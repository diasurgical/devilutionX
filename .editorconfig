root = true

[*]
indent_style = tab
end_of_line = crlf
charset = utf-8
trim_trailing_whitespace = true
insert_final_newline = true

[*.yml]
indent_style = space
end_of_line = lf

[*.sh]
end_of_line = lf

[.clang-format]
end_of_line = lf

[.gitignore]
end_of_line = lf

[CMakeLists.txt]
indent_style = space
<<<<<<< HEAD
=======
indent_size = 2

[*.cmake]
indent_style = space
>>>>>>> e4de2ad1
indent_size = 2
<|MERGE_RESOLUTION|>--- conflicted
+++ resolved
@@ -1,32 +1,29 @@
-root = true
-
-[*]
-indent_style = tab
-end_of_line = crlf
-charset = utf-8
-trim_trailing_whitespace = true
-insert_final_newline = true
-
-[*.yml]
-indent_style = space
-end_of_line = lf
-
-[*.sh]
-end_of_line = lf
-
-[.clang-format]
-end_of_line = lf
-
-[.gitignore]
-end_of_line = lf
-
-[CMakeLists.txt]
-indent_style = space
-<<<<<<< HEAD
-=======
-indent_size = 2
-
-[*.cmake]
-indent_style = space
->>>>>>> e4de2ad1
-indent_size = 2
+root = true
+
+[*]
+indent_style = tab
+end_of_line = crlf
+charset = utf-8
+trim_trailing_whitespace = true
+insert_final_newline = true
+
+[*.yml]
+indent_style = space
+end_of_line = lf
+
+[*.sh]
+end_of_line = lf
+
+[.clang-format]
+end_of_line = lf
+
+[.gitignore]
+end_of_line = lf
+
+[CMakeLists.txt]
+indent_style = space
+indent_size = 2
+
+[*.cmake]
+indent_style = space
+indent_size = 2