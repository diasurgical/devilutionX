cmake_minimum_required(VERSION 3.10) # CMP0083 NEW

include(CMake/out_of_tree.cmake)
include(CMake/genex.cmake)

DEBUG_OPTION(ASAN "Enable address sanitizer")
DEBUG_OPTION(UBSAN "Enable undefined behaviour sanitizer")
DEBUG_OPTION(DEBUG "Enable debug mode in engine")
option(DISABLE_LTO "Disable link-time optimization (by default enabled in release mode)" OFF)
option(PIE "Generate position-independent code" OFF)
option(SPAWN "Build the shareware version" OFF)
option(DIST "Dynamically link only glibc and SDL2" OFF)
option(BINARY_RELEASE "Enable options for binary release" OFF)
option(NIGHTLY_BUILD "Enable options for nightly build" OFF)
option(USE_SDL1 "Use SDL1.2 instead of SDL2" OFF)
option(NONET "Disable network" OFF)
option(RUN_TESTS "Build and run tests" OFF)
RELEASE_OPTION(CPACK "Configure CPack")


if(BINARY_RELEASE OR CMAKE_BUILD_TYPE STREQUAL "Release")
  set(BINARY_RELEASE ON)
  set(CMAKE_BUILD_TYPE "Release" CACHE STRING "")
  set(DIST ON)
  set(CPACK ON)
endif()

if(NIGHTLY_BUILD OR CMAKE_BUILD_TYPE STREQUAL "RelWithDebInfo")
  set(NIGHTLY_BUILD ON)
  set(CMAKE_BUILD_TYPE "RelWithDebInfo" CACHE STRING "")
  set(DIST ON)
  set(CPACK ON)
endif()

if(NOT VERSION_NUM)
  include(CMake/git.cmake)
  get_git_tag(VERSION_NUM)
  get_git_commit_hash(GIT_COMMIT_HASH)
  if(NOT VERSION_SUFFIX)
    set(VERSION_SUFFIX "$<$<NOT:$<CONFIG:Release>>:-${GIT_COMMIT_HASH}>")
  endif()
endif()

find_program(CCACHE_PROGRAM ccache)
if(CCACHE_PROGRAM)
  set_property(GLOBAL PROPERTY RULE_LAUNCH_COMPILE "${CCACHE_PROGRAM}")
endif()

if(VERSION_NUM MATCHES untagged)
  project(DevilutionX
    LANGUAGES C CXX)
else()
  project(DevilutionX
    VERSION ${VERSION_NUM}
    LANGUAGES C CXX)
endif()

# Not a genexp because CMake doesn't support it
# https://gitlab.kitware.com/cmake/cmake/-/issues/20546
if(NOT DISABLE_LTO)
  # LTO if supported:
  include(CheckIPOSupported)
  check_ipo_supported(RESULT is_ipo_supported OUTPUT lto_error)
  if(is_ipo_supported)
    set(CMAKE_INTERPROCEDURAL_OPTIMIZATION_RELEASE ON)
    set(CMAKE_INTERPROCEDURAL_OPTIMIZATION_RELWITHDEBINFO ON)
    set(CMAKE_INTERPROCEDURAL_OPTIMIZATION_MINSIZEREL ON)
  endif()
endif()

list(APPEND CMAKE_MODULE_PATH "${DevilutionX_SOURCE_DIR}/CMake")

if(SWITCH)
  set(ASAN OFF)
  set(UBSAN OFF)
  set(PIE ON)

  list(APPEND CMAKE_MODULE_PATH "${DevilutionX_SOURCE_DIR}/CMake/switch")
  find_package(LIBNX REQUIRED)
  include(switch_defs)
endif()

<<<<<<< HEAD
if(3DS)
  set(ASAN OFF)
  set(UBSAN OFF)
  set(PIE ON)

  list(APPEND CMAKE_MODULE_PATH "${DevilutionX_SOURCE_DIR}/CMake/ctr")
  list(APPEND CMAKE_MODULE_PATH "${DevilutionX_SOURCE_DIR}/CMake/ctr/modules")
  find_package(CITRO3D REQUIRED)
  find_package(FREETYPE REQUIRED)
  find_package(BZIP2)
  find_package(Tremor)
  find_package(OGG)
  find_package(MIKMOD)
  find_package(MAD)
  find_package(PNG)
  include(n3ds_defs)
endif()

if(RG350)
=======
set(TARGET_PLATFORM host CACHE STRING "Target platform")
set_property(CACHE TARGET_PLATFORM PROPERTY STRINGS host retrofw rg350 gkd350h cpigamesh)
if(TARGET_PLATFORM STREQUAL "retrofw")
  include(retrofw_defs)
elseif(TARGET_PLATFORM STREQUAL "rg350")
>>>>>>> 2b5b5ca7
  include(rg350_defs)
elseif(TARGET_PLATFORM STREQUAL "gkd350h")
  include(gkd350h_defs)
elseif(TARGET_PLATFORM STREQUAL "cpigamesh")
  include(cpigamesh_defs)
endif()

if(${CMAKE_SYSTEM_NAME} STREQUAL FreeBSD OR ${CMAKE_SYSTEM_NAME} STREQUAL OpenBSD)
  set(ASAN OFF)
  set(UBSAN OFF)
  add_definitions(-D_BSD_SOURCE)
  set(CMAKE_CXX_FLAGS "${CMAKE_CXX_FLAGS} -DO_LARGEFILE=0 -Dstat64=stat -Dlstat64=lstat -Dlseek64=lseek -Doff64_t=off_t -Dfstat64=fstat -Dftruncate64=ftruncate")
endif()

if(WIN32)
  set(ASAN OFF)
  set(UBSAN OFF)
  set(DIST ON)
endif()

if(HAIKU)
  set(ASAN OFF)
  set(UBSAN OFF)
endif()

if(AMIGA)
  include(amiga_defs)
endif()

if(DIST)
  set(sodium_USE_STATIC_LIBS ON)
endif()

if(PIE)
  set(CMAKE_POSITION_INDEPENDENT_CODE TRUE)
endif()

set(CMAKE_CXX_STANDARD 11)
set(CMAKE_CXX_EXTENSIONS OFF)
set(CMAKE_CXX_STANDARD_REQUIRED ON)
set(CMAKE_THREAD_PREFER_PTHREAD ON)
set(THREADS_PREFER_PTHREAD_FLAG ON)

if(NOT 3DS)
  find_package(Threads REQUIRED)
endif()

if(NOT NONET)
  find_package(sodium REQUIRED)
endif()

if(USE_SDL1)
  find_package(SDL REQUIRED)
  find_package(SDL_ttf REQUIRED)
  find_package(SDL_mixer REQUIRED)
  include_directories(${SDL_INCLUDE_DIR})
else()
  find_package(SDL2 CONFIG QUIET)
  if (NOT SDL2_FOUND)
    find_package(SDL2 REQUIRED)
  endif()
  find_package(SDL2_ttf REQUIRED)
  find_package(SDL2_mixer REQUIRED)
endif()

add_library(smacker STATIC
  3rdParty/libsmacker/smk_bitstream.c
  3rdParty/libsmacker/smk_hufftree.c
  3rdParty/libsmacker/smacker.c)

add_library(Radon STATIC
  3rdParty/Radon/Radon/source/File.cpp
  3rdParty/Radon/Radon/source/Key.cpp
  3rdParty/Radon/Radon/source/Named.cpp
  3rdParty/Radon/Radon/source/Section.cpp)

add_library(StormLib STATIC
  3rdParty/StormLib/src/FileStream.cpp
  3rdParty/StormLib/src/SBaseCommon.cpp
  3rdParty/StormLib/src/SBaseFileTable.cpp
  3rdParty/StormLib/src/SBaseSubTypes.cpp
  3rdParty/StormLib/src/SCompression.cpp
  3rdParty/StormLib/src/SFileExtractFile.cpp
  3rdParty/StormLib/src/SFileFindFile.cpp
  3rdParty/StormLib/src/SFileGetFileInfo.cpp
  3rdParty/StormLib/src/SFileOpenArchive.cpp
  3rdParty/StormLib/src/SFileOpenFileEx.cpp
  3rdParty/StormLib/src/SFileReadFile.cpp)

add_library(PKWare STATIC
  3rdParty/PKWare/explode.cpp
  3rdParty/PKWare/implode.cpp)

add_library(devilution STATIC
  Source/appfat.cpp
  Source/automap.cpp
  Source/capture.cpp
  Source/codec.cpp
  Source/control.cpp
  Source/cursor.cpp
  Source/dead.cpp
  Source/debug.cpp
  Source/diablo.cpp
  Source/doom.cpp
  Source/drlg_l1.cpp
  Source/drlg_l2.cpp
  Source/drlg_l3.cpp
  Source/drlg_l4.cpp
  Source/dthread.cpp
  Source/effects.cpp
  Source/encrypt.cpp
  Source/engine.cpp
  Source/error.cpp
  Source/gamemenu.cpp
  Source/gendung.cpp
  Source/gmenu.cpp
  Source/help.cpp
  Source/init.cpp
  Source/interfac.cpp
  Source/inv.cpp
  Source/itemdat.cpp
  Source/items.cpp
  Source/lighting.cpp
  Source/loadsave.cpp
  Source/mainmenu.cpp
  Source/minitext.cpp
  Source/misdat.cpp
  Source/missiles.cpp
  Source/monstdat.cpp
  Source/monster.cpp
  Source/movie.cpp
  Source/mpqapi.cpp
  Source/msg.cpp
  Source/multi.cpp
  Source/nthread.cpp
  Source/objdat.cpp
  Source/objects.cpp
  Source/pack.cpp
  Source/palette.cpp
  Source/path.cpp
  Source/pfile.cpp
  Source/player.cpp
  Source/plrmsg.cpp
  Source/portal.cpp
  Source/quests.cpp
  Source/render.cpp
  Source/restrict.cpp
  Source/scrollrt.cpp
  Source/setmaps.cpp
  Source/sha.cpp
  Source/spelldat.cpp
  Source/spells.cpp
  Source/stores.cpp
  Source/sync.cpp
  Source/textdat.cpp
  Source/themes.cpp
  Source/tmsg.cpp
  Source/town.cpp
  Source/towners.cpp
  Source/track.cpp
  Source/trigs.cpp
  Source/wave.cpp)

set(devilutionx_SRCS
  SourceX/dx.cpp
  SourceX/controls/devices/game_controller.cpp
  SourceX/controls/devices/joystick.cpp
  SourceX/controls/devices/kbcontroller.cpp
  SourceX/controls/controller.cpp
  SourceX/controls/controller_motion.cpp
  SourceX/controls/game_controls.cpp
  SourceX/controls/menu_controls.cpp
  SourceX/controls/modifier_hints.cpp
  SourceX/controls/plrctrls.cpp
  SourceX/controls/touch.cpp
  SourceX/display.cpp
  SourceX/miniwin/misc_msg.cpp
  SourceX/thread.cpp
  SourceX/sound.cpp
  SourceX/soundsample.cpp
  SourceX/storm/storm.cpp
  SourceX/storm/storm_net.cpp
  SourceX/dvlnet/abstract_net.cpp
  SourceX/dvlnet/loopback.cpp
  SourceX/dvlnet/packet.cpp
  SourceX/dvlnet/base.cpp
  SourceX/dvlnet/frame_queue.cpp
  SourceX/dvlnet/cdwrap.cpp
  SourceX/DiabloUI/art_draw.cpp
  SourceX/DiabloUI/errorart.cpp
  SourceX/DiabloUI/art.cpp
  SourceX/DiabloUI/button.cpp
  SourceX/DiabloUI/credits.cpp
  SourceX/DiabloUI/credits_lines.cpp
  SourceX/DiabloUI/diabloui.cpp
  SourceX/DiabloUI/dialogs.cpp
  SourceX/DiabloUI/fonts.cpp
  SourceX/DiabloUI/mainmenu.cpp
  SourceX/DiabloUI/progress.cpp
  SourceX/DiabloUI/scrollbar.cpp
  SourceX/DiabloUI/selconn.cpp
  SourceX/DiabloUI/selgame.cpp
  SourceX/DiabloUI/selhero.cpp
  SourceX/DiabloUI/selyesno.cpp
  SourceX/DiabloUI/selok.cpp
  SourceX/DiabloUI/text_draw.cpp
  SourceX/DiabloUI/text.cpp
  SourceX/DiabloUI/title.cpp
  SourceX/DiabloUI/ttf_render_wrapped.cpp
  SourceX/main.cpp
  Packaging/macOS/AppIcon.icns
  Packaging/resources/CharisSILB.ttf
  Packaging/windows/devilutionx.rc)

if(NOT NONET)
  list(APPEND devilutionx_SRCS
    SourceX/dvlnet/tcp_client.cpp
    SourceX/dvlnet/tcp_server.cpp
    SourceX/dvlnet/udp_p2p.cpp)
endif()

set(BIN_TARGET devilutionx)

if(SWITCH)
  list(APPEND devilutionx_SRCS
    SourceX/platform/switch/network.cpp
    SourceX/platform/switch/keyboard.cpp
    SourceX/platform/switch/docking.cpp)
  set(BIN_TARGET devilutionx.elf)
endif()

if(3DS)
  list(APPEND devilutionx_SRCS
    SourceX/platform/ctr/system.cpp)
  set(BIN_TARGET devilutionx.elf)
endif()

if(RUN_TESTS)
  list(APPEND devilutionx_SRCS
    SourceT/appfat_test.cpp
    SourceT/automap_test.cpp
    SourceT/control_test.cpp
    SourceT/cursor_test.cpp
    SourceT/codec_test.cpp
    SourceT/dead_test.cpp
    SourceT/diablo_test.cpp
    SourceT/doom_test.cpp
    SourceT/drlg_l1_test.cpp
    SourceT/drlg_l2_test.cpp
    SourceT/drlg_l3_test.cpp
    SourceT/drlg_l4_test.cpp
    SourceT/effects_test.cpp
    SourceT/file_util_test.cpp)
endif()

add_executable(${BIN_TARGET} WIN32 MACOSX_BUNDLE ${devilutionx_SRCS})

# Copy the font to the build directory to it works from the build directory
file(COPY "Packaging/resources/CharisSILB.ttf" DESTINATION "${CMAKE_CURRENT_BINARY_DIR}")

# Use file GENERATE instead of configure_file because configure_file
# does not support generator expressions.
get_property(is_multi_config GLOBAL PROPERTY GENERATOR_IS_MULTI_CONFIG)
if(is_multi_config)
  set(CONFIG_PATH $<CONFIG>/config.h)
  target_include_directories(devilution PRIVATE ${CMAKE_BINARY_DIR}/$<CONFIG>)
  target_include_directories(${BIN_TARGET} PRIVATE ${CMAKE_BINARY_DIR}/$<CONFIG>)
else()
  set(CONFIG_PATH config.h)
endif()
file(GENERATE OUTPUT ${CONFIG_PATH} CONTENT
"#pragma once
#define PROJECT_NAME \"${PROJECT_NAME}\"
#define PROJECT_VERSION \"${PROJECT_VERSION}${VERSION_SUFFIX}\"
")

if(RUN_TESTS)
  include(CTest)
  include(GoogleTest)
  find_package(GTest REQUIRED)
  include_directories(${GTEST_INCLUDE_DIRS})
  add_definitions(-fprofile-arcs -ftest-coverage -DRUN_TESTS)
  target_link_libraries(${BIN_TARGET} PRIVATE -fprofile-arcs ${GTEST_LIBRARIES})
  gtest_add_tests(${BIN_TARGET} "" AUTO)
endif()

target_include_directories(devilution PUBLIC Source SourceS ${CMAKE_CURRENT_BINARY_DIR})
target_include_directories(${BIN_TARGET} PRIVATE
  SourceX
  3rdParty/asio/include
  3rdParty/Radon/Radon/include
  3rdParty/libsmacker)

if(NOT 3DS)
  target_link_libraries(devilution PUBLIC Threads::Threads)
endif()

target_link_libraries(${BIN_TARGET} PRIVATE
  devilution
  PKWare
  StormLib
  smacker
  Radon)

if(NOT NONET)
  target_link_libraries(${BIN_TARGET} PRIVATE sodium)
endif()

target_compile_definitions(devilution PRIVATE DEVILUTION_ENGINE)
genex_for_option(DEBUG)
target_compile_definitions(devilution PUBLIC "$<${DEBUG_GENEX}:_DEBUG>")
target_compile_definitions(${BIN_TARGET} PRIVATE ASIO_STANDALONE)

# Defines without value
foreach(
  def_name
  SPAWN
  NONET
  PREFILL_PLAYER_NAME
)
if(${def_name})
  list(APPEND def_list ${def_name})
endif()
endforeach(def_name)

# Defines with value
foreach(
  def_name
  SDL1_VIDEO_MODE_WIDTH
  SDL1_VIDEO_MODE_HEIGHT
  TTF_FONT_DIR
  TTF_FONT_NAME
  SDL1_VIDEO_MODE_BPP
  SDL1_VIDEO_MODE_FLAGS
  HAS_KBCTRL
  KBCTRL_BUTTON_DPAD_LEFT
  KBCTRL_BUTTON_DPAD_RIGHT
  KBCTRL_BUTTON_DPAD_UP
  KBCTRL_BUTTON_DPAD_DOWN
  KBCTRL_BUTTON_B
  KBCTRL_BUTTON_A
  KBCTRL_BUTTON_Y
  KBCTRL_BUTTON_X
  KBCTRL_BUTTON_LEFTSTICK
  KBCTRL_BUTTON_RIGHTSTICK
  KBCTRL_BUTTON_RIGHTSHOULDER
  KBCTRL_BUTTON_LEFTSHOULDER
  KBCTRL_BUTTON_START
  KBCTRL_BUTTON_BACK
  KBCTRL_IGNORE_1
  JOY_AXIS_LEFTX
  JOY_AXIS_LEFTY
  JOY_AXIS_RIGHTX
  JOY_AXIS_RIGHTY
  JOY_HAT_DPAD_UP_HAT
  JOY_HAT_DPAD_UP
  JOY_HAT_DPAD_DOWN_HAT
  JOY_HAT_DPAD_DOWN
  JOY_HAT_DPAD_LEFT_HAT
  JOY_HAT_DPAD_LEFT
  JOY_HAT_DPAD_RIGHT_HAT
  JOY_HAT_DPAD_RIGHT
  JOY_BUTTON_DPAD_LEFT
  JOY_BUTTON_DPAD_RIGHT
  JOY_BUTTON_DPAD_UP
  JOY_BUTTON_DPAD_DOWN
  JOY_BUTTON_B
  JOY_BUTTON_A
  JOY_BUTTON_Y
  JOY_BUTTON_X
  JOY_BUTTON_LEFTSTICK
  JOY_BUTTON_RIGHTSTICK
  JOY_BUTTON_RIGHTSHOULDER
  JOY_BUTTON_LEFTSHOULDER
  JOY_BUTTON_TRIGGERLEFT
  JOY_BUTTON_TRIGGERRIGHT
  JOY_BUTTON_START
  JOY_BUTTON_BACK
  REMAP_KEYBOARD_KEYS
)
  if(DEFINED ${def_name})
    list(APPEND def_list ${def_name}=${${def_name}})
  endif()
endforeach(def_name)

genex_for_option(ASAN)
genex_for_option(UBSAN)
foreach(target devilution ${BIN_TARGET})
  target_compile_options(${target} PUBLIC "$<${ASAN_GENEX}:-fsanitize=address;-fsanitize-recover=address>")
  target_link_libraries(${target} PUBLIC "$<${ASAN_GENEX}:-fsanitize=address;-fsanitize-recover=address>")
  target_compile_options(${target} PUBLIC $<${UBSAN_GENEX}:-fsanitize=undefined>)
  target_link_libraries(${target} PUBLIC $<${UBSAN_GENEX}:-fsanitize=undefined>)

  if(USE_SDL1)
    target_link_libraries(${target} PRIVATE
      ${SDL_TTF_LIBRARY}
      ${SDL_MIXER_LIBRARY}
      ${SDL_LIBRARY})
    target_compile_definitions(${target} PRIVATE USE_SDL1)
  else()
    target_link_libraries(${target} PRIVATE
      SDL2::SDL2main
      SDL2::SDL2_ttf
      SDL2::SDL2_mixer)
  endif()

  if(SWITCH)
    target_link_libraries(${target} PRIVATE switch::libnx
      -lfreetype -lvorbisfile -lvorbis -logg -lmodplug -lmpg123 -lSDL2 -lopusfile -lopus -lEGL -lglapi -ldrm_nouveau -lpng -lbz2 -lz -lnx)
  endif()

  if(3DS)
    target_link_libraries(${target} PRIVATE ${TREMOR_LIBRARIES})
    target_include_directories(${target} PRIVATE ${TREMOR_INCLUDE_DIRS})
    target_link_libraries(${target} PRIVATE 3ds::ogg 3ds::mikmod 3ds::mad 3ds::freetype 3ds::bzip2 3ds::png)
    target_link_libraries(${target} PRIVATE 3ds::citro3d 3ds::ctrulib)
  endif()

  if(AMIGA)
    target_link_libraries(${target} PRIVATE
      ${FREETYPE_LIBRARY}
      ${ZLIB_LIBRARY})
    if(NOT WARPOS)
      target_link_libraries(${target} PRIVATE -ldebug)
    endif()
  endif()

  target_compile_definitions(${target} PRIVATE ${def_list})
endforeach(target)

if(CMAKE_CXX_COMPILER_ID MATCHES "GNU" AND NOT HAIKU)
  target_link_libraries(${BIN_TARGET} PUBLIC "$<$<NOT:$<CONFIG:Debug>>:-static-libgcc;-static-libstdc++>")
endif()

if(WIN32)
  target_link_libraries(${BIN_TARGET} PRIVATE wsock32 ws2_32 wininet)

  if(NOT CMAKE_CXX_COMPILER_ID MATCHES "MSVC")
    target_compile_options(devilution PUBLIC $<$<CONFIG:Debug>:-gstabs>)
  endif()
endif()

if(NOT WIN32 AND NOT APPLE)
  # Enable POSIX extensions such as `readlink` and `ftruncate`.
  add_definitions(-D_POSIX_C_SOURCE=200809L)
endif()

if(HAIKU)
  target_link_libraries(${BIN_TARGET} PRIVATE network)
endif()

if(NOT CMAKE_CXX_COMPILER_ID MATCHES "MSVC")
  # Change __FILE__ to only show the path relative to the project folder
  get_target_property(devilution_SRCS devilution SOURCES)
  foreach(SOURCE_FILE ${devilution_SRCS} ${devilutionx_SRCS})
    set_source_files_properties(${SOURCE_FILE} PROPERTIES
      COMPILE_DEFINITIONS __FILE__="${SOURCE_FILE}"
    )
  endforeach(SOURCE_FILE)
  set(CMAKE_C_FLAGS "${CMAKE_C_FLAGS} -Wno-builtin-macro-redefined")
  set(CMAKE_CXX_FLAGS "${CMAKE_CXX_FLAGS} -Wno-builtin-macro-redefined")

  # Note: For Valgrind support.
  genex_for_option(DEBUG)
  target_compile_options(devilution PUBLIC $<${DEBUG_GENEX}:-fno-omit-frame-pointer>)
  # Ignore serious warnings due to "quality" of decompiled code
  # Currently, disable ignore all warnings (-w), to be removed later
  target_compile_options(devilution PRIVATE -fpermissive -w)

  # Warnings for devilutionX
  target_compile_options(${BIN_TARGET} PRIVATE -Wall -Wextra -Wno-write-strings -Wno-unused-parameter -Wno-missing-field-initializers -Wno-format-security)

  # For ARM and other default unsigned char platforms
  target_compile_options(devilution PRIVATE -fsigned-char)
  target_compile_options(${BIN_TARGET} PRIVATE -fsigned-char)
endif()

if(CMAKE_CXX_COMPILER_ID MATCHES "MSVC")
  target_compile_options(devilution PRIVATE "/W0")
endif()

if(CMAKE_CXX_COMPILER_ID MATCHES "Clang")
  # Style issues
  target_compile_options(${BIN_TARGET} PRIVATE -Wno-parentheses -Wno-logical-op-parentheses -Wno-bitwise-op-parentheses)
  # Silence warnings about __int64 alignment hack not always being applicable
  target_compile_options(${BIN_TARGET} PRIVATE -Wno-ignored-attributes)
  # Silence appfat.cpp warnings
  set(CMAKE_CXX_FLAGS  "${CMAKE_CXX_FLAGS} -Wno-narrowing")
endif()

if(APPLE)
  set_source_files_properties("./Packaging/macOS/AppIcon.icns" PROPERTIES MACOSX_PACKAGE_LOCATION Resources)
  set_source_files_properties("./Packaging/resources/CharisSILB.ttf" PROPERTIES MACOSX_PACKAGE_LOCATION Resources)
  set(MACOSX_BUNDLE_GUI_IDENTIFIER com.diasurgical.devilutionx)
  set(MACOSX_BUNDLE_COPYRIGHT Unlicense)
  set(MACOSX_BUNDLE_BUNDLE_NAME devilutionx)
  set(MACOSX_BUNDLE_INFO_STRING ${PROJECT_VERSION})
  set(MACOSX_BUNDLE_BUNDLE_VERSION ${PROJECT_VERSION})
  set(MACOSX_BUNDLE_SHORT_VERSION_STRING ${PROJECT_VERSION})
  set(MACOSX_BUNDLE_LONG_VERSION_STRING "Version ${PROJECT_VERSION}")
  set_target_properties(${BIN_TARGET} PROPERTIES MACOSX_BUNDLE_ICON_FILE "AppIcon")
  set_target_properties(${BIN_TARGET} PROPERTIES MACOSX_BUNDLE_INFO_PLIST "${CMAKE_CURRENT_SOURCE_DIR}/Packaging/macOS/Info.plist")

  install (TARGETS ${BIN_TARGET} DESTINATION ./)

  if(DIST)
      install(CODE "
        include(BundleUtilities)
        fixup_bundle(${CMAKE_BINARY_DIR}/${MACOSX_BUNDLE_BUNDLE_NAME}.app \"\" \"\")
        "
        COMPONENT Runtime)
  endif()

  set(MACOSX_BUNDLE_LONG_VERSION_STRING "Version ${PROJECT_VERSION}")
  set(CPACK On)
endif()

if(SWITCH)
  set(APP_TITLE "DevilutionX")
  set(APP_AUTHOR "Devilution Team")
  set(APP_ICON "${PROJECT_SOURCE_DIR}/Packaging/switch/icon.jpg")
  set(APP_VERSION ${PROJECT_VERSION})
  include(nx-utils)
  build_switch_binaries(${BIN_TARGET})
endif()

<<<<<<< HEAD
if(3DS)
  set(APP_TITLE "DevilutionX")
  set(APP_AUTHOR "Devilution Team")
  set(APP_ICON "${PROJECT_SOURCE_DIR}/Packaging/ctr/icon.png")
  set(APP_BANNER "${PROJECT_SOURCE_DIR}/Packaging/ctr/banner.png")
  set(APP_AUDIO "${PROJECT_SOURCE_DIR}/Packaging/ctr/audio_silent.wav")
  set(APP_RSF "${PROJECT_SOURCE_DIR}/Packaging/ctr/template.rsf")
  set(APP_ROMFS "${CMAKE_BINARY_DIR}/romfs")
  set(APP_ROMFS_FILES "${PROJECT_SOURCE_DIR}/Packaging/resources/CharisSILB.ttf")
  file(MAKE_DIRECTORY ${APP_ROMFS})
  file(COPY ${APP_ROMFS_FILES}
     DESTINATION ${APP_ROMFS})
  set(APP_VERSION ${PROJECT_VERSION})
  include(Tools3DS)
# add_3dsx_target(${BIN_TARGET} "NO_SMDH")
  add_cia_target(${BIN_TARGET} ${APP_RSF} ${APP_BANNER} ${APP_AUDIO} ${APP_ROMFS})
endif()

if(${CMAKE_SYSTEM_NAME} STREQUAL Linux)
  set(CPACK_PACKAGE_NAME "devilutionx")
  string(TOLOWER "${CPACK_PACKAGE_NAME}-${CMAKE_SYSTEM_NAME}-${CMAKE_SYSTEM_PROCESSOR}" CPACK_PACKAGE_FILE_NAME)
  set(CPACK_STRIP_FILES TRUE)
  set(CPACK_GENERATOR "7Z")
=======
if(CPACK)
  if(CMAKE_SYSTEM_NAME STREQUAL "Linux")
    string(TOLOWER ${PROJECT_NAME} project_name)
    set(CPACK_PACKAGE_NAME ${project_name})
    set(CPACK_GENERATOR "7Z")
    # Common *nix files
    set(CPACK_STRIP_FILES TRUE)
    install(TARGETS ${BIN_TARGET} DESTINATION bin)
    set(desktop_file "${PROJECT_SOURCE_DIR}/Packaging/nix/${project_name}.desktop")

    find_program(DFI desktop-file-install)
    if(DFI)
      execute_process(COMMAND ${DFI} --dir=${CMAKE_BINARY_DIR} ${desktop_file})
      set(desktop_file "${CMAKE_BINARY_DIR}/${project_name}.desktop")
    endif()
>>>>>>> 2b5b5ca7

    install(FILES "${desktop_file}"
      DESTINATION "share/applications"
    )
    install(FILES
        "${PROJECT_SOURCE_DIR}/Packaging/nix/README.txt"
      DESTINATION "share/diasurgical/${project_name}"
    )
    install(FILES "${PROJECT_SOURCE_DIR}/Packaging/resources/16.png"
      DESTINATION "share/icons/hicolor/16x16/apps"
      RENAME "${project_name}.png"
    )
    install(FILES "${PROJECT_SOURCE_DIR}/Packaging/resources/Diablo_32.png"
      DESTINATION "share/icons/hicolor/32x32/apps"
      RENAME "${project_name}.png"
    )
    install(FILES "${PROJECT_SOURCE_DIR}/Packaging/resources/Diablo_48.png"
      DESTINATION "share/icons/hicolor/48x48/apps"
      RENAME "${project_name}.png"
    )
    install(FILES "${PROJECT_SOURCE_DIR}/Packaging/resources/CharisSILB.ttf"
      DESTINATION "share/fonts/truetype"
    )

    # -G DEB
    set(CPACK_PACKAGE_CONTACT "kai@gnukai.com")
    set(CPACK_DEBIAN_PACKAGE_SHLIBDEPS ON)
    set(CPACK_DEBIAN_FILE_NAME DEB-DEFAULT)
    
    # -G RPM
    set(CPACK_RPM_FILE_NAME RPM-DEFAULT)

    find_program(RPMBUILD rpmbuild)
    if(RPMBUILD)
      list(APPEND CPACK_GENERATOR "RPM")
    endif()
    find_program(DPKG dpkg)
    if(DPKG)
      list(APPEND CPACK_GENERATOR "DEB")
    endif()

  elseif(APPLE)
    set(CPACK_PACKAGE_FILE_NAME "devilutionx")
    set(CPACK_DMG_DISABLE_APPLICATIONS_SYMLINK "ON")
    set(CPACK_STRIP_FILES TRUE)
    set(CPACK_GENERATOR "DragNDrop")
  endif()

  set(CPACK_PACKAGE_VERSION_MAJOR ${PROJECT_VERSION_MAJOR})
  set(CPACK_PACKAGE_VERSION_MINOR ${PROJECT_VERSION_MINOR})
  set(CPACK_PACKAGE_VERSION_PATCH ${PROJECT_VERSION_PATCH})
  include(CPack)
endif()
<|MERGE_RESOLUTION|>--- conflicted
+++ resolved
@@ -1,729 +1,717 @@
-cmake_minimum_required(VERSION 3.10) # CMP0083 NEW
-
-include(CMake/out_of_tree.cmake)
-include(CMake/genex.cmake)
-
-DEBUG_OPTION(ASAN "Enable address sanitizer")
-DEBUG_OPTION(UBSAN "Enable undefined behaviour sanitizer")
-DEBUG_OPTION(DEBUG "Enable debug mode in engine")
-option(DISABLE_LTO "Disable link-time optimization (by default enabled in release mode)" OFF)
-option(PIE "Generate position-independent code" OFF)
-option(SPAWN "Build the shareware version" OFF)
-option(DIST "Dynamically link only glibc and SDL2" OFF)
-option(BINARY_RELEASE "Enable options for binary release" OFF)
-option(NIGHTLY_BUILD "Enable options for nightly build" OFF)
-option(USE_SDL1 "Use SDL1.2 instead of SDL2" OFF)
-option(NONET "Disable network" OFF)
-option(RUN_TESTS "Build and run tests" OFF)
-RELEASE_OPTION(CPACK "Configure CPack")
-
-
-if(BINARY_RELEASE OR CMAKE_BUILD_TYPE STREQUAL "Release")
-  set(BINARY_RELEASE ON)
-  set(CMAKE_BUILD_TYPE "Release" CACHE STRING "")
-  set(DIST ON)
-  set(CPACK ON)
-endif()
-
-if(NIGHTLY_BUILD OR CMAKE_BUILD_TYPE STREQUAL "RelWithDebInfo")
-  set(NIGHTLY_BUILD ON)
-  set(CMAKE_BUILD_TYPE "RelWithDebInfo" CACHE STRING "")
-  set(DIST ON)
-  set(CPACK ON)
-endif()
-
-if(NOT VERSION_NUM)
-  include(CMake/git.cmake)
-  get_git_tag(VERSION_NUM)
-  get_git_commit_hash(GIT_COMMIT_HASH)
-  if(NOT VERSION_SUFFIX)
-    set(VERSION_SUFFIX "$<$<NOT:$<CONFIG:Release>>:-${GIT_COMMIT_HASH}>")
-  endif()
-endif()
-
-find_program(CCACHE_PROGRAM ccache)
-if(CCACHE_PROGRAM)
-  set_property(GLOBAL PROPERTY RULE_LAUNCH_COMPILE "${CCACHE_PROGRAM}")
-endif()
-
-if(VERSION_NUM MATCHES untagged)
-  project(DevilutionX
-    LANGUAGES C CXX)
-else()
-  project(DevilutionX
-    VERSION ${VERSION_NUM}
-    LANGUAGES C CXX)
-endif()
-
-# Not a genexp because CMake doesn't support it
-# https://gitlab.kitware.com/cmake/cmake/-/issues/20546
-if(NOT DISABLE_LTO)
-  # LTO if supported:
-  include(CheckIPOSupported)
-  check_ipo_supported(RESULT is_ipo_supported OUTPUT lto_error)
-  if(is_ipo_supported)
-    set(CMAKE_INTERPROCEDURAL_OPTIMIZATION_RELEASE ON)
-    set(CMAKE_INTERPROCEDURAL_OPTIMIZATION_RELWITHDEBINFO ON)
-    set(CMAKE_INTERPROCEDURAL_OPTIMIZATION_MINSIZEREL ON)
-  endif()
-endif()
-
-list(APPEND CMAKE_MODULE_PATH "${DevilutionX_SOURCE_DIR}/CMake")
-
-if(SWITCH)
-  set(ASAN OFF)
-  set(UBSAN OFF)
-  set(PIE ON)
-
-  list(APPEND CMAKE_MODULE_PATH "${DevilutionX_SOURCE_DIR}/CMake/switch")
-  find_package(LIBNX REQUIRED)
-  include(switch_defs)
-endif()
-
-<<<<<<< HEAD
-if(3DS)
-  set(ASAN OFF)
-  set(UBSAN OFF)
-  set(PIE ON)
-
-  list(APPEND CMAKE_MODULE_PATH "${DevilutionX_SOURCE_DIR}/CMake/ctr")
-  list(APPEND CMAKE_MODULE_PATH "${DevilutionX_SOURCE_DIR}/CMake/ctr/modules")
-  find_package(CITRO3D REQUIRED)
-  find_package(FREETYPE REQUIRED)
-  find_package(BZIP2)
-  find_package(Tremor)
-  find_package(OGG)
-  find_package(MIKMOD)
-  find_package(MAD)
-  find_package(PNG)
-  include(n3ds_defs)
-endif()
-
-if(RG350)
-=======
-set(TARGET_PLATFORM host CACHE STRING "Target platform")
-set_property(CACHE TARGET_PLATFORM PROPERTY STRINGS host retrofw rg350 gkd350h cpigamesh)
-if(TARGET_PLATFORM STREQUAL "retrofw")
-  include(retrofw_defs)
-elseif(TARGET_PLATFORM STREQUAL "rg350")
->>>>>>> 2b5b5ca7
-  include(rg350_defs)
-elseif(TARGET_PLATFORM STREQUAL "gkd350h")
-  include(gkd350h_defs)
-elseif(TARGET_PLATFORM STREQUAL "cpigamesh")
-  include(cpigamesh_defs)
-endif()
-
-if(${CMAKE_SYSTEM_NAME} STREQUAL FreeBSD OR ${CMAKE_SYSTEM_NAME} STREQUAL OpenBSD)
-  set(ASAN OFF)
-  set(UBSAN OFF)
-  add_definitions(-D_BSD_SOURCE)
-  set(CMAKE_CXX_FLAGS "${CMAKE_CXX_FLAGS} -DO_LARGEFILE=0 -Dstat64=stat -Dlstat64=lstat -Dlseek64=lseek -Doff64_t=off_t -Dfstat64=fstat -Dftruncate64=ftruncate")
-endif()
-
-if(WIN32)
-  set(ASAN OFF)
-  set(UBSAN OFF)
-  set(DIST ON)
-endif()
-
-if(HAIKU)
-  set(ASAN OFF)
-  set(UBSAN OFF)
-endif()
-
-if(AMIGA)
-  include(amiga_defs)
-endif()
-
-if(DIST)
-  set(sodium_USE_STATIC_LIBS ON)
-endif()
-
-if(PIE)
-  set(CMAKE_POSITION_INDEPENDENT_CODE TRUE)
-endif()
-
-set(CMAKE_CXX_STANDARD 11)
-set(CMAKE_CXX_EXTENSIONS OFF)
-set(CMAKE_CXX_STANDARD_REQUIRED ON)
-set(CMAKE_THREAD_PREFER_PTHREAD ON)
-set(THREADS_PREFER_PTHREAD_FLAG ON)
-
-if(NOT 3DS)
-  find_package(Threads REQUIRED)
-endif()
-
-if(NOT NONET)
-  find_package(sodium REQUIRED)
-endif()
-
-if(USE_SDL1)
-  find_package(SDL REQUIRED)
-  find_package(SDL_ttf REQUIRED)
-  find_package(SDL_mixer REQUIRED)
-  include_directories(${SDL_INCLUDE_DIR})
-else()
-  find_package(SDL2 CONFIG QUIET)
-  if (NOT SDL2_FOUND)
-    find_package(SDL2 REQUIRED)
-  endif()
-  find_package(SDL2_ttf REQUIRED)
-  find_package(SDL2_mixer REQUIRED)
-endif()
-
-add_library(smacker STATIC
-  3rdParty/libsmacker/smk_bitstream.c
-  3rdParty/libsmacker/smk_hufftree.c
-  3rdParty/libsmacker/smacker.c)
-
-add_library(Radon STATIC
-  3rdParty/Radon/Radon/source/File.cpp
-  3rdParty/Radon/Radon/source/Key.cpp
-  3rdParty/Radon/Radon/source/Named.cpp
-  3rdParty/Radon/Radon/source/Section.cpp)
-
-add_library(StormLib STATIC
-  3rdParty/StormLib/src/FileStream.cpp
-  3rdParty/StormLib/src/SBaseCommon.cpp
-  3rdParty/StormLib/src/SBaseFileTable.cpp
-  3rdParty/StormLib/src/SBaseSubTypes.cpp
-  3rdParty/StormLib/src/SCompression.cpp
-  3rdParty/StormLib/src/SFileExtractFile.cpp
-  3rdParty/StormLib/src/SFileFindFile.cpp
-  3rdParty/StormLib/src/SFileGetFileInfo.cpp
-  3rdParty/StormLib/src/SFileOpenArchive.cpp
-  3rdParty/StormLib/src/SFileOpenFileEx.cpp
-  3rdParty/StormLib/src/SFileReadFile.cpp)
-
-add_library(PKWare STATIC
-  3rdParty/PKWare/explode.cpp
-  3rdParty/PKWare/implode.cpp)
-
-add_library(devilution STATIC
-  Source/appfat.cpp
-  Source/automap.cpp
-  Source/capture.cpp
-  Source/codec.cpp
-  Source/control.cpp
-  Source/cursor.cpp
-  Source/dead.cpp
-  Source/debug.cpp
-  Source/diablo.cpp
-  Source/doom.cpp
-  Source/drlg_l1.cpp
-  Source/drlg_l2.cpp
-  Source/drlg_l3.cpp
-  Source/drlg_l4.cpp
-  Source/dthread.cpp
-  Source/effects.cpp
-  Source/encrypt.cpp
-  Source/engine.cpp
-  Source/error.cpp
-  Source/gamemenu.cpp
-  Source/gendung.cpp
-  Source/gmenu.cpp
-  Source/help.cpp
-  Source/init.cpp
-  Source/interfac.cpp
-  Source/inv.cpp
-  Source/itemdat.cpp
-  Source/items.cpp
-  Source/lighting.cpp
-  Source/loadsave.cpp
-  Source/mainmenu.cpp
-  Source/minitext.cpp
-  Source/misdat.cpp
-  Source/missiles.cpp
-  Source/monstdat.cpp
-  Source/monster.cpp
-  Source/movie.cpp
-  Source/mpqapi.cpp
-  Source/msg.cpp
-  Source/multi.cpp
-  Source/nthread.cpp
-  Source/objdat.cpp
-  Source/objects.cpp
-  Source/pack.cpp
-  Source/palette.cpp
-  Source/path.cpp
-  Source/pfile.cpp
-  Source/player.cpp
-  Source/plrmsg.cpp
-  Source/portal.cpp
-  Source/quests.cpp
-  Source/render.cpp
-  Source/restrict.cpp
-  Source/scrollrt.cpp
-  Source/setmaps.cpp
-  Source/sha.cpp
-  Source/spelldat.cpp
-  Source/spells.cpp
-  Source/stores.cpp
-  Source/sync.cpp
-  Source/textdat.cpp
-  Source/themes.cpp
-  Source/tmsg.cpp
-  Source/town.cpp
-  Source/towners.cpp
-  Source/track.cpp
-  Source/trigs.cpp
-  Source/wave.cpp)
-
-set(devilutionx_SRCS
-  SourceX/dx.cpp
-  SourceX/controls/devices/game_controller.cpp
-  SourceX/controls/devices/joystick.cpp
-  SourceX/controls/devices/kbcontroller.cpp
-  SourceX/controls/controller.cpp
-  SourceX/controls/controller_motion.cpp
-  SourceX/controls/game_controls.cpp
-  SourceX/controls/menu_controls.cpp
-  SourceX/controls/modifier_hints.cpp
-  SourceX/controls/plrctrls.cpp
-  SourceX/controls/touch.cpp
-  SourceX/display.cpp
-  SourceX/miniwin/misc_msg.cpp
-  SourceX/thread.cpp
-  SourceX/sound.cpp
-  SourceX/soundsample.cpp
-  SourceX/storm/storm.cpp
-  SourceX/storm/storm_net.cpp
-  SourceX/dvlnet/abstract_net.cpp
-  SourceX/dvlnet/loopback.cpp
-  SourceX/dvlnet/packet.cpp
-  SourceX/dvlnet/base.cpp
-  SourceX/dvlnet/frame_queue.cpp
-  SourceX/dvlnet/cdwrap.cpp
-  SourceX/DiabloUI/art_draw.cpp
-  SourceX/DiabloUI/errorart.cpp
-  SourceX/DiabloUI/art.cpp
-  SourceX/DiabloUI/button.cpp
-  SourceX/DiabloUI/credits.cpp
-  SourceX/DiabloUI/credits_lines.cpp
-  SourceX/DiabloUI/diabloui.cpp
-  SourceX/DiabloUI/dialogs.cpp
-  SourceX/DiabloUI/fonts.cpp
-  SourceX/DiabloUI/mainmenu.cpp
-  SourceX/DiabloUI/progress.cpp
-  SourceX/DiabloUI/scrollbar.cpp
-  SourceX/DiabloUI/selconn.cpp
-  SourceX/DiabloUI/selgame.cpp
-  SourceX/DiabloUI/selhero.cpp
-  SourceX/DiabloUI/selyesno.cpp
-  SourceX/DiabloUI/selok.cpp
-  SourceX/DiabloUI/text_draw.cpp
-  SourceX/DiabloUI/text.cpp
-  SourceX/DiabloUI/title.cpp
-  SourceX/DiabloUI/ttf_render_wrapped.cpp
-  SourceX/main.cpp
-  Packaging/macOS/AppIcon.icns
-  Packaging/resources/CharisSILB.ttf
-  Packaging/windows/devilutionx.rc)
-
-if(NOT NONET)
-  list(APPEND devilutionx_SRCS
-    SourceX/dvlnet/tcp_client.cpp
-    SourceX/dvlnet/tcp_server.cpp
-    SourceX/dvlnet/udp_p2p.cpp)
-endif()
-
-set(BIN_TARGET devilutionx)
-
-if(SWITCH)
-  list(APPEND devilutionx_SRCS
-    SourceX/platform/switch/network.cpp
-    SourceX/platform/switch/keyboard.cpp
-    SourceX/platform/switch/docking.cpp)
-  set(BIN_TARGET devilutionx.elf)
-endif()
-
-if(3DS)
-  list(APPEND devilutionx_SRCS
-    SourceX/platform/ctr/system.cpp)
-  set(BIN_TARGET devilutionx.elf)
-endif()
-
-if(RUN_TESTS)
-  list(APPEND devilutionx_SRCS
-    SourceT/appfat_test.cpp
-    SourceT/automap_test.cpp
-    SourceT/control_test.cpp
-    SourceT/cursor_test.cpp
-    SourceT/codec_test.cpp
-    SourceT/dead_test.cpp
-    SourceT/diablo_test.cpp
-    SourceT/doom_test.cpp
-    SourceT/drlg_l1_test.cpp
-    SourceT/drlg_l2_test.cpp
-    SourceT/drlg_l3_test.cpp
-    SourceT/drlg_l4_test.cpp
-    SourceT/effects_test.cpp
-    SourceT/file_util_test.cpp)
-endif()
-
-add_executable(${BIN_TARGET} WIN32 MACOSX_BUNDLE ${devilutionx_SRCS})
-
-# Copy the font to the build directory to it works from the build directory
-file(COPY "Packaging/resources/CharisSILB.ttf" DESTINATION "${CMAKE_CURRENT_BINARY_DIR}")
-
-# Use file GENERATE instead of configure_file because configure_file
-# does not support generator expressions.
-get_property(is_multi_config GLOBAL PROPERTY GENERATOR_IS_MULTI_CONFIG)
-if(is_multi_config)
-  set(CONFIG_PATH $<CONFIG>/config.h)
-  target_include_directories(devilution PRIVATE ${CMAKE_BINARY_DIR}/$<CONFIG>)
-  target_include_directories(${BIN_TARGET} PRIVATE ${CMAKE_BINARY_DIR}/$<CONFIG>)
-else()
-  set(CONFIG_PATH config.h)
-endif()
-file(GENERATE OUTPUT ${CONFIG_PATH} CONTENT
-"#pragma once
-#define PROJECT_NAME \"${PROJECT_NAME}\"
-#define PROJECT_VERSION \"${PROJECT_VERSION}${VERSION_SUFFIX}\"
-")
-
-if(RUN_TESTS)
-  include(CTest)
-  include(GoogleTest)
-  find_package(GTest REQUIRED)
-  include_directories(${GTEST_INCLUDE_DIRS})
-  add_definitions(-fprofile-arcs -ftest-coverage -DRUN_TESTS)
-  target_link_libraries(${BIN_TARGET} PRIVATE -fprofile-arcs ${GTEST_LIBRARIES})
-  gtest_add_tests(${BIN_TARGET} "" AUTO)
-endif()
-
-target_include_directories(devilution PUBLIC Source SourceS ${CMAKE_CURRENT_BINARY_DIR})
-target_include_directories(${BIN_TARGET} PRIVATE
-  SourceX
-  3rdParty/asio/include
-  3rdParty/Radon/Radon/include
-  3rdParty/libsmacker)
-
-if(NOT 3DS)
-  target_link_libraries(devilution PUBLIC Threads::Threads)
-endif()
-
-target_link_libraries(${BIN_TARGET} PRIVATE
-  devilution
-  PKWare
-  StormLib
-  smacker
-  Radon)
-
-if(NOT NONET)
-  target_link_libraries(${BIN_TARGET} PRIVATE sodium)
-endif()
-
-target_compile_definitions(devilution PRIVATE DEVILUTION_ENGINE)
-genex_for_option(DEBUG)
-target_compile_definitions(devilution PUBLIC "$<${DEBUG_GENEX}:_DEBUG>")
-target_compile_definitions(${BIN_TARGET} PRIVATE ASIO_STANDALONE)
-
-# Defines without value
-foreach(
-  def_name
-  SPAWN
-  NONET
-  PREFILL_PLAYER_NAME
-)
-if(${def_name})
-  list(APPEND def_list ${def_name})
-endif()
-endforeach(def_name)
-
-# Defines with value
-foreach(
-  def_name
-  SDL1_VIDEO_MODE_WIDTH
-  SDL1_VIDEO_MODE_HEIGHT
-  TTF_FONT_DIR
-  TTF_FONT_NAME
-  SDL1_VIDEO_MODE_BPP
-  SDL1_VIDEO_MODE_FLAGS
-  HAS_KBCTRL
-  KBCTRL_BUTTON_DPAD_LEFT
-  KBCTRL_BUTTON_DPAD_RIGHT
-  KBCTRL_BUTTON_DPAD_UP
-  KBCTRL_BUTTON_DPAD_DOWN
-  KBCTRL_BUTTON_B
-  KBCTRL_BUTTON_A
-  KBCTRL_BUTTON_Y
-  KBCTRL_BUTTON_X
-  KBCTRL_BUTTON_LEFTSTICK
-  KBCTRL_BUTTON_RIGHTSTICK
-  KBCTRL_BUTTON_RIGHTSHOULDER
-  KBCTRL_BUTTON_LEFTSHOULDER
-  KBCTRL_BUTTON_START
-  KBCTRL_BUTTON_BACK
-  KBCTRL_IGNORE_1
-  JOY_AXIS_LEFTX
-  JOY_AXIS_LEFTY
-  JOY_AXIS_RIGHTX
-  JOY_AXIS_RIGHTY
-  JOY_HAT_DPAD_UP_HAT
-  JOY_HAT_DPAD_UP
-  JOY_HAT_DPAD_DOWN_HAT
-  JOY_HAT_DPAD_DOWN
-  JOY_HAT_DPAD_LEFT_HAT
-  JOY_HAT_DPAD_LEFT
-  JOY_HAT_DPAD_RIGHT_HAT
-  JOY_HAT_DPAD_RIGHT
-  JOY_BUTTON_DPAD_LEFT
-  JOY_BUTTON_DPAD_RIGHT
-  JOY_BUTTON_DPAD_UP
-  JOY_BUTTON_DPAD_DOWN
-  JOY_BUTTON_B
-  JOY_BUTTON_A
-  JOY_BUTTON_Y
-  JOY_BUTTON_X
-  JOY_BUTTON_LEFTSTICK
-  JOY_BUTTON_RIGHTSTICK
-  JOY_BUTTON_RIGHTSHOULDER
-  JOY_BUTTON_LEFTSHOULDER
-  JOY_BUTTON_TRIGGERLEFT
-  JOY_BUTTON_TRIGGERRIGHT
-  JOY_BUTTON_START
-  JOY_BUTTON_BACK
-  REMAP_KEYBOARD_KEYS
-)
-  if(DEFINED ${def_name})
-    list(APPEND def_list ${def_name}=${${def_name}})
-  endif()
-endforeach(def_name)
-
-genex_for_option(ASAN)
-genex_for_option(UBSAN)
-foreach(target devilution ${BIN_TARGET})
-  target_compile_options(${target} PUBLIC "$<${ASAN_GENEX}:-fsanitize=address;-fsanitize-recover=address>")
-  target_link_libraries(${target} PUBLIC "$<${ASAN_GENEX}:-fsanitize=address;-fsanitize-recover=address>")
-  target_compile_options(${target} PUBLIC $<${UBSAN_GENEX}:-fsanitize=undefined>)
-  target_link_libraries(${target} PUBLIC $<${UBSAN_GENEX}:-fsanitize=undefined>)
-
-  if(USE_SDL1)
-    target_link_libraries(${target} PRIVATE
-      ${SDL_TTF_LIBRARY}
-      ${SDL_MIXER_LIBRARY}
-      ${SDL_LIBRARY})
-    target_compile_definitions(${target} PRIVATE USE_SDL1)
-  else()
-    target_link_libraries(${target} PRIVATE
-      SDL2::SDL2main
-      SDL2::SDL2_ttf
-      SDL2::SDL2_mixer)
-  endif()
-
-  if(SWITCH)
-    target_link_libraries(${target} PRIVATE switch::libnx
-      -lfreetype -lvorbisfile -lvorbis -logg -lmodplug -lmpg123 -lSDL2 -lopusfile -lopus -lEGL -lglapi -ldrm_nouveau -lpng -lbz2 -lz -lnx)
-  endif()
-
-  if(3DS)
-    target_link_libraries(${target} PRIVATE ${TREMOR_LIBRARIES})
-    target_include_directories(${target} PRIVATE ${TREMOR_INCLUDE_DIRS})
-    target_link_libraries(${target} PRIVATE 3ds::ogg 3ds::mikmod 3ds::mad 3ds::freetype 3ds::bzip2 3ds::png)
-    target_link_libraries(${target} PRIVATE 3ds::citro3d 3ds::ctrulib)
-  endif()
-
-  if(AMIGA)
-    target_link_libraries(${target} PRIVATE
-      ${FREETYPE_LIBRARY}
-      ${ZLIB_LIBRARY})
-    if(NOT WARPOS)
-      target_link_libraries(${target} PRIVATE -ldebug)
-    endif()
-  endif()
-
-  target_compile_definitions(${target} PRIVATE ${def_list})
-endforeach(target)
-
-if(CMAKE_CXX_COMPILER_ID MATCHES "GNU" AND NOT HAIKU)
-  target_link_libraries(${BIN_TARGET} PUBLIC "$<$<NOT:$<CONFIG:Debug>>:-static-libgcc;-static-libstdc++>")
-endif()
-
-if(WIN32)
-  target_link_libraries(${BIN_TARGET} PRIVATE wsock32 ws2_32 wininet)
-
-  if(NOT CMAKE_CXX_COMPILER_ID MATCHES "MSVC")
-    target_compile_options(devilution PUBLIC $<$<CONFIG:Debug>:-gstabs>)
-  endif()
-endif()
-
-if(NOT WIN32 AND NOT APPLE)
-  # Enable POSIX extensions such as `readlink` and `ftruncate`.
-  add_definitions(-D_POSIX_C_SOURCE=200809L)
-endif()
-
-if(HAIKU)
-  target_link_libraries(${BIN_TARGET} PRIVATE network)
-endif()
-
-if(NOT CMAKE_CXX_COMPILER_ID MATCHES "MSVC")
-  # Change __FILE__ to only show the path relative to the project folder
-  get_target_property(devilution_SRCS devilution SOURCES)
-  foreach(SOURCE_FILE ${devilution_SRCS} ${devilutionx_SRCS})
-    set_source_files_properties(${SOURCE_FILE} PROPERTIES
-      COMPILE_DEFINITIONS __FILE__="${SOURCE_FILE}"
-    )
-  endforeach(SOURCE_FILE)
-  set(CMAKE_C_FLAGS "${CMAKE_C_FLAGS} -Wno-builtin-macro-redefined")
-  set(CMAKE_CXX_FLAGS "${CMAKE_CXX_FLAGS} -Wno-builtin-macro-redefined")
-
-  # Note: For Valgrind support.
-  genex_for_option(DEBUG)
-  target_compile_options(devilution PUBLIC $<${DEBUG_GENEX}:-fno-omit-frame-pointer>)
-  # Ignore serious warnings due to "quality" of decompiled code
-  # Currently, disable ignore all warnings (-w), to be removed later
-  target_compile_options(devilution PRIVATE -fpermissive -w)
-
-  # Warnings for devilutionX
-  target_compile_options(${BIN_TARGET} PRIVATE -Wall -Wextra -Wno-write-strings -Wno-unused-parameter -Wno-missing-field-initializers -Wno-format-security)
-
-  # For ARM and other default unsigned char platforms
-  target_compile_options(devilution PRIVATE -fsigned-char)
-  target_compile_options(${BIN_TARGET} PRIVATE -fsigned-char)
-endif()
-
-if(CMAKE_CXX_COMPILER_ID MATCHES "MSVC")
-  target_compile_options(devilution PRIVATE "/W0")
-endif()
-
-if(CMAKE_CXX_COMPILER_ID MATCHES "Clang")
-  # Style issues
-  target_compile_options(${BIN_TARGET} PRIVATE -Wno-parentheses -Wno-logical-op-parentheses -Wno-bitwise-op-parentheses)
-  # Silence warnings about __int64 alignment hack not always being applicable
-  target_compile_options(${BIN_TARGET} PRIVATE -Wno-ignored-attributes)
-  # Silence appfat.cpp warnings
-  set(CMAKE_CXX_FLAGS  "${CMAKE_CXX_FLAGS} -Wno-narrowing")
-endif()
-
-if(APPLE)
-  set_source_files_properties("./Packaging/macOS/AppIcon.icns" PROPERTIES MACOSX_PACKAGE_LOCATION Resources)
-  set_source_files_properties("./Packaging/resources/CharisSILB.ttf" PROPERTIES MACOSX_PACKAGE_LOCATION Resources)
-  set(MACOSX_BUNDLE_GUI_IDENTIFIER com.diasurgical.devilutionx)
-  set(MACOSX_BUNDLE_COPYRIGHT Unlicense)
-  set(MACOSX_BUNDLE_BUNDLE_NAME devilutionx)
-  set(MACOSX_BUNDLE_INFO_STRING ${PROJECT_VERSION})
-  set(MACOSX_BUNDLE_BUNDLE_VERSION ${PROJECT_VERSION})
-  set(MACOSX_BUNDLE_SHORT_VERSION_STRING ${PROJECT_VERSION})
-  set(MACOSX_BUNDLE_LONG_VERSION_STRING "Version ${PROJECT_VERSION}")
-  set_target_properties(${BIN_TARGET} PROPERTIES MACOSX_BUNDLE_ICON_FILE "AppIcon")
-  set_target_properties(${BIN_TARGET} PROPERTIES MACOSX_BUNDLE_INFO_PLIST "${CMAKE_CURRENT_SOURCE_DIR}/Packaging/macOS/Info.plist")
-
-  install (TARGETS ${BIN_TARGET} DESTINATION ./)
-
-  if(DIST)
-      install(CODE "
-        include(BundleUtilities)
-        fixup_bundle(${CMAKE_BINARY_DIR}/${MACOSX_BUNDLE_BUNDLE_NAME}.app \"\" \"\")
-        "
-        COMPONENT Runtime)
-  endif()
-
-  set(MACOSX_BUNDLE_LONG_VERSION_STRING "Version ${PROJECT_VERSION}")
-  set(CPACK On)
-endif()
-
-if(SWITCH)
-  set(APP_TITLE "DevilutionX")
-  set(APP_AUTHOR "Devilution Team")
-  set(APP_ICON "${PROJECT_SOURCE_DIR}/Packaging/switch/icon.jpg")
-  set(APP_VERSION ${PROJECT_VERSION})
-  include(nx-utils)
-  build_switch_binaries(${BIN_TARGET})
-endif()
-
-<<<<<<< HEAD
-if(3DS)
-  set(APP_TITLE "DevilutionX")
-  set(APP_AUTHOR "Devilution Team")
-  set(APP_ICON "${PROJECT_SOURCE_DIR}/Packaging/ctr/icon.png")
-  set(APP_BANNER "${PROJECT_SOURCE_DIR}/Packaging/ctr/banner.png")
-  set(APP_AUDIO "${PROJECT_SOURCE_DIR}/Packaging/ctr/audio_silent.wav")
-  set(APP_RSF "${PROJECT_SOURCE_DIR}/Packaging/ctr/template.rsf")
-  set(APP_ROMFS "${CMAKE_BINARY_DIR}/romfs")
-  set(APP_ROMFS_FILES "${PROJECT_SOURCE_DIR}/Packaging/resources/CharisSILB.ttf")
-  file(MAKE_DIRECTORY ${APP_ROMFS})
-  file(COPY ${APP_ROMFS_FILES}
-     DESTINATION ${APP_ROMFS})
-  set(APP_VERSION ${PROJECT_VERSION})
-  include(Tools3DS)
-# add_3dsx_target(${BIN_TARGET} "NO_SMDH")
-  add_cia_target(${BIN_TARGET} ${APP_RSF} ${APP_BANNER} ${APP_AUDIO} ${APP_ROMFS})
-endif()
-
-if(${CMAKE_SYSTEM_NAME} STREQUAL Linux)
-  set(CPACK_PACKAGE_NAME "devilutionx")
-  string(TOLOWER "${CPACK_PACKAGE_NAME}-${CMAKE_SYSTEM_NAME}-${CMAKE_SYSTEM_PROCESSOR}" CPACK_PACKAGE_FILE_NAME)
-  set(CPACK_STRIP_FILES TRUE)
-  set(CPACK_GENERATOR "7Z")
-=======
-if(CPACK)
-  if(CMAKE_SYSTEM_NAME STREQUAL "Linux")
-    string(TOLOWER ${PROJECT_NAME} project_name)
-    set(CPACK_PACKAGE_NAME ${project_name})
-    set(CPACK_GENERATOR "7Z")
-    # Common *nix files
-    set(CPACK_STRIP_FILES TRUE)
-    install(TARGETS ${BIN_TARGET} DESTINATION bin)
-    set(desktop_file "${PROJECT_SOURCE_DIR}/Packaging/nix/${project_name}.desktop")
-
-    find_program(DFI desktop-file-install)
-    if(DFI)
-      execute_process(COMMAND ${DFI} --dir=${CMAKE_BINARY_DIR} ${desktop_file})
-      set(desktop_file "${CMAKE_BINARY_DIR}/${project_name}.desktop")
-    endif()
->>>>>>> 2b5b5ca7
-
-    install(FILES "${desktop_file}"
-      DESTINATION "share/applications"
-    )
-    install(FILES
-        "${PROJECT_SOURCE_DIR}/Packaging/nix/README.txt"
-      DESTINATION "share/diasurgical/${project_name}"
-    )
-    install(FILES "${PROJECT_SOURCE_DIR}/Packaging/resources/16.png"
-      DESTINATION "share/icons/hicolor/16x16/apps"
-      RENAME "${project_name}.png"
-    )
-    install(FILES "${PROJECT_SOURCE_DIR}/Packaging/resources/Diablo_32.png"
-      DESTINATION "share/icons/hicolor/32x32/apps"
-      RENAME "${project_name}.png"
-    )
-    install(FILES "${PROJECT_SOURCE_DIR}/Packaging/resources/Diablo_48.png"
-      DESTINATION "share/icons/hicolor/48x48/apps"
-      RENAME "${project_name}.png"
-    )
-    install(FILES "${PROJECT_SOURCE_DIR}/Packaging/resources/CharisSILB.ttf"
-      DESTINATION "share/fonts/truetype"
-    )
-
-    # -G DEB
-    set(CPACK_PACKAGE_CONTACT "kai@gnukai.com")
-    set(CPACK_DEBIAN_PACKAGE_SHLIBDEPS ON)
-    set(CPACK_DEBIAN_FILE_NAME DEB-DEFAULT)
-    
-    # -G RPM
-    set(CPACK_RPM_FILE_NAME RPM-DEFAULT)
-
-    find_program(RPMBUILD rpmbuild)
-    if(RPMBUILD)
-      list(APPEND CPACK_GENERATOR "RPM")
-    endif()
-    find_program(DPKG dpkg)
-    if(DPKG)
-      list(APPEND CPACK_GENERATOR "DEB")
-    endif()
-
-  elseif(APPLE)
-    set(CPACK_PACKAGE_FILE_NAME "devilutionx")
-    set(CPACK_DMG_DISABLE_APPLICATIONS_SYMLINK "ON")
-    set(CPACK_STRIP_FILES TRUE)
-    set(CPACK_GENERATOR "DragNDrop")
-  endif()
-
-  set(CPACK_PACKAGE_VERSION_MAJOR ${PROJECT_VERSION_MAJOR})
-  set(CPACK_PACKAGE_VERSION_MINOR ${PROJECT_VERSION_MINOR})
-  set(CPACK_PACKAGE_VERSION_PATCH ${PROJECT_VERSION_PATCH})
-  include(CPack)
-endif()
+cmake_minimum_required(VERSION 3.10) # CMP0083 NEW
+
+include(CMake/out_of_tree.cmake)
+include(CMake/genex.cmake)
+
+DEBUG_OPTION(ASAN "Enable address sanitizer")
+DEBUG_OPTION(UBSAN "Enable undefined behaviour sanitizer")
+DEBUG_OPTION(DEBUG "Enable debug mode in engine")
+option(DISABLE_LTO "Disable link-time optimization (by default enabled in release mode)" OFF)
+option(PIE "Generate position-independent code" OFF)
+option(SPAWN "Build the shareware version" OFF)
+option(DIST "Dynamically link only glibc and SDL2" OFF)
+option(BINARY_RELEASE "Enable options for binary release" OFF)
+option(NIGHTLY_BUILD "Enable options for nightly build" OFF)
+option(USE_SDL1 "Use SDL1.2 instead of SDL2" OFF)
+option(NONET "Disable network" OFF)
+option(RUN_TESTS "Build and run tests" OFF)
+RELEASE_OPTION(CPACK "Configure CPack")
+
+
+if(BINARY_RELEASE OR CMAKE_BUILD_TYPE STREQUAL "Release")
+  set(BINARY_RELEASE ON)
+  set(CMAKE_BUILD_TYPE "Release" CACHE STRING "")
+  set(DIST ON)
+  set(CPACK ON)
+endif()
+
+if(NIGHTLY_BUILD OR CMAKE_BUILD_TYPE STREQUAL "RelWithDebInfo")
+  set(NIGHTLY_BUILD ON)
+  set(CMAKE_BUILD_TYPE "RelWithDebInfo" CACHE STRING "")
+  set(DIST ON)
+  set(CPACK ON)
+endif()
+
+if(NOT VERSION_NUM)
+  include(CMake/git.cmake)
+  get_git_tag(VERSION_NUM)
+  get_git_commit_hash(GIT_COMMIT_HASH)
+  if(NOT VERSION_SUFFIX)
+    set(VERSION_SUFFIX "$<$<NOT:$<CONFIG:Release>>:-${GIT_COMMIT_HASH}>")
+  endif()
+endif()
+
+find_program(CCACHE_PROGRAM ccache)
+if(CCACHE_PROGRAM)
+  set_property(GLOBAL PROPERTY RULE_LAUNCH_COMPILE "${CCACHE_PROGRAM}")
+endif()
+
+if(VERSION_NUM MATCHES untagged)
+  project(DevilutionX
+    LANGUAGES C CXX)
+else()
+  project(DevilutionX
+    VERSION ${VERSION_NUM}
+    LANGUAGES C CXX)
+endif()
+
+# Not a genexp because CMake doesn't support it
+# https://gitlab.kitware.com/cmake/cmake/-/issues/20546
+if(NOT DISABLE_LTO)
+  # LTO if supported:
+  include(CheckIPOSupported)
+  check_ipo_supported(RESULT is_ipo_supported OUTPUT lto_error)
+  if(is_ipo_supported)
+    set(CMAKE_INTERPROCEDURAL_OPTIMIZATION_RELEASE ON)
+    set(CMAKE_INTERPROCEDURAL_OPTIMIZATION_RELWITHDEBINFO ON)
+    set(CMAKE_INTERPROCEDURAL_OPTIMIZATION_MINSIZEREL ON)
+  endif()
+endif()
+
+list(APPEND CMAKE_MODULE_PATH "${DevilutionX_SOURCE_DIR}/CMake")
+
+if(SWITCH)
+  set(ASAN OFF)
+  set(UBSAN OFF)
+  set(PIE ON)
+
+  list(APPEND CMAKE_MODULE_PATH "${DevilutionX_SOURCE_DIR}/CMake/switch")
+  find_package(LIBNX REQUIRED)
+  include(switch_defs)
+endif()
+
+if(3DS)
+  set(ASAN OFF)
+  set(UBSAN OFF)
+  set(PIE ON)
+
+  list(APPEND CMAKE_MODULE_PATH "${DevilutionX_SOURCE_DIR}/CMake/ctr")
+  list(APPEND CMAKE_MODULE_PATH "${DevilutionX_SOURCE_DIR}/CMake/ctr/modules")
+  find_package(CITRO3D REQUIRED)
+  find_package(FREETYPE REQUIRED)
+  find_package(BZIP2)
+  find_package(Tremor)
+  find_package(OGG)
+  find_package(MIKMOD)
+  find_package(MAD)
+  find_package(PNG)
+  include(n3ds_defs)
+endif()
+
+set(TARGET_PLATFORM host CACHE STRING "Target platform")
+set_property(CACHE TARGET_PLATFORM PROPERTY STRINGS host retrofw rg350 gkd350h cpigamesh)
+if(TARGET_PLATFORM STREQUAL "retrofw")
+  include(retrofw_defs)
+elseif(TARGET_PLATFORM STREQUAL "rg350")
+  include(rg350_defs)
+elseif(TARGET_PLATFORM STREQUAL "gkd350h")
+  include(gkd350h_defs)
+elseif(TARGET_PLATFORM STREQUAL "cpigamesh")
+  include(cpigamesh_defs)
+endif()
+
+if(${CMAKE_SYSTEM_NAME} STREQUAL FreeBSD OR ${CMAKE_SYSTEM_NAME} STREQUAL OpenBSD)
+  set(ASAN OFF)
+  set(UBSAN OFF)
+  add_definitions(-D_BSD_SOURCE)
+  set(CMAKE_CXX_FLAGS "${CMAKE_CXX_FLAGS} -DO_LARGEFILE=0 -Dstat64=stat -Dlstat64=lstat -Dlseek64=lseek -Doff64_t=off_t -Dfstat64=fstat -Dftruncate64=ftruncate")
+endif()
+
+if(WIN32)
+  set(ASAN OFF)
+  set(UBSAN OFF)
+  set(DIST ON)
+endif()
+
+if(HAIKU)
+  set(ASAN OFF)
+  set(UBSAN OFF)
+endif()
+
+if(AMIGA)
+  include(amiga_defs)
+endif()
+
+if(DIST)
+  set(sodium_USE_STATIC_LIBS ON)
+endif()
+
+if(PIE)
+  set(CMAKE_POSITION_INDEPENDENT_CODE TRUE)
+endif()
+
+set(CMAKE_CXX_STANDARD 11)
+set(CMAKE_CXX_EXTENSIONS OFF)
+set(CMAKE_CXX_STANDARD_REQUIRED ON)
+set(CMAKE_THREAD_PREFER_PTHREAD ON)
+set(THREADS_PREFER_PTHREAD_FLAG ON)
+
+if(NOT 3DS)
+  find_package(Threads REQUIRED)
+endif()
+
+if(NOT NONET)
+  find_package(sodium REQUIRED)
+endif()
+
+if(USE_SDL1)
+  find_package(SDL REQUIRED)
+  find_package(SDL_ttf REQUIRED)
+  find_package(SDL_mixer REQUIRED)
+  include_directories(${SDL_INCLUDE_DIR})
+else()
+  find_package(SDL2 CONFIG QUIET)
+  if (NOT SDL2_FOUND)
+    find_package(SDL2 REQUIRED)
+  endif()
+  find_package(SDL2_ttf REQUIRED)
+  find_package(SDL2_mixer REQUIRED)
+endif()
+
+add_library(smacker STATIC
+  3rdParty/libsmacker/smk_bitstream.c
+  3rdParty/libsmacker/smk_hufftree.c
+  3rdParty/libsmacker/smacker.c)
+
+add_library(Radon STATIC
+  3rdParty/Radon/Radon/source/File.cpp
+  3rdParty/Radon/Radon/source/Key.cpp
+  3rdParty/Radon/Radon/source/Named.cpp
+  3rdParty/Radon/Radon/source/Section.cpp)
+
+add_library(StormLib STATIC
+  3rdParty/StormLib/src/FileStream.cpp
+  3rdParty/StormLib/src/SBaseCommon.cpp
+  3rdParty/StormLib/src/SBaseFileTable.cpp
+  3rdParty/StormLib/src/SBaseSubTypes.cpp
+  3rdParty/StormLib/src/SCompression.cpp
+  3rdParty/StormLib/src/SFileExtractFile.cpp
+  3rdParty/StormLib/src/SFileFindFile.cpp
+  3rdParty/StormLib/src/SFileGetFileInfo.cpp
+  3rdParty/StormLib/src/SFileOpenArchive.cpp
+  3rdParty/StormLib/src/SFileOpenFileEx.cpp
+  3rdParty/StormLib/src/SFileReadFile.cpp)
+
+add_library(PKWare STATIC
+  3rdParty/PKWare/explode.cpp
+  3rdParty/PKWare/implode.cpp)
+
+add_library(devilution STATIC
+  Source/appfat.cpp
+  Source/automap.cpp
+  Source/capture.cpp
+  Source/codec.cpp
+  Source/control.cpp
+  Source/cursor.cpp
+  Source/dead.cpp
+  Source/debug.cpp
+  Source/diablo.cpp
+  Source/doom.cpp
+  Source/drlg_l1.cpp
+  Source/drlg_l2.cpp
+  Source/drlg_l3.cpp
+  Source/drlg_l4.cpp
+  Source/dthread.cpp
+  Source/effects.cpp
+  Source/encrypt.cpp
+  Source/engine.cpp
+  Source/error.cpp
+  Source/gamemenu.cpp
+  Source/gendung.cpp
+  Source/gmenu.cpp
+  Source/help.cpp
+  Source/init.cpp
+  Source/interfac.cpp
+  Source/inv.cpp
+  Source/itemdat.cpp
+  Source/items.cpp
+  Source/lighting.cpp
+  Source/loadsave.cpp
+  Source/mainmenu.cpp
+  Source/minitext.cpp
+  Source/misdat.cpp
+  Source/missiles.cpp
+  Source/monstdat.cpp
+  Source/monster.cpp
+  Source/movie.cpp
+  Source/mpqapi.cpp
+  Source/msg.cpp
+  Source/multi.cpp
+  Source/nthread.cpp
+  Source/objdat.cpp
+  Source/objects.cpp
+  Source/pack.cpp
+  Source/palette.cpp
+  Source/path.cpp
+  Source/pfile.cpp
+  Source/player.cpp
+  Source/plrmsg.cpp
+  Source/portal.cpp
+  Source/quests.cpp
+  Source/render.cpp
+  Source/restrict.cpp
+  Source/scrollrt.cpp
+  Source/setmaps.cpp
+  Source/sha.cpp
+  Source/spelldat.cpp
+  Source/spells.cpp
+  Source/stores.cpp
+  Source/sync.cpp
+  Source/textdat.cpp
+  Source/themes.cpp
+  Source/tmsg.cpp
+  Source/town.cpp
+  Source/towners.cpp
+  Source/track.cpp
+  Source/trigs.cpp
+  Source/wave.cpp)
+
+set(devilutionx_SRCS
+  SourceX/dx.cpp
+  SourceX/controls/devices/game_controller.cpp
+  SourceX/controls/devices/joystick.cpp
+  SourceX/controls/devices/kbcontroller.cpp
+  SourceX/controls/controller.cpp
+  SourceX/controls/controller_motion.cpp
+  SourceX/controls/game_controls.cpp
+  SourceX/controls/menu_controls.cpp
+  SourceX/controls/modifier_hints.cpp
+  SourceX/controls/plrctrls.cpp
+  SourceX/controls/touch.cpp
+  SourceX/display.cpp
+  SourceX/miniwin/misc_msg.cpp
+  SourceX/thread.cpp
+  SourceX/sound.cpp
+  SourceX/soundsample.cpp
+  SourceX/storm/storm.cpp
+  SourceX/storm/storm_net.cpp
+  SourceX/dvlnet/abstract_net.cpp
+  SourceX/dvlnet/loopback.cpp
+  SourceX/dvlnet/packet.cpp
+  SourceX/dvlnet/base.cpp
+  SourceX/dvlnet/frame_queue.cpp
+  SourceX/dvlnet/cdwrap.cpp
+  SourceX/DiabloUI/art_draw.cpp
+  SourceX/DiabloUI/errorart.cpp
+  SourceX/DiabloUI/art.cpp
+  SourceX/DiabloUI/button.cpp
+  SourceX/DiabloUI/credits.cpp
+  SourceX/DiabloUI/credits_lines.cpp
+  SourceX/DiabloUI/diabloui.cpp
+  SourceX/DiabloUI/dialogs.cpp
+  SourceX/DiabloUI/fonts.cpp
+  SourceX/DiabloUI/mainmenu.cpp
+  SourceX/DiabloUI/progress.cpp
+  SourceX/DiabloUI/scrollbar.cpp
+  SourceX/DiabloUI/selconn.cpp
+  SourceX/DiabloUI/selgame.cpp
+  SourceX/DiabloUI/selhero.cpp
+  SourceX/DiabloUI/selyesno.cpp
+  SourceX/DiabloUI/selok.cpp
+  SourceX/DiabloUI/text_draw.cpp
+  SourceX/DiabloUI/text.cpp
+  SourceX/DiabloUI/title.cpp
+  SourceX/DiabloUI/ttf_render_wrapped.cpp
+  SourceX/main.cpp
+  Packaging/macOS/AppIcon.icns
+  Packaging/resources/CharisSILB.ttf
+  Packaging/windows/devilutionx.rc)
+
+if(NOT NONET)
+  list(APPEND devilutionx_SRCS
+    SourceX/dvlnet/tcp_client.cpp
+    SourceX/dvlnet/tcp_server.cpp
+    SourceX/dvlnet/udp_p2p.cpp)
+endif()
+
+set(BIN_TARGET devilutionx)
+
+if(SWITCH)
+  list(APPEND devilutionx_SRCS
+    SourceX/platform/switch/network.cpp
+    SourceX/platform/switch/keyboard.cpp
+    SourceX/platform/switch/docking.cpp)
+  set(BIN_TARGET devilutionx.elf)
+endif()
+
+if(3DS)
+  list(APPEND devilutionx_SRCS
+    SourceX/platform/ctr/system.cpp)
+  set(BIN_TARGET devilutionx.elf)
+endif()
+
+if(RUN_TESTS)
+  list(APPEND devilutionx_SRCS
+    SourceT/appfat_test.cpp
+    SourceT/automap_test.cpp
+    SourceT/control_test.cpp
+    SourceT/cursor_test.cpp
+    SourceT/codec_test.cpp
+    SourceT/dead_test.cpp
+    SourceT/diablo_test.cpp
+    SourceT/doom_test.cpp
+    SourceT/drlg_l1_test.cpp
+    SourceT/drlg_l2_test.cpp
+    SourceT/drlg_l3_test.cpp
+    SourceT/drlg_l4_test.cpp
+    SourceT/effects_test.cpp
+    SourceT/file_util_test.cpp)
+endif()
+
+add_executable(${BIN_TARGET} WIN32 MACOSX_BUNDLE ${devilutionx_SRCS})
+
+# Copy the font to the build directory to it works from the build directory
+file(COPY "Packaging/resources/CharisSILB.ttf" DESTINATION "${CMAKE_CURRENT_BINARY_DIR}")
+
+# Use file GENERATE instead of configure_file because configure_file
+# does not support generator expressions.
+get_property(is_multi_config GLOBAL PROPERTY GENERATOR_IS_MULTI_CONFIG)
+if(is_multi_config)
+  set(CONFIG_PATH $<CONFIG>/config.h)
+  target_include_directories(devilution PRIVATE ${CMAKE_BINARY_DIR}/$<CONFIG>)
+  target_include_directories(${BIN_TARGET} PRIVATE ${CMAKE_BINARY_DIR}/$<CONFIG>)
+else()
+  set(CONFIG_PATH config.h)
+endif()
+file(GENERATE OUTPUT ${CONFIG_PATH} CONTENT
+"#pragma once
+#define PROJECT_NAME \"${PROJECT_NAME}\"
+#define PROJECT_VERSION \"${PROJECT_VERSION}${VERSION_SUFFIX}\"
+")
+
+if(RUN_TESTS)
+  include(CTest)
+  include(GoogleTest)
+  find_package(GTest REQUIRED)
+  include_directories(${GTEST_INCLUDE_DIRS})
+  add_definitions(-fprofile-arcs -ftest-coverage -DRUN_TESTS)
+  target_link_libraries(${BIN_TARGET} PRIVATE -fprofile-arcs ${GTEST_LIBRARIES})
+  gtest_add_tests(${BIN_TARGET} "" AUTO)
+endif()
+
+target_include_directories(devilution PUBLIC Source SourceS ${CMAKE_CURRENT_BINARY_DIR})
+target_include_directories(${BIN_TARGET} PRIVATE
+  SourceX
+  3rdParty/asio/include
+  3rdParty/Radon/Radon/include
+  3rdParty/libsmacker)
+
+if(NOT 3DS)
+  target_link_libraries(devilution PUBLIC Threads::Threads)
+endif()
+
+target_link_libraries(${BIN_TARGET} PRIVATE
+  devilution
+  PKWare
+  StormLib
+  smacker
+  Radon)
+
+if(NOT NONET)
+  target_link_libraries(${BIN_TARGET} PRIVATE sodium)
+endif()
+
+target_compile_definitions(devilution PRIVATE DEVILUTION_ENGINE)
+genex_for_option(DEBUG)
+target_compile_definitions(devilution PUBLIC "$<${DEBUG_GENEX}:_DEBUG>")
+target_compile_definitions(${BIN_TARGET} PRIVATE ASIO_STANDALONE)
+
+# Defines without value
+foreach(
+  def_name
+  SPAWN
+  NONET
+  PREFILL_PLAYER_NAME
+)
+if(${def_name})
+  list(APPEND def_list ${def_name})
+endif()
+endforeach(def_name)
+
+# Defines with value
+foreach(
+  def_name
+  SDL1_VIDEO_MODE_WIDTH
+  SDL1_VIDEO_MODE_HEIGHT
+  TTF_FONT_DIR
+  TTF_FONT_NAME
+  SDL1_VIDEO_MODE_BPP
+  SDL1_VIDEO_MODE_FLAGS
+  HAS_KBCTRL
+  KBCTRL_BUTTON_DPAD_LEFT
+  KBCTRL_BUTTON_DPAD_RIGHT
+  KBCTRL_BUTTON_DPAD_UP
+  KBCTRL_BUTTON_DPAD_DOWN
+  KBCTRL_BUTTON_B
+  KBCTRL_BUTTON_A
+  KBCTRL_BUTTON_Y
+  KBCTRL_BUTTON_X
+  KBCTRL_BUTTON_LEFTSTICK
+  KBCTRL_BUTTON_RIGHTSTICK
+  KBCTRL_BUTTON_RIGHTSHOULDER
+  KBCTRL_BUTTON_LEFTSHOULDER
+  KBCTRL_BUTTON_START
+  KBCTRL_BUTTON_BACK
+  KBCTRL_IGNORE_1
+  JOY_AXIS_LEFTX
+  JOY_AXIS_LEFTY
+  JOY_AXIS_RIGHTX
+  JOY_AXIS_RIGHTY
+  JOY_HAT_DPAD_UP_HAT
+  JOY_HAT_DPAD_UP
+  JOY_HAT_DPAD_DOWN_HAT
+  JOY_HAT_DPAD_DOWN
+  JOY_HAT_DPAD_LEFT_HAT
+  JOY_HAT_DPAD_LEFT
+  JOY_HAT_DPAD_RIGHT_HAT
+  JOY_HAT_DPAD_RIGHT
+  JOY_BUTTON_DPAD_LEFT
+  JOY_BUTTON_DPAD_RIGHT
+  JOY_BUTTON_DPAD_UP
+  JOY_BUTTON_DPAD_DOWN
+  JOY_BUTTON_B
+  JOY_BUTTON_A
+  JOY_BUTTON_Y
+  JOY_BUTTON_X
+  JOY_BUTTON_LEFTSTICK
+  JOY_BUTTON_RIGHTSTICK
+  JOY_BUTTON_RIGHTSHOULDER
+  JOY_BUTTON_LEFTSHOULDER
+  JOY_BUTTON_TRIGGERLEFT
+  JOY_BUTTON_TRIGGERRIGHT
+  JOY_BUTTON_START
+  JOY_BUTTON_BACK
+  REMAP_KEYBOARD_KEYS
+)
+  if(DEFINED ${def_name})
+    list(APPEND def_list ${def_name}=${${def_name}})
+  endif()
+endforeach(def_name)
+
+genex_for_option(ASAN)
+genex_for_option(UBSAN)
+foreach(target devilution ${BIN_TARGET})
+  target_compile_options(${target} PUBLIC "$<${ASAN_GENEX}:-fsanitize=address;-fsanitize-recover=address>")
+  target_link_libraries(${target} PUBLIC "$<${ASAN_GENEX}:-fsanitize=address;-fsanitize-recover=address>")
+  target_compile_options(${target} PUBLIC $<${UBSAN_GENEX}:-fsanitize=undefined>)
+  target_link_libraries(${target} PUBLIC $<${UBSAN_GENEX}:-fsanitize=undefined>)
+
+  if(USE_SDL1)
+    target_link_libraries(${target} PRIVATE
+      ${SDL_TTF_LIBRARY}
+      ${SDL_MIXER_LIBRARY}
+      ${SDL_LIBRARY})
+    target_compile_definitions(${target} PRIVATE USE_SDL1)
+  else()
+    target_link_libraries(${target} PRIVATE
+      SDL2::SDL2main
+      SDL2::SDL2_ttf
+      SDL2::SDL2_mixer)
+  endif()
+
+  if(SWITCH)
+    target_link_libraries(${target} PRIVATE switch::libnx
+      -lfreetype -lvorbisfile -lvorbis -logg -lmodplug -lmpg123 -lSDL2 -lopusfile -lopus -lEGL -lglapi -ldrm_nouveau -lpng -lbz2 -lz -lnx)
+  endif()
+
+  if(3DS)
+    target_link_libraries(${target} PRIVATE ${TREMOR_LIBRARIES})
+    target_include_directories(${target} PRIVATE ${TREMOR_INCLUDE_DIRS})
+    target_link_libraries(${target} PRIVATE 3ds::ogg 3ds::mikmod 3ds::mad 3ds::freetype 3ds::bzip2 3ds::png)
+    target_link_libraries(${target} PRIVATE 3ds::citro3d 3ds::ctrulib)
+  endif()
+
+  if(AMIGA)
+    target_link_libraries(${target} PRIVATE
+      ${FREETYPE_LIBRARY}
+      ${ZLIB_LIBRARY})
+    if(NOT WARPOS)
+      target_link_libraries(${target} PRIVATE -ldebug)
+    endif()
+  endif()
+
+  target_compile_definitions(${target} PRIVATE ${def_list})
+endforeach(target)
+
+if(CMAKE_CXX_COMPILER_ID MATCHES "GNU" AND NOT HAIKU)
+  target_link_libraries(${BIN_TARGET} PUBLIC "$<$<NOT:$<CONFIG:Debug>>:-static-libgcc;-static-libstdc++>")
+endif()
+
+if(WIN32)
+  target_link_libraries(${BIN_TARGET} PRIVATE wsock32 ws2_32 wininet)
+
+  if(NOT CMAKE_CXX_COMPILER_ID MATCHES "MSVC")
+    target_compile_options(devilution PUBLIC $<$<CONFIG:Debug>:-gstabs>)
+  endif()
+endif()
+
+if(NOT WIN32 AND NOT APPLE)
+  # Enable POSIX extensions such as `readlink` and `ftruncate`.
+  add_definitions(-D_POSIX_C_SOURCE=200809L)
+endif()
+
+if(HAIKU)
+  target_link_libraries(${BIN_TARGET} PRIVATE network)
+endif()
+
+if(NOT CMAKE_CXX_COMPILER_ID MATCHES "MSVC")
+  # Change __FILE__ to only show the path relative to the project folder
+  get_target_property(devilution_SRCS devilution SOURCES)
+  foreach(SOURCE_FILE ${devilution_SRCS} ${devilutionx_SRCS})
+    set_source_files_properties(${SOURCE_FILE} PROPERTIES
+      COMPILE_DEFINITIONS __FILE__="${SOURCE_FILE}"
+    )
+  endforeach(SOURCE_FILE)
+  set(CMAKE_C_FLAGS "${CMAKE_C_FLAGS} -Wno-builtin-macro-redefined")
+  set(CMAKE_CXX_FLAGS "${CMAKE_CXX_FLAGS} -Wno-builtin-macro-redefined")
+
+  # Note: For Valgrind support.
+  genex_for_option(DEBUG)
+  target_compile_options(devilution PUBLIC $<${DEBUG_GENEX}:-fno-omit-frame-pointer>)
+  # Ignore serious warnings due to "quality" of decompiled code
+  # Currently, disable ignore all warnings (-w), to be removed later
+  target_compile_options(devilution PRIVATE -fpermissive -w)
+
+  # Warnings for devilutionX
+  target_compile_options(${BIN_TARGET} PRIVATE -Wall -Wextra -Wno-write-strings -Wno-unused-parameter -Wno-missing-field-initializers -Wno-format-security)
+
+  # For ARM and other default unsigned char platforms
+  target_compile_options(devilution PRIVATE -fsigned-char)
+  target_compile_options(${BIN_TARGET} PRIVATE -fsigned-char)
+endif()
+
+if(CMAKE_CXX_COMPILER_ID MATCHES "MSVC")
+  target_compile_options(devilution PRIVATE "/W0")
+endif()
+
+if(CMAKE_CXX_COMPILER_ID MATCHES "Clang")
+  # Style issues
+  target_compile_options(${BIN_TARGET} PRIVATE -Wno-parentheses -Wno-logical-op-parentheses -Wno-bitwise-op-parentheses)
+  # Silence warnings about __int64 alignment hack not always being applicable
+  target_compile_options(${BIN_TARGET} PRIVATE -Wno-ignored-attributes)
+  # Silence appfat.cpp warnings
+  set(CMAKE_CXX_FLAGS  "${CMAKE_CXX_FLAGS} -Wno-narrowing")
+endif()
+
+if(APPLE)
+  set_source_files_properties("./Packaging/macOS/AppIcon.icns" PROPERTIES MACOSX_PACKAGE_LOCATION Resources)
+  set_source_files_properties("./Packaging/resources/CharisSILB.ttf" PROPERTIES MACOSX_PACKAGE_LOCATION Resources)
+  set(MACOSX_BUNDLE_GUI_IDENTIFIER com.diasurgical.devilutionx)
+  set(MACOSX_BUNDLE_COPYRIGHT Unlicense)
+  set(MACOSX_BUNDLE_BUNDLE_NAME devilutionx)
+  set(MACOSX_BUNDLE_INFO_STRING ${PROJECT_VERSION})
+  set(MACOSX_BUNDLE_BUNDLE_VERSION ${PROJECT_VERSION})
+  set(MACOSX_BUNDLE_SHORT_VERSION_STRING ${PROJECT_VERSION})
+  set(MACOSX_BUNDLE_LONG_VERSION_STRING "Version ${PROJECT_VERSION}")
+  set_target_properties(${BIN_TARGET} PROPERTIES MACOSX_BUNDLE_ICON_FILE "AppIcon")
+  set_target_properties(${BIN_TARGET} PROPERTIES MACOSX_BUNDLE_INFO_PLIST "${CMAKE_CURRENT_SOURCE_DIR}/Packaging/macOS/Info.plist")
+
+  install (TARGETS ${BIN_TARGET} DESTINATION ./)
+
+  if(DIST)
+      install(CODE "
+        include(BundleUtilities)
+        fixup_bundle(${CMAKE_BINARY_DIR}/${MACOSX_BUNDLE_BUNDLE_NAME}.app \"\" \"\")
+        "
+        COMPONENT Runtime)
+  endif()
+
+  set(MACOSX_BUNDLE_LONG_VERSION_STRING "Version ${PROJECT_VERSION}")
+  set(CPACK On)
+endif()
+
+if(SWITCH)
+  set(APP_TITLE "DevilutionX")
+  set(APP_AUTHOR "Devilution Team")
+  set(APP_ICON "${PROJECT_SOURCE_DIR}/Packaging/switch/icon.jpg")
+  set(APP_VERSION ${PROJECT_VERSION})
+  include(nx-utils)
+  build_switch_binaries(${BIN_TARGET})
+endif()
+
+if(3DS)
+  set(APP_TITLE "DevilutionX")
+  set(APP_AUTHOR "Devilution Team")
+  set(APP_ICON "${PROJECT_SOURCE_DIR}/Packaging/ctr/icon.png")
+  set(APP_BANNER "${PROJECT_SOURCE_DIR}/Packaging/ctr/banner.png")
+  set(APP_AUDIO "${PROJECT_SOURCE_DIR}/Packaging/ctr/audio_silent.wav")
+  set(APP_RSF "${PROJECT_SOURCE_DIR}/Packaging/ctr/template.rsf")
+  set(APP_ROMFS "${CMAKE_BINARY_DIR}/romfs")
+  set(APP_ROMFS_FILES "${PROJECT_SOURCE_DIR}/Packaging/resources/CharisSILB.ttf")
+  file(MAKE_DIRECTORY ${APP_ROMFS})
+  file(COPY ${APP_ROMFS_FILES}
+     DESTINATION ${APP_ROMFS})
+  set(APP_VERSION ${PROJECT_VERSION})
+  include(Tools3DS)
+# add_3dsx_target(${BIN_TARGET} "NO_SMDH")
+  add_cia_target(${BIN_TARGET} ${APP_RSF} ${APP_BANNER} ${APP_AUDIO} ${APP_ROMFS})
+endif()
+
+if(CPACK)
+  if(CMAKE_SYSTEM_NAME STREQUAL "Linux")
+    string(TOLOWER ${PROJECT_NAME} project_name)
+    set(CPACK_PACKAGE_NAME ${project_name})
+    set(CPACK_GENERATOR "7Z")
+    # Common *nix files
+    set(CPACK_STRIP_FILES TRUE)
+    install(TARGETS ${BIN_TARGET} DESTINATION bin)
+    set(desktop_file "${PROJECT_SOURCE_DIR}/Packaging/nix/${project_name}.desktop")
+
+    find_program(DFI desktop-file-install)
+    if(DFI)
+      execute_process(COMMAND ${DFI} --dir=${CMAKE_BINARY_DIR} ${desktop_file})
+      set(desktop_file "${CMAKE_BINARY_DIR}/${project_name}.desktop")
+    endif()
+
+    install(FILES "${desktop_file}"
+      DESTINATION "share/applications"
+    )
+    install(FILES
+        "${PROJECT_SOURCE_DIR}/Packaging/nix/README.txt"
+      DESTINATION "share/diasurgical/${project_name}"
+    )
+    install(FILES "${PROJECT_SOURCE_DIR}/Packaging/resources/16.png"
+      DESTINATION "share/icons/hicolor/16x16/apps"
+      RENAME "${project_name}.png"
+    )
+    install(FILES "${PROJECT_SOURCE_DIR}/Packaging/resources/Diablo_32.png"
+      DESTINATION "share/icons/hicolor/32x32/apps"
+      RENAME "${project_name}.png"
+    )
+    install(FILES "${PROJECT_SOURCE_DIR}/Packaging/resources/Diablo_48.png"
+      DESTINATION "share/icons/hicolor/48x48/apps"
+      RENAME "${project_name}.png"
+    )
+    install(FILES "${PROJECT_SOURCE_DIR}/Packaging/resources/CharisSILB.ttf"
+      DESTINATION "share/fonts/truetype"
+    )
+
+    # -G DEB
+    set(CPACK_PACKAGE_CONTACT "kai@gnukai.com")
+    set(CPACK_DEBIAN_PACKAGE_SHLIBDEPS ON)
+    set(CPACK_DEBIAN_FILE_NAME DEB-DEFAULT)
+    
+    # -G RPM
+    set(CPACK_RPM_FILE_NAME RPM-DEFAULT)
+
+    find_program(RPMBUILD rpmbuild)
+    if(RPMBUILD)
+      list(APPEND CPACK_GENERATOR "RPM")
+    endif()
+    find_program(DPKG dpkg)
+    if(DPKG)
+      list(APPEND CPACK_GENERATOR "DEB")
+    endif()
+
+  elseif(APPLE)
+    set(CPACK_PACKAGE_FILE_NAME "devilutionx")
+    set(CPACK_DMG_DISABLE_APPLICATIONS_SYMLINK "ON")
+    set(CPACK_STRIP_FILES TRUE)
+    set(CPACK_GENERATOR "DragNDrop")
+  endif()
+
+  set(CPACK_PACKAGE_VERSION_MAJOR ${PROJECT_VERSION_MAJOR})
+  set(CPACK_PACKAGE_VERSION_MINOR ${PROJECT_VERSION_MINOR})
+  set(CPACK_PACKAGE_VERSION_PATCH ${PROJECT_VERSION_PATCH})
+  include(CPack)
+endif()