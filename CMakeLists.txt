--- conflicted
+++ resolved
@@ -1,422 +1,403 @@
-cmake_minimum_required(VERSION 3.10)
-
-include(CMake/out_of_tree.cmake)
-
-if(NOT CMAKE_BUILD_TYPE)
-  set(CMAKE_BUILD_TYPE "Debug")
-endif()
-
-option(ASAN "Enable address sanitizer" ON)
-option(UBSAN "Enable undefined behaviour sanitizer" ON)
-option(DEBUG "Enable debug mode in engine" ON)
-option(SPAWN "Build the shareware version" OFF)
-option(DIST "Dynamically link only glibc and SDL2" OFF)
-option(FASTER "Enable FASTER in engine" ON)
-option(BINARY_RELEASE "Enable options for binary release" OFF)
-option(NIGHTLY_BUILD "Enable options for nightly build" OFF)
-option(USE_SDL1 "Use SDL1.2 instead of SDL2" OFF)
-option(NONET "Disable network" OFF)
-
-if(BINARY_RELEASE)
-  set(CMAKE_BUILD_TYPE "Release")
-  set(ASAN OFF)
-  set(UBSAN OFF)
-  set(DEBUG OFF)
-  set(DIST ON)
-  set(FASTER OFF)
-
-  # Use LTO on all compilers where it is supported.
-  include(CheckIPOSupported)
-  check_ipo_supported(RESULT result)
-  if(result)
-    set(CMAKE_INTERPROCEDURAL_OPTIMIZATION ON)
-    message(STATUS "LTO enabled")
-  else()
-    message(WARNING "LTO not supported by this compiler and/or CMake version")
-  endif()
-endif()
-
-if(NIGHTLY_BUILD)
-  set(CMAKE_BUILD_TYPE "RelWithDebInfo")
-  set(ASAN OFF)
-  set(UBSAN OFF)
-  set(DEBUG ON)
-  set(DIST ON)
-  set(FASTER OFF)
-<<<<<<< HEAD
-endif()
-
-execute_process(
-  COMMAND git describe --abbrev=0 --tags
-  WORKING_DIRECTORY ${CMAKE_SOURCE_DIR}
-  OUTPUT_VARIABLE GIT_TAG
-  OUTPUT_STRIP_TRAILING_WHITESPACE)
-
-if (NOT CMAKE_BUILD_TYPE MATCHES "Release")
-  execute_process(
-    COMMAND git log -1 --format=-%h
-    WORKING_DIRECTORY ${CMAKE_SOURCE_DIR}
-    OUTPUT_VARIABLE GIT_COMMIT_HASH
-    OUTPUT_STRIP_TRAILING_WHITESPACE)
-endif()
-
-=======
-endif()
-
-execute_process(
-  COMMAND git describe --abbrev=0 --tags
-  WORKING_DIRECTORY ${CMAKE_SOURCE_DIR}
-  OUTPUT_VARIABLE GIT_TAG
-  OUTPUT_STRIP_TRAILING_WHITESPACE)
-
-if (NOT CMAKE_BUILD_TYPE MATCHES "Release")
-  execute_process(
-    COMMAND git log -1 --format=-%h
-    WORKING_DIRECTORY ${CMAKE_SOURCE_DIR}
-    OUTPUT_VARIABLE GIT_COMMIT_HASH
-    OUTPUT_STRIP_TRAILING_WHITESPACE)
-endif()
-
->>>>>>> e4de2ad1
-project(DevilutionX
-  VERSION ${GIT_TAG}
-  LANGUAGES C CXX)
-
-list(APPEND CMAKE_MODULE_PATH "${DevilutionX_SOURCE_DIR}/CMake")
-
-if(${CMAKE_SYSTEM_NAME} STREQUAL FreeBSD)
-  set(ASAN OFF)
-  set(CMAKE_CXX_FLAGS "${CMAKE_CXX_FLAGS} -DO_LARGEFILE=0 -Dstat64=stat -Dlstat64=lstat -Dlseek64=lseek -Doff64_t=off_t -Dfstat64=fstat -Dftruncate64=ftruncate")
-endif()
-
-if(WIN32)
-  set(ASAN OFF)
-  set(DIST ON)
-endif()
-
-if(HAIKU)
-  set(ASAN OFF)
-endif()
-
-if(DIST)
-  set(sodium_USE_STATIC_LIBS ON)
-endif()
-
-set(CMAKE_CXX_STANDARD 11)
-set(CMAKE_CXX_EXTENSIONS OFF)
-set(CMAKE_CXX_STANDARD_REQUIRED ON)
-set(CMAKE_THREAD_PREFER_PTHREAD ON)
-set(THREADS_PREFER_PTHREAD_FLAG ON)
-
-find_package(Threads REQUIRED)
-if(NOT NONET)
-  find_package(sodium REQUIRED)
-endif()
-
-if(USE_SDL1)
-  find_package(SDL REQUIRED)
-  find_package(SDL_ttf REQUIRED)
-  find_package(SDL_mixer REQUIRED)
-  include_directories(${SDL_INCLUDE_DIR})
-else()
-  find_package(SDL2 CONFIG QUIET)
-  if (NOT SDL2_FOUND)
-    find_package(SDL2 REQUIRED)
-  endif()
-  find_package(SDL2_ttf REQUIRED)
-  find_package(SDL2_mixer REQUIRED)
-endif()
-
-add_library(smacker STATIC
-  3rdParty/libsmacker/smk_bitstream.c
-  3rdParty/libsmacker/smk_hufftree.c
-  3rdParty/libsmacker/smacker.c)
-
-add_library(Radon STATIC
-  3rdParty/Radon/Radon/source/File.cpp
-  3rdParty/Radon/Radon/source/Key.cpp
-  3rdParty/Radon/Radon/source/Named.cpp
-  3rdParty/Radon/Radon/source/Section.cpp)
-
-add_library(StormLib STATIC
-  3rdParty/StormLib/src/FileStream.cpp
-  3rdParty/StormLib/src/SBaseCommon.cpp
-  3rdParty/StormLib/src/SBaseFileTable.cpp
-  3rdParty/StormLib/src/SBaseSubTypes.cpp
-  3rdParty/StormLib/src/SCompression.cpp
-  3rdParty/StormLib/src/SFileExtractFile.cpp
-  3rdParty/StormLib/src/SFileFindFile.cpp
-  3rdParty/StormLib/src/SFileGetFileInfo.cpp
-  3rdParty/StormLib/src/SFileOpenArchive.cpp
-  3rdParty/StormLib/src/SFileOpenFileEx.cpp
-  3rdParty/StormLib/src/SFileReadFile.cpp)
-
-add_library(PKWare STATIC
-  3rdParty/PKWare/explode.cpp
-  3rdParty/PKWare/implode.cpp)
-
-add_library(devilution STATIC
-  Source/appfat.cpp
-  Source/automap.cpp
-  Source/capture.cpp
-  Source/codec.cpp
-  Source/control.cpp
-  Source/cursor.cpp
-  Source/dead.cpp
-  Source/debug.cpp
-  Source/diablo.cpp
-  Source/doom.cpp
-  Source/drlg_l1.cpp
-  Source/drlg_l2.cpp
-  Source/drlg_l3.cpp
-  Source/drlg_l4.cpp
-  Source/dthread.cpp
-  Source/effects.cpp
-  Source/encrypt.cpp
-  Source/engine.cpp
-  Source/error.cpp
-  Source/gamemenu.cpp
-  Source/gendung.cpp
-  Source/gmenu.cpp
-  Source/help.cpp
-  Source/init.cpp
-  Source/interfac.cpp
-  Source/inv.cpp
-  Source/itemdat.cpp
-  Source/items.cpp
-  Source/lighting.cpp
-  Source/loadsave.cpp
-  Source/mainmenu.cpp
-  Source/minitext.cpp
-  Source/misdat.cpp
-  Source/missiles.cpp
-  Source/monstdat.cpp
-  Source/monster.cpp
-  Source/movie.cpp
-  Source/mpqapi.cpp
-  Source/msg.cpp
-  Source/multi.cpp
-  Source/nthread.cpp
-  Source/objdat.cpp
-  Source/objects.cpp
-  Source/pack.cpp
-  Source/palette.cpp
-  Source/path.cpp
-  Source/pfile.cpp
-  Source/player.cpp
-  Source/plrctrls.cpp
-  Source/plrmsg.cpp
-  Source/portal.cpp
-  Source/spelldat.cpp
-  Source/quests.cpp
-  Source/render.cpp
-  Source/restrict.cpp
-  Source/scrollrt.cpp
-  Source/setmaps.cpp
-  Source/sha.cpp
-  Source/spells.cpp
-  Source/stores.cpp
-  Source/sync.cpp
-  Source/textdat.cpp
-  Source/themes.cpp
-  Source/tmsg.cpp
-  Source/town.cpp
-  Source/towners.cpp
-  Source/track.cpp
-  Source/trigs.cpp
-  Source/wave.cpp)
-
-set(devilutionx_SRCS
-  SourceX/dx.cpp
-  SourceX/miniwin/misc.cpp
-  SourceX/miniwin/misc_io.cpp
-  SourceX/miniwin/misc_msg.cpp
-  SourceX/miniwin/misc_dx.cpp
-  SourceX/miniwin/rand.cpp
-  SourceX/miniwin/thread.cpp
-  SourceX/miniwin/dsound.cpp
-  SourceX/sound.cpp
-  SourceX/storm/storm.cpp
-  SourceX/storm/storm_net.cpp
-  SourceX/storm/storm_dx.cpp
-  SourceX/dvlnet/abstract_net.cpp
-  SourceX/dvlnet/loopback.cpp
-  SourceX/dvlnet/packet.cpp
-  SourceX/dvlnet/base.cpp
-  SourceX/dvlnet/frame_queue.cpp
-  SourceX/DiabloUI/art_draw.cpp
-  SourceX/DiabloUI/errorart.cpp
-  SourceX/DiabloUI/art.cpp
-  SourceX/DiabloUI/button.cpp
-  SourceX/DiabloUI/credits.cpp
-  SourceX/DiabloUI/diabloui.cpp
-  SourceX/DiabloUI/dialogs.cpp
-  SourceX/DiabloUI/fonts.cpp
-  SourceX/DiabloUI/mainmenu.cpp
-  SourceX/DiabloUI/progress.cpp
-  SourceX/DiabloUI/scrollbar.cpp
-  SourceX/DiabloUI/selconn.cpp
-  SourceX/DiabloUI/selgame.cpp
-  SourceX/DiabloUI/selhero.cpp
-  SourceX/DiabloUI/selyesno.cpp
-  SourceX/DiabloUI/text_draw.cpp
-  SourceX/DiabloUI/text.cpp
-  SourceX/DiabloUI/title.cpp
-  SourceX/DiabloUI/ttf_render_wrapped.cpp
-  SourceX/main.cpp
-  touch/touch.cpp
-  ./Packaging/macOS/AppIcon.icns
-  ./Packaging/resources/CharisSILB.ttf)
-
-if(NOT NONET)
-  list(APPEND devilutionx_SRCS
-    SourceX/dvlnet/tcp_client.cpp
-    SourceX/dvlnet/tcp_server.cpp
-    SourceX/dvlnet/udp_p2p.cpp)
-endif()
-
-add_executable(devilutionx MACOSX_BUNDLE ${devilutionx_SRCS})
-
-configure_file(SourceS/config.h.in config.h @ONLY)
-target_include_directories(devilution PUBLIC Source SourceS ${CMAKE_CURRENT_BINARY_DIR})
-target_include_directories(devilutionx PRIVATE
-  SourceX
-  3rdParty/asio/include
-  3rdParty/Radon/Radon/include
-  3rdParty/libsmacker)
-
-target_link_libraries(devilution PUBLIC Threads::Threads)
-target_link_libraries(devilutionx PRIVATE
-  devilution
-  PKWare
-  StormLib
-  smacker
-  Radon)
-
-if(NOT NONET)
-  target_link_libraries(devilutionx PRIVATE sodium)
-endif()
-
-target_compile_definitions(devilution PRIVATE DEVILUTION_ENGINE)
-target_compile_definitions(devilution PUBLIC
-  "$<$<BOOL:${DEBUG}>:_DEBUG>"
-  # Skip fades and other fluff
-  "$<$<BOOL:${FASTER}>:FASTER>")
-target_compile_definitions(devilutionx PRIVATE ASIO_STANDALONE)
-
-
-foreach(target devilution devilutionx)
-  if(USE_SDL1)
-    target_link_libraries(${target} PRIVATE
-      ${SDL_LIBRARY} ${SDL_TTF_LIBRARY} ${SDL_MIXER_LIBRARY})
-    target_compile_definitions(${target} PRIVATE USE_SDL1)
-  else()
-    target_link_libraries(${target} PRIVATE
-      SDL2::SDL2main
-      SDL2::SDL2_ttf
-      SDL2::SDL2_mixer)
-  endif()
-
-  if(NONET)
-    target_compile_definitions(${target} PRIVATE NONET)
-  endif()
-
-  if(SPAWN)
-    target_compile_definitions(${target} PRIVATE SPAWN)
-  endif()
-
-  if(ASAN)
-    target_compile_options(${target} PUBLIC -fsanitize=address -fsanitize-recover=address)
-    target_link_libraries(${target} PUBLIC -fsanitize=address -fsanitize-recover=address)
-  endif()
-  if(UBSAN)
-    target_compile_options(${target} PUBLIC -fsanitize=undefined)
-    target_link_libraries(${target} PUBLIC -fsanitize=undefined)
-  endif()
-endforeach(target devilution devilutionx)
-
-if(DIST AND CMAKE_CXX_COMPILER_ID MATCHES "GCC")
-  target_link_libraries(devilutionx PUBLIC -static-libgcc -static-libstdc++)
-endif()
-
-if(WIN32)
-  target_link_libraries(devilutionx PRIVATE wsock32 ws2_32 wininet)
-
-  if(NOT CMAKE_CXX_COMPILER_ID MATCHES "MSVC")
-    target_compile_options(devilution PUBLIC $<$<CONFIG:Debug>:-gstabs>)
-  endif()
-endif()
-
-if(NOT WIN32 AND NOT APPLE)
-  # Enable POSIX extensions such as `readlink` and `ftruncate`.
-  add_definitions(-D_POSIX_C_SOURCE=200809L)
-endif()
-
-if(HAIKU)
-  target_link_libraries(devilutionx PRIVATE network)
-endif()
-
-if(NOT CMAKE_CXX_COMPILER_ID MATCHES "MSVC")
-  # Change __FILE__ to only show the path relative to the project folder
-  set(CMAKE_C_FLAGS "${CMAKE_C_FLAGS} -Wno-builtin-macro-redefined -D'__FILE__=\"$(subst $(realpath ${CMAKE_SOURCE_DIR})/,,$(abspath $<))\"'")
-  set(CMAKE_CXX_FLAGS "${CMAKE_CXX_FLAGS} -Wno-builtin-macro-redefined -D'__FILE__=\"$(subst $(realpath ${CMAKE_SOURCE_DIR})/,,$(abspath $<))\"'")
-
-  if(DEBUG)
-    # Note: For Valgrind suppor.
-    target_compile_options(devilution PUBLIC -fno-omit-frame-pointer)
-  endif()
-  # Ignore serious warnings due to "quality" of decompiled code
-  # Currently, disable ignore all warnings (-w), to be removed later
-  target_compile_options(devilution PRIVATE -fpermissive -w)
-
-  # Warnings for devilutionX
-  target_compile_options(devilutionx PRIVATE -Wall -Wextra -Wno-write-strings -Wno-multichar -Wno-unused-parameter -Wno-missing-field-initializers -Wno-format-security)
-
-  # For ARM and other default unsigned char platforms
-  target_compile_options(devilution PRIVATE -fsigned-char)
-  target_compile_options(devilutionx PRIVATE -fsigned-char)
-endif()
-
-if(CMAKE_CXX_COMPILER_ID MATCHES "MSVC")
-  target_compile_options(devilution PRIVATE "/W0")
-endif()
-
-if(CMAKE_CXX_COMPILER_ID MATCHES "Clang")
-  # Style issues
-  target_compile_options(devilutionx PRIVATE -Wno-parentheses -Wno-logical-op-parentheses -Wno-bitwise-op-parentheses)
-  # Silence warnings about __int64 alignment hack not always being applicable
-  target_compile_options(devilutionx PRIVATE -Wno-ignored-attributes)
-  # Silence appfat.cpp warnings
-  set(CMAKE_CXX_FLAGS  "${CMAKE_CXX_FLAGS} -Wno-narrowing")
-endif()
-
-if(APPLE)
-  set_source_files_properties("./Packaging/macOS/AppIcon.icns" PROPERTIES MACOSX_PACKAGE_LOCATION Resources)
-  set_source_files_properties("./Packaging/resources/CharisSILB.ttf" PROPERTIES MACOSX_PACKAGE_LOCATION Resources)
-  set(MACOSX_BUNDLE_GUI_IDENTIFIER com.diasurgical.devilutionx)
-  set(MACOSX_BUNDLE_COPYRIGHT Unlicense)
-  set(MACOSX_BUNDLE_BUNDLE_NAME devilutionx)
-  set(MACOSX_BUNDLE_INFO_STRING ${PROJECT_VERSION})
-  set(MACOSX_BUNDLE_BUNDLE_VERSION ${PROJECT_VERSION})
-  set(MACOSX_BUNDLE_SHORT_VERSION_STRING ${PROJECT_VERSION})
-  set(MACOSX_BUNDLE_LONG_VERSION_STRING "Version ${PROJECT_VERSION}")
-  set_target_properties(devilutionx PROPERTIES MACOSX_BUNDLE_ICON_FILE "AppIcon")
-  set_target_properties(devilutionx PROPERTIES MACOSX_BUNDLE_INFO_PLIST "${CMAKE_CURRENT_SOURCE_DIR}/Packaging/macOS/Info.plist")
-
-  install (TARGETS devilutionx DESTINATION ./)
-
-  if(DIST)
-      install(CODE "
-        include(BundleUtilities)
-        fixup_bundle(${CMAKE_BINARY_DIR}/${MACOSX_BUNDLE_BUNDLE_NAME}.app \"\" \"\")
-        "
-        COMPONENT Runtime)
-  endif()
-
-  set(MACOSX_BUNDLE_LONG_VERSION_STRING "Version ${PROJECT_VERSION}")
-  set(CPACK_PACKAGE_FILE_NAME "devilutionx")
-  set(CPACK_DMG_DISABLE_APPLICATIONS_SYMLINK "ON")
-  set(CPACK_GENERATOR "DragNDrop")
-
-  include(CPack)
-endif()
+cmake_minimum_required(VERSION 3.10)
+
+include(CMake/out_of_tree.cmake)
+
+if(NOT CMAKE_BUILD_TYPE)
+  set(CMAKE_BUILD_TYPE "Debug")
+endif()
+
+option(ASAN "Enable address sanitizer" ON)
+option(UBSAN "Enable undefined behaviour sanitizer" ON)
+option(DEBUG "Enable debug mode in engine" ON)
+option(SPAWN "Build the shareware version" OFF)
+option(DIST "Dynamically link only glibc and SDL2" OFF)
+option(FASTER "Enable FASTER in engine" ON)
+option(BINARY_RELEASE "Enable options for binary release" OFF)
+option(NIGHTLY_BUILD "Enable options for nightly build" OFF)
+option(USE_SDL1 "Use SDL1.2 instead of SDL2" OFF)
+option(NONET "Disable network" OFF)
+
+if(BINARY_RELEASE)
+  set(CMAKE_BUILD_TYPE "Release")
+  set(ASAN OFF)
+  set(UBSAN OFF)
+  set(DEBUG OFF)
+  set(DIST ON)
+  set(FASTER OFF)
+
+  # Use LTO on all compilers where it is supported.
+  include(CheckIPOSupported)
+  check_ipo_supported(RESULT result)
+  if(result)
+    set(CMAKE_INTERPROCEDURAL_OPTIMIZATION ON)
+    message(STATUS "LTO enabled")
+  else()
+    message(WARNING "LTO not supported by this compiler and/or CMake version")
+  endif()
+endif()
+
+if(NIGHTLY_BUILD)
+  set(CMAKE_BUILD_TYPE "RelWithDebInfo")
+  set(ASAN OFF)
+  set(UBSAN OFF)
+  set(DEBUG ON)
+  set(DIST ON)
+  set(FASTER OFF)
+endif()
+
+execute_process(
+  COMMAND git describe --abbrev=0 --tags
+  WORKING_DIRECTORY ${CMAKE_SOURCE_DIR}
+  OUTPUT_VARIABLE GIT_TAG
+  OUTPUT_STRIP_TRAILING_WHITESPACE)
+
+if (NOT CMAKE_BUILD_TYPE MATCHES "Release")
+  execute_process(
+    COMMAND git log -1 --format=-%h
+    WORKING_DIRECTORY ${CMAKE_SOURCE_DIR}
+    OUTPUT_VARIABLE GIT_COMMIT_HASH
+    OUTPUT_STRIP_TRAILING_WHITESPACE)
+endif()
+
+project(DevilutionX
+  VERSION ${GIT_TAG}
+  LANGUAGES C CXX)
+
+list(APPEND CMAKE_MODULE_PATH "${DevilutionX_SOURCE_DIR}/CMake")
+
+if(${CMAKE_SYSTEM_NAME} STREQUAL FreeBSD)
+  set(ASAN OFF)
+  set(CMAKE_CXX_FLAGS "${CMAKE_CXX_FLAGS} -DO_LARGEFILE=0 -Dstat64=stat -Dlstat64=lstat -Dlseek64=lseek -Doff64_t=off_t -Dfstat64=fstat -Dftruncate64=ftruncate")
+endif()
+
+if(WIN32)
+  set(ASAN OFF)
+  set(DIST ON)
+endif()
+
+if(HAIKU)
+  set(ASAN OFF)
+endif()
+
+if(DIST)
+  set(sodium_USE_STATIC_LIBS ON)
+endif()
+
+set(CMAKE_CXX_STANDARD 11)
+set(CMAKE_CXX_EXTENSIONS OFF)
+set(CMAKE_CXX_STANDARD_REQUIRED ON)
+set(CMAKE_THREAD_PREFER_PTHREAD ON)
+set(THREADS_PREFER_PTHREAD_FLAG ON)
+
+find_package(Threads REQUIRED)
+if(NOT NONET)
+  find_package(sodium REQUIRED)
+endif()
+
+if(USE_SDL1)
+  find_package(SDL REQUIRED)
+  find_package(SDL_ttf REQUIRED)
+  find_package(SDL_mixer REQUIRED)
+  include_directories(${SDL_INCLUDE_DIR})
+else()
+  find_package(SDL2 CONFIG QUIET)
+  if (NOT SDL2_FOUND)
+    find_package(SDL2 REQUIRED)
+  endif()
+  find_package(SDL2_ttf REQUIRED)
+  find_package(SDL2_mixer REQUIRED)
+endif()
+
+add_library(smacker STATIC
+  3rdParty/libsmacker/smk_bitstream.c
+  3rdParty/libsmacker/smk_hufftree.c
+  3rdParty/libsmacker/smacker.c)
+
+add_library(Radon STATIC
+  3rdParty/Radon/Radon/source/File.cpp
+  3rdParty/Radon/Radon/source/Key.cpp
+  3rdParty/Radon/Radon/source/Named.cpp
+  3rdParty/Radon/Radon/source/Section.cpp)
+
+add_library(StormLib STATIC
+  3rdParty/StormLib/src/FileStream.cpp
+  3rdParty/StormLib/src/SBaseCommon.cpp
+  3rdParty/StormLib/src/SBaseFileTable.cpp
+  3rdParty/StormLib/src/SBaseSubTypes.cpp
+  3rdParty/StormLib/src/SCompression.cpp
+  3rdParty/StormLib/src/SFileExtractFile.cpp
+  3rdParty/StormLib/src/SFileFindFile.cpp
+  3rdParty/StormLib/src/SFileGetFileInfo.cpp
+  3rdParty/StormLib/src/SFileOpenArchive.cpp
+  3rdParty/StormLib/src/SFileOpenFileEx.cpp
+  3rdParty/StormLib/src/SFileReadFile.cpp)
+
+add_library(PKWare STATIC
+  3rdParty/PKWare/explode.cpp
+  3rdParty/PKWare/implode.cpp)
+
+add_library(devilution STATIC
+  Source/appfat.cpp
+  Source/automap.cpp
+  Source/capture.cpp
+  Source/codec.cpp
+  Source/control.cpp
+  Source/cursor.cpp
+  Source/dead.cpp
+  Source/debug.cpp
+  Source/diablo.cpp
+  Source/doom.cpp
+  Source/drlg_l1.cpp
+  Source/drlg_l2.cpp
+  Source/drlg_l3.cpp
+  Source/drlg_l4.cpp
+  Source/dthread.cpp
+  Source/effects.cpp
+  Source/encrypt.cpp
+  Source/engine.cpp
+  Source/error.cpp
+  Source/gamemenu.cpp
+  Source/gendung.cpp
+  Source/gmenu.cpp
+  Source/help.cpp
+  Source/init.cpp
+  Source/interfac.cpp
+  Source/inv.cpp
+  Source/itemdat.cpp
+  Source/items.cpp
+  Source/lighting.cpp
+  Source/loadsave.cpp
+  Source/mainmenu.cpp
+  Source/minitext.cpp
+  Source/misdat.cpp
+  Source/missiles.cpp
+  Source/monstdat.cpp
+  Source/monster.cpp
+  Source/movie.cpp
+  Source/mpqapi.cpp
+  Source/msg.cpp
+  Source/multi.cpp
+  Source/nthread.cpp
+  Source/objdat.cpp
+  Source/objects.cpp
+  Source/pack.cpp
+  Source/palette.cpp
+  Source/path.cpp
+  Source/pfile.cpp
+  Source/player.cpp
+  Source/plrctrls.cpp
+  Source/plrmsg.cpp
+  Source/portal.cpp
+  Source/spelldat.cpp
+  Source/quests.cpp
+  Source/render.cpp
+  Source/restrict.cpp
+  Source/scrollrt.cpp
+  Source/setmaps.cpp
+  Source/sha.cpp
+  Source/spells.cpp
+  Source/stores.cpp
+  Source/sync.cpp
+  Source/textdat.cpp
+  Source/themes.cpp
+  Source/tmsg.cpp
+  Source/town.cpp
+  Source/towners.cpp
+  Source/track.cpp
+  Source/trigs.cpp
+  Source/wave.cpp)
+
+set(devilutionx_SRCS
+  SourceX/dx.cpp
+  SourceX/miniwin/misc.cpp
+  SourceX/miniwin/misc_io.cpp
+  SourceX/miniwin/misc_msg.cpp
+  SourceX/miniwin/misc_dx.cpp
+  SourceX/miniwin/rand.cpp
+  SourceX/miniwin/thread.cpp
+  SourceX/miniwin/dsound.cpp
+  SourceX/sound.cpp
+  SourceX/storm/storm.cpp
+  SourceX/storm/storm_net.cpp
+  SourceX/storm/storm_dx.cpp
+  SourceX/dvlnet/abstract_net.cpp
+  SourceX/dvlnet/loopback.cpp
+  SourceX/dvlnet/packet.cpp
+  SourceX/dvlnet/base.cpp
+  SourceX/dvlnet/frame_queue.cpp
+  SourceX/DiabloUI/art_draw.cpp
+  SourceX/DiabloUI/errorart.cpp
+  SourceX/DiabloUI/art.cpp
+  SourceX/DiabloUI/button.cpp
+  SourceX/DiabloUI/credits.cpp
+  SourceX/DiabloUI/diabloui.cpp
+  SourceX/DiabloUI/dialogs.cpp
+  SourceX/DiabloUI/fonts.cpp
+  SourceX/DiabloUI/mainmenu.cpp
+  SourceX/DiabloUI/progress.cpp
+  SourceX/DiabloUI/scrollbar.cpp
+  SourceX/DiabloUI/selconn.cpp
+  SourceX/DiabloUI/selgame.cpp
+  SourceX/DiabloUI/selhero.cpp
+  SourceX/DiabloUI/selyesno.cpp
+  SourceX/DiabloUI/text_draw.cpp
+  SourceX/DiabloUI/text.cpp
+  SourceX/DiabloUI/title.cpp
+  SourceX/DiabloUI/ttf_render_wrapped.cpp
+  SourceX/main.cpp
+  touch/touch.cpp
+  ./Packaging/macOS/AppIcon.icns
+  ./Packaging/resources/CharisSILB.ttf)
+
+if(NOT NONET)
+  list(APPEND devilutionx_SRCS
+    SourceX/dvlnet/tcp_client.cpp
+    SourceX/dvlnet/tcp_server.cpp
+    SourceX/dvlnet/udp_p2p.cpp)
+endif()
+
+add_executable(devilutionx MACOSX_BUNDLE ${devilutionx_SRCS})
+
+configure_file(SourceS/config.h.in config.h @ONLY)
+target_include_directories(devilution PUBLIC Source SourceS ${CMAKE_CURRENT_BINARY_DIR})
+target_include_directories(devilutionx PRIVATE
+  SourceX
+  3rdParty/asio/include
+  3rdParty/Radon/Radon/include
+  3rdParty/libsmacker)
+
+target_link_libraries(devilution PUBLIC Threads::Threads)
+target_link_libraries(devilutionx PRIVATE
+  devilution
+  PKWare
+  StormLib
+  smacker
+  Radon)
+
+if(NOT NONET)
+  target_link_libraries(devilutionx PRIVATE sodium)
+endif()
+
+target_compile_definitions(devilution PRIVATE DEVILUTION_ENGINE)
+target_compile_definitions(devilution PUBLIC
+  "$<$<BOOL:${DEBUG}>:_DEBUG>"
+  # Skip fades and other fluff
+  "$<$<BOOL:${FASTER}>:FASTER>")
+target_compile_definitions(devilutionx PRIVATE ASIO_STANDALONE)
+
+
+foreach(target devilution devilutionx)
+  if(USE_SDL1)
+    target_link_libraries(${target} PRIVATE
+      ${SDL_LIBRARY} ${SDL_TTF_LIBRARY} ${SDL_MIXER_LIBRARY})
+    target_compile_definitions(${target} PRIVATE USE_SDL1)
+  else()
+    target_link_libraries(${target} PRIVATE
+      SDL2::SDL2main
+      SDL2::SDL2_ttf
+      SDL2::SDL2_mixer)
+  endif()
+
+  if(NONET)
+    target_compile_definitions(${target} PRIVATE NONET)
+  endif()
+
+  if(SPAWN)
+    target_compile_definitions(${target} PRIVATE SPAWN)
+  endif()
+
+  if(ASAN)
+    target_compile_options(${target} PUBLIC -fsanitize=address -fsanitize-recover=address)
+    target_link_libraries(${target} PUBLIC -fsanitize=address -fsanitize-recover=address)
+  endif()
+  if(UBSAN)
+    target_compile_options(${target} PUBLIC -fsanitize=undefined)
+    target_link_libraries(${target} PUBLIC -fsanitize=undefined)
+  endif()
+endforeach(target devilution devilutionx)
+
+if(DIST AND CMAKE_CXX_COMPILER_ID MATCHES "GCC")
+  target_link_libraries(devilutionx PUBLIC -static-libgcc -static-libstdc++)
+endif()
+
+if(WIN32)
+  target_link_libraries(devilutionx PRIVATE wsock32 ws2_32 wininet)
+
+  if(NOT CMAKE_CXX_COMPILER_ID MATCHES "MSVC")
+    target_compile_options(devilution PUBLIC $<$<CONFIG:Debug>:-gstabs>)
+  endif()
+endif()
+
+if(NOT WIN32 AND NOT APPLE)
+  # Enable POSIX extensions such as `readlink` and `ftruncate`.
+  add_definitions(-D_POSIX_C_SOURCE=200809L)
+endif()
+
+if(HAIKU)
+  target_link_libraries(devilutionx PRIVATE network)
+endif()
+
+if(NOT CMAKE_CXX_COMPILER_ID MATCHES "MSVC")
+  # Change __FILE__ to only show the path relative to the project folder
+  set(CMAKE_C_FLAGS "${CMAKE_C_FLAGS} -Wno-builtin-macro-redefined -D'__FILE__=\"$(subst $(realpath ${CMAKE_SOURCE_DIR})/,,$(abspath $<))\"'")
+  set(CMAKE_CXX_FLAGS "${CMAKE_CXX_FLAGS} -Wno-builtin-macro-redefined -D'__FILE__=\"$(subst $(realpath ${CMAKE_SOURCE_DIR})/,,$(abspath $<))\"'")
+
+  if(DEBUG)
+    # Note: For Valgrind suppor.
+    target_compile_options(devilution PUBLIC -fno-omit-frame-pointer)
+  endif()
+  # Ignore serious warnings due to "quality" of decompiled code
+  # Currently, disable ignore all warnings (-w), to be removed later
+  target_compile_options(devilution PRIVATE -fpermissive -w)
+
+  # Warnings for devilutionX
+  target_compile_options(devilutionx PRIVATE -Wall -Wextra -Wno-write-strings -Wno-multichar -Wno-unused-parameter -Wno-missing-field-initializers -Wno-format-security)
+
+  # For ARM and other default unsigned char platforms
+  target_compile_options(devilution PRIVATE -fsigned-char)
+  target_compile_options(devilutionx PRIVATE -fsigned-char)
+endif()
+
+if(CMAKE_CXX_COMPILER_ID MATCHES "MSVC")
+  target_compile_options(devilution PRIVATE "/W0")
+endif()
+
+if(CMAKE_CXX_COMPILER_ID MATCHES "Clang")
+  # Style issues
+  target_compile_options(devilutionx PRIVATE -Wno-parentheses -Wno-logical-op-parentheses -Wno-bitwise-op-parentheses)
+  # Silence warnings about __int64 alignment hack not always being applicable
+  target_compile_options(devilutionx PRIVATE -Wno-ignored-attributes)
+  # Silence appfat.cpp warnings
+  set(CMAKE_CXX_FLAGS  "${CMAKE_CXX_FLAGS} -Wno-narrowing")
+endif()
+
+if(APPLE)
+  set_source_files_properties("./Packaging/macOS/AppIcon.icns" PROPERTIES MACOSX_PACKAGE_LOCATION Resources)
+  set_source_files_properties("./Packaging/resources/CharisSILB.ttf" PROPERTIES MACOSX_PACKAGE_LOCATION Resources)
+  set(MACOSX_BUNDLE_GUI_IDENTIFIER com.diasurgical.devilutionx)
+  set(MACOSX_BUNDLE_COPYRIGHT Unlicense)
+  set(MACOSX_BUNDLE_BUNDLE_NAME devilutionx)
+  set(MACOSX_BUNDLE_INFO_STRING ${PROJECT_VERSION})
+  set(MACOSX_BUNDLE_BUNDLE_VERSION ${PROJECT_VERSION})
+  set(MACOSX_BUNDLE_SHORT_VERSION_STRING ${PROJECT_VERSION})
+  set(MACOSX_BUNDLE_LONG_VERSION_STRING "Version ${PROJECT_VERSION}")
+  set_target_properties(devilutionx PROPERTIES MACOSX_BUNDLE_ICON_FILE "AppIcon")
+  set_target_properties(devilutionx PROPERTIES MACOSX_BUNDLE_INFO_PLIST "${CMAKE_CURRENT_SOURCE_DIR}/Packaging/macOS/Info.plist")
+
+  install (TARGETS devilutionx DESTINATION ./)
+
+  if(DIST)
+      install(CODE "
+        include(BundleUtilities)
+        fixup_bundle(${CMAKE_BINARY_DIR}/${MACOSX_BUNDLE_BUNDLE_NAME}.app \"\" \"\")
+        "
+        COMPONENT Runtime)
+  endif()
+
+  set(MACOSX_BUNDLE_LONG_VERSION_STRING "Version ${PROJECT_VERSION}")
+  set(CPACK_PACKAGE_FILE_NAME "devilutionx")
+  set(CPACK_DMG_DISABLE_APPLICATIONS_SYMLINK "ON")
+  set(CPACK_GENERATOR "DragNDrop")
+
+  include(CPack)
+endif()