--- conflicted
+++ resolved
@@ -1,52 +1,38 @@
-#include <SDL.h>
-
-#if defined(__SWITCH__)
-#include "platform/switch/network.h"
-#endif
-#ifdef RUN_TESTS
-#include <gtest/gtest.h>
-#endif
-
-<<<<<<< HEAD
-#if defined(__3DS__)
-#include "platform/ctr/system.h"
-#endif
-
-#include "devilution.h"
-=======
-#include "all.h"
->>>>>>> a98fc45c
-
-#if !defined(__APPLE__)
-extern "C" const char *__asan_default_options()
-{
-	return "halt_on_error=0";
-}
-#endif
-
-int main(int argc, char **argv)
-{
-<<<<<<< HEAD
-	auto cmdline = build_cmdline(argc, argv);
-
-#if defined(__SWITCH__)
-	switch_enable_network();
-#endif
-
-#if defined(__3DS__)
-	ctr_sys_init();
-#endif
-
-	return dvl::WinMain(NULL, NULL, (char *)cmdline.c_str(), 0);
-=======
-#ifdef RUN_TESTS
-    testing::InitGoogleTest(&argc, argv);
-    return RUN_ALL_TESTS();
-#endif
-#ifdef __SWITCH__
-	switch_enable_network();
-#endif
-
-	return dvl::DiabloMain(argc, argv);
->>>>>>> a98fc45c
-}
+#include <SDL.h>
+
+#if defined(__SWITCH__)
+#include "platform/switch/network.h"
+#endif
+#if defined(__3DS__)
+#include "platform/ctr/system.h"
+#endif
+
+#ifdef RUN_TESTS
+#include <gtest/gtest.h>
+#endif
+
+#include "all.h"
+
+
+#if !defined(__APPLE__)
+extern "C" const char *__asan_default_options()
+{
+	return "halt_on_error=0";
+}
+#endif
+
+int main(int argc, char **argv)
+{
+#ifdef RUN_TESTS
+    testing::InitGoogleTest(&argc, argv);
+    return RUN_ALL_TESTS();
+#endif
+#if defined(__SWITCH__)
+	switch_enable_network();
+#endif
+#if defined(__3DS__)
+	ctr_sys_init();
+#endif
+
+	return dvl::DiabloMain(argc, argv);
+}