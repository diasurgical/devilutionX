--- conflicted
+++ resolved
@@ -1,562 +1,554 @@
-#include "diablo.h"
-#include "../3rdParty/Storm/Source/storm.h"
-#include "display.h"
-#include <SDL.h>
-
-namespace dvl {
-
-int sgdwLockCount;
-BYTE *gpBuffer;
-#ifdef _DEBUG
-int locktbl[256];
-#endif
-static CCritSect sgMemCrit;
-HMODULE ghDiabMod;
-
-int refreshDelay;
-SDL_Window *window;
-SDL_Renderer *renderer;
-SDL_Texture *texture;
-
-/** Currently active palette */
-SDL_Palette *palette;
-unsigned int pal_surface_palette_version = 0;
-
-/** 24-bit renderer texture surface */
-SDL_Surface *renderer_texture_surface = nullptr;
-
-/** 8-bit surface wrapper around #gpBuffer */
-SDL_Surface *pal_surface;
-
-#ifdef PIXEL_LIGHT
-SDL_Surface *tmp_surface;
-SDL_Surface *ui_surface;
-SDL_Surface *predrawnEllipses[20];
-SDL_Texture *ellipsesTextures[20];
-int lightReady = 0;
-#endif
-
-static void dx_create_back_buffer()
-{
-	pal_surface = SDL_CreateRGBSurfaceWithFormat(0, BUFFER_WIDTH, BUFFER_HEIGHT, 8, SDL_PIXELFORMAT_INDEX8);
-	if (pal_surface == NULL) {
-		ErrSdl();
-	}
-
-	gpBuffer = (BYTE *)pal_surface->pixels;
-
-#ifndef USE_SDL1
-	// In SDL2, `pal_surface` points to the global `palette`.
-	if (SDL_SetSurfacePalette(pal_surface, palette) < 0)
-		ErrSdl();
-#else
-	// In SDL1, `pal_surface` owns its palette and we must update it every
-	// time the global `palette` is changed. No need to do anything here as
-	// the global `palette` doesn't have any colors set yet.
-#endif
-
-#ifdef PIXEL_LIGHT
-	ui_surface = SDL_CreateRGBSurfaceWithFormat(0, BUFFER_WIDTH, BUFFER_HEIGHT, 8, SDL_PIXELFORMAT_INDEX8);
-	if (ui_surface == NULL)
-		ErrSdl();
-
-	if (SDL_SetSurfacePalette(ui_surface, palette) < 0)
-		ErrSdl();
-
-	tmp_surface = SDL_CreateRGBSurfaceWithFormat(0, BUFFER_WIDTH, BUFFER_HEIGHT, 8, SDL_PIXELFORMAT_INDEX8);
-	if (tmp_surface == NULL)
-		ErrSdl();
-
-	if (SDL_SetSurfacePalette(tmp_surface, palette) < 0)
-		ErrSdl();
-#endif
-	pal_surface_palette_version = 1;
-}
-
-static void dx_create_primary_surface()
-{
-#ifndef USE_SDL1
-	if (renderer) {
-		int width, height;
-		SDL_RenderGetLogicalSize(renderer, &width, &height);
-		Uint32 format;
-		if (SDL_QueryTexture(texture, &format, nullptr, nullptr, nullptr) < 0)
-			ErrSdl();
-		renderer_texture_surface = SDL_CreateRGBSurfaceWithFormat(0, width, height, SDL_BITSPERPIXEL(format), format);
-	}
-#endif
-	if (GetOutputSurface() == nullptr) {
-		ErrSdl();
-	}
-}
-
-void dx_init(HWND hWnd)
-{
-	SDL_RaiseWindow(window);
-	SDL_ShowWindow(window);
-
-	dx_create_primary_surface();
-	palette_init();
-	dx_create_back_buffer();
-}
-static void lock_buf_priv()
-{
-	sgMemCrit.Enter();
-	if (sgdwLockCount != 0) {
-		sgdwLockCount++;
-		return;
-	}
-
-	gpBufEnd += (uintptr_t)(BYTE *)pal_surface->pixels;
-	gpBuffer = (BYTE *)pal_surface->pixels;
-	sgdwLockCount++;
-}
-
-void lock_buf(BYTE idx)
-{
-#ifdef _DEBUG
-	locktbl[idx]++;
-#endif
-	lock_buf_priv();
-}
-
-static void unlock_buf_priv()
-{
-	if (sgdwLockCount == 0)
-		app_fatal("draw main unlock error");
-	if (!gpBuffer)
-		app_fatal("draw consistency error");
-
-	sgdwLockCount--;
-	if (sgdwLockCount == 0) {
-		gpBufEnd -= (uintptr_t)gpBuffer;
-		//gpBuffer = NULL; unable to return to menu
-	}
-	sgMemCrit.Leave();
-}
-
-void unlock_buf(BYTE idx)
-{
-#ifdef _DEBUG
-	if (!locktbl[idx])
-		app_fatal("Draw lock underflow: 0x%x", idx);
-	locktbl[idx]--;
-#endif
-	unlock_buf_priv();
-}
-
-void dx_cleanup()
-{
-	if (ghMainWnd)
-		SDL_HideWindow(window);
-	sgMemCrit.Enter();
-	sgdwLockCount = 0;
-	gpBuffer = NULL;
-	sgMemCrit.Leave();
-
-	if (pal_surface == nullptr)
-		return;
-	SDL_FreeSurface(pal_surface);
-	pal_surface = nullptr;
-	SDL_FreePalette(palette);
-	SDL_FreeSurface(renderer_texture_surface);
-	SDL_DestroyTexture(texture);
-	SDL_DestroyRenderer(renderer);
-	SDL_DestroyWindow(window);
-#ifdef PIXEL_LIGHT
-	SDL_FreeSurface(tmp_surface);
-	SDL_FreeSurface(ui_surface);
-	for (int i = 0; i < 20; i++) {
-		SDL_FreeSurface(predrawnEllipses[i]);
-		SDL_DestroyTexture(ellipsesTextures[i]);
-	}
-	lightReady = 0;
-#endif
-}
-
-void dx_reinit()
-{
-#ifdef USE_SDL1
-	int flags = window->flags;
-	window = SDL_SetVideoMode(0, 0, 0, window->flags ^ SDL_FULLSCREEN);
-	if (window == NULL) {
-		ErrSdl();
-	}
-#else
-	Uint32 flags = 0;
-	if (!fullscreen) {
-		flags = renderer ? SDL_WINDOW_FULLSCREEN_DESKTOP : SDL_WINDOW_FULLSCREEN;
-	}
-	if (SDL_SetWindowFullscreen(window, flags)) {
-		ErrSdl();
-	}
-#endif
-	fullscreen = !fullscreen;
-	force_redraw = 255;
-}
-
-void CreatePalette()
-{
-	palette = SDL_AllocPalette(256);
-	if (palette == NULL) {
-		ErrSdl();
-	}
-}
-
-void BltFast(SDL_Rect *src_rect, SDL_Rect *dst_rect)
-{
-	if (OutputRequiresScaling()) {
-		ScaleOutputRect(dst_rect);
-		// Convert from 8-bit to 32-bit
-		SDL_Surface *tmp = SDL_ConvertSurface(pal_surface, GetOutputSurface()->format, 0);
-<<<<<<< HEAD
-		if (SDL_BlitScaled(tmp, &src_rect, GetOutputSurface(), &dst_rect) < 0) {
-=======
-		if (SDL_BlitScaled(tmp, src_rect, GetOutputSurface(), dst_rect) <= -1) {
->>>>>>> 3f3dae87
-			SDL_FreeSurface(tmp);
-			ErrSdl();
-		}
-		SDL_FreeSurface(tmp);
-	} else {
-		// Convert from 8-bit to 32-bit
-<<<<<<< HEAD
-		if (SDL_BlitSurface(pal_surface, &src_rect, GetOutputSurface(), &dst_rect) < 0) 
-=======
-		if (SDL_BlitSurface(pal_surface, src_rect, GetOutputSurface(), dst_rect) <= -1) {
->>>>>>> 3f3dae87
-			ErrSdl();
-	}
-}
-
-/**
- * @brief Limit FPS to avoid high CPU load, use when v-sync isn't available
- */
-void LimitFrameRate()
-{
-	static uint32_t frameDeadline;
-	uint32_t tc = SDL_GetTicks() * 1000;
-	uint32_t v = 0;
-	if (frameDeadline > tc) {
-		v = tc % refreshDelay;
-		SDL_Delay(v / 1000 + 1); // ceil
-	}
-	frameDeadline = tc + v + refreshDelay;
-}
-
-#ifdef PIXEL_LIGHT
-int width, height;
-Uint32 format;
-
-void PutPixel32_nolock(SDL_Surface *surface, int x, int y, Uint32 color)
-{
-	Uint8 *pixel = (Uint8 *)surface->pixels;
-	pixel += (y * surface->pitch) + (x * sizeof(Uint32));
-	*((Uint32 *)pixel) = color;
-}
-
-POINT gameToScreen(int targetRow, int targetCol)
-{
-	int playerRow = plr[myplr].WorldX;
-	int playerCol = plr[myplr].WorldY;
-	int sx = TILE_SIZE * (targetRow - playerRow) + TILE_SIZE * (playerCol - targetCol) + SCREEN_WIDTH / 2;
-	if (ScrollInfo._sdir == SDIR_E)
-		sx -= TILE_SIZE;
-	else if (ScrollInfo._sdir == SDIR_W)
-		sx += TILE_SIZE;
-
-	int sy = TILE_SIZE * (targetCol - playerCol) + sx / 2;
-	if (ScrollInfo._sdir == SDIR_W)
-		sy -= TILE_SIZE;
-
-	POINT ret;
-	ret.x = sx;
-	ret.y = sy;
-	return ret;
-}
-
-int mergeChannel(int a, int b, float amount)
-{
-	float result = (a * amount) + (b * (1 - amount));
-	return (int)result;
-}
-
-Uint32 blendColors(Uint32 c1, Uint32 c2, float howmuch)
-{
-	int r = mergeChannel(c1 & 0x0000FF, c2 & 0x0000FF, howmuch);
-	int g = mergeChannel((c1 & 0x00FF00) >> 8, (c2 & 0x00FF00) >> 8, howmuch);
-	int b = mergeChannel((c1 & 0xFF0000) >> 16, (c2 & 0xFF0000) >> 16, howmuch);
-	return r + (g << 8) + (b << 16);
-}
-
-void drawRadius(int lid, int row, int col, int radius, int color)
-{
-	POINT pos = gameToScreen(row, col);
-	int sx = pos.x;
-	int sy = pos.y;
-
-	int xoff = 0;
-	int yoff = 0;
-
-	if (lid != -1) {
-		for (int i = 0; i < nummissiles; i++) {
-			MissileStruct *mis = &missile[missileactive[i]];
-			if (mis->_mlid == lid) {
-				xoff = mis->_mixoff;
-				yoff = mis->_miyoff;
-				break;
-			}
-		}
-	}
-
-	if (lid != plr[myplr]._plid) {
-		xoff -= plr[myplr]._pxoff;
-		yoff -= plr[myplr]._pyoff;
-	}
-
-	sx += xoff;
-	sy += yoff;
-
-	int srcx = width;
-	int srcy = height;
-	int targetx = sx;
-	int targety = sy;
-	int offsetx = targetx - srcx;
-	int offsety = targety - srcy;
-
-	SDL_Rect rect;
-	rect.x = offsetx;
-	rect.y = offsety;
-	rect.w = width * 2;
-	rect.h = height * 2;
-
-	Uint8 r = (color & 0xFF0000) >> 16;
-	Uint8 g = (color & 0x00FF00) >> 8;
-	Uint8 b = (color & 0x0000FF);
-	if (SDL_SetTextureColorMod(ellipsesTextures[radius], r, g, b) < 0)
-		ErrSdl();
-	if (SDL_RenderCopy(renderer, ellipsesTextures[radius], NULL, &rect) < 0)
-		ErrSdl();
-}
-
-void lightLoop()
-{
-	for (int i = 0; i < numlights; i++) {
-		int lid = lightactive[i];
-		drawRadius(lid, LightList[lid]._lx, LightList[lid]._ly, LightList[lid]._lradius, LightList[lid]._lcolor);
-	}
-
-	for (int i = 0; i < 100; i++) {
-		LightListStruct *it = &staticLights[currlevel][i];
-		if (it->_lradius == 0) {
-			break;
-		}
-		drawRadius(-1, it->_lx, it->_ly, it->_lradius, it->_lcolor);
-	}
-}
-
-void predrawEllipse(int radius)
-{
-	int sx = width;
-	int sy = height;
-	int hey = radius * 16;
-	for (int x = 0; x < width * 2; x++) {
-		for (int y = 0; y < height * 2; y++) {
-			//if (x >= 0 && x < SCREEN_WIDTH && y >= 0 && y < SCREEN_HEIGHT) {
-			float howmuch;
-			float diffx = sx - x;
-			float diffy = sy - y;
-			float sa = diffx / 32;
-			float a = sa * sa;
-			float sb = diffy / 16;
-			float b = sb * sb;
-			float c = hey;
-			float ab = a + b;
-			if (ab <= c) {
-				howmuch = cbrt(ab / c);
-				PutPixel32_nolock(predrawnEllipses[radius], x, y, blendColors(0x000000, 0xFFFFFF, howmuch));
-			}
-			//}
-		}
-	}
-}
-
-void prepareSpellColors()
-{
-	int orange = 0xff9900;
-	//int blue = 0x6699ff;
-	int blue = 0x0033cc;
-	int green = 0x00ff00;
-	//SPL_NULL = 0x0,
-	spellColors[SPL_FIREBOLT] = orange;
-	//SPL_HEAL = 0x2,
-	spellColors[SPL_LIGHTNING] = blue;
-	//spellColors[SPL_FLASH] = blue;
-	//SPL_IDENTIFY = 0x5,
-	spellColors[SPL_FIREWALL] = orange;
-	spellColors[SPL_TOWN] = blue;
-	//SPL_STONE = 0x8,
-	//SPL_INFRA = 0x9,
-	//SPL_RNDTELEPORT = 0xA,
-	//SPL_MANASHIELD = 0xB,
-	spellColors[SPL_FIREBALL] = orange;
-	spellColors[SPL_GUARDIAN] = orange;
-	spellColors[SPL_CHAIN] = blue;
-	spellColors[SPL_WAVE] = orange;
-	//SPL_DOOMSERP = 0x10,
-	//SPL_BLODRIT = 0x11,
-	spellColors[SPL_NOVA] = blue;
-	//SPL_INVISIBIL = 0x13,
-	//SPL_FLAME = 0x14,
-	//SPL_GOLEM = 0x15,
-	//SPL_BLODBOIL = 0x16,
-	//SPL_TELEPORT = 0x17,
-	spellColors[SPL_APOCA] = orange;
-	//SPL_ETHEREALIZE = 0x19,
-	//SPL_REPAIR = 0x1A,
-	//SPL_RECHARGE = 0x1B,
-	//SPL_DISARM = 0x1C,
-	spellColors[SPL_ELEMENT] = orange;
-	spellColors[SPL_CBOLT] = blue;
-	spellColors[SPL_HBOLT] = blue;
-	//SPL_RESURRECT = 0x20,
-	//SPL_TELEKINESIS = 0x21,
-	//SPL_HEALOTHER = 0x22,
-	//SPL_FLARE = 0x23,
-	spellColors[SPL_BONESPIRIT] = green;
-}
-
-void prepareLight()
-{
-	SDL_RenderGetLogicalSize(renderer, &width, &height);
-	if (SDL_QueryTexture(texture, &format, nullptr, nullptr, nullptr) < 0)
-		ErrSdl();
-	for (int i = 1; i <= 15; i++) {
-		predrawnEllipses[i] = SDL_CreateRGBSurfaceWithFormat(0, width * 2, height * 2, SDL_BITSPERPIXEL(format), format);
-		if (predrawnEllipses[i] == NULL)
-			ErrSdl();
-		if (SDL_SetSurfaceBlendMode(predrawnEllipses[i], SDL_BLENDMODE_ADD) < 0)
-			ErrSdl();
-		if (SDL_FillRect(predrawnEllipses[i], NULL, SDL_MapRGB(predrawnEllipses[i]->format, 0, 0, 0)) < 0)
-			ErrSdl();
-		predrawEllipse(i);
-		ellipsesTextures[i] = SDL_CreateTextureFromSurface(renderer, predrawnEllipses[i]);
-		if (ellipsesTextures[i] == NULL)
-			ErrSdl();
-		if (SDL_SetTextureBlendMode(ellipsesTextures[i], SDL_BLENDMODE_ADD) < 0)
-			ErrSdl();
-	}
-}
-
-#endif
-void RenderPresent()
-{
-	SDL_Surface *surface = GetOutputSurface();
-	assert(!SDL_MUSTLOCK(surface));
-
-	if (!gbActive) {
-		LimitFrameRate();
-		return;
-	}
-
-#ifndef USE_SDL1
-	if (renderer) {
-#ifdef PIXEL_LIGHT
-		if (testvar3 != 0 && leveltype != DTYPE_TOWN && (redrawLights == 1 || (testvar1 == 1 && redrawLights != -1))) {
-			if (lightReady != 1) {
-				lightReady = 1;
-				prepareSpellColors();
-				prepareLight();
-			}
-			SDL_BlendMode bm;
-			switch (testvar5) {
-			case 0:
-				bm = SDL_BLENDMODE_NONE;
-				break;
-			case 1:
-				bm = SDL_BLENDMODE_BLEND;
-				break;
-			case 2:
-				bm = SDL_BLENDMODE_ADD;
-				break;
-			case 3:
-				bm = SDL_BLENDMODE_MOD;
-				break;
-			}
-			if (SDL_SetTextureBlendMode(texture, bm) < 0)
-				ErrSdl();
-		} else {
-			if (SDL_SetTextureBlendMode(texture, SDL_BLENDMODE_NONE) < 0)
-				ErrSdl();
-		}
-#endif
-
-		if (SDL_UpdateTexture(texture, NULL, surface->pixels, surface->pitch) < 0) //pitch is 2560
-			ErrSdl();
-
-		// Clear buffer to avoid artifacts in case the window was resized
-		if (SDL_SetRenderDrawColor(renderer, 0, 0, 0, 255) < 0) // TODO only do this if window was resized
-			ErrSdl();
-		
-
-		if (SDL_RenderClear(renderer) < 0) 
-			ErrSdl();
-
-#ifdef PIXEL_LIGHT
-		if (testvar3 != 0 && leveltype != DTYPE_TOWN && (redrawLights == 1 || (testvar1 == 1 && redrawLights != -1))) {
-			lightLoop();
-		}
-
-#endif
-		if (SDL_RenderCopy(renderer, texture, NULL, NULL) < 0)
-			ErrSdl();
-#ifdef PIXEL_LIGHT
-		if (testvar3 != 0 && leveltype != DTYPE_TOWN && (redrawLights == 1 || (testvar1 == 1 && redrawLights != -1))) {
-			//Setting the color key here because it might change each frame during fadein/fadeout which modify palette
-			//if (SDL_SetColorKey(ui_surface, SDL_TRUE, PALETTE_TRANSPARENT_COLOR) < 0)
-			//	ErrSdl();
-			// Convert from 8-bit to 24-bit
-			SDL_Surface *tmp = SDL_ConvertSurface(ui_surface, renderer_texture_surface->format, 0);
-			if (tmp == NULL)
-				ErrSdl();
-			SDL_Texture *ui_texture = SDL_CreateTextureFromSurface(renderer, tmp);
-			if (ui_texture == NULL)
-				ErrSdl();
-			if (SDL_SetTextureBlendMode(ui_texture, SDL_BLENDMODE_BLEND) < 0)
-				ErrSdl();
-			SDL_Rect rect;
-			rect.x = BORDER_LEFT;
-			rect.y = BORDER_TOP;
-			rect.w = SCREEN_WIDTH;
-			rect.h = SCREEN_HEIGHT;
-			if (SDL_RenderCopy(renderer, ui_texture, &rect, NULL) > 0)
-				ErrSdl();
-			//if (SDL_SetColorKey(ui_surface, SDL_FALSE, PALETTE_TRANSPARENT_COLOR) < 0)
-			//	ErrSdl();
-			SDL_DestroyTexture(ui_texture);
-			SDL_FreeSurface(tmp);
-			if (testvar1 != 1)
-				redrawLights = 0;
-		}
-#endif
-		SDL_RenderPresent(renderer);
-	} else {
-		if (SDL_UpdateWindowSurface(window) < 0) 
-			ErrSdl();
-		LimitFrameRate();
-	}
-#else
-	if (SDL_Flip(surface) < 0) 
-		ErrSdl();
-	
-	LimitFrameRate();
-#endif
-}
-
-void PaletteGetEntries(DWORD dwNumEntries, SDL_Color *lpEntries)
-{
-	for (DWORD i = 0; i < dwNumEntries; i++) {
-		lpEntries[i] = system_palette[i];
-	}
-}
-} // namespace dvl
+#include "diablo.h"
+#include "../3rdParty/Storm/Source/storm.h"
+#include "display.h"
+#include <SDL.h>
+
+namespace dvl {
+
+int sgdwLockCount;
+BYTE *gpBuffer;
+#ifdef _DEBUG
+int locktbl[256];
+#endif
+static CCritSect sgMemCrit;
+HMODULE ghDiabMod;
+
+int refreshDelay;
+SDL_Window *window;
+SDL_Renderer *renderer;
+SDL_Texture *texture;
+
+/** Currently active palette */
+SDL_Palette *palette;
+unsigned int pal_surface_palette_version = 0;
+
+/** 24-bit renderer texture surface */
+SDL_Surface *renderer_texture_surface = nullptr;
+
+/** 8-bit surface wrapper around #gpBuffer */
+SDL_Surface *pal_surface;
+
+#ifdef PIXEL_LIGHT
+SDL_Surface *tmp_surface;
+SDL_Surface *ui_surface;
+SDL_Surface *predrawnEllipses[20];
+SDL_Texture *ellipsesTextures[20];
+int lightReady = 0;
+#endif
+
+static void dx_create_back_buffer()
+{
+	pal_surface = SDL_CreateRGBSurfaceWithFormat(0, BUFFER_WIDTH, BUFFER_HEIGHT, 8, SDL_PIXELFORMAT_INDEX8);
+	if (pal_surface == NULL) {
+		ErrSdl();
+	}
+
+	gpBuffer = (BYTE *)pal_surface->pixels;
+
+#ifndef USE_SDL1
+	// In SDL2, `pal_surface` points to the global `palette`.
+	if (SDL_SetSurfacePalette(pal_surface, palette) < 0)
+		ErrSdl();
+#else
+	// In SDL1, `pal_surface` owns its palette and we must update it every
+	// time the global `palette` is changed. No need to do anything here as
+	// the global `palette` doesn't have any colors set yet.
+#endif
+
+#ifdef PIXEL_LIGHT
+	ui_surface = SDL_CreateRGBSurfaceWithFormat(0, BUFFER_WIDTH, BUFFER_HEIGHT, 8, SDL_PIXELFORMAT_INDEX8);
+	if (ui_surface == NULL)
+		ErrSdl();
+
+	if (SDL_SetSurfacePalette(ui_surface, palette) < 0)
+		ErrSdl();
+
+	tmp_surface = SDL_CreateRGBSurfaceWithFormat(0, BUFFER_WIDTH, BUFFER_HEIGHT, 8, SDL_PIXELFORMAT_INDEX8);
+	if (tmp_surface == NULL)
+		ErrSdl();
+
+	if (SDL_SetSurfacePalette(tmp_surface, palette) < 0)
+		ErrSdl();
+#endif
+	pal_surface_palette_version = 1;
+}
+
+static void dx_create_primary_surface()
+{
+#ifndef USE_SDL1
+	if (renderer) {
+		int width, height;
+		SDL_RenderGetLogicalSize(renderer, &width, &height);
+		Uint32 format;
+		if (SDL_QueryTexture(texture, &format, nullptr, nullptr, nullptr) < 0)
+			ErrSdl();
+		renderer_texture_surface = SDL_CreateRGBSurfaceWithFormat(0, width, height, SDL_BITSPERPIXEL(format), format);
+	}
+#endif
+	if (GetOutputSurface() == nullptr) {
+		ErrSdl();
+	}
+}
+
+void dx_init(HWND hWnd)
+{
+	SDL_RaiseWindow(window);
+	SDL_ShowWindow(window);
+
+	dx_create_primary_surface();
+	palette_init();
+	dx_create_back_buffer();
+}
+static void lock_buf_priv()
+{
+	sgMemCrit.Enter();
+	if (sgdwLockCount != 0) {
+		sgdwLockCount++;
+		return;
+	}
+
+	gpBufEnd += (uintptr_t)(BYTE *)pal_surface->pixels;
+	gpBuffer = (BYTE *)pal_surface->pixels;
+	sgdwLockCount++;
+}
+
+void lock_buf(BYTE idx)
+{
+#ifdef _DEBUG
+	locktbl[idx]++;
+#endif
+	lock_buf_priv();
+}
+
+static void unlock_buf_priv()
+{
+	if (sgdwLockCount == 0)
+		app_fatal("draw main unlock error");
+	if (!gpBuffer)
+		app_fatal("draw consistency error");
+
+	sgdwLockCount--;
+	if (sgdwLockCount == 0) {
+		gpBufEnd -= (uintptr_t)gpBuffer;
+		//gpBuffer = NULL; unable to return to menu
+	}
+	sgMemCrit.Leave();
+}
+
+void unlock_buf(BYTE idx)
+{
+#ifdef _DEBUG
+	if (!locktbl[idx])
+		app_fatal("Draw lock underflow: 0x%x", idx);
+	locktbl[idx]--;
+#endif
+	unlock_buf_priv();
+}
+
+void dx_cleanup()
+{
+	if (ghMainWnd)
+		SDL_HideWindow(window);
+	sgMemCrit.Enter();
+	sgdwLockCount = 0;
+	gpBuffer = NULL;
+	sgMemCrit.Leave();
+
+	if (pal_surface == nullptr)
+		return;
+	SDL_FreeSurface(pal_surface);
+	pal_surface = nullptr;
+	SDL_FreePalette(palette);
+	SDL_FreeSurface(renderer_texture_surface);
+	SDL_DestroyTexture(texture);
+	SDL_DestroyRenderer(renderer);
+	SDL_DestroyWindow(window);
+#ifdef PIXEL_LIGHT
+	SDL_FreeSurface(tmp_surface);
+	SDL_FreeSurface(ui_surface);
+	for (int i = 0; i < 20; i++) {
+		SDL_FreeSurface(predrawnEllipses[i]);
+		SDL_DestroyTexture(ellipsesTextures[i]);
+	}
+	lightReady = 0;
+#endif
+}
+
+void dx_reinit()
+{
+#ifdef USE_SDL1
+	int flags = window->flags;
+	window = SDL_SetVideoMode(0, 0, 0, window->flags ^ SDL_FULLSCREEN);
+	if (window == NULL) {
+		ErrSdl();
+	}
+#else
+	Uint32 flags = 0;
+	if (!fullscreen) {
+		flags = renderer ? SDL_WINDOW_FULLSCREEN_DESKTOP : SDL_WINDOW_FULLSCREEN;
+	}
+	if (SDL_SetWindowFullscreen(window, flags)) {
+		ErrSdl();
+	}
+#endif
+	fullscreen = !fullscreen;
+	force_redraw = 255;
+}
+
+void CreatePalette()
+{
+	palette = SDL_AllocPalette(256);
+	if (palette == NULL) {
+		ErrSdl();
+	}
+}
+
+void BltFast(SDL_Rect *src_rect, SDL_Rect *dst_rect)
+{
+	if (OutputRequiresScaling()) {
+		ScaleOutputRect(dst_rect);
+		// Convert from 8-bit to 32-bit
+		SDL_Surface *tmp = SDL_ConvertSurface(pal_surface, GetOutputSurface()->format, 0);
+		if (SDL_BlitScaled(tmp, src_rect, GetOutputSurface(), dst_rect) < 0) {
+			SDL_FreeSurface(tmp);
+			ErrSdl();
+		}
+		SDL_FreeSurface(tmp);
+	} else {
+		// Convert from 8-bit to 32-bit
+		if (SDL_BlitSurface(pal_surface, src_rect, GetOutputSurface(), dst_rect) < 0) 
+			ErrSdl();
+	}
+}
+
+/**
+ * @brief Limit FPS to avoid high CPU load, use when v-sync isn't available
+ */
+void LimitFrameRate()
+{
+	static uint32_t frameDeadline;
+	uint32_t tc = SDL_GetTicks() * 1000;
+	uint32_t v = 0;
+	if (frameDeadline > tc) {
+		v = tc % refreshDelay;
+		SDL_Delay(v / 1000 + 1); // ceil
+	}
+	frameDeadline = tc + v + refreshDelay;
+}
+
+#ifdef PIXEL_LIGHT
+int width, height;
+Uint32 format;
+
+void PutPixel32_nolock(SDL_Surface *surface, int x, int y, Uint32 color)
+{
+	Uint8 *pixel = (Uint8 *)surface->pixels;
+	pixel += (y * surface->pitch) + (x * sizeof(Uint32));
+	*((Uint32 *)pixel) = color;
+}
+
+POINT gameToScreen(int targetRow, int targetCol)
+{
+	int playerRow = plr[myplr].WorldX;
+	int playerCol = plr[myplr].WorldY;
+	int sx = TILE_SIZE * (targetRow - playerRow) + TILE_SIZE * (playerCol - targetCol) + SCREEN_WIDTH / 2;
+	if (ScrollInfo._sdir == SDIR_E)
+		sx -= TILE_SIZE;
+	else if (ScrollInfo._sdir == SDIR_W)
+		sx += TILE_SIZE;
+
+	int sy = TILE_SIZE * (targetCol - playerCol) + sx / 2;
+	if (ScrollInfo._sdir == SDIR_W)
+		sy -= TILE_SIZE;
+
+	POINT ret;
+	ret.x = sx;
+	ret.y = sy;
+	return ret;
+}
+
+int mergeChannel(int a, int b, float amount)
+{
+	float result = (a * amount) + (b * (1 - amount));
+	return (int)result;
+}
+
+Uint32 blendColors(Uint32 c1, Uint32 c2, float howmuch)
+{
+	int r = mergeChannel(c1 & 0x0000FF, c2 & 0x0000FF, howmuch);
+	int g = mergeChannel((c1 & 0x00FF00) >> 8, (c2 & 0x00FF00) >> 8, howmuch);
+	int b = mergeChannel((c1 & 0xFF0000) >> 16, (c2 & 0xFF0000) >> 16, howmuch);
+	return r + (g << 8) + (b << 16);
+}
+
+void drawRadius(int lid, int row, int col, int radius, int color)
+{
+	POINT pos = gameToScreen(row, col);
+	int sx = pos.x;
+	int sy = pos.y;
+
+	int xoff = 0;
+	int yoff = 0;
+
+	if (lid != -1) {
+		for (int i = 0; i < nummissiles; i++) {
+			MissileStruct *mis = &missile[missileactive[i]];
+			if (mis->_mlid == lid) {
+				xoff = mis->_mixoff;
+				yoff = mis->_miyoff;
+				break;
+			}
+		}
+	}
+
+	if (lid != plr[myplr]._plid) {
+		xoff -= plr[myplr]._pxoff;
+		yoff -= plr[myplr]._pyoff;
+	}
+
+	sx += xoff;
+	sy += yoff;
+
+	int srcx = width;
+	int srcy = height;
+	int targetx = sx;
+	int targety = sy;
+	int offsetx = targetx - srcx;
+	int offsety = targety - srcy;
+
+	SDL_Rect rect;
+	rect.x = offsetx;
+	rect.y = offsety;
+	rect.w = width * 2;
+	rect.h = height * 2;
+
+	Uint8 r = (color & 0xFF0000) >> 16;
+	Uint8 g = (color & 0x00FF00) >> 8;
+	Uint8 b = (color & 0x0000FF);
+	if (SDL_SetTextureColorMod(ellipsesTextures[radius], r, g, b) < 0)
+		ErrSdl();
+	if (SDL_RenderCopy(renderer, ellipsesTextures[radius], NULL, &rect) < 0)
+		ErrSdl();
+}
+
+void lightLoop()
+{
+	for (int i = 0; i < numlights; i++) {
+		int lid = lightactive[i];
+		drawRadius(lid, LightList[lid]._lx, LightList[lid]._ly, LightList[lid]._lradius, LightList[lid]._lcolor);
+	}
+
+	for (int i = 0; i < 100; i++) {
+		LightListStruct *it = &staticLights[currlevel][i];
+		if (it->_lradius == 0) {
+			break;
+		}
+		drawRadius(-1, it->_lx, it->_ly, it->_lradius, it->_lcolor);
+	}
+}
+
+void predrawEllipse(int radius)
+{
+	int sx = width;
+	int sy = height;
+	int hey = radius * 16;
+	for (int x = 0; x < width * 2; x++) {
+		for (int y = 0; y < height * 2; y++) {
+			//if (x >= 0 && x < SCREEN_WIDTH && y >= 0 && y < SCREEN_HEIGHT) {
+			float howmuch;
+			float diffx = sx - x;
+			float diffy = sy - y;
+			float sa = diffx / 32;
+			float a = sa * sa;
+			float sb = diffy / 16;
+			float b = sb * sb;
+			float c = hey;
+			float ab = a + b;
+			if (ab <= c) {
+				howmuch = cbrt(ab / c);
+				PutPixel32_nolock(predrawnEllipses[radius], x, y, blendColors(0x000000, 0xFFFFFF, howmuch));
+			}
+			//}
+		}
+	}
+}
+
+void prepareSpellColors()
+{
+	int orange = 0xff9900;
+	//int blue = 0x6699ff;
+	int blue = 0x0033cc;
+	int green = 0x00ff00;
+	//SPL_NULL = 0x0,
+	spellColors[SPL_FIREBOLT] = orange;
+	//SPL_HEAL = 0x2,
+	spellColors[SPL_LIGHTNING] = blue;
+	//spellColors[SPL_FLASH] = blue;
+	//SPL_IDENTIFY = 0x5,
+	spellColors[SPL_FIREWALL] = orange;
+	spellColors[SPL_TOWN] = blue;
+	//SPL_STONE = 0x8,
+	//SPL_INFRA = 0x9,
+	//SPL_RNDTELEPORT = 0xA,
+	//SPL_MANASHIELD = 0xB,
+	spellColors[SPL_FIREBALL] = orange;
+	spellColors[SPL_GUARDIAN] = orange;
+	spellColors[SPL_CHAIN] = blue;
+	spellColors[SPL_WAVE] = orange;
+	//SPL_DOOMSERP = 0x10,
+	//SPL_BLODRIT = 0x11,
+	spellColors[SPL_NOVA] = blue;
+	//SPL_INVISIBIL = 0x13,
+	//SPL_FLAME = 0x14,
+	//SPL_GOLEM = 0x15,
+	//SPL_BLODBOIL = 0x16,
+	//SPL_TELEPORT = 0x17,
+	spellColors[SPL_APOCA] = orange;
+	//SPL_ETHEREALIZE = 0x19,
+	//SPL_REPAIR = 0x1A,
+	//SPL_RECHARGE = 0x1B,
+	//SPL_DISARM = 0x1C,
+	spellColors[SPL_ELEMENT] = orange;
+	spellColors[SPL_CBOLT] = blue;
+	spellColors[SPL_HBOLT] = blue;
+	//SPL_RESURRECT = 0x20,
+	//SPL_TELEKINESIS = 0x21,
+	//SPL_HEALOTHER = 0x22,
+	//SPL_FLARE = 0x23,
+	spellColors[SPL_BONESPIRIT] = green;
+}
+
+void prepareLight()
+{
+	SDL_RenderGetLogicalSize(renderer, &width, &height);
+	if (SDL_QueryTexture(texture, &format, nullptr, nullptr, nullptr) < 0)
+		ErrSdl();
+	for (int i = 1; i <= 15; i++) {
+		predrawnEllipses[i] = SDL_CreateRGBSurfaceWithFormat(0, width * 2, height * 2, SDL_BITSPERPIXEL(format), format);
+		if (predrawnEllipses[i] == NULL)
+			ErrSdl();
+		if (SDL_SetSurfaceBlendMode(predrawnEllipses[i], SDL_BLENDMODE_ADD) < 0)
+			ErrSdl();
+		if (SDL_FillRect(predrawnEllipses[i], NULL, SDL_MapRGB(predrawnEllipses[i]->format, 0, 0, 0)) < 0)
+			ErrSdl();
+		predrawEllipse(i);
+		ellipsesTextures[i] = SDL_CreateTextureFromSurface(renderer, predrawnEllipses[i]);
+		if (ellipsesTextures[i] == NULL)
+			ErrSdl();
+		if (SDL_SetTextureBlendMode(ellipsesTextures[i], SDL_BLENDMODE_ADD) < 0)
+			ErrSdl();
+	}
+}
+
+#endif
+void RenderPresent()
+{
+	SDL_Surface *surface = GetOutputSurface();
+	assert(!SDL_MUSTLOCK(surface));
+
+	if (!gbActive) {
+		LimitFrameRate();
+		return;
+	}
+
+#ifndef USE_SDL1
+	if (renderer) {
+#ifdef PIXEL_LIGHT
+		if (testvar3 != 0 && leveltype != DTYPE_TOWN && (redrawLights == 1 || (testvar1 == 1 && redrawLights != -1))) {
+			if (lightReady != 1) {
+				lightReady = 1;
+				prepareSpellColors();
+				prepareLight();
+			}
+			SDL_BlendMode bm;
+			switch (testvar5) {
+			case 0:
+				bm = SDL_BLENDMODE_NONE;
+				break;
+			case 1:
+				bm = SDL_BLENDMODE_BLEND;
+				break;
+			case 2:
+				bm = SDL_BLENDMODE_ADD;
+				break;
+			case 3:
+				bm = SDL_BLENDMODE_MOD;
+				break;
+			}
+			if (SDL_SetTextureBlendMode(texture, bm) < 0)
+				ErrSdl();
+		} else {
+			if (SDL_SetTextureBlendMode(texture, SDL_BLENDMODE_NONE) < 0)
+				ErrSdl();
+		}
+#endif
+
+		if (SDL_UpdateTexture(texture, NULL, surface->pixels, surface->pitch) < 0) //pitch is 2560
+			ErrSdl();
+
+		// Clear buffer to avoid artifacts in case the window was resized
+		if (SDL_SetRenderDrawColor(renderer, 0, 0, 0, 255) < 0) // TODO only do this if window was resized
+			ErrSdl();
+		
+
+		if (SDL_RenderClear(renderer) < 0) 
+			ErrSdl();
+
+#ifdef PIXEL_LIGHT
+		if (testvar3 != 0 && leveltype != DTYPE_TOWN && (redrawLights == 1 || (testvar1 == 1 && redrawLights != -1))) {
+			lightLoop();
+		}
+
+#endif
+		if (SDL_RenderCopy(renderer, texture, NULL, NULL) < 0)
+			ErrSdl();
+#ifdef PIXEL_LIGHT
+		if (testvar3 != 0 && leveltype != DTYPE_TOWN && (redrawLights == 1 || (testvar1 == 1 && redrawLights != -1))) {
+			//Setting the color key here because it might change each frame during fadein/fadeout which modify palette
+			if (SDL_SetColorKey(ui_surface, SDL_TRUE, PALETTE_TRANSPARENT_COLOR) < 0)
+				ErrSdl();
+			// Convert from 8-bit to 24-bit
+			SDL_Surface *tmp = SDL_ConvertSurface(ui_surface, renderer_texture_surface->format, 0);
+			if (tmp == NULL)
+				ErrSdl();
+			SDL_Texture *ui_texture = SDL_CreateTextureFromSurface(renderer, tmp);
+			if (ui_texture == NULL)
+				ErrSdl();
+			if (SDL_SetTextureBlendMode(ui_texture, SDL_BLENDMODE_BLEND) < 0)
+				ErrSdl();
+			SDL_Rect rect;
+			rect.x = BORDER_LEFT;
+			rect.y = BORDER_TOP;
+			rect.w = SCREEN_WIDTH;
+			rect.h = SCREEN_HEIGHT;
+			if (SDL_RenderCopy(renderer, ui_texture, &rect, NULL) > 0)
+				ErrSdl();
+			if (SDL_SetColorKey(ui_surface, SDL_FALSE, PALETTE_TRANSPARENT_COLOR) < 0)
+				ErrSdl();
+			SDL_DestroyTexture(ui_texture);
+			SDL_FreeSurface(tmp);
+			if (testvar1 != 1)
+				redrawLights = 0;
+		}
+#endif
+		SDL_RenderPresent(renderer);
+	} else {
+		if (SDL_UpdateWindowSurface(window) < 0) 
+			ErrSdl();
+		LimitFrameRate();
+	}
+#else
+	if (SDL_Flip(surface) < 0) 
+		ErrSdl();
+	
+	LimitFrameRate();
+#endif
+}
+
+void PaletteGetEntries(DWORD dwNumEntries, SDL_Color *lpEntries)
+{
+	for (DWORD i = 0; i < dwNumEntries; i++) {
+		lpEntries[i] = system_palette[i];
+	}
+}
+} // namespace dvl