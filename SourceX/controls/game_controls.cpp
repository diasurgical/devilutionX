#include "controls/game_controls.h"

#include <cstdint>

#include "controls/controller.h"
#include "controls/controller_motion.h"
#include "controls/devices/game_controller.h"
#include "controls/devices/joystick.h"
#include "controls/menu_controls.h"
#include "controls/modifier_hints.h"
#include "controls/plrctrls.h"

namespace dvl {

namespace {

DWORD translate_controller_button_to_key(ControllerButton controller_button)
{
	switch (controller_button) {
	case ControllerButton_BUTTON_A: // Bottom button
		return questlog ? DVL_VK_SPACE : DVL_VK_ESCAPE;
	case ControllerButton_BUTTON_B: // Right button
		return sgpCurrentMenu || stextflag || questlog ? DVL_VK_RETURN : DVL_VK_SPACE;
	case ControllerButton_BUTTON_Y: // Top button
		return DVL_VK_RETURN;
	case ControllerButton_BUTTON_LEFTSTICK:
		return DVL_VK_TAB; // Map
	case ControllerButton_BUTTON_START:
		return DVL_VK_ESCAPE;
<<<<<<< HEAD
	case ControllerButton::BUTTON_DPAD_LEFT:
=======
	case ControllerButton_BUTTON_DPAD_LEFT:
>>>>>>> 5dce52be
		return DVL_VK_LEFT;
	case ControllerButton_BUTTON_DPAD_RIGHT:
		return DVL_VK_RIGHT;
	case ControllerButton_BUTTON_DPAD_UP:
		return DVL_VK_UP;
	case ControllerButton_BUTTON_DPAD_DOWN:
		return DVL_VK_DOWN;
	default:
		return 0;
	}
}

} // namespace

bool start_modifier_active = false;
bool select_modifier_active = false;

bool GetGameAction(const SDL_Event &event, GameAction *action)
{
	const ControllerButtonEvent ctrl_event = ToControllerButtonEvent(event);
<<<<<<< HEAD
	if (!InGameMenu()) {
		switch (ctrl_event.button) {
		case ControllerButton::AXIS_TRIGGERLEFT: // ZL (aka L2)
			if (!ctrl_event.up) {
#if HAS_KBCTRL == 0
				if (IsControllerButtonPressed(ControllerButton::BUTTON_BACK))
					*action = GameAction(GameActionType::TOGGLE_QUEST_LOG);
				else
#endif
					*action = GameAction(GameActionType::TOGGLE_CHARACTER_INFO);
			}
			return true;
		case ControllerButton::AXIS_TRIGGERRIGHT: // ZR (aka R2)
			if (!ctrl_event.up) {
#if HAS_KBCTRL == 0
				if (IsControllerButtonPressed(ControllerButton::BUTTON_BACK))
					*action = GameAction(GameActionType::TOGGLE_SPELL_BOOK);
				else
#endif
					*action = GameAction(GameActionType::TOGGLE_INVENTORY);
			}
			return true;
#if HAS_KBCTRL == 1
		case ControllerButton::BUTTON_LEFTSTICK:
			if (IsControllerButtonPressed(ControllerButton::BUTTON_BACK)) {
				*action = GameActionSendMouseClick { GameActionSendMouseClick::LEFT, ctrl_event.up };
				return true;
			}
			break;
		case ControllerButton::BUTTON_START:
			if (IsControllerButtonPressed(ControllerButton::BUTTON_BACK)) {
				*action = GameActionSendMouseClick { GameActionSendMouseClick::RIGHT, ctrl_event.up };
				return true;
			}
			break;
#endif
		default:
			break;
		}
		if (!questlog && !sbookflag) {
			switch (ctrl_event.button) {
			case ControllerButton::IGNORE:
				return true;
			case ControllerButton::BUTTON_B: // Right button
				if (!ctrl_event.up) {
					if (IsControllerButtonPressed(ControllerButton::BUTTON_BACK))
						*action = GameActionSendKey { DVL_VK_F8, ctrl_event.up };
					else
						*action = GameAction(GameActionType::PRIMARY_ACTION);
				}
				return true;
			case ControllerButton::BUTTON_Y: // Top button
				if (!ctrl_event.up) {
					if (IsControllerButtonPressed(ControllerButton::BUTTON_BACK))
						*action = GameActionSendKey { DVL_VK_F6, ctrl_event.up };
					else
						*action = GameAction(GameActionType::SECONDARY_ACTION);
				}
				return true;
			case ControllerButton::BUTTON_X: // Left button
				if (!ctrl_event.up) {
					if (IsControllerButtonPressed(ControllerButton::BUTTON_BACK))
						*action = GameActionSendKey { DVL_VK_F5, ctrl_event.up };
					else
						*action = GameAction(GameActionType::CAST_SPELL);
				}
				return true;
			case ControllerButton::BUTTON_A: // Bottom button
				if (!ctrl_event.up) {
					if (IsControllerButtonPressed(ControllerButton::BUTTON_BACK))
						*action = GameActionSendKey { DVL_VK_F7, ctrl_event.up };
					else
						*action = GameAction(GameActionType::TOGGLE_QUICK_SPELL_MENU);
				}
				return true;
			case ControllerButton::BUTTON_LEFTSHOULDER:
				if (!stextflag && !ctrl_event.up)
					*action = GameAction(GameActionType::USE_HEALTH_POTION);
				return true;
			case ControllerButton::BUTTON_RIGHTSHOULDER:
				if (!stextflag && !ctrl_event.up)
					*action = GameAction(GameActionType::USE_MANA_POTION);
				return true;
			case ControllerButton::BUTTON_DPAD_UP:
			case ControllerButton::BUTTON_DPAD_DOWN:
			case ControllerButton::BUTTON_DPAD_LEFT:
			case ControllerButton::BUTTON_DPAD_RIGHT:
				// The rest is handled in charMovement() on every game_logic() call.
				return true;
			case ControllerButton::BUTTON_RIGHTSTICK:
				if (IsControllerButtonPressed(ControllerButton::BUTTON_BACK))
					*action = GameActionSendMouseClick { GameActionSendMouseClick::RIGHT, ctrl_event.up };
				else
					*action = GameActionSendMouseClick { GameActionSendMouseClick::LEFT, ctrl_event.up };
=======
	const bool in_game_menu = InGameMenu();

	start_modifier_active = !in_game_menu && IsControllerButtonPressed(ControllerButton_BUTTON_START);
	select_modifier_active = !in_game_menu && IsControllerButtonPressed(ControllerButton_BUTTON_BACK);

	// SELECT + D-Pad simulating mouse movement.
	if (IsControllerButtonPressed(ControllerButton_BUTTON_BACK) && IsDPadButton(ctrl_event.button)) {
		return true;
	}

	// START + SELECT
	if (!ctrl_event.up
	    && ((ctrl_event.button == ControllerButton_BUTTON_BACK && IsControllerButtonPressed(ControllerButton_BUTTON_START))
	           || (ctrl_event.button == ControllerButton_BUTTON_START && IsControllerButtonPressed(ControllerButton_BUTTON_BACK)))) {
		select_modifier_active = start_modifier_active = false;
		*action = GameActionSendKey{ DVL_VK_ESCAPE, ctrl_event.up };
		return true;
	}

	if (!in_game_menu) {
		switch (ctrl_event.button) {
		case ControllerButton_BUTTON_LEFTSHOULDER:
			if (IsControllerButtonPressed(ControllerButton_BUTTON_BACK)) {
				if (!IsAutomapActive())
					*action = GameActionSendMouseClick{ GameActionSendMouseClick::LEFT, ctrl_event.up };
				return true;
			}
			break;
		case ControllerButton_BUTTON_RIGHTSHOULDER:
			if (IsControllerButtonPressed(ControllerButton_BUTTON_BACK)) {
				if (!IsAutomapActive())
					*action = GameActionSendMouseClick{ GameActionSendMouseClick::RIGHT, ctrl_event.up };
				return true;
			}
			break;
		case ControllerButton_AXIS_TRIGGERLEFT: // ZL (aka L2)
			if (!ctrl_event.up) {
				if (IsControllerButtonPressed(ControllerButton_BUTTON_BACK))
					*action = GameAction(GameActionType_TOGGLE_QUEST_LOG);
				else
					*action = GameAction(GameActionType_TOGGLE_CHARACTER_INFO);
			}
			return true;
		case ControllerButton_AXIS_TRIGGERRIGHT: // ZR (aka R2)
			if (!ctrl_event.up) {
				if (IsControllerButtonPressed(ControllerButton_BUTTON_BACK))
					*action = GameAction(GameActionType_TOGGLE_SPELL_BOOK);
				else
					*action = GameAction(GameActionType_TOGGLE_INVENTORY);
			}
			return true;
		case ControllerButton_BUTTON_LEFTSTICK:
			if (IsControllerButtonPressed(ControllerButton_BUTTON_BACK)) {
				if (!IsAutomapActive())
					*action = GameActionSendMouseClick{ GameActionSendMouseClick::LEFT, ctrl_event.up };
				return true;
			}
			break;
		case ControllerButton_BUTTON_START:
			if (IsControllerButtonPressed(ControllerButton_BUTTON_BACK)) {
				*action = GameActionSendKey{ DVL_VK_ESCAPE, ctrl_event.up };
			}
			return true;
			break;
		default:
			break;
		}
		if (IsControllerButtonPressed(ControllerButton_BUTTON_START)) {
			switch (ctrl_event.button) {
			case ControllerButton_IGNORE:
			case ControllerButton_BUTTON_START:
				return true;
			case ControllerButton_BUTTON_DPAD_UP:
				*action = GameActionSendKey{ DVL_VK_ESCAPE, ctrl_event.up };
				return true;
			case ControllerButton_BUTTON_DPAD_RIGHT:
				if (!ctrl_event.up)
					*action = GameAction(GameActionType_TOGGLE_INVENTORY);
				return true;
			case ControllerButton_BUTTON_DPAD_DOWN:
				*action = GameActionSendKey{ DVL_VK_TAB, ctrl_event.up };
				return true;
			case ControllerButton_BUTTON_DPAD_LEFT:
				if (!ctrl_event.up)
					*action = GameAction(GameActionType_TOGGLE_CHARACTER_INFO);
				return true;
			case ControllerButton_BUTTON_Y: // Top button
				// Not mapped. Reserved for future use.
				return true;
			case ControllerButton_BUTTON_B: // Right button
				// Not mapped. TODO: map to attack in place.
				return true;
			case ControllerButton_BUTTON_A: // Bottom button
				if (!ctrl_event.up)
					*action = GameAction(GameActionType_TOGGLE_SPELL_BOOK);
				return true;
			case ControllerButton_BUTTON_X: // Left button
				if (!ctrl_event.up)
					*action = GameAction(GameActionType_TOGGLE_QUEST_LOG);
				return true;
			case ControllerButton_BUTTON_LEFTSHOULDER:
				if (!ctrl_event.up)
					*action = GameAction(GameActionType_TOGGLE_CHARACTER_INFO);
				return true;
			case ControllerButton_BUTTON_RIGHTSHOULDER:
				if (!ctrl_event.up)
					*action = GameAction(GameActionType_TOGGLE_INVENTORY);
				return true;
			default:
				return true;
			}
		}

		// Bottom button: Closes menus or opens quick spell book if nothing is open.
		if (ctrl_event.button == ControllerButton_BUTTON_A) { // Bottom button
			if (ctrl_event.up) return true;
			if (IsControllerButtonPressed(ControllerButton_BUTTON_BACK))
				*action = GameActionSendKey { DVL_VK_F7, ctrl_event.up };
			else if (invflag)
				*action = GameAction(GameActionType_TOGGLE_INVENTORY);
			else if (sbookflag)
				*action = GameAction(GameActionType_TOGGLE_SPELL_BOOK);
			else if (questlog)
				*action = GameAction(GameActionType_TOGGLE_QUEST_LOG);
			else if (chrflag)
				*action = GameAction(GameActionType_TOGGLE_CHARACTER_INFO);
			else
				*action = GameAction(GameActionType_TOGGLE_QUICK_SPELL_MENU);
			return true;
		}

		if (!questlog && !sbookflag) {
			switch (ctrl_event.button) {
			case ControllerButton_IGNORE:
				return true;
			case ControllerButton_BUTTON_B: // Right button
				if (!ctrl_event.up) {
					if (IsControllerButtonPressed(ControllerButton_BUTTON_BACK))
						*action = GameActionSendKey{ DVL_VK_F8, ctrl_event.up };
					else
						*action = GameAction(GameActionType_PRIMARY_ACTION);
				}
				return true;
			case ControllerButton_BUTTON_Y: // Top button
				if (!ctrl_event.up) {
					if (IsControllerButtonPressed(ControllerButton_BUTTON_BACK))
						*action = GameActionSendKey{ DVL_VK_F6, ctrl_event.up };
					else
						*action = GameAction(GameActionType_SECONDARY_ACTION);
				}
				return true;
			case ControllerButton_BUTTON_X: // Left button
				if (!ctrl_event.up) {
					if (IsControllerButtonPressed(ControllerButton_BUTTON_BACK))
						*action = GameActionSendKey{ DVL_VK_F5, ctrl_event.up };
					else
						*action = GameAction(GameActionType_CAST_SPELL);
				}
				return true;
			case ControllerButton_BUTTON_LEFTSHOULDER:
				if (!stextflag && !ctrl_event.up)
					*action = GameAction(GameActionType_USE_HEALTH_POTION);
				return true;
			case ControllerButton_BUTTON_RIGHTSHOULDER:
				if (!stextflag && !ctrl_event.up)
					*action = GameAction(GameActionType_USE_MANA_POTION);
				return true;
			case ControllerButton_BUTTON_DPAD_UP:
			case ControllerButton_BUTTON_DPAD_DOWN:
			case ControllerButton_BUTTON_DPAD_LEFT:
			case ControllerButton_BUTTON_DPAD_RIGHT:
				// The rest of D-Pad actions are handled in charMovement() on every game_logic() call.
				return true;
			case ControllerButton_BUTTON_RIGHTSTICK:
				if (!IsAutomapActive()) {
					if (IsControllerButtonPressed(ControllerButton_BUTTON_BACK))
						*action = GameActionSendMouseClick{ GameActionSendMouseClick::RIGHT, ctrl_event.up };
					else
						*action = GameActionSendMouseClick{ GameActionSendMouseClick::LEFT, ctrl_event.up };
				}
>>>>>>> 5dce52be
				return true;
			default:
				break;
			}
		}
	}

<<<<<<< HEAD
	if (ctrl_event.button == ControllerButton::BUTTON_BACK) {
=======
	if (ctrl_event.button == ControllerButton_BUTTON_BACK) {
>>>>>>> 5dce52be
		return true; // Ignore mod button
	}

	// By default, map to a keyboard key.
<<<<<<< HEAD
	if (ctrl_event.button != ControllerButton::NONE) {
		*action = GameActionSendKey { translate_controller_button_to_key(ctrl_event.button),
=======
	if (ctrl_event.button != ControllerButton_NONE) {
		*action = GameActionSendKey{ translate_controller_button_to_key(ctrl_event.button),
>>>>>>> 5dce52be
			ctrl_event.up };
		return true;
	}

#ifndef USE_SDL1
	// Ignore unhandled joystick events if gamepad is active.
	// We receive the same events as gamepad events.
	if (CurrentGameController() != NULL && event.type >= SDL_JOYAXISMOTION && event.type <= SDL_JOYBUTTONUP) {
		return true;
	}
	if (event.type == SDL_CONTROLLERAXISMOTION) {
		return true; // Ignore releasing the trigger buttons
	}
#endif

	return false;
}

MoveDirection GetMoveDirection()
{
	const float stickX = leftStickX;
	const float stickY = leftStickY;
<<<<<<< HEAD
	MoveDirection result { MoveDirectionX::NONE, MoveDirectionY::NONE };
=======
	MoveDirection result{ MoveDirectionX_NONE, MoveDirectionY_NONE };
>>>>>>> 5dce52be

	if (stickY >= 0.5 || IsControllerButtonPressed(ControllerButton_BUTTON_DPAD_UP)) {
		result.y = MoveDirectionY_UP;
	} else if (stickY <= -0.5 || IsControllerButtonPressed(ControllerButton_BUTTON_DPAD_DOWN)) {
		result.y = MoveDirectionY_DOWN;
	}

	if (stickX <= -0.5 || IsControllerButtonPressed(ControllerButton_BUTTON_DPAD_LEFT)) {
		result.x = MoveDirectionX_LEFT;
	} else if (stickX >= 0.5 || IsControllerButtonPressed(ControllerButton_BUTTON_DPAD_RIGHT)) {
		result.x = MoveDirectionX_RIGHT;
	}

	return result;
}

} // namespace dvl
<|MERGE_RESOLUTION|>--- conflicted
+++ resolved
@@ -1,398 +1,284 @@
-#include "controls/game_controls.h"
-
-#include <cstdint>
-
-#include "controls/controller.h"
-#include "controls/controller_motion.h"
-#include "controls/devices/game_controller.h"
-#include "controls/devices/joystick.h"
-#include "controls/menu_controls.h"
-#include "controls/modifier_hints.h"
-#include "controls/plrctrls.h"
-
-namespace dvl {
-
-namespace {
-
-DWORD translate_controller_button_to_key(ControllerButton controller_button)
-{
-	switch (controller_button) {
-	case ControllerButton_BUTTON_A: // Bottom button
-		return questlog ? DVL_VK_SPACE : DVL_VK_ESCAPE;
-	case ControllerButton_BUTTON_B: // Right button
-		return sgpCurrentMenu || stextflag || questlog ? DVL_VK_RETURN : DVL_VK_SPACE;
-	case ControllerButton_BUTTON_Y: // Top button
-		return DVL_VK_RETURN;
-	case ControllerButton_BUTTON_LEFTSTICK:
-		return DVL_VK_TAB; // Map
-	case ControllerButton_BUTTON_START:
-		return DVL_VK_ESCAPE;
-<<<<<<< HEAD
-	case ControllerButton::BUTTON_DPAD_LEFT:
-=======
-	case ControllerButton_BUTTON_DPAD_LEFT:
->>>>>>> 5dce52be
-		return DVL_VK_LEFT;
-	case ControllerButton_BUTTON_DPAD_RIGHT:
-		return DVL_VK_RIGHT;
-	case ControllerButton_BUTTON_DPAD_UP:
-		return DVL_VK_UP;
-	case ControllerButton_BUTTON_DPAD_DOWN:
-		return DVL_VK_DOWN;
-	default:
-		return 0;
-	}
-}
-
-} // namespace
-
-bool start_modifier_active = false;
-bool select_modifier_active = false;
-
-bool GetGameAction(const SDL_Event &event, GameAction *action)
-{
-	const ControllerButtonEvent ctrl_event = ToControllerButtonEvent(event);
-<<<<<<< HEAD
-	if (!InGameMenu()) {
-		switch (ctrl_event.button) {
-		case ControllerButton::AXIS_TRIGGERLEFT: // ZL (aka L2)
-			if (!ctrl_event.up) {
-#if HAS_KBCTRL == 0
-				if (IsControllerButtonPressed(ControllerButton::BUTTON_BACK))
-					*action = GameAction(GameActionType::TOGGLE_QUEST_LOG);
-				else
-#endif
-					*action = GameAction(GameActionType::TOGGLE_CHARACTER_INFO);
-			}
-			return true;
-		case ControllerButton::AXIS_TRIGGERRIGHT: // ZR (aka R2)
-			if (!ctrl_event.up) {
-#if HAS_KBCTRL == 0
-				if (IsControllerButtonPressed(ControllerButton::BUTTON_BACK))
-					*action = GameAction(GameActionType::TOGGLE_SPELL_BOOK);
-				else
-#endif
-					*action = GameAction(GameActionType::TOGGLE_INVENTORY);
-			}
-			return true;
-#if HAS_KBCTRL == 1
-		case ControllerButton::BUTTON_LEFTSTICK:
-			if (IsControllerButtonPressed(ControllerButton::BUTTON_BACK)) {
-				*action = GameActionSendMouseClick { GameActionSendMouseClick::LEFT, ctrl_event.up };
-				return true;
-			}
-			break;
-		case ControllerButton::BUTTON_START:
-			if (IsControllerButtonPressed(ControllerButton::BUTTON_BACK)) {
-				*action = GameActionSendMouseClick { GameActionSendMouseClick::RIGHT, ctrl_event.up };
-				return true;
-			}
-			break;
-#endif
-		default:
-			break;
-		}
-		if (!questlog && !sbookflag) {
-			switch (ctrl_event.button) {
-			case ControllerButton::IGNORE:
-				return true;
-			case ControllerButton::BUTTON_B: // Right button
-				if (!ctrl_event.up) {
-					if (IsControllerButtonPressed(ControllerButton::BUTTON_BACK))
-						*action = GameActionSendKey { DVL_VK_F8, ctrl_event.up };
-					else
-						*action = GameAction(GameActionType::PRIMARY_ACTION);
-				}
-				return true;
-			case ControllerButton::BUTTON_Y: // Top button
-				if (!ctrl_event.up) {
-					if (IsControllerButtonPressed(ControllerButton::BUTTON_BACK))
-						*action = GameActionSendKey { DVL_VK_F6, ctrl_event.up };
-					else
-						*action = GameAction(GameActionType::SECONDARY_ACTION);
-				}
-				return true;
-			case ControllerButton::BUTTON_X: // Left button
-				if (!ctrl_event.up) {
-					if (IsControllerButtonPressed(ControllerButton::BUTTON_BACK))
-						*action = GameActionSendKey { DVL_VK_F5, ctrl_event.up };
-					else
-						*action = GameAction(GameActionType::CAST_SPELL);
-				}
-				return true;
-			case ControllerButton::BUTTON_A: // Bottom button
-				if (!ctrl_event.up) {
-					if (IsControllerButtonPressed(ControllerButton::BUTTON_BACK))
-						*action = GameActionSendKey { DVL_VK_F7, ctrl_event.up };
-					else
-						*action = GameAction(GameActionType::TOGGLE_QUICK_SPELL_MENU);
-				}
-				return true;
-			case ControllerButton::BUTTON_LEFTSHOULDER:
-				if (!stextflag && !ctrl_event.up)
-					*action = GameAction(GameActionType::USE_HEALTH_POTION);
-				return true;
-			case ControllerButton::BUTTON_RIGHTSHOULDER:
-				if (!stextflag && !ctrl_event.up)
-					*action = GameAction(GameActionType::USE_MANA_POTION);
-				return true;
-			case ControllerButton::BUTTON_DPAD_UP:
-			case ControllerButton::BUTTON_DPAD_DOWN:
-			case ControllerButton::BUTTON_DPAD_LEFT:
-			case ControllerButton::BUTTON_DPAD_RIGHT:
-				// The rest is handled in charMovement() on every game_logic() call.
-				return true;
-			case ControllerButton::BUTTON_RIGHTSTICK:
-				if (IsControllerButtonPressed(ControllerButton::BUTTON_BACK))
-					*action = GameActionSendMouseClick { GameActionSendMouseClick::RIGHT, ctrl_event.up };
-				else
-					*action = GameActionSendMouseClick { GameActionSendMouseClick::LEFT, ctrl_event.up };
-=======
-	const bool in_game_menu = InGameMenu();
-
-	start_modifier_active = !in_game_menu && IsControllerButtonPressed(ControllerButton_BUTTON_START);
-	select_modifier_active = !in_game_menu && IsControllerButtonPressed(ControllerButton_BUTTON_BACK);
-
-	// SELECT + D-Pad simulating mouse movement.
-	if (IsControllerButtonPressed(ControllerButton_BUTTON_BACK) && IsDPadButton(ctrl_event.button)) {
-		return true;
-	}
-
-	// START + SELECT
-	if (!ctrl_event.up
-	    && ((ctrl_event.button == ControllerButton_BUTTON_BACK && IsControllerButtonPressed(ControllerButton_BUTTON_START))
-	           || (ctrl_event.button == ControllerButton_BUTTON_START && IsControllerButtonPressed(ControllerButton_BUTTON_BACK)))) {
-		select_modifier_active = start_modifier_active = false;
-		*action = GameActionSendKey{ DVL_VK_ESCAPE, ctrl_event.up };
-		return true;
-	}
-
-	if (!in_game_menu) {
-		switch (ctrl_event.button) {
-		case ControllerButton_BUTTON_LEFTSHOULDER:
-			if (IsControllerButtonPressed(ControllerButton_BUTTON_BACK)) {
-				if (!IsAutomapActive())
-					*action = GameActionSendMouseClick{ GameActionSendMouseClick::LEFT, ctrl_event.up };
-				return true;
-			}
-			break;
-		case ControllerButton_BUTTON_RIGHTSHOULDER:
-			if (IsControllerButtonPressed(ControllerButton_BUTTON_BACK)) {
-				if (!IsAutomapActive())
-					*action = GameActionSendMouseClick{ GameActionSendMouseClick::RIGHT, ctrl_event.up };
-				return true;
-			}
-			break;
-		case ControllerButton_AXIS_TRIGGERLEFT: // ZL (aka L2)
-			if (!ctrl_event.up) {
-				if (IsControllerButtonPressed(ControllerButton_BUTTON_BACK))
-					*action = GameAction(GameActionType_TOGGLE_QUEST_LOG);
-				else
-					*action = GameAction(GameActionType_TOGGLE_CHARACTER_INFO);
-			}
-			return true;
-		case ControllerButton_AXIS_TRIGGERRIGHT: // ZR (aka R2)
-			if (!ctrl_event.up) {
-				if (IsControllerButtonPressed(ControllerButton_BUTTON_BACK))
-					*action = GameAction(GameActionType_TOGGLE_SPELL_BOOK);
-				else
-					*action = GameAction(GameActionType_TOGGLE_INVENTORY);
-			}
-			return true;
-		case ControllerButton_BUTTON_LEFTSTICK:
-			if (IsControllerButtonPressed(ControllerButton_BUTTON_BACK)) {
-				if (!IsAutomapActive())
-					*action = GameActionSendMouseClick{ GameActionSendMouseClick::LEFT, ctrl_event.up };
-				return true;
-			}
-			break;
-		case ControllerButton_BUTTON_START:
-			if (IsControllerButtonPressed(ControllerButton_BUTTON_BACK)) {
-				*action = GameActionSendKey{ DVL_VK_ESCAPE, ctrl_event.up };
-			}
-			return true;
-			break;
-		default:
-			break;
-		}
-		if (IsControllerButtonPressed(ControllerButton_BUTTON_START)) {
-			switch (ctrl_event.button) {
-			case ControllerButton_IGNORE:
-			case ControllerButton_BUTTON_START:
-				return true;
-			case ControllerButton_BUTTON_DPAD_UP:
-				*action = GameActionSendKey{ DVL_VK_ESCAPE, ctrl_event.up };
-				return true;
-			case ControllerButton_BUTTON_DPAD_RIGHT:
-				if (!ctrl_event.up)
-					*action = GameAction(GameActionType_TOGGLE_INVENTORY);
-				return true;
-			case ControllerButton_BUTTON_DPAD_DOWN:
-				*action = GameActionSendKey{ DVL_VK_TAB, ctrl_event.up };
-				return true;
-			case ControllerButton_BUTTON_DPAD_LEFT:
-				if (!ctrl_event.up)
-					*action = GameAction(GameActionType_TOGGLE_CHARACTER_INFO);
-				return true;
-			case ControllerButton_BUTTON_Y: // Top button
-				// Not mapped. Reserved for future use.
-				return true;
-			case ControllerButton_BUTTON_B: // Right button
-				// Not mapped. TODO: map to attack in place.
-				return true;
-			case ControllerButton_BUTTON_A: // Bottom button
-				if (!ctrl_event.up)
-					*action = GameAction(GameActionType_TOGGLE_SPELL_BOOK);
-				return true;
-			case ControllerButton_BUTTON_X: // Left button
-				if (!ctrl_event.up)
-					*action = GameAction(GameActionType_TOGGLE_QUEST_LOG);
-				return true;
-			case ControllerButton_BUTTON_LEFTSHOULDER:
-				if (!ctrl_event.up)
-					*action = GameAction(GameActionType_TOGGLE_CHARACTER_INFO);
-				return true;
-			case ControllerButton_BUTTON_RIGHTSHOULDER:
-				if (!ctrl_event.up)
-					*action = GameAction(GameActionType_TOGGLE_INVENTORY);
-				return true;
-			default:
-				return true;
-			}
-		}
-
-		// Bottom button: Closes menus or opens quick spell book if nothing is open.
-		if (ctrl_event.button == ControllerButton_BUTTON_A) { // Bottom button
-			if (ctrl_event.up) return true;
-			if (IsControllerButtonPressed(ControllerButton_BUTTON_BACK))
-				*action = GameActionSendKey { DVL_VK_F7, ctrl_event.up };
-			else if (invflag)
-				*action = GameAction(GameActionType_TOGGLE_INVENTORY);
-			else if (sbookflag)
-				*action = GameAction(GameActionType_TOGGLE_SPELL_BOOK);
-			else if (questlog)
-				*action = GameAction(GameActionType_TOGGLE_QUEST_LOG);
-			else if (chrflag)
-				*action = GameAction(GameActionType_TOGGLE_CHARACTER_INFO);
-			else
-				*action = GameAction(GameActionType_TOGGLE_QUICK_SPELL_MENU);
-			return true;
-		}
-
-		if (!questlog && !sbookflag) {
-			switch (ctrl_event.button) {
-			case ControllerButton_IGNORE:
-				return true;
-			case ControllerButton_BUTTON_B: // Right button
-				if (!ctrl_event.up) {
-					if (IsControllerButtonPressed(ControllerButton_BUTTON_BACK))
-						*action = GameActionSendKey{ DVL_VK_F8, ctrl_event.up };
-					else
-						*action = GameAction(GameActionType_PRIMARY_ACTION);
-				}
-				return true;
-			case ControllerButton_BUTTON_Y: // Top button
-				if (!ctrl_event.up) {
-					if (IsControllerButtonPressed(ControllerButton_BUTTON_BACK))
-						*action = GameActionSendKey{ DVL_VK_F6, ctrl_event.up };
-					else
-						*action = GameAction(GameActionType_SECONDARY_ACTION);
-				}
-				return true;
-			case ControllerButton_BUTTON_X: // Left button
-				if (!ctrl_event.up) {
-					if (IsControllerButtonPressed(ControllerButton_BUTTON_BACK))
-						*action = GameActionSendKey{ DVL_VK_F5, ctrl_event.up };
-					else
-						*action = GameAction(GameActionType_CAST_SPELL);
-				}
-				return true;
-			case ControllerButton_BUTTON_LEFTSHOULDER:
-				if (!stextflag && !ctrl_event.up)
-					*action = GameAction(GameActionType_USE_HEALTH_POTION);
-				return true;
-			case ControllerButton_BUTTON_RIGHTSHOULDER:
-				if (!stextflag && !ctrl_event.up)
-					*action = GameAction(GameActionType_USE_MANA_POTION);
-				return true;
-			case ControllerButton_BUTTON_DPAD_UP:
-			case ControllerButton_BUTTON_DPAD_DOWN:
-			case ControllerButton_BUTTON_DPAD_LEFT:
-			case ControllerButton_BUTTON_DPAD_RIGHT:
-				// The rest of D-Pad actions are handled in charMovement() on every game_logic() call.
-				return true;
-			case ControllerButton_BUTTON_RIGHTSTICK:
-				if (!IsAutomapActive()) {
-					if (IsControllerButtonPressed(ControllerButton_BUTTON_BACK))
-						*action = GameActionSendMouseClick{ GameActionSendMouseClick::RIGHT, ctrl_event.up };
-					else
-						*action = GameActionSendMouseClick{ GameActionSendMouseClick::LEFT, ctrl_event.up };
-				}
->>>>>>> 5dce52be
-				return true;
-			default:
-				break;
-			}
-		}
-	}
-
-<<<<<<< HEAD
-	if (ctrl_event.button == ControllerButton::BUTTON_BACK) {
-=======
-	if (ctrl_event.button == ControllerButton_BUTTON_BACK) {
->>>>>>> 5dce52be
-		return true; // Ignore mod button
-	}
-
-	// By default, map to a keyboard key.
-<<<<<<< HEAD
-	if (ctrl_event.button != ControllerButton::NONE) {
-		*action = GameActionSendKey { translate_controller_button_to_key(ctrl_event.button),
-=======
-	if (ctrl_event.button != ControllerButton_NONE) {
-		*action = GameActionSendKey{ translate_controller_button_to_key(ctrl_event.button),
->>>>>>> 5dce52be
-			ctrl_event.up };
-		return true;
-	}
-
-#ifndef USE_SDL1
-	// Ignore unhandled joystick events if gamepad is active.
-	// We receive the same events as gamepad events.
-	if (CurrentGameController() != NULL && event.type >= SDL_JOYAXISMOTION && event.type <= SDL_JOYBUTTONUP) {
-		return true;
-	}
-	if (event.type == SDL_CONTROLLERAXISMOTION) {
-		return true; // Ignore releasing the trigger buttons
-	}
-#endif
-
-	return false;
-}
-
-MoveDirection GetMoveDirection()
-{
-	const float stickX = leftStickX;
-	const float stickY = leftStickY;
-<<<<<<< HEAD
-	MoveDirection result { MoveDirectionX::NONE, MoveDirectionY::NONE };
-=======
-	MoveDirection result{ MoveDirectionX_NONE, MoveDirectionY_NONE };
->>>>>>> 5dce52be
-
-	if (stickY >= 0.5 || IsControllerButtonPressed(ControllerButton_BUTTON_DPAD_UP)) {
-		result.y = MoveDirectionY_UP;
-	} else if (stickY <= -0.5 || IsControllerButtonPressed(ControllerButton_BUTTON_DPAD_DOWN)) {
-		result.y = MoveDirectionY_DOWN;
-	}
-
-	if (stickX <= -0.5 || IsControllerButtonPressed(ControllerButton_BUTTON_DPAD_LEFT)) {
-		result.x = MoveDirectionX_LEFT;
-	} else if (stickX >= 0.5 || IsControllerButtonPressed(ControllerButton_BUTTON_DPAD_RIGHT)) {
-		result.x = MoveDirectionX_RIGHT;
-	}
-
-	return result;
-}
-
-} // namespace dvl
+#include "controls/game_controls.h"
+
+#include <cstdint>
+
+#include "controls/controller.h"
+#include "controls/controller_motion.h"
+#include "controls/devices/game_controller.h"
+#include "controls/devices/joystick.h"
+#include "controls/menu_controls.h"
+#include "controls/modifier_hints.h"
+#include "controls/plrctrls.h"
+
+namespace dvl {
+
+namespace {
+
+DWORD translate_controller_button_to_key(ControllerButton controller_button)
+{
+	switch (controller_button) {
+	case ControllerButton_BUTTON_A: // Bottom button
+		return questlog ? DVL_VK_SPACE : DVL_VK_ESCAPE;
+	case ControllerButton_BUTTON_B: // Right button
+		return sgpCurrentMenu || stextflag || questlog ? DVL_VK_RETURN : DVL_VK_SPACE;
+	case ControllerButton_BUTTON_Y: // Top button
+		return DVL_VK_RETURN;
+	case ControllerButton_BUTTON_LEFTSTICK:
+		return DVL_VK_TAB; // Map
+	case ControllerButton_BUTTON_START:
+		return DVL_VK_ESCAPE;
+	case ControllerButton_BUTTON_DPAD_LEFT:
+		return DVL_VK_LEFT;
+	case ControllerButton_BUTTON_DPAD_RIGHT:
+		return DVL_VK_RIGHT;
+	case ControllerButton_BUTTON_DPAD_UP:
+		return DVL_VK_UP;
+	case ControllerButton_BUTTON_DPAD_DOWN:
+		return DVL_VK_DOWN;
+	default:
+		return 0;
+	}
+}
+
+} // namespace
+
+bool start_modifier_active = false;
+bool select_modifier_active = false;
+
+bool GetGameAction(const SDL_Event &event, GameAction *action)
+{
+	const ControllerButtonEvent ctrl_event = ToControllerButtonEvent(event);
+	const bool in_game_menu = InGameMenu();
+
+	start_modifier_active = !in_game_menu && IsControllerButtonPressed(ControllerButton_BUTTON_START);
+	select_modifier_active = !in_game_menu && IsControllerButtonPressed(ControllerButton_BUTTON_BACK);
+
+	// SELECT + D-Pad simulating mouse movement.
+	if (IsControllerButtonPressed(ControllerButton_BUTTON_BACK) && IsDPadButton(ctrl_event.button)) {
+		return true;
+	}
+
+	// START + SELECT
+	if (!ctrl_event.up
+	    && ((ctrl_event.button == ControllerButton_BUTTON_BACK && IsControllerButtonPressed(ControllerButton_BUTTON_START))
+	           || (ctrl_event.button == ControllerButton_BUTTON_START && IsControllerButtonPressed(ControllerButton_BUTTON_BACK)))) {
+		select_modifier_active = start_modifier_active = false;
+		*action = GameActionSendKey{ DVL_VK_ESCAPE, ctrl_event.up };
+		return true;
+	}
+
+	if (!in_game_menu) {
+		switch (ctrl_event.button) {
+		case ControllerButton_BUTTON_LEFTSHOULDER:
+			if (IsControllerButtonPressed(ControllerButton_BUTTON_BACK)) {
+				if (!IsAutomapActive())
+					*action = GameActionSendMouseClick{ GameActionSendMouseClick::LEFT, ctrl_event.up };
+				return true;
+			}
+			break;
+		case ControllerButton_BUTTON_RIGHTSHOULDER:
+			if (IsControllerButtonPressed(ControllerButton_BUTTON_BACK)) {
+				if (!IsAutomapActive())
+					*action = GameActionSendMouseClick{ GameActionSendMouseClick::RIGHT, ctrl_event.up };
+				return true;
+			}
+			break;
+		case ControllerButton_AXIS_TRIGGERLEFT: // ZL (aka L2)
+			if (!ctrl_event.up) {
+				if (IsControllerButtonPressed(ControllerButton_BUTTON_BACK))
+					*action = GameAction(GameActionType_TOGGLE_QUEST_LOG);
+				else
+					*action = GameAction(GameActionType_TOGGLE_CHARACTER_INFO);
+			}
+			return true;
+		case ControllerButton_AXIS_TRIGGERRIGHT: // ZR (aka R2)
+			if (!ctrl_event.up) {
+				if (IsControllerButtonPressed(ControllerButton_BUTTON_BACK))
+					*action = GameAction(GameActionType_TOGGLE_SPELL_BOOK);
+				else
+					*action = GameAction(GameActionType_TOGGLE_INVENTORY);
+			}
+			return true;
+		case ControllerButton_BUTTON_LEFTSTICK:
+			if (IsControllerButtonPressed(ControllerButton_BUTTON_BACK)) {
+				if (!IsAutomapActive())
+					*action = GameActionSendMouseClick{ GameActionSendMouseClick::LEFT, ctrl_event.up };
+				return true;
+			}
+			break;
+		case ControllerButton_BUTTON_START:
+			if (IsControllerButtonPressed(ControllerButton_BUTTON_BACK)) {
+				*action = GameActionSendKey{ DVL_VK_ESCAPE, ctrl_event.up };
+			}
+			return true;
+			break;
+		default:
+			break;
+		}
+		if (IsControllerButtonPressed(ControllerButton_BUTTON_START)) {
+			switch (ctrl_event.button) {
+			case ControllerButton_IGNORE:
+			case ControllerButton_BUTTON_START:
+				return true;
+			case ControllerButton_BUTTON_DPAD_UP:
+				*action = GameActionSendKey{ DVL_VK_ESCAPE, ctrl_event.up };
+				return true;
+			case ControllerButton_BUTTON_DPAD_RIGHT:
+				if (!ctrl_event.up)
+					*action = GameAction(GameActionType_TOGGLE_INVENTORY);
+				return true;
+			case ControllerButton_BUTTON_DPAD_DOWN:
+				*action = GameActionSendKey{ DVL_VK_TAB, ctrl_event.up };
+				return true;
+			case ControllerButton_BUTTON_DPAD_LEFT:
+				if (!ctrl_event.up)
+					*action = GameAction(GameActionType_TOGGLE_CHARACTER_INFO);
+				return true;
+			case ControllerButton_BUTTON_Y: // Top button
+				// Not mapped. Reserved for future use.
+				return true;
+			case ControllerButton_BUTTON_B: // Right button
+				// Not mapped. TODO: map to attack in place.
+				return true;
+			case ControllerButton_BUTTON_A: // Bottom button
+				if (!ctrl_event.up)
+					*action = GameAction(GameActionType_TOGGLE_SPELL_BOOK);
+				return true;
+			case ControllerButton_BUTTON_X: // Left button
+				if (!ctrl_event.up)
+					*action = GameAction(GameActionType_TOGGLE_QUEST_LOG);
+				return true;
+			case ControllerButton_BUTTON_LEFTSHOULDER:
+				if (!ctrl_event.up)
+					*action = GameAction(GameActionType_TOGGLE_CHARACTER_INFO);
+				return true;
+			case ControllerButton_BUTTON_RIGHTSHOULDER:
+				if (!ctrl_event.up)
+					*action = GameAction(GameActionType_TOGGLE_INVENTORY);
+				return true;
+			default:
+				return true;
+			}
+		}
+
+		// Bottom button: Closes menus or opens quick spell book if nothing is open.
+		if (ctrl_event.button == ControllerButton_BUTTON_A) { // Bottom button
+			if (ctrl_event.up) return true;
+			if (IsControllerButtonPressed(ControllerButton_BUTTON_BACK))
+				*action = GameActionSendKey { DVL_VK_F7, ctrl_event.up };
+			else if (invflag)
+				*action = GameAction(GameActionType_TOGGLE_INVENTORY);
+			else if (sbookflag)
+				*action = GameAction(GameActionType_TOGGLE_SPELL_BOOK);
+			else if (questlog)
+				*action = GameAction(GameActionType_TOGGLE_QUEST_LOG);
+			else if (chrflag)
+				*action = GameAction(GameActionType_TOGGLE_CHARACTER_INFO);
+			else
+				*action = GameAction(GameActionType_TOGGLE_QUICK_SPELL_MENU);
+			return true;
+		}
+
+		if (!questlog && !sbookflag) {
+			switch (ctrl_event.button) {
+			case ControllerButton_IGNORE:
+				return true;
+			case ControllerButton_BUTTON_B: // Right button
+				if (!ctrl_event.up) {
+					if (IsControllerButtonPressed(ControllerButton_BUTTON_BACK))
+						*action = GameActionSendKey{ DVL_VK_F8, ctrl_event.up };
+					else
+						*action = GameAction(GameActionType_PRIMARY_ACTION);
+				}
+				return true;
+			case ControllerButton_BUTTON_Y: // Top button
+				if (!ctrl_event.up) {
+					if (IsControllerButtonPressed(ControllerButton_BUTTON_BACK))
+						*action = GameActionSendKey{ DVL_VK_F6, ctrl_event.up };
+					else
+						*action = GameAction(GameActionType_SECONDARY_ACTION);
+				}
+				return true;
+			case ControllerButton_BUTTON_X: // Left button
+				if (!ctrl_event.up) {
+					if (IsControllerButtonPressed(ControllerButton_BUTTON_BACK))
+						*action = GameActionSendKey{ DVL_VK_F5, ctrl_event.up };
+					else
+						*action = GameAction(GameActionType_CAST_SPELL);
+				}
+				return true;
+			case ControllerButton_BUTTON_LEFTSHOULDER:
+				if (!stextflag && !ctrl_event.up)
+					*action = GameAction(GameActionType_USE_HEALTH_POTION);
+				return true;
+			case ControllerButton_BUTTON_RIGHTSHOULDER:
+				if (!stextflag && !ctrl_event.up)
+					*action = GameAction(GameActionType_USE_MANA_POTION);
+				return true;
+			case ControllerButton_BUTTON_DPAD_UP:
+			case ControllerButton_BUTTON_DPAD_DOWN:
+			case ControllerButton_BUTTON_DPAD_LEFT:
+			case ControllerButton_BUTTON_DPAD_RIGHT:
+				// The rest of D-Pad actions are handled in charMovement() on every game_logic() call.
+				return true;
+			case ControllerButton_BUTTON_RIGHTSTICK:
+				if (!IsAutomapActive()) {
+					if (IsControllerButtonPressed(ControllerButton_BUTTON_BACK))
+						*action = GameActionSendMouseClick{ GameActionSendMouseClick::RIGHT, ctrl_event.up };
+					else
+						*action = GameActionSendMouseClick{ GameActionSendMouseClick::LEFT, ctrl_event.up };
+				}
+				return true;
+			default:
+				break;
+			}
+		}
+	}
+
+	if (ctrl_event.button == ControllerButton_BUTTON_BACK) {
+		return true; // Ignore mod button
+	}
+
+	// By default, map to a keyboard key.
+	if (ctrl_event.button != ControllerButton_NONE) {
+		*action = GameActionSendKey{ translate_controller_button_to_key(ctrl_event.button),
+			ctrl_event.up };
+		return true;
+	}
+
+#ifndef USE_SDL1
+	// Ignore unhandled joystick events if gamepad is active.
+	// We receive the same events as gamepad events.
+	if (CurrentGameController() != NULL && event.type >= SDL_JOYAXISMOTION && event.type <= SDL_JOYBUTTONUP) {
+		return true;
+	}
+	if (event.type == SDL_CONTROLLERAXISMOTION) {
+		return true; // Ignore releasing the trigger buttons
+	}
+#endif
+
+	return false;
+}
+
+MoveDirection GetMoveDirection()
+{
+	const float stickX = leftStickX;
+	const float stickY = leftStickY;
+	MoveDirection result{ MoveDirectionX_NONE, MoveDirectionY_NONE };
+
+	if (stickY >= 0.5 || IsControllerButtonPressed(ControllerButton_BUTTON_DPAD_UP)) {
+		result.y = MoveDirectionY_UP;
+	} else if (stickY <= -0.5 || IsControllerButtonPressed(ControllerButton_BUTTON_DPAD_DOWN)) {
+		result.y = MoveDirectionY_DOWN;
+	}
+
+	if (stickX <= -0.5 || IsControllerButtonPressed(ControllerButton_BUTTON_DPAD_LEFT)) {
+		result.x = MoveDirectionX_LEFT;
+	} else if (stickX >= 0.5 || IsControllerButtonPressed(ControllerButton_BUTTON_DPAD_RIGHT)) {
+		result.x = MoveDirectionX_RIGHT;
+	}
+
+	return result;
+}
+
+} // namespace dvl