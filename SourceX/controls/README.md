<<<<<<< HEAD
# Controls handling

DevilutionX supports mouse & keyboard and gamepad input.

This directory currently mostly handles gamepad input.

Low-level gamepad handling is abstracted and 3 implementations are provided:

1. SDL2 controller API.

2. SDL 1&2 joystick API.

   This can be used in SDL1 joystick platforms and for mapping additional
   buttons not defined by SDL2 controller mappings (e.g. additional Nintendo
   Switch arrows).

3. Keyboard keys acting as controller buttons.

   This can be used for testing, or on devices where this is the
   only or the easiest API to use (e.g. RetroFW).

Example keyboard-as-controller build flags:

```bash
cmake .. -DUSE_SDL1=ON -DHAS_KBCTRL=1 -DPREFILL_PLAYER_NAME=ON \
-DKBCTRL_BUTTON_DPAD_LEFT=SDLK_LEFT \
-DKBCTRL_BUTTON_DPAD_RIGHT=SDLK_RIGHT \
-DKBCTRL_BUTTON_DPAD_UP=SDLK_UP \
-DKBCTRL_BUTTON_DPAD_DOWN=SDLK_DOWN \
-DKBCTRL_BUTTON_X=SDLK_y \
-DKBCTRL_BUTTON_Y=SDLK_x \
-DKBCTRL_BUTTON_B=SDLK_a \
-DKBCTRL_BUTTON_A=SDLK_b \
-DKBCTRL_BUTTON_RIGHTSHOULDER=SDLK_RIGHTBRACKET \
-DKBCTRL_BUTTON_LEFTSHOULDER=SDLK_LEFTBRACKET \
-DKBCTRL_BUTTON_LEFTSTICK=SDLK_TAB \
-DKBCTRL_BUTTON_START=SDLK_RETURN \
-DKBCTRL_BUTTON_BACK=SDLK_LSHIFT
```
=======
# Controls handling

DevilutionX supports mouse & keyboard and gamepad input.

This directory currently mostly handles gamepad input.

Low-level gamepad handling is abstracted and 3 implementations are provided:

1. SDL2 controller API.

2. SDL 1&2 joystick API.

   This can be used in SDL1 joystick platforms and for mapping additional
   buttons not defined by SDL2 controller mappings (e.g. additional Nintendo
   Switch arrows).

3. Keyboard keys acting as controller buttons.

   This can be used for testing, or on devices where this is the
   only or the easiest API to use (e.g. RetroFW).

Example keyboard-as-controller build flags:

```bash
cmake .. -DUSE_SDL1=ON -DHAS_KBCTRL=1 -DPREFILL_PLAYER_NAME=ON \
-DKBCTRL_BUTTON_DPAD_LEFT=SDLK_LEFT \
-DKBCTRL_BUTTON_DPAD_RIGHT=SDLK_RIGHT \
-DKBCTRL_BUTTON_DPAD_UP=SDLK_UP \
-DKBCTRL_BUTTON_DPAD_DOWN=SDLK_DOWN \
-DKBCTRL_BUTTON_X=SDLK_y \
-DKBCTRL_BUTTON_Y=SDLK_x \
-DKBCTRL_BUTTON_B=SDLK_a \
-DKBCTRL_BUTTON_A=SDLK_b \
-DKBCTRL_BUTTON_RIGHTSHOULDER=SDLK_RIGHTBRACKET \
-DKBCTRL_BUTTON_LEFTSHOULDER=SDLK_LEFTBRACKET \
-DKBCTRL_BUTTON_LEFTSTICK=SDLK_TAB \
-DKBCTRL_BUTTON_START=SDLK_RETURN \
-DKBCTRL_BUTTON_BACK=SDLK_LSHIFT
```
>>>>>>> 5dce52be
<|MERGE_RESOLUTION|>--- conflicted
+++ resolved
@@ -1,4 +1,3 @@
-<<<<<<< HEAD
 # Controls handling
 
 DevilutionX supports mouse & keyboard and gamepad input.
@@ -37,45 +36,4 @@
 -DKBCTRL_BUTTON_LEFTSTICK=SDLK_TAB \
 -DKBCTRL_BUTTON_START=SDLK_RETURN \
 -DKBCTRL_BUTTON_BACK=SDLK_LSHIFT
-```
-=======
-# Controls handling
-
-DevilutionX supports mouse & keyboard and gamepad input.
-
-This directory currently mostly handles gamepad input.
-
-Low-level gamepad handling is abstracted and 3 implementations are provided:
-
-1. SDL2 controller API.
-
-2. SDL 1&2 joystick API.
-
-   This can be used in SDL1 joystick platforms and for mapping additional
-   buttons not defined by SDL2 controller mappings (e.g. additional Nintendo
-   Switch arrows).
-
-3. Keyboard keys acting as controller buttons.
-
-   This can be used for testing, or on devices where this is the
-   only or the easiest API to use (e.g. RetroFW).
-
-Example keyboard-as-controller build flags:
-
-```bash
-cmake .. -DUSE_SDL1=ON -DHAS_KBCTRL=1 -DPREFILL_PLAYER_NAME=ON \
--DKBCTRL_BUTTON_DPAD_LEFT=SDLK_LEFT \
--DKBCTRL_BUTTON_DPAD_RIGHT=SDLK_RIGHT \
--DKBCTRL_BUTTON_DPAD_UP=SDLK_UP \
--DKBCTRL_BUTTON_DPAD_DOWN=SDLK_DOWN \
--DKBCTRL_BUTTON_X=SDLK_y \
--DKBCTRL_BUTTON_Y=SDLK_x \
--DKBCTRL_BUTTON_B=SDLK_a \
--DKBCTRL_BUTTON_A=SDLK_b \
--DKBCTRL_BUTTON_RIGHTSHOULDER=SDLK_RIGHTBRACKET \
--DKBCTRL_BUTTON_LEFTSHOULDER=SDLK_LEFTBRACKET \
--DKBCTRL_BUTTON_LEFTSTICK=SDLK_TAB \
--DKBCTRL_BUTTON_START=SDLK_RETURN \
--DKBCTRL_BUTTON_BACK=SDLK_LSHIFT
-```
->>>>>>> 5dce52be
+```