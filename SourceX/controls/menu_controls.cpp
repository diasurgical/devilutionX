#include "controls/menu_controls.h"

#include "controls/controller.h"
#include "controls/remap_keyboard.h"

namespace dvl {

MenuAction GetMenuAction(const SDL_Event &event)
{
	const ControllerButtonEvent ctrl_event = ToControllerButtonEvent(event);
<<<<<<< HEAD
	if (ctrl_event.button != ControllerButton::NONE)
=======
	if (ctrl_event.button != ControllerButton_NONE)
>>>>>>> 5dce52be
		sgbControllerActive = true;

	if (!ctrl_event.up) {
		switch (ctrl_event.button) {
		case ControllerButton_IGNORE:
			return MenuAction_NONE;
		case ControllerButton_BUTTON_B: // Right button
		case ControllerButton_BUTTON_START:
			return MenuAction_SELECT;
		case ControllerButton_BUTTON_BACK:
		case ControllerButton_BUTTON_A: // Bottom button
			return MenuAction_BACK;
		case ControllerButton_BUTTON_X: // Left button
			return MenuAction_DELETE;
		case ControllerButton_BUTTON_DPAD_UP:
			return MenuAction_UP;
		case ControllerButton_BUTTON_DPAD_DOWN:
			return MenuAction_DOWN;
		case ControllerButton_BUTTON_DPAD_LEFT:
			return MenuAction_LEFT;
		case ControllerButton_BUTTON_DPAD_RIGHT:
			return MenuAction_RIGHT;
		case ControllerButton_BUTTON_LEFTSHOULDER:
			return MenuAction_PAGE_UP;
		case ControllerButton_BUTTON_RIGHTSHOULDER:
			return MenuAction_PAGE_DOWN;
		default:
			break;
		}
	}

#if HAS_KBCTRL == 0
	if (event.type >= SDL_KEYDOWN && event.type < SDL_JOYAXISMOTION)
		sgbControllerActive = false;

	if (event.type == SDL_KEYDOWN) {
		auto sym = event.key.keysym.sym;
		remap_keyboard_key(&sym);
		switch (sym) {
		case SDLK_UP:
			return MenuAction_UP;
		case SDLK_DOWN:
			return MenuAction_DOWN;
		case SDLK_TAB:
			if (SDL_GetModState() & KMOD_SHIFT)
				return MenuAction_UP;
			else
				return MenuAction_DOWN;
		case SDLK_PAGEUP:
			return MenuAction_PAGE_UP;
		case SDLK_PAGEDOWN:
			return MenuAction_PAGE_DOWN;
		case SDLK_RETURN: {
			const Uint8 *state = SDLC_GetKeyState();
			if (!state[SDLC_KEYSTATE_LALT] && !state[SDLC_KEYSTATE_RALT]) {
				return MenuAction_SELECT;
			}
			break;
		}
		case SDLK_KP_ENTER:
			return MenuAction_SELECT;
		case SDLK_SPACE:
			if (!SDL_IsTextInputActive()) {
				return MenuAction_SELECT;
			}
			break;
		case SDLK_DELETE:
			return MenuAction_DELETE;
		case SDLK_LEFT:
			return MenuAction_LEFT;
		case SDLK_RIGHT:
			return MenuAction_RIGHT;
		case SDLK_ESCAPE:
			return MenuAction_BACK;
		default:
			break;
		}
	}
#endif

	return MenuAction_NONE;
} // namespace dvl

} // namespace dvl
<|MERGE_RESOLUTION|>--- conflicted
+++ resolved
@@ -1,99 +1,95 @@
-#include "controls/menu_controls.h"
-
-#include "controls/controller.h"
-#include "controls/remap_keyboard.h"
-
-namespace dvl {
-
-MenuAction GetMenuAction(const SDL_Event &event)
-{
-	const ControllerButtonEvent ctrl_event = ToControllerButtonEvent(event);
-<<<<<<< HEAD
-	if (ctrl_event.button != ControllerButton::NONE)
-=======
-	if (ctrl_event.button != ControllerButton_NONE)
->>>>>>> 5dce52be
-		sgbControllerActive = true;
-
-	if (!ctrl_event.up) {
-		switch (ctrl_event.button) {
-		case ControllerButton_IGNORE:
-			return MenuAction_NONE;
-		case ControllerButton_BUTTON_B: // Right button
-		case ControllerButton_BUTTON_START:
-			return MenuAction_SELECT;
-		case ControllerButton_BUTTON_BACK:
-		case ControllerButton_BUTTON_A: // Bottom button
-			return MenuAction_BACK;
-		case ControllerButton_BUTTON_X: // Left button
-			return MenuAction_DELETE;
-		case ControllerButton_BUTTON_DPAD_UP:
-			return MenuAction_UP;
-		case ControllerButton_BUTTON_DPAD_DOWN:
-			return MenuAction_DOWN;
-		case ControllerButton_BUTTON_DPAD_LEFT:
-			return MenuAction_LEFT;
-		case ControllerButton_BUTTON_DPAD_RIGHT:
-			return MenuAction_RIGHT;
-		case ControllerButton_BUTTON_LEFTSHOULDER:
-			return MenuAction_PAGE_UP;
-		case ControllerButton_BUTTON_RIGHTSHOULDER:
-			return MenuAction_PAGE_DOWN;
-		default:
-			break;
-		}
-	}
-
-#if HAS_KBCTRL == 0
-	if (event.type >= SDL_KEYDOWN && event.type < SDL_JOYAXISMOTION)
-		sgbControllerActive = false;
-
-	if (event.type == SDL_KEYDOWN) {
-		auto sym = event.key.keysym.sym;
-		remap_keyboard_key(&sym);
-		switch (sym) {
-		case SDLK_UP:
-			return MenuAction_UP;
-		case SDLK_DOWN:
-			return MenuAction_DOWN;
-		case SDLK_TAB:
-			if (SDL_GetModState() & KMOD_SHIFT)
-				return MenuAction_UP;
-			else
-				return MenuAction_DOWN;
-		case SDLK_PAGEUP:
-			return MenuAction_PAGE_UP;
-		case SDLK_PAGEDOWN:
-			return MenuAction_PAGE_DOWN;
-		case SDLK_RETURN: {
-			const Uint8 *state = SDLC_GetKeyState();
-			if (!state[SDLC_KEYSTATE_LALT] && !state[SDLC_KEYSTATE_RALT]) {
-				return MenuAction_SELECT;
-			}
-			break;
-		}
-		case SDLK_KP_ENTER:
-			return MenuAction_SELECT;
-		case SDLK_SPACE:
-			if (!SDL_IsTextInputActive()) {
-				return MenuAction_SELECT;
-			}
-			break;
-		case SDLK_DELETE:
-			return MenuAction_DELETE;
-		case SDLK_LEFT:
-			return MenuAction_LEFT;
-		case SDLK_RIGHT:
-			return MenuAction_RIGHT;
-		case SDLK_ESCAPE:
-			return MenuAction_BACK;
-		default:
-			break;
-		}
-	}
-#endif
-
-	return MenuAction_NONE;
-} // namespace dvl
-
-} // namespace dvl
+#include "controls/menu_controls.h"
+
+#include "controls/controller.h"
+#include "controls/remap_keyboard.h"
+
+namespace dvl {
+
+MenuAction GetMenuAction(const SDL_Event &event)
+{
+	const ControllerButtonEvent ctrl_event = ToControllerButtonEvent(event);
+	if (ctrl_event.button != ControllerButton_NONE)
+		sgbControllerActive = true;
+
+	if (!ctrl_event.up) {
+		switch (ctrl_event.button) {
+		case ControllerButton_IGNORE:
+			return MenuAction_NONE;
+		case ControllerButton_BUTTON_B: // Right button
+		case ControllerButton_BUTTON_START:
+			return MenuAction_SELECT;
+		case ControllerButton_BUTTON_BACK:
+		case ControllerButton_BUTTON_A: // Bottom button
+			return MenuAction_BACK;
+		case ControllerButton_BUTTON_X: // Left button
+			return MenuAction_DELETE;
+		case ControllerButton_BUTTON_DPAD_UP:
+			return MenuAction_UP;
+		case ControllerButton_BUTTON_DPAD_DOWN:
+			return MenuAction_DOWN;
+		case ControllerButton_BUTTON_DPAD_LEFT:
+			return MenuAction_LEFT;
+		case ControllerButton_BUTTON_DPAD_RIGHT:
+			return MenuAction_RIGHT;
+		case ControllerButton_BUTTON_LEFTSHOULDER:
+			return MenuAction_PAGE_UP;
+		case ControllerButton_BUTTON_RIGHTSHOULDER:
+			return MenuAction_PAGE_DOWN;
+		default:
+			break;
+		}
+	}
+
+#if HAS_KBCTRL == 0
+	if (event.type >= SDL_KEYDOWN && event.type < SDL_JOYAXISMOTION)
+		sgbControllerActive = false;
+
+	if (event.type == SDL_KEYDOWN) {
+		auto sym = event.key.keysym.sym;
+		remap_keyboard_key(&sym);
+		switch (sym) {
+		case SDLK_UP:
+			return MenuAction_UP;
+		case SDLK_DOWN:
+			return MenuAction_DOWN;
+		case SDLK_TAB:
+			if (SDL_GetModState() & KMOD_SHIFT)
+				return MenuAction_UP;
+			else
+				return MenuAction_DOWN;
+		case SDLK_PAGEUP:
+			return MenuAction_PAGE_UP;
+		case SDLK_PAGEDOWN:
+			return MenuAction_PAGE_DOWN;
+		case SDLK_RETURN: {
+			const Uint8 *state = SDLC_GetKeyState();
+			if (!state[SDLC_KEYSTATE_LALT] && !state[SDLC_KEYSTATE_RALT]) {
+				return MenuAction_SELECT;
+			}
+			break;
+		}
+		case SDLK_KP_ENTER:
+			return MenuAction_SELECT;
+		case SDLK_SPACE:
+			if (!SDL_IsTextInputActive()) {
+				return MenuAction_SELECT;
+			}
+			break;
+		case SDLK_DELETE:
+			return MenuAction_DELETE;
+		case SDLK_LEFT:
+			return MenuAction_LEFT;
+		case SDLK_RIGHT:
+			return MenuAction_RIGHT;
+		case SDLK_ESCAPE:
+			return MenuAction_BACK;
+		default:
+			break;
+		}
+	}
+#endif
+
+	return MenuAction_NONE;
+} // namespace dvl
+
+} // namespace dvl