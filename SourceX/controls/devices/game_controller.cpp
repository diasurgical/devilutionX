--- conflicted
+++ resolved
@@ -1,252 +1,173 @@
-#include "controls/devices/game_controller.h"
-
-#ifndef USE_SDL1
-#include "controls/controller_motion.h"
-#include "controls/devices/joystick.h"
-#include "stubs.h"
-
-namespace dvl {
-
-static SDL_GameController *current_game_controller = NULL;
-static bool sgbTriggerLeftDown = false;
-static bool sgbTriggerRightDown = false;
-
-ControllerButtonNS::ControllerButton GameControllerToControllerButton(const SDL_Event &event)
-{
-	switch (event.type) {
-	case SDL_CONTROLLERAXISMOTION:
-		switch (event.caxis.axis) {
-		case SDL_CONTROLLER_AXIS_TRIGGERLEFT:
-			if (event.caxis.value < 8192) { // 25% pressed
-				sgbTriggerLeftDown = false;
-			}
-			if (event.caxis.value > 16384 && !sgbTriggerLeftDown) { // 50% pressed
-				sgbTriggerLeftDown = true;
-<<<<<<< HEAD
-				return ControllerButtonNS::ControllerButton::AXIS_TRIGGERLEFT;
-			}
-			return ControllerButtonNS::ControllerButton::NONE;
-=======
-				return ControllerButton_AXIS_TRIGGERLEFT;
-			}
-			return ControllerButton_NONE;
->>>>>>> 8726e801
-		case SDL_CONTROLLER_AXIS_TRIGGERRIGHT:
-			if (event.caxis.value < 8192) { // 25% pressed
-				sgbTriggerRightDown = false;
-			}
-			if (event.caxis.value > 16384 && !sgbTriggerRightDown) { // 50% pressed
-				sgbTriggerRightDown = true;
-<<<<<<< HEAD
-				return ControllerButtonNS::ControllerButton::AXIS_TRIGGERRIGHT;
-			}
-			return ControllerButtonNS::ControllerButton::NONE;
-=======
-				return ControllerButton_AXIS_TRIGGERRIGHT;
-			}
-			return ControllerButton_NONE;
->>>>>>> 8726e801
-		}
-		break;
-	case SDL_CONTROLLERBUTTONDOWN:
-	case SDL_CONTROLLERBUTTONUP:
-		switch (event.cbutton.button) {
-		case SDL_CONTROLLER_BUTTON_A:
-<<<<<<< HEAD
-			return ControllerButtonNS::ControllerButton::BUTTON_A;
-		case SDL_CONTROLLER_BUTTON_B:
-			return ControllerButtonNS::ControllerButton::BUTTON_B;
-		case SDL_CONTROLLER_BUTTON_X:
-			return ControllerButtonNS::ControllerButton::BUTTON_X;
-		case SDL_CONTROLLER_BUTTON_Y:
-			return ControllerButtonNS::ControllerButton::BUTTON_Y;
-		case SDL_CONTROLLER_BUTTON_LEFTSTICK:
-			return ControllerButtonNS::ControllerButton::BUTTON_LEFTSTICK;
-		case SDL_CONTROLLER_BUTTON_RIGHTSTICK:
-			return ControllerButtonNS::ControllerButton::BUTTON_RIGHTSTICK;
-		case SDL_CONTROLLER_BUTTON_LEFTSHOULDER:
-			return ControllerButtonNS::ControllerButton::BUTTON_LEFTSHOULDER;
-		case SDL_CONTROLLER_BUTTON_RIGHTSHOULDER:
-			return ControllerButtonNS::ControllerButton::BUTTON_RIGHTSHOULDER;
-		case SDL_CONTROLLER_BUTTON_START:
-			return ControllerButtonNS::ControllerButton::BUTTON_START;
-		case SDL_CONTROLLER_BUTTON_BACK:
-			return ControllerButtonNS::ControllerButton::BUTTON_BACK;
-		case SDL_CONTROLLER_BUTTON_DPAD_UP:
-			return ControllerButtonNS::ControllerButton::BUTTON_DPAD_UP;
-		case SDL_CONTROLLER_BUTTON_DPAD_DOWN:
-			return ControllerButtonNS::ControllerButton::BUTTON_DPAD_DOWN;
-		case SDL_CONTROLLER_BUTTON_DPAD_LEFT:
-			return ControllerButtonNS::ControllerButton::BUTTON_DPAD_LEFT;
-		case SDL_CONTROLLER_BUTTON_DPAD_RIGHT:
-			return ControllerButtonNS::ControllerButton::BUTTON_DPAD_RIGHT;
-=======
-			return ControllerButton_BUTTON_A;
-		case SDL_CONTROLLER_BUTTON_B:
-			return ControllerButton_BUTTON_B;
-		case SDL_CONTROLLER_BUTTON_X:
-			return ControllerButton_BUTTON_X;
-		case SDL_CONTROLLER_BUTTON_Y:
-			return ControllerButton_BUTTON_Y;
-		case SDL_CONTROLLER_BUTTON_LEFTSTICK:
-			return ControllerButton_BUTTON_LEFTSTICK;
-		case SDL_CONTROLLER_BUTTON_RIGHTSTICK:
-			return ControllerButton_BUTTON_RIGHTSTICK;
-		case SDL_CONTROLLER_BUTTON_LEFTSHOULDER:
-			return ControllerButton_BUTTON_LEFTSHOULDER;
-		case SDL_CONTROLLER_BUTTON_RIGHTSHOULDER:
-			return ControllerButton_BUTTON_RIGHTSHOULDER;
-		case SDL_CONTROLLER_BUTTON_START:
-			return ControllerButton_BUTTON_START;
-		case SDL_CONTROLLER_BUTTON_BACK:
-			return ControllerButton_BUTTON_BACK;
-		case SDL_CONTROLLER_BUTTON_DPAD_UP:
-			return ControllerButton_BUTTON_DPAD_UP;
-		case SDL_CONTROLLER_BUTTON_DPAD_DOWN:
-			return ControllerButton_BUTTON_DPAD_DOWN;
-		case SDL_CONTROLLER_BUTTON_DPAD_LEFT:
-			return ControllerButton_BUTTON_DPAD_LEFT;
-		case SDL_CONTROLLER_BUTTON_DPAD_RIGHT:
-			return ControllerButton_BUTTON_DPAD_RIGHT;
->>>>>>> 8726e801
-		default:
-			break;
-		}
-	default:
-		break;
-	}
-<<<<<<< HEAD
-	return ControllerButtonNS::ControllerButton::NONE;
-=======
-	return ControllerButton_NONE;
->>>>>>> 8726e801
-}
-
-namespace {
-
-SDL_GameControllerButton ControllerButtonToGameControllerButton(ControllerButtonNS::ControllerButton button)
-{
-<<<<<<< HEAD
-	if (button == ControllerButtonNS::ControllerButton::AXIS_TRIGGERLEFT || button == ControllerButtonNS::ControllerButton::AXIS_TRIGGERRIGHT)
-		UNIMPLEMENTED();
-	switch (button) {
-	case ControllerButtonNS::ControllerButton::BUTTON_A:
-		return SDL_CONTROLLER_BUTTON_A;
-	case ControllerButtonNS::ControllerButton::BUTTON_B:
-		return SDL_CONTROLLER_BUTTON_B;
-	case ControllerButtonNS::ControllerButton::BUTTON_X:
-		return SDL_CONTROLLER_BUTTON_X;
-	case ControllerButtonNS::ControllerButton::BUTTON_Y:
-		return SDL_CONTROLLER_BUTTON_Y;
-	case ControllerButtonNS::ControllerButton::BUTTON_BACK:
-		return SDL_CONTROLLER_BUTTON_BACK;
-	case ControllerButtonNS::ControllerButton::BUTTON_START:
-		return SDL_CONTROLLER_BUTTON_START;
-	case ControllerButtonNS::ControllerButton::BUTTON_LEFTSTICK:
-		return SDL_CONTROLLER_BUTTON_LEFTSTICK;
-	case ControllerButtonNS::ControllerButton::BUTTON_RIGHTSTICK:
-		return SDL_CONTROLLER_BUTTON_RIGHTSTICK;
-	case ControllerButtonNS::ControllerButton::BUTTON_LEFTSHOULDER:
-		return SDL_CONTROLLER_BUTTON_LEFTSHOULDER;
-	case ControllerButtonNS::ControllerButton::BUTTON_RIGHTSHOULDER:
-		return SDL_CONTROLLER_BUTTON_RIGHTSHOULDER;
-	case ControllerButtonNS::ControllerButton::BUTTON_DPAD_UP:
-		return SDL_CONTROLLER_BUTTON_DPAD_UP;
-	case ControllerButtonNS::ControllerButton::BUTTON_DPAD_DOWN:
-		return SDL_CONTROLLER_BUTTON_DPAD_DOWN;
-	case ControllerButtonNS::ControllerButton::BUTTON_DPAD_LEFT:
-		return SDL_CONTROLLER_BUTTON_DPAD_LEFT;
-	case ControllerButtonNS::ControllerButton::BUTTON_DPAD_RIGHT:
-=======
-	if (button == ControllerButton_AXIS_TRIGGERLEFT || button == ControllerButton_AXIS_TRIGGERRIGHT)
-		UNIMPLEMENTED();
-	switch (button) {
-	case ControllerButton_BUTTON_A:
-		return SDL_CONTROLLER_BUTTON_A;
-	case ControllerButton_BUTTON_B:
-		return SDL_CONTROLLER_BUTTON_B;
-	case ControllerButton_BUTTON_X:
-		return SDL_CONTROLLER_BUTTON_X;
-	case ControllerButton_BUTTON_Y:
-		return SDL_CONTROLLER_BUTTON_Y;
-	case ControllerButton_BUTTON_BACK:
-		return SDL_CONTROLLER_BUTTON_BACK;
-	case ControllerButton_BUTTON_START:
-		return SDL_CONTROLLER_BUTTON_START;
-	case ControllerButton_BUTTON_LEFTSTICK:
-		return SDL_CONTROLLER_BUTTON_LEFTSTICK;
-	case ControllerButton_BUTTON_RIGHTSTICK:
-		return SDL_CONTROLLER_BUTTON_RIGHTSTICK;
-	case ControllerButton_BUTTON_LEFTSHOULDER:
-		return SDL_CONTROLLER_BUTTON_LEFTSHOULDER;
-	case ControllerButton_BUTTON_RIGHTSHOULDER:
-		return SDL_CONTROLLER_BUTTON_RIGHTSHOULDER;
-	case ControllerButton_BUTTON_DPAD_UP:
-		return SDL_CONTROLLER_BUTTON_DPAD_UP;
-	case ControllerButton_BUTTON_DPAD_DOWN:
-		return SDL_CONTROLLER_BUTTON_DPAD_DOWN;
-	case ControllerButton_BUTTON_DPAD_LEFT:
-		return SDL_CONTROLLER_BUTTON_DPAD_LEFT;
-	case ControllerButton_BUTTON_DPAD_RIGHT:
->>>>>>> 8726e801
-		return SDL_CONTROLLER_BUTTON_DPAD_RIGHT;
-	default:
-		return SDL_CONTROLLER_BUTTON_INVALID;
-	}
-}
-
-} // namespace
-
-bool IsGameControllerButtonPressed(ControllerButtonNS::ControllerButton button)
-{
-	if (current_game_controller == NULL)
-		return false;
-	const SDL_GameControllerButton gc_button = ControllerButtonToGameControllerButton(button);
-	return gc_button != SDL_CONTROLLER_BUTTON_INVALID && SDL_GameControllerGetButton(current_game_controller, gc_button);
-}
-
-bool ProcessGameControllerAxisMotion(const SDL_Event &event)
-{
-	if (event.type != SDL_CONTROLLERAXISMOTION)
-		return false;
-	switch (event.caxis.axis) {
-	case SDL_CONTROLLER_AXIS_LEFTX:
-		leftStickXUnscaled = event.caxis.value;
-		leftStickNeedsScaling = true;
-		break;
-	case SDL_CONTROLLER_AXIS_LEFTY:
-		leftStickYUnscaled = -event.caxis.value;
-		leftStickNeedsScaling = true;
-		break;
-	case SDL_CONTROLLER_AXIS_RIGHTX:
-		rightStickXUnscaled = event.caxis.value;
-		rightStickNeedsScaling = true;
-		break;
-	case SDL_CONTROLLER_AXIS_RIGHTY:
-		rightStickYUnscaled = -event.caxis.value;
-		rightStickNeedsScaling = true;
-		break;
-	default:
-		return false;
-	}
-	return true;
-}
-
-SDL_GameController *CurrentGameController()
-{
-	return current_game_controller;
-}
-
-void InitGameController()
-{
-	if (CurrentJoystickIndex() == -1)
-		return;
-	const SDL_JoystickGUID guid = SDL_JoystickGetGUID(CurrentJoystick());
-	SDL_Log("Opening gamepad %d: %s", CurrentJoystickIndex(), SDL_GameControllerMappingForGUID(guid));
-	current_game_controller = SDL_GameControllerOpen(CurrentJoystickIndex());
-	if (current_game_controller == NULL)
-		SDL_Log(SDL_GetError());
-}
-
-} // namespace dvl
-#endif
+#include "controls/devices/game_controller.h"
+
+#ifndef USE_SDL1
+#include "controls/controller_motion.h"
+#include "controls/devices/joystick.h"
+#include "stubs.h"
+
+namespace dvl {
+
+static SDL_GameController *current_game_controller = NULL;
+static bool sgbTriggerLeftDown = false;
+static bool sgbTriggerRightDown = false;
+
+ControllerButton GameControllerToControllerButton(const SDL_Event &event)
+{
+	switch (event.type) {
+	case SDL_CONTROLLERAXISMOTION:
+		switch (event.caxis.axis) {
+		case SDL_CONTROLLER_AXIS_TRIGGERLEFT:
+			if (event.caxis.value < 8192) { // 25% pressed
+				sgbTriggerLeftDown = false;
+			}
+			if (event.caxis.value > 16384 && !sgbTriggerLeftDown) { // 50% pressed
+				sgbTriggerLeftDown = true;
+				return ControllerButton_AXIS_TRIGGERLEFT;
+			}
+			return ControllerButton_NONE;
+		case SDL_CONTROLLER_AXIS_TRIGGERRIGHT:
+			if (event.caxis.value < 8192) { // 25% pressed
+				sgbTriggerRightDown = false;
+			}
+			if (event.caxis.value > 16384 && !sgbTriggerRightDown) { // 50% pressed
+				sgbTriggerRightDown = true;
+				return ControllerButton_AXIS_TRIGGERRIGHT;
+			}
+			return ControllerButton_NONE;
+		}
+		break;
+	case SDL_CONTROLLERBUTTONDOWN:
+	case SDL_CONTROLLERBUTTONUP:
+		switch (event.cbutton.button) {
+		case SDL_CONTROLLER_BUTTON_A:
+			return ControllerButton_BUTTON_A;
+		case SDL_CONTROLLER_BUTTON_B:
+			return ControllerButton_BUTTON_B;
+		case SDL_CONTROLLER_BUTTON_X:
+			return ControllerButton_BUTTON_X;
+		case SDL_CONTROLLER_BUTTON_Y:
+			return ControllerButton_BUTTON_Y;
+		case SDL_CONTROLLER_BUTTON_LEFTSTICK:
+			return ControllerButton_BUTTON_LEFTSTICK;
+		case SDL_CONTROLLER_BUTTON_RIGHTSTICK:
+			return ControllerButton_BUTTON_RIGHTSTICK;
+		case SDL_CONTROLLER_BUTTON_LEFTSHOULDER:
+			return ControllerButton_BUTTON_LEFTSHOULDER;
+		case SDL_CONTROLLER_BUTTON_RIGHTSHOULDER:
+			return ControllerButton_BUTTON_RIGHTSHOULDER;
+		case SDL_CONTROLLER_BUTTON_START:
+			return ControllerButton_BUTTON_START;
+		case SDL_CONTROLLER_BUTTON_BACK:
+			return ControllerButton_BUTTON_BACK;
+		case SDL_CONTROLLER_BUTTON_DPAD_UP:
+			return ControllerButton_BUTTON_DPAD_UP;
+		case SDL_CONTROLLER_BUTTON_DPAD_DOWN:
+			return ControllerButton_BUTTON_DPAD_DOWN;
+		case SDL_CONTROLLER_BUTTON_DPAD_LEFT:
+			return ControllerButton_BUTTON_DPAD_LEFT;
+		case SDL_CONTROLLER_BUTTON_DPAD_RIGHT:
+			return ControllerButton_BUTTON_DPAD_RIGHT;
+		default:
+			break;
+		}
+	default:
+		break;
+	}
+	return ControllerButton_NONE;
+}
+
+namespace {
+
+SDL_GameControllerButton ControllerButtonToGameControllerButton(ControllerButton button)
+{
+	if (button == ControllerButton_AXIS_TRIGGERLEFT || button == ControllerButton_AXIS_TRIGGERRIGHT)
+		UNIMPLEMENTED();
+	switch (button) {
+	case ControllerButton_BUTTON_A:
+		return SDL_CONTROLLER_BUTTON_A;
+	case ControllerButton_BUTTON_B:
+		return SDL_CONTROLLER_BUTTON_B;
+	case ControllerButton_BUTTON_X:
+		return SDL_CONTROLLER_BUTTON_X;
+	case ControllerButton_BUTTON_Y:
+		return SDL_CONTROLLER_BUTTON_Y;
+	case ControllerButton_BUTTON_BACK:
+		return SDL_CONTROLLER_BUTTON_BACK;
+	case ControllerButton_BUTTON_START:
+		return SDL_CONTROLLER_BUTTON_START;
+	case ControllerButton_BUTTON_LEFTSTICK:
+		return SDL_CONTROLLER_BUTTON_LEFTSTICK;
+	case ControllerButton_BUTTON_RIGHTSTICK:
+		return SDL_CONTROLLER_BUTTON_RIGHTSTICK;
+	case ControllerButton_BUTTON_LEFTSHOULDER:
+		return SDL_CONTROLLER_BUTTON_LEFTSHOULDER;
+	case ControllerButton_BUTTON_RIGHTSHOULDER:
+		return SDL_CONTROLLER_BUTTON_RIGHTSHOULDER;
+	case ControllerButton_BUTTON_DPAD_UP:
+		return SDL_CONTROLLER_BUTTON_DPAD_UP;
+	case ControllerButton_BUTTON_DPAD_DOWN:
+		return SDL_CONTROLLER_BUTTON_DPAD_DOWN;
+	case ControllerButton_BUTTON_DPAD_LEFT:
+		return SDL_CONTROLLER_BUTTON_DPAD_LEFT;
+	case ControllerButton_BUTTON_DPAD_RIGHT:
+		return SDL_CONTROLLER_BUTTON_DPAD_RIGHT;
+	default:
+		return SDL_CONTROLLER_BUTTON_INVALID;
+	}
+}
+
+} // namespace
+
+bool IsGameControllerButtonPressed(ControllerButton button)
+{
+	if (current_game_controller == NULL)
+		return false;
+	const SDL_GameControllerButton gc_button = ControllerButtonToGameControllerButton(button);
+	return gc_button != SDL_CONTROLLER_BUTTON_INVALID && SDL_GameControllerGetButton(current_game_controller, gc_button);
+}
+
+bool ProcessGameControllerAxisMotion(const SDL_Event &event)
+{
+	if (event.type != SDL_CONTROLLERAXISMOTION)
+		return false;
+	switch (event.caxis.axis) {
+	case SDL_CONTROLLER_AXIS_LEFTX:
+		leftStickXUnscaled = event.caxis.value;
+		leftStickNeedsScaling = true;
+		break;
+	case SDL_CONTROLLER_AXIS_LEFTY:
+		leftStickYUnscaled = -event.caxis.value;
+		leftStickNeedsScaling = true;
+		break;
+	case SDL_CONTROLLER_AXIS_RIGHTX:
+		rightStickXUnscaled = event.caxis.value;
+		rightStickNeedsScaling = true;
+		break;
+	case SDL_CONTROLLER_AXIS_RIGHTY:
+		rightStickYUnscaled = -event.caxis.value;
+		rightStickNeedsScaling = true;
+		break;
+	default:
+		return false;
+	}
+	return true;
+}
+
+SDL_GameController *CurrentGameController()
+{
+	return current_game_controller;
+}
+
+void InitGameController()
+{
+	if (CurrentJoystickIndex() == -1)
+		return;
+	const SDL_JoystickGUID guid = SDL_JoystickGetGUID(CurrentJoystick());
+	SDL_Log("Opening gamepad %d: %s", CurrentJoystickIndex(), SDL_GameControllerMappingForGUID(guid));
+	current_game_controller = SDL_GameControllerOpen(CurrentJoystickIndex());
+	if (current_game_controller == NULL)
+		SDL_Log(SDL_GetError());
+}
+
+} // namespace dvl
+#endif