--- conflicted
+++ resolved
@@ -1,20 +1,15 @@
-#pragma once
-
-#include "all.h"
-
-#include "DiabloUI/art.h"
-
-namespace dvl {
-
-<<<<<<< HEAD
-void DrawArt(int screenX, int screenY, Art *art, int nFrame = 0,
-    Uint16 srcW = 0, Uint16 srcH = 0);
-=======
-void DrawArt(int screenX, int screenY, Art *art, int nFrame = 0, Uint16 srcW = 0, Uint16 srcH = 0);
->>>>>>> c32f33f1
-
-void DrawAnimatedArt(Art *art, int screenX, int screenY);
-
-int GetAnimationFrame(int frames, int fps = 60);
-
-} // namespace dvl
+#pragma once
+
+#include "all.h"
+
+#include "DiabloUI/art.h"
+
+namespace dvl {
+
+void DrawArt(int screenX, int screenY, Art *art, int nFrame = 0, Uint16 srcW = 0, Uint16 srcH = 0);
+
+void DrawAnimatedArt(Art *art, int screenX, int screenY);
+
+int GetAnimationFrame(int frames, int fps = 60);
+
+} // namespace dvl