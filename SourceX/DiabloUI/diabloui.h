--- conflicted
+++ resolved
@@ -1,72 +1,67 @@
-#pragma once
-
-#include <cstddef>
-#include <SDL.h>
-
-#include "DiabloUI/art.h"
-#include "DiabloUI/ui_item.h"
-
-namespace dvl {
-
-extern int SelectedItem;
-
-typedef enum _artFocus {
-	FOCUS_SMALL,
-	FOCUS_MED,
-	FOCUS_BIG,
-} _artFocus;
-
-typedef enum _artLogo {
-	LOGO_SMALL,
-	LOGO_MED,
-	LOGO_BIG,
-} _artLogo;
-
-extern Art ArtLogos[3];
-extern Art ArtFocus[3];
-extern Art ArtBackground;
-extern Art ArtCursor;
-extern Art ArtHero;
-extern bool gbSpawned;
-
-<<<<<<< HEAD
-#ifndef _XBOX
-#define MAINMENU_BACKGROUND UiImage(&ArtBackground, { 0, 0, SCREEN_WIDTH, SCREEN_HEIGHT });
-#define MAINMENU_LOGO UiImage(&ArtLogos[LOGO_MED], /*animated=*/true, /*frame=*/0, { 0, 0, 0, 0 }, UIS_CENTER);
-=======
-constexpr auto MAINMENU_BACKGROUND = UiImage(&ArtBackground, { PANEL_LEFT, 0, 640, 480 });
-constexpr auto MAINMENU_LOGO = UiImage(&ArtLogos[LOGO_MED], /*animated=*/true, /*frame=*/0, { 0, 0, 0, 0 }, UIS_CENTER);
->>>>>>> 7a90b910
-
-template <class T, size_t N>
-constexpr size_t size(T (&)[N])
-{
-	return N;
-}
-#endif
-
-extern void (*gfnSoundFunction)(char *file);
-
-void UiFadeIn();
-bool UiItemMouseEvents(SDL_Event *event, vUiItemBase items, std::size_t size);
-void UiHandleEvents(SDL_Event *event);
-bool UiItemMouseEvents(SDL_Event *event, vUiItemBase items, std::size_t size);
-int GetCenterOffset(int w, int bw = 0);
-void LoadPalInMem(const SDL_Color *pPal);
-void DrawMouse();
-void LoadBackgroundArt(const char *pszFile);
-void UiFocusNavigationSelect();
-void UiFocusNavigationEsc();
-void UiFocusNavigationYesNo();
-void UiInitList(int min, int max, void (*fnFocus)(int value), void (*fnSelect)(int value), void (*fnEsc)(), vUiItemBase items, int size, bool wraps = false, bool (*fnYesNo)() = NULL);
-void UiInitScrollBar(UiScrollBar *ui_sb, std::size_t viewport_size, const std::size_t *current_offset);
-void UiClearScreen();
-void UiPollAndRender();
-void UiRenderItems(vUiItemBase items, std::size_t size);
-void UiInitList_clear();
-
-void DvlIntSetting(const char *valuename, int *value);
-void DvlStringSetting(const char *valuename, char *string, int len);
-
-void mainmenu_restart_repintro();
-} // namespace dvl
+#pragma once
+
+#include <cstddef>
+#include <SDL.h>
+
+#include "DiabloUI/art.h"
+#include "DiabloUI/ui_item.h"
+
+namespace dvl {
+
+extern int SelectedItem;
+
+typedef enum _artFocus {
+	FOCUS_SMALL,
+	FOCUS_MED,
+	FOCUS_BIG,
+} _artFocus;
+
+typedef enum _artLogo {
+	LOGO_SMALL,
+	LOGO_MED,
+	LOGO_BIG,
+} _artLogo;
+
+extern Art ArtLogos[3];
+extern Art ArtFocus[3];
+extern Art ArtBackground;
+extern Art ArtCursor;
+extern Art ArtHero;
+extern bool gbSpawned;
+
+#ifndef _XBOX
+#define MAINMENU_BACKGROUND UiImage(&ArtBackground, { PANEL_LEFT, 0, 640, 480 });
+#define MAINMENU_LOGO UiImage(&ArtLogos[LOGO_MED], /*animated=*/true, /*frame=*/0, { 0, 0, 0, 0 }, UIS_CENTER);
+
+template <class T, size_t N>
+constexpr size_t size(T (&)[N])
+{
+	return N;
+}
+#endif
+
+extern void (*gfnSoundFunction)(char *file);
+
+void UiFadeIn();
+bool UiItemMouseEvents(SDL_Event *event, vUiItemBase items, std::size_t size);
+void UiHandleEvents(SDL_Event *event);
+bool UiItemMouseEvents(SDL_Event *event, vUiItemBase items, std::size_t size);
+int GetCenterOffset(int w, int bw = 0);
+void LoadPalInMem(const SDL_Color *pPal);
+void DrawMouse();
+void LoadBackgroundArt(const char *pszFile);
+void UiFocusNavigationSelect();
+void UiFocusNavigationEsc();
+void UiFocusNavigationYesNo();
+void UiInitList(int min, int max, void (*fnFocus)(int value), void (*fnSelect)(int value), void (*fnEsc)(), vUiItemBase items, int size, bool wraps = false, bool (*fnYesNo)() = NULL);
+void UiInitScrollBar(UiScrollBar *ui_sb, std::size_t viewport_size, const std::size_t *current_offset);
+void UiClearScreen();
+void UiPollAndRender();
+void UiRenderItems(vUiItemBase items, std::size_t size);
+void UiInitList_clear();
+
+void DvlIntSetting(const char *valuename, int *value);
+void DvlStringSetting(const char *valuename, char *string, int len);
+
+void mainmenu_restart_repintro();
+} // namespace dvl