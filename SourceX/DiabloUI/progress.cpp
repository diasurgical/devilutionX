--- conflicted
+++ resolved
@@ -1,152 +1,137 @@
-#include "all.h"
-#include "display.h"
-
-#include "DiabloUI/button.h"
-#include "DiabloUI/diabloui.h"
-#include "DiabloUI/art_draw.h"
-#include "DiabloUI/fonts.h"
-
-namespace dvl {
-
-Art dialogArt;
-char dialogText[256];
-Art progressArt;
-Art ArtPopupSm;
-Art ArtProgBG;
-Art ProgFil;
-SDL_Surface *msgSurface;
-SDL_Surface *cancleSurface;
-int textWidth;
-bool endMenu;
-
-void DialogActionCancel()
-{
-	endMenu = true;
-}
-
-// TODO use PROGRESS_DIALOG for rendering the progressbar or delete it
-UiItem PROGRESS_DIALOG[] = {
-	UiImage(&dialogArt, { PANEL_LEFT + 180, 168, 280, 144 }),
-	UiText(dialogText, { PANEL_LEFT + 180, 177, 280, 43 }, UIS_CENTER),
-	UiImage(&progressArt, { PANEL_LEFT + 205, 220, 228, 38 }),
-	MakeSmlButton("Cancel", &DialogActionCancel, 330, 265),
-};
-
-void progress_Load(char *msg)
-{
-	LoadBackgroundArt("ui_art\\black.pcx");
-	LoadArt("ui_art\\spopup.pcx", &ArtPopupSm);
-	LoadArt("ui_art\\prog_bg.pcx", &ArtProgBG);
-	LoadArt("ui_art\\prog_fil.pcx", &ProgFil);
-	LoadSmlButtonArt();
-	LoadTtfFont();
-
-	if (font != NULL) {
-		SDL_Color color = { 243, 243, 243, 0 };
-
-		msgSurface = TTF_RenderUTF8_Solid(font, msg, color);
-		cancleSurface = TTF_RenderUTF8_Solid(font, "Cancel", color);
-		TTF_SizeUTF8(font, "Cancel", &textWidth, NULL);
-	}
-}
-
-void progress_Free()
-{
-	ArtBackground.Unload();
-	ArtPopupSm.Unload();
-	ArtProgBG.Unload();
-	ProgFil.Unload();
-	UnloadSmlButtonArt();
-	SDL_FreeSurface(msgSurface);
-	msgSurface = NULL;
-	SDL_FreeSurface(cancleSurface);
-	cancleSurface = NULL;
-	UnloadTtfFont();
-}
-
-void progress_Render(BYTE progress)
-{
-	SDL_FillRect(GetOutputSurface(), NULL, 0x000000);
-	DrawArt(0, 0, &ArtBackground);
-
-	int x = GetCenterOffset(280);
-	int y = GetCenterOffset(144, SCREEN_HEIGHT);
-
-	DrawArt(x, y, &ArtPopupSm);
-	DrawArt(GetCenterOffset(227), y + 52, &ArtProgBG, 0, 227);
-	if (progress) {
-		DrawArt(GetCenterOffset(227), y + 52, &ProgFil, 0, 227 * progress / 100);
-	}
-	DrawArt(GetCenterOffset(110), y + 99, &SmlButton, 2, 110);
-
-	if (msgSurface) {
-		SDL_Rect dsc_rect = {
-<<<<<<< HEAD
-			static_cast<decltype(SDL_Rect().x)>(SCREEN_X + x + 50),
-			static_cast<decltype(SDL_Rect().y)>(SCREEN_Y + y + 8),
-			SCREEN_WIDTH, SCREEN_HEIGHT
-		};
-		if (SDL_BlitSurface(msgSurface, NULL, pal_surface, &dsc_rect) <= -1) {
-			ErrSdl();
-		}
-		dsc_rect.x = SCREEN_X + GetCenterOffset(textWidth) - 1;
-		dsc_rect.y = SCREEN_Y + y + 99 + 4;
-		if (SDL_BlitSurface(cancleSurface, NULL, pal_surface, &dsc_rect) <= -1) {
-			ErrSdl();
-		}
-=======
-			static_cast<Sint16>(x + 50),
-			static_cast<Sint16>(y + 8),
-			msgSurface->w,
-			msgSurface->h
-		};
-		Blit(msgSurface, NULL, &dsc_rect);
-		dsc_rect.x = GetCenterOffset(textWidth) - 1;
-		dsc_rect.y = y + 99 + 4;
-		Blit(cancleSurface, NULL, &dsc_rect);
->>>>>>> 5dce52be
-	}
-}
-
-BOOL UiProgressDialog(char *msg, int enable, int (*fnfunc)(), int rate)
-{
-	progress_Load(msg);
-	SetFadeLevel(256);
-
-	endMenu = false;
-	int progress = 0;
-
-	SDL_Event event;
-	while (!endMenu && progress < 100) {
-		progress = fnfunc();
-		progress_Render(progress);
-		DrawMouse();
-		RenderPresent();
-
-		while (SDL_PollEvent(&event)) {
-			switch (event.type) {
-			case SDL_KEYDOWN:
-				switch (event.key.keysym.sym) {
-				case SDLK_ESCAPE:
-				case SDLK_RETURN:
-				case SDLK_KP_ENTER:
-				case SDLK_SPACE:
-					break;
-				default:
-					continue;
-				}
-				endMenu = true;
-				break;
-			case SDL_MOUSEBUTTONDOWN:
-				endMenu = true;
-				break;
-			}
-			UiHandleEvents(&event);
-		}
-	}
-	progress_Free();
-
-	return progress == 100;
-}
-
-} // namespace dvl
+#include "all.h"
+#include "display.h"
+
+#include "DiabloUI/button.h"
+#include "DiabloUI/diabloui.h"
+#include "DiabloUI/art_draw.h"
+#include "DiabloUI/fonts.h"
+
+namespace dvl {
+
+Art dialogArt;
+char dialogText[256];
+Art progressArt;
+Art ArtPopupSm;
+Art ArtProgBG;
+Art ProgFil;
+SDL_Surface *msgSurface;
+SDL_Surface *cancleSurface;
+int textWidth;
+bool endMenu;
+
+void DialogActionCancel()
+{
+	endMenu = true;
+}
+
+// TODO use PROGRESS_DIALOG for rendering the progressbar or delete it
+UiItem PROGRESS_DIALOG[] = {
+	UiImage(&dialogArt, { PANEL_LEFT + 180, 168, 280, 144 }),
+	UiText(dialogText, { PANEL_LEFT + 180, 177, 280, 43 }, UIS_CENTER),
+	UiImage(&progressArt, { PANEL_LEFT + 205, 220, 228, 38 }),
+	MakeSmlButton("Cancel", &DialogActionCancel, 330, 265),
+};
+
+void progress_Load(char *msg)
+{
+	LoadBackgroundArt("ui_art\\black.pcx");
+	LoadArt("ui_art\\spopup.pcx", &ArtPopupSm);
+	LoadArt("ui_art\\prog_bg.pcx", &ArtProgBG);
+	LoadArt("ui_art\\prog_fil.pcx", &ProgFil);
+	LoadSmlButtonArt();
+	LoadTtfFont();
+
+	if (font != NULL) {
+		SDL_Color color = { 243, 243, 243, 0 };
+
+		msgSurface = TTF_RenderUTF8_Solid(font, msg, color);
+		cancleSurface = TTF_RenderUTF8_Solid(font, "Cancel", color);
+		TTF_SizeUTF8(font, "Cancel", &textWidth, NULL);
+	}
+}
+
+void progress_Free()
+{
+	ArtBackground.Unload();
+	ArtPopupSm.Unload();
+	ArtProgBG.Unload();
+	ProgFil.Unload();
+	UnloadSmlButtonArt();
+	SDL_FreeSurface(msgSurface);
+	msgSurface = NULL;
+	SDL_FreeSurface(cancleSurface);
+	cancleSurface = NULL;
+	UnloadTtfFont();
+}
+
+void progress_Render(BYTE progress)
+{
+	SDL_FillRect(GetOutputSurface(), NULL, 0x000000);
+	DrawArt(0, 0, &ArtBackground);
+
+	int x = GetCenterOffset(280);
+	int y = GetCenterOffset(144, SCREEN_HEIGHT);
+
+	DrawArt(x, y, &ArtPopupSm);
+	DrawArt(GetCenterOffset(227), y + 52, &ArtProgBG, 0, 227);
+	if (progress) {
+		DrawArt(GetCenterOffset(227), y + 52, &ProgFil, 0, 227 * progress / 100);
+	}
+	DrawArt(GetCenterOffset(110), y + 99, &SmlButton, 2, 110);
+
+	if (msgSurface) {
+		SDL_Rect dsc_rect = {
+			static_cast<Sint16>(x + 50),
+			static_cast<Sint16>(y + 8),
+			msgSurface->w,
+			msgSurface->h
+		};
+		Blit(msgSurface, NULL, &dsc_rect);
+		dsc_rect.x = GetCenterOffset(textWidth) - 1;
+		dsc_rect.y = y + 99 + 4;
+		Blit(cancleSurface, NULL, &dsc_rect);
+	}
+}
+
+BOOL UiProgressDialog(char *msg, int enable, int (*fnfunc)(), int rate)
+{
+	progress_Load(msg);
+	SetFadeLevel(256);
+
+	endMenu = false;
+	int progress = 0;
+
+	SDL_Event event;
+	while (!endMenu && progress < 100) {
+		progress = fnfunc();
+		progress_Render(progress);
+		DrawMouse();
+		RenderPresent();
+
+		while (SDL_PollEvent(&event)) {
+			switch (event.type) {
+			case SDL_KEYDOWN:
+				switch (event.key.keysym.sym) {
+				case SDLK_ESCAPE:
+				case SDLK_RETURN:
+				case SDLK_KP_ENTER:
+				case SDLK_SPACE:
+					break;
+				default:
+					continue;
+				}
+				endMenu = true;
+				break;
+			case SDL_MOUSEBUTTONDOWN:
+				endMenu = true;
+				break;
+			}
+			UiHandleEvents(&event);
+		}
+	}
+	progress_Free();
+
+	return progress == 100;
+}
+
+} // namespace dvl