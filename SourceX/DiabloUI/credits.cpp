--- conflicted
+++ resolved
@@ -1,295 +1,290 @@
-#include <algorithm>
-#include <memory>
-#include <vector>
-
-#include "controls/menu_controls.h"
-#include "all.h"
-#include "display.h"
-
-#include "DiabloUI/diabloui.h"
-#include "DiabloUI/credits_lines.h"
-#include "DiabloUI/art.h"
-#include "DiabloUI/art_draw.h"
-#include "DiabloUI/fonts.h"
-
-namespace dvl {
-
-namespace {
-
-const SDL_Rect VIEWPORT = { 0, 114, SCREEN_WIDTH, 251 };
-const int SHADOW_OFFSET_X = 2;
-const int SHADOW_OFFSET_Y = 2;
-const int LINE_H = 22;
-
-// The maximum number of visible lines is the number of whole lines
-// (VIEWPORT.h / LINE_H) rounded up, plus one extra line for when
-// a line is leaving the screen while another one is entering.
-#define MAX_VISIBLE_LINES ((VIEWPORT.h - 1) / LINE_H + 2)
-
-struct SurfaceDeleter {
-	void operator()(SDL_Surface *surface)
-	{
-		SDL_FreeSurface(surface);
-	}
-};
-
-struct CachedLine {
-	CachedLine(std::size_t index, SDL_Surface* surface)
-	{
-		m_index = index;
-		m_surface = surface;
-	}
-
-	std::size_t m_index;
-	SDL_Surface* m_surface;
-	unsigned int palette_version;
-};
-
-SDL_Surface* RenderText(const char *text, SDL_Color color)
-{
-	if (text[0] == '\0')
-		return NULL;
-	SDL_Surface *result = TTF_RenderUTF8_Solid(font, text, color);
-	if (result == NULL)
-		SDL_Log(TTF_GetError());
-	return result;
-}
-
-CachedLine PrepareLine(std::size_t index)
-{
-	const char *contents = CREDITS_LINES[index];
-	if (contents[0] == '\t')
-		++contents;
-
-	const SDL_Color shadow_color = { 0, 0, 0, 0 };
-	SDL_Surface* text = RenderText(contents, shadow_color);
-
-	// Precompose shadow and text:
-	SDL_Surface* surface = NULL;
-	if (text != NULL) {
-		// Set up the target surface to have 3 colors: mask, text, and shadow.
-//		surface.reset(
-		    surface = SDL_CreateRGBSurfaceWithFormat(0, text->w + SHADOW_OFFSET_X, text->h + SHADOW_OFFSET_Y, 8, SDL_PIXELFORMAT_INDEX8);//);
-		const SDL_Color mask_color = { 0, 255, 0, 0 }; // Any color different from both shadow and text
-		const SDL_Color &text_color = palette->colors[224];
-		SDL_Color colors[3] = { mask_color, text_color, shadow_color };
-		if (SDLC_SetSurfaceColors(surface, colors, 0, 3) <= -1)
-			SDL_Log(SDL_GetError());
-		SDLC_SetColorKey(surface, 0);
-
-		// Blit the shadow first:
-		SDL_Rect shadow_rect = { SHADOW_OFFSET_X, SHADOW_OFFSET_Y, 0, 0 };
-		if (SDL_BlitSurface(text, NULL, surface, &shadow_rect) <= -1)
-			ErrSdl();
-
-		// Change the text surface color and blit again:
-		SDL_Color text_colors[2] = { mask_color, text_color };
-		if (SDLC_SetSurfaceColors(text, text_colors, 0, 2) <= -1)
-			ErrSdl();
-		SDLC_SetColorKey(text, 0);
-
-		if (SDL_BlitSurface(text, NULL, surface, NULL) <= -1)
-			ErrSdl();
-
-		SDL_Surface *surface_ptr = surface;
-		ScaleSurfaceToOutput(&surface_ptr);
-		surface = surface_ptr;
-	}
-
-	return CachedLine(index, surface);
-}
-
-/**
- * Similar to std::deque<CachedLine> but simpler and backed by a single vector.
- */
-class LinesBuffer {
-public:
-	LinesBuffer(std::size_t capacity)
-	{
-		data_.reserve(capacity);
-		for (std::size_t i = 0; i < capacity; ++i)
-			data_.push_back(CachedLine(0, NULL));
-
-		start_ = 0;
-		end_ = 0;
-		empty_ = true;
-	}
-
-	bool empty() const
-	{
-		return empty_;
-	}
-
-	CachedLine &front()
-	{
-		return data_[start_];
-	}
-
-	CachedLine &back()
-	{
-		return data_[end_];
-	}
-
-	CachedLine &operator[](std::size_t i)
-	{
-		return data_[(start_ + i) % data_.size()];
-	}
-
-	std::size_t size() const
-	{
-		if (empty_)
-			return 0;
-		return start_ < end_ ? end_ - start_ : data_.size();
-	}
-
-	void pop_front()
-	{
-		start_ = (start_ + 1) % data_.size();
-		if (start_ == end_)
-			empty_ = true;
-	}
-
-	void push_back(CachedLine &line)
-	{
-		end_ = (end_ + 1) % data_.size();
-		data_[end_] = line;
-		empty_ = false;
-	}
-
-private:
-	std::size_t start_;
-	std::size_t end_;
-	bool empty_;
-	std::vector<CachedLine> data_;
-};
-
-class CreditsRenderer {
-
-public:
-	CreditsRenderer()
-	    : lines_(MAX_VISIBLE_LINES)
-	{
-		LoadBackgroundArt("ui_art\\credits.pcx");
-		LoadTtfFont();
-		ticks_begin_ = SDL_GetTicks();
-		prev_offset_y_ = 0;
-		finished_ = false;
-	}
-
-	~CreditsRenderer()
-	{
-		ArtBackground.Unload();
-		UnloadTtfFont();
-	}
-
-	void Render();
-
-	bool Finished() const
-	{
-		return finished_;
-	}
-
-private:
-	LinesBuffer lines_;
-	bool finished_;
-	Uint32 ticks_begin_;
-	int prev_offset_y_;
-};
-
-void CreditsRenderer::Render()
-{
-	const int offset_y = -VIEWPORT.h + (SDL_GetTicks() - ticks_begin_) / 40;
-	if (offset_y == prev_offset_y_)
-		return;
-	prev_offset_y_ = offset_y;
-
-	SDL_FillRect(GetOutputSurface(), NULL, 0x000000);
-	DrawArt(PANEL_LEFT + 0, 0, &ArtBackground);
-	if (font == NULL)
-		return;
-
-	const std::size_t lines_begin = std::max(offset_y / LINE_H, 0);
-	const std::size_t lines_end = std::min(lines_begin + MAX_VISIBLE_LINES, CREDITS_LINES_SIZE);
-
-	if (lines_begin >= lines_end) {
-		if (lines_end == CREDITS_LINES_SIZE)
-			finished_ = true;
-		return;
-	}
-
-	while (!lines_.empty() && lines_.front().m_index != lines_begin)
-		lines_.pop_front();
-//	if (lines_.empty())
-//		lines_.push_back(PrepareLine(lines_begin));
-//	while (lines_.back().m_index + 1 != lines_end)
-//		lines_.push_back(PrepareLine(lines_.back().m_index + 1));
-
-	SDL_Rect viewport = VIEWPORT;
-	ScaleOutputRect(&viewport);
-	SDL_SetClipRect(GetOutputSurface(), &viewport);
-
-	// We use unscaled coordinates for calculation throughout.
-	Sint16 dest_y = VIEWPORT.y - (offset_y - lines_begin * LINE_H);
-	for (std::size_t i = 0; i < lines_.size(); ++i, dest_y += LINE_H) {
-		//auto &line = lines_[i];
-		if (lines_[i].m_surface == NULL)
-			continue;
-
-		// Still fading in: the cached line was drawn with a different fade level.
-		if (lines_[i].palette_version != pal_surface_palette_version)
-			lines_[i] = PrepareLine(lines_[i].m_index);
-
-		Sint16 dest_x = PANEL_LEFT + VIEWPORT.x + 31;
-		if (CREDITS_LINES[lines_[i].m_index][0] == '\t')
-			dest_x += 40;
-
-		SDL_Rect dst_rect = { dest_x, dest_y, 0, 0 };
-		ScaleOutputRect(&dst_rect);
-		dst_rect.w = lines_[i].m_surface->w;
-		dst_rect.h = lines_[i].m_surface->h;
-		if (SDL_BlitSurface(lines_[i].m_surface, NULL, GetOutputSurface(), &dst_rect) < 0)
-			ErrSdl();
-	}
-	SDL_SetClipRect(GetOutputSurface(), NULL);
-}
-
-} // namespace
-
-BOOL UiCreditsDialog(int a1)
-{
-	CreditsRenderer credits_renderer;
-	bool endMenu = false;
-
-	SDL_Event event;
-	do {
-		credits_renderer.Render();
-		UiFadeIn();
-		while (SDL_PollEvent(&event)) {
-			switch (event.type) {
-			case SDL_KEYDOWN:
-			case SDL_MOUSEBUTTONDOWN:
-				endMenu = true;
-				break;
-			default:
-				switch (GetMenuAction(event)) {
-<<<<<<< HEAD
-				case MenuActionNS::BACK:
-				case MenuActionNS::SELECT:
-=======
-				case MenuAction_BACK:
-				case MenuAction_SELECT:
->>>>>>> 8726e801
-					endMenu = true;
-					break;
-				default:
-					break;
-				}
-			}
-			UiHandleEvents(&event);
-		}
-	} while (!endMenu && !credits_renderer.Finished());
-
-	return true;
-}
-
-} // namespace dvl
+#include <algorithm>
+#include <memory>
+#include <vector>
+
+#include "controls/menu_controls.h"
+#include "all.h"
+#include "display.h"
+
+#include "DiabloUI/diabloui.h"
+#include "DiabloUI/credits_lines.h"
+#include "DiabloUI/art.h"
+#include "DiabloUI/art_draw.h"
+#include "DiabloUI/fonts.h"
+
+namespace dvl {
+
+namespace {
+
+const SDL_Rect VIEWPORT = { 0, 114, SCREEN_WIDTH, 251 };
+const int SHADOW_OFFSET_X = 2;
+const int SHADOW_OFFSET_Y = 2;
+const int LINE_H = 22;
+
+// The maximum number of visible lines is the number of whole lines
+// (VIEWPORT.h / LINE_H) rounded up, plus one extra line for when
+// a line is leaving the screen while another one is entering.
+#define MAX_VISIBLE_LINES ((VIEWPORT.h - 1) / LINE_H + 2)
+
+struct SurfaceDeleter {
+	void operator()(SDL_Surface *surface)
+	{
+		SDL_FreeSurface(surface);
+	}
+};
+
+struct CachedLine {
+	CachedLine(std::size_t index, SDL_Surface* surface)
+	{
+		m_index = index;
+		m_surface = surface;
+	}
+
+	std::size_t m_index;
+	SDL_Surface* m_surface;
+	unsigned int palette_version;
+};
+
+SDL_Surface* RenderText(const char *text, SDL_Color color)
+{
+	if (text[0] == '\0')
+		return NULL;
+	SDL_Surface *result = TTF_RenderUTF8_Solid(font, text, color);
+	if (result == NULL)
+		SDL_Log(TTF_GetError());
+	return result;
+}
+
+CachedLine PrepareLine(std::size_t index)
+{
+	const char *contents = CREDITS_LINES[index];
+	if (contents[0] == '\t')
+		++contents;
+
+	const SDL_Color shadow_color = { 0, 0, 0, 0 };
+	SDL_Surface* text = RenderText(contents, shadow_color);
+
+	// Precompose shadow and text:
+	SDL_Surface* surface = NULL;
+	if (text != NULL) {
+		// Set up the target surface to have 3 colors: mask, text, and shadow.
+//		surface.reset(
+		    surface = SDL_CreateRGBSurfaceWithFormat(0, text->w + SHADOW_OFFSET_X, text->h + SHADOW_OFFSET_Y, 8, SDL_PIXELFORMAT_INDEX8);//);
+		const SDL_Color mask_color = { 0, 255, 0, 0 }; // Any color different from both shadow and text
+		const SDL_Color &text_color = palette->colors[224];
+		SDL_Color colors[3] = { mask_color, text_color, shadow_color };
+		if (SDLC_SetSurfaceColors(surface, colors, 0, 3) <= -1)
+			SDL_Log(SDL_GetError());
+		SDLC_SetColorKey(surface, 0);
+
+		// Blit the shadow first:
+		SDL_Rect shadow_rect = { SHADOW_OFFSET_X, SHADOW_OFFSET_Y, 0, 0 };
+		if (SDL_BlitSurface(text, NULL, surface, &shadow_rect) <= -1)
+			ErrSdl();
+
+		// Change the text surface color and blit again:
+		SDL_Color text_colors[2] = { mask_color, text_color };
+		if (SDLC_SetSurfaceColors(text, text_colors, 0, 2) <= -1)
+			ErrSdl();
+		SDLC_SetColorKey(text, 0);
+
+		if (SDL_BlitSurface(text, NULL, surface, NULL) <= -1)
+			ErrSdl();
+
+		SDL_Surface *surface_ptr = surface;
+		ScaleSurfaceToOutput(&surface_ptr);
+		surface = surface_ptr;
+	}
+
+	return CachedLine(index, surface);
+}
+
+/**
+ * Similar to std::deque<CachedLine> but simpler and backed by a single vector.
+ */
+class LinesBuffer {
+public:
+	LinesBuffer(std::size_t capacity)
+	{
+		data_.reserve(capacity);
+		for (std::size_t i = 0; i < capacity; ++i)
+			data_.push_back(CachedLine(0, NULL));
+
+		start_ = 0;
+		end_ = 0;
+		empty_ = true;
+	}
+
+	bool empty() const
+	{
+		return empty_;
+	}
+
+	CachedLine &front()
+	{
+		return data_[start_];
+	}
+
+	CachedLine &back()
+	{
+		return data_[end_];
+	}
+
+	CachedLine &operator[](std::size_t i)
+	{
+		return data_[(start_ + i) % data_.size()];
+	}
+
+	std::size_t size() const
+	{
+		if (empty_)
+			return 0;
+		return start_ < end_ ? end_ - start_ : data_.size();
+	}
+
+	void pop_front()
+	{
+		start_ = (start_ + 1) % data_.size();
+		if (start_ == end_)
+			empty_ = true;
+	}
+
+	void push_back(CachedLine &line)
+	{
+		end_ = (end_ + 1) % data_.size();
+		data_[end_] = line;
+		empty_ = false;
+	}
+
+private:
+	std::size_t start_;
+	std::size_t end_;
+	bool empty_;
+	std::vector<CachedLine> data_;
+};
+
+class CreditsRenderer {
+
+public:
+	CreditsRenderer()
+	    : lines_(MAX_VISIBLE_LINES)
+	{
+		LoadBackgroundArt("ui_art\\credits.pcx");
+		LoadTtfFont();
+		ticks_begin_ = SDL_GetTicks();
+		prev_offset_y_ = 0;
+		finished_ = false;
+	}
+
+	~CreditsRenderer()
+	{
+		ArtBackground.Unload();
+		UnloadTtfFont();
+	}
+
+	void Render();
+
+	bool Finished() const
+	{
+		return finished_;
+	}
+
+private:
+	LinesBuffer lines_;
+	bool finished_;
+	Uint32 ticks_begin_;
+	int prev_offset_y_;
+};
+
+void CreditsRenderer::Render()
+{
+	const int offset_y = -VIEWPORT.h + (SDL_GetTicks() - ticks_begin_) / 40;
+	if (offset_y == prev_offset_y_)
+		return;
+	prev_offset_y_ = offset_y;
+
+	SDL_FillRect(GetOutputSurface(), NULL, 0x000000);
+	DrawArt(PANEL_LEFT + 0, 0, &ArtBackground);
+	if (font == NULL)
+		return;
+
+	const std::size_t lines_begin = std::max(offset_y / LINE_H, 0);
+	const std::size_t lines_end = std::min(lines_begin + MAX_VISIBLE_LINES, CREDITS_LINES_SIZE);
+
+	if (lines_begin >= lines_end) {
+		if (lines_end == CREDITS_LINES_SIZE)
+			finished_ = true;
+		return;
+	}
+
+	while (!lines_.empty() && lines_.front().m_index != lines_begin)
+		lines_.pop_front();
+//	if (lines_.empty())
+//		lines_.push_back(PrepareLine(lines_begin));
+//	while (lines_.back().m_index + 1 != lines_end)
+//		lines_.push_back(PrepareLine(lines_.back().m_index + 1));
+
+	SDL_Rect viewport = VIEWPORT;
+	ScaleOutputRect(&viewport);
+	SDL_SetClipRect(GetOutputSurface(), &viewport);
+
+	// We use unscaled coordinates for calculation throughout.
+	Sint16 dest_y = VIEWPORT.y - (offset_y - lines_begin * LINE_H);
+	for (std::size_t i = 0; i < lines_.size(); ++i, dest_y += LINE_H) {
+		//auto &line = lines_[i];
+		if (lines_[i].m_surface == NULL)
+			continue;
+
+		// Still fading in: the cached line was drawn with a different fade level.
+		if (lines_[i].palette_version != pal_surface_palette_version)
+			lines_[i] = PrepareLine(lines_[i].m_index);
+
+		Sint16 dest_x = PANEL_LEFT + VIEWPORT.x + 31;
+		if (CREDITS_LINES[lines_[i].m_index][0] == '\t')
+			dest_x += 40;
+
+		SDL_Rect dst_rect = { dest_x, dest_y, 0, 0 };
+		ScaleOutputRect(&dst_rect);
+		dst_rect.w = lines_[i].m_surface->w;
+		dst_rect.h = lines_[i].m_surface->h;
+		if (SDL_BlitSurface(lines_[i].m_surface, NULL, GetOutputSurface(), &dst_rect) < 0)
+			ErrSdl();
+	}
+	SDL_SetClipRect(GetOutputSurface(), NULL);
+}
+
+} // namespace
+
+BOOL UiCreditsDialog(int a1)
+{
+	CreditsRenderer credits_renderer;
+	bool endMenu = false;
+
+	SDL_Event event;
+	do {
+		credits_renderer.Render();
+		UiFadeIn();
+		while (SDL_PollEvent(&event)) {
+			switch (event.type) {
+			case SDL_KEYDOWN:
+			case SDL_MOUSEBUTTONDOWN:
+				endMenu = true;
+				break;
+			default:
+				switch (GetMenuAction(event)) {
+				case MenuAction_BACK:
+				case MenuAction_SELECT:
+					endMenu = true;
+					break;
+				default:
+					break;
+				}
+			}
+			UiHandleEvents(&event);
+		}
+	} while (!endMenu && !credits_renderer.Finished());
+
+	return true;
+}
+
+} // namespace dvl