--- conflicted
+++ resolved
@@ -1,85 +1,80 @@
-#include "all.h"
-#include "controls/menu_controls.h"
-#include "DiabloUI/diabloui.h"
-
-namespace dvl {
-
-std::vector<UiItemBase*> vecTitleScreen;
-
-void title_Load()
-{
-	LoadBackgroundArt("ui_art\\title.pcx");
-	LoadMaskedArt("ui_art\\logo.pcx", &ArtLogos[LOGO_BIG], 15);
-}
-
-void title_Free()
-{
-	ArtBackground.Unload();
-	ArtLogos[LOGO_BIG].Unload();
-
-	for(int i = 0; i < (int)vecTitleScreen.size(); i++)
-	{
-		UiItemBase* pUIItem = vecTitleScreen[i];
-		if(pUIItem)
-			delete pUIItem;
-
-		vecTitleScreen.clear();
-	}
-}
-
-void UiTitleDialog()
-{
-<<<<<<< HEAD
-	SDL_Rect rect1 = {0, 0, SCREEN_WIDTH, SCREEN_HEIGHT};
-	vecTitleScreen.push_back(new UiImage(&ArtBackground, rect1));
-	
-	SDL_Rect rect2 = { 0, 182, 0, 0 };
-	vecTitleScreen.push_back(new UiImage(&ArtLogos[LOGO_BIG], /*animated=*/true, /*frame=*/0, rect2, UIS_CENTER));
-=======
-	UiItem TITLESCREEN_DIALOG[] = {
-		MAINMENU_BACKGROUND,
-		UiImage(&ArtLogos[LOGO_BIG], /*animated=*/true, /*frame=*/0, { 0, 182, 0, 0 }, UIS_CENTER),
-		UiArtText("Copyright \xA9 1996-2001 Blizzard Entertainment", { PANEL_LEFT + 49, 410, 550, 26 }, UIS_MED | UIS_CENTER)
-	};
->>>>>>> 7a90b910
-
-	title_Load();
-
-	bool endMenu = false;
-	Uint32 timeOut = SDL_GetTicks() + 7000;
-
-	SDL_Event event;
-	while (!endMenu && SDL_GetTicks() < timeOut) {
-		UiRenderItems(vecTitleScreen, vecTitleScreen.size());
-		UiFadeIn();
-
-		while (SDL_PollEvent(&event)) {
-			if (GetMenuAction(event) != MenuActionNS::NONE) {
-				endMenu = true;
-				break;
-			}
-			switch (event.type) {
-			case SDL_KEYDOWN: /* To match the original uncomment this
-				if (event.key.keysym.sym == SDLK_UP
-				    || event.key.keysym.sym == SDLK_UP
-				    || event.key.keysym.sym == SDLK_LEFT
-				    || event.key.keysym.sym == SDLK_RIGHT) {
-					break;
-				}*/
-			case SDL_MOUSEBUTTONDOWN:
-				endMenu = true;
-				break;
-			}
-			UiHandleEvents(&event);
-		}
-	}
-
-	title_Free();
-}
-
-void UiSetSpawned(BOOL bSpawned)
-{
-	gbSpawned = bSpawned;
-}
-
-} // namespace dvl
+#include "all.h"
+#include "controls/menu_controls.h"
+#include "DiabloUI/diabloui.h"
+
+namespace dvl {
+
+std::vector<UiItemBase*> vecTitleScreen;
+
+void title_Load()
+{
+	LoadBackgroundArt("ui_art\\title.pcx");
+	LoadMaskedArt("ui_art\\logo.pcx", &ArtLogos[LOGO_BIG], 15);
+}
+
+void title_Free()
+{
+	ArtBackground.Unload();
+	ArtLogos[LOGO_BIG].Unload();
+
+	for(int i = 0; i < (int)vecTitleScreen.size(); i++)
+	{
+		UiItemBase* pUIItem = vecTitleScreen[i];
+		if(pUIItem)
+			delete pUIItem;
+
+		vecTitleScreen.clear();
+	}
+}
+
+void UiTitleDialog()
+{
+	SDL_Rect rect1 = { PANEL_LEFT, 0, 640, 480 };
+	vecTitleScreen.push_back(new UiImage(&ArtBackground, rect1));
+
+	SDL_Rect rect2 = { 0, 182, 0, 0 };
+	vecTitleScreen.push_back(new UiImage(&ArtLogos[LOGO_BIG], /*animated=*/true, /*frame=*/0, rect2, UIS_CENTER));
+
+	SDL_Rect rect3 = { PANEL_LEFT + 49, 410, 550, 26 };
+	vecTitleScreen.push_back(new UiArtText("Copyright \xA9 1996-2001 Blizzard Entertainment", rect3, UIS_MED | UIS_CENTER));
+
+	title_Load();
+
+	bool endMenu = false;
+	Uint32 timeOut = SDL_GetTicks() + 7000;
+
+	SDL_Event event;
+	while (!endMenu && SDL_GetTicks() < timeOut) {
+		UiRenderItems(vecTitleScreen, vecTitleScreen.size());
+		UiFadeIn();
+
+		while (SDL_PollEvent(&event)) {
+			if (GetMenuAction(event) != MenuActionNS::NONE) {
+				endMenu = true;
+				break;
+			}
+			switch (event.type) {
+			case SDL_KEYDOWN: /* To match the original uncomment this
+				if (event.key.keysym.sym == SDLK_UP
+				    || event.key.keysym.sym == SDLK_UP
+				    || event.key.keysym.sym == SDLK_LEFT
+				    || event.key.keysym.sym == SDLK_RIGHT) {
+					break;
+				}*/
+			case SDL_MOUSEBUTTONDOWN:
+				endMenu = true;
+				break;
+			}
+			UiHandleEvents(&event);
+		}
+	}
+
+	title_Free();
+}
+
+void UiSetSpawned(BOOL bSpawned)
+{
+	gbSpawned = bSpawned;
+}
+
+} // namespace dvl