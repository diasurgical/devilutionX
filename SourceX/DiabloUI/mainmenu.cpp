--- conflicted
+++ resolved
@@ -1,102 +1,85 @@
-#include "devilution.h"
-#include "DiabloUI/diabloui.h"
-
-namespace dvl {
-
-int mainmenu_attract_time_out; //seconds
-DWORD dwAttractTicks;
-
-#ifdef NONET
-#define REDPOS 43
-#else
-#define REDPOS 0
-#endif
-
-int MainMenuResult;
-<<<<<<< HEAD
-UI_Item MAINMENU_DIALOG[] = {
-	{ { 0, 0, 640, 480 }, UI_IMAGE, 0, 0, NULL, &ArtBackground },
-	{ { 64, 192, 510, 43 }, UI_LIST, UIS_HUGE | UIS_GOLD | UIS_CENTER, MAINMENU_SINGLE_PLAYER, "Single Player" },
-#ifndef NONET
-	{ { 64, 235, 510, 43 }, UI_LIST, UIS_HUGE | UIS_GOLD | UIS_CENTER, MAINMENU_MULTIPLAYER, "Multi Player" },
-#endif
-	{ { 64, 277 - REDPOS, 510, 43 }, UI_LIST, UIS_HUGE | UIS_GOLD | UIS_CENTER, MAINMENU_REPLAY_INTRO, "Replay Intro" },
-	{ { 64, 320 - REDPOS, 510, 43 }, UI_LIST, UIS_HUGE | UIS_GOLD | UIS_CENTER, MAINMENU_SHOW_CREDITS, "Show Credits" },
-	{ { 64, 363 - REDPOS, 510, 43 }, UI_LIST, UIS_HUGE | UIS_GOLD | UIS_CENTER, MAINMENU_EXIT_DIABLO, "Exit Diablo" },
-	{ { 17, 444, 605, 21 }, UI_TEXT, UIS_SMALL },
-=======
-UiListItem MAINMENU_DIALOG_ITEMS[] = {
-	{"Single Player", MAINMENU_SINGLE_PLAYER},
-	{"Multi Player", MAINMENU_MULTIPLAYER},
-	{"Replay Intro", MAINMENU_REPLAY_INTRO},
-	{"Show Credits", MAINMENU_SHOW_CREDITS},
-	{"Exit Diablo", MAINMENU_EXIT_DIABLO}
-};
-UiItem MAINMENU_DIALOG[] = {
-	UiImage(&ArtBackground, { 0, 0, 640, 480 }),
-	UiList(MAINMENU_DIALOG_ITEMS, 64, 192, 510, 43, UIS_HUGE | UIS_GOLD | UIS_CENTER),
-	UiText(nullptr, { 17, 444, 605, 21 }, UIS_SMALL)
->>>>>>> 3ec16ee3
-};
-
-void UiMainMenuSelect(int value)
-{
-	MainMenuResult = value;
-}
-
-void mainmenu_Esc()
-{
-	UiMainMenuSelect(MAINMENU_EXIT_DIABLO);
-}
-
-void mainmenu_restart_repintro()
-{
-	dwAttractTicks = GetTickCount() + mainmenu_attract_time_out * 1000;
-}
-
-void mainmenu_Load(char *name, void (*fnSound)(char *file))
-{
-	gfnSoundFunction = fnSound;
-<<<<<<< HEAD
-	MAINMENU_DIALOG[size(MAINMENU_DIALOG)-1].caption = name;
-=======
-	MAINMENU_DIALOG[size(MAINMENU_DIALOG) - 1].text.text = name;
->>>>>>> 3ec16ee3
-
-	MainMenuResult = 0;
-
-	char *pszFile = "ui_art\\mainmenu.pcx";
-	if (false) //DiabloUI_GetSpawned()
-		pszFile = "ui_art\\swmmenu.pcx";
-	LoadBackgroundArt(pszFile);
-
-	UiInitList(MAINMENU_SINGLE_PLAYER, MAINMENU_EXIT_DIABLO, NULL, UiMainMenuSelect, mainmenu_Esc, MAINMENU_DIALOG, size(MAINMENU_DIALOG), true);
-}
-
-void mainmenu_Free()
-{
-	ArtBackground.Unload();
-}
-
-BOOL UiMainMenuDialog(char *name, int *pdwResult, void (*fnSound)(char *file), int attractTimeOut)
-{
-	mainmenu_attract_time_out = attractTimeOut;
-	mainmenu_Load(name, fnSound);
-
-	mainmenu_restart_repintro(); // for automatic starts
-
-	while (MainMenuResult == 0) {
-		UiRender();
-		if (GetTickCount() >= dwAttractTicks) {
-			MainMenuResult = MAINMENU_ATTRACT_MODE;
-		}
-	}
-
-	BlackPalette();
-	mainmenu_Free();
-
-	*pdwResult = MainMenuResult;
-	return true;
-}
-
-}
+#include "devilution.h"
+#include "DiabloUI/diabloui.h"
+
+namespace dvl {
+
+int mainmenu_attract_time_out; //seconds
+DWORD dwAttractTicks;
+
+#ifdef NONET
+#define REDPOS 43
+#else
+#define REDPOS 0
+#endif
+
+int MainMenuResult;
+UiListItem MAINMENU_DIALOG_ITEMS[] = {
+	{"Single Player", MAINMENU_SINGLE_PLAYER},
+	{"Multi Player", MAINMENU_MULTIPLAYER},
+	{"Replay Intro", MAINMENU_REPLAY_INTRO},
+	{"Show Credits", MAINMENU_SHOW_CREDITS},
+	{"Exit Diablo", MAINMENU_EXIT_DIABLO}
+};
+UiItem MAINMENU_DIALOG[] = {
+	UiImage(&ArtBackground, { 0, 0, 640, 480 }),
+	UiList(MAINMENU_DIALOG_ITEMS, 64, 192, 510, 43, UIS_HUGE | UIS_GOLD | UIS_CENTER),
+	UiText(nullptr, { 17, 444, 605, 21 }, UIS_SMALL)
+};
+
+void UiMainMenuSelect(int value)
+{
+	MainMenuResult = value;
+}
+
+void mainmenu_Esc()
+{
+	UiMainMenuSelect(MAINMENU_EXIT_DIABLO);
+}
+
+void mainmenu_restart_repintro()
+{
+	dwAttractTicks = GetTickCount() + mainmenu_attract_time_out * 1000;
+}
+
+void mainmenu_Load(char *name, void (*fnSound)(char *file))
+{
+	gfnSoundFunction = fnSound;
+	MAINMENU_DIALOG[size(MAINMENU_DIALOG) - 1].text.text = name;
+
+	MainMenuResult = 0;
+
+	char *pszFile = "ui_art\\mainmenu.pcx";
+	if (false) //DiabloUI_GetSpawned()
+		pszFile = "ui_art\\swmmenu.pcx";
+	LoadBackgroundArt(pszFile);
+
+	UiInitList(MAINMENU_SINGLE_PLAYER, MAINMENU_EXIT_DIABLO, NULL, UiMainMenuSelect, mainmenu_Esc, MAINMENU_DIALOG, size(MAINMENU_DIALOG), true);
+}
+
+void mainmenu_Free()
+{
+	ArtBackground.Unload();
+}
+
+BOOL UiMainMenuDialog(char *name, int *pdwResult, void (*fnSound)(char *file), int attractTimeOut)
+{
+	mainmenu_attract_time_out = attractTimeOut;
+	mainmenu_Load(name, fnSound);
+
+	mainmenu_restart_repintro(); // for automatic starts
+
+	while (MainMenuResult == 0) {
+		UiRender();
+		if (GetTickCount() >= dwAttractTicks) {
+			MainMenuResult = MAINMENU_ATTRACT_MODE;
+		}
+	}
+
+	BlackPalette();
+	mainmenu_Free();
+
+	*pdwResult = MainMenuResult;
+	return true;
+}
+
+}