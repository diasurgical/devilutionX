#pragma once

#include "all.h"

#include <SDL_ttf.h>

namespace dvl {

enum TextAlignment {
	TextAlignment_BEGIN = 0,
	TextAlignment_CENTER,
	TextAlignment_END,
};

/**
 * Renders UTF-8, wrapping lines to avoid exceeding wrapLength, and aligning
 * according to the `x_align` argument.
 *
 * This method is slow. Caching the result is recommended.
 */
SDL_Surface *RenderUTF8_Solid_Wrapped(
<<<<<<< HEAD
  TTF_Font *font, const char *text, SDL_Color fg, Uint32 wrapLength, const int x_align = TextAlignment_BEGIN);
=======
    TTF_Font *font, const char *text, SDL_Color fg, Uint32 wrapLength, TextAlignment x_align = TextAlignment_BEGIN);
>>>>>>> 1c824a25

} // namespace dvl
<|MERGE_RESOLUTION|>--- conflicted
+++ resolved
@@ -1,28 +1,24 @@
-#pragma once
-
-#include "all.h"
-
-#include <SDL_ttf.h>
-
-namespace dvl {
-
-enum TextAlignment {
-	TextAlignment_BEGIN = 0,
-	TextAlignment_CENTER,
-	TextAlignment_END,
-};
-
-/**
- * Renders UTF-8, wrapping lines to avoid exceeding wrapLength, and aligning
- * according to the `x_align` argument.
- *
- * This method is slow. Caching the result is recommended.
- */
-SDL_Surface *RenderUTF8_Solid_Wrapped(
-<<<<<<< HEAD
-  TTF_Font *font, const char *text, SDL_Color fg, Uint32 wrapLength, const int x_align = TextAlignment_BEGIN);
-=======
-    TTF_Font *font, const char *text, SDL_Color fg, Uint32 wrapLength, TextAlignment x_align = TextAlignment_BEGIN);
->>>>>>> 1c824a25
-
-} // namespace dvl
+#pragma once
+
+#include "all.h"
+
+#include <SDL_ttf.h>
+
+namespace dvl {
+
+enum TextAlignment {
+	TextAlignment_BEGIN = 0,
+	TextAlignment_CENTER,
+	TextAlignment_END,
+};
+
+/**
+ * Renders UTF-8, wrapping lines to avoid exceeding wrapLength, and aligning
+ * according to the `x_align` argument.
+ *
+ * This method is slow. Caching the result is recommended.
+ */
+SDL_Surface *RenderUTF8_Solid_Wrapped(
+    TTF_Font *font, const char *text, SDL_Color fg, Uint32 wrapLength, const int x_align = TextAlignment_BEGIN);
+
+} // namespace dvl