--- conflicted
+++ resolved
@@ -1,862 +1,859 @@
-#include "all.h"
-#include "../3rdParty/Storm/Source/storm.h"
-
-#if !SDL_VERSION_ATLEAST(2, 0, 4)
-#include <queue>
-#endif
-
-#include "display.h"
-#include "stubs.h"
-#include "Radon.hpp"
-#include <SDL.h>
-#include <SDL_endian.h>
-#include <SDL_mixer.h>
-#include <smacker.h>
-
-#include "DiabloUI/diabloui.h"
-
-namespace dvl {
-
-std::string basePath;
-std::string prefPath;
-
-DWORD nLastError = 0;
-bool directFileAccess = false;
-char SBasePath[MAX_PATH];
-
-#ifdef USE_SDL1
-static bool IsSVidVideoMode = false;
-#endif
-
-static std::string getIniPath()
-{
-	char path[MAX_PATH];
-	GetPrefPath(path, MAX_PATH);
-	std::string result = path;
-	result.append("diablo.ini");
-	return result;
-}
-
-radon::File& getIni() {
-  static radon::File ini(getIniPath());
-  return ini;
-}
-
-static Mix_Chunk *SFileChunk;
-
-void GetBasePath(char *buffer, size_t size)
-{
-	if (basePath.length()) {
-		snprintf(buffer, size, "%s", basePath.c_str());
-		return;
-	}
-
-#ifndef _XBOX
-	char *path = SDL_GetBasePath();
-	if (path == NULL) {
-		SDL_Log(SDL_GetError());
-		buffer[0] = '\0';
-		return;
-	}
-
-	snprintf(buffer, size, "%s", path);
-	SDL_free(path);
-#else
-	snprintf(buffer, size, "%s", "D:\\");
-#endif
-}
-
-void GetPrefPath(char *buffer, size_t size)
-{
-<<<<<<< HEAD
-#ifndef _XBOX // Maybe move into the SDL2->SDL1.2 wrapper?
-=======
-	if (prefPath.length()) {
-		snprintf(buffer, size, "%s", prefPath.c_str());
-		return;
-	}
-
->>>>>>> 63da55f2
-	char *path = SDL_GetPrefPath("diasurgical", "devilution");
-	if (path == NULL) {
-		buffer[0] = '\0';
-		return;
-	}
-
-	snprintf(buffer, size, "%s", path);
-	SDL_free(path);
-#else
-	snprintf(buffer, size, "%s", "D:\\");
-#endif
-}
-
-void TranslateFileName(char *dst, int dstLen, const char *src)
-{
-	for (int i = 0; i < dstLen; i++) {
-		char c = *src++;
-#ifndef _XBOX
-		dst[i] = c == '\\' ? '/' : c;
-#else
-		dst[i] = c == '\\' ? '\\' : c;
-#endif
-		if (!c) {
-			break;
-		}
-	}
-}
-
-BOOL SFileDdaBeginEx(HANDLE hFile, DWORD flags, DWORD mask, unsigned __int32 lDistanceToMove,
-    signed __int32 volume, signed int pan, int a7)
-{
-	DWORD bytestoread = SFileGetFileSize(hFile, 0);
-	char *SFXbuffer = (char *)malloc(bytestoread);
-	SFileReadFile(hFile, SFXbuffer, bytestoread, NULL, NULL);
-
-	SDL_RWops *rw = SDL_RWFromConstMem(SFXbuffer, bytestoread);
-	if (rw == NULL) {
-		SDL_Log(SDL_GetError());
-		return false;
-	}
-	SFileChunk = Mix_LoadWAV_RW(rw, 1);
-	free(SFXbuffer);
-
-	Mix_Volume(0, MIX_MAX_VOLUME - MIX_MAX_VOLUME * volume / VOLUME_MIN);
-	int panned = 255 - 255 * abs(pan) / 10000;
-	Mix_SetPanning(0, pan <= 0 ? 255 : panned, pan >= 0 ? 255 : panned);
-	Mix_PlayChannel(0, SFileChunk, 0);
-
-	return true;
-}
-
-void SFileFreeChunk()
-{
-	if(SFileChunk)
-		Mix_FreeChunk(SFileChunk);
-}
-
-BOOL SFileDdaDestroy()
-{
-	Mix_FreeChunk(SFileChunk);
-
-	return true;
-}
-
-BOOL SFileDdaEnd(HANDLE hFile)
-{
-	Mix_HaltChannel(0);
-
-	return true;
-}
-
-BOOL SFileDdaGetPos(HANDLE hFile, DWORD *current, DWORD *end)
-{
-	*current = 0;
-	*end = 1;
-
-	if (Mix_GetChunk(0) != SFileChunk || !Mix_Playing(0)) {
-		*current = *end;
-	}
-
-	return true;
-}
-
-BOOL SFileDdaSetVolume(HANDLE hFile, signed int bigvolume, signed int volume)
-{
-	Mix_VolumeMusic(MIX_MAX_VOLUME - MIX_MAX_VOLUME * bigvolume / VOLUME_MIN);
-
-	return true;
-}
-
-// Converts ASCII characters to lowercase
-// Converts slash (0x2F) / backslash (0x5C) to system file-separator
-unsigned char AsciiToLowerTable_Path[256] = {
-	0x00, 0x01, 0x02, 0x03, 0x04, 0x05, 0x06, 0x07, 0x08, 0x09, 0x0A, 0x0B, 0x0C, 0x0D, 0x0E, 0x0F,
-	0x10, 0x11, 0x12, 0x13, 0x14, 0x15, 0x16, 0x17, 0x18, 0x19, 0x1A, 0x1B, 0x1C, 0x1D, 0x1E, 0x1F,
-#ifdef _WIN32
-	0x20, 0x21, 0x22, 0x23, 0x24, 0x25, 0x26, 0x27, 0x28, 0x29, 0x2A, 0x2B, 0x2C, 0x2D, 0x2E, 0x5C,
-#else
-	0x20, 0x21, 0x22, 0x23, 0x24, 0x25, 0x26, 0x27, 0x28, 0x29, 0x2A, 0x2B, 0x2C, 0x2D, 0x2E, 0x2F,
-#endif
-	0x30, 0x31, 0x32, 0x33, 0x34, 0x35, 0x36, 0x37, 0x38, 0x39, 0x3A, 0x3B, 0x3C, 0x3D, 0x3E, 0x3F,
-	0x40, 0x61, 0x62, 0x63, 0x64, 0x65, 0x66, 0x67, 0x68, 0x69, 0x6A, 0x6B, 0x6C, 0x6D, 0x6E, 0x6F,
-#ifdef _WIN32
-	0x70, 0x71, 0x72, 0x73, 0x74, 0x75, 0x76, 0x77, 0x78, 0x79, 0x7A, 0x5B, 0x5C, 0x5D, 0x5E, 0x5F,
-#else
-	0x70, 0x71, 0x72, 0x73, 0x74, 0x75, 0x76, 0x77, 0x78, 0x79, 0x7A, 0x5B, 0x2F, 0x5D, 0x5E, 0x5F,
-#endif
-	0x60, 0x61, 0x62, 0x63, 0x64, 0x65, 0x66, 0x67, 0x68, 0x69, 0x6A, 0x6B, 0x6C, 0x6D, 0x6E, 0x6F,
-	0x70, 0x71, 0x72, 0x73, 0x74, 0x75, 0x76, 0x77, 0x78, 0x79, 0x7A, 0x7B, 0x7C, 0x7D, 0x7E, 0x7F,
-	0x80, 0x81, 0x82, 0x83, 0x84, 0x85, 0x86, 0x87, 0x88, 0x89, 0x8A, 0x8B, 0x8C, 0x8D, 0x8E, 0x8F,
-	0x90, 0x91, 0x92, 0x93, 0x94, 0x95, 0x96, 0x97, 0x98, 0x99, 0x9A, 0x9B, 0x9C, 0x9D, 0x9E, 0x9F,
-	0xA0, 0xA1, 0xA2, 0xA3, 0xA4, 0xA5, 0xA6, 0xA7, 0xA8, 0xA9, 0xAA, 0xAB, 0xAC, 0xAD, 0xAE, 0xAF,
-	0xB0, 0xB1, 0xB2, 0xB3, 0xB4, 0xB5, 0xB6, 0xB7, 0xB8, 0xB9, 0xBA, 0xBB, 0xBC, 0xBD, 0xBE, 0xBF,
-	0xC0, 0xC1, 0xC2, 0xC3, 0xC4, 0xC5, 0xC6, 0xC7, 0xC8, 0xC9, 0xCA, 0xCB, 0xCC, 0xCD, 0xCE, 0xCF,
-	0xD0, 0xD1, 0xD2, 0xD3, 0xD4, 0xD5, 0xD6, 0xD7, 0xD8, 0xD9, 0xDA, 0xDB, 0xDC, 0xDD, 0xDE, 0xDF,
-	0xE0, 0xE1, 0xE2, 0xE3, 0xE4, 0xE5, 0xE6, 0xE7, 0xE8, 0xE9, 0xEA, 0xEB, 0xEC, 0xED, 0xEE, 0xEF,
-	0xF0, 0xF1, 0xF2, 0xF3, 0xF4, 0xF5, 0xF6, 0xF7, 0xF8, 0xF9, 0xFA, 0xFB, 0xFC, 0xFD, 0xFE, 0xFF
-};
-
-BOOL SFileOpenFile(const char *filename, HANDLE *phFile)
-{
-	bool result = false;
-
-	if (directFileAccess) {
-		char directPath[MAX_PATH] = "\0";
-		char tmpPath[MAX_PATH] = "\0";
-		for (size_t i = 0; i < strlen(filename); i++) {
-			tmpPath[i] = AsciiToLowerTable_Path[static_cast<unsigned char>(filename[i])];
-		}
-		snprintf(directPath, MAX_PATH, "%s%s", SBasePath, tmpPath);
-		result = SFileOpenFileEx((HANDLE)0, directPath, 0xFFFFFFFF, phFile);
-	}
-	if (!result && patch_rt_mpq) {
-		result = SFileOpenFileEx((HANDLE)patch_rt_mpq, filename, 0, phFile);
-	}
-	if (!result) {
-		result = SFileOpenFileEx((HANDLE)diabdat_mpq, filename, 0, phFile);
-	}
-
-	if (!result || !*phFile) {
-		SDL_Log("%s: Not found: %s", __FUNCTION__, filename);
-	}
-	return result;
-}
-
-BOOL SBmpLoadImage(const char *pszFileName, SDL_Color *pPalette, BYTE *pBuffer, DWORD dwBuffersize, DWORD *pdwWidth, DWORD *dwHeight, DWORD *pdwBpp)
-{
-	HANDLE hFile;
-	size_t size;
-	PCXHEADER pcxhdr;
-	BYTE paldata[256][3];
-	BYTE *dataPtr, *fileBuffer;
-	BYTE byte;
-
-	if (pdwWidth)
-		*pdwWidth = 0;
-	if (dwHeight)
-		*dwHeight = 0;
-	if (pdwBpp)
-		*pdwBpp = 0;
-
-	if (!pszFileName || !*pszFileName) {
-		return false;
-	}
-
-	if (pBuffer && !dwBuffersize) {
-		return false;
-	}
-
-	if (!pPalette && !pBuffer && !pdwWidth && !dwHeight) {
-		return false;
-	}
-
-	if (!SFileOpenFile(pszFileName, &hFile)) {
-		return false;
-	}
-
-	while (strchr(pszFileName, 92))
-		pszFileName = strchr(pszFileName, 92) + 1;
-
-	while (strchr(pszFileName + 1, 46))
-		pszFileName = strchr(pszFileName, 46);
-
-	// omit all types except PCX
-	if (!pszFileName || strcasecmp(pszFileName, ".pcx")) {
-		return false;
-	}
-
-	if (!SFileReadFile(hFile, &pcxhdr, 128, 0, 0)) {
-		SFileCloseFile(hFile);
-		return false;
-	}
-
-	int width = SDL_SwapLE16(pcxhdr.Xmax) - SDL_SwapLE16(pcxhdr.Xmin) + 1;
-	int height = SDL_SwapLE16(pcxhdr.Ymax) - SDL_SwapLE16(pcxhdr.Ymin) + 1;
-
-	// If the given buffer is larger than width * height, assume the extra data
-	// is scanline padding.
-	//
-	// This is useful because in SDL the pitch size is often slightly larger
-	// than image width for efficiency.
-	const int x_skip = dwBuffersize / height - width;
-
-	if (pdwWidth)
-		*pdwWidth = width;
-	if (dwHeight)
-		*dwHeight = height;
-	if (pdwBpp)
-		*pdwBpp = pcxhdr.BitsPerPixel;
-
-	if (!pBuffer) {
-		SFileSetFilePointer(hFile, 0, 0, 2);
-		fileBuffer = NULL;
-	} else {
-		size = SFileGetFileSize(hFile, 0) - SFileSetFilePointer(hFile, 0, 0, 1);
-		fileBuffer = (BYTE *)malloc(size);
-	}
-
-	if (fileBuffer) {
-		SFileReadFile(hFile, fileBuffer, size, 0, 0);
-		dataPtr = fileBuffer;
-
-		for (int j = 0; j < height; j++) {
-			for (int x = 0; x < width; dataPtr++) {
-				byte = *dataPtr;
-				if (byte < 0xC0) {
-					*pBuffer = byte;
-					pBuffer++;
-					x++;
-					continue;
-				}
-				dataPtr++;
-
-				for (int i = 0; i < (byte & 0x3F); i++) {
-					*pBuffer = *dataPtr;
-					pBuffer++;
-					x++;
-				}
-			}
-			// Skip the pitch padding.
-			pBuffer += x_skip;
-		}
-
-		free(fileBuffer);
-	}
-
-	if (pPalette && pcxhdr.BitsPerPixel == 8) {
-		SFileSetFilePointer(hFile, -768, 0, 1);
-		SFileReadFile(hFile, paldata, 768, 0, 0);
-		for (int i = 0; i < 256; i++) {
-			pPalette[i].r = paldata[i][0];
-			pPalette[i].g = paldata[i][1];
-			pPalette[i].b = paldata[i][2];
-#ifndef USE_SDL1
-			pPalette[i].a = SDL_ALPHA_OPAQUE;
-#endif
-		}
-	}
-
-	SFileCloseFile(hFile);
-
-	return true;
-}
-
-void *SMemAlloc(unsigned int amount, char *logfilename, int logline, int defaultValue)
-{
-	assert(amount != -1u);
-	return malloc(amount);
-}
-
-BOOL SMemFree(void *location, char *logfilename, int logline, char defaultValue)
-{
-	assert(location);
-	free(location);
-	return true;
-}
-
-bool getIniBool(const char *sectionName, const char *keyName, bool defaultValue)
-{
-	char string[2];
-
-	if (!getIniValue(sectionName, keyName, string, 2))
-		return defaultValue;
-
-	return strtol(string, NULL, 10) != 0;
-}
-
-bool getIniValue(const char *sectionName, const char *keyName, char *string, int stringSize, int *dataSize)
-{
-	radon::Section *section = getIni().getSection(sectionName);
-	if (!section)
-		return false;
-
-	radon::Key *key = section->getKey(keyName);
-	if (!key)
-		return false;
-
-	std::string value = key->getStringValue();
-	if (dataSize)
-		*dataSize = value.length();
-
-	if (string)
-		strncpy(string, value.c_str(), stringSize);
-
-	return true;
-}
-
-void setIniValue(const char *sectionName, const char *keyName, char *value, int len)
-{
-	radon::File& ini = getIni();
-
-	radon::Section *section = ini.getSection(sectionName);
-	if (!section) {
-		ini.addSection(sectionName);
-		section = ini.getSection(sectionName);
-	}
-
-	std::string stringValue(value, len ? len : strlen(value));
-
-	radon::Key *key = section->getKey(keyName);
-	if (!key) {
-		section->addKey(radon::Key(keyName, stringValue));
-	} else {
-		key->setValue(stringValue);
-	}
-
-	ini.saveToFile();
-}
-
-BOOL SRegLoadValue(const char *keyname, const char *valuename, BYTE flags, int *value)
-{
-	char string[10];
-	if (getIniValue(keyname, valuename, string, 10)) {
-		*value = strtol(string, NULL, 10);
-		return true;
-	}
-
-	return false;
-}
-
-BOOL SRegSaveValue(const char *keyname, const char *valuename, BYTE flags, DWORD result)
-{
-	char str[10];
-	sprintf(str, "%d", result);
-	setIniValue(keyname, valuename, str);
-
-	return true;
-}
-
-double SVidFrameEnd;
-double SVidFrameLength;
-BYTE SVidLoop;
-smk SVidSMK;
-SDL_Color SVidPreviousPalette[256];
-SDL_Palette *SVidPalette;
-SDL_Surface *SVidSurface;
-BYTE *SVidBuffer;
-unsigned long SVidWidth, SVidHeight;
-
-#if SDL_VERSION_ATLEAST(2, 0, 4)
-SDL_AudioDeviceID deviceId;
-static bool HaveAudio()
-{
-	return deviceId != 0;
-}
-#else
-static bool HaveAudio()
-{
-	return SDL_GetAudioStatus() != SDL_AUDIO_STOPPED;
-}
-#endif
-
-void SVidRestartMixer()
-{
-	if (Mix_OpenAudio(22050, AUDIO_S16LSB, 2, 1024) < 0) {
-		SDL_Log(Mix_GetError());
-	}
-	Mix_AllocateChannels(25);
-	Mix_ReserveChannels(1);
-}
-
-#if !SDL_VERSION_ATLEAST(2, 0, 4)
-struct AudioQueueItem {
-	unsigned char *data;
-	unsigned long len;
-	const unsigned char *pos;
-};
-
-class AudioQueue {
-public:
-	static void Callback(void *userdata, Uint8 *out, int out_len)
-	{
-		static_cast<AudioQueue *>(userdata)->Dequeue(out, out_len);
-	}
-
-	void Subscribe(SDL_AudioSpec *spec)
-	{
-		spec->userdata = this;
-		spec->callback = AudioQueue::Callback;
-	}
-
-	void Enqueue(const unsigned char *data, unsigned long len)
-	{
-#if SDL_VERSION_ATLEAST(2, 0, 4)
-		SDL_LockAudioDevice(deviceId);
-		EnqueueUnsafe(data, len);
-		SDL_UnlockAudioDevice(deviceId);
-#else
-		SDL_LockAudio();
-		EnqueueUnsafe(data, len);
-		SDL_UnlockAudio();
-#endif
-	}
-
-	void Clear()
-	{
-		while (!queue_.empty())
-			Pop();
-	}
-
-private:
-	void EnqueueUnsafe(const unsigned char *data, unsigned long len)
-	{
-		AudioQueueItem item;
-		item.data = new unsigned char[len];
-		memcpy(item.data, data, len * sizeof(item.data[0]));
-		item.len = len;
-		item.pos = item.data;
-		queue_.push(item);
-	}
-
-	void Dequeue(Uint8 *out, int out_len)
-	{
-		SDL_memset(out, 0, sizeof(out[0]) * out_len);
-		AudioQueueItem *item;
-		while ((item = Next()) != NULL) {
-			if (static_cast<unsigned long>(out_len) <= item->len) {
-				SDL_MixAudio(out, item->pos, out_len, SDL_MIX_MAXVOLUME);
-				item->pos += out_len;
-				item->len -= out_len;
-				return;
-			}
-
-			SDL_MixAudio(out, item->pos, item->len, SDL_MIX_MAXVOLUME);
-			out += item->len;
-			out_len -= item->len;
-			Pop();
-		}
-	}
-
-	AudioQueueItem *Next()
-	{
-		while (!queue_.empty() && queue_.front().len == 0)
-			Pop();
-		if (queue_.empty())
-			return NULL;
-		return &queue_.front();
-	}
-
-	void Pop()
-	{
-		delete[] queue_.front().data;
-		queue_.pop();
-	}
-
-	std::queue<AudioQueueItem> queue_;
-};
-
-static AudioQueue *sVidAudioQueue = new AudioQueue();
-#endif
-
-void SVidPlayBegin(char *filename, int a2, int a3, int a4, int a5, int flags, HANDLE *video)
-{
-	if (flags & 0x10000 || flags & 0x20000000) {
-		return;
-	}
-
-	SVidLoop = false;
-	if (flags & 0x40000)
-		SVidLoop = true;
-	bool enableVideo = !(flags & 0x100000);
-	bool enableAudio = !(flags & 0x1000000);
-	//0x8 // Non-interlaced
-	//0x200, 0x800 // Upscale video
-	//0x80000 // Center horizontally
-	//0x800000 // Edge detection
-	//0x200800 // Clear FB
-
-	SFileOpenFile(filename, video);
-
-	int bytestoread = SFileGetFileSize(*video, 0);
-	SVidBuffer = DiabloAllocPtr(bytestoread);
-	SFileReadFile(*video, SVidBuffer, bytestoread, NULL, 0);
-
-	SVidSMK = smk_open_memory(SVidBuffer, bytestoread);
-	if (SVidSMK == NULL) {
-		return;
-	}
-
-	unsigned char channels[7], depth[7];
-	unsigned long rate[7];
-	smk_info_audio(SVidSMK, NULL, channels, depth, rate);
-	if (enableAudio && depth[0] != 0) {
-		smk_enable_audio(SVidSMK, 0, enableAudio);
-		SDL_AudioSpec audioFormat;
-		SDL_zero(audioFormat);
-		audioFormat.freq = rate[0];
-		audioFormat.format = depth[0] == 16 ? AUDIO_S16SYS : AUDIO_U8;
-		audioFormat.channels = channels[0];
-
-		Mix_CloseAudio();
-
-#if SDL_VERSION_ATLEAST(2, 0, 4)
-		deviceId = SDL_OpenAudioDevice(NULL, 0, &audioFormat, NULL, 0);
-		if (deviceId == 0) {
-			ErrSdl();
-		}
-
-		SDL_PauseAudioDevice(deviceId, 0); /* start audio playing. */
-#else
-		sVidAudioQueue->Subscribe(&audioFormat);
-		if (SDL_OpenAudio(&audioFormat, NULL) != 0) {
-			ErrSdl();
-		}
-		SDL_PauseAudio(0);
-#endif
-	}
-
-	unsigned long nFrames;
-	smk_info_all(SVidSMK, NULL, &nFrames, &SVidFrameLength);
-	smk_info_video(SVidSMK, &SVidWidth, &SVidHeight, NULL);
-
-	smk_enable_video(SVidSMK, enableVideo);
-	smk_first(SVidSMK); // Decode first frame
-
-	smk_info_video(SVidSMK, &SVidWidth, &SVidHeight, NULL);
-#ifndef USE_SDL1
-	if (renderer) {
-		SDL_DestroyTexture(texture);
-		texture = SDL_CreateTexture(renderer, SDL_PIXELFORMAT_RGB888, SDL_TEXTUREACCESS_STREAMING, SVidWidth, SVidHeight);
-		if (texture == NULL) {
-			ErrSdl();
-		}
-		if (SDL_RenderSetLogicalSize(renderer, SVidWidth, SVidHeight) <= -1) {
-			ErrSdl();
-		}
-	}
-#else
-	// Set the video mode close to the SVid resolution while preserving aspect ratio.
-	{
-		const SDL_Surface *display = SDL_GetVideoSurface();
-		IsSVidVideoMode = (display->flags & (SDL_FULLSCREEN | SDL_NOFRAME)) != 0;
-		if (IsSVidVideoMode) {
-			int w, h;
-			if (display->w * SVidWidth > display->h * SVidHeight) {
-				w = SVidWidth;
-				h = SVidWidth * display->h / display->w;
-			} else {
-				w = SVidHeight * display->w / display->h;
-				h = SVidHeight;
-			}
-			SetVideoMode(w, h, display->format->BitsPerPixel, display->flags);
-		}
-	}
-#endif
-	memcpy(SVidPreviousPalette, orig_palette, sizeof(SVidPreviousPalette));
-
-	// Copy frame to buffer
-	SVidSurface = SDL_CreateRGBSurfaceWithFormatFrom(
-	    (unsigned char *)smk_get_video(SVidSMK),
-	    SVidWidth,
-	    SVidHeight,
-	    8,
-	    SVidWidth,
-	    SDL_PIXELFORMAT_INDEX8);
-	if (SVidSurface == NULL) {
-		ErrSdl();
-	}
-
-	SVidPalette = SDL_AllocPalette(256);
-	if (SVidPalette == NULL) {
-		ErrSdl();
-	}
-	if (SDLC_SetSurfaceColors(SVidSurface, SVidPalette) <= -1) {
-		ErrSdl();
-	}
-
-	SVidFrameEnd = SDL_GetTicks() * 1000 + SVidFrameLength;
-	SDL_FillRect(GetOutputSurface(), NULL, 0x000000);
-}
-
-BOOL SVidLoadNextFrame()
-{
-	SVidFrameEnd += SVidFrameLength;
-
-	if (smk_next(SVidSMK) == SMK_DONE) {
-		if (!SVidLoop) {
-			return false;
-		}
-
-		smk_first(SVidSMK);
-	}
-
-	return true;
-}
-
-BOOL SVidPlayContinue(void)
-{
-	if (smk_palette_updated(SVidSMK)) {
-		SDL_Color colors[256];
-		const unsigned char *palette_data = smk_get_palette(SVidSMK);
-
-		for (int i = 0; i < 256; i++) {
-			colors[i].r = palette_data[i * 3 + 0];
-			colors[i].g = palette_data[i * 3 + 1];
-			colors[i].b = palette_data[i * 3 + 2];
-#ifndef USE_SDL1
-			colors[i].a = SDL_ALPHA_OPAQUE;
-#endif
-
-			orig_palette[i].r = palette_data[i * 3 + 0];
-			orig_palette[i].g = palette_data[i * 3 + 1];
-			orig_palette[i].b = palette_data[i * 3 + 2];
-		}
-		memcpy(logical_palette, orig_palette, sizeof(logical_palette));
-
-		if (SDLC_SetSurfaceAndPaletteColors(SVidSurface, SVidPalette, colors, 0, 256) <= -1) {
-			SDL_Log(SDL_GetError());
-			return false;
-		}
-	}
-
-	if (SDL_GetTicks() * 1000 >= SVidFrameEnd) {
-		return SVidLoadNextFrame(); // Skip video and audio if the system is to slow
-	}
-
-	if (HaveAudio()) {
-#if SDL_VERSION_ATLEAST(2, 0, 4)
-		if (SDL_QueueAudio(deviceId, smk_get_audio(SVidSMK, 0), smk_get_audio_size(SVidSMK, 0)) <= -1) {
-			SDL_Log(SDL_GetError());
-			return false;
-		}
-#else
-	sVidAudioQueue->Enqueue(smk_get_audio(SVidSMK, 0), smk_get_audio_size(SVidSMK, 0));
-#endif
-	}
-
-	if (SDL_GetTicks() * 1000 >= SVidFrameEnd) {
-		return SVidLoadNextFrame(); // Skip video if the system is to slow
-	}
-
-#ifndef USE_SDL1
-	if (renderer) {
-		if (SDL_BlitSurface(SVidSurface, NULL, GetOutputSurface(), NULL) <= -1) {
-			SDL_Log(SDL_GetError());
-			return false;
-		}
-	} else
-#endif
-	{
-		SDL_Surface *output_surface = GetOutputSurface();
-		int factor;
-		int wFactor = output_surface->w / SVidWidth;
-		int hFactor = output_surface->h / SVidHeight;
-		if (wFactor > hFactor && (unsigned int)output_surface->h > SVidHeight) {
-			factor = hFactor;
-		} else {
-			factor = wFactor;
-		}
-		const Sint16 scaledW = SVidWidth * factor;
-		const Sint16 scaledH = SVidHeight * factor;
-
-		SDL_Rect pal_surface_offset;
-		pal_surface_offset.x = static_cast<Sint16>((output_surface->w - scaledW) / 2);
-		pal_surface_offset.y = static_cast<Sint16>((output_surface->h - scaledH) / 2);
-		pal_surface_offset.w = static_cast<Uint16>(scaledW);
-		pal_surface_offset.h = static_cast<Uint16>(scaledH);
-
-		if (factor == 1) {
-			if (SDL_BlitSurface(SVidSurface, NULL, output_surface, &pal_surface_offset) <= -1) {
-				ErrSdl();
-			}
-		} else {
-#ifdef USE_SDL1
-			SDL_Surface *tmp = SDL_ConvertSurface(SVidSurface, ghMainWnd->format, 0);
-#else
-			Uint32 format = SDL_GetWindowPixelFormat(ghMainWnd);
-			SDL_Surface *tmp = SDL_ConvertSurfaceFormat(SVidSurface, format, 0);
-#endif
-			if (SDL_BlitScaled(tmp, NULL, output_surface, &pal_surface_offset) <= -1) {
-				SDL_Log(SDL_GetError());
-				return false;
-			}
-			SDL_FreeSurface(tmp);
-		}
-	}
-
-	RenderPresent();
-
-	double now = SDL_GetTicks() * 1000;
-	if (now < SVidFrameEnd) {
-		SDL_Delay((SVidFrameEnd - now) / 1000); // wait with next frame if the system is to fast
-	}
-
-	return SVidLoadNextFrame();
-}
-
-void SVidPlayEnd(HANDLE video)
-{
-	if (HaveAudio()) {
-#if SDL_VERSION_ATLEAST(2, 0, 4)
-		SDL_ClearQueuedAudio(deviceId);
-		SDL_CloseAudioDevice(deviceId);
-		deviceId = 0;
-#else
-		SDL_CloseAudio();
-		sVidAudioQueue->Clear();
-#endif
-		SVidRestartMixer();
-	}
-
-	if (SVidSMK)
-		smk_close(SVidSMK);
-
-	if (SVidBuffer) {
-		mem_free_dbg(SVidBuffer);
-		SVidBuffer = NULL;
-	}
-
-	SDL_FreePalette(SVidPalette);
-	SVidPalette = NULL;
-
-	SDL_FreeSurface(SVidSurface);
-	SVidSurface = NULL;
-
-	SFileCloseFile(video);
-	video = NULL;
-
-	memcpy(orig_palette, SVidPreviousPalette, sizeof(orig_palette));
-#ifndef USE_SDL1
-	if (renderer) {
-		SDL_DestroyTexture(texture);
-		texture = SDL_CreateTexture(renderer, SDL_PIXELFORMAT_RGB888, SDL_TEXTUREACCESS_STREAMING, SCREEN_WIDTH, SCREEN_HEIGHT);
-		if (texture == NULL) {
-			ErrSdl();
-		}
-		if (renderer && SDL_RenderSetLogicalSize(renderer, SCREEN_WIDTH, SCREEN_HEIGHT) <= -1) {
-			ErrSdl();
-		}
-	}
-#else
-	if (IsSVidVideoMode) SetVideoModeToPrimary();
-#endif
-}
-
-DWORD SErrGetLastError()
-{
-	return nLastError;
-}
-
-void SErrSetLastError(DWORD dwErrCode)
-{
-	nLastError = dwErrCode;
-}
-
-int SStrCopy(char *dest, const char *src, int max_length)
-{
-	strncpy(dest, src, max_length);
-	return strlen(dest);
-}
-
-BOOL SFileSetBasePath(char *path)
-{
-	strncpy(SBasePath, path, MAX_PATH);
-	return true;
-}
-
-BOOL SFileEnableDirectAccess(BOOL enable)
-{
-	directFileAccess = enable;
-	return true;
-}
-}
+#include "all.h"
+#include "../3rdParty/Storm/Source/storm.h"
+
+#if !SDL_VERSION_ATLEAST(2, 0, 4)
+#include <queue>
+#endif
+
+#include "display.h"
+#include "stubs.h"
+#include "Radon.hpp"
+#include <SDL.h>
+#include <SDL_endian.h>
+#include <SDL_mixer.h>
+#include <smacker.h>
+
+#include "DiabloUI/diabloui.h"
+
+namespace dvl {
+
+std::string basePath;
+std::string prefPath;
+
+DWORD nLastError = 0;
+bool directFileAccess = false;
+char SBasePath[MAX_PATH];
+
+#ifdef USE_SDL1
+static bool IsSVidVideoMode = false;
+#endif
+
+static std::string getIniPath()
+{
+	char path[MAX_PATH];
+	GetPrefPath(path, MAX_PATH);
+	std::string result = path;
+	result.append("diablo.ini");
+	return result;
+}
+
+radon::File& getIni() {
+  static radon::File ini(getIniPath());
+  return ini;
+}
+
+static Mix_Chunk *SFileChunk;
+
+void GetBasePath(char *buffer, size_t size)
+{
+	if (basePath.length()) {
+		snprintf(buffer, size, "%s", basePath.c_str());
+		return;
+	}
+
+#ifndef _XBOX
+	char *path = SDL_GetBasePath();
+	if (path == NULL) {
+		SDL_Log(SDL_GetError());
+		buffer[0] = '\0';
+		return;
+	}
+
+	snprintf(buffer, size, "%s", path);
+	SDL_free(path);
+#else
+	snprintf(buffer, size, "%s", "D:\\");
+#endif
+}
+
+void GetPrefPath(char *buffer, size_t size)
+{
+#ifndef _XBOX // Maybe move into the SDL2->SDL1.2 wrapper?
+	if (prefPath.length()) {
+		snprintf(buffer, size, "%s", prefPath.c_str());
+		return;
+	}
+
+	char *path = SDL_GetPrefPath("diasurgical", "devilution");
+	if (path == NULL) {
+		buffer[0] = '\0';
+		return;
+	}
+
+	snprintf(buffer, size, "%s", path);
+	SDL_free(path);
+#else
+	snprintf(buffer, size, "%s", "D:\\");
+#endif
+}
+
+void TranslateFileName(char *dst, int dstLen, const char *src)
+{
+	for (int i = 0; i < dstLen; i++) {
+		char c = *src++;
+#ifndef _XBOX
+		dst[i] = c == '\\' ? '/' : c;
+#else
+		dst[i] = c == '\\' ? '\\' : c;
+#endif
+		if (!c) {
+			break;
+		}
+	}
+}
+
+BOOL SFileDdaBeginEx(HANDLE hFile, DWORD flags, DWORD mask, unsigned __int32 lDistanceToMove,
+    signed __int32 volume, signed int pan, int a7)
+{
+	DWORD bytestoread = SFileGetFileSize(hFile, 0);
+	char *SFXbuffer = (char *)malloc(bytestoread);
+	SFileReadFile(hFile, SFXbuffer, bytestoread, NULL, NULL);
+
+	SDL_RWops *rw = SDL_RWFromConstMem(SFXbuffer, bytestoread);
+	if (rw == NULL) {
+		SDL_Log(SDL_GetError());
+		return false;
+	}
+	SFileChunk = Mix_LoadWAV_RW(rw, 1);
+	free(SFXbuffer);
+
+	Mix_Volume(0, MIX_MAX_VOLUME - MIX_MAX_VOLUME * volume / VOLUME_MIN);
+	int panned = 255 - 255 * abs(pan) / 10000;
+	Mix_SetPanning(0, pan <= 0 ? 255 : panned, pan >= 0 ? 255 : panned);
+	Mix_PlayChannel(0, SFileChunk, 0);
+
+	return true;
+}
+
+void SFileFreeChunk()
+{
+	if(SFileChunk)
+		Mix_FreeChunk(SFileChunk);
+}
+
+BOOL SFileDdaDestroy()
+{
+	Mix_FreeChunk(SFileChunk);
+
+	return true;
+}
+
+BOOL SFileDdaEnd(HANDLE hFile)
+{
+	Mix_HaltChannel(0);
+
+	return true;
+}
+
+BOOL SFileDdaGetPos(HANDLE hFile, DWORD *current, DWORD *end)
+{
+	*current = 0;
+	*end = 1;
+
+	if (Mix_GetChunk(0) != SFileChunk || !Mix_Playing(0)) {
+		*current = *end;
+	}
+
+	return true;
+}
+
+BOOL SFileDdaSetVolume(HANDLE hFile, signed int bigvolume, signed int volume)
+{
+	Mix_VolumeMusic(MIX_MAX_VOLUME - MIX_MAX_VOLUME * bigvolume / VOLUME_MIN);
+
+	return true;
+}
+
+// Converts ASCII characters to lowercase
+// Converts slash (0x2F) / backslash (0x5C) to system file-separator
+unsigned char AsciiToLowerTable_Path[256] = {
+	0x00, 0x01, 0x02, 0x03, 0x04, 0x05, 0x06, 0x07, 0x08, 0x09, 0x0A, 0x0B, 0x0C, 0x0D, 0x0E, 0x0F,
+	0x10, 0x11, 0x12, 0x13, 0x14, 0x15, 0x16, 0x17, 0x18, 0x19, 0x1A, 0x1B, 0x1C, 0x1D, 0x1E, 0x1F,
+#ifdef _WIN32
+	0x20, 0x21, 0x22, 0x23, 0x24, 0x25, 0x26, 0x27, 0x28, 0x29, 0x2A, 0x2B, 0x2C, 0x2D, 0x2E, 0x5C,
+#else
+	0x20, 0x21, 0x22, 0x23, 0x24, 0x25, 0x26, 0x27, 0x28, 0x29, 0x2A, 0x2B, 0x2C, 0x2D, 0x2E, 0x2F,
+#endif
+	0x30, 0x31, 0x32, 0x33, 0x34, 0x35, 0x36, 0x37, 0x38, 0x39, 0x3A, 0x3B, 0x3C, 0x3D, 0x3E, 0x3F,
+	0x40, 0x61, 0x62, 0x63, 0x64, 0x65, 0x66, 0x67, 0x68, 0x69, 0x6A, 0x6B, 0x6C, 0x6D, 0x6E, 0x6F,
+#ifdef _WIN32
+	0x70, 0x71, 0x72, 0x73, 0x74, 0x75, 0x76, 0x77, 0x78, 0x79, 0x7A, 0x5B, 0x5C, 0x5D, 0x5E, 0x5F,
+#else
+	0x70, 0x71, 0x72, 0x73, 0x74, 0x75, 0x76, 0x77, 0x78, 0x79, 0x7A, 0x5B, 0x2F, 0x5D, 0x5E, 0x5F,
+#endif
+	0x60, 0x61, 0x62, 0x63, 0x64, 0x65, 0x66, 0x67, 0x68, 0x69, 0x6A, 0x6B, 0x6C, 0x6D, 0x6E, 0x6F,
+	0x70, 0x71, 0x72, 0x73, 0x74, 0x75, 0x76, 0x77, 0x78, 0x79, 0x7A, 0x7B, 0x7C, 0x7D, 0x7E, 0x7F,
+	0x80, 0x81, 0x82, 0x83, 0x84, 0x85, 0x86, 0x87, 0x88, 0x89, 0x8A, 0x8B, 0x8C, 0x8D, 0x8E, 0x8F,
+	0x90, 0x91, 0x92, 0x93, 0x94, 0x95, 0x96, 0x97, 0x98, 0x99, 0x9A, 0x9B, 0x9C, 0x9D, 0x9E, 0x9F,
+	0xA0, 0xA1, 0xA2, 0xA3, 0xA4, 0xA5, 0xA6, 0xA7, 0xA8, 0xA9, 0xAA, 0xAB, 0xAC, 0xAD, 0xAE, 0xAF,
+	0xB0, 0xB1, 0xB2, 0xB3, 0xB4, 0xB5, 0xB6, 0xB7, 0xB8, 0xB9, 0xBA, 0xBB, 0xBC, 0xBD, 0xBE, 0xBF,
+	0xC0, 0xC1, 0xC2, 0xC3, 0xC4, 0xC5, 0xC6, 0xC7, 0xC8, 0xC9, 0xCA, 0xCB, 0xCC, 0xCD, 0xCE, 0xCF,
+	0xD0, 0xD1, 0xD2, 0xD3, 0xD4, 0xD5, 0xD6, 0xD7, 0xD8, 0xD9, 0xDA, 0xDB, 0xDC, 0xDD, 0xDE, 0xDF,
+	0xE0, 0xE1, 0xE2, 0xE3, 0xE4, 0xE5, 0xE6, 0xE7, 0xE8, 0xE9, 0xEA, 0xEB, 0xEC, 0xED, 0xEE, 0xEF,
+	0xF0, 0xF1, 0xF2, 0xF3, 0xF4, 0xF5, 0xF6, 0xF7, 0xF8, 0xF9, 0xFA, 0xFB, 0xFC, 0xFD, 0xFE, 0xFF
+};
+
+BOOL SFileOpenFile(const char *filename, HANDLE *phFile)
+{
+	bool result = false;
+
+	if (directFileAccess) {
+		char directPath[MAX_PATH] = "\0";
+		char tmpPath[MAX_PATH] = "\0";
+		for (size_t i = 0; i < strlen(filename); i++) {
+			tmpPath[i] = AsciiToLowerTable_Path[static_cast<unsigned char>(filename[i])];
+		}
+		snprintf(directPath, MAX_PATH, "%s%s", SBasePath, tmpPath);
+		result = SFileOpenFileEx((HANDLE)0, directPath, 0xFFFFFFFF, phFile);
+	}
+	if (!result && patch_rt_mpq) {
+		result = SFileOpenFileEx((HANDLE)patch_rt_mpq, filename, 0, phFile);
+	}
+	if (!result) {
+		result = SFileOpenFileEx((HANDLE)diabdat_mpq, filename, 0, phFile);
+	}
+
+	if (!result || !*phFile) {
+		SDL_Log("%s: Not found: %s", __FUNCTION__, filename);
+	}
+	return result;
+}
+
+BOOL SBmpLoadImage(const char *pszFileName, SDL_Color *pPalette, BYTE *pBuffer, DWORD dwBuffersize, DWORD *pdwWidth, DWORD *dwHeight, DWORD *pdwBpp)
+{
+	HANDLE hFile;
+	size_t size;
+	PCXHEADER pcxhdr;
+	BYTE paldata[256][3];
+	BYTE *dataPtr, *fileBuffer;
+	BYTE byte;
+
+	if (pdwWidth)
+		*pdwWidth = 0;
+	if (dwHeight)
+		*dwHeight = 0;
+	if (pdwBpp)
+		*pdwBpp = 0;
+
+	if (!pszFileName || !*pszFileName) {
+		return false;
+	}
+
+	if (pBuffer && !dwBuffersize) {
+		return false;
+	}
+
+	if (!pPalette && !pBuffer && !pdwWidth && !dwHeight) {
+		return false;
+	}
+
+	if (!SFileOpenFile(pszFileName, &hFile)) {
+		return false;
+	}
+
+	while (strchr(pszFileName, 92))
+		pszFileName = strchr(pszFileName, 92) + 1;
+
+	while (strchr(pszFileName + 1, 46))
+		pszFileName = strchr(pszFileName, 46);
+
+	// omit all types except PCX
+	if (!pszFileName || strcasecmp(pszFileName, ".pcx")) {
+		return false;
+	}
+
+	if (!SFileReadFile(hFile, &pcxhdr, 128, 0, 0)) {
+		SFileCloseFile(hFile);
+		return false;
+	}
+
+	int width = SDL_SwapLE16(pcxhdr.Xmax) - SDL_SwapLE16(pcxhdr.Xmin) + 1;
+	int height = SDL_SwapLE16(pcxhdr.Ymax) - SDL_SwapLE16(pcxhdr.Ymin) + 1;
+
+	// If the given buffer is larger than width * height, assume the extra data
+	// is scanline padding.
+	//
+	// This is useful because in SDL the pitch size is often slightly larger
+	// than image width for efficiency.
+	const int x_skip = dwBuffersize / height - width;
+
+	if (pdwWidth)
+		*pdwWidth = width;
+	if (dwHeight)
+		*dwHeight = height;
+	if (pdwBpp)
+		*pdwBpp = pcxhdr.BitsPerPixel;
+
+	if (!pBuffer) {
+		SFileSetFilePointer(hFile, 0, 0, 2);
+		fileBuffer = NULL;
+	} else {
+		size = SFileGetFileSize(hFile, 0) - SFileSetFilePointer(hFile, 0, 0, 1);
+		fileBuffer = (BYTE *)malloc(size);
+	}
+
+	if (fileBuffer) {
+		SFileReadFile(hFile, fileBuffer, size, 0, 0);
+		dataPtr = fileBuffer;
+
+		for (int j = 0; j < height; j++) {
+			for (int x = 0; x < width; dataPtr++) {
+				byte = *dataPtr;
+				if (byte < 0xC0) {
+					*pBuffer = byte;
+					pBuffer++;
+					x++;
+					continue;
+				}
+				dataPtr++;
+
+				for (int i = 0; i < (byte & 0x3F); i++) {
+					*pBuffer = *dataPtr;
+					pBuffer++;
+					x++;
+				}
+			}
+			// Skip the pitch padding.
+			pBuffer += x_skip;
+		}
+
+		free(fileBuffer);
+	}
+
+	if (pPalette && pcxhdr.BitsPerPixel == 8) {
+		SFileSetFilePointer(hFile, -768, 0, 1);
+		SFileReadFile(hFile, paldata, 768, 0, 0);
+		for (int i = 0; i < 256; i++) {
+			pPalette[i].r = paldata[i][0];
+			pPalette[i].g = paldata[i][1];
+			pPalette[i].b = paldata[i][2];
+#ifndef USE_SDL1
+			pPalette[i].a = SDL_ALPHA_OPAQUE;
+#endif
+		}
+	}
+
+	SFileCloseFile(hFile);
+
+	return true;
+}
+
+void *SMemAlloc(unsigned int amount, char *logfilename, int logline, int defaultValue)
+{
+	assert(amount != -1u);
+	return malloc(amount);
+}
+
+BOOL SMemFree(void *location, char *logfilename, int logline, char defaultValue)
+{
+	assert(location);
+	free(location);
+	return true;
+}
+
+bool getIniBool(const char *sectionName, const char *keyName, bool defaultValue)
+{
+	char string[2];
+
+	if (!getIniValue(sectionName, keyName, string, 2))
+		return defaultValue;
+
+	return strtol(string, NULL, 10) != 0;
+}
+
+bool getIniValue(const char *sectionName, const char *keyName, char *string, int stringSize, int *dataSize)
+{
+	radon::Section *section = getIni().getSection(sectionName);
+	if (!section)
+		return false;
+
+	radon::Key *key = section->getKey(keyName);
+	if (!key)
+		return false;
+
+	std::string value = key->getStringValue();
+	if (dataSize)
+		*dataSize = value.length();
+
+	if (string)
+		strncpy(string, value.c_str(), stringSize);
+
+	return true;
+}
+
+void setIniValue(const char *sectionName, const char *keyName, char *value, int len)
+{
+	radon::File& ini = getIni();
+
+	radon::Section *section = ini.getSection(sectionName);
+	if (!section) {
+		ini.addSection(sectionName);
+		section = ini.getSection(sectionName);
+	}
+
+	std::string stringValue(value, len ? len : strlen(value));
+
+	radon::Key *key = section->getKey(keyName);
+	if (!key) {
+		section->addKey(radon::Key(keyName, stringValue));
+	} else {
+		key->setValue(stringValue);
+	}
+
+	ini.saveToFile();
+}
+
+BOOL SRegLoadValue(const char *keyname, const char *valuename, BYTE flags, int *value)
+{
+	char string[10];
+	if (getIniValue(keyname, valuename, string, 10)) {
+		*value = strtol(string, NULL, 10);
+		return true;
+	}
+
+	return false;
+}
+
+BOOL SRegSaveValue(const char *keyname, const char *valuename, BYTE flags, DWORD result)
+{
+	char str[10];
+	sprintf(str, "%d", result);
+	setIniValue(keyname, valuename, str);
+
+	return true;
+}
+
+double SVidFrameEnd;
+double SVidFrameLength;
+BYTE SVidLoop;
+smk SVidSMK;
+SDL_Color SVidPreviousPalette[256];
+SDL_Palette *SVidPalette;
+SDL_Surface *SVidSurface;
+BYTE *SVidBuffer;
+unsigned long SVidWidth, SVidHeight;
+
+#if SDL_VERSION_ATLEAST(2, 0, 4)
+SDL_AudioDeviceID deviceId;
+static bool HaveAudio()
+{
+	return deviceId != 0;
+}
+#else
+static bool HaveAudio()
+{
+	return SDL_GetAudioStatus() != SDL_AUDIO_STOPPED;
+}
+#endif
+
+void SVidRestartMixer()
+{
+	if (Mix_OpenAudio(22050, AUDIO_S16LSB, 2, 1024) < 0) {
+		SDL_Log(Mix_GetError());
+	}
+	Mix_AllocateChannels(25);
+	Mix_ReserveChannels(1);
+}
+
+#if !SDL_VERSION_ATLEAST(2, 0, 4)
+struct AudioQueueItem {
+	unsigned char *data;
+	unsigned long len;
+	const unsigned char *pos;
+};
+
+class AudioQueue {
+public:
+	static void Callback(void *userdata, Uint8 *out, int out_len)
+	{
+		static_cast<AudioQueue *>(userdata)->Dequeue(out, out_len);
+	}
+
+	void Subscribe(SDL_AudioSpec *spec)
+	{
+		spec->userdata = this;
+		spec->callback = AudioQueue::Callback;
+	}
+
+	void Enqueue(const unsigned char *data, unsigned long len)
+	{
+#if SDL_VERSION_ATLEAST(2, 0, 4)
+		SDL_LockAudioDevice(deviceId);
+		EnqueueUnsafe(data, len);
+		SDL_UnlockAudioDevice(deviceId);
+#else
+		SDL_LockAudio();
+		EnqueueUnsafe(data, len);
+		SDL_UnlockAudio();
+#endif
+	}
+
+	void Clear()
+	{
+		while (!queue_.empty())
+			Pop();
+	}
+
+private:
+	void EnqueueUnsafe(const unsigned char *data, unsigned long len)
+	{
+		AudioQueueItem item;
+		item.data = new unsigned char[len];
+		memcpy(item.data, data, len * sizeof(item.data[0]));
+		item.len = len;
+		item.pos = item.data;
+		queue_.push(item);
+	}
+
+	void Dequeue(Uint8 *out, int out_len)
+	{
+		SDL_memset(out, 0, sizeof(out[0]) * out_len);
+		AudioQueueItem *item;
+		while ((item = Next()) != NULL) {
+			if (static_cast<unsigned long>(out_len) <= item->len) {
+				SDL_MixAudio(out, item->pos, out_len, SDL_MIX_MAXVOLUME);
+				item->pos += out_len;
+				item->len -= out_len;
+				return;
+			}
+
+			SDL_MixAudio(out, item->pos, item->len, SDL_MIX_MAXVOLUME);
+			out += item->len;
+			out_len -= item->len;
+			Pop();
+		}
+	}
+
+	AudioQueueItem *Next()
+	{
+		while (!queue_.empty() && queue_.front().len == 0)
+			Pop();
+		if (queue_.empty())
+			return NULL;
+		return &queue_.front();
+	}
+
+	void Pop()
+	{
+		delete[] queue_.front().data;
+		queue_.pop();
+	}
+
+	std::queue<AudioQueueItem> queue_;
+};
+
+static AudioQueue *sVidAudioQueue = new AudioQueue();
+#endif
+
+void SVidPlayBegin(char *filename, int a2, int a3, int a4, int a5, int flags, HANDLE *video)
+{
+	if (flags & 0x10000 || flags & 0x20000000) {
+		return;
+	}
+
+	SVidLoop = false;
+	if (flags & 0x40000)
+		SVidLoop = true;
+	bool enableVideo = !(flags & 0x100000);
+	bool enableAudio = !(flags & 0x1000000);
+	//0x8 // Non-interlaced
+	//0x200, 0x800 // Upscale video
+	//0x80000 // Center horizontally
+	//0x800000 // Edge detection
+	//0x200800 // Clear FB
+
+	SFileOpenFile(filename, video);
+
+	int bytestoread = SFileGetFileSize(*video, 0);
+	SVidBuffer = DiabloAllocPtr(bytestoread);
+	SFileReadFile(*video, SVidBuffer, bytestoread, NULL, 0);
+
+	SVidSMK = smk_open_memory(SVidBuffer, bytestoread);
+	if (SVidSMK == NULL) {
+		return;
+	}
+
+	unsigned char channels[7], depth[7];
+	unsigned long rate[7];
+	smk_info_audio(SVidSMK, NULL, channels, depth, rate);
+	if (enableAudio && depth[0] != 0) {
+		smk_enable_audio(SVidSMK, 0, enableAudio);
+		SDL_AudioSpec audioFormat;
+		SDL_zero(audioFormat);
+		audioFormat.freq = rate[0];
+		audioFormat.format = depth[0] == 16 ? AUDIO_S16SYS : AUDIO_U8;
+		audioFormat.channels = channels[0];
+
+		Mix_CloseAudio();
+
+#if SDL_VERSION_ATLEAST(2, 0, 4)
+		deviceId = SDL_OpenAudioDevice(NULL, 0, &audioFormat, NULL, 0);
+		if (deviceId == 0) {
+			ErrSdl();
+		}
+
+		SDL_PauseAudioDevice(deviceId, 0); /* start audio playing. */
+#else
+		sVidAudioQueue->Subscribe(&audioFormat);
+		if (SDL_OpenAudio(&audioFormat, NULL) != 0) {
+			ErrSdl();
+		}
+		SDL_PauseAudio(0);
+#endif
+	}
+
+	unsigned long nFrames;
+	smk_info_all(SVidSMK, NULL, &nFrames, &SVidFrameLength);
+	smk_info_video(SVidSMK, &SVidWidth, &SVidHeight, NULL);
+
+	smk_enable_video(SVidSMK, enableVideo);
+	smk_first(SVidSMK); // Decode first frame
+
+	smk_info_video(SVidSMK, &SVidWidth, &SVidHeight, NULL);
+#ifndef USE_SDL1
+	if (renderer) {
+		SDL_DestroyTexture(texture);
+		texture = SDL_CreateTexture(renderer, SDL_PIXELFORMAT_RGB888, SDL_TEXTUREACCESS_STREAMING, SVidWidth, SVidHeight);
+		if (texture == NULL) {
+			ErrSdl();
+		}
+		if (SDL_RenderSetLogicalSize(renderer, SVidWidth, SVidHeight) <= -1) {
+			ErrSdl();
+		}
+	}
+#else
+	// Set the video mode close to the SVid resolution while preserving aspect ratio.
+	{
+		const SDL_Surface *display = SDL_GetVideoSurface();
+		IsSVidVideoMode = (display->flags & (SDL_FULLSCREEN | SDL_NOFRAME)) != 0;
+		if (IsSVidVideoMode) {
+			int w, h;
+			if (display->w * SVidWidth > display->h * SVidHeight) {
+				w = SVidWidth;
+				h = SVidWidth * display->h / display->w;
+			} else {
+				w = SVidHeight * display->w / display->h;
+				h = SVidHeight;
+			}
+			SetVideoMode(w, h, display->format->BitsPerPixel, display->flags);
+		}
+	}
+#endif
+	memcpy(SVidPreviousPalette, orig_palette, sizeof(SVidPreviousPalette));
+
+	// Copy frame to buffer
+	SVidSurface = SDL_CreateRGBSurfaceWithFormatFrom(
+	    (unsigned char *)smk_get_video(SVidSMK),
+	    SVidWidth,
+	    SVidHeight,
+	    8,
+	    SVidWidth,
+	    SDL_PIXELFORMAT_INDEX8);
+	if (SVidSurface == NULL) {
+		ErrSdl();
+	}
+
+	SVidPalette = SDL_AllocPalette(256);
+	if (SVidPalette == NULL) {
+		ErrSdl();
+	}
+	if (SDLC_SetSurfaceColors(SVidSurface, SVidPalette) <= -1) {
+		ErrSdl();
+	}
+
+	SVidFrameEnd = SDL_GetTicks() * 1000 + SVidFrameLength;
+	SDL_FillRect(GetOutputSurface(), NULL, 0x000000);
+}
+
+BOOL SVidLoadNextFrame()
+{
+	SVidFrameEnd += SVidFrameLength;
+
+	if (smk_next(SVidSMK) == SMK_DONE) {
+		if (!SVidLoop) {
+			return false;
+		}
+
+		smk_first(SVidSMK);
+	}
+
+	return true;
+}
+
+BOOL SVidPlayContinue(void)
+{
+	if (smk_palette_updated(SVidSMK)) {
+		SDL_Color colors[256];
+		const unsigned char *palette_data = smk_get_palette(SVidSMK);
+
+		for (int i = 0; i < 256; i++) {
+			colors[i].r = palette_data[i * 3 + 0];
+			colors[i].g = palette_data[i * 3 + 1];
+			colors[i].b = palette_data[i * 3 + 2];
+#ifndef USE_SDL1
+			colors[i].a = SDL_ALPHA_OPAQUE;
+#endif
+
+			orig_palette[i].r = palette_data[i * 3 + 0];
+			orig_palette[i].g = palette_data[i * 3 + 1];
+			orig_palette[i].b = palette_data[i * 3 + 2];
+		}
+		memcpy(logical_palette, orig_palette, sizeof(logical_palette));
+
+		if (SDLC_SetSurfaceAndPaletteColors(SVidSurface, SVidPalette, colors, 0, 256) <= -1) {
+			SDL_Log(SDL_GetError());
+			return false;
+		}
+	}
+
+	if (SDL_GetTicks() * 1000 >= SVidFrameEnd) {
+		return SVidLoadNextFrame(); // Skip video and audio if the system is to slow
+	}
+
+	if (HaveAudio()) {
+#if SDL_VERSION_ATLEAST(2, 0, 4)
+		if (SDL_QueueAudio(deviceId, smk_get_audio(SVidSMK, 0), smk_get_audio_size(SVidSMK, 0)) <= -1) {
+			SDL_Log(SDL_GetError());
+			return false;
+		}
+#else
+	sVidAudioQueue->Enqueue(smk_get_audio(SVidSMK, 0), smk_get_audio_size(SVidSMK, 0));
+#endif
+	}
+
+	if (SDL_GetTicks() * 1000 >= SVidFrameEnd) {
+		return SVidLoadNextFrame(); // Skip video if the system is to slow
+	}
+
+#ifndef USE_SDL1
+	if (renderer) {
+		if (SDL_BlitSurface(SVidSurface, NULL, GetOutputSurface(), NULL) <= -1) {
+			SDL_Log(SDL_GetError());
+			return false;
+		}
+	} else
+#endif
+	{
+		SDL_Surface *output_surface = GetOutputSurface();
+		int factor;
+		int wFactor = output_surface->w / SVidWidth;
+		int hFactor = output_surface->h / SVidHeight;
+		if (wFactor > hFactor && (unsigned int)output_surface->h > SVidHeight) {
+			factor = hFactor;
+		} else {
+			factor = wFactor;
+		}
+		const Sint16 scaledW = SVidWidth * factor;
+		const Sint16 scaledH = SVidHeight * factor;
+
+		SDL_Rect pal_surface_offset;
+		pal_surface_offset.x = static_cast<Sint16>((output_surface->w - scaledW) / 2);
+		pal_surface_offset.y = static_cast<Sint16>((output_surface->h - scaledH) / 2);
+		pal_surface_offset.w = static_cast<Uint16>(scaledW);
+		pal_surface_offset.h = static_cast<Uint16>(scaledH);
+
+		if (factor == 1) {
+			if (SDL_BlitSurface(SVidSurface, NULL, output_surface, &pal_surface_offset) <= -1) {
+				ErrSdl();
+			}
+		} else {
+#ifdef USE_SDL1
+			SDL_Surface *tmp = SDL_ConvertSurface(SVidSurface, ghMainWnd->format, 0);
+#else
+			Uint32 format = SDL_GetWindowPixelFormat(ghMainWnd);
+			SDL_Surface *tmp = SDL_ConvertSurfaceFormat(SVidSurface, format, 0);
+#endif
+			if (SDL_BlitScaled(tmp, NULL, output_surface, &pal_surface_offset) <= -1) {
+				SDL_Log(SDL_GetError());
+				return false;
+			}
+			SDL_FreeSurface(tmp);
+		}
+	}
+
+	RenderPresent();
+
+	double now = SDL_GetTicks() * 1000;
+	if (now < SVidFrameEnd) {
+		SDL_Delay((SVidFrameEnd - now) / 1000); // wait with next frame if the system is to fast
+	}
+
+	return SVidLoadNextFrame();
+}
+
+void SVidPlayEnd(HANDLE video)
+{
+	if (HaveAudio()) {
+#if SDL_VERSION_ATLEAST(2, 0, 4)
+		SDL_ClearQueuedAudio(deviceId);
+		SDL_CloseAudioDevice(deviceId);
+		deviceId = 0;
+#else
+		SDL_CloseAudio();
+		sVidAudioQueue->Clear();
+#endif
+		SVidRestartMixer();
+	}
+
+	if (SVidSMK)
+		smk_close(SVidSMK);
+
+	if (SVidBuffer) {
+		mem_free_dbg(SVidBuffer);
+		SVidBuffer = NULL;
+	}
+
+	SDL_FreePalette(SVidPalette);
+	SVidPalette = NULL;
+
+	SDL_FreeSurface(SVidSurface);
+	SVidSurface = NULL;
+
+	SFileCloseFile(video);
+	video = NULL;
+
+	memcpy(orig_palette, SVidPreviousPalette, sizeof(orig_palette));
+#ifndef USE_SDL1
+	if (renderer) {
+		SDL_DestroyTexture(texture);
+		texture = SDL_CreateTexture(renderer, SDL_PIXELFORMAT_RGB888, SDL_TEXTUREACCESS_STREAMING, SCREEN_WIDTH, SCREEN_HEIGHT);
+		if (texture == NULL) {
+			ErrSdl();
+		}
+		if (renderer && SDL_RenderSetLogicalSize(renderer, SCREEN_WIDTH, SCREEN_HEIGHT) <= -1) {
+			ErrSdl();
+		}
+	}
+#else
+	if (IsSVidVideoMode) SetVideoModeToPrimary();
+#endif
+}
+
+DWORD SErrGetLastError()
+{
+	return nLastError;
+}
+
+void SErrSetLastError(DWORD dwErrCode)
+{
+	nLastError = dwErrCode;
+}
+
+int SStrCopy(char *dest, const char *src, int max_length)
+{
+	strncpy(dest, src, max_length);
+	return strlen(dest);
+}
+
+BOOL SFileSetBasePath(char *path)
+{
+	strncpy(SBasePath, path, MAX_PATH);
+	return true;
+}
+
+BOOL SFileEnableDirectAccess(BOOL enable)
+{
+	directFileAccess = enable;
+	return true;
+}
+}