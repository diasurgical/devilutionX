/**
 * @file sound.cpp
 *
 * Implementation of functions setting up the audio pipeline.
 */
#include "all.h"
#include "../3rdParty/Storm/Source/storm.h"
#include "stubs.h"
#include <SDL.h>
#include <SDL_mixer.h>

namespace dvl {

BOOLEAN gbSndInited;
int sglMusicVolume;
int sglSoundVolume;
/** Specifies whether background music is enabled. */
HANDLE sghMusic;

Mix_Music *music;
SDL_RWops *musicRw;
char *musicBuffer;

/* data */

BOOLEAN gbMusicOn = true;
/** Specifies whether sound effects are enabled. */
BOOLEAN gbSoundOn = true;
/** Specifies the active background music track id. */
int sgnMusicTrack = NUM_MUSIC;
/** Maps from track ID to track name in spawn. */
const char *const sgszSpawnMusicTracks[NUM_MUSIC] = {
	"Music\\sTowne.wav",
	"Music\\sLvlA.wav",
	"Music\\sLvlA.wav",
	"Music\\sLvlA.wav",
	"Music\\sLvlA.wav",
#ifdef HELLFIRE
	"Music\\sLvlA.wav",
	"Music\\sLvlA.wav",
#endif
	"Music\\sintro.wav",
};
/** Maps from track ID to track name. */
const char *const sgszMusicTracks[NUM_MUSIC] = {
	"Music\\DTowne.wav",
	"Music\\DLvlA.wav",
	"Music\\DLvlB.wav",
	"Music\\DLvlC.wav",
	"Music\\DLvlD.wav",
#ifdef HELLFIRE
	"Music\\DLvlE.wav",
	"Music\\DLvlF.wav",
#endif
	"Music\\Dintro.wav",
};

static void snd_get_volume(const char *value_name, int *value)
{
	int v = *value;
	if (!SRegLoadValue(APP_NAME, value_name, 0, &v)) {
		v = VOLUME_MAX;
	}
	*value = v;

	if (*value < VOLUME_MIN) {
		*value = VOLUME_MIN;
	} else if (*value > VOLUME_MAX) {
		*value = VOLUME_MAX;
	}
	*value -= *value % 100;
}

static void snd_set_volume(const char *key, int value)
{
	SRegSaveValue(APP_NAME, key, 0, value);
}

BOOL snd_playing(TSnd *pSnd)
{
	if (pSnd == NULL || pSnd->DSB == NULL)
		return false;

	return pSnd->DSB->IsPlaying();
}

void snd_play_snd(TSnd *pSnd, int lVolume, int lPan)
{
	SoundSample *DSB;
	DWORD tc;

	if (!pSnd || !gbSoundOn) {
		return;
	}

	DSB = pSnd->DSB;
	if (DSB == NULL) {
		return;
	}

	tc = SDL_GetTicks();
	if (tc - pSnd->start_tc < 80) {
		return;
	}

	lVolume += sglSoundVolume;
	if (lVolume < VOLUME_MIN) {
		lVolume = VOLUME_MIN;
	} else if (lVolume > VOLUME_MAX) {
		lVolume = VOLUME_MAX;
	}
	DSB->Play(lVolume, lPan);
	pSnd->start_tc = tc;
}

TSnd *sound_file_load(const char *path)
{
	HANDLE file;
	BYTE *wave_file;
	TSnd *pSnd;
	DWORD dwBytes;
	int error;

	WOpenFile(path, &file, false);
	pSnd = (TSnd *)DiabloAllocPtr(sizeof(TSnd));
	memset(pSnd, 0, sizeof(TSnd));
	pSnd->sound_path = path;
	pSnd->start_tc = SDL_GetTicks() - 80 - 1;

	dwBytes = SFileGetFileSize(file, NULL);
	wave_file = DiabloAllocPtr(dwBytes);
	SFileReadFile(file, wave_file, dwBytes, NULL, NULL);

	pSnd->DSB = new SoundSample();
	error = pSnd->DSB->SetChunk(wave_file, dwBytes);
	WCloseFile(file);
	mem_free_dbg(wave_file);
	if (error != 0) {
		ErrSdl();
	}

	return pSnd;
}

void sound_file_cleanup(TSnd *sound_file)
{
	if (sound_file) {
		if (sound_file->DSB) {
			sound_file->DSB->Stop();
			sound_file->DSB->Release();
			delete sound_file->DSB;
			sound_file->DSB = NULL;
		}

		mem_free_dbg(sound_file);
	}
}

void snd_init(HWND hWnd)
{
	snd_get_volume("Sound Volume", &sglSoundVolume);
	gbSoundOn = sglSoundVolume > VOLUME_MIN;
	sgbSaveSoundOn = gbSoundOn;

	snd_get_volume("Music Volume", &sglMusicVolume);
	gbMusicOn = sglMusicVolume > VOLUME_MIN;

	int result = Mix_OpenAudio(22050, AUDIO_S16LSB, 2, 1024);
	if (result < 0) {
		SDL_Log(Mix_GetError());
	}
	Mix_AllocateChannels(25);
	Mix_ReserveChannels(1); // reserve one channel for naration (SFileDda*)

	gbSndInited = true;
}

<<<<<<< HEAD
=======
void snd_get_volume(const char *value_name, int *value)
{
	int v = *value;
	if (!SRegLoadValue("Diablo", value_name, 0, &v)) {
		v = VOLUME_MAX;
	}
	*value = v;

	if (*value < VOLUME_MIN) {
		*value = VOLUME_MIN;
	} else if (*value > VOLUME_MAX) {
		*value = VOLUME_MAX;
	}
	*value -= *value % 100;
}

>>>>>>> 5fb860b3
void sound_cleanup()
{
	SFileDdaDestroy();

	if (gbSndInited) {
		gbSndInited = false;
		snd_set_volume("Sound Volume", sglSoundVolume);
		snd_set_volume("Music Volume", sglMusicVolume);
	}
}

<<<<<<< HEAD
=======
void snd_set_volume(const char *key, int value)
{
	SRegSaveValue("Diablo", key, 0, value);
}

>>>>>>> 5fb860b3
void music_stop()
{
	if (sghMusic) {
		Mix_HaltMusic();
		SFileCloseFile(sghMusic);
		sghMusic = NULL;
		Mix_FreeMusic(music);
		music = NULL;
		musicRw = NULL;
		mem_free_dbg(musicBuffer);
		sgnMusicTrack = NUM_MUSIC;
	}
}

void music_start(int nTrack)
{
	BOOL success;
	const char *trackPath;

	assert((DWORD)nTrack < NUM_MUSIC);
	music_stop();
	if (gbMusicOn) {
		if (gbIsSpawn)
			trackPath = sgszSpawnMusicTracks[nTrack];
		else
			trackPath = sgszMusicTracks[nTrack];
		success = SFileOpenFile(trackPath, &sghMusic);
		if (!success) {
			sghMusic = NULL;
		} else {
			int bytestoread = SFileGetFileSize(sghMusic, 0);
			musicBuffer = (char *)DiabloAllocPtr(bytestoread);
			SFileReadFile(sghMusic, musicBuffer, bytestoread, NULL, 0);

			musicRw = SDL_RWFromConstMem(musicBuffer, bytestoread);
			if (musicRw == NULL) {
				ErrSdl();
			}
			music = Mix_LoadMUSType_RW(musicRw, MUS_NONE, 1);
			Mix_VolumeMusic(MIX_MAX_VOLUME - MIX_MAX_VOLUME * sglMusicVolume / VOLUME_MIN);
			Mix_PlayMusic(music, -1);

			sgnMusicTrack = nTrack;
		}
	}
}

void sound_disable_music(BOOL disable)
{
	if (disable) {
		music_stop();
	} else if (sgnMusicTrack != NUM_MUSIC) {
		music_start(sgnMusicTrack);
	}
}

int sound_get_or_set_music_volume(int volume)
{
	if (volume == 1)
		return sglMusicVolume;

	sglMusicVolume = volume;

	if (sghMusic)
		SFileDdaSetVolume(sghMusic, volume, 0);

	return sglMusicVolume;
}

int sound_get_or_set_sound_volume(int volume)
{
	if (volume == 1)
		return sglSoundVolume;

	sglSoundVolume = volume;

	return sglSoundVolume;
}

} // namespace dvl
<|MERGE_RESOLUTION|>--- conflicted
+++ resolved
@@ -1,295 +1,268 @@
-/**
- * @file sound.cpp
- *
- * Implementation of functions setting up the audio pipeline.
- */
-#include "all.h"
-#include "../3rdParty/Storm/Source/storm.h"
-#include "stubs.h"
-#include <SDL.h>
-#include <SDL_mixer.h>
-
-namespace dvl {
-
-BOOLEAN gbSndInited;
-int sglMusicVolume;
-int sglSoundVolume;
-/** Specifies whether background music is enabled. */
-HANDLE sghMusic;
-
-Mix_Music *music;
-SDL_RWops *musicRw;
-char *musicBuffer;
-
-/* data */
-
-BOOLEAN gbMusicOn = true;
-/** Specifies whether sound effects are enabled. */
-BOOLEAN gbSoundOn = true;
-/** Specifies the active background music track id. */
-int sgnMusicTrack = NUM_MUSIC;
-/** Maps from track ID to track name in spawn. */
-const char *const sgszSpawnMusicTracks[NUM_MUSIC] = {
-	"Music\\sTowne.wav",
-	"Music\\sLvlA.wav",
-	"Music\\sLvlA.wav",
-	"Music\\sLvlA.wav",
-	"Music\\sLvlA.wav",
-#ifdef HELLFIRE
-	"Music\\sLvlA.wav",
-	"Music\\sLvlA.wav",
-#endif
-	"Music\\sintro.wav",
-};
-/** Maps from track ID to track name. */
-const char *const sgszMusicTracks[NUM_MUSIC] = {
-	"Music\\DTowne.wav",
-	"Music\\DLvlA.wav",
-	"Music\\DLvlB.wav",
-	"Music\\DLvlC.wav",
-	"Music\\DLvlD.wav",
-#ifdef HELLFIRE
-	"Music\\DLvlE.wav",
-	"Music\\DLvlF.wav",
-#endif
-	"Music\\Dintro.wav",
-};
-
-static void snd_get_volume(const char *value_name, int *value)
-{
-	int v = *value;
-	if (!SRegLoadValue(APP_NAME, value_name, 0, &v)) {
-		v = VOLUME_MAX;
-	}
-	*value = v;
-
-	if (*value < VOLUME_MIN) {
-		*value = VOLUME_MIN;
-	} else if (*value > VOLUME_MAX) {
-		*value = VOLUME_MAX;
-	}
-	*value -= *value % 100;
-}
-
-static void snd_set_volume(const char *key, int value)
-{
-	SRegSaveValue(APP_NAME, key, 0, value);
-}
-
-BOOL snd_playing(TSnd *pSnd)
-{
-	if (pSnd == NULL || pSnd->DSB == NULL)
-		return false;
-
-	return pSnd->DSB->IsPlaying();
-}
-
-void snd_play_snd(TSnd *pSnd, int lVolume, int lPan)
-{
-	SoundSample *DSB;
-	DWORD tc;
-
-	if (!pSnd || !gbSoundOn) {
-		return;
-	}
-
-	DSB = pSnd->DSB;
-	if (DSB == NULL) {
-		return;
-	}
-
-	tc = SDL_GetTicks();
-	if (tc - pSnd->start_tc < 80) {
-		return;
-	}
-
-	lVolume += sglSoundVolume;
-	if (lVolume < VOLUME_MIN) {
-		lVolume = VOLUME_MIN;
-	} else if (lVolume > VOLUME_MAX) {
-		lVolume = VOLUME_MAX;
-	}
-	DSB->Play(lVolume, lPan);
-	pSnd->start_tc = tc;
-}
-
-TSnd *sound_file_load(const char *path)
-{
-	HANDLE file;
-	BYTE *wave_file;
-	TSnd *pSnd;
-	DWORD dwBytes;
-	int error;
-
-	WOpenFile(path, &file, false);
-	pSnd = (TSnd *)DiabloAllocPtr(sizeof(TSnd));
-	memset(pSnd, 0, sizeof(TSnd));
-	pSnd->sound_path = path;
-	pSnd->start_tc = SDL_GetTicks() - 80 - 1;
-
-	dwBytes = SFileGetFileSize(file, NULL);
-	wave_file = DiabloAllocPtr(dwBytes);
-	SFileReadFile(file, wave_file, dwBytes, NULL, NULL);
-
-	pSnd->DSB = new SoundSample();
-	error = pSnd->DSB->SetChunk(wave_file, dwBytes);
-	WCloseFile(file);
-	mem_free_dbg(wave_file);
-	if (error != 0) {
-		ErrSdl();
-	}
-
-	return pSnd;
-}
-
-void sound_file_cleanup(TSnd *sound_file)
-{
-	if (sound_file) {
-		if (sound_file->DSB) {
-			sound_file->DSB->Stop();
-			sound_file->DSB->Release();
-			delete sound_file->DSB;
-			sound_file->DSB = NULL;
-		}
-
-		mem_free_dbg(sound_file);
-	}
-}
-
-void snd_init(HWND hWnd)
-{
-	snd_get_volume("Sound Volume", &sglSoundVolume);
-	gbSoundOn = sglSoundVolume > VOLUME_MIN;
-	sgbSaveSoundOn = gbSoundOn;
-
-	snd_get_volume("Music Volume", &sglMusicVolume);
-	gbMusicOn = sglMusicVolume > VOLUME_MIN;
-
-	int result = Mix_OpenAudio(22050, AUDIO_S16LSB, 2, 1024);
-	if (result < 0) {
-		SDL_Log(Mix_GetError());
-	}
-	Mix_AllocateChannels(25);
-	Mix_ReserveChannels(1); // reserve one channel for naration (SFileDda*)
-
-	gbSndInited = true;
-}
-
-<<<<<<< HEAD
-=======
-void snd_get_volume(const char *value_name, int *value)
-{
-	int v = *value;
-	if (!SRegLoadValue("Diablo", value_name, 0, &v)) {
-		v = VOLUME_MAX;
-	}
-	*value = v;
-
-	if (*value < VOLUME_MIN) {
-		*value = VOLUME_MIN;
-	} else if (*value > VOLUME_MAX) {
-		*value = VOLUME_MAX;
-	}
-	*value -= *value % 100;
-}
-
->>>>>>> 5fb860b3
-void sound_cleanup()
-{
-	SFileDdaDestroy();
-
-	if (gbSndInited) {
-		gbSndInited = false;
-		snd_set_volume("Sound Volume", sglSoundVolume);
-		snd_set_volume("Music Volume", sglMusicVolume);
-	}
-}
-
-<<<<<<< HEAD
-=======
-void snd_set_volume(const char *key, int value)
-{
-	SRegSaveValue("Diablo", key, 0, value);
-}
-
->>>>>>> 5fb860b3
-void music_stop()
-{
-	if (sghMusic) {
-		Mix_HaltMusic();
-		SFileCloseFile(sghMusic);
-		sghMusic = NULL;
-		Mix_FreeMusic(music);
-		music = NULL;
-		musicRw = NULL;
-		mem_free_dbg(musicBuffer);
-		sgnMusicTrack = NUM_MUSIC;
-	}
-}
-
-void music_start(int nTrack)
-{
-	BOOL success;
-	const char *trackPath;
-
-	assert((DWORD)nTrack < NUM_MUSIC);
-	music_stop();
-	if (gbMusicOn) {
-		if (gbIsSpawn)
-			trackPath = sgszSpawnMusicTracks[nTrack];
-		else
-			trackPath = sgszMusicTracks[nTrack];
-		success = SFileOpenFile(trackPath, &sghMusic);
-		if (!success) {
-			sghMusic = NULL;
-		} else {
-			int bytestoread = SFileGetFileSize(sghMusic, 0);
-			musicBuffer = (char *)DiabloAllocPtr(bytestoread);
-			SFileReadFile(sghMusic, musicBuffer, bytestoread, NULL, 0);
-
-			musicRw = SDL_RWFromConstMem(musicBuffer, bytestoread);
-			if (musicRw == NULL) {
-				ErrSdl();
-			}
-			music = Mix_LoadMUSType_RW(musicRw, MUS_NONE, 1);
-			Mix_VolumeMusic(MIX_MAX_VOLUME - MIX_MAX_VOLUME * sglMusicVolume / VOLUME_MIN);
-			Mix_PlayMusic(music, -1);
-
-			sgnMusicTrack = nTrack;
-		}
-	}
-}
-
-void sound_disable_music(BOOL disable)
-{
-	if (disable) {
-		music_stop();
-	} else if (sgnMusicTrack != NUM_MUSIC) {
-		music_start(sgnMusicTrack);
-	}
-}
-
-int sound_get_or_set_music_volume(int volume)
-{
-	if (volume == 1)
-		return sglMusicVolume;
-
-	sglMusicVolume = volume;
-
-	if (sghMusic)
-		SFileDdaSetVolume(sghMusic, volume, 0);
-
-	return sglMusicVolume;
-}
-
-int sound_get_or_set_sound_volume(int volume)
-{
-	if (volume == 1)
-		return sglSoundVolume;
-
-	sglSoundVolume = volume;
-
-	return sglSoundVolume;
-}
-
-} // namespace dvl
+/**
+ * @file sound.cpp
+ *
+ * Implementation of functions setting up the audio pipeline.
+ */
+#include "all.h"
+#include "../3rdParty/Storm/Source/storm.h"
+#include "stubs.h"
+#include <SDL.h>
+#include <SDL_mixer.h>
+
+namespace dvl {
+
+BOOLEAN gbSndInited;
+int sglMusicVolume;
+int sglSoundVolume;
+/** Specifies whether background music is enabled. */
+HANDLE sghMusic;
+
+Mix_Music *music;
+SDL_RWops *musicRw;
+char *musicBuffer;
+
+/* data */
+
+BOOLEAN gbMusicOn = true;
+/** Specifies whether sound effects are enabled. */
+BOOLEAN gbSoundOn = true;
+/** Specifies the active background music track id. */
+int sgnMusicTrack = NUM_MUSIC;
+/** Maps from track ID to track name in spawn. */
+const char *const sgszSpawnMusicTracks[NUM_MUSIC] = {
+	"Music\\sTowne.wav",
+	"Music\\sLvlA.wav",
+	"Music\\sLvlA.wav",
+	"Music\\sLvlA.wav",
+	"Music\\sLvlA.wav",
+#ifdef HELLFIRE
+	"Music\\sLvlA.wav",
+	"Music\\sLvlA.wav",
+#endif
+	"Music\\sintro.wav",
+};
+/** Maps from track ID to track name. */
+const char *const sgszMusicTracks[NUM_MUSIC] = {
+	"Music\\DTowne.wav",
+	"Music\\DLvlA.wav",
+	"Music\\DLvlB.wav",
+	"Music\\DLvlC.wav",
+	"Music\\DLvlD.wav",
+#ifdef HELLFIRE
+	"Music\\DLvlE.wav",
+	"Music\\DLvlF.wav",
+#endif
+	"Music\\Dintro.wav",
+};
+
+static void snd_get_volume(const char *value_name, int *value)
+{
+	int v = *value;
+	if (!SRegLoadValue("Diablo", value_name, 0, &v)) {
+		v = VOLUME_MAX;
+	}
+	*value = v;
+
+	if (*value < VOLUME_MIN) {
+		*value = VOLUME_MIN;
+	} else if (*value > VOLUME_MAX) {
+		*value = VOLUME_MAX;
+	}
+	*value -= *value % 100;
+}
+
+static void snd_set_volume(const char *key, int value)
+{
+	SRegSaveValue("Diablo", key, 0, value);
+}
+
+BOOL snd_playing(TSnd *pSnd)
+{
+	if (pSnd == NULL || pSnd->DSB == NULL)
+		return false;
+
+	return pSnd->DSB->IsPlaying();
+}
+
+void snd_play_snd(TSnd *pSnd, int lVolume, int lPan)
+{
+	SoundSample *DSB;
+	DWORD tc;
+
+	if (!pSnd || !gbSoundOn) {
+		return;
+	}
+
+	DSB = pSnd->DSB;
+	if (DSB == NULL) {
+		return;
+	}
+
+	tc = SDL_GetTicks();
+	if (tc - pSnd->start_tc < 80) {
+		return;
+	}
+
+	lVolume += sglSoundVolume;
+	if (lVolume < VOLUME_MIN) {
+		lVolume = VOLUME_MIN;
+	} else if (lVolume > VOLUME_MAX) {
+		lVolume = VOLUME_MAX;
+	}
+	DSB->Play(lVolume, lPan);
+	pSnd->start_tc = tc;
+}
+
+TSnd *sound_file_load(const char *path)
+{
+	HANDLE file;
+	BYTE *wave_file;
+	TSnd *pSnd;
+	DWORD dwBytes;
+	int error;
+
+	WOpenFile(path, &file, false);
+	pSnd = (TSnd *)DiabloAllocPtr(sizeof(TSnd));
+	memset(pSnd, 0, sizeof(TSnd));
+	pSnd->sound_path = path;
+	pSnd->start_tc = SDL_GetTicks() - 80 - 1;
+
+	dwBytes = SFileGetFileSize(file, NULL);
+	wave_file = DiabloAllocPtr(dwBytes);
+	SFileReadFile(file, wave_file, dwBytes, NULL, NULL);
+
+	pSnd->DSB = new SoundSample();
+	error = pSnd->DSB->SetChunk(wave_file, dwBytes);
+	WCloseFile(file);
+	mem_free_dbg(wave_file);
+	if (error != 0) {
+		ErrSdl();
+	}
+
+	return pSnd;
+}
+
+void sound_file_cleanup(TSnd *sound_file)
+{
+	if (sound_file) {
+		if (sound_file->DSB) {
+			sound_file->DSB->Stop();
+			sound_file->DSB->Release();
+			delete sound_file->DSB;
+			sound_file->DSB = NULL;
+		}
+
+		mem_free_dbg(sound_file);
+	}
+}
+
+void snd_init(HWND hWnd)
+{
+	snd_get_volume("Sound Volume", &sglSoundVolume);
+	gbSoundOn = sglSoundVolume > VOLUME_MIN;
+	sgbSaveSoundOn = gbSoundOn;
+
+	snd_get_volume("Music Volume", &sglMusicVolume);
+	gbMusicOn = sglMusicVolume > VOLUME_MIN;
+
+	int result = Mix_OpenAudio(22050, AUDIO_S16LSB, 2, 1024);
+	if (result < 0) {
+		SDL_Log(Mix_GetError());
+	}
+	Mix_AllocateChannels(25);
+	Mix_ReserveChannels(1); // reserve one channel for naration (SFileDda*)
+
+	gbSndInited = true;
+}
+
+void sound_cleanup()
+{
+	SFileDdaDestroy();
+
+	if (gbSndInited) {
+		gbSndInited = false;
+		snd_set_volume("Sound Volume", sglSoundVolume);
+		snd_set_volume("Music Volume", sglMusicVolume);
+	}
+}
+
+void music_stop()
+{
+	if (sghMusic) {
+		Mix_HaltMusic();
+		SFileCloseFile(sghMusic);
+		sghMusic = NULL;
+		Mix_FreeMusic(music);
+		music = NULL;
+		musicRw = NULL;
+		mem_free_dbg(musicBuffer);
+		sgnMusicTrack = NUM_MUSIC;
+	}
+}
+
+void music_start(int nTrack)
+{
+	BOOL success;
+	const char *trackPath;
+
+	assert((DWORD)nTrack < NUM_MUSIC);
+	music_stop();
+	if (gbMusicOn) {
+		if (gbIsSpawn)
+			trackPath = sgszSpawnMusicTracks[nTrack];
+		else
+			trackPath = sgszMusicTracks[nTrack];
+		success = SFileOpenFile(trackPath, &sghMusic);
+		if (!success) {
+			sghMusic = NULL;
+		} else {
+			int bytestoread = SFileGetFileSize(sghMusic, 0);
+			musicBuffer = (char *)DiabloAllocPtr(bytestoread);
+			SFileReadFile(sghMusic, musicBuffer, bytestoread, NULL, 0);
+
+			musicRw = SDL_RWFromConstMem(musicBuffer, bytestoread);
+			if (musicRw == NULL) {
+				ErrSdl();
+			}
+			music = Mix_LoadMUSType_RW(musicRw, MUS_NONE, 1);
+			Mix_VolumeMusic(MIX_MAX_VOLUME - MIX_MAX_VOLUME * sglMusicVolume / VOLUME_MIN);
+			Mix_PlayMusic(music, -1);
+
+			sgnMusicTrack = nTrack;
+		}
+	}
+}
+
+void sound_disable_music(BOOL disable)
+{
+	if (disable) {
+		music_stop();
+	} else if (sgnMusicTrack != NUM_MUSIC) {
+		music_start(sgnMusicTrack);
+	}
+}
+
+int sound_get_or_set_music_volume(int volume)
+{
+	if (volume == 1)
+		return sglMusicVolume;
+
+	sglMusicVolume = volume;
+
+	if (sghMusic)
+		SFileDdaSetVolume(sghMusic, volume, 0);
+
+	return sglMusicVolume;
+}
+
+int sound_get_or_set_sound_volume(int volume)
+{
+	if (volume == 1)
+		return sglSoundVolume;
+
+	sglSoundVolume = volume;
+
+	return sglSoundVolume;
+}
+
+} // namespace dvl