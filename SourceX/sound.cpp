/**
 * @file sound.cpp
 *
 * Implementation of functions setting up the audio pipeline.
 */
#include "all.h"
#include "../3rdParty/Storm/Source/storm.h"
#include "stubs.h"
#include "storm_sdl_rw.h"
#include <SDL.h>
#include <SDL_mixer.h>

namespace dvl {

BOOLEAN gbSndInited;
/** Specifies whether background music is enabled. */
HANDLE sghMusic;

namespace {

Mix_Music *music;

#ifdef DISABLE_STREAMING_MUSIC
char *musicBuffer;

void FreeMusicBuffer()
{
	if (musicBuffer != nullptr) {
		mem_free_dbg(musicBuffer);
		musicBuffer = nullptr;
	}
}
#endif // DISABLE_STREAMING_MUSIC

} // namespace

/* data */

BOOLEAN gbMusicOn = true;
/** Specifies whether sound effects are enabled. */
BOOLEAN gbSoundOn = true;
/** Specifies the active background music track id. */
int sgnMusicTrack = NUM_MUSIC;
/** Maps from track ID to track name in spawn. */
const char *const sgszSpawnMusicTracks[NUM_MUSIC] = {
	"Music\\sTowne.wav",
	"Music\\sLvlA.wav",
	"Music\\sLvlA.wav",
	"Music\\sLvlA.wav",
	"Music\\sLvlA.wav",
	"Music\\DLvlE.wav",
	"Music\\DLvlF.wav",
	"Music\\sintro.wav",
};
/** Maps from track ID to track name. */
const char *const sgszMusicTracks[NUM_MUSIC] = {
	"Music\\DTowne.wav",
	"Music\\DLvlA.wav",
	"Music\\DLvlB.wav",
	"Music\\DLvlC.wav",
	"Music\\DLvlD.wav",
	"Music\\DLvlE.wav",
	"Music\\DLvlF.wav",
	"Music\\Dintro.wav",
};

static int CapVolume(int volume)
{
	if (volume < VOLUME_MIN) {
		volume = VOLUME_MIN;
	} else if (volume > VOLUME_MAX) {
		volume = VOLUME_MAX;
	}
	return volume - volume % 100;
}

BOOL snd_playing(TSnd *pSnd)
{
	if (pSnd == NULL || pSnd->DSB == NULL)
		return false;

	return pSnd->DSB->IsPlaying();
}

void snd_play_snd(TSnd *pSnd, int lVolume, int lPan)
{
	SoundSample *DSB;
	DWORD tc;

	if (!pSnd || !gbSoundOn) {
		return;
	}

	DSB = pSnd->DSB;
	if (DSB == NULL) {
		return;
	}

	tc = SDL_GetTicks();
	if (tc - pSnd->start_tc < 80) {
		return;
	}

	lVolume = CapVolume(lVolume + sgOptions.Audio.nSoundVolume);
	DSB->Play(lVolume, lPan);
	pSnd->start_tc = tc;
}

TSnd *sound_file_load(const char *path, bool stream)
{
	HANDLE file;
	TSnd *pSnd;
	int error = 0;

	if (!SFileOpenFile(path, &file)) {
		ErrDlg("SFileOpenFile failed", path, __FILE__, __LINE__);
		return NULL;
	}
	pSnd = (TSnd *)DiabloAllocPtr(sizeof(TSnd));
	memset(pSnd, 0, sizeof(TSnd));
	pSnd->sound_path = path;
	pSnd->start_tc = SDL_GetTicks() - 80 - 1;
	pSnd->DSB = new SoundSample();

	if (stream) {
		pSnd->file_handle = file;
		error = pSnd->DSB->SetChunkStream(file);
		if (error != 0) {
			SFileCloseFile(file);
			ErrSdl();
		}
	} else {
		DWORD dwBytes = SFileGetFileSize(file, NULL);
		BYTE *wave_file = DiabloAllocPtr(dwBytes);
		SFileReadFile(file, wave_file, dwBytes, NULL, NULL);
		error = pSnd->DSB->SetChunk(wave_file, dwBytes);
		SFileCloseFile(file);
		mem_free_dbg(wave_file);
	}
	if (error != 0) {
		ErrSdl();
	}

	return pSnd;
}

void sound_file_cleanup(TSnd *sound_file)
{
	if (sound_file) {
		if (sound_file->DSB) {
			sound_file->DSB->Stop();
			sound_file->DSB->Release();
			delete sound_file->DSB;
			sound_file->DSB = NULL;
		}
		if (sound_file->file_handle != NULL)
			SFileCloseFile(sound_file->file_handle);

		mem_free_dbg(sound_file);
	}
}

void snd_init()
{
	sgOptions.Audio.nSoundVolume = CapVolume(sgOptions.Audio.nSoundVolume);
	gbSoundOn = sgOptions.Audio.nSoundVolume > VOLUME_MIN;
	sgbSaveSoundOn = gbSoundOn;

	sgOptions.Audio.nMusicVolume = CapVolume(sgOptions.Audio.nMusicVolume);
	gbMusicOn = sgOptions.Audio.nMusicVolume > VOLUME_MIN;

	int result = Mix_OpenAudio(22050, AUDIO_S16LSB, 2, 1024);
	if (result < 0) {
		SDL_Log(Mix_GetError());
	}
	Mix_AllocateChannels(25);
	Mix_ReserveChannels(1); // reserve one channel for naration (SFileDda*)

	gbSndInited = true;
}

void music_stop()
{
	if (music != nullptr) {
		Mix_HaltMusic();
		Mix_FreeMusic(music);
		music = NULL;
#ifndef DISABLE_STREAMING_MUSIC
		SFileCloseFile(sghMusic);
		sghMusic = NULL;
#endif
		sgnMusicTrack = NUM_MUSIC;
#ifdef DISABLE_STREAMING_MUSIC
		FreeMusicBuffer();
#endif
	}
}

void music_start(int nTrack)
{
	BOOL success;
	const char *trackPath;

	assert((DWORD)nTrack < NUM_MUSIC);
	music_stop();
	if (gbMusicOn) {
		if (spawn_mpq)
			trackPath = sgszSpawnMusicTracks[nTrack];
		else
			trackPath = sgszMusicTracks[nTrack];
		success = SFileOpenFile(trackPath, &sghMusic);
		if (!success) {
			sghMusic = NULL;
		} else {
#ifndef DISABLE_STREAMING_MUSIC
			SDL_RWops *musicRw = SFileRw_FromStormHandle(sghMusic);
#else
			int bytestoread = SFileGetFileSize(sghMusic, 0);
			musicBuffer = (char *)DiabloAllocPtr(bytestoread);
			SFileReadFile(sghMusic, musicBuffer, bytestoread, NULL, 0);
			SFileCloseFile(sghMusic);
			sghMusic = NULL;

			SDL_RWops *musicRw = SDL_RWFromConstMem(musicBuffer, bytestoread);
			if (musicRw == nullptr)
				ErrSdl();
#endif
			music = Mix_LoadMUSType_RW(musicRw, MUS_NONE, /*freesrc=*/1);
			if (music == NULL) {
				SDL_Log("Mix_LoadMUSType_RW: %s", Mix_GetError());
#ifndef DISABLE_STREAMING_MUSIC
				SFileCloseFile(sghMusic);
				sghMusic = NULL;
#endif
				sgnMusicTrack = NUM_MUSIC;
#ifdef DISABLE_STREAMING_MUSIC
				FreeMusicBuffer();
#endif
				return;
			}

			Mix_VolumeMusic(MIX_MAX_VOLUME - MIX_MAX_VOLUME * sgOptions.Audio.nMusicVolume / VOLUME_MIN);
			if (Mix_PlayMusic(music, -1) < 0) {
				SDL_Log("Mix_PlayMusic: %s", Mix_GetError());
				Mix_FreeMusic(music);
				music = NULL;
#ifndef DISABLE_STREAMING_MUSIC
				SFileCloseFile(sghMusic);
				sghMusic = NULL;
#endif
				sgnMusicTrack = NUM_MUSIC;
#ifdef DISABLE_STREAMING_MUSIC
				FreeMusicBuffer();
#endif
				return;
			}

			sgnMusicTrack = nTrack;
		}
	}
}

void sound_disable_music(BOOL disable)
{
	if (disable) {
		music_stop();
	} else if (sgnMusicTrack != NUM_MUSIC) {
		music_start(sgnMusicTrack);
	}
}

int sound_get_or_set_music_volume(int volume)
{
	if (volume == 1)
		return sgOptions.Audio.nMusicVolume;

	sgOptions.Audio.nMusicVolume = volume;

<<<<<<< HEAD
	if (music != nullptr)
		SFileDdaSetVolume(sghMusic, volume, 0);
=======
	if (sghMusic)
		Mix_VolumeMusic(MIX_MAX_VOLUME - MIX_MAX_VOLUME * volume / VOLUME_MIN);
>>>>>>> 7ead76e8

	return sgOptions.Audio.nMusicVolume;
}

int sound_get_or_set_sound_volume(int volume)
{
	if (volume == 1)
		return sgOptions.Audio.nSoundVolume;

	sgOptions.Audio.nSoundVolume = volume;

	return sgOptions.Audio.nSoundVolume;
}

} // namespace dvl
<|MERGE_RESOLUTION|>--- conflicted
+++ resolved
@@ -1,300 +1,295 @@
-/**
- * @file sound.cpp
- *
- * Implementation of functions setting up the audio pipeline.
- */
-#include "all.h"
-#include "../3rdParty/Storm/Source/storm.h"
-#include "stubs.h"
-#include "storm_sdl_rw.h"
-#include <SDL.h>
-#include <SDL_mixer.h>
-
-namespace dvl {
-
-BOOLEAN gbSndInited;
-/** Specifies whether background music is enabled. */
-HANDLE sghMusic;
-
-namespace {
-
-Mix_Music *music;
-
-#ifdef DISABLE_STREAMING_MUSIC
-char *musicBuffer;
-
-void FreeMusicBuffer()
-{
-	if (musicBuffer != nullptr) {
-		mem_free_dbg(musicBuffer);
-		musicBuffer = nullptr;
-	}
-}
-#endif // DISABLE_STREAMING_MUSIC
-
-} // namespace
-
-/* data */
-
-BOOLEAN gbMusicOn = true;
-/** Specifies whether sound effects are enabled. */
-BOOLEAN gbSoundOn = true;
-/** Specifies the active background music track id. */
-int sgnMusicTrack = NUM_MUSIC;
-/** Maps from track ID to track name in spawn. */
-const char *const sgszSpawnMusicTracks[NUM_MUSIC] = {
-	"Music\\sTowne.wav",
-	"Music\\sLvlA.wav",
-	"Music\\sLvlA.wav",
-	"Music\\sLvlA.wav",
-	"Music\\sLvlA.wav",
-	"Music\\DLvlE.wav",
-	"Music\\DLvlF.wav",
-	"Music\\sintro.wav",
-};
-/** Maps from track ID to track name. */
-const char *const sgszMusicTracks[NUM_MUSIC] = {
-	"Music\\DTowne.wav",
-	"Music\\DLvlA.wav",
-	"Music\\DLvlB.wav",
-	"Music\\DLvlC.wav",
-	"Music\\DLvlD.wav",
-	"Music\\DLvlE.wav",
-	"Music\\DLvlF.wav",
-	"Music\\Dintro.wav",
-};
-
-static int CapVolume(int volume)
-{
-	if (volume < VOLUME_MIN) {
-		volume = VOLUME_MIN;
-	} else if (volume > VOLUME_MAX) {
-		volume = VOLUME_MAX;
-	}
-	return volume - volume % 100;
-}
-
-BOOL snd_playing(TSnd *pSnd)
-{
-	if (pSnd == NULL || pSnd->DSB == NULL)
-		return false;
-
-	return pSnd->DSB->IsPlaying();
-}
-
-void snd_play_snd(TSnd *pSnd, int lVolume, int lPan)
-{
-	SoundSample *DSB;
-	DWORD tc;
-
-	if (!pSnd || !gbSoundOn) {
-		return;
-	}
-
-	DSB = pSnd->DSB;
-	if (DSB == NULL) {
-		return;
-	}
-
-	tc = SDL_GetTicks();
-	if (tc - pSnd->start_tc < 80) {
-		return;
-	}
-
-	lVolume = CapVolume(lVolume + sgOptions.Audio.nSoundVolume);
-	DSB->Play(lVolume, lPan);
-	pSnd->start_tc = tc;
-}
-
-TSnd *sound_file_load(const char *path, bool stream)
-{
-	HANDLE file;
-	TSnd *pSnd;
-	int error = 0;
-
-	if (!SFileOpenFile(path, &file)) {
-		ErrDlg("SFileOpenFile failed", path, __FILE__, __LINE__);
-		return NULL;
-	}
-	pSnd = (TSnd *)DiabloAllocPtr(sizeof(TSnd));
-	memset(pSnd, 0, sizeof(TSnd));
-	pSnd->sound_path = path;
-	pSnd->start_tc = SDL_GetTicks() - 80 - 1;
-	pSnd->DSB = new SoundSample();
-
-	if (stream) {
-		pSnd->file_handle = file;
-		error = pSnd->DSB->SetChunkStream(file);
-		if (error != 0) {
-			SFileCloseFile(file);
-			ErrSdl();
-		}
-	} else {
-		DWORD dwBytes = SFileGetFileSize(file, NULL);
-		BYTE *wave_file = DiabloAllocPtr(dwBytes);
-		SFileReadFile(file, wave_file, dwBytes, NULL, NULL);
-		error = pSnd->DSB->SetChunk(wave_file, dwBytes);
-		SFileCloseFile(file);
-		mem_free_dbg(wave_file);
-	}
-	if (error != 0) {
-		ErrSdl();
-	}
-
-	return pSnd;
-}
-
-void sound_file_cleanup(TSnd *sound_file)
-{
-	if (sound_file) {
-		if (sound_file->DSB) {
-			sound_file->DSB->Stop();
-			sound_file->DSB->Release();
-			delete sound_file->DSB;
-			sound_file->DSB = NULL;
-		}
-		if (sound_file->file_handle != NULL)
-			SFileCloseFile(sound_file->file_handle);
-
-		mem_free_dbg(sound_file);
-	}
-}
-
-void snd_init()
-{
-	sgOptions.Audio.nSoundVolume = CapVolume(sgOptions.Audio.nSoundVolume);
-	gbSoundOn = sgOptions.Audio.nSoundVolume > VOLUME_MIN;
-	sgbSaveSoundOn = gbSoundOn;
-
-	sgOptions.Audio.nMusicVolume = CapVolume(sgOptions.Audio.nMusicVolume);
-	gbMusicOn = sgOptions.Audio.nMusicVolume > VOLUME_MIN;
-
-	int result = Mix_OpenAudio(22050, AUDIO_S16LSB, 2, 1024);
-	if (result < 0) {
-		SDL_Log(Mix_GetError());
-	}
-	Mix_AllocateChannels(25);
-	Mix_ReserveChannels(1); // reserve one channel for naration (SFileDda*)
-
-	gbSndInited = true;
-}
-
-void music_stop()
-{
-	if (music != nullptr) {
-		Mix_HaltMusic();
-		Mix_FreeMusic(music);
-		music = NULL;
-#ifndef DISABLE_STREAMING_MUSIC
-		SFileCloseFile(sghMusic);
-		sghMusic = NULL;
-#endif
-		sgnMusicTrack = NUM_MUSIC;
-#ifdef DISABLE_STREAMING_MUSIC
-		FreeMusicBuffer();
-#endif
-	}
-}
-
-void music_start(int nTrack)
-{
-	BOOL success;
-	const char *trackPath;
-
-	assert((DWORD)nTrack < NUM_MUSIC);
-	music_stop();
-	if (gbMusicOn) {
-		if (spawn_mpq)
-			trackPath = sgszSpawnMusicTracks[nTrack];
-		else
-			trackPath = sgszMusicTracks[nTrack];
-		success = SFileOpenFile(trackPath, &sghMusic);
-		if (!success) {
-			sghMusic = NULL;
-		} else {
-#ifndef DISABLE_STREAMING_MUSIC
-			SDL_RWops *musicRw = SFileRw_FromStormHandle(sghMusic);
-#else
-			int bytestoread = SFileGetFileSize(sghMusic, 0);
-			musicBuffer = (char *)DiabloAllocPtr(bytestoread);
-			SFileReadFile(sghMusic, musicBuffer, bytestoread, NULL, 0);
-			SFileCloseFile(sghMusic);
-			sghMusic = NULL;
-
-			SDL_RWops *musicRw = SDL_RWFromConstMem(musicBuffer, bytestoread);
-			if (musicRw == nullptr)
-				ErrSdl();
-#endif
-			music = Mix_LoadMUSType_RW(musicRw, MUS_NONE, /*freesrc=*/1);
-			if (music == NULL) {
-				SDL_Log("Mix_LoadMUSType_RW: %s", Mix_GetError());
-#ifndef DISABLE_STREAMING_MUSIC
-				SFileCloseFile(sghMusic);
-				sghMusic = NULL;
-#endif
-				sgnMusicTrack = NUM_MUSIC;
-#ifdef DISABLE_STREAMING_MUSIC
-				FreeMusicBuffer();
-#endif
-				return;
-			}
-
-			Mix_VolumeMusic(MIX_MAX_VOLUME - MIX_MAX_VOLUME * sgOptions.Audio.nMusicVolume / VOLUME_MIN);
-			if (Mix_PlayMusic(music, -1) < 0) {
-				SDL_Log("Mix_PlayMusic: %s", Mix_GetError());
-				Mix_FreeMusic(music);
-				music = NULL;
-#ifndef DISABLE_STREAMING_MUSIC
-				SFileCloseFile(sghMusic);
-				sghMusic = NULL;
-#endif
-				sgnMusicTrack = NUM_MUSIC;
-#ifdef DISABLE_STREAMING_MUSIC
-				FreeMusicBuffer();
-#endif
-				return;
-			}
-
-			sgnMusicTrack = nTrack;
-		}
-	}
-}
-
-void sound_disable_music(BOOL disable)
-{
-	if (disable) {
-		music_stop();
-	} else if (sgnMusicTrack != NUM_MUSIC) {
-		music_start(sgnMusicTrack);
-	}
-}
-
-int sound_get_or_set_music_volume(int volume)
-{
-	if (volume == 1)
-		return sgOptions.Audio.nMusicVolume;
-
-	sgOptions.Audio.nMusicVolume = volume;
-
-<<<<<<< HEAD
-	if (music != nullptr)
-		SFileDdaSetVolume(sghMusic, volume, 0);
-=======
-	if (sghMusic)
-		Mix_VolumeMusic(MIX_MAX_VOLUME - MIX_MAX_VOLUME * volume / VOLUME_MIN);
->>>>>>> 7ead76e8
-
-	return sgOptions.Audio.nMusicVolume;
-}
-
-int sound_get_or_set_sound_volume(int volume)
-{
-	if (volume == 1)
-		return sgOptions.Audio.nSoundVolume;
-
-	sgOptions.Audio.nSoundVolume = volume;
-
-	return sgOptions.Audio.nSoundVolume;
-}
-
-} // namespace dvl
+/**
+ * @file sound.cpp
+ *
+ * Implementation of functions setting up the audio pipeline.
+ */
+#include "all.h"
+#include "../3rdParty/Storm/Source/storm.h"
+#include "stubs.h"
+#include "storm_sdl_rw.h"
+#include <SDL.h>
+#include <SDL_mixer.h>
+
+namespace dvl {
+
+BOOLEAN gbSndInited;
+/** Specifies whether background music is enabled. */
+HANDLE sghMusic;
+
+namespace {
+
+Mix_Music *music;
+
+#ifdef DISABLE_STREAMING_MUSIC
+char *musicBuffer;
+
+void FreeMusicBuffer()
+{
+	if (musicBuffer != nullptr) {
+		mem_free_dbg(musicBuffer);
+		musicBuffer = nullptr;
+	}
+}
+#endif // DISABLE_STREAMING_MUSIC
+
+} // namespace
+
+/* data */
+
+BOOLEAN gbMusicOn = true;
+/** Specifies whether sound effects are enabled. */
+BOOLEAN gbSoundOn = true;
+/** Specifies the active background music track id. */
+int sgnMusicTrack = NUM_MUSIC;
+/** Maps from track ID to track name in spawn. */
+const char *const sgszSpawnMusicTracks[NUM_MUSIC] = {
+	"Music\\sTowne.wav",
+	"Music\\sLvlA.wav",
+	"Music\\sLvlA.wav",
+	"Music\\sLvlA.wav",
+	"Music\\sLvlA.wav",
+	"Music\\DLvlE.wav",
+	"Music\\DLvlF.wav",
+	"Music\\sintro.wav",
+};
+/** Maps from track ID to track name. */
+const char *const sgszMusicTracks[NUM_MUSIC] = {
+	"Music\\DTowne.wav",
+	"Music\\DLvlA.wav",
+	"Music\\DLvlB.wav",
+	"Music\\DLvlC.wav",
+	"Music\\DLvlD.wav",
+	"Music\\DLvlE.wav",
+	"Music\\DLvlF.wav",
+	"Music\\Dintro.wav",
+};
+
+static int CapVolume(int volume)
+{
+	if (volume < VOLUME_MIN) {
+		volume = VOLUME_MIN;
+	} else if (volume > VOLUME_MAX) {
+		volume = VOLUME_MAX;
+	}
+	return volume - volume % 100;
+}
+
+BOOL snd_playing(TSnd *pSnd)
+{
+	if (pSnd == NULL || pSnd->DSB == NULL)
+		return false;
+
+	return pSnd->DSB->IsPlaying();
+}
+
+void snd_play_snd(TSnd *pSnd, int lVolume, int lPan)
+{
+	SoundSample *DSB;
+	DWORD tc;
+
+	if (!pSnd || !gbSoundOn) {
+		return;
+	}
+
+	DSB = pSnd->DSB;
+	if (DSB == NULL) {
+		return;
+	}
+
+	tc = SDL_GetTicks();
+	if (tc - pSnd->start_tc < 80) {
+		return;
+	}
+
+	lVolume = CapVolume(lVolume + sgOptions.Audio.nSoundVolume);
+	DSB->Play(lVolume, lPan);
+	pSnd->start_tc = tc;
+}
+
+TSnd *sound_file_load(const char *path, bool stream)
+{
+	HANDLE file;
+	TSnd *pSnd;
+	int error = 0;
+
+	if (!SFileOpenFile(path, &file)) {
+		ErrDlg("SFileOpenFile failed", path, __FILE__, __LINE__);
+		return NULL;
+	}
+	pSnd = (TSnd *)DiabloAllocPtr(sizeof(TSnd));
+	memset(pSnd, 0, sizeof(TSnd));
+	pSnd->sound_path = path;
+	pSnd->start_tc = SDL_GetTicks() - 80 - 1;
+	pSnd->DSB = new SoundSample();
+
+	if (stream) {
+		pSnd->file_handle = file;
+		error = pSnd->DSB->SetChunkStream(file);
+		if (error != 0) {
+			SFileCloseFile(file);
+			ErrSdl();
+		}
+	} else {
+		DWORD dwBytes = SFileGetFileSize(file, NULL);
+		BYTE *wave_file = DiabloAllocPtr(dwBytes);
+		SFileReadFile(file, wave_file, dwBytes, NULL, NULL);
+		error = pSnd->DSB->SetChunk(wave_file, dwBytes);
+		SFileCloseFile(file);
+		mem_free_dbg(wave_file);
+	}
+	if (error != 0) {
+		ErrSdl();
+	}
+
+	return pSnd;
+}
+
+void sound_file_cleanup(TSnd *sound_file)
+{
+	if (sound_file) {
+		if (sound_file->DSB) {
+			sound_file->DSB->Stop();
+			sound_file->DSB->Release();
+			delete sound_file->DSB;
+			sound_file->DSB = NULL;
+		}
+		if (sound_file->file_handle != NULL)
+			SFileCloseFile(sound_file->file_handle);
+
+		mem_free_dbg(sound_file);
+	}
+}
+
+void snd_init()
+{
+	sgOptions.Audio.nSoundVolume = CapVolume(sgOptions.Audio.nSoundVolume);
+	gbSoundOn = sgOptions.Audio.nSoundVolume > VOLUME_MIN;
+	sgbSaveSoundOn = gbSoundOn;
+
+	sgOptions.Audio.nMusicVolume = CapVolume(sgOptions.Audio.nMusicVolume);
+	gbMusicOn = sgOptions.Audio.nMusicVolume > VOLUME_MIN;
+
+	int result = Mix_OpenAudio(22050, AUDIO_S16LSB, 2, 1024);
+	if (result < 0) {
+		SDL_Log(Mix_GetError());
+	}
+	Mix_AllocateChannels(25);
+	Mix_ReserveChannels(1); // reserve one channel for naration (SFileDda*)
+
+	gbSndInited = true;
+}
+
+void music_stop()
+{
+	if (music != nullptr) {
+		Mix_HaltMusic();
+		Mix_FreeMusic(music);
+		music = NULL;
+#ifndef DISABLE_STREAMING_MUSIC
+		SFileCloseFile(sghMusic);
+		sghMusic = NULL;
+#endif
+		sgnMusicTrack = NUM_MUSIC;
+#ifdef DISABLE_STREAMING_MUSIC
+		FreeMusicBuffer();
+#endif
+	}
+}
+
+void music_start(int nTrack)
+{
+	BOOL success;
+	const char *trackPath;
+
+	assert((DWORD)nTrack < NUM_MUSIC);
+	music_stop();
+	if (gbMusicOn) {
+		if (spawn_mpq)
+			trackPath = sgszSpawnMusicTracks[nTrack];
+		else
+			trackPath = sgszMusicTracks[nTrack];
+		success = SFileOpenFile(trackPath, &sghMusic);
+		if (!success) {
+			sghMusic = NULL;
+		} else {
+#ifndef DISABLE_STREAMING_MUSIC
+			SDL_RWops *musicRw = SFileRw_FromStormHandle(sghMusic);
+#else
+			int bytestoread = SFileGetFileSize(sghMusic, 0);
+			musicBuffer = (char *)DiabloAllocPtr(bytestoread);
+			SFileReadFile(sghMusic, musicBuffer, bytestoread, NULL, 0);
+			SFileCloseFile(sghMusic);
+			sghMusic = NULL;
+
+			SDL_RWops *musicRw = SDL_RWFromConstMem(musicBuffer, bytestoread);
+			if (musicRw == nullptr)
+				ErrSdl();
+#endif
+			music = Mix_LoadMUSType_RW(musicRw, MUS_NONE, /*freesrc=*/1);
+			if (music == NULL) {
+				SDL_Log("Mix_LoadMUSType_RW: %s", Mix_GetError());
+#ifndef DISABLE_STREAMING_MUSIC
+				SFileCloseFile(sghMusic);
+				sghMusic = NULL;
+#endif
+				sgnMusicTrack = NUM_MUSIC;
+#ifdef DISABLE_STREAMING_MUSIC
+				FreeMusicBuffer();
+#endif
+				return;
+			}
+
+			Mix_VolumeMusic(MIX_MAX_VOLUME - MIX_MAX_VOLUME * sgOptions.Audio.nMusicVolume / VOLUME_MIN);
+			if (Mix_PlayMusic(music, -1) < 0) {
+				SDL_Log("Mix_PlayMusic: %s", Mix_GetError());
+				Mix_FreeMusic(music);
+				music = NULL;
+#ifndef DISABLE_STREAMING_MUSIC
+				SFileCloseFile(sghMusic);
+				sghMusic = NULL;
+#endif
+				sgnMusicTrack = NUM_MUSIC;
+#ifdef DISABLE_STREAMING_MUSIC
+				FreeMusicBuffer();
+#endif
+				return;
+			}
+
+			sgnMusicTrack = nTrack;
+		}
+	}
+}
+
+void sound_disable_music(BOOL disable)
+{
+	if (disable) {
+		music_stop();
+	} else if (sgnMusicTrack != NUM_MUSIC) {
+		music_start(sgnMusicTrack);
+	}
+}
+
+int sound_get_or_set_music_volume(int volume)
+{
+	if (volume == 1)
+		return sgOptions.Audio.nMusicVolume;
+
+	sgOptions.Audio.nMusicVolume = volume;
+
+	if (music != nullptr)
+		Mix_VolumeMusic(MIX_MAX_VOLUME - MIX_MAX_VOLUME * volume / VOLUME_MIN);
+
+	return sgOptions.Audio.nMusicVolume;
+}
+
+int sound_get_or_set_sound_volume(int volume)
+{
+	if (volume == 1)
+		return sgOptions.Audio.nSoundVolume;
+
+	sgOptions.Audio.nSoundVolume = volume;
+
+	return sgOptions.Audio.nSoundVolume;
+}
+
+} // namespace dvl