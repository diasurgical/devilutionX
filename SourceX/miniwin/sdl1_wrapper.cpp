--- conflicted
+++ resolved
@@ -139,11 +139,7 @@
 #ifdef __AMIGA__
 	window->surface = SDL_SetVideoMode(w, h, 16, SDL_SWSURFACE | SDL_FULLSCREEN);
 #else
-<<<<<<< HEAD
-    window->surface = SDL_SetVideoMode(w, h, 32, flags);
-=======
-    window->surface = SDL_SetVideoMode(w, h, 16, SDL_SWSURFACE);
->>>>>>> aec59d3f
+    window->surface = SDL_SetVideoMode(w, h, 16, SDL_HWSURFACE);
 #endif
 	return window;
 }
@@ -219,11 +215,7 @@
 
 Uint32 SDL_GetWindowPixelFormat(SDL_Window* window)
 {
-<<<<<<< HEAD
-    return SDL_PIXELFORMAT_RGBA8888; // Only used for video playback
-=======
     return 0;//window->surface->format;//SDL_PIXELFORMAT_RGBA8888;
->>>>>>> aec59d3f
 }
 
 SDL_bool SDL_IsScreenSaverEnabled(void)
@@ -289,11 +281,7 @@
 
 SDL_Surface* SDL_ConvertSurfaceFormat(SDL_Surface* src, Uint32 pixel_format, Uint32 flags)
 {
-<<<<<<< HEAD
-	return SDL_DisplayFormatAlpha( src ); // Only used for video playback
-=======
 	return SDL_DisplayFormat( src );
->>>>>>> aec59d3f
 }
 
 SDL_bool SDL_IsTextInputActive(void)
@@ -409,39 +397,6 @@
     return palette;
 }
 
-<<<<<<< HEAD
-int
-SDL_SetPixelFormatPalette(SDL_PixelFormat * format, SDL_Palette *palette)
-{
-    if (!format) {
-        SDL_SetError("SDL_SetPixelFormatPalette() passed NULL format");
-        return 0;
-    }
-
-    if (palette && palette->ncolors > (1 << format->BitsPerPixel)) {
-        SDL_SetError("SDL_SetPixelFormatPalette() passed a palette that doesn't match the format");
-        return 0;
-    }
-
-    if (format->palette == palette) {
-        return 0;
-    }
-
-    if (format->palette) {
-        SDL_FreePalette(format->palette);
-    }
-
-    format->palette = palette;
-/*
-    if (format->palette) {
-        ++format->palette->refcount;
-    }
-*/
-    return 0;
-}
-
-=======
->>>>>>> aec59d3f
 int SDL_SetPaletteColors(SDL_Palette * palette, const SDL_Color * colors,
                      int firstcolor, int ncolors)
 {
