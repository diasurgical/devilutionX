--- conflicted
+++ resolved
@@ -90,11 +90,7 @@
 
 int SDL_ShowSimpleMessageBox(Uint32 flags, const char* title, const char* message, SDL_Window* window)
 {
-<<<<<<< HEAD
-	printf("%s", message);
-=======
     printf("AAAAAA = %s", message);
->>>>>>> 1f564e65
     return 1;
 }
 
