--- conflicted
+++ resolved
@@ -150,21 +150,8 @@
 {
 	return 0;
 }
-<<<<<<< HEAD
-
-/*
-char* SDL_GetPrefPath(const char* org, const char* app)
-{
-	char buffer [100];
-	sprintf(buffer,"envarc:%s/%s",org,app);
-	return buffer;
-}
-*/
-
-=======
  
 	
->>>>>>> 20e9bfb4
 void SDL_Log(const char *message, ...) {
 
 	printf("%s\n", message);
@@ -359,17 +346,9 @@
     surface->refcount = 1;
     return surface;
 }
-<<<<<<< HEAD
+	
+char* SDL_GetPrefPath(const char* org, const char* app) { return org; }
 
 #ifdef __cplusplus
-extern "C" {
-#endif
-
-=======
-	
->>>>>>> 20e9bfb4
-char* SDL_GetPrefPath(const char* org, const char* app) { return org; }
-
-#ifdef __cplusplus
 }
 #endif