--- conflicted
+++ resolved
@@ -1,841 +1,837 @@
-#include "devilution.h"
-#include "miniwin/ddraw.h"
-#include "stubs.h"
-#include <SDL.h>
-#include <string>
-
-#include "DiabloUI/diabloui.h"
-
-#ifdef _MSC_VER
-#define strcasecmp _stricmp
-#define strncasecmp _strnicmp
-#endif
-
-#if !defined(_MSC_VER) && !defined(__x86_64__) && !defined(__i386__)
-unsigned int _rotl(unsigned int value, int shift)
-{
-	if ((shift &= 31) == 0)
-		return value;
-	return (value << shift) | (value >> (32 - shift));
-}
-
-unsigned int _rotr(unsigned int value, int shift)
-{
-	if ((shift &= 31) == 0)
-		return value;
-	return (value >> shift) | (value << (32 - shift));
-}
-#endif
-
-namespace dvl {
-
-DWORD last_error;
-
-DWORD GetLastError()
-{
-	return last_error;
-}
-
-void SetLastError(DWORD dwErrCode)
-{
-	last_error = dwErrCode;
-}
-
-char *_strlwr(char *str)
-{
-	for (char *p = str; *p; ++p) {
-		*p = tolower(*p);
-	}
-	return str;
-}
-
-int wsprintfA(LPSTR dest, LPCSTR format, ...)
-{
-	va_list args;
-	va_start(args, format);
-	return vsprintf(dest, format, args);
-}
-
-int wvsprintfA(LPSTR dest, LPCSTR format, va_list arglist)
-{
-	return vsnprintf(dest, 256, format, arglist);
-}
-
-int _strcmpi(const char *_Str1, const char *_Str2)
-{
-	return strcasecmp(_Str1, _Str2);
-}
-
-int _strnicmp(const char *_Str1, const char *_Str2, size_t n)
-{
-	return strncasecmp(_Str1, _Str2, n);
-}
-
-char *_itoa(int _Value, char *_Dest, int _Radix)
-{
-	switch (_Radix) {
-	case 8:
-		sprintf(_Dest, "%o", _Value);
-		break;
-	case 10:
-		sprintf(_Dest, "%d", _Value);
-		break;
-	case 16:
-		sprintf(_Dest, "%x", _Value);
-		break;
-	default:
-		UNIMPLEMENTED();
-		break;
-	}
-
-	return _Dest;
-}
-
-DWORD GetTickCount()
-{
-	return SDL_GetTicks();
-}
-
-void Sleep(DWORD dwMilliseconds)
-{
-	SDL_Delay(dwMilliseconds);
-}
-
-HANDLE FindFirstFileA(LPCSTR lpFileName, LPWIN32_FIND_DATAA lpFindFileData)
-{
-	DUMMY();
-	return (HANDLE)-1;
-}
-
-WINBOOL FindClose(HANDLE hFindFile)
-{
-	UNIMPLEMENTED();
-	return true;
-}
-
-/**
- * @brief Normally this would get the Windows install, but Diablo uses it to find the old save game folder
- */
-UINT GetWindowsDirectoryA(LPSTR lpBuffer, UINT uSize)
-{
-#ifndef SWITCH
-	char *name = SDL_GetPrefPath("diasurgical", "devilution");
-	strncpy(lpBuffer, name, uSize);
-	SDL_free(name);
-
-	DWORD len = strlen(lpBuffer);
-
-	lpBuffer[len - 1] = '\0';
-
-	return len - 1;
-#else
-	return 0;
-#endif
-}
-
-WINBOOL GetDiskFreeSpaceA(LPCSTR lpRootPathName, LPDWORD lpSectorsPerCluster, LPDWORD lpBytesPerSector,
-    LPDWORD lpNumberOfFreeClusters, LPDWORD lpTotalNumberOfClusters)
-{
-	*lpBytesPerSector = 1;
-	*lpSectorsPerCluster = 1;
-	*lpNumberOfFreeClusters = 10 << 20;
-	*lpTotalNumberOfClusters = 10 << 20;
-	return true;
-}
-
-/**
- * @brief Used for getting save path, by removing up to and including the last "\"
- */
-DWORD GetModuleFileNameA(HMODULE hModule, LPSTR lpFilename, DWORD nSize)
-{
-#ifndef SWITCH
-	char *name = SDL_GetPrefPath("diasurgical", "devilution");
-	strncpy(lpFilename, name, nSize);
-	SDL_free(name);
-
-	DWORD len = strlen(lpFilename);
-
-	lpFilename[len - 1] = '\\';
-
-	return len;
-#else
-	strcpy(lpFilename,"");
-	return 0;
-#endif
-}
-
-WINBOOL GetComputerNameA(LPSTR lpBuffer, LPDWORD nSize)
-{
-	DUMMY();
-	strncpy(lpBuffer, "localhost", *nSize);
-	*nSize = strlen(lpBuffer);
-	return true;
-}
-
-DWORD GetFileVersionInfoSizeA(LPCSTR lptstrFilename, LPDWORD lpdwHandle)
-{
-	DUMMY();
-	*lpdwHandle = 0;
-
-	return 1532;
-}
-
-BOOL GetFileVersionInfoA(LPCSTR lptstrFilename, DWORD dwHandle, DWORD dwLen, LPVOID lpData)
-{
-	DUMMY();
-	*(int *)lpData = 16711836; // TODO use actual version from .rc
-
-	return true;
-}
-
-BOOL VerQueryValueA(LPCVOID pBlock, LPCSTR lpSubBlock, LPVOID *lplpBuffer, PUINT puLen)
-{
-	DUMMY();
-	static VS_FIXEDFILEINFO lpBuffer;
-
-	// Set internal version, TODO use actual version from .rc
-	lpBuffer.dwProductVersionMS = 1;
-	lpBuffer.dwProductVersionMS <<= 16;
-	lpBuffer.dwProductVersionMS |= 0 & 0xFFFF;
-	lpBuffer.dwProductVersionLS = 9;
-	lpBuffer.dwProductVersionLS <<= 16;
-	lpBuffer.dwProductVersionLS |= 2 & 0xFFFF;
-	*lplpBuffer = (LPVOID *)&lpBuffer;
-
-	return true;
-}
-
-DWORD GetCurrentDirectory(DWORD nBufferLength, LPTSTR lpBuffer)
-{
-#ifndef SWITCH
-	char *base_path = SDL_GetBasePath();
-	if (base_path == NULL) {
-		SDL_Log(SDL_GetError());
-		base_path = SDL_strdup("./");
-	}
-	eprintf("BasePath: %s\n", base_path);
-
-	strncpy(lpBuffer, base_path, nBufferLength);
-	SDL_free(base_path);
-
-	DWORD len = strlen(lpBuffer);
-
-	lpBuffer[len - 1] = '\\';
-
-	return len;
-#else
-	return 0;
-#endif
-}
-
-DWORD GetLogicalDriveStringsA(DWORD nBufferLength, LPSTR lpBuffer)
-{
-	return 0;
-}
-
-UINT GetDriveTypeA(LPCSTR lpRootPathName)
-{
-	return DVL_DRIVE_CDROM;
-}
-
-WINBOOL DeleteFileA(LPCSTR lpFileName)
-{
-	UNIMPLEMENTED();
-	return true;
-}
-
-WINBOOL CopyFileA(LPCSTR lpExistingFileName, LPCSTR lpNewFileName, WINBOOL bFailIfExists)
-{
-	UNIMPLEMENTED();
-	return true;
-}
-
-HFILE OpenFile(LPCSTR lpFileName, LPOFSTRUCT lpReOpenBuff, UINT uStyle)
-{
-	DUMMY();
-	return DVL_HFILE_ERROR;
-}
-
-HWND SetCapture(HWND hWnd)
-{
-	DUMMY_ONCE();
-	return hWnd;
-}
-
-WINBOOL ReleaseCapture()
-{
-	DUMMY_ONCE();
-	return true;
-}
-
-WINBOOL DestroyWindow(HWND hWnd)
-{
-	DUMMY();
-	return true;
-}
-
-HWND GetLastActivePopup(HWND hWnd)
-{
-	UNIMPLEMENTED();
-	return hWnd;
-}
-
-DWORD GdiSetBatchLimit(DWORD dw)
-{
-	DUMMY();
-	return 1;
-}
-
-HWND GetTopWindow(HWND hWnd)
-{
-	UNIMPLEMENTED();
-	return NULL;
-}
-
-WINBOOL SetForegroundWindow(HWND hWnd)
-{
-	UNIMPLEMENTED();
-	return true;
-}
-
-/**
- * @return Always null as it's unused
- */
-HWND SetFocus(HWND hWnd)
-{
-	if (SDL_SetWindowInputFocus(window) <= -1) {
-		SDL_Log(SDL_GetError());
-	}
-	MainWndProc(NULL, DVL_WM_ACTIVATEAPP, true, 0); // SDL_WINDOWEVENT_FOCUS_GAINED
-	return NULL;
-}
-
-HWND FindWindowA(LPCSTR lpClassName, LPCSTR lpWindowName)
-{
-	DUMMY_PRINT("class: %s window: %s", nullstr(lpClassName), nullstr(lpWindowName));
-	return NULL;
-}
-
-void FakeWMDestroy()
-{
-	MainWndProc(NULL, DVL_WM_DESTROY, 0, 0);
-}
-
-HWND CreateWindowExA(
-    DWORD dwExStyle,
-    LPCSTR lpClassName,
-    LPCSTR lpWindowName,
-    DWORD dwStyle,
-    int X,
-    int Y,
-    int nWidth,
-    int nHeight,
-    HWND hWndParent,
-    HMENU hMenu,
-    HINSTANCE hInstance,
-    LPVOID lpParam)
-{
-<<<<<<< HEAD
-#ifndef SWITCH
-	if (SDL_Init(SDL_INIT_EVERYTHING) <= -1) {
-=======
-	if (SDL_Init(SDL_INIT_EVERYTHING & ~SDL_INIT_HAPTIC) <= -1) {
->>>>>>> 10ebca4e
-		SDL_Log(SDL_GetError());
-		return NULL;
-	}
-	atexit(SDL_Quit);
-#else
-	if (SDL_Init(SDL_INIT_VIDEO | SDL_INIT_JOYSTICK | SDL_INIT_GAMECONTROLLER) <= -1) {
-		SDL_Log(SDL_GetError());
-		return NULL;
-	}
-#endif
-
-	SDL_JoystickOpen(0);
-	SDL_GameControllerOpen(0);
-
-	int upscale = 1;
-	DvlIntSetting("upscale", &upscale);
-	DvlIntSetting("fullscreen", &fullscreen);
-
-	int flags = 0;
-	if (upscale) {
-		flags |= fullscreen ? SDL_WINDOW_FULLSCREEN_DESKTOP : SDL_WINDOW_RESIZABLE;
-
-		char scaleQuality[2] = "2";
-		DvlStringSetting("scaling quality", scaleQuality, 2);
-		SDL_SetHint(SDL_HINT_RENDER_SCALE_QUALITY, scaleQuality);
-	} else if (fullscreen) {
-		flags |= SDL_WINDOW_FULLSCREEN;
-	}
-
-	int grabInput = 1;
-	DvlIntSetting("grab input", &grabInput);
-	if (grabInput) {
-		flags |= SDL_WINDOW_INPUT_GRABBED;
-	}
-
-#ifndef SWITCH
-	window = SDL_CreateWindow(lpWindowName, SDL_WINDOWPOS_UNDEFINED, SDL_WINDOWPOS_UNDEFINED, nWidth, nHeight, flags);
-#else
-	window = SDL_CreateWindow(lpWindowName, 0, 0, 1920, 1080, 0);
-#endif
-	if (window == NULL) {
-		SDL_Log(SDL_GetError());
-	}
-	atexit(FakeWMDestroy);
-
-	if (upscale) {
-#ifndef SWITCH
-		renderer = SDL_CreateRenderer(window, -1, SDL_RENDERER_PRESENTVSYNC | SDL_RENDERER_ACCELERATED);
-#else
-		renderer = SDL_CreateRenderer(window, 0, SDL_RENDERER_PRESENTVSYNC | SDL_RENDERER_ACCELERATED);
-#endif
-		if (renderer == NULL) {
-			SDL_Log(SDL_GetError());
-		}
-
-		texture = SDL_CreateTexture(renderer, SDL_PIXELFORMAT_RGBA8888, SDL_TEXTUREACCESS_STREAMING, nWidth, nHeight);
-		if (texture == NULL) {
-			SDL_Log(SDL_GetError());
-		}
-
-		if (SDL_RenderSetLogicalSize(renderer, nWidth, nHeight) <= -1) {
-			SDL_Log(SDL_GetError());
-		}
-	}
-
-	return window;
-}
-
-BOOL InvalidateRect(HWND hWnd, const RECT *lpRect, BOOL bErase)
-{
-	DUMMY();
-	return true;
-}
-
-/**
- * @brief Appears to be used to clear the FB on init
- */
-BOOL UpdateWindow(HWND hWnd)
-{
-	DUMMY();
-	return true;
-}
-
-BOOL ShowWindow(HWND hWnd, int nCmdShow)
-{
-	if (nCmdShow == DVL_SW_HIDE) {
-		SDL_HideWindow(window);
-	} else if (nCmdShow == DVL_SW_SHOWNORMAL) {
-		SDL_ShowWindow(window);
-	}
-
-	return true;
-}
-
-ATOM RegisterClassExA(const WNDCLASSEXA *lpwcx)
-{
-	DUMMY();
-	return 1;
-}
-
-/**
- * @brief Because we don't change resolution it dosen't make sens to use SDL_GetCurrentDisplayMode
- */
-int GetSystemMetrics(int nIndex)
-{
-	switch (nIndex) {
-	case DVL_SM_CXSCREEN:
-		return SCREEN_WIDTH;
-	case DVL_SM_CYSCREEN:
-		return SCREEN_HEIGHT;
-	}
-
-	return 0;
-}
-
-/**
- * @brief Used for getting a black brush
- */
-HGDIOBJ GetStockObject(int i)
-{
-	return NULL;
-}
-
-/**
- * @brief Used to load window icon
- */
-HICON LoadIconA(HINSTANCE hInstance, LPCSTR lpIconName)
-{
-	DUMMY(); //SDL_SetWindowIcon
-	return NULL;
-}
-
-/**
- * @brief Used to load small window icon
- */
-HANDLE LoadImageA(HINSTANCE hInst, LPCSTR name, UINT type, int cx, int cy, UINT fuLoad)
-{
-	DUMMY();
-	return NULL;
-}
-
-HCURSOR LoadCursorA(HINSTANCE hInstance, LPCSTR lpCursorName)
-{
-	DUMMY(); //SDL_CreateCursor
-	return NULL;
-}
-
-BOOL IsBadReadPtr(const void *lp, UINT_PTR ucb)
-{
-	UNIMPLEMENTED();
-	return true;
-}
-
-BOOL IsBadWritePtr(LPVOID lp, UINT_PTR ucb)
-{
-	UNIMPLEMENTED();
-	return true;
-}
-
-SIZE_T VirtualQuery(LPCVOID lpAddress, PMEMORY_BASIC_INFORMATION lpBuffer, SIZE_T dwLength)
-{
-	UNIMPLEMENTED();
-	return false;
-}
-
-LPVOID VirtualAlloc(LPVOID lpAddress, SIZE_T dwSize, DWORD flAllocationType, DWORD flProtect)
-{
-	UNIMPLEMENTED();
-	return NULL;
-}
-
-BOOL VirtualFree(LPVOID lpAddress, SIZE_T dwSize, DWORD dwFreeType)
-{
-	UNIMPLEMENTED();
-	return false;
-}
-
-void GetLocalTime(LPSYSTEMTIME lpSystemTime)
-{
-	UNIMPLEMENTED();
-}
-
-long _findfirst(const char *pattern, struct DVL_finddata_t *finder)
-{
-	DUMMY();
-	return -1;
-}
-
-int _findnext(long, struct DVL_finddata_t *finder)
-{
-	UNIMPLEMENTED();
-	return -1;
-}
-
-/**
- * @brief Used to shutdown a MS Office 95 tool bar
- */
-HWND GetForegroundWindow()
-{
-	return NULL;
-}
-
-LPTOP_LEVEL_EXCEPTION_FILTER SetUnhandledExceptionFilter(LPTOP_LEVEL_EXCEPTION_FILTER lpTopLevelExceptionFilter)
-{
-	DUMMY();
-	return lpTopLevelExceptionFilter;
-}
-
-HMODULE GetModuleHandleA(LPCSTR lpModuleName)
-{
-	UNIMPLEMENTED();
-	return NULL;
-}
-
-BOOL GetUserNameA(LPSTR lpBuffer, LPDWORD pcbBuffer)
-{
-	UNIMPLEMENTED();
-	return false;
-}
-
-/**
- * @brief Used to shutdown a MS Office 95 tool bar
- */
-int GetClassName(HWND hWnd, LPTSTR lpClassName, int nMaxCount)
-{
-	return 0;
-}
-
-/**
- * @brief Used to find MS Office 95
- */
-HRESULT SHGetSpecialFolderLocation(HWND hwnd, int csidl, PIDLIST_ABSOLUTE *ppidl)
-{
-	return 0;
-}
-
-/**
- * @brief Used to find MS Office 95
- */
-HINSTANCE ShellExecuteA(HWND hwnd, LPCSTR lpOperation, LPCSTR lpFile, LPCSTR lpParameters, LPCSTR lpDirectory, INT nShowCmd)
-{
-	return NULL;
-}
-
-/**
- * @brief Used to find MS Office 95
- */
-HWND GetDesktopWindow()
-{
-	return NULL;
-}
-
-/**
- * @brief Used to find MS Office 95
- */
-BOOL SHGetPathFromIDListA(PCIDLIST_ABSOLUTE pidl, LPSTR pszPath)
-{
-	return false;
-}
-
-/**
- * @brief Used to find MS Office 95
- */
-BOOL FindNextFileA(HANDLE hFindFile, LPWIN32_FIND_DATAA lpFindFileData)
-{
-	return false;
-}
-
-void GetSystemInfo(LPSYSTEM_INFO lpSystemInfo)
-{
-	DUMMY();
-	memset(lpSystemInfo, 0, sizeof(*lpSystemInfo));
-	lpSystemInfo->dwPageSize = 4096;
-}
-
-HDC GetDC(HWND hWnd)
-{
-	DUMMY();
-	return NULL;
-}
-
-int ReleaseDC(HWND hWnd, HDC hDC)
-{
-	DUMMY();
-	return 0;
-}
-
-int GetDeviceCaps(HDC hdc, int index)
-{
-	SDL_DisplayMode current;
-
-	if (SDL_GetCurrentDisplayMode(0, &current) <= -1) {
-		SDL_Log(SDL_GetError());
-		return 0;
-	}
-
-	if (index == DVL_HORZRES) {
-		return current.w;
-	}
-	if (index == DVL_VERTRES) {
-		return current.h;
-	}
-
-	return 0;
-}
-
-BOOL GetWindowRect(HWND hDlg, tagRECT *Rect)
-{
-	int x, y, w, h;
-	SDL_GetWindowPosition(window, &x, &y);
-	SDL_GetWindowSize(window, &w, &h);
-
-	Rect->right = x;
-	Rect->top = y;
-	Rect->left = w + x;
-	Rect->bottom = h + y;
-
-	return true;
-}
-
-UINT GetSystemPaletteEntries(HDC hdc, UINT iStart, UINT cEntries, LPPALETTEENTRY pPalEntries)
-{
-	DUMMY();
-	return 0;
-}
-
-BOOL GetVersionExA(LPOSVERSIONINFOA lpVersionInformation)
-{
-	lpVersionInformation->dwMajorVersion = 5;
-	lpVersionInformation->dwMinorVersion = 0;
-	lpVersionInformation->dwPlatformId = DVL_VER_PLATFORM_WIN32_NT;
-	return true;
-}
-
-void lstrcpynA(LPSTR lpString1, LPCSTR lpString2, int iMaxLength)
-{
-	strncpy(lpString1, lpString2, iMaxLength);
-}
-
-WINBOOL CreateProcessA(LPCSTR lpApplicationName, LPSTR lpCommandLine, LPSECURITY_ATTRIBUTES lpProcessAttributes,
-    LPSECURITY_ATTRIBUTES lpThreadAttributes, WINBOOL bInheritHandles, DWORD dwCreationFlags,
-    LPVOID lpEnvironment, LPCSTR lpCurrentDirectory, LPSTARTUPINFOA lpStartupInfo,
-    LPPROCESS_INFORMATION lpProcessInformation)
-{
-	UNIMPLEMENTED();
-	return false;
-}
-
-void ExitProcess(UINT uExitCode)
-{
-	UNIMPLEMENTED();
-}
-
-DWORD GetCurrentProcessId()
-{
-	UNIMPLEMENTED();
-	return 0;
-}
-
-HANDLE CreateFileMappingA(HANDLE hFile, LPSECURITY_ATTRIBUTES lpFileMappingAttributes, DWORD flProtect,
-    DWORD dwMaximumSizeHigh, DWORD dwMaximumSizeLow, LPCSTR lpName)
-{
-	DUMMY();
-	return NULL;
-}
-
-LPVOID MapViewOfFile(HANDLE hFileMappingObject, DWORD dwDesiredAccess, DWORD dwFileOffsetHigh,
-    DWORD dwFileOffsetLow, SIZE_T dwNumberOfBytesToMap)
-{
-	UNIMPLEMENTED();
-	return NULL;
-}
-
-WINBOOL UnmapViewOfFile(LPCVOID lpBaseAddress)
-{
-	UNIMPLEMENTED();
-	return false;
-}
-
-DWORD WaitForInputIdle(HANDLE hProcess, DWORD dwMilliseconds)
-{
-	UNIMPLEMENTED();
-	return 0;
-}
-
-HWND GetWindow(HWND hWnd, UINT uCmd)
-{
-	UNIMPLEMENTED();
-	return NULL;
-}
-
-DWORD GetWindowThreadProcessId(HWND hWnd, LPDWORD lpdwProcessId)
-{
-	UNIMPLEMENTED();
-	return 0;
-}
-
-DWORD GetPrivateProfileStringA(LPCSTR lpAppName, LPCSTR lpKeyName, LPCSTR lpDefault, LPSTR lpReturnedString,
-    DWORD nSize, LPCSTR lpFileName)
-{
-	if (!SRegLoadString(lpAppName, lpKeyName, 0, lpReturnedString, nSize)) {
-		strncpy(lpReturnedString, lpDefault, nSize);
-		SRegSaveString(lpAppName, lpKeyName, 0, lpReturnedString);
-	}
-	return 0; // dummy return value
-}
-
-int MessageBoxA(HWND hWnd, const char *Text, const char *Title, UINT Flags)
-{
-#ifndef SWITCH
-	Uint32 SDLFlags = 0;
-	if (Flags & DVL_MB_ICONHAND) {
-		SDLFlags |= SDL_MESSAGEBOX_ERROR;
-	} else if (Flags & DVL_MB_ICONEXCLAMATION) {
-		SDLFlags |= SDL_MESSAGEBOX_WARNING;
-	}
-
-	if (SDL_ShowSimpleMessageBox(SDLFlags, Title, Text, window) <= -1) {
-		SDL_Log(SDL_GetError());
-		return -1;
-	}
-
-#endif
-	return 0;
-}
-
-LSTATUS RegOpenKeyExA(HKEY hKey, LPCSTR lpSubKey, DWORD ulOptions, REGSAM samDesired, PHKEY phkResult)
-{
-	return 1;
-};
-
-/**
- * @brief This is only ever used to enable or disable the screen saver in a hackish way
- * For all other settings operation SReg* from Storm is used instead.
- */
-LSTATUS RegQueryValueExA(HKEY hKey, LPCSTR lpValueName, LPDWORD lpReserved, LPDWORD lpType, BYTE *lpData, LPDWORD lpcbData)
-{
-	if (SDL_IsScreenSaverEnabled()) {
-		lpData[0] = '0';
-		lpData[1] = '\0';
-	}
-
-	return 1;
-};
-
-/**
- * @brief This is only ever used to enable or disable the screen saver in a hackish way
- * For all other settings operation SReg* from Storm is used instead.
- */
-LSTATUS RegSetValueExA(HKEY hKey, LPCSTR lpValueName, DWORD Reserved, DWORD dwType, const BYTE *lpData, DWORD cbData)
-{
-	if (lpData[0] == '0') {
-		SDL_DisableScreenSaver();
-	} else {
-		SDL_EnableScreenSaver();
-	}
-
-	return 1;
-};
-
-LSTATUS RegCloseKeyA(HKEY hKey)
-{
-	return 1;
-};
-
-void PostQuitMessage(int nExitCode)
-{
-	DUMMY();
-	PostMessageA(NULL, DVL_WM_QUERYENDSESSION, 0, 0);
-}
-
-LRESULT DefWindowProcA(HWND hWnd, UINT Msg, WPARAM wParam, LPARAM lParam)
-{
-	DUMMY_ONCE();
-	if (Msg == DVL_WM_QUERYENDSESSION)
-		exit(0);
-
-	return 0;
-}
-
-LONG GetWindowLongA(HWND hWnd, int nIndex)
-{
-	DUMMY();
-	return 0;
-}
-
-LONG SetWindowLongA(HWND hWnd, int nIndex, LONG dwNewLong)
-{
-	DUMMY();
-	return 0;
-}
-
-void __debugbreak()
-{
-	DUMMY();
-}
-
-}
+#include "devilution.h"
+#include "miniwin/ddraw.h"
+#include "stubs.h"
+#include <SDL.h>
+#include <string>
+
+#include "DiabloUI/diabloui.h"
+
+#ifdef _MSC_VER
+#define strcasecmp _stricmp
+#define strncasecmp _strnicmp
+#endif
+
+#if !defined(_MSC_VER) && !defined(__x86_64__) && !defined(__i386__)
+unsigned int _rotl(unsigned int value, int shift)
+{
+	if ((shift &= 31) == 0)
+		return value;
+	return (value << shift) | (value >> (32 - shift));
+}
+
+unsigned int _rotr(unsigned int value, int shift)
+{
+	if ((shift &= 31) == 0)
+		return value;
+	return (value >> shift) | (value << (32 - shift));
+}
+#endif
+
+namespace dvl {
+
+DWORD last_error;
+
+DWORD GetLastError()
+{
+	return last_error;
+}
+
+void SetLastError(DWORD dwErrCode)
+{
+	last_error = dwErrCode;
+}
+
+char *_strlwr(char *str)
+{
+	for (char *p = str; *p; ++p) {
+		*p = tolower(*p);
+	}
+	return str;
+}
+
+int wsprintfA(LPSTR dest, LPCSTR format, ...)
+{
+	va_list args;
+	va_start(args, format);
+	return vsprintf(dest, format, args);
+}
+
+int wvsprintfA(LPSTR dest, LPCSTR format, va_list arglist)
+{
+	return vsnprintf(dest, 256, format, arglist);
+}
+
+int _strcmpi(const char *_Str1, const char *_Str2)
+{
+	return strcasecmp(_Str1, _Str2);
+}
+
+int _strnicmp(const char *_Str1, const char *_Str2, size_t n)
+{
+	return strncasecmp(_Str1, _Str2, n);
+}
+
+char *_itoa(int _Value, char *_Dest, int _Radix)
+{
+	switch (_Radix) {
+	case 8:
+		sprintf(_Dest, "%o", _Value);
+		break;
+	case 10:
+		sprintf(_Dest, "%d", _Value);
+		break;
+	case 16:
+		sprintf(_Dest, "%x", _Value);
+		break;
+	default:
+		UNIMPLEMENTED();
+		break;
+	}
+
+	return _Dest;
+}
+
+DWORD GetTickCount()
+{
+	return SDL_GetTicks();
+}
+
+void Sleep(DWORD dwMilliseconds)
+{
+	SDL_Delay(dwMilliseconds);
+}
+
+HANDLE FindFirstFileA(LPCSTR lpFileName, LPWIN32_FIND_DATAA lpFindFileData)
+{
+	DUMMY();
+	return (HANDLE)-1;
+}
+
+WINBOOL FindClose(HANDLE hFindFile)
+{
+	UNIMPLEMENTED();
+	return true;
+}
+
+/**
+ * @brief Normally this would get the Windows install, but Diablo uses it to find the old save game folder
+ */
+UINT GetWindowsDirectoryA(LPSTR lpBuffer, UINT uSize)
+{
+#ifndef SWITCH
+	char *name = SDL_GetPrefPath("diasurgical", "devilution");
+	strncpy(lpBuffer, name, uSize);
+	SDL_free(name);
+
+	DWORD len = strlen(lpBuffer);
+
+	lpBuffer[len - 1] = '\0';
+
+	return len - 1;
+#else
+	return 0;
+#endif
+}
+
+WINBOOL GetDiskFreeSpaceA(LPCSTR lpRootPathName, LPDWORD lpSectorsPerCluster, LPDWORD lpBytesPerSector,
+    LPDWORD lpNumberOfFreeClusters, LPDWORD lpTotalNumberOfClusters)
+{
+	*lpBytesPerSector = 1;
+	*lpSectorsPerCluster = 1;
+	*lpNumberOfFreeClusters = 10 << 20;
+	*lpTotalNumberOfClusters = 10 << 20;
+	return true;
+}
+
+/**
+ * @brief Used for getting save path, by removing up to and including the last "\"
+ */
+DWORD GetModuleFileNameA(HMODULE hModule, LPSTR lpFilename, DWORD nSize)
+{
+#ifndef SWITCH
+	char *name = SDL_GetPrefPath("diasurgical", "devilution");
+	strncpy(lpFilename, name, nSize);
+	SDL_free(name);
+
+	DWORD len = strlen(lpFilename);
+
+	lpFilename[len - 1] = '\\';
+
+	return len;
+#else
+	strcpy(lpFilename,"");
+	return 0;
+#endif
+}
+
+WINBOOL GetComputerNameA(LPSTR lpBuffer, LPDWORD nSize)
+{
+	DUMMY();
+	strncpy(lpBuffer, "localhost", *nSize);
+	*nSize = strlen(lpBuffer);
+	return true;
+}
+
+DWORD GetFileVersionInfoSizeA(LPCSTR lptstrFilename, LPDWORD lpdwHandle)
+{
+	DUMMY();
+	*lpdwHandle = 0;
+
+	return 1532;
+}
+
+BOOL GetFileVersionInfoA(LPCSTR lptstrFilename, DWORD dwHandle, DWORD dwLen, LPVOID lpData)
+{
+	DUMMY();
+	*(int *)lpData = 16711836; // TODO use actual version from .rc
+
+	return true;
+}
+
+BOOL VerQueryValueA(LPCVOID pBlock, LPCSTR lpSubBlock, LPVOID *lplpBuffer, PUINT puLen)
+{
+	DUMMY();
+	static VS_FIXEDFILEINFO lpBuffer;
+
+	// Set internal version, TODO use actual version from .rc
+	lpBuffer.dwProductVersionMS = 1;
+	lpBuffer.dwProductVersionMS <<= 16;
+	lpBuffer.dwProductVersionMS |= 0 & 0xFFFF;
+	lpBuffer.dwProductVersionLS = 9;
+	lpBuffer.dwProductVersionLS <<= 16;
+	lpBuffer.dwProductVersionLS |= 2 & 0xFFFF;
+	*lplpBuffer = (LPVOID *)&lpBuffer;
+
+	return true;
+}
+
+DWORD GetCurrentDirectory(DWORD nBufferLength, LPTSTR lpBuffer)
+{
+#ifndef SWITCH
+	char *base_path = SDL_GetBasePath();
+	if (base_path == NULL) {
+		SDL_Log(SDL_GetError());
+		base_path = SDL_strdup("./");
+	}
+	eprintf("BasePath: %s\n", base_path);
+
+	strncpy(lpBuffer, base_path, nBufferLength);
+	SDL_free(base_path);
+
+	DWORD len = strlen(lpBuffer);
+
+	lpBuffer[len - 1] = '\\';
+
+	return len;
+#else
+	return 0;
+#endif
+}
+
+DWORD GetLogicalDriveStringsA(DWORD nBufferLength, LPSTR lpBuffer)
+{
+	return 0;
+}
+
+UINT GetDriveTypeA(LPCSTR lpRootPathName)
+{
+	return DVL_DRIVE_CDROM;
+}
+
+WINBOOL DeleteFileA(LPCSTR lpFileName)
+{
+	UNIMPLEMENTED();
+	return true;
+}
+
+WINBOOL CopyFileA(LPCSTR lpExistingFileName, LPCSTR lpNewFileName, WINBOOL bFailIfExists)
+{
+	UNIMPLEMENTED();
+	return true;
+}
+
+HFILE OpenFile(LPCSTR lpFileName, LPOFSTRUCT lpReOpenBuff, UINT uStyle)
+{
+	DUMMY();
+	return DVL_HFILE_ERROR;
+}
+
+HWND SetCapture(HWND hWnd)
+{
+	DUMMY_ONCE();
+	return hWnd;
+}
+
+WINBOOL ReleaseCapture()
+{
+	DUMMY_ONCE();
+	return true;
+}
+
+WINBOOL DestroyWindow(HWND hWnd)
+{
+	DUMMY();
+	return true;
+}
+
+HWND GetLastActivePopup(HWND hWnd)
+{
+	UNIMPLEMENTED();
+	return hWnd;
+}
+
+DWORD GdiSetBatchLimit(DWORD dw)
+{
+	DUMMY();
+	return 1;
+}
+
+HWND GetTopWindow(HWND hWnd)
+{
+	UNIMPLEMENTED();
+	return NULL;
+}
+
+WINBOOL SetForegroundWindow(HWND hWnd)
+{
+	UNIMPLEMENTED();
+	return true;
+}
+
+/**
+ * @return Always null as it's unused
+ */
+HWND SetFocus(HWND hWnd)
+{
+	if (SDL_SetWindowInputFocus(window) <= -1) {
+		SDL_Log(SDL_GetError());
+	}
+	MainWndProc(NULL, DVL_WM_ACTIVATEAPP, true, 0); // SDL_WINDOWEVENT_FOCUS_GAINED
+	return NULL;
+}
+
+HWND FindWindowA(LPCSTR lpClassName, LPCSTR lpWindowName)
+{
+	DUMMY_PRINT("class: %s window: %s", nullstr(lpClassName), nullstr(lpWindowName));
+	return NULL;
+}
+
+void FakeWMDestroy()
+{
+	MainWndProc(NULL, DVL_WM_DESTROY, 0, 0);
+}
+
+HWND CreateWindowExA(
+    DWORD dwExStyle,
+    LPCSTR lpClassName,
+    LPCSTR lpWindowName,
+    DWORD dwStyle,
+    int X,
+    int Y,
+    int nWidth,
+    int nHeight,
+    HWND hWndParent,
+    HMENU hMenu,
+    HINSTANCE hInstance,
+    LPVOID lpParam)
+{
+#ifndef SWITCH
+	if (SDL_Init(SDL_INIT_EVERYTHING & ~SDL_INIT_HAPTIC) <= -1) {
+		SDL_Log(SDL_GetError());
+		return NULL;
+	}
+	atexit(SDL_Quit);
+#else
+	if (SDL_Init(SDL_INIT_VIDEO | SDL_INIT_JOYSTICK | SDL_INIT_GAMECONTROLLER) <= -1) {
+		SDL_Log(SDL_GetError());
+		return NULL;
+	}
+#endif
+
+	SDL_JoystickOpen(0);
+	SDL_GameControllerOpen(0);
+
+	int upscale = 1;
+	DvlIntSetting("upscale", &upscale);
+	DvlIntSetting("fullscreen", &fullscreen);
+
+	int flags = 0;
+	if (upscale) {
+		flags |= fullscreen ? SDL_WINDOW_FULLSCREEN_DESKTOP : SDL_WINDOW_RESIZABLE;
+
+		char scaleQuality[2] = "2";
+		DvlStringSetting("scaling quality", scaleQuality, 2);
+		SDL_SetHint(SDL_HINT_RENDER_SCALE_QUALITY, scaleQuality);
+	} else if (fullscreen) {
+		flags |= SDL_WINDOW_FULLSCREEN;
+	}
+
+	int grabInput = 1;
+	DvlIntSetting("grab input", &grabInput);
+	if (grabInput) {
+		flags |= SDL_WINDOW_INPUT_GRABBED;
+	}
+
+#ifndef SWITCH
+	window = SDL_CreateWindow(lpWindowName, SDL_WINDOWPOS_UNDEFINED, SDL_WINDOWPOS_UNDEFINED, nWidth, nHeight, flags);
+#else
+	window = SDL_CreateWindow(lpWindowName, 0, 0, 1920, 1080, 0);
+#endif
+	if (window == NULL) {
+		SDL_Log(SDL_GetError());
+	}
+	atexit(FakeWMDestroy);
+
+	if (upscale) {
+#ifndef SWITCH
+		renderer = SDL_CreateRenderer(window, -1, SDL_RENDERER_PRESENTVSYNC | SDL_RENDERER_ACCELERATED);
+#else
+		renderer = SDL_CreateRenderer(window, 0, SDL_RENDERER_PRESENTVSYNC | SDL_RENDERER_ACCELERATED);
+#endif
+		if (renderer == NULL) {
+			SDL_Log(SDL_GetError());
+		}
+
+		texture = SDL_CreateTexture(renderer, SDL_PIXELFORMAT_RGBA8888, SDL_TEXTUREACCESS_STREAMING, nWidth, nHeight);
+		if (texture == NULL) {
+			SDL_Log(SDL_GetError());
+		}
+
+		if (SDL_RenderSetLogicalSize(renderer, nWidth, nHeight) <= -1) {
+			SDL_Log(SDL_GetError());
+		}
+	}
+
+	return window;
+}
+
+BOOL InvalidateRect(HWND hWnd, const RECT *lpRect, BOOL bErase)
+{
+	DUMMY();
+	return true;
+}
+
+/**
+ * @brief Appears to be used to clear the FB on init
+ */
+BOOL UpdateWindow(HWND hWnd)
+{
+	DUMMY();
+	return true;
+}
+
+BOOL ShowWindow(HWND hWnd, int nCmdShow)
+{
+	if (nCmdShow == DVL_SW_HIDE) {
+		SDL_HideWindow(window);
+	} else if (nCmdShow == DVL_SW_SHOWNORMAL) {
+		SDL_ShowWindow(window);
+	}
+
+	return true;
+}
+
+ATOM RegisterClassExA(const WNDCLASSEXA *lpwcx)
+{
+	DUMMY();
+	return 1;
+}
+
+/**
+ * @brief Because we don't change resolution it dosen't make sens to use SDL_GetCurrentDisplayMode
+ */
+int GetSystemMetrics(int nIndex)
+{
+	switch (nIndex) {
+	case DVL_SM_CXSCREEN:
+		return SCREEN_WIDTH;
+	case DVL_SM_CYSCREEN:
+		return SCREEN_HEIGHT;
+	}
+
+	return 0;
+}
+
+/**
+ * @brief Used for getting a black brush
+ */
+HGDIOBJ GetStockObject(int i)
+{
+	return NULL;
+}
+
+/**
+ * @brief Used to load window icon
+ */
+HICON LoadIconA(HINSTANCE hInstance, LPCSTR lpIconName)
+{
+	DUMMY(); //SDL_SetWindowIcon
+	return NULL;
+}
+
+/**
+ * @brief Used to load small window icon
+ */
+HANDLE LoadImageA(HINSTANCE hInst, LPCSTR name, UINT type, int cx, int cy, UINT fuLoad)
+{
+	DUMMY();
+	return NULL;
+}
+
+HCURSOR LoadCursorA(HINSTANCE hInstance, LPCSTR lpCursorName)
+{
+	DUMMY(); //SDL_CreateCursor
+	return NULL;
+}
+
+BOOL IsBadReadPtr(const void *lp, UINT_PTR ucb)
+{
+	UNIMPLEMENTED();
+	return true;
+}
+
+BOOL IsBadWritePtr(LPVOID lp, UINT_PTR ucb)
+{
+	UNIMPLEMENTED();
+	return true;
+}
+
+SIZE_T VirtualQuery(LPCVOID lpAddress, PMEMORY_BASIC_INFORMATION lpBuffer, SIZE_T dwLength)
+{
+	UNIMPLEMENTED();
+	return false;
+}
+
+LPVOID VirtualAlloc(LPVOID lpAddress, SIZE_T dwSize, DWORD flAllocationType, DWORD flProtect)
+{
+	UNIMPLEMENTED();
+	return NULL;
+}
+
+BOOL VirtualFree(LPVOID lpAddress, SIZE_T dwSize, DWORD dwFreeType)
+{
+	UNIMPLEMENTED();
+	return false;
+}
+
+void GetLocalTime(LPSYSTEMTIME lpSystemTime)
+{
+	UNIMPLEMENTED();
+}
+
+long _findfirst(const char *pattern, struct DVL_finddata_t *finder)
+{
+	DUMMY();
+	return -1;
+}
+
+int _findnext(long, struct DVL_finddata_t *finder)
+{
+	UNIMPLEMENTED();
+	return -1;
+}
+
+/**
+ * @brief Used to shutdown a MS Office 95 tool bar
+ */
+HWND GetForegroundWindow()
+{
+	return NULL;
+}
+
+LPTOP_LEVEL_EXCEPTION_FILTER SetUnhandledExceptionFilter(LPTOP_LEVEL_EXCEPTION_FILTER lpTopLevelExceptionFilter)
+{
+	DUMMY();
+	return lpTopLevelExceptionFilter;
+}
+
+HMODULE GetModuleHandleA(LPCSTR lpModuleName)
+{
+	UNIMPLEMENTED();
+	return NULL;
+}
+
+BOOL GetUserNameA(LPSTR lpBuffer, LPDWORD pcbBuffer)
+{
+	UNIMPLEMENTED();
+	return false;
+}
+
+/**
+ * @brief Used to shutdown a MS Office 95 tool bar
+ */
+int GetClassName(HWND hWnd, LPTSTR lpClassName, int nMaxCount)
+{
+	return 0;
+}
+
+/**
+ * @brief Used to find MS Office 95
+ */
+HRESULT SHGetSpecialFolderLocation(HWND hwnd, int csidl, PIDLIST_ABSOLUTE *ppidl)
+{
+	return 0;
+}
+
+/**
+ * @brief Used to find MS Office 95
+ */
+HINSTANCE ShellExecuteA(HWND hwnd, LPCSTR lpOperation, LPCSTR lpFile, LPCSTR lpParameters, LPCSTR lpDirectory, INT nShowCmd)
+{
+	return NULL;
+}
+
+/**
+ * @brief Used to find MS Office 95
+ */
+HWND GetDesktopWindow()
+{
+	return NULL;
+}
+
+/**
+ * @brief Used to find MS Office 95
+ */
+BOOL SHGetPathFromIDListA(PCIDLIST_ABSOLUTE pidl, LPSTR pszPath)
+{
+	return false;
+}
+
+/**
+ * @brief Used to find MS Office 95
+ */
+BOOL FindNextFileA(HANDLE hFindFile, LPWIN32_FIND_DATAA lpFindFileData)
+{
+	return false;
+}
+
+void GetSystemInfo(LPSYSTEM_INFO lpSystemInfo)
+{
+	DUMMY();
+	memset(lpSystemInfo, 0, sizeof(*lpSystemInfo));
+	lpSystemInfo->dwPageSize = 4096;
+}
+
+HDC GetDC(HWND hWnd)
+{
+	DUMMY();
+	return NULL;
+}
+
+int ReleaseDC(HWND hWnd, HDC hDC)
+{
+	DUMMY();
+	return 0;
+}
+
+int GetDeviceCaps(HDC hdc, int index)
+{
+	SDL_DisplayMode current;
+
+	if (SDL_GetCurrentDisplayMode(0, &current) <= -1) {
+		SDL_Log(SDL_GetError());
+		return 0;
+	}
+
+	if (index == DVL_HORZRES) {
+		return current.w;
+	}
+	if (index == DVL_VERTRES) {
+		return current.h;
+	}
+
+	return 0;
+}
+
+BOOL GetWindowRect(HWND hDlg, tagRECT *Rect)
+{
+	int x, y, w, h;
+	SDL_GetWindowPosition(window, &x, &y);
+	SDL_GetWindowSize(window, &w, &h);
+
+	Rect->right = x;
+	Rect->top = y;
+	Rect->left = w + x;
+	Rect->bottom = h + y;
+
+	return true;
+}
+
+UINT GetSystemPaletteEntries(HDC hdc, UINT iStart, UINT cEntries, LPPALETTEENTRY pPalEntries)
+{
+	DUMMY();
+	return 0;
+}
+
+BOOL GetVersionExA(LPOSVERSIONINFOA lpVersionInformation)
+{
+	lpVersionInformation->dwMajorVersion = 5;
+	lpVersionInformation->dwMinorVersion = 0;
+	lpVersionInformation->dwPlatformId = DVL_VER_PLATFORM_WIN32_NT;
+	return true;
+}
+
+void lstrcpynA(LPSTR lpString1, LPCSTR lpString2, int iMaxLength)
+{
+	strncpy(lpString1, lpString2, iMaxLength);
+}
+
+WINBOOL CreateProcessA(LPCSTR lpApplicationName, LPSTR lpCommandLine, LPSECURITY_ATTRIBUTES lpProcessAttributes,
+    LPSECURITY_ATTRIBUTES lpThreadAttributes, WINBOOL bInheritHandles, DWORD dwCreationFlags,
+    LPVOID lpEnvironment, LPCSTR lpCurrentDirectory, LPSTARTUPINFOA lpStartupInfo,
+    LPPROCESS_INFORMATION lpProcessInformation)
+{
+	UNIMPLEMENTED();
+	return false;
+}
+
+void ExitProcess(UINT uExitCode)
+{
+	UNIMPLEMENTED();
+}
+
+DWORD GetCurrentProcessId()
+{
+	UNIMPLEMENTED();
+	return 0;
+}
+
+HANDLE CreateFileMappingA(HANDLE hFile, LPSECURITY_ATTRIBUTES lpFileMappingAttributes, DWORD flProtect,
+    DWORD dwMaximumSizeHigh, DWORD dwMaximumSizeLow, LPCSTR lpName)
+{
+	DUMMY();
+	return NULL;
+}
+
+LPVOID MapViewOfFile(HANDLE hFileMappingObject, DWORD dwDesiredAccess, DWORD dwFileOffsetHigh,
+    DWORD dwFileOffsetLow, SIZE_T dwNumberOfBytesToMap)
+{
+	UNIMPLEMENTED();
+	return NULL;
+}
+
+WINBOOL UnmapViewOfFile(LPCVOID lpBaseAddress)
+{
+	UNIMPLEMENTED();
+	return false;
+}
+
+DWORD WaitForInputIdle(HANDLE hProcess, DWORD dwMilliseconds)
+{
+	UNIMPLEMENTED();
+	return 0;
+}
+
+HWND GetWindow(HWND hWnd, UINT uCmd)
+{
+	UNIMPLEMENTED();
+	return NULL;
+}
+
+DWORD GetWindowThreadProcessId(HWND hWnd, LPDWORD lpdwProcessId)
+{
+	UNIMPLEMENTED();
+	return 0;
+}
+
+DWORD GetPrivateProfileStringA(LPCSTR lpAppName, LPCSTR lpKeyName, LPCSTR lpDefault, LPSTR lpReturnedString,
+    DWORD nSize, LPCSTR lpFileName)
+{
+	if (!SRegLoadString(lpAppName, lpKeyName, 0, lpReturnedString, nSize)) {
+		strncpy(lpReturnedString, lpDefault, nSize);
+		SRegSaveString(lpAppName, lpKeyName, 0, lpReturnedString);
+	}
+	return 0; // dummy return value
+}
+
+int MessageBoxA(HWND hWnd, const char *Text, const char *Title, UINT Flags)
+{
+#ifndef SWITCH
+	Uint32 SDLFlags = 0;
+	if (Flags & DVL_MB_ICONHAND) {
+		SDLFlags |= SDL_MESSAGEBOX_ERROR;
+	} else if (Flags & DVL_MB_ICONEXCLAMATION) {
+		SDLFlags |= SDL_MESSAGEBOX_WARNING;
+	}
+
+	if (SDL_ShowSimpleMessageBox(SDLFlags, Title, Text, window) <= -1) {
+		SDL_Log(SDL_GetError());
+		return -1;
+	}
+
+#endif
+	return 0;
+}
+
+LSTATUS RegOpenKeyExA(HKEY hKey, LPCSTR lpSubKey, DWORD ulOptions, REGSAM samDesired, PHKEY phkResult)
+{
+	return 1;
+};
+
+/**
+ * @brief This is only ever used to enable or disable the screen saver in a hackish way
+ * For all other settings operation SReg* from Storm is used instead.
+ */
+LSTATUS RegQueryValueExA(HKEY hKey, LPCSTR lpValueName, LPDWORD lpReserved, LPDWORD lpType, BYTE *lpData, LPDWORD lpcbData)
+{
+	if (SDL_IsScreenSaverEnabled()) {
+		lpData[0] = '0';
+		lpData[1] = '\0';
+	}
+
+	return 1;
+};
+
+/**
+ * @brief This is only ever used to enable or disable the screen saver in a hackish way
+ * For all other settings operation SReg* from Storm is used instead.
+ */
+LSTATUS RegSetValueExA(HKEY hKey, LPCSTR lpValueName, DWORD Reserved, DWORD dwType, const BYTE *lpData, DWORD cbData)
+{
+	if (lpData[0] == '0') {
+		SDL_DisableScreenSaver();
+	} else {
+		SDL_EnableScreenSaver();
+	}
+
+	return 1;
+};
+
+LSTATUS RegCloseKeyA(HKEY hKey)
+{
+	return 1;
+};
+
+void PostQuitMessage(int nExitCode)
+{
+	DUMMY();
+	PostMessageA(NULL, DVL_WM_QUERYENDSESSION, 0, 0);
+}
+
+LRESULT DefWindowProcA(HWND hWnd, UINT Msg, WPARAM wParam, LPARAM lParam)
+{
+	DUMMY_ONCE();
+	if (Msg == DVL_WM_QUERYENDSESSION)
+		exit(0);
+
+	return 0;
+}
+
+LONG GetWindowLongA(HWND hWnd, int nIndex)
+{
+	DUMMY();
+	return 0;
+}
+
+LONG SetWindowLongA(HWND hWnd, int nIndex, LONG dwNewLong)
+{
+	DUMMY();
+	return 0;
+}
+
+void __debugbreak()
+{
+	DUMMY();
+}
+
+}