#include <cstdint>
#include <deque>
#include <SDL.h>

#include "all.h"
#include "display.h"
#include "stubs.h"
#include "controls/controller_motion.h"
#include "controls/game_controls.h"
#include "controls/plrctrls.h"
#include "controls/remap_keyboard.h"
#include "controls/touch.h"
<<<<<<< HEAD
#include "miniwin/ddraw.h"
=======
#include "display.h"
>>>>>>> 5dce52be
#include "controls/controller.h"

#ifdef __SWITCH__
#include "platform/switch/docking.h"
#include <switch.h>
#endif

#ifdef ANDROID
//#include "misc_micro.h"
#include "miniwin/androidinput.h"

#include <time.h>
time_t start_t = 0;
time_t end_t = 0;
double diff_t;



time_t Qstart_t = 0;
time_t Qend_t = 0;
double Qdiff_t;

time_t Sstart_t = 0;
time_t Send_t = 0;
double Sdiff_t;


#endif





/** @file
 * *
 * Windows message handling and keyboard event conversion for SDL.
 */

namespace dvl {


#ifdef __ANDROID__

int num_fingers_down = 0;
int Xbase = 0;
int Ybase = 0;



void KillQuestMessage(){
	if(qtextflag){
		time(&Qend_t); //Qstart_t
		Qdiff_t = difftime(Qend_t, Qstart_t);
		if(Qdiff_t > 0.1){ // This can be better .
			qtextflag = false;
			stream_stop();
		}
		time(&Qstart_t);
	}
}

#endif

/*


void sfx_stop()
{
	if (sfx_stream) {
		SFileDdaEnd(sfx_stream);
		SFileCloseFile(sfx_stream);
		sfx_stream = NULL;
		sfx_data_cur = NULL;
	}
}

void stream_stop()
{
	if (sghStream) {
		SFileDdaEnd(sghStream);
		SFileCloseFile(sghStream);
		SFileFreeChunk();
		sghStream = NULL;
		sgpStreamSFX = NULL;
	}
}




*/



static std::deque<MSG> message_queue;

bool mouseWarping = false;
int mouseWarpingX;
int mouseWarpingY;

void SetCursorPos(int X, int Y)
{
	mouseWarpingX = X;
	mouseWarpingY = Y;
	mouseWarping = true;
	LogicalToOutput(&X, &Y);
	SDL_WarpMouseInWindow(ghMainWnd, X, Y);
}

// Moves the mouse to the first attribute "+" button.
void FocusOnCharInfo()
{
	if (invflag || plr[myplr]._pStatPts <= 0)
		return;

	// Find the first incrementable stat.
	int pc = plr[myplr]._pClass;
	int stat = -1;
	for (int i = 4; i >= 0; --i) {
		switch (i) {
		case ATTRIB_STR:
			if (plr[myplr]._pBaseStr >= MaxStats[pc][ATTRIB_STR])
				continue;
			break;
		case ATTRIB_MAG:
			if (plr[myplr]._pBaseMag >= MaxStats[pc][ATTRIB_MAG])
				continue;
			break;
		case ATTRIB_DEX:
			if (plr[myplr]._pBaseDex >= MaxStats[pc][ATTRIB_DEX])
				continue;
			break;
		case ATTRIB_VIT:
			if (plr[myplr]._pBaseVit >= MaxStats[pc][ATTRIB_VIT])
				continue;
			break;
		default:
			continue;
		}
		stat = i;
	}
	if (stat == -1)
		return;
	const RECT32 &rect = ChrBtnsRect[stat];
	SetCursorPos(rect.x + (rect.w / 2), rect.y + (rect.h / 2));
}

static int translate_sdl_key(SDL_Keysym key)
{
	// ref: https://wiki.libsdl.org/SDL_Keycode
	// ref: https://docs.microsoft.com/en-us/windows/win32/inputdev/virtual-key-codes
	SDL_Keycode sym = key.sym;
	remap_keyboard_key(&sym);
	switch (sym) {
	case SDLK_BACKSPACE:
		return DVL_VK_BACK;
	case SDLK_TAB:
		return DVL_VK_TAB;
	case SDLK_RETURN:
		return DVL_VK_RETURN;
	case SDLK_ESCAPE:
		return DVL_VK_ESCAPE;
	case SDLK_SPACE:
		return DVL_VK_SPACE;
	case SDLK_QUOTE:
		return DVL_VK_OEM_7;
	case SDLK_COMMA:
		return DVL_VK_OEM_COMMA;
	case SDLK_MINUS:
		return DVL_VK_OEM_MINUS;
	case SDLK_PERIOD:
		return DVL_VK_OEM_PERIOD;
	case SDLK_SLASH:
		return DVL_VK_OEM_2;
	case SDLK_SEMICOLON:
		return DVL_VK_OEM_1;
	case SDLK_EQUALS:
		return DVL_VK_OEM_PLUS;
	case SDLK_LEFTBRACKET:
		return DVL_VK_OEM_4;
	case SDLK_BACKSLASH:
		return DVL_VK_OEM_5;
	case SDLK_RIGHTBRACKET:
		return DVL_VK_OEM_6;
	case SDLK_BACKQUOTE:
		return DVL_VK_OEM_3;
	case SDLK_DELETE:
		return DVL_VK_DELETE;
	case SDLK_CAPSLOCK:
		return DVL_VK_CAPITAL;
	case SDLK_F1:
		return DVL_VK_F1;
	case SDLK_F2:
		return DVL_VK_F2;
	case SDLK_F3:
		return DVL_VK_F3;
	case SDLK_F4:
		return DVL_VK_F4;
	case SDLK_F5:
		return DVL_VK_F5;
	case SDLK_F6:
		return DVL_VK_F6;
	case SDLK_F7:
		return DVL_VK_F7;
	case SDLK_F8:
		return DVL_VK_F8;
	case SDLK_F9:
		return DVL_VK_F9;
	case SDLK_F10:
		return DVL_VK_F10;
	case SDLK_F11:
		return DVL_VK_F11;
	case SDLK_F12:
		return DVL_VK_F12;
	case SDLK_PRINTSCREEN:
		return DVL_VK_SNAPSHOT;
	case SDLK_SCROLLLOCK:
		return DVL_VK_SCROLL;
	case SDLK_PAUSE:
		return DVL_VK_PAUSE;
	case SDLK_INSERT:
		return DVL_VK_INSERT;
	case SDLK_HOME:
		return DVL_VK_HOME;
	case SDLK_PAGEUP:
		return DVL_VK_PRIOR;
	case SDLK_END:
		return DVL_VK_END;
	case SDLK_PAGEDOWN:
		return DVL_VK_NEXT;
	case SDLK_RIGHT:
		return DVL_VK_RIGHT;
	case SDLK_LEFT:
		return DVL_VK_LEFT;
	case SDLK_DOWN:
		return DVL_VK_DOWN;
	case SDLK_UP:
		return DVL_VK_UP;
	case SDLK_NUMLOCKCLEAR:
		return DVL_VK_NUMLOCK;
	case SDLK_KP_DIVIDE:
		return DVL_VK_DIVIDE;
	case SDLK_KP_MULTIPLY:
		return DVL_VK_MULTIPLY;
	case SDLK_KP_MINUS:
		// Returning DVL_VK_OEM_MINUS to play nice with Devilution automap zoom.
		//
		// For a distinct keypad key-code, DVL_VK_SUBTRACT should be returned.
		return DVL_VK_OEM_MINUS;
	case SDLK_KP_PLUS:
		// Returning DVL_VK_OEM_PLUS to play nice with Devilution automap zoom.
		//
		// For a distinct keypad key-code, DVL_VK_ADD should be returned.
		return DVL_VK_OEM_PLUS;
	case SDLK_KP_ENTER:
		return DVL_VK_RETURN;
	case SDLK_KP_1:
		return DVL_VK_NUMPAD1;
	case SDLK_KP_2:
		return DVL_VK_NUMPAD2;
	case SDLK_KP_3:
		return DVL_VK_NUMPAD3;
	case SDLK_KP_4:
		return DVL_VK_NUMPAD4;
	case SDLK_KP_5:
		return DVL_VK_NUMPAD5;
	case SDLK_KP_6:
		return DVL_VK_NUMPAD6;
	case SDLK_KP_7:
		return DVL_VK_NUMPAD7;
	case SDLK_KP_8:
		return DVL_VK_NUMPAD8;
	case SDLK_KP_9:
		return DVL_VK_NUMPAD9;
	case SDLK_KP_0:
		return DVL_VK_NUMPAD0;
	case SDLK_KP_PERIOD:
		return DVL_VK_DECIMAL;
	case SDLK_MENU:
		return DVL_VK_MENU;
#ifndef USE_SDL1
	case SDLK_KP_COMMA:
		return DVL_VK_OEM_COMMA;
#endif
	case SDLK_LCTRL:
		return DVL_VK_LCONTROL;
	case SDLK_LSHIFT:
		return DVL_VK_LSHIFT;
	case SDLK_LALT:
		return DVL_VK_LMENU;
	case SDLK_LGUI:
		return DVL_VK_LWIN;
	case SDLK_RCTRL:
		return DVL_VK_RCONTROL;
	case SDLK_RSHIFT:
		return DVL_VK_RSHIFT;
	case SDLK_RALT:
		return DVL_VK_RMENU;
	case SDLK_RGUI:
		return DVL_VK_RWIN;
	default:
		if (sym >= SDLK_a && sym <= SDLK_z) {
			return 'A' + (sym - SDLK_a);
		} else if (sym >= SDLK_0 && sym <= SDLK_9) {
			return '0' + (sym - SDLK_0);
		} else if (sym >= SDLK_F1 && sym <= SDLK_F12) {
			return DVL_VK_F1 + (sym - SDLK_F1);
		}
		SDL_Log("unknown key: name=%s sym=0x%X scan=%d mod=0x%X", SDL_GetKeyName(sym), sym, key.scancode, key.mod);
		return -1;
	}
}

namespace {

LPARAM position_for_mouse(short x, short y)
{
	return (((uint16_t)(y & 0xFFFF)) << 16) | (uint16_t)(x & 0xFFFF);
}

WPARAM keystate_for_mouse(WPARAM ret)
{
	ret |= (SDL_GetModState() & KMOD_SHIFT) ? DVL_MK_SHIFT : 0;
	// XXX: other DVL_MK_* codes not implemented
	return ret;
}

bool false_avail(const char *name, int value)
{
	SDL_Log("Unhandled SDL event: %s %d", name, value);
	return true;
}

void StoreSpellCoords()
{
	const int START_X = 20;
	const int END_X = 636;
	const int END_Y = 495;
	const int BOX_SIZE = 56;
	speedspellcount = 0;
	int xo = END_X, yo = END_Y;
	for (int i = 0; i < 4; i++) {
		std::uint64_t spells;
		switch (i) {
		case RSPLTYPE_SKILL:
			spells = plr[myplr]._pAblSpells;
			break;
		case RSPLTYPE_SPELL:
			spells = plr[myplr]._pMemSpells;
			break;
		case RSPLTYPE_SCROLL:
			spells = plr[myplr]._pScrlSpells;
			break;
		case RSPLTYPE_CHARGES:
			spells = plr[myplr]._pISpells;
			break;
		default:
			continue;
		}
		std::uint64_t spell = 1;
		for (int j = 1; j < MAX_SPELLS; j++) {
			if ((spell & spells)) {
				speedspellscoords[speedspellcount] = { xo - 36, yo - 188 };
				++speedspellcount;
				xo -= BOX_SIZE;
				if (xo == START_X) {
					xo = END_X;
					yo -= BOX_SIZE;
				}
			}
			spell <<= 1;
		}
		if (spells && xo != END_X)
			xo -= BOX_SIZE;
		if (xo == START_X) {
			xo = END_X;
			yo -= BOX_SIZE;
		}
	}
}

} // namespace

/**
 * @brief Try to clean the inventory related cursor states.
 * @return True if it is safe to close the inventory
 */
bool BlurInventory()
{
	if (pcurs >= CURSOR_FIRSTITEM) {
		if (!TryDropItem()) {
			if (plr[myplr]._pClass == PC_WARRIOR) {
				PlaySFX(PS_WARR16); // "Where would I put this?"
#ifndef SPAWN
			} else if (plr[myplr]._pClass == PC_ROGUE) {
				PlaySFX(PS_ROGUE16);
			} else if (plr[myplr]._pClass == PC_SORCERER) {
				PlaySFX(PS_MAGE16);
#endif
			}
			return false;
		}
	}

	invflag = false;
	if (pcurs > CURSOR_HAND)
		SetCursor_(CURSOR_HAND);
	if (chrflag)
		FocusOnCharInfo();

	return true;
}

<<<<<<< HEAD
WINBOOL PeekMessageA(LPMSG lpMsg)
=======





bool PeekMessage(LPMSG lpMsg)
>>>>>>> 5dce52be
{
#ifdef __SWITCH__
	HandleDocking();
#endif

	if (!message_queue.empty()) {
		*lpMsg = message_queue.front();
		message_queue.pop_front();
		return true;
	}

	SDL_Event e;

#ifdef ANDROID
	 int InitialTouchX, InitialTouchY = 0;
	 bool JoyStickInitalPressSet = 0;
	if (SDL_GetMouseState(NULL, NULL) & SDL_BUTTON(SDL_BUTTON_LEFT) && (!invflag && !spselflag && !chrflag && !stextflag && !questlog && !helpflag && !talkflag && !sbookflag))
	{

    if(JoyStickCTRL  == true){ //For the Future.
	}
	 else{
		 if(!qtextflag)
		 	PerformDPADMovement();
	}
}

#endif

	if (!SDL_PollEvent(&e)) {
		return false;
	}

<<<<<<< HEAD
=======
#ifdef __ANDROID__
if (SDL_GetMouseState(NULL, NULL) & SDL_BUTTON(SDL_BUTTON_LEFT) && (!invflag && !spselflag && !chrflag && !stextflag && !questlog && !helpflag && !talkflag /* && !qtextflag*/)) {

		if (e.type == SDL_FINGERDOWN) {
			int Xclick = e.tfinger.x * SCREEN_WIDTH;
			int Yclick = e.tfinger.y * SCREEN_HEIGHT;
			SDL_GetMouseState(&MouseX, &MouseY);
			convert_touch_xy_to_game_xy(e.tfinger.x, e.tfinger.y, &MouseX, &MouseY);
		}
		KillQuestMessage();
	}

#endif


>>>>>>> 5dce52be
	lpMsg->message = 0;
	lpMsg->lParam = 0;
	lpMsg->wParam = 0;

	if (e.type == SDL_QUIT) {
		lpMsg->message = DVL_WM_QUIT;
		return true;
	}
/*
#ifndef USE_SDL1
	handle_touch(&e, MouseX, MouseY);
#endif

#ifdef USE_SDL1
	if (e.type == SDL_MOUSEMOTION) {
		OutputToLogical(&e.motion.x, &e.motion.y);
	} else if (e.type == SDL_MOUSEBUTTONDOWN || e.type == SDL_MOUSEBUTTONUP) {
		OutputToLogical(&e.button.x, &e.button.y);
	}
#endif
*/
	if ((e.type == SDL_KEYUP || e.type == SDL_KEYDOWN) && e.key.keysym.sym == SDLK_UNKNOWN) {
		// Erroneous events generated by RG350 kernel.
		return true;
	}



	if (ProcessControllerMotion(e)) {
		ScaleJoysticks();
		return true;
	}



	GameAction action;
	if (GetGameAction(e, &action)) {
		if (action.type != GameActionType_NONE) {
			sgbControllerActive = true;

			if (movie_playing) {
				lpMsg->message = DVL_WM_KEYDOWN;
				if (action.type == GameActionType_SEND_KEY)
					lpMsg->wParam = action.send_key.vk_code;
				return true;
			}
		}

		switch (action.type) {
		case GameActionType_NONE:
			break;
		case GameActionType_USE_HEALTH_POTION:
			UseBeltItem(BLT_HEALING);
			break;
		case GameActionType_USE_MANA_POTION:
			UseBeltItem(BLT_MANA);
			break;
		case GameActionType_PRIMARY_ACTION:
			PerformPrimaryAction();
			break;
		case GameActionType_SECONDARY_ACTION:
			PerformSecondaryAction();
			break;
		case GameActionType_CAST_SPELL:
			PerformSpellAction();
			break;
<<<<<<< HEAD
		case GameActionType::TOGGLE_QUICK_SPELL_MENU:
=======
		case GameActionType_TOGGLE_QUICK_SPELL_MENU:
>>>>>>> 5dce52be
			if (!invflag || BlurInventory()) {
				if (!spselflag)
					DoSpeedBook();
				else
					spselflag = false;
				chrflag = false;
				questlog = false;
				sbookflag = false;
				StoreSpellCoords();
			}
			break;
		case GameActionType_TOGGLE_CHARACTER_INFO:
			chrflag = !chrflag;
			if (chrflag) {
				questlog = false;
				spselflag = false;
				if (pcurs == CURSOR_DISARM)
					SetCursor_(CURSOR_HAND);
				FocusOnCharInfo();
			}
			break;
<<<<<<< HEAD
		case GameActionType::TOGGLE_QUEST_LOG:
=======
		case GameActionType_TOGGLE_QUEST_LOG:
>>>>>>> 5dce52be
			if (!questlog) {
				StartQuestlog();
				chrflag = false;
				spselflag = false;
			} else {
				questlog = false;
			}
			break;
<<<<<<< HEAD
		case GameActionType::TOGGLE_INVENTORY:
=======
		case GameActionType_TOGGLE_INVENTORY:
>>>>>>> 5dce52be
			if (invflag) {
				BlurInventory();
			} else {
				sbookflag = false;
				spselflag = false;
				invflag = true;
				if (pcurs == CURSOR_DISARM)
					SetCursor_(CURSOR_HAND);
				FocusOnInventory();
<<<<<<< HEAD
			}
			break;
		case GameActionType::TOGGLE_SPELL_BOOK:
			if (BlurInventory()) {
				invflag = false;
				spselflag = false;
				sbookflag = !sbookflag;
=======
>>>>>>> 5dce52be
			}
			break;
		case GameActionType_TOGGLE_SPELL_BOOK:
			if (BlurInventory()) {
				invflag = false;
				spselflag = false;
				sbookflag = !sbookflag;
			}
			break;
		case GameActionType_SEND_KEY:
			lpMsg->message = action.send_key.up ? DVL_WM_KEYUP : DVL_WM_KEYDOWN;
			lpMsg->wParam = action.send_key.vk_code;
			return true;
		case GameActionType_SEND_MOUSE_CLICK:
			sgbControllerActive = false;
			switch (action.send_mouse_click.button) {
			case GameActionSendMouseClick::LEFT:
				lpMsg->message = action.send_mouse_click.up ? DVL_WM_LBUTTONUP : DVL_WM_LBUTTONDOWN;
				break;
			case GameActionSendMouseClick::RIGHT:
				lpMsg->message = action.send_mouse_click.up ? DVL_WM_RBUTTONUP : DVL_WM_RBUTTONDOWN;
				break;
			}
			lpMsg->lParam = position_for_mouse(MouseX, MouseY);
			break;
		}
		return true;
	} else if (e.type < SDL_JOYAXISMOTION || e.type >= 0x700) {
		if (!mouseWarping || e.type != SDL_MOUSEMOTION)
			sgbControllerActive = false;
		if (mouseWarping && e.type == SDL_MOUSEMOTION)
			mouseWarping = false;
	}

	switch (e.type) {
#ifndef USE_SDL1
	case SDL_CONTROLLERDEVICEADDED:
	case SDL_CONTROLLERDEVICEREMOVED:
		break;
	case SDL_JOYDEVICEADDED:
	case SDL_JOYDEVICEREMOVED:
		InitController();
		break;
#endif
	case SDL_QUIT:
		lpMsg->message = DVL_WM_QUIT;
		break;
	case SDL_KEYDOWN:
	case SDL_KEYUP: {
		int key = translate_sdl_key(e.key.keysym);
		if (key == -1)
			return false_avail(e.type == SDL_KEYDOWN ? "SDL_KEYDOWN" : "SDL_KEYUP", e.key.keysym.sym);
		lpMsg->message = e.type == SDL_KEYDOWN ? DVL_WM_KEYDOWN : DVL_WM_KEYUP;
		lpMsg->wParam = (DWORD)key;
		// HACK: Encode modifier in lParam for TranslateMessage later
		lpMsg->lParam = e.key.keysym.mod << 16;
	} break;
	case SDL_MOUSEMOTION:
		lpMsg->message = DVL_WM_MOUSEMOVE;
		lpMsg->lParam = position_for_mouse(e.motion.x, e.motion.y);
		lpMsg->wParam = keystate_for_mouse(0);
		break;

	case SDL_FINGERMOTION: {
		if(JoyStickCTRL == false){
		int Xclick = e.tfinger.x * SCREEN_WIDTH;
			int Yclick = e.tfinger.y * SCREEN_HEIGHT;
			SDL_GetMouseState(&MouseX, &MouseY);
			convert_touch_xy_to_game_xy(e.tfinger.x, e.tfinger.y, &MouseX, &MouseY);
			if(!qtextflag)
				PerformDPADMovement();

	}
}

	case SDL_FINGERDOWN: {
		int Xclick = e.tfinger.x * SCREEN_WIDTH;
		int Yclick = e.tfinger.y * SCREEN_HEIGHT;
		int fingernum = SDL_GetNumTouchFingers(e.tfinger.touchId);

		if (fingernum >= 2) {
			if (invflag) {
				UseInvItem(myplr, pcursinvitem);
			}
		}

		if (Xclick > Crect.x && Xclick < Crect.x + Crect.w && Yclick > Crect.y && Yclick < Crect.y + Crect.h) {
			lpMsg->message = DVL_WM_RBUTTONDOWN;
			lpMsg->lParam = (Yclick << 16) | (Xclick & 0xFFFF);
			lpMsg->wParam = keystate_for_mouse(DVL_MK_RBUTTON);
			checkMonstersNearby(true, true);
		}
		if (Xclick > Shiftrect.x && Xclick < Shiftrect.x+Shiftrect.w && Yclick > Shiftrect.y && Yclick < Shiftrect.y+Shiftrect.h) {
			if (!ShiftButtonPressed) {
				ShiftButtonPressed = 1;

			} else {
				ShiftButtonPressed = 0;
			}
		}
		//If Change_controlsRect pressed
		if (Xclick > Change_controlsRect.x && Xclick < Change_controlsRect.x+Change_controlsRect.w && Yclick > Change_controlsRect.y && Yclick < Change_controlsRect.y+Change_controlsRect.h) {

				if (change_controlPressed == 0){change_controlPressed = 1; }else{change_controlPressed = 0;}
				if (DemoModeEnabled == 0){DemoModeEnabled = 1; }else{DemoModeEnabled = 0;}

		}

		if (!qtextflag && !sbookflag && !invflag && !stextflag && Xclick > Arect.x && Xclick < Arect.x + Arect.w && Yclick > Arect.y && Yclick < Arect.y + Arect.h) {
			AttackButtonPressed = true;

			if (leveltype != DTYPE_TOWN) {
				if (checkMonstersNearby(true, false) == false) { // Appears to works well.
					ActivateObject(true);
					//SDL_Log("DEBUG attack EVENTS\n");
				}
			} else {
				if(!qtextflag)
				checkTownersNearby(true);
			}
		}

		if (Xclick > DemonHealth.x && Xclick < DemonHealth.x + DemonHealth.w  && Yclick > DemonHealth.y && Yclick < DemonHealth.y+DemonHealth.h) {
		//	SDL_Log("Red Potion Used PRESSED\n");
			time(&end_t);
			diff_t = difftime(end_t, start_t);
			SDL_Log("Execution time = %f\n", diff_t);

			if(diff_t > 0.3){ // This can be better .
				useBeltPotion(false);

			}


			time(&start_t);

		}
		if (Xclick > AngelMana.x && Xclick < AngelMana.x + AngelMana.w && Yclick > AngelMana.y && Yclick < AngelMana.y + AngelMana.h) {
		//	SDL_Log("Blue Potion Used PRESSED\n");
			time(&end_t);
			diff_t = difftime(end_t, start_t);
			SDL_Log("Execution time = %f\n", diff_t);

			if(diff_t > 0.3){ // This can be better .
				useBeltPotion(true);

			}


			time(&start_t);

		}
		/*   */
		if (invflag || spselflag || chrflag || stextflag || questlog || helpflag || talkflag || deathflag || sgpCurrentMenu || sbookflag || ShiftButtonPressed || pcurs != CURSOR_HAND || // If flags
		    Xclick > LGameUIMenu.x   && Xclick < LGameUIMenu.x+LGameUIMenu.w     && Yclick > LGameUIMenu.y && Yclick < LGameUIMenu.y+LGameUIMenu.h  ||                                                                                                                           // OR if left panel click
		    Xclick > RGameUIMenu.x   && Xclick < RGameUIMenu.x+RGameUIMenu.w     && Yclick > RGameUIMenu.y && Yclick < RGameUIMenu.y+RGameUIMenu.h ||                                                                                                                           // OR if right panel click
		    Xclick > PotGameUIMenu.x && Xclick < PotGameUIMenu.x+PotGameUIMenu.w && Yclick > PotGameUIMenu.y && Yclick < PotGameUIMenu.y+PotGameUIMenu.h                                                                                                                        // OR if belt click

		) {
			if (ShiftButtonPressed) {
				LeftMouseCmd(true);
				if(invflag || chrflag || deathflag ){
					ShiftButtonPressed = false;
				}

			} else {

			//	SDL_Log("Left click\n");
				lpMsg->message = DVL_WM_LBUTTONDOWN;
				lpMsg->lParam = (Yclick << 16) | (Xclick & 0xFFFF);
				lpMsg->wParam = keystate_for_mouse(DVL_MK_LBUTTON);
			}
			if(questlog){
				questlog = false;
			}





		}

	} break;



case SDL_FINGERUP: {
	TouchX = 0;
	TouchY = 0;
	AttackButtonPressed = false;
	CastButtonPressed = false;
	SDL_Log("DEBUG Finger UP!\n");
	int Xclick = e.tfinger.x * SCREEN_WIDTH;
	int Yclick = e.tfinger.y * SCREEN_HEIGHT;
	lpMsg->message = DVL_WM_LBUTTONUP;
	lpMsg->lParam = (Yclick << 16) | (Xclick & 0xFFFF);
	lpMsg->wParam = keystate_for_mouse(0);
	lpMsg->message = DVL_WM_RBUTTONUP;
	lpMsg->lParam = (Yclick << 16) | (Xclick & 0xFFFF);
	lpMsg->wParam = keystate_for_mouse(DVL_MK_RBUTTON);
	 SDL_PumpEvents();
	SDL_FlushEvents(SDL_FIRSTEVENT, SDL_LASTEVENT);
} break;

/*
	case SDL_MOUSEBUTTONDOWN: {
		int button = e.button.button;
		if (button == SDL_BUTTON_LEFT) {
			lpMsg->message = DVL_WM_LBUTTONDOWN;
			lpMsg->lParam = position_for_mouse(e.button.x, e.button.y);
			lpMsg->wParam = keystate_for_mouse(DVL_MK_LBUTTON);
		} else if (button == SDL_BUTTON_RIGHT) {
			lpMsg->message = DVL_WM_RBUTTONDOWN;
			lpMsg->lParam = position_for_mouse(e.button.x, e.button.y);
			lpMsg->wParam = keystate_for_mouse(DVL_MK_RBUTTON);
		}
	} break;

	*/
	case SDL_MOUSEBUTTONUP: {
		int button = e.button.button;
		if (button == SDL_BUTTON_LEFT) {
			lpMsg->message = DVL_WM_LBUTTONUP;
			lpMsg->lParam = position_for_mouse(e.button.x, e.button.y);
			lpMsg->wParam = keystate_for_mouse(0);
		} else if (button == SDL_BUTTON_RIGHT) {
			lpMsg->message = DVL_WM_RBUTTONUP;
			lpMsg->lParam = position_for_mouse(e.button.x, e.button.y);
			lpMsg->wParam = keystate_for_mouse(0);
		}
	} break;
#ifndef USE_SDL1
	case SDL_MOUSEWHEEL:
		lpMsg->message = DVL_WM_KEYDOWN;
		if (e.wheel.y > 0) {
			lpMsg->wParam = GetAsyncKeyState(DVL_VK_CONTROL) ? DVL_VK_OEM_PLUS : DVL_VK_UP;
		} else if (e.wheel.y < 0) {
			lpMsg->wParam = GetAsyncKeyState(DVL_VK_CONTROL) ? DVL_VK_OEM_MINUS : DVL_VK_DOWN;
		} else if (e.wheel.x > 0) {
			lpMsg->wParam = DVL_VK_LEFT;
		} else if (e.wheel.x < 0) {
			lpMsg->wParam = DVL_VK_RIGHT;
		}
		break;
#if SDL_VERSION_ATLEAST(2, 0, 4)
	case SDL_AUDIODEVICEADDED:
		return false_avail("SDL_AUDIODEVICEADDED", e.adevice.which);
	case SDL_AUDIODEVICEREMOVED:
		return false_avail("SDL_AUDIODEVICEREMOVED", e.adevice.which);
	case SDL_KEYMAPCHANGED:
		return false_avail("SDL_KEYMAPCHANGED", 0);
#endif
	case SDL_TEXTEDITING:
		return false_avail("SDL_TEXTEDITING", e.edit.length);
	case SDL_TEXTINPUT:
		return false_avail("SDL_TEXTINPUT", e.text.windowID);
	case SDL_WINDOWEVENT:
		switch (e.window.event) {
		case SDL_WINDOWEVENT_SHOWN:
			gbActive = true;
			lpMsg->message = DVL_WM_PAINT;
			break;
		case SDL_WINDOWEVENT_HIDDEN:
			gbActive = false;
			break;
		case SDL_WINDOWEVENT_EXPOSED:
			lpMsg->message = DVL_WM_PAINT;
			break;
		case SDL_WINDOWEVENT_MOVED:
		case SDL_WINDOWEVENT_RESIZED:
		case SDL_WINDOWEVENT_SIZE_CHANGED:
		case SDL_WINDOWEVENT_MINIMIZED:
		case SDL_WINDOWEVENT_MAXIMIZED:
		case SDL_WINDOWEVENT_RESTORED:
		case SDL_WINDOWEVENT_LEAVE:
		case SDL_WINDOWEVENT_FOCUS_GAINED:
		case SDL_WINDOWEVENT_FOCUS_LOST:
#if SDL_VERSION_ATLEAST(2, 0, 5)
		case SDL_WINDOWEVENT_TAKE_FOCUS:
#endif
			break;
		case SDL_WINDOWEVENT_ENTER:
			// Bug in SDL, SDL_WarpMouseInWindow doesn't emit SDL_MOUSEMOTION
			// and SDL_GetMouseState gives previous location if mouse was
			// outside window (observed on Ubuntu 19.04)
			if (mouseWarping) {
				MouseX = mouseWarpingX;
				MouseY = mouseWarpingY;
				mouseWarping = false;
			}
			break;
		case SDL_WINDOWEVENT_CLOSE:
			lpMsg->message = DVL_WM_QUERYENDSESSION;
			break;
		default:
			return false_avail("SDL_WINDOWEVENT", e.window.event);
		}

		break;
#endif
	default:
		return false_avail("unknown", e.type);
	}
	return true;
}

bool TranslateMessage(const MSG *lpMsg)
{
	if (lpMsg->message == DVL_WM_KEYDOWN) {
		int key = lpMsg->wParam;
		unsigned mod = (DWORD)lpMsg->lParam >> 16;

		bool shift = (mod & KMOD_SHIFT) != 0;
		bool upper = shift != (mod & KMOD_CAPS);

		bool is_alpha = (key >= 'A' && key <= 'Z');
		bool is_numeric = (key >= '0' && key <= '9');
		bool is_control = key == DVL_VK_SPACE || key == DVL_VK_BACK || key == DVL_VK_ESCAPE || key == DVL_VK_TAB || key == DVL_VK_RETURN;
		bool is_oem = (key >= DVL_VK_OEM_1 && key <= DVL_VK_OEM_7);

		if (is_control || is_alpha || is_numeric || is_oem) {
			if (!upper && is_alpha) {
				key = tolower(key);
			} else if (shift && is_numeric) {
				switch (key) {
				case '1':
					key = '!';
					break;
				case '2':
					key = '@';
					break;
				case '3':
					key = '#';
					break;
				case '4':
					key = '$';
					break;
				case '5':
					key = '%';
					break;
				case '6':
					key = '^';
					break;
				case '7':
					key = '&';
					break;
				case '8':
					key = '*';
					break;
				case '9':
					key = '(';
					break;
				case '0':
					key = ')';
					break;
				}
			} else if (is_oem) {
				// XXX: This probably only supports US keyboard layout
				switch (key) {
				case DVL_VK_OEM_1:
					key = shift ? ':' : ';';
					break;
				case DVL_VK_OEM_2:
					key = shift ? '?' : '/';
					break;
				case DVL_VK_OEM_3:
					key = shift ? '~' : '`';
					break;
				case DVL_VK_OEM_4:
					key = shift ? '{' : '[';
					break;
				case DVL_VK_OEM_5:
					key = shift ? '|' : '\\';
					break;
				case DVL_VK_OEM_6:
					key = shift ? '}' : ']';
					break;
				case DVL_VK_OEM_7:
					key = shift ? '"' : '\'';
					break;
				case DVL_VK_OEM_MINUS:
					key = shift ? '_' : '-';
					break;
				case DVL_VK_OEM_PLUS:
					key = shift ? '+' : '=';
					break;
				case DVL_VK_OEM_PERIOD:
					key = shift ? '>' : '.';
					break;
				case DVL_VK_OEM_COMMA:
					key = shift ? '<' : ',';
					break;

				default:
					UNIMPLEMENTED();
				}
			}

#ifdef _DEBUG
			if (key >= 32) {
				SDL_Log("char: %c", key);
			}
#endif

			// XXX: This does not add extended info to lParam
<<<<<<< HEAD
			PostMessageA(DVL_WM_CHAR, key, 0);
=======
			PostMessage(DVL_WM_CHAR, key, 0);
>>>>>>> 5dce52be
		}
	}

	return true;
}

SHORT GetAsyncKeyState(int vKey)
{
	if (vKey == DVL_MK_LBUTTON)
		return SDL_GetMouseState(NULL, NULL) & SDL_BUTTON(SDL_BUTTON_LEFT);
	if (vKey == DVL_MK_RBUTTON)
		return SDL_GetMouseState(NULL, NULL) & SDL_BUTTON(SDL_BUTTON_RIGHT);
	const Uint8 *state = SDLC_GetKeyState();
	switch (vKey) {
	case DVL_VK_CONTROL:
		return state[SDLC_KEYSTATE_LEFTCTRL] || state[SDLC_KEYSTATE_RIGHTCTRL] ? 0x8000 : 0;
	case DVL_VK_SHIFT:
		return state[SDLC_KEYSTATE_LEFTSHIFT] || state[SDLC_KEYSTATE_RIGHTSHIFT] ? 0x8000 : 0;
	case DVL_VK_MENU:
		return state[SDLC_KEYSTATE_LALT] || state[SDLC_KEYSTATE_RALT] ? 0x8000 : 0;
	case DVL_VK_LEFT:
		return state[SDLC_KEYSTATE_LEFT] ? 0x8000 : 0;
	case DVL_VK_UP:
		return state[SDLC_KEYSTATE_UP] ? 0x8000 : 0;
	case DVL_VK_RIGHT:
		return state[SDLC_KEYSTATE_RIGHT] ? 0x8000 : 0;
	case DVL_VK_DOWN:
		return state[SDLC_KEYSTATE_DOWN] ? 0x8000 : 0;
	default:
		return 0;
	}
}

LRESULT DispatchMessage(const MSG *lpMsg)
{
<<<<<<< HEAD
	DUMMY_ONCE();
=======
>>>>>>> 5dce52be
	assert(CurrentProc);

	return CurrentProc(NULL, lpMsg->message, lpMsg->wParam, lpMsg->lParam);
}

<<<<<<< HEAD
WINBOOL PostMessageA(UINT Msg, WPARAM wParam, LPARAM lParam)
=======
bool PostMessage(UINT Msg, WPARAM wParam, LPARAM lParam)
>>>>>>> 5dce52be
{
	MSG msg;
	msg.message = Msg;
	msg.wParam = wParam;
	msg.lParam = lParam;

	message_queue.push_back(msg);

	return true;
}

} // namespace dvl
<|MERGE_RESOLUTION|>--- conflicted
+++ resolved
@@ -1,1091 +1,1046 @@
-#include <cstdint>
-#include <deque>
-#include <SDL.h>
-
-#include "all.h"
-#include "display.h"
-#include "stubs.h"
-#include "controls/controller_motion.h"
-#include "controls/game_controls.h"
-#include "controls/plrctrls.h"
-#include "controls/remap_keyboard.h"
-#include "controls/touch.h"
-<<<<<<< HEAD
-#include "miniwin/ddraw.h"
-=======
-#include "display.h"
->>>>>>> 5dce52be
-#include "controls/controller.h"
-
-#ifdef __SWITCH__
-#include "platform/switch/docking.h"
-#include <switch.h>
-#endif
-
-#ifdef ANDROID
-//#include "misc_micro.h"
-#include "miniwin/androidinput.h"
-
-#include <time.h>
-time_t start_t = 0;
-time_t end_t = 0;
-double diff_t;
-
-
-
-time_t Qstart_t = 0;
-time_t Qend_t = 0;
-double Qdiff_t;
-
-time_t Sstart_t = 0;
-time_t Send_t = 0;
-double Sdiff_t;
-
-
-#endif
-
-
-
-
-
-/** @file
- * *
- * Windows message handling and keyboard event conversion for SDL.
- */
-
-namespace dvl {
-
-
-#ifdef __ANDROID__
-
-int num_fingers_down = 0;
-int Xbase = 0;
-int Ybase = 0;
-
-
-
-void KillQuestMessage(){
-	if(qtextflag){
-		time(&Qend_t); //Qstart_t
-		Qdiff_t = difftime(Qend_t, Qstart_t);
-		if(Qdiff_t > 0.1){ // This can be better .
-			qtextflag = false;
-			stream_stop();
-		}
-		time(&Qstart_t);
-	}
-}
-
-#endif
-
-/*
-
-
-void sfx_stop()
-{
-	if (sfx_stream) {
-		SFileDdaEnd(sfx_stream);
-		SFileCloseFile(sfx_stream);
-		sfx_stream = NULL;
-		sfx_data_cur = NULL;
-	}
-}
-
-void stream_stop()
-{
-	if (sghStream) {
-		SFileDdaEnd(sghStream);
-		SFileCloseFile(sghStream);
-		SFileFreeChunk();
-		sghStream = NULL;
-		sgpStreamSFX = NULL;
-	}
-}
-
-
-
-
-*/
-
-
-
-static std::deque<MSG> message_queue;
-
-bool mouseWarping = false;
-int mouseWarpingX;
-int mouseWarpingY;
-
-void SetCursorPos(int X, int Y)
-{
-	mouseWarpingX = X;
-	mouseWarpingY = Y;
-	mouseWarping = true;
-	LogicalToOutput(&X, &Y);
-	SDL_WarpMouseInWindow(ghMainWnd, X, Y);
-}
-
-// Moves the mouse to the first attribute "+" button.
-void FocusOnCharInfo()
-{
-	if (invflag || plr[myplr]._pStatPts <= 0)
-		return;
-
-	// Find the first incrementable stat.
-	int pc = plr[myplr]._pClass;
-	int stat = -1;
-	for (int i = 4; i >= 0; --i) {
-		switch (i) {
-		case ATTRIB_STR:
-			if (plr[myplr]._pBaseStr >= MaxStats[pc][ATTRIB_STR])
-				continue;
-			break;
-		case ATTRIB_MAG:
-			if (plr[myplr]._pBaseMag >= MaxStats[pc][ATTRIB_MAG])
-				continue;
-			break;
-		case ATTRIB_DEX:
-			if (plr[myplr]._pBaseDex >= MaxStats[pc][ATTRIB_DEX])
-				continue;
-			break;
-		case ATTRIB_VIT:
-			if (plr[myplr]._pBaseVit >= MaxStats[pc][ATTRIB_VIT])
-				continue;
-			break;
-		default:
-			continue;
-		}
-		stat = i;
-	}
-	if (stat == -1)
-		return;
-	const RECT32 &rect = ChrBtnsRect[stat];
-	SetCursorPos(rect.x + (rect.w / 2), rect.y + (rect.h / 2));
-}
-
-static int translate_sdl_key(SDL_Keysym key)
-{
-	// ref: https://wiki.libsdl.org/SDL_Keycode
-	// ref: https://docs.microsoft.com/en-us/windows/win32/inputdev/virtual-key-codes
-	SDL_Keycode sym = key.sym;
-	remap_keyboard_key(&sym);
-	switch (sym) {
-	case SDLK_BACKSPACE:
-		return DVL_VK_BACK;
-	case SDLK_TAB:
-		return DVL_VK_TAB;
-	case SDLK_RETURN:
-		return DVL_VK_RETURN;
-	case SDLK_ESCAPE:
-		return DVL_VK_ESCAPE;
-	case SDLK_SPACE:
-		return DVL_VK_SPACE;
-	case SDLK_QUOTE:
-		return DVL_VK_OEM_7;
-	case SDLK_COMMA:
-		return DVL_VK_OEM_COMMA;
-	case SDLK_MINUS:
-		return DVL_VK_OEM_MINUS;
-	case SDLK_PERIOD:
-		return DVL_VK_OEM_PERIOD;
-	case SDLK_SLASH:
-		return DVL_VK_OEM_2;
-	case SDLK_SEMICOLON:
-		return DVL_VK_OEM_1;
-	case SDLK_EQUALS:
-		return DVL_VK_OEM_PLUS;
-	case SDLK_LEFTBRACKET:
-		return DVL_VK_OEM_4;
-	case SDLK_BACKSLASH:
-		return DVL_VK_OEM_5;
-	case SDLK_RIGHTBRACKET:
-		return DVL_VK_OEM_6;
-	case SDLK_BACKQUOTE:
-		return DVL_VK_OEM_3;
-	case SDLK_DELETE:
-		return DVL_VK_DELETE;
-	case SDLK_CAPSLOCK:
-		return DVL_VK_CAPITAL;
-	case SDLK_F1:
-		return DVL_VK_F1;
-	case SDLK_F2:
-		return DVL_VK_F2;
-	case SDLK_F3:
-		return DVL_VK_F3;
-	case SDLK_F4:
-		return DVL_VK_F4;
-	case SDLK_F5:
-		return DVL_VK_F5;
-	case SDLK_F6:
-		return DVL_VK_F6;
-	case SDLK_F7:
-		return DVL_VK_F7;
-	case SDLK_F8:
-		return DVL_VK_F8;
-	case SDLK_F9:
-		return DVL_VK_F9;
-	case SDLK_F10:
-		return DVL_VK_F10;
-	case SDLK_F11:
-		return DVL_VK_F11;
-	case SDLK_F12:
-		return DVL_VK_F12;
-	case SDLK_PRINTSCREEN:
-		return DVL_VK_SNAPSHOT;
-	case SDLK_SCROLLLOCK:
-		return DVL_VK_SCROLL;
-	case SDLK_PAUSE:
-		return DVL_VK_PAUSE;
-	case SDLK_INSERT:
-		return DVL_VK_INSERT;
-	case SDLK_HOME:
-		return DVL_VK_HOME;
-	case SDLK_PAGEUP:
-		return DVL_VK_PRIOR;
-	case SDLK_END:
-		return DVL_VK_END;
-	case SDLK_PAGEDOWN:
-		return DVL_VK_NEXT;
-	case SDLK_RIGHT:
-		return DVL_VK_RIGHT;
-	case SDLK_LEFT:
-		return DVL_VK_LEFT;
-	case SDLK_DOWN:
-		return DVL_VK_DOWN;
-	case SDLK_UP:
-		return DVL_VK_UP;
-	case SDLK_NUMLOCKCLEAR:
-		return DVL_VK_NUMLOCK;
-	case SDLK_KP_DIVIDE:
-		return DVL_VK_DIVIDE;
-	case SDLK_KP_MULTIPLY:
-		return DVL_VK_MULTIPLY;
-	case SDLK_KP_MINUS:
-		// Returning DVL_VK_OEM_MINUS to play nice with Devilution automap zoom.
-		//
-		// For a distinct keypad key-code, DVL_VK_SUBTRACT should be returned.
-		return DVL_VK_OEM_MINUS;
-	case SDLK_KP_PLUS:
-		// Returning DVL_VK_OEM_PLUS to play nice with Devilution automap zoom.
-		//
-		// For a distinct keypad key-code, DVL_VK_ADD should be returned.
-		return DVL_VK_OEM_PLUS;
-	case SDLK_KP_ENTER:
-		return DVL_VK_RETURN;
-	case SDLK_KP_1:
-		return DVL_VK_NUMPAD1;
-	case SDLK_KP_2:
-		return DVL_VK_NUMPAD2;
-	case SDLK_KP_3:
-		return DVL_VK_NUMPAD3;
-	case SDLK_KP_4:
-		return DVL_VK_NUMPAD4;
-	case SDLK_KP_5:
-		return DVL_VK_NUMPAD5;
-	case SDLK_KP_6:
-		return DVL_VK_NUMPAD6;
-	case SDLK_KP_7:
-		return DVL_VK_NUMPAD7;
-	case SDLK_KP_8:
-		return DVL_VK_NUMPAD8;
-	case SDLK_KP_9:
-		return DVL_VK_NUMPAD9;
-	case SDLK_KP_0:
-		return DVL_VK_NUMPAD0;
-	case SDLK_KP_PERIOD:
-		return DVL_VK_DECIMAL;
-	case SDLK_MENU:
-		return DVL_VK_MENU;
-#ifndef USE_SDL1
-	case SDLK_KP_COMMA:
-		return DVL_VK_OEM_COMMA;
-#endif
-	case SDLK_LCTRL:
-		return DVL_VK_LCONTROL;
-	case SDLK_LSHIFT:
-		return DVL_VK_LSHIFT;
-	case SDLK_LALT:
-		return DVL_VK_LMENU;
-	case SDLK_LGUI:
-		return DVL_VK_LWIN;
-	case SDLK_RCTRL:
-		return DVL_VK_RCONTROL;
-	case SDLK_RSHIFT:
-		return DVL_VK_RSHIFT;
-	case SDLK_RALT:
-		return DVL_VK_RMENU;
-	case SDLK_RGUI:
-		return DVL_VK_RWIN;
-	default:
-		if (sym >= SDLK_a && sym <= SDLK_z) {
-			return 'A' + (sym - SDLK_a);
-		} else if (sym >= SDLK_0 && sym <= SDLK_9) {
-			return '0' + (sym - SDLK_0);
-		} else if (sym >= SDLK_F1 && sym <= SDLK_F12) {
-			return DVL_VK_F1 + (sym - SDLK_F1);
-		}
-		SDL_Log("unknown key: name=%s sym=0x%X scan=%d mod=0x%X", SDL_GetKeyName(sym), sym, key.scancode, key.mod);
-		return -1;
-	}
-}
-
-namespace {
-
-LPARAM position_for_mouse(short x, short y)
-{
-	return (((uint16_t)(y & 0xFFFF)) << 16) | (uint16_t)(x & 0xFFFF);
-}
-
-WPARAM keystate_for_mouse(WPARAM ret)
-{
-	ret |= (SDL_GetModState() & KMOD_SHIFT) ? DVL_MK_SHIFT : 0;
-	// XXX: other DVL_MK_* codes not implemented
-	return ret;
-}
-
-bool false_avail(const char *name, int value)
-{
-	SDL_Log("Unhandled SDL event: %s %d", name, value);
-	return true;
-}
-
-void StoreSpellCoords()
-{
-	const int START_X = 20;
-	const int END_X = 636;
-	const int END_Y = 495;
-	const int BOX_SIZE = 56;
-	speedspellcount = 0;
-	int xo = END_X, yo = END_Y;
-	for (int i = 0; i < 4; i++) {
-		std::uint64_t spells;
-		switch (i) {
-		case RSPLTYPE_SKILL:
-			spells = plr[myplr]._pAblSpells;
-			break;
-		case RSPLTYPE_SPELL:
-			spells = plr[myplr]._pMemSpells;
-			break;
-		case RSPLTYPE_SCROLL:
-			spells = plr[myplr]._pScrlSpells;
-			break;
-		case RSPLTYPE_CHARGES:
-			spells = plr[myplr]._pISpells;
-			break;
-		default:
-			continue;
-		}
-		std::uint64_t spell = 1;
-		for (int j = 1; j < MAX_SPELLS; j++) {
-			if ((spell & spells)) {
-				speedspellscoords[speedspellcount] = { xo - 36, yo - 188 };
-				++speedspellcount;
-				xo -= BOX_SIZE;
-				if (xo == START_X) {
-					xo = END_X;
-					yo -= BOX_SIZE;
-				}
-			}
-			spell <<= 1;
-		}
-		if (spells && xo != END_X)
-			xo -= BOX_SIZE;
-		if (xo == START_X) {
-			xo = END_X;
-			yo -= BOX_SIZE;
-		}
-	}
-}
-
-} // namespace
-
-/**
- * @brief Try to clean the inventory related cursor states.
- * @return True if it is safe to close the inventory
- */
-bool BlurInventory()
-{
-	if (pcurs >= CURSOR_FIRSTITEM) {
-		if (!TryDropItem()) {
-			if (plr[myplr]._pClass == PC_WARRIOR) {
-				PlaySFX(PS_WARR16); // "Where would I put this?"
-#ifndef SPAWN
-			} else if (plr[myplr]._pClass == PC_ROGUE) {
-				PlaySFX(PS_ROGUE16);
-			} else if (plr[myplr]._pClass == PC_SORCERER) {
-				PlaySFX(PS_MAGE16);
-#endif
-			}
-			return false;
-		}
-	}
-
-	invflag = false;
-	if (pcurs > CURSOR_HAND)
-		SetCursor_(CURSOR_HAND);
-	if (chrflag)
-		FocusOnCharInfo();
-
-	return true;
-}
-
-<<<<<<< HEAD
-WINBOOL PeekMessageA(LPMSG lpMsg)
-=======
-
-
-
-
-
-bool PeekMessage(LPMSG lpMsg)
->>>>>>> 5dce52be
-{
-#ifdef __SWITCH__
-	HandleDocking();
-#endif
-
-	if (!message_queue.empty()) {
-		*lpMsg = message_queue.front();
-		message_queue.pop_front();
-		return true;
-	}
-
-	SDL_Event e;
-
-#ifdef ANDROID
-	 int InitialTouchX, InitialTouchY = 0;
-	 bool JoyStickInitalPressSet = 0;
-	if (SDL_GetMouseState(NULL, NULL) & SDL_BUTTON(SDL_BUTTON_LEFT) && (!invflag && !spselflag && !chrflag && !stextflag && !questlog && !helpflag && !talkflag && !sbookflag))
-	{
-
-    if(JoyStickCTRL  == true){ //For the Future.
-	}
-	 else{
-		 if(!qtextflag)
-		 	PerformDPADMovement();
-	}
-}
-
-#endif
-
-	if (!SDL_PollEvent(&e)) {
-		return false;
-	}
-
-<<<<<<< HEAD
-=======
-#ifdef __ANDROID__
-if (SDL_GetMouseState(NULL, NULL) & SDL_BUTTON(SDL_BUTTON_LEFT) && (!invflag && !spselflag && !chrflag && !stextflag && !questlog && !helpflag && !talkflag /* && !qtextflag*/)) {
-
-		if (e.type == SDL_FINGERDOWN) {
-			int Xclick = e.tfinger.x * SCREEN_WIDTH;
-			int Yclick = e.tfinger.y * SCREEN_HEIGHT;
-			SDL_GetMouseState(&MouseX, &MouseY);
-			convert_touch_xy_to_game_xy(e.tfinger.x, e.tfinger.y, &MouseX, &MouseY);
-		}
-		KillQuestMessage();
-	}
-
-#endif
-
-
->>>>>>> 5dce52be
-	lpMsg->message = 0;
-	lpMsg->lParam = 0;
-	lpMsg->wParam = 0;
-
-	if (e.type == SDL_QUIT) {
-		lpMsg->message = DVL_WM_QUIT;
-		return true;
-	}
-/*
-#ifndef USE_SDL1
-	handle_touch(&e, MouseX, MouseY);
-#endif
-
-#ifdef USE_SDL1
-	if (e.type == SDL_MOUSEMOTION) {
-		OutputToLogical(&e.motion.x, &e.motion.y);
-	} else if (e.type == SDL_MOUSEBUTTONDOWN || e.type == SDL_MOUSEBUTTONUP) {
-		OutputToLogical(&e.button.x, &e.button.y);
-	}
-#endif
-*/
-	if ((e.type == SDL_KEYUP || e.type == SDL_KEYDOWN) && e.key.keysym.sym == SDLK_UNKNOWN) {
-		// Erroneous events generated by RG350 kernel.
-		return true;
-	}
-
-
-
-	if (ProcessControllerMotion(e)) {
-		ScaleJoysticks();
-		return true;
-	}
-
-
-
-	GameAction action;
-	if (GetGameAction(e, &action)) {
-		if (action.type != GameActionType_NONE) {
-			sgbControllerActive = true;
-
-			if (movie_playing) {
-				lpMsg->message = DVL_WM_KEYDOWN;
-				if (action.type == GameActionType_SEND_KEY)
-					lpMsg->wParam = action.send_key.vk_code;
-				return true;
-			}
-		}
-
-		switch (action.type) {
-		case GameActionType_NONE:
-			break;
-		case GameActionType_USE_HEALTH_POTION:
-			UseBeltItem(BLT_HEALING);
-			break;
-		case GameActionType_USE_MANA_POTION:
-			UseBeltItem(BLT_MANA);
-			break;
-		case GameActionType_PRIMARY_ACTION:
-			PerformPrimaryAction();
-			break;
-		case GameActionType_SECONDARY_ACTION:
-			PerformSecondaryAction();
-			break;
-		case GameActionType_CAST_SPELL:
-			PerformSpellAction();
-			break;
-<<<<<<< HEAD
-		case GameActionType::TOGGLE_QUICK_SPELL_MENU:
-=======
-		case GameActionType_TOGGLE_QUICK_SPELL_MENU:
->>>>>>> 5dce52be
-			if (!invflag || BlurInventory()) {
-				if (!spselflag)
-					DoSpeedBook();
-				else
-					spselflag = false;
-				chrflag = false;
-				questlog = false;
-				sbookflag = false;
-				StoreSpellCoords();
-			}
-			break;
-		case GameActionType_TOGGLE_CHARACTER_INFO:
-			chrflag = !chrflag;
-			if (chrflag) {
-				questlog = false;
-				spselflag = false;
-				if (pcurs == CURSOR_DISARM)
-					SetCursor_(CURSOR_HAND);
-				FocusOnCharInfo();
-			}
-			break;
-<<<<<<< HEAD
-		case GameActionType::TOGGLE_QUEST_LOG:
-=======
-		case GameActionType_TOGGLE_QUEST_LOG:
->>>>>>> 5dce52be
-			if (!questlog) {
-				StartQuestlog();
-				chrflag = false;
-				spselflag = false;
-			} else {
-				questlog = false;
-			}
-			break;
-<<<<<<< HEAD
-		case GameActionType::TOGGLE_INVENTORY:
-=======
-		case GameActionType_TOGGLE_INVENTORY:
->>>>>>> 5dce52be
-			if (invflag) {
-				BlurInventory();
-			} else {
-				sbookflag = false;
-				spselflag = false;
-				invflag = true;
-				if (pcurs == CURSOR_DISARM)
-					SetCursor_(CURSOR_HAND);
-				FocusOnInventory();
-<<<<<<< HEAD
-			}
-			break;
-		case GameActionType::TOGGLE_SPELL_BOOK:
-			if (BlurInventory()) {
-				invflag = false;
-				spselflag = false;
-				sbookflag = !sbookflag;
-=======
->>>>>>> 5dce52be
-			}
-			break;
-		case GameActionType_TOGGLE_SPELL_BOOK:
-			if (BlurInventory()) {
-				invflag = false;
-				spselflag = false;
-				sbookflag = !sbookflag;
-			}
-			break;
-		case GameActionType_SEND_KEY:
-			lpMsg->message = action.send_key.up ? DVL_WM_KEYUP : DVL_WM_KEYDOWN;
-			lpMsg->wParam = action.send_key.vk_code;
-			return true;
-		case GameActionType_SEND_MOUSE_CLICK:
-			sgbControllerActive = false;
-			switch (action.send_mouse_click.button) {
-			case GameActionSendMouseClick::LEFT:
-				lpMsg->message = action.send_mouse_click.up ? DVL_WM_LBUTTONUP : DVL_WM_LBUTTONDOWN;
-				break;
-			case GameActionSendMouseClick::RIGHT:
-				lpMsg->message = action.send_mouse_click.up ? DVL_WM_RBUTTONUP : DVL_WM_RBUTTONDOWN;
-				break;
-			}
-			lpMsg->lParam = position_for_mouse(MouseX, MouseY);
-			break;
-		}
-		return true;
-	} else if (e.type < SDL_JOYAXISMOTION || e.type >= 0x700) {
-		if (!mouseWarping || e.type != SDL_MOUSEMOTION)
-			sgbControllerActive = false;
-		if (mouseWarping && e.type == SDL_MOUSEMOTION)
-			mouseWarping = false;
-	}
-
-	switch (e.type) {
-#ifndef USE_SDL1
-	case SDL_CONTROLLERDEVICEADDED:
-	case SDL_CONTROLLERDEVICEREMOVED:
-		break;
-	case SDL_JOYDEVICEADDED:
-	case SDL_JOYDEVICEREMOVED:
-		InitController();
-		break;
-#endif
-	case SDL_QUIT:
-		lpMsg->message = DVL_WM_QUIT;
-		break;
-	case SDL_KEYDOWN:
-	case SDL_KEYUP: {
-		int key = translate_sdl_key(e.key.keysym);
-		if (key == -1)
-			return false_avail(e.type == SDL_KEYDOWN ? "SDL_KEYDOWN" : "SDL_KEYUP", e.key.keysym.sym);
-		lpMsg->message = e.type == SDL_KEYDOWN ? DVL_WM_KEYDOWN : DVL_WM_KEYUP;
-		lpMsg->wParam = (DWORD)key;
-		// HACK: Encode modifier in lParam for TranslateMessage later
-		lpMsg->lParam = e.key.keysym.mod << 16;
-	} break;
-	case SDL_MOUSEMOTION:
-		lpMsg->message = DVL_WM_MOUSEMOVE;
-		lpMsg->lParam = position_for_mouse(e.motion.x, e.motion.y);
-		lpMsg->wParam = keystate_for_mouse(0);
-		break;
-
-	case SDL_FINGERMOTION: {
-		if(JoyStickCTRL == false){
-		int Xclick = e.tfinger.x * SCREEN_WIDTH;
-			int Yclick = e.tfinger.y * SCREEN_HEIGHT;
-			SDL_GetMouseState(&MouseX, &MouseY);
-			convert_touch_xy_to_game_xy(e.tfinger.x, e.tfinger.y, &MouseX, &MouseY);
-			if(!qtextflag)
-				PerformDPADMovement();
-
-	}
-}
-
-	case SDL_FINGERDOWN: {
-		int Xclick = e.tfinger.x * SCREEN_WIDTH;
-		int Yclick = e.tfinger.y * SCREEN_HEIGHT;
-		int fingernum = SDL_GetNumTouchFingers(e.tfinger.touchId);
-
-		if (fingernum >= 2) {
-			if (invflag) {
-				UseInvItem(myplr, pcursinvitem);
-			}
-		}
-
-		if (Xclick > Crect.x && Xclick < Crect.x + Crect.w && Yclick > Crect.y && Yclick < Crect.y + Crect.h) {
-			lpMsg->message = DVL_WM_RBUTTONDOWN;
-			lpMsg->lParam = (Yclick << 16) | (Xclick & 0xFFFF);
-			lpMsg->wParam = keystate_for_mouse(DVL_MK_RBUTTON);
-			checkMonstersNearby(true, true);
-		}
-		if (Xclick > Shiftrect.x && Xclick < Shiftrect.x+Shiftrect.w && Yclick > Shiftrect.y && Yclick < Shiftrect.y+Shiftrect.h) {
-			if (!ShiftButtonPressed) {
-				ShiftButtonPressed = 1;
-
-			} else {
-				ShiftButtonPressed = 0;
-			}
-		}
-		//If Change_controlsRect pressed
-		if (Xclick > Change_controlsRect.x && Xclick < Change_controlsRect.x+Change_controlsRect.w && Yclick > Change_controlsRect.y && Yclick < Change_controlsRect.y+Change_controlsRect.h) {
-
-				if (change_controlPressed == 0){change_controlPressed = 1; }else{change_controlPressed = 0;}
-				if (DemoModeEnabled == 0){DemoModeEnabled = 1; }else{DemoModeEnabled = 0;}
-
-		}
-
-		if (!qtextflag && !sbookflag && !invflag && !stextflag && Xclick > Arect.x && Xclick < Arect.x + Arect.w && Yclick > Arect.y && Yclick < Arect.y + Arect.h) {
-			AttackButtonPressed = true;
-
-			if (leveltype != DTYPE_TOWN) {
-				if (checkMonstersNearby(true, false) == false) { // Appears to works well.
-					ActivateObject(true);
-					//SDL_Log("DEBUG attack EVENTS\n");
-				}
-			} else {
-				if(!qtextflag)
-				checkTownersNearby(true);
-			}
-		}
-
-		if (Xclick > DemonHealth.x && Xclick < DemonHealth.x + DemonHealth.w  && Yclick > DemonHealth.y && Yclick < DemonHealth.y+DemonHealth.h) {
-		//	SDL_Log("Red Potion Used PRESSED\n");
-			time(&end_t);
-			diff_t = difftime(end_t, start_t);
-			SDL_Log("Execution time = %f\n", diff_t);
-
-			if(diff_t > 0.3){ // This can be better .
-				useBeltPotion(false);
-
-			}
-
-
-			time(&start_t);
-
-		}
-		if (Xclick > AngelMana.x && Xclick < AngelMana.x + AngelMana.w && Yclick > AngelMana.y && Yclick < AngelMana.y + AngelMana.h) {
-		//	SDL_Log("Blue Potion Used PRESSED\n");
-			time(&end_t);
-			diff_t = difftime(end_t, start_t);
-			SDL_Log("Execution time = %f\n", diff_t);
-
-			if(diff_t > 0.3){ // This can be better .
-				useBeltPotion(true);
-
-			}
-
-
-			time(&start_t);
-
-		}
-		/*   */
-		if (invflag || spselflag || chrflag || stextflag || questlog || helpflag || talkflag || deathflag || sgpCurrentMenu || sbookflag || ShiftButtonPressed || pcurs != CURSOR_HAND || // If flags
-		    Xclick > LGameUIMenu.x   && Xclick < LGameUIMenu.x+LGameUIMenu.w     && Yclick > LGameUIMenu.y && Yclick < LGameUIMenu.y+LGameUIMenu.h  ||                                                                                                                           // OR if left panel click
-		    Xclick > RGameUIMenu.x   && Xclick < RGameUIMenu.x+RGameUIMenu.w     && Yclick > RGameUIMenu.y && Yclick < RGameUIMenu.y+RGameUIMenu.h ||                                                                                                                           // OR if right panel click
-		    Xclick > PotGameUIMenu.x && Xclick < PotGameUIMenu.x+PotGameUIMenu.w && Yclick > PotGameUIMenu.y && Yclick < PotGameUIMenu.y+PotGameUIMenu.h                                                                                                                        // OR if belt click
-
-		) {
-			if (ShiftButtonPressed) {
-				LeftMouseCmd(true);
-				if(invflag || chrflag || deathflag ){
-					ShiftButtonPressed = false;
-				}
-
-			} else {
-
-			//	SDL_Log("Left click\n");
-				lpMsg->message = DVL_WM_LBUTTONDOWN;
-				lpMsg->lParam = (Yclick << 16) | (Xclick & 0xFFFF);
-				lpMsg->wParam = keystate_for_mouse(DVL_MK_LBUTTON);
-			}
-			if(questlog){
-				questlog = false;
-			}
-
-
-
-
-
-		}
-
-	} break;
-
-
-
-case SDL_FINGERUP: {
-	TouchX = 0;
-	TouchY = 0;
-	AttackButtonPressed = false;
-	CastButtonPressed = false;
-	SDL_Log("DEBUG Finger UP!\n");
-	int Xclick = e.tfinger.x * SCREEN_WIDTH;
-	int Yclick = e.tfinger.y * SCREEN_HEIGHT;
-	lpMsg->message = DVL_WM_LBUTTONUP;
-	lpMsg->lParam = (Yclick << 16) | (Xclick & 0xFFFF);
-	lpMsg->wParam = keystate_for_mouse(0);
-	lpMsg->message = DVL_WM_RBUTTONUP;
-	lpMsg->lParam = (Yclick << 16) | (Xclick & 0xFFFF);
-	lpMsg->wParam = keystate_for_mouse(DVL_MK_RBUTTON);
-	 SDL_PumpEvents();
-	SDL_FlushEvents(SDL_FIRSTEVENT, SDL_LASTEVENT);
-} break;
-
-/*
-	case SDL_MOUSEBUTTONDOWN: {
-		int button = e.button.button;
-		if (button == SDL_BUTTON_LEFT) {
-			lpMsg->message = DVL_WM_LBUTTONDOWN;
-			lpMsg->lParam = position_for_mouse(e.button.x, e.button.y);
-			lpMsg->wParam = keystate_for_mouse(DVL_MK_LBUTTON);
-		} else if (button == SDL_BUTTON_RIGHT) {
-			lpMsg->message = DVL_WM_RBUTTONDOWN;
-			lpMsg->lParam = position_for_mouse(e.button.x, e.button.y);
-			lpMsg->wParam = keystate_for_mouse(DVL_MK_RBUTTON);
-		}
-	} break;
-
-	*/
-	case SDL_MOUSEBUTTONUP: {
-		int button = e.button.button;
-		if (button == SDL_BUTTON_LEFT) {
-			lpMsg->message = DVL_WM_LBUTTONUP;
-			lpMsg->lParam = position_for_mouse(e.button.x, e.button.y);
-			lpMsg->wParam = keystate_for_mouse(0);
-		} else if (button == SDL_BUTTON_RIGHT) {
-			lpMsg->message = DVL_WM_RBUTTONUP;
-			lpMsg->lParam = position_for_mouse(e.button.x, e.button.y);
-			lpMsg->wParam = keystate_for_mouse(0);
-		}
-	} break;
-#ifndef USE_SDL1
-	case SDL_MOUSEWHEEL:
-		lpMsg->message = DVL_WM_KEYDOWN;
-		if (e.wheel.y > 0) {
-			lpMsg->wParam = GetAsyncKeyState(DVL_VK_CONTROL) ? DVL_VK_OEM_PLUS : DVL_VK_UP;
-		} else if (e.wheel.y < 0) {
-			lpMsg->wParam = GetAsyncKeyState(DVL_VK_CONTROL) ? DVL_VK_OEM_MINUS : DVL_VK_DOWN;
-		} else if (e.wheel.x > 0) {
-			lpMsg->wParam = DVL_VK_LEFT;
-		} else if (e.wheel.x < 0) {
-			lpMsg->wParam = DVL_VK_RIGHT;
-		}
-		break;
-#if SDL_VERSION_ATLEAST(2, 0, 4)
-	case SDL_AUDIODEVICEADDED:
-		return false_avail("SDL_AUDIODEVICEADDED", e.adevice.which);
-	case SDL_AUDIODEVICEREMOVED:
-		return false_avail("SDL_AUDIODEVICEREMOVED", e.adevice.which);
-	case SDL_KEYMAPCHANGED:
-		return false_avail("SDL_KEYMAPCHANGED", 0);
-#endif
-	case SDL_TEXTEDITING:
-		return false_avail("SDL_TEXTEDITING", e.edit.length);
-	case SDL_TEXTINPUT:
-		return false_avail("SDL_TEXTINPUT", e.text.windowID);
-	case SDL_WINDOWEVENT:
-		switch (e.window.event) {
-		case SDL_WINDOWEVENT_SHOWN:
-			gbActive = true;
-			lpMsg->message = DVL_WM_PAINT;
-			break;
-		case SDL_WINDOWEVENT_HIDDEN:
-			gbActive = false;
-			break;
-		case SDL_WINDOWEVENT_EXPOSED:
-			lpMsg->message = DVL_WM_PAINT;
-			break;
-		case SDL_WINDOWEVENT_MOVED:
-		case SDL_WINDOWEVENT_RESIZED:
-		case SDL_WINDOWEVENT_SIZE_CHANGED:
-		case SDL_WINDOWEVENT_MINIMIZED:
-		case SDL_WINDOWEVENT_MAXIMIZED:
-		case SDL_WINDOWEVENT_RESTORED:
-		case SDL_WINDOWEVENT_LEAVE:
-		case SDL_WINDOWEVENT_FOCUS_GAINED:
-		case SDL_WINDOWEVENT_FOCUS_LOST:
-#if SDL_VERSION_ATLEAST(2, 0, 5)
-		case SDL_WINDOWEVENT_TAKE_FOCUS:
-#endif
-			break;
-		case SDL_WINDOWEVENT_ENTER:
-			// Bug in SDL, SDL_WarpMouseInWindow doesn't emit SDL_MOUSEMOTION
-			// and SDL_GetMouseState gives previous location if mouse was
-			// outside window (observed on Ubuntu 19.04)
-			if (mouseWarping) {
-				MouseX = mouseWarpingX;
-				MouseY = mouseWarpingY;
-				mouseWarping = false;
-			}
-			break;
-		case SDL_WINDOWEVENT_CLOSE:
-			lpMsg->message = DVL_WM_QUERYENDSESSION;
-			break;
-		default:
-			return false_avail("SDL_WINDOWEVENT", e.window.event);
-		}
-
-		break;
-#endif
-	default:
-		return false_avail("unknown", e.type);
-	}
-	return true;
-}
-
-bool TranslateMessage(const MSG *lpMsg)
-{
-	if (lpMsg->message == DVL_WM_KEYDOWN) {
-		int key = lpMsg->wParam;
-		unsigned mod = (DWORD)lpMsg->lParam >> 16;
-
-		bool shift = (mod & KMOD_SHIFT) != 0;
-		bool upper = shift != (mod & KMOD_CAPS);
-
-		bool is_alpha = (key >= 'A' && key <= 'Z');
-		bool is_numeric = (key >= '0' && key <= '9');
-		bool is_control = key == DVL_VK_SPACE || key == DVL_VK_BACK || key == DVL_VK_ESCAPE || key == DVL_VK_TAB || key == DVL_VK_RETURN;
-		bool is_oem = (key >= DVL_VK_OEM_1 && key <= DVL_VK_OEM_7);
-
-		if (is_control || is_alpha || is_numeric || is_oem) {
-			if (!upper && is_alpha) {
-				key = tolower(key);
-			} else if (shift && is_numeric) {
-				switch (key) {
-				case '1':
-					key = '!';
-					break;
-				case '2':
-					key = '@';
-					break;
-				case '3':
-					key = '#';
-					break;
-				case '4':
-					key = '$';
-					break;
-				case '5':
-					key = '%';
-					break;
-				case '6':
-					key = '^';
-					break;
-				case '7':
-					key = '&';
-					break;
-				case '8':
-					key = '*';
-					break;
-				case '9':
-					key = '(';
-					break;
-				case '0':
-					key = ')';
-					break;
-				}
-			} else if (is_oem) {
-				// XXX: This probably only supports US keyboard layout
-				switch (key) {
-				case DVL_VK_OEM_1:
-					key = shift ? ':' : ';';
-					break;
-				case DVL_VK_OEM_2:
-					key = shift ? '?' : '/';
-					break;
-				case DVL_VK_OEM_3:
-					key = shift ? '~' : '`';
-					break;
-				case DVL_VK_OEM_4:
-					key = shift ? '{' : '[';
-					break;
-				case DVL_VK_OEM_5:
-					key = shift ? '|' : '\\';
-					break;
-				case DVL_VK_OEM_6:
-					key = shift ? '}' : ']';
-					break;
-				case DVL_VK_OEM_7:
-					key = shift ? '"' : '\'';
-					break;
-				case DVL_VK_OEM_MINUS:
-					key = shift ? '_' : '-';
-					break;
-				case DVL_VK_OEM_PLUS:
-					key = shift ? '+' : '=';
-					break;
-				case DVL_VK_OEM_PERIOD:
-					key = shift ? '>' : '.';
-					break;
-				case DVL_VK_OEM_COMMA:
-					key = shift ? '<' : ',';
-					break;
-
-				default:
-					UNIMPLEMENTED();
-				}
-			}
-
-#ifdef _DEBUG
-			if (key >= 32) {
-				SDL_Log("char: %c", key);
-			}
-#endif
-
-			// XXX: This does not add extended info to lParam
-<<<<<<< HEAD
-			PostMessageA(DVL_WM_CHAR, key, 0);
-=======
-			PostMessage(DVL_WM_CHAR, key, 0);
->>>>>>> 5dce52be
-		}
-	}
-
-	return true;
-}
-
-SHORT GetAsyncKeyState(int vKey)
-{
-	if (vKey == DVL_MK_LBUTTON)
-		return SDL_GetMouseState(NULL, NULL) & SDL_BUTTON(SDL_BUTTON_LEFT);
-	if (vKey == DVL_MK_RBUTTON)
-		return SDL_GetMouseState(NULL, NULL) & SDL_BUTTON(SDL_BUTTON_RIGHT);
-	const Uint8 *state = SDLC_GetKeyState();
-	switch (vKey) {
-	case DVL_VK_CONTROL:
-		return state[SDLC_KEYSTATE_LEFTCTRL] || state[SDLC_KEYSTATE_RIGHTCTRL] ? 0x8000 : 0;
-	case DVL_VK_SHIFT:
-		return state[SDLC_KEYSTATE_LEFTSHIFT] || state[SDLC_KEYSTATE_RIGHTSHIFT] ? 0x8000 : 0;
-	case DVL_VK_MENU:
-		return state[SDLC_KEYSTATE_LALT] || state[SDLC_KEYSTATE_RALT] ? 0x8000 : 0;
-	case DVL_VK_LEFT:
-		return state[SDLC_KEYSTATE_LEFT] ? 0x8000 : 0;
-	case DVL_VK_UP:
-		return state[SDLC_KEYSTATE_UP] ? 0x8000 : 0;
-	case DVL_VK_RIGHT:
-		return state[SDLC_KEYSTATE_RIGHT] ? 0x8000 : 0;
-	case DVL_VK_DOWN:
-		return state[SDLC_KEYSTATE_DOWN] ? 0x8000 : 0;
-	default:
-		return 0;
-	}
-}
-
-LRESULT DispatchMessage(const MSG *lpMsg)
-{
-<<<<<<< HEAD
-	DUMMY_ONCE();
-=======
->>>>>>> 5dce52be
-	assert(CurrentProc);
-
-	return CurrentProc(NULL, lpMsg->message, lpMsg->wParam, lpMsg->lParam);
-}
-
-<<<<<<< HEAD
-WINBOOL PostMessageA(UINT Msg, WPARAM wParam, LPARAM lParam)
-=======
-bool PostMessage(UINT Msg, WPARAM wParam, LPARAM lParam)
->>>>>>> 5dce52be
-{
-	MSG msg;
-	msg.message = Msg;
-	msg.wParam = wParam;
-	msg.lParam = lParam;
-
-	message_queue.push_back(msg);
-
-	return true;
-}
-
-} // namespace dvl
+#include <cstdint>
+#include <deque>
+#include <SDL.h>
+
+#include "all.h"
+#include "display.h"
+#include "stubs.h"
+#include "controls/controller_motion.h"
+#include "controls/game_controls.h"
+#include "controls/plrctrls.h"
+#include "controls/remap_keyboard.h"
+#include "controls/touch.h"
+#include "display.h"
+#include "controls/controller.h"
+
+#ifdef __SWITCH__
+#include "platform/switch/docking.h"
+#include <switch.h>
+#endif
+
+#ifdef ANDROID
+//#include "misc_micro.h"
+#include "miniwin/androidinput.h"
+
+#include <time.h>
+time_t start_t = 0;
+time_t end_t = 0;
+double diff_t;
+
+
+
+time_t Qstart_t = 0;
+time_t Qend_t = 0;
+double Qdiff_t;
+
+time_t Sstart_t = 0;
+time_t Send_t = 0;
+double Sdiff_t;
+
+
+#endif
+
+
+
+
+
+/** @file
+ * *
+ * Windows message handling and keyboard event conversion for SDL.
+ */
+
+namespace dvl {
+
+
+#ifdef __ANDROID__
+
+int num_fingers_down = 0;
+int Xbase = 0;
+int Ybase = 0;
+
+
+
+void KillQuestMessage(){
+	if(qtextflag){
+		time(&Qend_t); //Qstart_t
+		Qdiff_t = difftime(Qend_t, Qstart_t);
+		if(Qdiff_t > 0.1){ // This can be better .
+			qtextflag = false;
+			stream_stop();
+		}
+		time(&Qstart_t);
+	}
+}
+
+#endif
+
+/*
+
+
+void sfx_stop()
+{
+	if (sfx_stream) {
+		SFileDdaEnd(sfx_stream);
+		SFileCloseFile(sfx_stream);
+		sfx_stream = NULL;
+		sfx_data_cur = NULL;
+	}
+}
+
+void stream_stop()
+{
+	if (sghStream) {
+		SFileDdaEnd(sghStream);
+		SFileCloseFile(sghStream);
+		SFileFreeChunk();
+		sghStream = NULL;
+		sgpStreamSFX = NULL;
+	}
+}
+
+
+
+
+*/
+
+
+
+static std::deque<MSG> message_queue;
+
+bool mouseWarping = false;
+int mouseWarpingX;
+int mouseWarpingY;
+
+void SetCursorPos(int X, int Y)
+{
+	mouseWarpingX = X;
+	mouseWarpingY = Y;
+	mouseWarping = true;
+	LogicalToOutput(&X, &Y);
+	SDL_WarpMouseInWindow(ghMainWnd, X, Y);
+}
+
+// Moves the mouse to the first attribute "+" button.
+void FocusOnCharInfo()
+{
+	if (invflag || plr[myplr]._pStatPts <= 0)
+		return;
+
+	// Find the first incrementable stat.
+	int pc = plr[myplr]._pClass;
+	int stat = -1;
+	for (int i = 4; i >= 0; --i) {
+		switch (i) {
+		case ATTRIB_STR:
+			if (plr[myplr]._pBaseStr >= MaxStats[pc][ATTRIB_STR])
+				continue;
+			break;
+		case ATTRIB_MAG:
+			if (plr[myplr]._pBaseMag >= MaxStats[pc][ATTRIB_MAG])
+				continue;
+			break;
+		case ATTRIB_DEX:
+			if (plr[myplr]._pBaseDex >= MaxStats[pc][ATTRIB_DEX])
+				continue;
+			break;
+		case ATTRIB_VIT:
+			if (plr[myplr]._pBaseVit >= MaxStats[pc][ATTRIB_VIT])
+				continue;
+			break;
+		default:
+			continue;
+		}
+		stat = i;
+	}
+	if (stat == -1)
+		return;
+	const RECT32 &rect = ChrBtnsRect[stat];
+	SetCursorPos(rect.x + (rect.w / 2), rect.y + (rect.h / 2));
+}
+
+static int translate_sdl_key(SDL_Keysym key)
+{
+	// ref: https://wiki.libsdl.org/SDL_Keycode
+	// ref: https://docs.microsoft.com/en-us/windows/win32/inputdev/virtual-key-codes
+	SDL_Keycode sym = key.sym;
+	remap_keyboard_key(&sym);
+	switch (sym) {
+	case SDLK_BACKSPACE:
+		return DVL_VK_BACK;
+	case SDLK_TAB:
+		return DVL_VK_TAB;
+	case SDLK_RETURN:
+		return DVL_VK_RETURN;
+	case SDLK_ESCAPE:
+		return DVL_VK_ESCAPE;
+	case SDLK_SPACE:
+		return DVL_VK_SPACE;
+	case SDLK_QUOTE:
+		return DVL_VK_OEM_7;
+	case SDLK_COMMA:
+		return DVL_VK_OEM_COMMA;
+	case SDLK_MINUS:
+		return DVL_VK_OEM_MINUS;
+	case SDLK_PERIOD:
+		return DVL_VK_OEM_PERIOD;
+	case SDLK_SLASH:
+		return DVL_VK_OEM_2;
+	case SDLK_SEMICOLON:
+		return DVL_VK_OEM_1;
+	case SDLK_EQUALS:
+		return DVL_VK_OEM_PLUS;
+	case SDLK_LEFTBRACKET:
+		return DVL_VK_OEM_4;
+	case SDLK_BACKSLASH:
+		return DVL_VK_OEM_5;
+	case SDLK_RIGHTBRACKET:
+		return DVL_VK_OEM_6;
+	case SDLK_BACKQUOTE:
+		return DVL_VK_OEM_3;
+	case SDLK_DELETE:
+		return DVL_VK_DELETE;
+	case SDLK_CAPSLOCK:
+		return DVL_VK_CAPITAL;
+	case SDLK_F1:
+		return DVL_VK_F1;
+	case SDLK_F2:
+		return DVL_VK_F2;
+	case SDLK_F3:
+		return DVL_VK_F3;
+	case SDLK_F4:
+		return DVL_VK_F4;
+	case SDLK_F5:
+		return DVL_VK_F5;
+	case SDLK_F6:
+		return DVL_VK_F6;
+	case SDLK_F7:
+		return DVL_VK_F7;
+	case SDLK_F8:
+		return DVL_VK_F8;
+	case SDLK_F9:
+		return DVL_VK_F9;
+	case SDLK_F10:
+		return DVL_VK_F10;
+	case SDLK_F11:
+		return DVL_VK_F11;
+	case SDLK_F12:
+		return DVL_VK_F12;
+	case SDLK_PRINTSCREEN:
+		return DVL_VK_SNAPSHOT;
+	case SDLK_SCROLLLOCK:
+		return DVL_VK_SCROLL;
+	case SDLK_PAUSE:
+		return DVL_VK_PAUSE;
+	case SDLK_INSERT:
+		return DVL_VK_INSERT;
+	case SDLK_HOME:
+		return DVL_VK_HOME;
+	case SDLK_PAGEUP:
+		return DVL_VK_PRIOR;
+	case SDLK_END:
+		return DVL_VK_END;
+	case SDLK_PAGEDOWN:
+		return DVL_VK_NEXT;
+	case SDLK_RIGHT:
+		return DVL_VK_RIGHT;
+	case SDLK_LEFT:
+		return DVL_VK_LEFT;
+	case SDLK_DOWN:
+		return DVL_VK_DOWN;
+	case SDLK_UP:
+		return DVL_VK_UP;
+	case SDLK_NUMLOCKCLEAR:
+		return DVL_VK_NUMLOCK;
+	case SDLK_KP_DIVIDE:
+		return DVL_VK_DIVIDE;
+	case SDLK_KP_MULTIPLY:
+		return DVL_VK_MULTIPLY;
+	case SDLK_KP_MINUS:
+		// Returning DVL_VK_OEM_MINUS to play nice with Devilution automap zoom.
+		//
+		// For a distinct keypad key-code, DVL_VK_SUBTRACT should be returned.
+		return DVL_VK_OEM_MINUS;
+	case SDLK_KP_PLUS:
+		// Returning DVL_VK_OEM_PLUS to play nice with Devilution automap zoom.
+		//
+		// For a distinct keypad key-code, DVL_VK_ADD should be returned.
+		return DVL_VK_OEM_PLUS;
+	case SDLK_KP_ENTER:
+		return DVL_VK_RETURN;
+	case SDLK_KP_1:
+		return DVL_VK_NUMPAD1;
+	case SDLK_KP_2:
+		return DVL_VK_NUMPAD2;
+	case SDLK_KP_3:
+		return DVL_VK_NUMPAD3;
+	case SDLK_KP_4:
+		return DVL_VK_NUMPAD4;
+	case SDLK_KP_5:
+		return DVL_VK_NUMPAD5;
+	case SDLK_KP_6:
+		return DVL_VK_NUMPAD6;
+	case SDLK_KP_7:
+		return DVL_VK_NUMPAD7;
+	case SDLK_KP_8:
+		return DVL_VK_NUMPAD8;
+	case SDLK_KP_9:
+		return DVL_VK_NUMPAD9;
+	case SDLK_KP_0:
+		return DVL_VK_NUMPAD0;
+	case SDLK_KP_PERIOD:
+		return DVL_VK_DECIMAL;
+	case SDLK_MENU:
+		return DVL_VK_MENU;
+#ifndef USE_SDL1
+	case SDLK_KP_COMMA:
+		return DVL_VK_OEM_COMMA;
+#endif
+	case SDLK_LCTRL:
+		return DVL_VK_LCONTROL;
+	case SDLK_LSHIFT:
+		return DVL_VK_LSHIFT;
+	case SDLK_LALT:
+		return DVL_VK_LMENU;
+	case SDLK_LGUI:
+		return DVL_VK_LWIN;
+	case SDLK_RCTRL:
+		return DVL_VK_RCONTROL;
+	case SDLK_RSHIFT:
+		return DVL_VK_RSHIFT;
+	case SDLK_RALT:
+		return DVL_VK_RMENU;
+	case SDLK_RGUI:
+		return DVL_VK_RWIN;
+	default:
+		if (sym >= SDLK_a && sym <= SDLK_z) {
+			return 'A' + (sym - SDLK_a);
+		} else if (sym >= SDLK_0 && sym <= SDLK_9) {
+			return '0' + (sym - SDLK_0);
+		} else if (sym >= SDLK_F1 && sym <= SDLK_F12) {
+			return DVL_VK_F1 + (sym - SDLK_F1);
+		}
+		SDL_Log("unknown key: name=%s sym=0x%X scan=%d mod=0x%X", SDL_GetKeyName(sym), sym, key.scancode, key.mod);
+		return -1;
+	}
+}
+
+namespace {
+
+LPARAM position_for_mouse(short x, short y)
+{
+	return (((uint16_t)(y & 0xFFFF)) << 16) | (uint16_t)(x & 0xFFFF);
+}
+
+WPARAM keystate_for_mouse(WPARAM ret)
+{
+	ret |= (SDL_GetModState() & KMOD_SHIFT) ? DVL_MK_SHIFT : 0;
+	// XXX: other DVL_MK_* codes not implemented
+	return ret;
+}
+
+bool false_avail(const char *name, int value)
+{
+	SDL_Log("Unhandled SDL event: %s %d", name, value);
+	return true;
+}
+
+void StoreSpellCoords()
+{
+	const int START_X = 20;
+	const int END_X = 636;
+	const int END_Y = 495;
+	const int BOX_SIZE = 56;
+	speedspellcount = 0;
+	int xo = END_X, yo = END_Y;
+	for (int i = 0; i < 4; i++) {
+		std::uint64_t spells;
+		switch (i) {
+		case RSPLTYPE_SKILL:
+			spells = plr[myplr]._pAblSpells;
+			break;
+		case RSPLTYPE_SPELL:
+			spells = plr[myplr]._pMemSpells;
+			break;
+		case RSPLTYPE_SCROLL:
+			spells = plr[myplr]._pScrlSpells;
+			break;
+		case RSPLTYPE_CHARGES:
+			spells = plr[myplr]._pISpells;
+			break;
+		default:
+			continue;
+		}
+		std::uint64_t spell = 1;
+		for (int j = 1; j < MAX_SPELLS; j++) {
+			if ((spell & spells)) {
+				speedspellscoords[speedspellcount] = { xo - 36, yo - 188 };
+				++speedspellcount;
+				xo -= BOX_SIZE;
+				if (xo == START_X) {
+					xo = END_X;
+					yo -= BOX_SIZE;
+				}
+			}
+			spell <<= 1;
+		}
+		if (spells && xo != END_X)
+			xo -= BOX_SIZE;
+		if (xo == START_X) {
+			xo = END_X;
+			yo -= BOX_SIZE;
+		}
+	}
+}
+
+} // namespace
+
+/**
+ * @brief Try to clean the inventory related cursor states.
+ * @return True if it is safe to close the inventory
+ */
+bool BlurInventory()
+{
+	if (pcurs >= CURSOR_FIRSTITEM) {
+		if (!TryDropItem()) {
+			if (plr[myplr]._pClass == PC_WARRIOR) {
+				PlaySFX(PS_WARR16); // "Where would I put this?"
+#ifndef SPAWN
+			} else if (plr[myplr]._pClass == PC_ROGUE) {
+				PlaySFX(PS_ROGUE16);
+			} else if (plr[myplr]._pClass == PC_SORCERER) {
+				PlaySFX(PS_MAGE16);
+#endif
+			}
+			return false;
+		}
+	}
+
+	invflag = false;
+	if (pcurs > CURSOR_HAND)
+		SetCursor_(CURSOR_HAND);
+	if (chrflag)
+		FocusOnCharInfo();
+
+	return true;
+}
+
+
+
+
+
+
+bool PeekMessage(LPMSG lpMsg)
+{
+#ifdef __SWITCH__
+	HandleDocking();
+#endif
+
+	if (!message_queue.empty()) {
+		*lpMsg = message_queue.front();
+		message_queue.pop_front();
+		return true;
+	}
+
+	SDL_Event e;
+
+#ifdef ANDROID
+	 int InitialTouchX, InitialTouchY = 0;
+	 bool JoyStickInitalPressSet = 0;
+	if (SDL_GetMouseState(NULL, NULL) & SDL_BUTTON(SDL_BUTTON_LEFT) && (!invflag && !spselflag && !chrflag && !stextflag && !questlog && !helpflag && !talkflag && !sbookflag))
+	{
+
+    if(JoyStickCTRL  == true){ //For the Future.
+	}
+	 else{
+		 if(!qtextflag)
+		 	PerformDPADMovement();
+	}
+}
+
+#endif
+
+	if (!SDL_PollEvent(&e)) {
+		return false;
+	}
+
+#ifdef __ANDROID__
+if (SDL_GetMouseState(NULL, NULL) & SDL_BUTTON(SDL_BUTTON_LEFT) && (!invflag && !spselflag && !chrflag && !stextflag && !questlog && !helpflag && !talkflag /* && !qtextflag*/)) {
+
+		if (e.type == SDL_FINGERDOWN) {
+			int Xclick = e.tfinger.x * SCREEN_WIDTH;
+			int Yclick = e.tfinger.y * SCREEN_HEIGHT;
+			SDL_GetMouseState(&MouseX, &MouseY);
+			convert_touch_xy_to_game_xy(e.tfinger.x, e.tfinger.y, &MouseX, &MouseY);
+		}
+		KillQuestMessage();
+	}
+
+#endif
+
+
+	lpMsg->message = 0;
+	lpMsg->lParam = 0;
+	lpMsg->wParam = 0;
+
+	if (e.type == SDL_QUIT) {
+		lpMsg->message = DVL_WM_QUIT;
+		return true;
+	}
+/*
+#ifndef USE_SDL1
+	handle_touch(&e, MouseX, MouseY);
+#endif
+
+#ifdef USE_SDL1
+	if (e.type == SDL_MOUSEMOTION) {
+		OutputToLogical(&e.motion.x, &e.motion.y);
+	} else if (e.type == SDL_MOUSEBUTTONDOWN || e.type == SDL_MOUSEBUTTONUP) {
+		OutputToLogical(&e.button.x, &e.button.y);
+	}
+#endif
+*/
+	if ((e.type == SDL_KEYUP || e.type == SDL_KEYDOWN) && e.key.keysym.sym == SDLK_UNKNOWN) {
+		// Erroneous events generated by RG350 kernel.
+		return true;
+	}
+
+
+
+	if (ProcessControllerMotion(e)) {
+		ScaleJoysticks();
+		return true;
+	}
+
+
+
+	GameAction action;
+	if (GetGameAction(e, &action)) {
+		if (action.type != GameActionType_NONE) {
+			sgbControllerActive = true;
+
+			if (movie_playing) {
+				lpMsg->message = DVL_WM_KEYDOWN;
+				if (action.type == GameActionType_SEND_KEY)
+					lpMsg->wParam = action.send_key.vk_code;
+				return true;
+			}
+		}
+
+		switch (action.type) {
+		case GameActionType_NONE:
+			break;
+		case GameActionType_USE_HEALTH_POTION:
+			UseBeltItem(BLT_HEALING);
+			break;
+		case GameActionType_USE_MANA_POTION:
+			UseBeltItem(BLT_MANA);
+			break;
+		case GameActionType_PRIMARY_ACTION:
+			PerformPrimaryAction();
+			break;
+		case GameActionType_SECONDARY_ACTION:
+			PerformSecondaryAction();
+			break;
+		case GameActionType_CAST_SPELL:
+			PerformSpellAction();
+			break;
+		case GameActionType_TOGGLE_QUICK_SPELL_MENU:
+			if (!invflag || BlurInventory()) {
+				if (!spselflag)
+					DoSpeedBook();
+				else
+					spselflag = false;
+				chrflag = false;
+				questlog = false;
+				sbookflag = false;
+				StoreSpellCoords();
+			}
+			break;
+		case GameActionType_TOGGLE_CHARACTER_INFO:
+			chrflag = !chrflag;
+			if (chrflag) {
+				questlog = false;
+				spselflag = false;
+				if (pcurs == CURSOR_DISARM)
+					SetCursor_(CURSOR_HAND);
+				FocusOnCharInfo();
+			}
+			break;
+		case GameActionType_TOGGLE_QUEST_LOG:
+			if (!questlog) {
+				StartQuestlog();
+				chrflag = false;
+				spselflag = false;
+			} else {
+				questlog = false;
+			}
+			break;
+		case GameActionType_TOGGLE_INVENTORY:
+			if (invflag) {
+				BlurInventory();
+			} else {
+				sbookflag = false;
+				spselflag = false;
+				invflag = true;
+				if (pcurs == CURSOR_DISARM)
+					SetCursor_(CURSOR_HAND);
+				FocusOnInventory();
+			}
+			break;
+		case GameActionType_TOGGLE_SPELL_BOOK:
+			if (BlurInventory()) {
+				invflag = false;
+				spselflag = false;
+				sbookflag = !sbookflag;
+			}
+			break;
+		case GameActionType_SEND_KEY:
+			lpMsg->message = action.send_key.up ? DVL_WM_KEYUP : DVL_WM_KEYDOWN;
+			lpMsg->wParam = action.send_key.vk_code;
+			return true;
+		case GameActionType_SEND_MOUSE_CLICK:
+			sgbControllerActive = false;
+			switch (action.send_mouse_click.button) {
+			case GameActionSendMouseClick::LEFT:
+				lpMsg->message = action.send_mouse_click.up ? DVL_WM_LBUTTONUP : DVL_WM_LBUTTONDOWN;
+				break;
+			case GameActionSendMouseClick::RIGHT:
+				lpMsg->message = action.send_mouse_click.up ? DVL_WM_RBUTTONUP : DVL_WM_RBUTTONDOWN;
+				break;
+			}
+			lpMsg->lParam = position_for_mouse(MouseX, MouseY);
+			break;
+		}
+		return true;
+	} else if (e.type < SDL_JOYAXISMOTION || e.type >= 0x700) {
+		if (!mouseWarping || e.type != SDL_MOUSEMOTION)
+			sgbControllerActive = false;
+		if (mouseWarping && e.type == SDL_MOUSEMOTION)
+			mouseWarping = false;
+	}
+
+	switch (e.type) {
+#ifndef USE_SDL1
+	case SDL_CONTROLLERDEVICEADDED:
+	case SDL_CONTROLLERDEVICEREMOVED:
+		break;
+	case SDL_JOYDEVICEADDED:
+	case SDL_JOYDEVICEREMOVED:
+		InitController();
+		break;
+#endif
+	case SDL_QUIT:
+		lpMsg->message = DVL_WM_QUIT;
+		break;
+	case SDL_KEYDOWN:
+	case SDL_KEYUP: {
+		int key = translate_sdl_key(e.key.keysym);
+		if (key == -1)
+			return false_avail(e.type == SDL_KEYDOWN ? "SDL_KEYDOWN" : "SDL_KEYUP", e.key.keysym.sym);
+		lpMsg->message = e.type == SDL_KEYDOWN ? DVL_WM_KEYDOWN : DVL_WM_KEYUP;
+		lpMsg->wParam = (DWORD)key;
+		// HACK: Encode modifier in lParam for TranslateMessage later
+		lpMsg->lParam = e.key.keysym.mod << 16;
+	} break;
+	case SDL_MOUSEMOTION:
+		lpMsg->message = DVL_WM_MOUSEMOVE;
+		lpMsg->lParam = position_for_mouse(e.motion.x, e.motion.y);
+		lpMsg->wParam = keystate_for_mouse(0);
+		break;
+
+	case SDL_FINGERMOTION: {
+		if(JoyStickCTRL == false){
+		int Xclick = e.tfinger.x * SCREEN_WIDTH;
+			int Yclick = e.tfinger.y * SCREEN_HEIGHT;
+			SDL_GetMouseState(&MouseX, &MouseY);
+			convert_touch_xy_to_game_xy(e.tfinger.x, e.tfinger.y, &MouseX, &MouseY);
+			if(!qtextflag)
+				PerformDPADMovement();
+
+	}
+}
+
+	case SDL_FINGERDOWN: {
+		int Xclick = e.tfinger.x * SCREEN_WIDTH;
+		int Yclick = e.tfinger.y * SCREEN_HEIGHT;
+		int fingernum = SDL_GetNumTouchFingers(e.tfinger.touchId);
+
+		if (fingernum >= 2) {
+			if (invflag) {
+				UseInvItem(myplr, pcursinvitem);
+			}
+		}
+
+		if (Xclick > Crect.x && Xclick < Crect.x + Crect.w && Yclick > Crect.y && Yclick < Crect.y + Crect.h) {
+			lpMsg->message = DVL_WM_RBUTTONDOWN;
+			lpMsg->lParam = (Yclick << 16) | (Xclick & 0xFFFF);
+			lpMsg->wParam = keystate_for_mouse(DVL_MK_RBUTTON);
+			checkMonstersNearby(true, true);
+		}
+		if (Xclick > Shiftrect.x && Xclick < Shiftrect.x+Shiftrect.w && Yclick > Shiftrect.y && Yclick < Shiftrect.y+Shiftrect.h) {
+			if (!ShiftButtonPressed) {
+				ShiftButtonPressed = 1;
+
+			} else {
+				ShiftButtonPressed = 0;
+			}
+		}
+		//If Change_controlsRect pressed
+		if (Xclick > Change_controlsRect.x && Xclick < Change_controlsRect.x+Change_controlsRect.w && Yclick > Change_controlsRect.y && Yclick < Change_controlsRect.y+Change_controlsRect.h) {
+
+				if (change_controlPressed == 0){change_controlPressed = 1; }else{change_controlPressed = 0;}
+				if (DemoModeEnabled == 0){DemoModeEnabled = 1; }else{DemoModeEnabled = 0;}
+
+		}
+
+		if (!qtextflag && !sbookflag && !invflag && !stextflag && Xclick > Arect.x && Xclick < Arect.x + Arect.w && Yclick > Arect.y && Yclick < Arect.y + Arect.h) {
+			AttackButtonPressed = true;
+
+			if (leveltype != DTYPE_TOWN) {
+				if (checkMonstersNearby(true, false) == false) { // Appears to works well.
+					ActivateObject(true);
+					//SDL_Log("DEBUG attack EVENTS\n");
+				}
+			} else {
+				if(!qtextflag)
+				checkTownersNearby(true);
+			}
+		}
+
+		if (Xclick > DemonHealth.x && Xclick < DemonHealth.x + DemonHealth.w  && Yclick > DemonHealth.y && Yclick < DemonHealth.y+DemonHealth.h) {
+		//	SDL_Log("Red Potion Used PRESSED\n");
+			time(&end_t);
+			diff_t = difftime(end_t, start_t);
+			SDL_Log("Execution time = %f\n", diff_t);
+
+			if(diff_t > 0.3){ // This can be better .
+				useBeltPotion(false);
+
+			}
+
+
+			time(&start_t);
+
+		}
+		if (Xclick > AngelMana.x && Xclick < AngelMana.x + AngelMana.w && Yclick > AngelMana.y && Yclick < AngelMana.y + AngelMana.h) {
+		//	SDL_Log("Blue Potion Used PRESSED\n");
+			time(&end_t);
+			diff_t = difftime(end_t, start_t);
+			SDL_Log("Execution time = %f\n", diff_t);
+
+			if(diff_t > 0.3){ // This can be better .
+				useBeltPotion(true);
+
+			}
+
+
+			time(&start_t);
+
+		}
+		/*   */
+		if (invflag || spselflag || chrflag || stextflag || questlog || helpflag || talkflag || deathflag || sgpCurrentMenu || sbookflag || ShiftButtonPressed || pcurs != CURSOR_HAND || // If flags
+		    Xclick > LGameUIMenu.x   && Xclick < LGameUIMenu.x+LGameUIMenu.w     && Yclick > LGameUIMenu.y && Yclick < LGameUIMenu.y+LGameUIMenu.h  ||                                                                                                                           // OR if left panel click
+		    Xclick > RGameUIMenu.x   && Xclick < RGameUIMenu.x+RGameUIMenu.w     && Yclick > RGameUIMenu.y && Yclick < RGameUIMenu.y+RGameUIMenu.h ||                                                                                                                           // OR if right panel click
+		    Xclick > PotGameUIMenu.x && Xclick < PotGameUIMenu.x+PotGameUIMenu.w && Yclick > PotGameUIMenu.y && Yclick < PotGameUIMenu.y+PotGameUIMenu.h                                                                                                                        // OR if belt click
+
+		) {
+			if (ShiftButtonPressed) {
+				LeftMouseCmd(true);
+				if(invflag || chrflag || deathflag ){
+					ShiftButtonPressed = false;
+				}
+
+			} else {
+
+			//	SDL_Log("Left click\n");
+				lpMsg->message = DVL_WM_LBUTTONDOWN;
+				lpMsg->lParam = (Yclick << 16) | (Xclick & 0xFFFF);
+				lpMsg->wParam = keystate_for_mouse(DVL_MK_LBUTTON);
+			}
+			if(questlog){
+				questlog = false;
+			}
+
+
+
+
+
+		}
+
+	} break;
+
+
+
+case SDL_FINGERUP: {
+	TouchX = 0;
+	TouchY = 0;
+	AttackButtonPressed = false;
+	CastButtonPressed = false;
+	SDL_Log("DEBUG Finger UP!\n");
+	int Xclick = e.tfinger.x * SCREEN_WIDTH;
+	int Yclick = e.tfinger.y * SCREEN_HEIGHT;
+	lpMsg->message = DVL_WM_LBUTTONUP;
+	lpMsg->lParam = (Yclick << 16) | (Xclick & 0xFFFF);
+	lpMsg->wParam = keystate_for_mouse(0);
+	lpMsg->message = DVL_WM_RBUTTONUP;
+	lpMsg->lParam = (Yclick << 16) | (Xclick & 0xFFFF);
+	lpMsg->wParam = keystate_for_mouse(DVL_MK_RBUTTON);
+	 SDL_PumpEvents();
+	SDL_FlushEvents(SDL_FIRSTEVENT, SDL_LASTEVENT);
+} break;
+
+/*
+	case SDL_MOUSEBUTTONDOWN: {
+		int button = e.button.button;
+		if (button == SDL_BUTTON_LEFT) {
+			lpMsg->message = DVL_WM_LBUTTONDOWN;
+			lpMsg->lParam = position_for_mouse(e.button.x, e.button.y);
+			lpMsg->wParam = keystate_for_mouse(DVL_MK_LBUTTON);
+		} else if (button == SDL_BUTTON_RIGHT) {
+			lpMsg->message = DVL_WM_RBUTTONDOWN;
+			lpMsg->lParam = position_for_mouse(e.button.x, e.button.y);
+			lpMsg->wParam = keystate_for_mouse(DVL_MK_RBUTTON);
+		}
+	} break;
+
+	*/
+	case SDL_MOUSEBUTTONUP: {
+		int button = e.button.button;
+		if (button == SDL_BUTTON_LEFT) {
+			lpMsg->message = DVL_WM_LBUTTONUP;
+			lpMsg->lParam = position_for_mouse(e.button.x, e.button.y);
+			lpMsg->wParam = keystate_for_mouse(0);
+		} else if (button == SDL_BUTTON_RIGHT) {
+			lpMsg->message = DVL_WM_RBUTTONUP;
+			lpMsg->lParam = position_for_mouse(e.button.x, e.button.y);
+			lpMsg->wParam = keystate_for_mouse(0);
+		}
+	} break;
+#ifndef USE_SDL1
+	case SDL_MOUSEWHEEL:
+		lpMsg->message = DVL_WM_KEYDOWN;
+		if (e.wheel.y > 0) {
+			lpMsg->wParam = GetAsyncKeyState(DVL_VK_CONTROL) ? DVL_VK_OEM_PLUS : DVL_VK_UP;
+		} else if (e.wheel.y < 0) {
+			lpMsg->wParam = GetAsyncKeyState(DVL_VK_CONTROL) ? DVL_VK_OEM_MINUS : DVL_VK_DOWN;
+		} else if (e.wheel.x > 0) {
+			lpMsg->wParam = DVL_VK_LEFT;
+		} else if (e.wheel.x < 0) {
+			lpMsg->wParam = DVL_VK_RIGHT;
+		}
+		break;
+#if SDL_VERSION_ATLEAST(2, 0, 4)
+	case SDL_AUDIODEVICEADDED:
+		return false_avail("SDL_AUDIODEVICEADDED", e.adevice.which);
+	case SDL_AUDIODEVICEREMOVED:
+		return false_avail("SDL_AUDIODEVICEREMOVED", e.adevice.which);
+	case SDL_KEYMAPCHANGED:
+		return false_avail("SDL_KEYMAPCHANGED", 0);
+#endif
+	case SDL_TEXTEDITING:
+		return false_avail("SDL_TEXTEDITING", e.edit.length);
+	case SDL_TEXTINPUT:
+		return false_avail("SDL_TEXTINPUT", e.text.windowID);
+	case SDL_WINDOWEVENT:
+		switch (e.window.event) {
+		case SDL_WINDOWEVENT_SHOWN:
+			gbActive = true;
+			lpMsg->message = DVL_WM_PAINT;
+			break;
+		case SDL_WINDOWEVENT_HIDDEN:
+			gbActive = false;
+			break;
+		case SDL_WINDOWEVENT_EXPOSED:
+			lpMsg->message = DVL_WM_PAINT;
+			break;
+		case SDL_WINDOWEVENT_MOVED:
+		case SDL_WINDOWEVENT_RESIZED:
+		case SDL_WINDOWEVENT_SIZE_CHANGED:
+		case SDL_WINDOWEVENT_MINIMIZED:
+		case SDL_WINDOWEVENT_MAXIMIZED:
+		case SDL_WINDOWEVENT_RESTORED:
+		case SDL_WINDOWEVENT_LEAVE:
+		case SDL_WINDOWEVENT_FOCUS_GAINED:
+		case SDL_WINDOWEVENT_FOCUS_LOST:
+#if SDL_VERSION_ATLEAST(2, 0, 5)
+		case SDL_WINDOWEVENT_TAKE_FOCUS:
+#endif
+			break;
+		case SDL_WINDOWEVENT_ENTER:
+			// Bug in SDL, SDL_WarpMouseInWindow doesn't emit SDL_MOUSEMOTION
+			// and SDL_GetMouseState gives previous location if mouse was
+			// outside window (observed on Ubuntu 19.04)
+			if (mouseWarping) {
+				MouseX = mouseWarpingX;
+				MouseY = mouseWarpingY;
+				mouseWarping = false;
+			}
+			break;
+		case SDL_WINDOWEVENT_CLOSE:
+			lpMsg->message = DVL_WM_QUERYENDSESSION;
+			break;
+		default:
+			return false_avail("SDL_WINDOWEVENT", e.window.event);
+		}
+
+		break;
+#endif
+	default:
+		return false_avail("unknown", e.type);
+	}
+	return true;
+}
+
+bool TranslateMessage(const MSG *lpMsg)
+{
+	if (lpMsg->message == DVL_WM_KEYDOWN) {
+		int key = lpMsg->wParam;
+		unsigned mod = (DWORD)lpMsg->lParam >> 16;
+
+		bool shift = (mod & KMOD_SHIFT) != 0;
+		bool upper = shift != (mod & KMOD_CAPS);
+
+		bool is_alpha = (key >= 'A' && key <= 'Z');
+		bool is_numeric = (key >= '0' && key <= '9');
+		bool is_control = key == DVL_VK_SPACE || key == DVL_VK_BACK || key == DVL_VK_ESCAPE || key == DVL_VK_TAB || key == DVL_VK_RETURN;
+		bool is_oem = (key >= DVL_VK_OEM_1 && key <= DVL_VK_OEM_7);
+
+		if (is_control || is_alpha || is_numeric || is_oem) {
+			if (!upper && is_alpha) {
+				key = tolower(key);
+			} else if (shift && is_numeric) {
+				switch (key) {
+				case '1':
+					key = '!';
+					break;
+				case '2':
+					key = '@';
+					break;
+				case '3':
+					key = '#';
+					break;
+				case '4':
+					key = '$';
+					break;
+				case '5':
+					key = '%';
+					break;
+				case '6':
+					key = '^';
+					break;
+				case '7':
+					key = '&';
+					break;
+				case '8':
+					key = '*';
+					break;
+				case '9':
+					key = '(';
+					break;
+				case '0':
+					key = ')';
+					break;
+				}
+			} else if (is_oem) {
+				// XXX: This probably only supports US keyboard layout
+				switch (key) {
+				case DVL_VK_OEM_1:
+					key = shift ? ':' : ';';
+					break;
+				case DVL_VK_OEM_2:
+					key = shift ? '?' : '/';
+					break;
+				case DVL_VK_OEM_3:
+					key = shift ? '~' : '`';
+					break;
+				case DVL_VK_OEM_4:
+					key = shift ? '{' : '[';
+					break;
+				case DVL_VK_OEM_5:
+					key = shift ? '|' : '\\';
+					break;
+				case DVL_VK_OEM_6:
+					key = shift ? '}' : ']';
+					break;
+				case DVL_VK_OEM_7:
+					key = shift ? '"' : '\'';
+					break;
+				case DVL_VK_OEM_MINUS:
+					key = shift ? '_' : '-';
+					break;
+				case DVL_VK_OEM_PLUS:
+					key = shift ? '+' : '=';
+					break;
+				case DVL_VK_OEM_PERIOD:
+					key = shift ? '>' : '.';
+					break;
+				case DVL_VK_OEM_COMMA:
+					key = shift ? '<' : ',';
+					break;
+
+				default:
+					UNIMPLEMENTED();
+				}
+			}
+
+#ifdef _DEBUG
+			if (key >= 32) {
+				SDL_Log("char: %c", key);
+			}
+#endif
+
+			// XXX: This does not add extended info to lParam
+			PostMessage(DVL_WM_CHAR, key, 0);
+		}
+	}
+
+	return true;
+}
+
+SHORT GetAsyncKeyState(int vKey)
+{
+	if (vKey == DVL_MK_LBUTTON)
+		return SDL_GetMouseState(NULL, NULL) & SDL_BUTTON(SDL_BUTTON_LEFT);
+	if (vKey == DVL_MK_RBUTTON)
+		return SDL_GetMouseState(NULL, NULL) & SDL_BUTTON(SDL_BUTTON_RIGHT);
+	const Uint8 *state = SDLC_GetKeyState();
+	switch (vKey) {
+	case DVL_VK_CONTROL:
+		return state[SDLC_KEYSTATE_LEFTCTRL] || state[SDLC_KEYSTATE_RIGHTCTRL] ? 0x8000 : 0;
+	case DVL_VK_SHIFT:
+		return state[SDLC_KEYSTATE_LEFTSHIFT] || state[SDLC_KEYSTATE_RIGHTSHIFT] ? 0x8000 : 0;
+	case DVL_VK_MENU:
+		return state[SDLC_KEYSTATE_LALT] || state[SDLC_KEYSTATE_RALT] ? 0x8000 : 0;
+	case DVL_VK_LEFT:
+		return state[SDLC_KEYSTATE_LEFT] ? 0x8000 : 0;
+	case DVL_VK_UP:
+		return state[SDLC_KEYSTATE_UP] ? 0x8000 : 0;
+	case DVL_VK_RIGHT:
+		return state[SDLC_KEYSTATE_RIGHT] ? 0x8000 : 0;
+	case DVL_VK_DOWN:
+		return state[SDLC_KEYSTATE_DOWN] ? 0x8000 : 0;
+	default:
+		return 0;
+	}
+}
+
+LRESULT DispatchMessage(const MSG *lpMsg)
+{
+	assert(CurrentProc);
+
+	return CurrentProc(NULL, lpMsg->message, lpMsg->wParam, lpMsg->lParam);
+}
+
+bool PostMessage(UINT Msg, WPARAM wParam, LPARAM lParam)
+{
+	MSG msg;
+	msg.message = Msg;
+	msg.wParam = wParam;
+	msg.lParam = lParam;
+
+	message_queue.push_back(msg);
+
+	return true;
+}
+
+} // namespace dvl