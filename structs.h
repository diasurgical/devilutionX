--- conflicted
+++ resolved
@@ -1,681 +1,330 @@
-/**
- * @file structs.h
- *
- * Various global structures.
- */
-
-DEVILUTION_BEGIN_NAMESPACE
-
-//////////////////////////////////////////////////
-<<<<<<< HEAD
-// items
-//////////////////////////////////////////////////
-
-typedef struct PLStruct {
-	const char *PLName;
-	int PLPower;
-	int PLParam1;
-	int PLParam2;
-	char PLMinLvl;
-	int PLIType;
-	BYTE PLGOE;
-	BOOL PLDouble;
-	BOOL PLOk;
-	int PLMinVal;
-	int PLMaxVal;
-	int PLMultVal;
-} PLStruct;
-
-typedef struct UItemStruct {
-	const char *UIName;
-	char UIItemId;
-	char UIMinLvl;
-	char UINumPL;
-	int UIValue;
-	char UIPower1;
-	int UIParam1;
-	int UIParam2;
-	char UIPower2;
-	int UIParam3;
-	int UIParam4;
-	char UIPower3;
-	int UIParam5;
-	int UIParam6;
-	char UIPower4;
-	int UIParam7;
-	int UIParam8;
-	char UIPower5;
-	int UIParam9;
-	int UIParam10;
-	char UIPower6;
-	int UIParam11;
-	int UIParam12;
-} UItemStruct;
-
-typedef struct ItemDataStruct {
-	int iRnd;
-	char iClass;
-	char iLoc;
-	int iCurs;
-	char itype;
-	char iItemId;
-	const char *iName;
-	const char *iSName;
-	char iMinMLvl;
-	int iDurability;
-	int iMinDam;
-	int iMaxDam;
-	int iMinAC;
-	int iMaxAC;
-	char iMinStr;
-	char iMinMag;
-	char iMinDex;
-	// item_special_effect
-	int iFlags;
-	// item_misc_id
-	int iMiscId;
-	// spell_id
-	int iSpell;
-	BOOL iUsable;
-	int iValue;
-	int iMaxValue;
-} ItemDataStruct;
-
-typedef struct ItemGetRecordStruct {
-	int nSeed;
-	unsigned short wCI;
-	int nIndex;
-	unsigned int dwTimestamp;
-} ItemGetRecordStruct;
-
-typedef struct ItemStruct {
-	int _iSeed;
-	WORD _iCreateInfo;
-	int _itype;
-	int _ix;
-	int _iy;
-	BOOL _iAnimFlag;
-	unsigned char *_iAnimData; // PSX name -> ItemFrame
-	int _iAnimLen;             // Number of frames in current animation
-	int _iAnimFrame;           // Current frame of animation.
-	int _iAnimWidth;
-	int _iAnimWidth2; // width 2?
-	BOOL _iDelFlag;   // set when item is flagged for deletion, deprecated in 1.02
-	char _iSelFlag;
-	BOOL _iPostDraw;
-	BOOL _iIdentified;
-	char _iMagical;
-	char _iName[64];
-	char _iIName[64];
-	char _iLoc;
-	// item_class enum
-	char _iClass;
-	int _iCurs;
-	int _ivalue;
-	int _iIvalue;
-	int _iMinDam;
-	int _iMaxDam;
-	int _iAC;
-	// item_special_effect
-	int _iFlags;
-	// item_misc_id
-	int _iMiscId;
-	// spell_id
-	int _iSpell;
-	int _iCharges;
-	int _iMaxCharges;
-	int _iDurability;
-	int _iMaxDur;
-	int _iPLDam;
-	int _iPLToHit;
-	int _iPLAC;
-	int _iPLStr;
-	int _iPLMag;
-	int _iPLDex;
-	int _iPLVit;
-	int _iPLFR;
-	int _iPLLR;
-	int _iPLMR;
-	int _iPLMana;
-	int _iPLHP;
-	int _iPLDamMod;
-	int _iPLGetHit;
-	int _iPLLight;
-	char _iSplLvlAdd;
-	char _iRequest;
-	int _iUid;
-	int _iFMinDam;
-	int _iFMaxDam;
-	int _iLMinDam;
-	int _iLMaxDam;
-	int _iPLEnAc;
-	char _iPrePower;
-	char _iSufPower;
-	int _iVAdd1;
-	int _iVMult1;
-	int _iVAdd2;
-	int _iVMult2;
-	char _iMinStr;
-	unsigned char _iMinMag;
-	char _iMinDex;
-	BOOL _iStatFlag;
-	int IDidx;
-	int offs016C; // _oldlight or _iInvalid
-	int _iDamAcFlags;
-} ItemStruct;
-
-//////////////////////////////////////////////////
-// player
-//////////////////////////////////////////////////
-
-typedef struct PlayerStruct {
-	int _pmode;
-	char walkpath[MAX_PATH_LENGTH];
-	BOOLEAN plractive;
-	int destAction;
-	int destParam1;
-	int destParam2;
-	int destParam3;
-	int destParam4;
-	int plrlevel;
-	int _px;      // Tile X-position of player
-	int _py;      // Tile Y-position of player
-	int _pfutx;   // Future tile X-position of player. Set at start of walking animation
-	int _pfuty;   // Future tile Y-position of player. Set at start of walking animation
-	int _ptargx;  // Target tile X-position for player movment. Set during pathfinding
-	int _ptargy;  // Target tile Y-position for player movment. Set during pathfinding
-	int _pownerx; // Tile X-position of player. Set via network on player input
-	int _pownery; // Tile X-position of player. Set via network on player input
-	int _poldx;   // Most recent X-position in dPlayer.
-	int _poldy;   // Most recent Y-position in dPlayer.
-	int _pxoff;   // Player sprite's pixel X-offset from tile.
-	int _pyoff;   // Player sprite's pixel Y-offset from tile.
-	int _pxvel;   // Pixel X-velocity while walking. Indirectly applied to _pxoff via _pvar6
-	int _pyvel;   // Pixel Y-velocity while walking. Indirectly applied to _pyoff via _pvar7
-	int _pdir;    // Direction faced by player (direction enum)
-	int _nextdir; // Unused
-	int _pgfxnum; // Bitmask indicating what variant of the sprite the player is using. Lower byte define weapon (anim_weapon_id) and higher values define armour (starting with anim_armor_id)
-	unsigned char *_pAnimData;
-	int _pAnimDelay; // Tick length of each frame in the current animation
-	int _pAnimCnt;   // Increases by one each game tick, counting how close we are to _pAnimDelay
-	int _pAnimLen;   // Number of frames in current animation
-	int _pAnimFrame; // Current frame of animation.
-	int _pAnimWidth;
-	int _pAnimWidth2;
-	int _peflag;
-	int _plid;
-	int _pvid;
-	int _pSpell;
-	char _pSplType;
-	char _pSplFrom;
-	int _pTSpell;
-	char _pTSplType;
-	int _pRSpell;
-	// enum spell_type
-	char _pRSplType;
-	int _pSBkSpell;
-	char _pSBkSplType;
-	char _pSplLvl[64];
-	uint64_t _pMemSpells;  // Bitmask of learned spells
-	uint64_t _pAblSpells;  // Bitmask of abilities
-	uint64_t _pScrlSpells; // Bitmask of spells avalible via scrolls
-	UCHAR _pSpellFlags;
-	int _pSplHotKey[4];
-	char _pSplTHotKey[4];
-	int _pwtype;
-	BOOLEAN _pBlockFlag;
-	BOOLEAN _pInvincible;
-	char _pLightRad;
-	BOOLEAN _pLvlChanging; // True when the player is transitioning between levels
-	char _pName[PLR_NAME_LEN];
-	// plr_class enum value.
-	// TODO: this could very well be `enum plr_class _pClass`
-	// since there are 3 bytes of alingment after this field.
-	// it could just be that the compiler optimized away all accesses to
-	// the higher bytes by using byte instructions, since all possible values
-	// of plr_class fit into one byte.
-	char _pClass;
-	int _pStrength;
-	int _pBaseStr;
-	int _pMagic;
-	int _pBaseMag;
-	int _pDexterity;
-	int _pBaseDex;
-	int _pVitality;
-	int _pBaseVit;
-	int _pStatPts;
-	int _pDamageMod;
-	int _pBaseToBlk;
-	int _pHPBase;
-	int _pMaxHPBase;
-	int _pHitPoints;
-	int _pMaxHP;
-	int _pHPPer;
-	int _pManaBase;
-	int _pMaxManaBase;
-	int _pMana;
-	int _pMaxMana;
-	int _pManaPer;
-	char _pLevel;
-	char _pMaxLvl;
-	int _pExperience;
-	int _pMaxExp;
-	int _pNextExper;
-	char _pArmorClass;
-	char _pMagResist;
-	char _pFireResist;
-	char _pLghtResist;
-	int _pGold;
-	BOOL _pInfraFlag;
-	int _pVar1; // Used for referring to X-position of player when finishing moving one tile (also used to define target coordinates for spells and ranged attacks)
-	int _pVar2; // Used for referring to Y-position of player when finishing moving one tile (also used to define target coordinates for spells and ranged attacks)
-	int _pVar3; // Player's direction when ending movement. Also used for casting direction of SPL_FIREWALL.
-	int _pVar4; // Used for storing X-position of a tile which should have its BFLAG_PLAYERLR flag removed after walking. When starting to walk the game places the player in the dPlayer array -1 in the Y coordinate, and uses BFLAG_PLAYERLR to check if it should be using -1 to the Y coordinate when rendering the player (also used for storing the level of a spell when the player casts it)
-	int _pVar5; // Used for storing Y-position of a tile which should have its BFLAG_PLAYERLR flag removed after walking. When starting to walk the game places the player in the dPlayer array -1 in the Y coordinate, and uses BFLAG_PLAYERLR to check if it should be using -1 to the Y coordinate when rendering the player (also used for storing the level of a spell when the player casts it)
-	int _pVar6; // Same as _pxoff but contains the value in a higher range
-	int _pVar7; // Same as _pyoff but contains the value in a higher range
-	int _pVar8; // Used for counting how close we are to reaching the next tile when walking (usually counts to 8, which is equal to the walk animation length). Also used for stalling the appearance of the options screen after dying in singleplayer
-	BOOLEAN _pLvlVisited[NUMLEVELS];
-	BOOLEAN _pSLvlVisited[NUMLEVELS]; // only 10 used
-	int _pGFXLoad;
-	unsigned char *_pNAnim[8]; // Stand animations
-	int _pNFrames;
-	int _pNWidth;
-	unsigned char *_pWAnim[8]; // Walk animations
-	int _pWFrames;
-	int _pWWidth;
-	unsigned char *_pAAnim[8]; // Attack animations
-	int _pAFrames;
-	int _pAWidth;
-	int _pAFNum;
-	unsigned char *_pLAnim[8]; // Lightning spell cast animations
-	unsigned char *_pFAnim[8]; // Fire spell cast animations
-	unsigned char *_pTAnim[8]; // Generic spell cast animations
-	int _pSFrames;
-	int _pSWidth;
-	int _pSFNum;
-	unsigned char *_pHAnim[8]; // Getting hit animations
-	int _pHFrames;
-	int _pHWidth;
-	unsigned char *_pDAnim[8]; // Death animations
-	int _pDFrames;
-	int _pDWidth;
-	unsigned char *_pBAnim[8]; // Block animations
-	int _pBFrames;
-	int _pBWidth;
-	ItemStruct InvBody[NUM_INVLOC];
-	ItemStruct InvList[NUM_INV_GRID_ELEM];
-	int _pNumInv;
-	char InvGrid[NUM_INV_GRID_ELEM];
-	ItemStruct SpdList[MAXBELTITEMS];
-	ItemStruct HoldItem;
-	int _pIMinDam;
-	int _pIMaxDam;
-	int _pIAC;
-	int _pIBonusDam;
-	int _pIBonusToHit;
-	int _pIBonusAC;
-	int _pIBonusDamMod;
-	uint64_t _pISpells; // Bitmask of staff spell
-	int _pIFlags;
-	int _pIGetHit;
-	char _pISplLvlAdd;
-	char _pISplCost;
-	int _pISplDur;
-	int _pIEnAc;
-	int _pIFMinDam;
-	int _pIFMaxDam;
-	int _pILMinDam;
-	int _pILMaxDam;
-	int _pOilType;
-	unsigned char pTownWarps;
-	unsigned char pDungMsgs;
-	unsigned char pLvlLoad;
-	unsigned char pBattleNet;
-	BOOLEAN pManaShield;
-	unsigned char pDungMsgs2;
-	BOOLEAN pOriginalCathedral;
-	char bReserved[2];
-	WORD wReflections;
-	short wReserved[7];
-	DWORD pDiabloKillLevel;
-	int pDifficulty;
-	int pDamAcFlags;
-	int dwReserved[5];
-	unsigned char *_pNData;
-	unsigned char *_pWData;
-	unsigned char *_pAData;
-	unsigned char *_pLData;
-	unsigned char *_pFData;
-	unsigned char *_pTData;
-	unsigned char *_pHData;
-	unsigned char *_pDData;
-	unsigned char *_pBData;
-	void *pReserved;
-	BOOLEAN autoRefillBelt = false;
-} PlayerStruct;
-
-//////////////////////////////////////////////////
-=======
->>>>>>> c0f57f30
-// textdat
-//////////////////////////////////////////////////
-
-typedef struct TextDataStruct {
-	const char *txtstr;
-	int scrlltxt;
-	int txtspd; /* calculated dynamically, 01/23/21 */
-	int sfxnr;
-} TextDataStruct;
-
-//////////////////////////////////////////////////
-// effects/sound
-//////////////////////////////////////////////////
-
-typedef struct TSnd {
-	const char *sound_path;
-	HANDLE file_handle; // for streamed audio
-	SoundSample *DSB;
-	int start_tc;
-} TSnd;
-
-typedef struct TSFX {
-	unsigned char bFlags;
-	const char *pszName;
-	TSnd *pSnd;
-} TSFX;
-
-//////////////////////////////////////////////////
-// monster
-//////////////////////////////////////////////////
-
-typedef struct AnimStruct {
-	BYTE *CMem;
-	BYTE *Data[8];
-	int Frames;
-	int Rate;
-} AnimStruct;
-
-//////////////////////////////////////////////////
-// objects
-//////////////////////////////////////////////////
-
-typedef struct ObjDataStruct {
-	char oload;
-	char ofindex;
-	char ominlvl;
-	char omaxlvl;
-	char olvltype;
-	char otheme;
-	char oquest;
-	int oAnimFlag;
-	int oAnimDelay; // Tick length of each frame in the current animation
-	int oAnimLen;   // Number of frames in current animation
-	int oAnimWidth;
-	BOOL oSolidFlag;
-	BOOL oMissFlag;
-	BOOL oLightFlag;
-	char oBreak;
-	char oSelFlag;
-	BOOL oTrapFlag;
-} ObjDataStruct;
-
-typedef struct ObjectStruct {
-	int _otype;
-	int _ox;
-	int _oy;
-	bool _oLight;
-	Uint32 _oAnimFlag;
-	unsigned char *_oAnimData;
-	int _oAnimDelay; // Tick length of each frame in the current animation
-	int _oAnimCnt;   // Increases by one each game tick, counting how close we are to _pAnimDelay
-	int _oAnimLen;   // Number of frames in current animation
-	int _oAnimFrame; // Current frame of animation.
-	int _oAnimWidth;
-	int _oAnimWidth2;
-	BOOL _oDelFlag;
-	char _oBreak; // check
-	BOOL _oSolidFlag;
-	BOOL _oMissFlag;
-	char _oSelFlag; // check
-	BOOL _oPreFlag;
-	BOOL _oTrapFlag;
-	BOOL _oDoorFlag;
-	int _olid;
-	int _oRndSeed;
-	int _oVar1;
-	int _oVar2;
-	int _oVar3;
-	int _oVar4;
-	int _oVar5;
-	int _oVar6;
-	_speech_id _oVar7;
-	int _oVar8;
-} ObjectStruct;
-
-//////////////////////////////////////////////////
-// gamemenu/gmenu
-//////////////////////////////////////////////////
-
-// TPDEF PTR FCN VOID TMenuFcn
-
-typedef struct TMenuItem {
-	DWORD dwFlags;
-	const char *pszStr;
-	void (*fnMenu)(BOOL); /* fix, should have one arg */
-} TMenuItem;
-
-// TPDEF PTR FCN VOID TMenuUpdateFcn
-
-//////////////////////////////////////////////////
-// spells
-//////////////////////////////////////////////////
-
-typedef struct SpellData {
-	unsigned char sName;
-	unsigned char sManaCost;
-	unsigned char sType;
-	const char *sNameText;
-	const char *sSkillText;
-	int sBookLvl;
-	int sStaffLvl;
-	BOOL sTargeted;
-	BOOL sTownSpell;
-	int sMinInt;
-	unsigned char sSFX;
-	unsigned char sMissiles[3];
-	unsigned char sManaAdj;
-	unsigned char sMinMana;
-	int sStaffMin;
-	int sStaffMax;
-	int sBookCost;
-	int sStaffCost;
-} SpellData;
-
-//////////////////////////////////////////////////
-// drlg
-//////////////////////////////////////////////////
-
-typedef struct ShadowStruct {
-	unsigned char strig;
-	unsigned char s1;
-	unsigned char s2;
-	unsigned char s3;
-	unsigned char nv1;
-	unsigned char nv2;
-	unsigned char nv3;
-} ShadowStruct;
-
-typedef struct HALLNODE {
-	int nHallx1;
-	int nHally1;
-	int nHallx2;
-	int nHally2;
-	int nHalldir;
-	struct HALLNODE *pNext;
-} HALLNODE;
-
-typedef struct ROOMNODE {
-	int nRoomx1;
-	int nRoomy1;
-	int nRoomx2;
-	int nRoomy2;
-	int nRoomDest;
-} ROOMNODE;
-
-//////////////////////////////////////////////////
-// themes
-//////////////////////////////////////////////////
-
-typedef struct ThemeStruct {
-	char ttype; /* aligned 4 */
-	int ttval;
-} ThemeStruct;
-
-//////////////////////////////////////////////////
-// inv
-//////////////////////////////////////////////////
-
-typedef struct InvXY {
-	int X;
-	int Y;
-} InvXY;
-
-//////////////////////////////////////////////////
-// diabloui
-//////////////////////////////////////////////////
-
-// TPDEF PTR FCN VOID PLAYSND
-
-typedef struct _uidefaultstats {
-	WORD strength;
-	WORD magic;
-	WORD dexterity;
-	WORD vitality;
-} _uidefaultstats;
-
-typedef struct _uiheroinfo {
-	struct _uiheroinfo *next;
-	char name[16];
-	WORD level;
-	plr_class heroclass;
-	BYTE herorank;
-	WORD strength;
-	WORD magic;
-	WORD dexterity;
-	WORD vitality;
-	int gold;
-	int hassaved;
-	BOOL spawned;
-} _uiheroinfo;
-
-// TPDEF PTR FCN UCHAR ENUMHEROPROC
-// TPDEF PTR FCN UCHAR ENUMHEROS
-// TPDEF PTR FCN UCHAR CREATEHERO
-// TPDEF PTR FCN UCHAR DELETEHERO
-// TPDEF PTR FCN UCHAR GETDEFHERO
-
-// TPDEF PTR FCN INT PROGRESSFCN
-
-//////////////////////////////////////////////////
-// storm
-//////////////////////////////////////////////////
-
-// TPDEF PTR FCN UCHAR SMSGIDLEPROC
-// TPDEF PTR FCN VOID SMSGHANDLER
-
-typedef struct _SNETCAPS {
-	DWORD size;
-	DWORD flags;
-	DWORD maxmessagesize;
-	DWORD maxqueuesize;
-	DWORD maxplayers;
-	DWORD bytessec;
-	DWORD latencyms;
-	DWORD defaultturnssec;
-	DWORD defaultturnsintransit;
-} _SNETCAPS;
-
-typedef struct _SNETEVENT {
-	DWORD eventid;
-	DWORD playerid;
-	void *data;
-	DWORD databytes;
-} _SNETEVENT;
-
-// TPDEF PTR FCN UCHAR SNETABORTPROC
-// TPDEF PTR FCN UCHAR SNETCATEGORYPROC
-// TPDEF PTR FCN UCHAR SNETCHECKAUTHPROC
-// TPDEF PTR FCN UCHAR SNETCREATEPROC
-// TPDEF PTR FCN UCHAR SNETDRAWDESCPROC
-// TPDEF PTR FCN UCHAR SNETENUMDEVICESPROC
-// TPDEF PTR FCN UCHAR SNETENUMGAMESPROC
-// TPDEF PTR FCN UCHAR SNETENUMPROVIDERSPROC
-// TPDEF PTR FCN VOID SNETEVENTPROC
-// TPDEF PTR FCN UCHAR SNETGETARTPROC
-// TPDEF PTR FCN UCHAR SNETGETDATAPROC
-// TPDEF PTR FCN INT SNETMESSAGEBOXPROC
-// TPDEF PTR FCN UCHAR SNETPLAYSOUNDPROC
-// TPDEF PTR FCN UCHAR SNETSELECTEDPROC
-// TPDEF PTR FCN UCHAR SNETSTATUSPROC
-
-typedef struct _SNETPLAYERDATA {
-	int size;
-	char *playername;
-	char *playerdescription;
-} _SNETPLAYERDATA;
-
-typedef struct _SNETVERSIONDATA {
-	int size;
-	const char *versionstring;
-} _SNETVERSIONDATA;
-
-typedef struct _SNETUIDATA {
-	int size;
-	void (*selectedcallback)();
-	void (*statuscallback)();
-	void (*categorylistcallback)();
-	void (*newaccountcallback)();
-	const char **profilefields;
-	bool (*selectnamecallback)(
-	    const struct _SNETPROGRAMDATA *,
-	    const struct _SNETPLAYERDATA *,
-	    const struct _SNETUIDATA *,
-	    const struct _SNETVERSIONDATA *,
-	    DWORD provider, /* e.g. 'BNET', 'IPXN', 'MODM', 'SCBL' */
-	    char *, DWORD,  /* character name will be copied here */
-	    char *, DWORD,  /* character "description" will be copied here (used to advertise games) */
-	    bool *          /* new character? - unsure about this */
-	);
-	void (*changenamecallback)();
-} _SNETUIDATA;
-
-// TPDEF PTR FCN UCHAR SNETSPIBIND
-// TPDEF PTR FCN UCHAR SNETSPIQUERY
-
-//////////////////////////////////////////////////
-// capture
-//////////////////////////////////////////////////
-
-typedef struct _PcxHeader {
-	BYTE Manufacturer;
-	BYTE Version;
-	BYTE Encoding;
-	BYTE BitsPerPixel;
-	WORD Xmin;
-	WORD Ymin;
-	WORD Xmax;
-	WORD Ymax;
-	WORD HDpi;
-	WORD VDpi;
-	BYTE Colormap[48];
-	BYTE Reserved;
-	BYTE NPlanes;
-	WORD BytesPerLine;
-	WORD PaletteInfo;
-	WORD HscreenSize;
-	WORD VscreenSize;
-	BYTE Filler[54];
-} PCXHEADER;
-
-DEVILUTION_END_NAMESPACE
+/**
+ * @file structs.h
+ *
+ * Various global structures.
+ */
+
+DEVILUTION_BEGIN_NAMESPACE
+
+//////////////////////////////////////////////////
+// textdat
+//////////////////////////////////////////////////
+
+typedef struct TextDataStruct {
+	const char *txtstr;
+	int scrlltxt;
+	int txtspd; /* calculated dynamically, 01/23/21 */
+	int sfxnr;
+} TextDataStruct;
+
+//////////////////////////////////////////////////
+// effects/sound
+//////////////////////////////////////////////////
+
+typedef struct TSnd {
+	const char *sound_path;
+	HANDLE file_handle; // for streamed audio
+	SoundSample *DSB;
+	int start_tc;
+} TSnd;
+
+typedef struct TSFX {
+	unsigned char bFlags;
+	const char *pszName;
+	TSnd *pSnd;
+} TSFX;
+
+//////////////////////////////////////////////////
+// monster
+//////////////////////////////////////////////////
+
+typedef struct AnimStruct {
+	BYTE *CMem;
+	BYTE *Data[8];
+	int Frames;
+	int Rate;
+} AnimStruct;
+
+//////////////////////////////////////////////////
+// objects
+//////////////////////////////////////////////////
+
+typedef struct ObjDataStruct {
+	char oload;
+	char ofindex;
+	char ominlvl;
+	char omaxlvl;
+	char olvltype;
+	char otheme;
+	char oquest;
+	int oAnimFlag;
+	int oAnimDelay; // Tick length of each frame in the current animation
+	int oAnimLen;   // Number of frames in current animation
+	int oAnimWidth;
+	BOOL oSolidFlag;
+	BOOL oMissFlag;
+	BOOL oLightFlag;
+	char oBreak;
+	char oSelFlag;
+	BOOL oTrapFlag;
+} ObjDataStruct;
+
+typedef struct ObjectStruct {
+	int _otype;
+	int _ox;
+	int _oy;
+	bool _oLight;
+	Uint32 _oAnimFlag;
+	unsigned char *_oAnimData;
+	int _oAnimDelay; // Tick length of each frame in the current animation
+	int _oAnimCnt;   // Increases by one each game tick, counting how close we are to _pAnimDelay
+	int _oAnimLen;   // Number of frames in current animation
+	int _oAnimFrame; // Current frame of animation.
+	int _oAnimWidth;
+	int _oAnimWidth2;
+	BOOL _oDelFlag;
+	char _oBreak; // check
+	BOOL _oSolidFlag;
+	BOOL _oMissFlag;
+	char _oSelFlag; // check
+	BOOL _oPreFlag;
+	BOOL _oTrapFlag;
+	BOOL _oDoorFlag;
+	int _olid;
+	int _oRndSeed;
+	int _oVar1;
+	int _oVar2;
+	int _oVar3;
+	int _oVar4;
+	int _oVar5;
+	int _oVar6;
+	_speech_id _oVar7;
+	int _oVar8;
+} ObjectStruct;
+
+//////////////////////////////////////////////////
+// gamemenu/gmenu
+//////////////////////////////////////////////////
+
+// TPDEF PTR FCN VOID TMenuFcn
+
+typedef struct TMenuItem {
+	DWORD dwFlags;
+	const char *pszStr;
+	void (*fnMenu)(BOOL); /* fix, should have one arg */
+} TMenuItem;
+
+// TPDEF PTR FCN VOID TMenuUpdateFcn
+
+//////////////////////////////////////////////////
+// spells
+//////////////////////////////////////////////////
+
+typedef struct SpellData {
+	unsigned char sName;
+	unsigned char sManaCost;
+	unsigned char sType;
+	const char *sNameText;
+	const char *sSkillText;
+	int sBookLvl;
+	int sStaffLvl;
+	BOOL sTargeted;
+	BOOL sTownSpell;
+	int sMinInt;
+	unsigned char sSFX;
+	unsigned char sMissiles[3];
+	unsigned char sManaAdj;
+	unsigned char sMinMana;
+	int sStaffMin;
+	int sStaffMax;
+	int sBookCost;
+	int sStaffCost;
+} SpellData;
+
+//////////////////////////////////////////////////
+// drlg
+//////////////////////////////////////////////////
+
+typedef struct ShadowStruct {
+	unsigned char strig;
+	unsigned char s1;
+	unsigned char s2;
+	unsigned char s3;
+	unsigned char nv1;
+	unsigned char nv2;
+	unsigned char nv3;
+} ShadowStruct;
+
+typedef struct HALLNODE {
+	int nHallx1;
+	int nHally1;
+	int nHallx2;
+	int nHally2;
+	int nHalldir;
+	struct HALLNODE *pNext;
+} HALLNODE;
+
+typedef struct ROOMNODE {
+	int nRoomx1;
+	int nRoomy1;
+	int nRoomx2;
+	int nRoomy2;
+	int nRoomDest;
+} ROOMNODE;
+
+//////////////////////////////////////////////////
+// themes
+//////////////////////////////////////////////////
+
+typedef struct ThemeStruct {
+	char ttype; /* aligned 4 */
+	int ttval;
+} ThemeStruct;
+
+//////////////////////////////////////////////////
+// inv
+//////////////////////////////////////////////////
+
+typedef struct InvXY {
+	int X;
+	int Y;
+} InvXY;
+
+//////////////////////////////////////////////////
+// diabloui
+//////////////////////////////////////////////////
+
+// TPDEF PTR FCN VOID PLAYSND
+
+typedef struct _uidefaultstats {
+	WORD strength;
+	WORD magic;
+	WORD dexterity;
+	WORD vitality;
+} _uidefaultstats;
+
+typedef struct _uiheroinfo {
+	struct _uiheroinfo *next;
+	char name[16];
+	WORD level;
+	plr_class heroclass;
+	BYTE herorank;
+	WORD strength;
+	WORD magic;
+	WORD dexterity;
+	WORD vitality;
+	int gold;
+	int hassaved;
+	BOOL spawned;
+} _uiheroinfo;
+
+// TPDEF PTR FCN UCHAR ENUMHEROPROC
+// TPDEF PTR FCN UCHAR ENUMHEROS
+// TPDEF PTR FCN UCHAR CREATEHERO
+// TPDEF PTR FCN UCHAR DELETEHERO
+// TPDEF PTR FCN UCHAR GETDEFHERO
+
+// TPDEF PTR FCN INT PROGRESSFCN
+
+//////////////////////////////////////////////////
+// storm
+//////////////////////////////////////////////////
+
+// TPDEF PTR FCN UCHAR SMSGIDLEPROC
+// TPDEF PTR FCN VOID SMSGHANDLER
+
+typedef struct _SNETCAPS {
+	DWORD size;
+	DWORD flags;
+	DWORD maxmessagesize;
+	DWORD maxqueuesize;
+	DWORD maxplayers;
+	DWORD bytessec;
+	DWORD latencyms;
+	DWORD defaultturnssec;
+	DWORD defaultturnsintransit;
+} _SNETCAPS;
+
+typedef struct _SNETEVENT {
+	DWORD eventid;
+	DWORD playerid;
+	void *data;
+	DWORD databytes;
+} _SNETEVENT;
+
+// TPDEF PTR FCN UCHAR SNETABORTPROC
+// TPDEF PTR FCN UCHAR SNETCATEGORYPROC
+// TPDEF PTR FCN UCHAR SNETCHECKAUTHPROC
+// TPDEF PTR FCN UCHAR SNETCREATEPROC
+// TPDEF PTR FCN UCHAR SNETDRAWDESCPROC
+// TPDEF PTR FCN UCHAR SNETENUMDEVICESPROC
+// TPDEF PTR FCN UCHAR SNETENUMGAMESPROC
+// TPDEF PTR FCN UCHAR SNETENUMPROVIDERSPROC
+// TPDEF PTR FCN VOID SNETEVENTPROC
+// TPDEF PTR FCN UCHAR SNETGETARTPROC
+// TPDEF PTR FCN UCHAR SNETGETDATAPROC
+// TPDEF PTR FCN INT SNETMESSAGEBOXPROC
+// TPDEF PTR FCN UCHAR SNETPLAYSOUNDPROC
+// TPDEF PTR FCN UCHAR SNETSELECTEDPROC
+// TPDEF PTR FCN UCHAR SNETSTATUSPROC
+
+typedef struct _SNETPLAYERDATA {
+	int size;
+	char *playername;
+	char *playerdescription;
+} _SNETPLAYERDATA;
+
+typedef struct _SNETVERSIONDATA {
+	int size;
+	const char *versionstring;
+} _SNETVERSIONDATA;
+
+typedef struct _SNETUIDATA {
+	int size;
+	void (*selectedcallback)();
+	void (*statuscallback)();
+	void (*categorylistcallback)();
+	void (*newaccountcallback)();
+	const char **profilefields;
+	bool (*selectnamecallback)(
+	    const struct _SNETPROGRAMDATA *,
+	    const struct _SNETPLAYERDATA *,
+	    const struct _SNETUIDATA *,
+	    const struct _SNETVERSIONDATA *,
+	    DWORD provider, /* e.g. 'BNET', 'IPXN', 'MODM', 'SCBL' */
+	    char *, DWORD,  /* character name will be copied here */
+	    char *, DWORD,  /* character "description" will be copied here (used to advertise games) */
+	    bool *          /* new character? - unsure about this */
+	);
+	void (*changenamecallback)();
+} _SNETUIDATA;
+
+// TPDEF PTR FCN UCHAR SNETSPIBIND
+// TPDEF PTR FCN UCHAR SNETSPIQUERY
+
+//////////////////////////////////////////////////
+// capture
+//////////////////////////////////////////////////
+
+typedef struct _PcxHeader {
+	BYTE Manufacturer;
+	BYTE Version;
+	BYTE Encoding;
+	BYTE BitsPerPixel;
+	WORD Xmin;
+	WORD Ymin;
+	WORD Xmax;
+	WORD Ymax;
+	WORD HDpi;
+	WORD VDpi;
+	BYTE Colormap[48];
+	BYTE Reserved;
+	BYTE NPlanes;
+	WORD BytesPerLine;
+	WORD PaletteInfo;
+	WORD HscreenSize;
+	WORD VscreenSize;
+	BYTE Filler[54];
+} PCXHEADER;
+
+DEVILUTION_END_NAMESPACE