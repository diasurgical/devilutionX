#include "../types.h"
#include "miniwin_sdl.h"
#include "stubs.h"

int SCREEN_WIDTH = 640;
int SCREEN_HEIGHT = 480;

int LogoWidth;
int LogoHeight;

SDL_Rect textureRect;
SDL_Rect windowRect;
SDL_Rect CusorLocation;

SDL_Rect SinglePlrBox;
SDL_Rect MultiPlrBox;
SDL_Rect ReplayIntroBox;
SDL_Rect ShowCreditsBox;
SDL_Rect ExitBox;

// DiabloMenu Items

SDL_Rect MainMenuItemsWRect;
SDL_Rect MainMenuItemsTRect;
SDL_Rect CreateHeroBox;
SDL_Rect SinglePlayerMenuCancelBox;

SDL_Event input;

bool SinglePlayerMenuItemsLoaded = 0;
bool DiabloImageLoaded = 0;
bool DiabloMainMenuListLoaded = 0;
bool TitleImageLoaded = false;

void *pPcxLogoImage;
int gdwLogoWidth;
int gdwLogoHeight;
void *pPcxLogoSmImage;
int gdwLogoSmWidth;
int gdwLogoSmHeight;

int gdwTitleWidth;
int gdwTitleHeight;
void *pPcxTitleImage;

int gdwCursorWidth;
int gdwCursorHeight;
void *pPcxCursorImage;

int gdwHeroHeight;
int gdwHeroWidth;
void *pPcxHeroImage;

int gdwSHeroHeight;
int gdwSHeroWidth;

int gdwFont16Width;
int gdwFont16Height;
void *pPcxFont16sImage;
void *pPcxFont16gImage;
unsigned char *pFont16;

int gdwFont24Width;
int gdwFont24Height;
void *pPcxFont24sImage;
void *pPcxFont24gImage;
unsigned char *pFont24;

int gdwFont30Width;
int gdwFont30Height;
void *pPcxFont30sImage;
void *pPcxFont30gImage;
unsigned char *pFont30;

int gdwFont42Width;
int gdwFont42Height;
void *pPcxFont42gImage;
void *pPcxFont42yImage;
unsigned char *pFont42;

void *GameTitle;
int GameTitleHeight;
int GameTitleWidth;

void *TitleMenuText;
void *MenuPentegram16;
void *MenuPentegram42;

void *pDiabfrCel;

char HeroUndecidedName[17];

_uiheroinfo heroarray[10];

struct timespec ts;

//////////////////////////////////////
// things I need to unload...

int FontLoaded = 0;

SDL_Texture *CreditsTexture;
SDL_Texture *MainMenuItemsTexture;
SDL_Texture *DiablologoAnimT;
SDL_Texture *CursorTexture;
SDL_Texture *MenuSelectNewHeroTexture;
SDL_Texture *CreateHeroDialogTextureW;
SDL_Texture *CreateHeroDialogTextureR;
SDL_Texture *CreateHeroDialogTextureS;

SDL_Surface *CreditsSurface;
SDL_Surface *MainMenuItemsSurface;
SDL_Surface *MenuSelectNewHeroSurface;
SDL_Surface *CreateHeroDialogSurface;
SDL_Surface *CursorImg;
SDL_Surface *DiabloTitle;

int bloaded = 0;

////////////////
// new vars

int gb_Lfont_str_len;
int gb_Lfont_pix_width;
int the_pcx_frame;

char *the_long_credits[] = {
	"",
	"",
	"",
	"",
	"",
	"",
	"",
	"",
	"",
	"",
	"",
	"",
	"$-- Devilution --",
	"Reversed by Andi \"GalaXyHaXz\"",
	"",
	"$-- Meet the Team --",
	"seritools",
	"mewmew",
	"nomdenom",
	"AJenbo",
	"ApertureSecurity",
	"",
	"$-- Special Thanks --",
	"The Sanctuary preservation project",
	"Jarulf's guide to the Devil himself",
	"",
	"",
	"$...The Devil is in the details",
	"",
	"",
	"$Game Design",
	"Blizzard North",
	"",
	"$Senior Designers",
	"Erich Schaefer, David Brevik",
	"",
	"$Additional Design",
	"Max Schaefer, Eric Sexton, Kenneth Williams",
	"",
	"$Lead Programmer",
	"David Brevik",
	"",
	"$Senior Programmers",
	"Richard Seis, Doron Gartner,",
	"Patrick Wyatt, Mike O'Brien",
	"",
	"$Programming",
	"Peter Brevik, Robin van der Wel, Jon Morin",
	"",
	"$Special Guest Programmers",
	"Collin Murray, Frank Pearce",
	"",
	"$Battle.net Programming",
	"Mike O'Brien, Mike Morhaime, Dan Liebgold",
	"",
	"$Serial Communications Programming",
	"Jeff Strain, Mike O'Brien",
	"",
	"$Installer Programming",
	"Bob Fitch, Patrick Wyatt",
	"",
	"$Art Directors",
	"Erich Schaefer, Samwise Didier",
	"",
	"$Artwork",
	"Michio Okamura, Eric Sexton, Ben Haas, Patrick Tougas,",
	"Kelly Johnson, Erich Schaefer, Max Schaefer, Hugh Tom",
	"Byrne, Roman Kenney, Samwise Didier, Dave Berggren,",
	"Micky Neilson, Eric Flannum, Justin Thavirat, Brian",
	"Sousa, Stu Rose, Nick Carpenter, Joeyray Hall",
	"",
	"$Technical Artwork",
	"Christopher Root, Mark Sutherland,",
	"Robert Djordjevich, Jeffrey Vaughn",
	"",
	"$Cinematic Art Directors",
	"Duane Stinnett, Matt Samia",
	"",
	"$3D Cinematic Artwork",
	"Duane Stinnett, Matt Samia, Rob McNaughton,",
	"Eric Flannum, Dave Pursley, Micky Neilson,",
	"Maxx Marshall, Trevor Jacobs, Brian Sousa,",
	"Samwise Didier, Ron Smorynski, Ben Haas, Patrick Tougas",
	"",
	"$Cinematic Technical Artwork",
	"Joeyray Hall ",
	"",
	"$Executive Producer",
	"Allen Adham",
	"",
	"$Producer",
	"Bill Roper",
	"",
	"$Associate Producer",
	"James Phinney",
	"",
	"$Diablo Strike Team",
	"Allen Adham, Ron Millar, Mike O'Brien,",
	"James Phinney, Bill Roper, Patrick Wyatt",
	"",
	"$Music",
	"Matt Uelmen",
	"",
	"$Sound Design",
	"Matt Uelmen, Glenn Stafford",
	"",
	"$Cinematic Music & Sound",
	"Glenn Stafford, Matt Uelmen",
	"",
	"$Voice Production, Direction & Casting",
	"Mark Schwarz, Glenn Stafford, Bill Roper",
	"",
	"$Script & Story",
	"Erich Schaefer, Eric Sexton,",
	"Chris Metzen, Bill Roper",
	"",
	"$Voice Editing",
	"Glenn Stafford",
	"",
	"$Voices",
	"Michael Haley, Glynnis Talken, Michael Gough,",
	"Paul Eiding, Lani Minella, Steve Brodie, Bill Roper,",
	"Mark Schwarz, Glenn Stafford, Chris Metzen, Max Schaefer",
	"",
	"$Recording Engineer",
	"Robert Koenigsberg",
	"",
	"$Manual Design & Layout",
	"Peter Underwood, Jeffrey Vaughn,",
	"Chris Metzen, Bill Roper",
	"",
	"$Manual Artwork",
	"Samwise Didier, Chris Metzen,",
	"Roman Kenney, Maxx Marshall",
	"",
	"$Provisional Director of QA (Lead Tester)",
	"Shane Dabiri",
	"",
	"$QA Assault Team (Testers)",
	"Christopher Cross, Mike Givens, Dave Hale,",
	"Brian \"Doc\" Love, Hung Nguyen, Dean Shipley,",
	"Chris Sigaty, Ian Welke, Jamie Wiggs",
	"",
	"$QA Special Ops Team (Compatibility Testers)",
	"Adam Maxwell, Russell \"Rug\" Miller",
	"",
	"$QA Artillery Support (Additional Testers) ",
	"Rich Alcazar, Mike Jones, Rev. Dan Moore, Matt Morris,",
	"Mark Pfeiffer, Harish \"Pepe the Enforcer\" Rao, Chris Millar",
	"",
	"$QA Counterintelligence",
	"Alan Dabiri, Jesse McReynolds, Walter Takata",
	"",
	"$Order of Network Information Services",
	"Robert Bridenbecker, Jason \"Brother Shaggy\" Schmit,",
	"Jamie \"Brother Gug\" Steigerwald, Richard Seis ",
	"",
	"$Customer Support",
	"John Schwartz, Vic Larson, Chad Chaudry, Mick Yanko,",
	"Brandon Riseling, Kirk Mahony, Tony Hardy, Richard",
	"Amtower, Collin Smith, Andrew Edwards, Roger Eberhart",
	"",
	"$Sales",
	"Jorge Rivero, Rob Beatie",
	"",
	"$Dunsel",
	"Alan Dabiri",
	"",
	"$Mr. Dabiri's Background Vocalists",
	"Karin Colenzo, Christina Cade,",
	"Kim Farrington, Melissa Edwards",
	"",
	"$Public Relations",
	"Linda Duttenhaver, Susan Wooley",
	"",
	"$Marketing",
	"John Patrick, Steve Huot, Neal Hubbard, Kathy Carter",
	"",
	"$International Sales",
	"Ralph Becker, Chris Yoshimura",
	"",
	"$U.S. Sales",
	"Todd Coyle, Danny Kearns",
	"",
	"$Manufacturing",
	"John Goodman, Tom Bryan",
	"",
	"$Legal & Business",
	"Paula Duffy, Eric Roeder, Paul Sams, Kenneth Williams",
	"",
	"$Special Thanks To",
	"Primenet, Earthlink, AOL, Compuserve, ATI, Matrox, STB, ",
	"Creative Labs, Logitech, U.S. Robotics, Gravis, Cyrix",
	"",
	"$Thanks To",
	"Ian Colquhoun, Rod Shean, Brian Fitzgerald, Sharon Schafer, Todd ",
	"Schafer, Richard and Sandra Schaefer, Rick Bowles, Greg Bogden, ",
	"Cindy Sievert, Brad Mason, Chuck Goldman, Karin Colenzo, Wendy ",
	"Brevik, Jennie Brevik, Hanna Carroll, Katie Newell, Karen Weiss, ",
	"Kurt Beaver, Stan McDonald, Brian Sexton, Michael Wan, Megan ",
	"Williams, Jessica Gensley, Beth Ann Parks, Brian Piltin, Johnathan ",
	"Root, Brett Supernaw, Sabeer Bhatia, Mark Rearick, Brad Mason, ",
	"Diane Kodama, Bernadette Sexton, Barbara Uhlmann, Patricia",
	"McDonald, Kris Kelley, Alissa Vaage, Denise Hernandez, Paula ",
	"White, Rachel Marie Hawley, Laura Gaber, Isaac Matarasso,",
	"Susan Stafford, Gretchen Witte, Jason Sailor, Eufemia Palomino, ",
	"Nathalie Didier, Nicole Welke, Dawn Caddel, Anna-Marcelle ",
	"Okamura, Amber Okamura, Megan Okamura Tracey McNaughton, ",
	"Trisha Ann Ochoa, Annie Strain, Dr. Gregory T. Street, Ray the Soda ",
	"Guy, Sam Raimi, A. Guinness Brewing Co., John Woo, Chow Yun Fat, ",
	"Jackie Chan,Proposition 215, Rumiko Takahashi, Bunchy & Mason, ",
	"The Friends of Stan, The Zoo Crew, Team Hamro, Brazil 2001, RUSH, ",
	"Cornholio, THE BROS., Dar, Emeril Lagasse, Tom Waits, Ice-Cube, ",
	"The Strike Team Deflectors, Tony Levin, Big Jim and the Twins, ",
	"Jag`rmeister, The Megasphere, Condor, The Allower, The Sunday ",
	"Night Group, Gravitar, Steinway Pianos, Round Table Pizza, The Poxy ",
	"Boggards, Urban Mystic & Co., Caffeine, Hunter Rose, Marly ",
	"mediums in the box, sweet Poteen, Dave Scarpitti, TheByter, Bim ",
	"Man, Krissann for color, Patty at Avalon Tattoo, James, Whaleboy, ",
	"Dunsel Training Institute, monkeys, Dob Bole, Rootes Group, Porshe, ",
	"Bongo, Scarlett, Apollo, The House of Mediocrity, Amelias, The King, ",
	"Saag and all the folks at Davidson",
	"",
	"$In memory of",
	"Lawrence and Barbara Williams",
	"David A. Hargrave",
	"Tony \"Xatre\" Collin",
	"Thomas H Sexton",
	"",
	"$Very Special Thanks to",
	"Bob and Jan Davidson",
	"Walter Forbes",
	"",
	"$The Ring of One Thousand",
	"Andrew Abernathy, Christopher Abramo, David Adams, David ",
	"Adcox, Marko Agterberg, Cory Aiken, Judah Altaras, John ",
	"Alvarez, Jose Alvarez, Richard Amable, Alexander Amaral, ",
	"Scott Amis, Vincent Amoroso, Mark An, David Andersen, Jason ",
	"Andrew Abernathy, Christopher Abramo, David Adams, David ",
	"Adcox, Marko Agterberg, Cory Aiken, Judah Altaras, John ",
	"Alvarez, Jose Alvarez, Richard Amable, Alexander Amaral, ",
	"Scott Amis, Vincent Amoroso, Mark An, David Andersen, Jason ",
	"Andersen, Aaron Anderson, George Anderson, Matthew ",
	"Anderson, Michael Anderson, Sean Anderson, Robert Andrade, ",
	"Cerny Andre, Michael Andreev, Devin Angle, Brian Apple, ",
	"Brian Arbuthnot, Billy Arden, Dorian Arnold, Andre Arsenault, ",
	"Erik Asplund, Mark Assam, John Athey, Jason Attard, Jeff ",
	"Atwood, Ricky Au, Scott Avery, Rand Babcock, Steve Babel, ",
	"Raymond Bacalso, Ed Bachta, Steven Back, Scott Baeder, Alex ",
	"Baevski, Scott Bailey, Kenneth Baird, Thomas Baker, Todd ",
	"Bala, Jan Ball, Greg Baltz, Blake Baltzley, Doug Bambrick, Wes ",
	"Bangerter, Paul Barfuss, Chris Barghout, Dave Barnebey, Jon ",
	"Barnhart, Terje Barth, Nicole Baskin, Bernard Baylen, Ryan ",
	"Bear, Phil Bedard, Todd Belcher, Chip Bell, Erez Ben-Aharon, ",
	"Jonathan Bender, Nick Bennett, Ireney Berezniak, Ted Berg, ",
	"Gunnar Bergem, Russell Beuker, Ed Bickford, Stephen Biles, ",
	"John Billdt, Gerald Binder, John Bird, Hannah Blackerby, Tom ",
	"Blackerby, Clayton Blackwell, Thomas Blake, Shawn Blaszak, ",
	"Daniel Bliss, Fred Bliss, Jeff Bliss, Jon Blum, Rune Boersjoe, ",
	"Andrew Boggs, Dave Boisvenu, Joe Bolt, John Bonds, Jeff ",
	"Borenstein, Dorian Borin, Ed Boris, Bartholomew Botta, ",
	"Michael Boutin, Michael Boyd, Charles Boyer, Mike ",
	"Boyersmith, Michael Boyko, Eric Bradberry, John Brandstetter, ",
	"Ryan Breding, Paul Brinkmann, Patrick Briscoe, Scott Brisko, ",
	"Jeremy Britton, Adrian Broadhead, Glenn Brouwer, Joe Brown, ",
	"Sebastien Brulotte, Darrell Brunsch, William Bryan, Jason ",
	"Bucher, Chris Buchinger, Clayton Buckingham, John Buckles, ",
	"David Bugay, Ed Bujone, Erik Burgess, Gabriel Burkett, Chris ",
	"Burnes, Richard Butler, Jeffrey Bye, Dougall Campbell, Donnie ",
	"Cannon, Shane Cantrell, Connor Caple, Daniel Carey, James ",
	"Carlton, Michael Carmel, Mike Carpenter, Ronald Carruthers, ",
	"Phil Carter, Bryce Cartmill, Eric Cartwright, Anthony Caruso, ",
	"Lon Casey, Tim Caster, Aaron Chan, Otto Chan, Gene Chang, ",
	"Hsiao-Lung Chang, William Chang, George Chappel, Larry ",
	"Charbonneau, Troy Chase, Bruce Chen, Chun Hsien Chen, Sam ",
	"Chen, Tzu-Mainn Chen, Mike Cheng, Chris Chiapusio, Damien ",
	"Chiesa, Nick Chin, Nim Ching, Jonathan Chinn, Michael Chinn, ",
	"Philander Chiu, Thayne Christiansen, Philip Chui, Steve ",
	"Cintamani, Richard Ciordia, Colin Clark, Steve Clark, Samuel ",
	"Clements, Meredith Clifton, Jeff Cohen, Dale Colton, Dax ",
	"Combe, Matt Compton, Jacob Conklin, Richard Conn, Zac ",
	"Cook, Tim Coolong, Gregory Coomer, Dennis Cosgrove, Kelly ",
	"Couch, Andrew Coulter, Eric Coutinho, David Coutts, James ",
	"Craig, John Craig, Kazial Craig, John Crawford, Marcelo ",
	"Crespo, Orville Crews, Tim Cristy, Elmer Crosby III, Russell ",
	"Cullison, Ryan Cupples, Andrew Dagley, Steve Dallaire, Richard ",
	"Dalton, David Dandar, Pro Daulo, Rob Dautermann, Mike ",
	"Davies, Kalieb Davis, Marshall Davis, Ronald Davis, Danny De ",
	"Bie, Marc De Filippis, Myles Deighton, Kent Dejarnett, Anthony ",
	"Delarosa, Neil Dempster, Peter Denitto, Joaquim Dentz, Scott ",
	"Dewar, Anish Dhingra, Philip Dhingra, David Diaz, Stewart ",
	"Dicks, Brad Dietz, Josh Dietz, Colleen Diggins, Mike Ditchburn, ",
	"Eric Dittman, Allen Do, Huy Doan, Matthew Dolman, Antoine ",
	"Dongois, Eamonn Donohoe, Bill Dorell, Mark Dorison, Dan ",
	"Dorsett, Chris Dorsey, Jim Dose, Willis Doss, Chin Du, William ",
	"Dubis, Timothy Duewell, Brandon Dunn, Andrew Durham, Don ",
	"Duvall, Kevin Dvojack, Daniel Eaton, Paul Eberting, Eric ",
	"Echelbarger, Lance Eddleman, Ben Eggers, David Eggum, John ",
	"Ehde, Brian Eikenberry, Patrick Elven, Peter Engdahl, Philip ",
	"Engdahl, Michael Ennis, Darren Eslinger, Eric Ezell, Darren ",
	"Falslev, Stephen Feather, Tony Fenn, Ben Ferguson, Mike ",
	"Fernandez, Gwendal Feuillet, Guy Fietz, Julian Figueroa, Dale ",
	"Fillpot, Stan Finchem, Michael Finley, Nick Fisher, William ",
	"Fisher, Mark Fitlin, Dave Flatt, Joel J. Flores, John Folkers, ",
	"Steven Forgie, Tom Forsythe, Matthew Foster, Scott Francis, ",
	"Jim Frank, Paulo Fraser, Glenn French, Kurt Frerichs, Chris ",
	"Frey, Mark Friedman, Charles Friedmann, Dan Friend, Kirk ",
	"Fry, Aaron Fu, Erik Gaalema, Brandon Gabbard, Phil Gagner, ",
	"Tommy Gannon, David Gappmayer, Chris Garrison, Tony ",
	"Garrison, David Gasca, Jeremy Gasser, Michael Geist, Michael ",
	"Genereux, Daniel Genovese, Josh Gerwin, Paul Gibson, William ",
	"Gilchrist, Gabriel Gils Carbo, Chad Glendenin, Ryan Glinski, ",
	"Dean Gobrecht, Andrew Goldfinch, David Goodman, Mark ",
	"Goodson, Matt Gordon, Frank Gorgenyi, Sean Gould, Perry ",
	"Goutsos, Ed Govednik, Michael Grayson, Chris Green, Justin ",
	"Grenier, Jeff Greulich, Don Grey, Rob Griesbeck, Don Griffes, ",
	"Kimberly Griffeth, Jay Grizzard, Don Gronlund, Joe Gross, ",
	"Troy Growden, Greg Guilford, David Gusovsky, Jeremy ",
	"Guthrie, Adam Gutierrez, James Guzicki, Matthew Haas, Matt ",
	"Hadley, Ryan Hagelstrom, Bobby Hagen, Ben Hall, Brian Hall, ",
	"Kris Hall, Calvin Hamilton, Kris Hamilton, Bo Hammil, Dave ",
	"Hans, Rick Hansen, Robert Harlan, Travis Harlan, Seth ",
	"Harman, Jeff Harris, Shawn Hartford, Adam Hartsell, Neil ",
	"Harvey, Ray Hayes, John Hein, Chris Heinonen, Christer ",
	"Helsing, Chris Hempel, Dustin Hempel, Mathieu Henaire, Matt ",
	"Henry, Chuck Herb, Michael Herron, Sage Herron, Thomas ",
	"Herschbach, Cliff Hicks, Nelson Hicks, Paul Hierling, William ",
	"Hiers, Mike Higdon, Tim Hildebrand, Casey Hinkle, Ryan ",
	"Hitchings, Wes Hix, Alan Ho, Jenson Ho, Alan Hoffman, Jeff ",
	"Hoffman, Eleanor Hoffmann, Steve Hogg, Richard Holler, Brian ",
	"Homolya, Wade Hone, Joe Horvath, Jeff Howe, Eric Hudson, ",
	"Glen Huey, Chris Hufnagel, Joshua Hughes, Melissa Hughes, ",
	"Arief Hujaya, Thomas Hulen, Ryan Hupp, Justin Hurst, Rick ",
	"Hutchins, Steve Iams, Mike Iarossi, Bjorn Idren, Johan Idren, ",
	"Micah Imparato, Joe Ingersoll, David Ingram, Greg Ipp, Rodney ",
	"Irvin, Darin Isola, Justin Itoh, Mario Ivan, Fredrik Ivarsson, ",
	"Dax Jacobson, Michael Jacques, Stevens Jacques, Duane Jahnke, ",
	"William Jambrosek, Daniel Janick, Narciso Jaramillo, Neil ",
	"Jariwala, Harvie Jarriell, Scott Javadi, Joe Jenkins, Bart ",
	"Jennings, Paul Jennings, Julien Jenny, Jason Jensen, Martin ",
	"Jeremy, Mark Jeschke, Andy Johnson, James Johnson, Leigh ",
	"Johnson, Mark Johnson, Rupert Johnson, Clyde Jones, Michael ",
	"Jones, Tim Jordan, Ben Judy, Michael Kaae, Steve Kaczkowski, ",
	"Neville Kadwa, Brian Kaisner, Yoshihisa Kameyama, Michael ",
	"Kanemura, Daniel Kao, Eric Karabin, Ben Katz, Christopher ",
	"Kawamura, Erick Kayser, Craig Keddie, Kevin Kelley, Bryan ",
	"Kemp, Michael Kendrigan, Dan Kerber, Timothy Kerber, Tomi ",
	"Keski-Heikkila, Greg Kettering, Nathan Kilber, Howard Kim, ",
	"Orrin Kinion, Jon Kirst, David Kitch, John Klingbeil, Neil ",
	"Klopfenstein, Kerry Knouse, David Knox, Said Kobeissi, Jeff ",
	"Koches, Hades Kong, Jeff Kong, Kevin Konkle, Steve Koon, ",
	"David Koontz, Dan Koopmann, Steve Koskela, Kuan Kou, ",
	"Cameron Kracke, Jensen Krage, York Kramer, Cedar Kraus, ",
	"Jason Kraus, Bobby Krimen, Melissa Krispli, Steven Krispli, ",
	"James Kruger, Charles Kubasta, Kimmo Kulonen, Frank ",
	"Lackaff, Michael Lacour, Matt Lake, Jason Landry, Hans Erik ",
	"Lange, Michael Laramee, Brad Lascelle, Pat Laschinger, Alan ",
	"Lau, Sean Laurence, Anthony Lavey, Jr., Gary Le, Huey Le, ",
	"Stephane Le Roy Audy, Lim Leandro, Charles Lee, Conroy Lee, ",
	"Mike Lee, Shih-Hang Lee, Jonathan Leipert, Jason Lemann, ",
	"Ron Lenzi, Mitchell Leon, Stephanie Lesniewski, Brendan ",
	"Lewis, Robert Lewis, Sam Liao, Tom Liem, Adam Ligas, Steven ",
	"Liggett, Roger Lilley, Benjamin Lim, Jeff Lindholm, Johnson ",
	"Linwood, David Litchman, Bruce Lithimane, William Liu, ",
	"Wilson Liu, Robert Lobdell, Chris Logan, Razvan Loghin, Jack ",
	"Loh, George Loo, Russell Love, Juan Loyola, Ricardo Lozano, ",
	"Mike Luban, Tim Luc, Henry Luciano, Dianne Ludwig, Charles ",
	"Lueras, Derek Lung, Phong Ly, Scott MacGillivray, Dave Mack, ",
	"Alec Mak, Steve Mamayek, Michael Mancini, Daniel Mann, ",
	"Michael Mann, Chris Manofsky, Abdullah Marafie, Nicholas ",
	"Marcy, Piompino Mariano, Bob Marius, Trey Marshall, Dane ",
	"Martin, Gregg Martin, Renard Martin, Rich Martin, Scott ",
	"Martin, Thomas Martin, Jon Masters, Christopher Mathews, ",
	"Jay Mathis, Marc Matthews, Chris Mazur, Doug McBride, ",
	"Mackey McCandlish, Robin McCollum, Steven McCombie, ",
	"Andy McConnell, Michael McCourt, Bill McCoy, Doug ",
	"McCracken, Michael McDeed, Robert McDonald, Steve ",
	"McEachron, Craig McGee, Ryan McKenzie, Michael McKeown, ",
	"Daniel McMahon, Colin McMillan, Ian McWilliam, Mark ",
	"McWilliams, Khann Mean, Bryan Meason, Kenneth Medley, ",
	"Jeff Meek, John Mehr, Christopher Mende, Brian Mendenhall, ",
	"Peter Mengel, Michael Mersic, Mike Messom, Don Metcalf, ",
	"Gary Metzker, Scott Meyer, Joseph Michaud, Andrew Mielke, ",
	"Travis Mikalson, Troy Milburn, Ike Miller, Ronnie Miller, Sean ",
	"Miller, Steve Miller, Arthur Min, David Minniti, Brenda ",
	"Mirsberger, Bill Misek, David Mitchell, Joseph Mobley, Robert ",
	"Mollard, Will Mooar, Curtis Moore, Matthew Moore, Al ",
	"Morales, Ryan Moran, Lance Mortensen, Karel Mrazek, Ward ",
	"Mullee, William Munoz, Kirk Munro, Craig Murray, Shawn P. ",
	"Murray, Travis Murray, Michael Mushrush, Tom Mustaine, ",
	"David Myers, Joseph Myett, Morgan Najar, Kenta Nakamura, ",
	"Damian Nastri, Joshua Naumann, Nick Navarro, Douglas ",
	"Neitzel, Arnold Ng, Anthony Nguyen, Steve Nguyen, Joseph ",
	"Nicholas, Charles Nickolaus, Jon Nisbet, Patrick Nomee, David ",
	"Norling-Christensen, Bobby Norton, Joseph Nottingham, Frank ",
	"O'Connor, Jon Oden, David Oester, Lavern Ogden, Zach ",
	"Oglesby, Lucas Oldfield, Toby Olsson, Aaron Ondek, Sean ",
	"O'Neill, John Orlando, Samuel Orlando, Donovan Orloski, ",
	"David Pai, Nikolas Paldan, David Palek, John Palmieri, Anthony ",
	"Palmisano, Sanjay Pandit, Jesse Park, Alex Parker, Jimmy ",
	"Pasher, Lukasz Paszek, Andy Patterson, William Pelletier, ",
	"Duane Pemberton, Ivan Pemic, Kelly Pendergast, Mike ",
	"Penezich, Jon Penk, Willie Penley, Ron Penna, Matthew ",
	"Pennington, Kevin Pereira, Ross Perez, Ken Perkins, Brian ",
	"Peterik, Kelly Peterson, Chris Phillips, Rod Pickett, Cameron ",
	"Pierce, Reuben Pierce, Tim Pilger, Billy Pippin, Brad Plank, ",
	"Brian Plant, Craig Platt, David Plunkett, Michael Politi, Albert ",
	"Portillo, Brian Powell, David Powell, Franklin Powers Jr., Alan ",
	"Precourt, Michael Pronchick, Julian Quintana, Justin Radziej, ",
	"Steven Rajewski, Shawn Rawles, Ian Reardon, Marc Reed, Ric ",
	"Reichelt, Judd Reiffin, David Reilly, Garry Reisky, Drew ",
	"Ressler, Robert Reynolds, Walter Reynolds, Michael Rice, Ian ",
	"Richards, James Richards, Raymond Richmond, Dustin Riggs, ",
	"Keith Riskey, Brian Ro, Scott Roberts, Jorge Rodriguez, Chad ",
	"Rogers, Clint Rogers, Robert Rogers, Steve Rogers, Ethan Roots, ",
	"Ron Roque, William Ross, Sebastian Rossi, Jeff Rostis, Ben ",
	"Roth, Demar Roth, Rich Rouse, Oleg Rovner, Jonathan Roy, ",
	"Drew Rozema, Mike Ruggles, Mathias Russ, James Russell, Jim ",
	"Rutledge, James Rutter, Dave Ryder, Chris Salvadras, Anders ",
	"Samnerud, Nick Sanders, Jakob Sandgren, Joe Sapinsky, Tyler ",
	"Sargent, Jonas Saunders, Mark Savage, Scott Sawyer, Robert ",
	"Scanlon, Trevor Schaben, Aaron Schmidt, Chris Schmidt, Greg ",
	"Schultz, Nicholas Schumacher, Scott Schumacher, Kevin Scott, ",
	"Rastislav Seffer, Robert Seidler, Corey Sellers, Justin Sellers, ",
	"Marc Senecal, George Shannon, Ian Sheffield, Anoop Shekar, ",
	"Sandeep Shekar, Kevin Shelton, Leon Shephard, Eric Shepperd, ",
	"Jeffrey Shneidman, Samuel Shockey, Mark Shoemaker, Mike ",
	"Shupe, Sean Sibbet, Brian Sidharta, Jimmy Sieben, Eric ",
	"Siemens, William Silva, Jody Simpson, Jatinder Singh, Sonia ",
	"Siu, Omar Skarsvaag, Tom Skiba, Carl Skow, David Skuse, ",
	"Robert Slifka, Brent Smith, C. Eric Smith, Jared Smith, Jeffrey ",
	"Smith, Owen Smith, Shannon Smith, Steven Smith, Edward Smola, ",
	"Matthew Sneep, Eric Snow, Brad Sobel, Jean-Pierre Solignac, Rasmus ",
	"Sorensen, Andrew Sorg, Poppy Southcott, Ross Specter, Erik Spencer, ",
	"Keith Spencer, Chris Springer, Erikson Squier, Dean St. Onge, Stewart ",
	"Stanfield, John Stanley, Terrence Staton, Benjamin Stein, James ",
	"Steiner, David Steyer, William Stickney, Chris Stiff, James Stofer, ",
	"Norm Storch, Patrick Stovall, Brandon Sturgeon, Sean Stutler, Anne ",
	"Sukprasert, Jamal Sullivan, Bruce Sully, Jay Sung, Park Sung ",
	"Joon, Stein Sunnarvik, Nathan Surginer, Robert Swaringen, Lee ",
	"Sweeney, David Szabo, Scott Taft, Christian Takvam, Patrick ",
	"Talaska, Tadashi Tamaki, Simon Tan, Mark Taraba, Khon-",
	"Whey Tay, John Taylor, Keith Taylor, Donald Temean, Phillip ",
	"Tesar, Pete Thao, Brian Thomas, Keith Thomas, Speed Thomas, ",
	"Miles Thorpe, Paul Thurrott, Mike Timbol, Nicholas Timmins, ",
	"Tom Tobin, Robert Towster, Hien Tran, Timothy Traviss, Toby ",
	"Traylor, Tony Treadwell, George Tremoulis, Paul Trinh, Thanh ",
	"Trinh, Chris Tristan, Brad Truswell, Jason Tryon, Mike Tu, ",
	"Gernel Tuazon, Eric Tuggle, Mike Turnbull, Lyle Ubben, ",
	"Amilcar Ubiera, Robert Ulozas, Arie Upton, Mark Van Noy, ",
	"Matthew Van Sickler, Jake Vantlin, Tony Vasquez, Brady ",
	"Vauclin, Gianpiero Vecchi, Chad Verrall, Chris Vicente, Brett ",
	"Vickers, David Vickery, Jonathan Vilante, Simon Vince, Ben ",
	"Vinson, David Voelkert, Paul Vogt, Nicholas Voorhies, Robert ",
	"Vreeland, Mike Vrooman, Rick Vuong, Brian Wachhaus, Todd ",
	"Wachhaus, Caine Wade, Mathew Wadstein, Kenneth Wagenius, ",
	"Trevor Wagner, John Wagstaff, Asad Wahid, Richard ",
	"Wahlberg, Helio Wakasugui, Richard Walker, Wilkins Walker, ",
	"Matthew Wallace, Daniel Walsh, Joel Walters, Andrew Waltz, ",
	"Tom Wang, Tony Wang, Jay Ward, Jonathan Ward, John ",
	"Warner, Mark Warren, Matt Washer, Mike Watson, Sean ",
	"Wattles, Mike Wayne, Christian Wehba, Benjamin Wei, Richard ",
	"Weight, Cary Wells, David Wenck, Bill Werring, Leonard ",
	"Wesley, Marlon West, Mikael Westerbacka, Brian Wharry, ",
	"Chris White, Chris White, Jeremy White, Greg Whitlock, Gary ",
	"Widener, Marty Wilfried, Israel Wilkinson, Michael Willams, ",
	"Derek Williams, Sean Willson, Nitzan Wilnai, Jim Wilson, ",
	"Karsten Wilson, William Wilt, Tim Winn, Brian Winzeler, Matt ",
	"Wise, Lee Wissmiller, Brendan Wolfe, Daniel Wolpert, Felix ",
	"Wong, Power Wong, Tony Wong, Tim Wood, Timothy Wood, ",
	"Jeremy Woods, Michael Woods, Bill Wright, Keith Wright, ",
	"Patrick Wu, Gang Xie, Robert Yao, Sun Lim Yap, Stephen Yau, ",
	"Erek Yedwabnick, Christopher Yee, Nick Yee, Juan Yip, David ",
	"Young, Rob Young, Seth Young, Alex Yu, Terry Zahn, Jia-Ning ",
	"Zhang, Eric Zieg, Jordan Zielin, Clint Zimmerman, Matt Zinke ",
	"",
	"",
	"",
	"",
	"$No souls were sold in the making of this game.",
	"",
	"",
	" ",
	" ",
	" ",
	NULL
};

int creditline = 0;
int ybase = 0;
int linecount = 24;
int nottheend = 1;

/////////////////////////////////////////
PALETTEENTRY pcxPal[256];

void __fastcall LoadPalInMem(PALETTEENTRY *pPal)
{
	int i; // eax

	for (i = 0; i < 256; i++) {
		orig_palette[i].peFlags = 0;
		orig_palette[i].peRed = pPal[i].peRed;
		orig_palette[i].peGreen = pPal[i].peGreen;
		orig_palette[i].peBlue = pPal[i].peBlue;
	}
}

BOOL __cdecl LoadArtImage(char *pszFile, void **pBuffer, int frames, DWORD *data)
{
	DWORD width;  // [esp+44h] [ebp-8h]
	DWORD height; // [esp+48h] [ebp-4h] MAPDST

	*pBuffer = NULL;

	if (!SBmpLoadImage(pszFile, 0, 0, 0, &width, &height, 0))
		return 0;
<<<<<<< HEAD
	*pBuffer = SMemAlloc(height * width, "U:\\DiabloUI\\Ui\\local.cpp", 88, 0);
=======
	*pBuffer = SMemAlloc(height * width, "U:\\DiabloUI\\Ui\\local.cpp", 88);
>>>>>>> 3d392fc0
	if (!SBmpLoadImage(pszFile, NULL, *pBuffer, height * width, 0, 0, 0))
		return 0;
	if (pBuffer && data) {
		data[0] = width;
		data[1] = height / frames;
	}
	return 1;
}

BOOL __cdecl LoadArtWithPal(char *pszFile, void **pBuffer, int frames, DWORD *data)
{
	DWORD width;  // [esp+44h] [ebp-8h]
	DWORD height; // [esp+48h] [ebp-4h] MAPDST

	*pBuffer = NULL;

	if (!SBmpLoadImage(pszFile, 0, 0, 0, &width, &height, 0))
		return 0;
<<<<<<< HEAD
	*pBuffer = SMemAlloc(height * width, "U:\\DiabloUI\\Ui\\local.cpp", 88, 0);
=======
	*pBuffer = SMemAlloc(height * width, "U:\\DiabloUI\\Ui\\local.cpp", 88);
>>>>>>> 3d392fc0
	if (!SBmpLoadImage(pszFile, pcxPal, *pBuffer, height * width, 0, 0, 0))
		return 0;

	LoadPalInMem(pcxPal);

	//lpDDPalette->SetEntries(0, 0, 256, orig_palette);

	if (pBuffer && data) {
		data[0] = width;
		data[1] = height / frames;
	}
	return 1;
}

BOOL __stdcall SBmpLoadImage(const char *pszFileName, PALETTEENTRY *pPalette, void *pBuffer, DWORD dwBuffersize, DWORD *pdwWidth, DWORD *dwHeight, DWORD *pdwBpp)
{
	char *v7;                      // ebx
	unsigned char *v8;             // edi
	PALETTEENTRY *v9;              // esi
	int v10;                       // esi
	signed int v11;                // ebx
	int v12;                       // ebp
	size_t v13;                    // ebp
	unsigned char *v14;            // eax
	unsigned char *v15;            // edx
	int v16;                       // ebp
	unsigned char v17;             // cl
	unsigned char v18;             // al
	int v19;                       // ecx
	bool v20;                      // zf
	bool v21;                      // sf
	unsigned char(*v22)[3];        // eax
	BYTE v23;                      // cl
	unsigned char *Memory;         // [esp+14h] [ebp-38Ch]
	HANDLE hFile;                  // [esp+18h] [ebp-388h] MAPDST
	DWORD v28;                     // [esp+1Ch] [ebp-384h]
	PCXHeader pcxhdr;              // [esp+20h] [ebp-380h]
	unsigned char paldata[256][3]; // [esp+A0h] [ebp-300h]
	int z;

	if (pdwWidth)
		*pdwWidth = 0;
	if (dwHeight)
		*dwHeight = 0;
	if (pdwBpp)
		*pdwBpp = 0;
	v7 = (char *)pszFileName;
	if (pszFileName) {
		if (*pszFileName) {
			v8 = (unsigned char *)pBuffer;
			if (!pBuffer || dwBuffersize) {
				v9 = pPalette;
				if (pPalette || pBuffer || pdwWidth || dwHeight) {
					if (SFileOpenFile(pszFileName, &hFile)) {
						if (strchr(pszFileName, 92)) {
							do
								v7 = strchr(v7, 92) + 1;
							while (strchr(v7, 92));
						}
						for (; strchr(v7 + 1, 46); v7 = strchr(v7, 46))
							;
						if (!v7 || _strcmpi(v7, ".pcx")) // omit all types except PCX
						{
							return 0;
							//v10 = sub_15001C70(hFile, pPalette, pBuffer, dwBuffersize, pdwWidth, dwHeight, pdwBpp);
							//goto LABEL_51;
						}
						if (!SFileReadFile(hFile, &pcxhdr, 128u, 0, 0)) {
							v10 = 0;
						LABEL_51:
							SFileCloseFile(hFile);
							return v10;
						}
						*(_DWORD *)&paldata[0][0] = pcxhdr.xmax - pcxhdr.xmin + 1;
						v11 = pcxhdr.ymax - pcxhdr.ymin + 1;
						v28 = pcxhdr.bitsPerPixel;
						if (pdwWidth)
							*pdwWidth = *(_DWORD *)&paldata[0][0];
						if (dwHeight)
							*dwHeight = v11;
						if (pdwBpp)
							*pdwBpp = v28;
						if (!pBuffer) {
							SFileSetFilePointer(hFile, 0, 0, 2);
							goto LABEL_45;
						}
						v12 = SFileGetFileSize(hFile, 0);
						v13 = v12 - SFileSetFilePointer(hFile, 0, 0, 1);
<<<<<<< HEAD
						v14 = (unsigned char *)SMemAlloc(v13, "SBMP.CPP", 171, 0);
=======
						v14 = (unsigned char *)SMemAlloc(v13, "SBMP.CPP", 171);
>>>>>>> 3d392fc0
						Memory = v14;
						if (!v14) {
						LABEL_45:
							if (pPalette && v28 == 8) {
								SFileSetFilePointer(hFile, -768, 0, 1);
								SFileReadFile(hFile, paldata, 768u, 0, 0);
								v22 = paldata;
								for (z = 0; z < 256; z++) {
									v23 = *(_BYTE *)v22;
									++v9;
									++v22;
									v9[-1].peRed = v23;
									v9[-1].peGreen = (*v22)[-2];
									v9[-1].peBlue = (*v22)[-1];
									v9[-1].peFlags = 0;
								}
							}
							v10 = 1;
							goto LABEL_51;
						}
						SFileReadFile(hFile, v14, v13, 0, 0);
						v15 = Memory;
						if (v11 <= 0)
							goto LABEL_43;
					LABEL_33:
						v16 = *(_DWORD *)&paldata[0][0];
						while (1) {
							v17 = *v15++;
							if (v17 < 0xC0u) {
								*v8++ = v17;
								--v16;
							} else {
								v18 = *v15;
								v19 = v17 & 0x3F;
								++v15;
								for (; v19; --v16) {
									v20 = v16 == 0;
									v21 = v16 < 0;
									if (!v16)
										goto LABEL_41;
									*v8++ = v18;
									--v19;
								}
							}
							v20 = v16 == 0;
							v21 = v16 < 0;
						LABEL_41:
							if (v21 || v20) {
								if (!--v11) {
								LABEL_43:
<<<<<<< HEAD
									SMemFree(Memory, "SBMP.CPP", 178, 0);
=======
									SMemFree(Memory, "SBMP.CPP", 178);
>>>>>>> 3d392fc0
									goto LABEL_45;
								}
								goto LABEL_33;
							}
						}
					}
				}
			}
		}
	}
	return 0;
}

void FreeMenuItems()
{
	void *tmp;

	tmp = pPcxFont42yImage;
	pPcxFont42yImage = NULL;
	mem_free_dbg(tmp);
}

char gLDirectory[FILENAME_MAX];
void GetWorkingLocationOfFile(char *RelativeFile)
{
	GetCurrentDir(gLDirectory, FILENAME_MAX);
	strcat(gLDirectory, RelativeFile);
}

uint32_t XgetTick()
{

	unsigned theTick = 0U;
	printf("This is supposed to replace GitTicks()");
	return theTick;
}

void SDLCreateDiabloCursor()
{
}

void SdlDiabloMainWindow()
{
	SDL_ShowCursor(SDL_DISABLE);
	SDL_Init(SDL_INIT_EVERYTHING);
	SDL_Init(SDL_INIT_VIDEO);

	window = SDL_CreateWindow("Diablo", SDL_WINDOWPOS_UNDEFINED, SDL_WINDOWPOS_UNDEFINED, SCREEN_WIDTH, SCREEN_HEIGHT, 0);

	renderer = SDL_CreateRenderer(window, -1, 0);
	printf("Window And Renderer Created!\n");

	SDL_RenderSetLogicalSize(renderer, 640, 480);
	const int pitch = SCREEN_WIDTH + 64 + 64;

	surface = SDL_CreateRGBSurface(0, SCREEN_WIDTH, SCREEN_HEIGHT, 32, 0xFF000000, 0x00FF0000, 0x0000FF00, 0x000000FF);
	assert(surface);

	texture = SDL_CreateTexture(renderer, SDL_PIXELFORMAT_RGBA8888, SDL_TEXTUREACCESS_STREAMING, 640, 480);
	assert(texture);

	palette = SDL_AllocPalette(256);

	j_lock_buf_priv(0); //FIXME 0?
}

void DrawArtImage(int SX, int SY, int SW, int SH, int nFrame, void *pBuffer)
{
	BYTE *src = (BYTE *)pBuffer + (SW * SH * nFrame);
	BYTE *dst = (BYTE *)&gpBuffer->row[SY].pixels[SX];

	for (int i = 0; i < SH; i++, src += SW, dst += 768) {
		for (int j = 0; j < SW; j++) {
			dst[j] = src[j];
		}
	}
}
void LoadDiabloMenuLogoImage()
{
}

void DiabloMainMenuItemsLoaded()
{
}

void CreateMainDiabloMenu()
{
}

void DrawArtWithMask(int SX, int SY, int SW, int SH, int nFrame, BYTE bMask, void *pBuffer)
{
	BYTE *src = (BYTE *)pBuffer + (SW * SH * nFrame);
	BYTE *dst = (BYTE *)&gpBuffer->row[SY].pixels[SX];

	for (int i = 0; i < SH; i++, src += SW, dst += 768) {
		for (int j = 0; j < SW; j++) {
			if (src[j] != bMask)
				dst[j] = src[j];
		}
	}
}

int GetCenterOffset(int w, int bw = 0)
{
	if (bw == 0) {
		bw = SCREEN_WIDTH;
	}

	return bw / 2 - w / 2;
}

void DrawPCXString(int x, int y, int w, int h, BYTE *str, BYTE *font, void *pBuff)
{
	int i;
	int len = 0;
	BYTE chr;
	for (i = 0; i < strlen(str); i++) {
		DrawArtWithMask(x + len, y, w, h, str[i], 32, pBuff);
		chr = font[str[i] + 2];
		if (chr)
			len += chr;
		else
			len += *font;
	}
}

int __fastcall GetPCXFontWidth(char *str, BYTE *font)
{
	int i;
	int len = 0;
	BYTE chr;
	for (i = 0; i < strlen(str); i++) {
		chr = font[str[i] + 2];
		if (chr)
			len += chr;
		else
			len += *font;
	}

	return len;
}

int TextAlignment(char *text, TXT_JUST align, int bw, BYTE *pFont)
{
	if (align != JustLeft) {
		int w = GetPCXFontWidth(text, pFont);
		if (align == JustCentre) {
			return GetCenterOffset(w, bw);
		} else if (align == JustRight) {
			return bw - w;
		}
	}

	return 0;
}

void PrintText16Gold(int x, int y, char *text, TXT_JUST align = JustLeft, int bw = 0)
{
	x += TextAlignment(text, align, bw, pFont16);

	DrawPCXString(x, y, gdwFont16Width, gdwFont16Height, text, pFont16, pPcxFont16gImage);
}

void PrintText16Silver(int x, int y, char *text, TXT_JUST align = JustLeft, int bw = 0)
{
	x += TextAlignment(text, align, bw, pFont16);

	DrawPCXString(x, y, gdwFont16Width, gdwFont16Height, text, pFont16, pPcxFont16sImage);
}

void PrintText24Gold(int x, int y, char *text, TXT_JUST align = JustLeft, int bw = 0)
{
	x += TextAlignment(text, align, bw, pFont24);

	DrawPCXString(x, y, gdwFont24Width, gdwFont24Height, text, pFont24, pPcxFont24gImage);
}

void PrintText24Silver(int x, int y, char *text, TXT_JUST align = JustLeft, int bw = 0)
{
	x += TextAlignment(text, align, bw, pFont24);

	DrawPCXString(x, y, gdwFont24Width, gdwFont24Height, text, pFont24, pPcxFont24sImage);
}

void PrintText30Gold(int x, int y, char *text, TXT_JUST align = JustLeft, int bw = 0)
{
	x += TextAlignment(text, align, bw, pFont30);

	DrawPCXString(x, y, gdwFont30Width, gdwFont30Height, text, pFont30, pPcxFont30gImage);
}

void PrintText30Silver(int x, int y, char *text, TXT_JUST align = JustLeft, int bw = 0)
{
	x += TextAlignment(text, align, bw, pFont30);

	DrawPCXString(x, y, gdwFont30Width, gdwFont30Height, text, pFont30, pPcxFont30sImage);
}

void PrintText42Gold(int x, int y, char *text, TXT_JUST align = JustLeft, int bw = 0)
{
	x += TextAlignment(text, align, bw, pFont42);

	DrawPCXString(x, y, gdwFont42Width, gdwFont42Height, text, pFont42, pPcxFont42gImage);
}

void LoadTitelArt(char *pszFile)
{
	DWORD dwData[2];

	if (TitleImageLoaded) {
		return;
	}

	LoadArtWithPal(pszFile, &pPcxTitleImage, 1, dwData);
	gdwTitleWidth = dwData[0];
	gdwTitleHeight = dwData[1];
	TitleImageLoaded = true;
}

void ShowCredts()
{
	LoadTitelArt("ui_art\\credits.pcx");
	ybase += 1;
	if (ybase >= pFont16[1]) {
		ybase = 0;
		if (!nottheend) {
			linecount--;
			creditline++;
		} else if (the_long_credits[creditline + 24] == NULL) {
			nottheend = 0;
			// linecount--;
		} else
			creditline++;
	}

	DrawArtImage(0, 0, gdwTitleWidth, gdwTitleHeight, 0, pPcxTitleImage);

	for (int i = 0; i < linecount; i++) {
		// Needs to be slower...
		if (*the_long_credits[creditline + i] == '$') {
			PrintText16Gold(0, 50 + (i * pFont16[1]) - ybase, the_long_credits[creditline + i] + 1, JustCentre);
		} else {
			PrintText16Gold(0, 50 + (i * pFont16[1]) - ybase, the_long_credits[creditline + i], JustCentre);
		}
	}
}

///////////////////////////Renders

void AnimateDiabloLogo(int t, int w, int h, void *pBuffer)
{
	int MyPcxDelay = 60;
	int MyPcxFRAME = (SDL_GetTicks() / MyPcxDelay) % 15;
	MyPcxFRAME++;
	if (MyPcxFRAME == 15) {
		MyPcxFRAME = 0;
	}

	DrawArtWithMask(GetCenterOffset(w), t, w, h, MyPcxFRAME, 250, pBuffer);
}

void RenderDiabloLogo()
{
	AnimateDiabloLogo(182, gdwLogoWidth, gdwLogoHeight, pPcxLogoImage);
}

void RenderDiabloLogoSm()
{
	AnimateDiabloLogo(0, gdwLogoSmWidth, gdwLogoSmHeight, pPcxLogoSmImage);
}

void DrawCursor(int mx, int my)
{
	SDL_GetMouseState(&mx, &my);

	int lines = gdwCursorWidth;

	DrawArtWithMask(mx, my, gdwCursorWidth, lines, 0, 0, pPcxCursorImage);
	j_unlock_buf_priv(0); //FIXME 0?
}

void DrawMouse()
{

	SDL_GetMouseState(&MouseX, &MouseY);
	int lines = gdwCursorHeight;
	// if(MouseY > 480-gdwCursorHeight)
	// 	lines -= (MouseY - (480-gdwCursorHeight));
	// int mx = MouseX;
	// if(mx < 0) mx = 0;
	// if(mx >639) mx = 639;
	// int my = MouseY;
	// if(my < 0) my = 0;
	// if(my > 480) my = 480;

	// frame_width = InvItemWidth[frame];

	//	lock_buf_priv();
	DrawArtWithMask(MouseX, MouseY, gdwCursorWidth, lines, 0, 0, pPcxCursorImage);
	//	unlock_buf_priv();
}

void DrawSelector(int x, int y, int width, int padding, int spacing, int swidth, void *pBuffer)
{
	int Pentframe = (SDL_GetTicks() / 60) % 8;

	Pentframe++;
	if (Pentframe == 8) {
		Pentframe = 0;
	}

	width = width ? width : SCREEN_WIDTH;
	x += GetCenterOffset(swidth, width);
	y += (SelectedItem - 1) * spacing;

	DrawArtWithMask(x - width / 2 + padding, y, swidth, swidth, Pentframe, 250, pBuffer);
	DrawArtWithMask(x + width / 2 - padding, y, swidth, swidth, Pentframe, 250, pBuffer);
}

void DrawSelector16(int x, int y, int width, int padding, int spacing)
{
	DrawSelector(x, y, width, padding, spacing, 20, MenuPentegram16);
}

void DrawSelector42(int x, int y, int width, int padding, int spacing)
{
	DrawSelector(x, y, width, padding, spacing, 42, MenuPentegram42);
}

void SDL_RenderDiabloSplashPage()
{
	LoadTitelArt("ui_art\\title.pcx");
	DrawArtImage(0, 0, gdwTitleWidth, gdwTitleHeight, 0, pPcxTitleImage);

	PrintText24Silver(-1, 410, "Copyright \xA9 1996-2001 Blizzard Entertainment", JustCentre);
	RenderDiabloLogo();
}

void SDL_RenderDiabloMainPage()
{
	char *pszFile = "ui_art\\mainmenu.pcx";
	if (false) //DiabloUI_GetSpawned()
		pszFile = "ui_art\\swmmenu.pcx";
	LoadTitelArt(pszFile);

	DrawArtImage(0, 0, gdwTitleWidth, gdwTitleHeight, 0, pPcxTitleImage);

	// scrollrt_draw_cursor_back_buffer(); // Doesn't work?


	RenderDiabloLogoSm();

	int menuTop = 192;
	char *MENIITEMS[5] = { "Single Player", "Multi Player", "Replay Intro", "Show Credits", "Exit Diablo" };

	for (int i = 0; i < 5; i++) {
		int y = menuTop + i * 43;
		if (i > 1) {
			y -= 1; // "Multi Player" and "Replay Intro" has a smaller gap then other items
		}
		PrintText42Gold(-1, y, MENIITEMS[i], 1);
	}

	int selectorTop = menuTop;
	if (SelectedItem > 2) {
		selectorTop -= 1; // "Multi Player" and "Replay Intro" has a smaller gap then other items
	}

	DrawSelector42(0, selectorTop, 0, 85, 43);

	PrintText16Silver(17, 444, gszProductName);

	//ADD_PlrStringXY(0, 600 - 150, 640, "DedicaTed To David Brevik, Erich Schaefer, Max Schaefer,", COL_BLUE);// Red isn't red
	//ADD_PlrStringXY(0, 600 - 130, 640, " MaTT Uelman, and The Blizzard North Team ThaT Gave Us A Childhood.", COL_BLUE);
}

void SDL_RenderDiabloSinglePlayerPage()
{
	LoadTitelArt("ui_art\\selhero.pcx");
	DrawArtImage(0, 0, gdwTitleWidth, gdwTitleHeight, 0, pPcxTitleImage);
	RenderDiabloLogoSm();

	DrawArtImage(30, 211, gdwHeroWidth, gdwHeroHeight, 0, pPcxHeroImage);

	PrintText30Silver(-1, 161, "Single Player Characters", JustCentre);

	PrintText30Silver(241 - 1, 211, "Select Hero", JustCentre, 369);

	PrintText24Gold(241 - 1, 256, "New Hero", JustCentre, 369); // 26px spacing

	DrawSelector16(241, 256 + 3, 369, 32, 26);

	PrintText16Silver(31, 323, "Level:", JustRight, 118);
	PrintText16Silver(149, 323, "1", JustCentre, 61);
	PrintText16Silver(31, 358, "Strength:", JustRight, 118);
	PrintText16Silver(149, 358, "30", JustCentre, 61);
	PrintText16Silver(31, 380, "Magic:", JustRight, 118);
	PrintText16Silver(149, 380, "10", JustCentre, 61);
	PrintText16Silver(31, 401, "Dexterity:", JustRight, 118);
	PrintText16Silver(149, 401, "20", JustCentre, 61);
	PrintText16Silver(31, 422, "Vitality:", JustRight, 118);
	PrintText16Silver(149, 422, "25", JustCentre, 61);

	PrintText30Gold(279, 429, "OK");
	PrintText30Gold(378, 429, "Delete");
	PrintText30Gold(501, 429, "Cancel");
}

void LoadClickBoxes(int numberofchars)
{
	SDL_Rect Charpos1;
	Charpos1.x = -1;
	Charpos1.y = -1;
	Charpos1.h = -1;
	Charpos1.w = -1;

	SDL_Rect Charpos2;
	Charpos2.x = -1;
	Charpos2.y = -1;
	Charpos2.h = -1;
	Charpos2.w = -1;

	SDL_Rect Charpos3;
	Charpos3.x = -1;
	Charpos3.y = -1;
	Charpos3.h = -1;
	Charpos3.w = -1;

	SDL_Rect Charpos4;
	Charpos4.x = -1;
	Charpos4.y = -1;
	Charpos4.h = -1;
	Charpos4.w = -1;

	SDL_Rect Charpos5;
	Charpos5.x = -1;
	Charpos5.y = -1;
	Charpos5.h = -1;
	Charpos5.w = -1;

	SDL_Rect Charpos6;
	Charpos6.x = -1;
	Charpos6.y = -1;
	Charpos6.h = -1;
	Charpos6.w = -1;

	// The menu doesn't fit past 6 chars.
	SDL_Rect Charpos7;
	SDL_Rect Charpos8;
	SDL_Rect Charpos9;
}

int LoadedFont = 0;
int TotalPlayers = 0;

void DrawNewHeroImage(int image, int ShowClasses)
{
	LoadTitelArt("ui_art\\selhero.pcx");
	DrawArtImage(0, 0, gdwTitleWidth, gdwTitleHeight, 0, pPcxTitleImage);
	RenderDiabloLogoSm();

	DrawArtImage(30, 211, gdwHeroWidth, gdwHeroHeight, 0, pPcxHeroImage);

	char *heroclasses[3] = { "Warrior", "Rogue", "Sorceror" };

	// this should not be hard coded.
	int x = 280;
	int y = 430;
	if (ShowClasses == 1) {
		for (int i = 0; i < 3; i++) {
			y += 40;
			PrintText16Silver(x, y, heroclasses[i]);
		}
	}
}

void DrawPreGameOptions(int image, int ShowClasses)
{
	LoadTitelArt("ui_art\\selhero.pcx");
	DrawArtImage(0, 0, gdwTitleWidth, gdwTitleHeight, 0, pPcxTitleImage);
	RenderDiabloLogoSm();

	DrawArtImage(30, 211, gdwHeroWidth, gdwHeroHeight, 0, pPcxHeroImage);

	char *GameOptions[2] = { "New Game", "Load Game" };

	// this should not be hard coded.
	int x = 280;
	int y = 430;

	if (ShowClasses == 1) {
		for (int i = 0; i < 2; i++) {
			y += 40;
			PrintText16Silver(x, y, GameOptions[i]);
		}
	}
}

void DrawPreGameDifficultySelection(int image, int ShowClasses)
{
	LoadTitelArt("ui_art\\selhero.pcx");
	DrawArtImage(0, 0, gdwTitleWidth, gdwTitleHeight, 0, pPcxTitleImage);
	RenderDiabloLogoSm();

	DrawArtImage(30, 211, gdwHeroWidth, gdwHeroHeight, 0, pPcxHeroImage);

	char *GameOptions[3] = { "Normal", "Nightmare", "Hell" };

	// this should not be hard coded.
	int x = 280;
	int y = 430;
	// DrawArtImage(30, 211, gdwHeroWidth, gdwHeroHeight, image, pPcxHeroImage);

	if (ShowClasses == 1) {
		for (int i = 0; i < 3; i++) {
			y += 40;
			PrintText16Silver(x, y, GameOptions[i]);
		}
	}
}

void RenderDefaultStats(int HeroChosen)
{
	int x = 80;
	int y = 530;
	char *WarriorStats[4] = { "Strenght : 30", "Magic : 10", "Dexterity : 20", "Vitality : 25" };
	char *RogueStats[4] = { "Strenght : 20", "Magic : 15", "Dexterity : 30", "Vitality : 20" };
	char *SorcerorStats[4] = { "Strenght : 15", "Magic : 35", "Dexterity : 15", "Vitality : 20" };

	if (HeroChosen == 0) {
		PrintText16Silver(x, y - 20, "Warrior Stats:");
		for (int i = 0; i < 4; i++) {
			PrintText16Silver(x, y, WarriorStats[i]);
			y += 20;
		}
	}
	if (HeroChosen == 1) {
		PrintText16Silver(x, y - 20, "Rogue Stats:");
		for (int i = 0; i < 4; i++) {
			PrintText16Silver(x, y, RogueStats[i]);
			y += 20;
		}
	}
	if (HeroChosen == 2) {
		PrintText16Silver(x, y - 20, "Sorceror Stats:");

		for (int i = 0; i < 4; i++) {
			PrintText16Silver(x, y, SorcerorStats[i]);
			y += 20;
		}
	}
}

void RenderUndecidedHeroName()
{
	gmenu_print_text(270, 450, (char *)HeroUndecidedName);
}

void SetHeroStats(_uiheroinfo *a1)
{
	memcpy(&heroarray[TotalPlayers], a1, sizeof(_uiheroinfo));
}

void LoadHeroStats()
{
	pfile_ui_set_hero_infos(SetHeroStats);
}

void DrawHeroStats()
{

	int x = 80;
	int y = 415;

	/*
	Render charactor stats if you want.

	*/
}

bool LoadCreateHeroDialogImages = 0;
bool SorcerorCreateSelected = 0;
bool RogueCreateSelected = 0;
bool WarriorCreateSelected = 1;

void LoadCreateHeroDialogMenu()
{
}
// Have this load the function above and then render it in the main menu.
// Cnacel box is also needed.
void CreateHeroMenu()
{
	DrawArtImage(0, 0, gdwTitleWidth, gdwTitleHeight, 0, pPcxTitleImage);
	RenderDiabloLogoSm();
}<|MERGE_RESOLUTION|>--- conflicted
+++ resolved
@@ -62,7 +62,7 @@
 
 int gdwFont24Width;
 int gdwFont24Height;
-void *pPcxFont24sImage;
+void *pPcxFont24sImage;
 void *pPcxFont24gImage;
 unsigned char *pFont24;
 
@@ -642,11 +642,7 @@
 
 	if (!SBmpLoadImage(pszFile, 0, 0, 0, &width, &height, 0))
 		return 0;
-<<<<<<< HEAD
 	*pBuffer = SMemAlloc(height * width, "U:\\DiabloUI\\Ui\\local.cpp", 88, 0);
-=======
-	*pBuffer = SMemAlloc(height * width, "U:\\DiabloUI\\Ui\\local.cpp", 88);
->>>>>>> 3d392fc0
 	if (!SBmpLoadImage(pszFile, NULL, *pBuffer, height * width, 0, 0, 0))
 		return 0;
 	if (pBuffer && data) {
@@ -665,11 +661,7 @@
 
 	if (!SBmpLoadImage(pszFile, 0, 0, 0, &width, &height, 0))
 		return 0;
-<<<<<<< HEAD
 	*pBuffer = SMemAlloc(height * width, "U:\\DiabloUI\\Ui\\local.cpp", 88, 0);
-=======
-	*pBuffer = SMemAlloc(height * width, "U:\\DiabloUI\\Ui\\local.cpp", 88);
->>>>>>> 3d392fc0
 	if (!SBmpLoadImage(pszFile, pcxPal, *pBuffer, height * width, 0, 0, 0))
 		return 0;
 
@@ -758,11 +750,7 @@
 						}
 						v12 = SFileGetFileSize(hFile, 0);
 						v13 = v12 - SFileSetFilePointer(hFile, 0, 0, 1);
-<<<<<<< HEAD
 						v14 = (unsigned char *)SMemAlloc(v13, "SBMP.CPP", 171, 0);
-=======
-						v14 = (unsigned char *)SMemAlloc(v13, "SBMP.CPP", 171);
->>>>>>> 3d392fc0
 						Memory = v14;
 						if (!v14) {
 						LABEL_45:
@@ -813,11 +801,7 @@
 							if (v21 || v20) {
 								if (!--v11) {
 								LABEL_43:
-<<<<<<< HEAD
 									SMemFree(Memory, "SBMP.CPP", 178, 0);
-=======
-									SMemFree(Memory, "SBMP.CPP", 178);
->>>>>>> 3d392fc0
 									goto LABEL_45;
 								}
 								goto LABEL_33;
@@ -1065,28 +1049,28 @@
 	}
 }
 
-///////////////////////////Renders
-
-void AnimateDiabloLogo(int t, int w, int h, void *pBuffer)
-{
-	int MyPcxDelay = 60;
-	int MyPcxFRAME = (SDL_GetTicks() / MyPcxDelay) % 15;
-	MyPcxFRAME++;
-	if (MyPcxFRAME == 15) {
-		MyPcxFRAME = 0;
-	}
-
-	DrawArtWithMask(GetCenterOffset(w), t, w, h, MyPcxFRAME, 250, pBuffer);
-}
-
-void RenderDiabloLogo()
-{
-	AnimateDiabloLogo(182, gdwLogoWidth, gdwLogoHeight, pPcxLogoImage);
-}
-
-void RenderDiabloLogoSm()
-{
-	AnimateDiabloLogo(0, gdwLogoSmWidth, gdwLogoSmHeight, pPcxLogoSmImage);
+///////////////////////////Renders
+
+void AnimateDiabloLogo(int t, int w, int h, void *pBuffer)
+{
+	int MyPcxDelay = 60;
+	int MyPcxFRAME = (SDL_GetTicks() / MyPcxDelay) % 15;
+	MyPcxFRAME++;
+	if (MyPcxFRAME == 15) {
+		MyPcxFRAME = 0;
+	}
+
+	DrawArtWithMask(GetCenterOffset(w), t, w, h, MyPcxFRAME, 250, pBuffer);
+}
+
+void RenderDiabloLogo()
+{
+	AnimateDiabloLogo(182, gdwLogoWidth, gdwLogoHeight, pPcxLogoImage);
+}
+
+void RenderDiabloLogoSm()
+{
+	AnimateDiabloLogo(0, gdwLogoSmWidth, gdwLogoSmHeight, pPcxLogoSmImage);
 }
 
 void DrawCursor(int mx, int my)
@@ -1150,8 +1134,8 @@
 void SDL_RenderDiabloSplashPage()
 {
 	LoadTitelArt("ui_art\\title.pcx");
-	DrawArtImage(0, 0, gdwTitleWidth, gdwTitleHeight, 0, pPcxTitleImage);
-
+	DrawArtImage(0, 0, gdwTitleWidth, gdwTitleHeight, 0, pPcxTitleImage);
+
 	PrintText24Silver(-1, 410, "Copyright \xA9 1996-2001 Blizzard Entertainment", JustCentre);
 	RenderDiabloLogo();
 }
