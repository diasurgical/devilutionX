version: 1.0.{build}

pull_requests:
  do_not_increment_build_number: true
<<<<<<< HEAD

=======
clone_depth: 1
>>>>>>> ae7eebc7
image: Visual Studio 2017

install:
  - vcpkg install sdl2:x86-windows sdl2-mixer:x86-windows sdl2-ttf:x86-windows libsodium:x86-windows

before_build:
  - cmake -G "Visual Studio 15 2017" -DCMAKE_TOOLCHAIN_FILE=c:/tools/vcpkg/scripts/buildsystems/vcpkg.cmake .

build:
<<<<<<< HEAD
  project: $(APPVEYOR_BUILD_FOLDER)\$(APPVEYOR_PROJECT_NAME).sln
  verbosity: minimal
=======
  project: Diablo.sln
  verbosity: minimal
artifacts:
  - path: Debug\devilutionx.exe
  - name: devilutionx.exe
>>>>>>> ae7eebc7
<|MERGE_RESOLUTION|>--- conflicted
+++ resolved
@@ -2,11 +2,7 @@
 
 pull_requests:
   do_not_increment_build_number: true
-<<<<<<< HEAD
-
-=======
 clone_depth: 1
->>>>>>> ae7eebc7
 image: Visual Studio 2017
 
 install:
@@ -16,13 +12,8 @@
   - cmake -G "Visual Studio 15 2017" -DCMAKE_TOOLCHAIN_FILE=c:/tools/vcpkg/scripts/buildsystems/vcpkg.cmake .
 
 build:
-<<<<<<< HEAD
   project: $(APPVEYOR_BUILD_FOLDER)\$(APPVEYOR_PROJECT_NAME).sln
   verbosity: minimal
-=======
-  project: Diablo.sln
-  verbosity: minimal
 artifacts:
-  - path: Debug\devilutionx.exe
-  - name: devilutionx.exe
->>>>>>> ae7eebc7
+  - path: $(CONFIGURATION)\Debug\devilutionx.exe
+    name: devilutionx.exe