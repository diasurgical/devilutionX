--- conflicted
+++ resolved
@@ -1,1266 +1,1258 @@
-// ref: 0x1000C610
-void *SelIPX_1000C610() { return 0; }
-/* {
-	return SMemAlloc(268, "C:\\Src\\Diablo\\DiabloUI\\SelIPX.cpp", 105, 0);
-} */
-// 10010364: using guessed type int __stdcall SMemAlloc(DWORD, DWORD, DWORD, DWORD);
-
-// ref: 0x1000C629
-signed int SelIPX_1000C629() { return 0; }
-/* {
-	signed int result; // eax
-
-	result = 2139095040;
-	dword_1002A4A4 = 2139095040;
-	return result;
-} */
-// 1002A4A4: using guessed type int dword_1002A4A4;
-
-// ref: 0x1000C634
-BOOL __fastcall SelIPX_1000C634(int a1, int a2, int a3, DWORD *a4, int a5, int playerid) { return 0; }
-/* {
-	int v6; // esi
-
-	dword_1002A49C = a3;
-	dword_1002A4AC = a2;
-	dword_1002A4BC = a5;
-	dword_1002A4A0 = a4;
-	gnIpxPlayerid = playerid;
-	artfont_10001159();
-	v6 = SDlgDialogBoxParam(hInstance, "SELIPXGAME_DIALOG", a4[2], SelIPX_1000C692, 0);
-	artfont_100010C8();
-	return v6 == 1;
-} */
-// 10010370: using guessed type int __stdcall SDlgDialogBoxParam(DWORD, DWORD, DWORD, DWORD, DWORD);
-// 1002A49C: using guessed type int dword_1002A49C;
-// 1002A4A8: using guessed type int gnIpxPlayerid;
-// 1002A4AC: using guessed type int dword_1002A4AC;
-// 1002A4BC: using guessed type int dword_1002A4BC;
-
-// ref: 0x1000C692
-int __stdcall SelIPX_1000C692(HWND hWnd, UINT Msg, WPARAM wParam, LPARAM lParam) { return 0; }
-/* {
-	HWND v4; // eax
-	HWND v6; // eax
-	int v7; // [esp+0h] [ebp-Ch]
-	int savedregs; // [esp+Ch] [ebp+0h]
-
-	if ( Msg > 0x113 )
-	{
-		switch ( Msg )
-		{
-			case 0x201u:
-				goto LABEL_35;
-			case 0x202u:
-				v6 = GetDlgItem(hWnd, 1105);
-				if ( !Sbar_100099C0(v6) )
-					return SDlgDefDialogProc(hWnd, Msg, wParam, lParam);
-				goto LABEL_12;
-			case 0x203u:
-LABEL_35:
-				SelIPX_1000D696(hWnd, (unsigned short)lParam, (unsigned int)lParam >> 16);
-				return SDlgDefDialogProc(hWnd, Msg, wParam, lParam);
-		}
-		if ( Msg != 2024 )
-			return SDlgDefDialogProc(hWnd, Msg, wParam, lParam);
-		if ( !Fade_1000739F() )
-			Fade_100073FD(hWnd, v7);
-		return 0;
-	}
-	if ( Msg == 275 )
-	{
-		if ( wParam == 3 )
-			SelIPX_1000C9DA(hWnd);
-		return 0;
-	}
-	if ( Msg == 2 )
-	{
-		SelIPX_1000CC41(hWnd);
-		return SDlgDefDialogProc(hWnd, Msg, wParam, lParam);
-	}
-	if ( Msg <= 0x103 )
-		return SDlgDefDialogProc(hWnd, Msg, wParam, lParam);
-	if ( Msg <= 0x105 )
-	{
-		v4 = (HWND)SDrawGetFrameWindow(NULL);
-		SendMessageA(v4, Msg, wParam, lParam);
-		return SDlgDefDialogProc(hWnd, Msg, wParam, lParam);
-	}
-	if ( Msg == 272 )
-	{
-		SelIPX_1000CD4A(hWnd);
-		PostMessageA(hWnd, 0x7E8u, 0, 0);
-		return 0;
-	}
-	if ( Msg == 273 )
-	{
-		if ( HIWORD(wParam) == 7 )
-		{
-			Focus_100075B7(hWnd, (HWND)lParam);
-			return SDlgDefDialogProc(hWnd, Msg, wParam, lParam);
-		}
-		if ( HIWORD(wParam) != 6 )
-		{
-			if ( wParam == 327681 )
-			{
-				SelIPX_1000D3C5(hWnd, (int)&savedregs);
-			}
-			else if ( (WORD)wParam == 2 )
-			{
-				SelIPX_1000D3A0((int)hWnd, 2);
-			}
-			return SDlgDefDialogProc(hWnd, Msg, wParam, lParam);
-		}
-		Focus_10007458((void *)lParam);
-		Focus_100075DC(hWnd, (HWND)lParam);
-		SelIPX_1000C818(hWnd, (unsigned short)wParam);
-LABEL_12:
-		SelIPX_1000C982(hWnd);
-	}
-	return SDlgDefDialogProc(hWnd, Msg, wParam, lParam);
-} */
-// 1001037C: using guessed type int __stdcall SDlgDefDialogProc(DWORD, DWORD, DWORD, DWORD);
-// 10010382: using guessed type DWORD __stdcall SDrawGetFrameWindow();
-
-// ref: 0x1000C818
-LONG __fastcall SelIPX_1000C818(HWND hDlg, int nIDDlgItem) { return 0; }
-/* {
-	HWND v2; // ebx
-	HWND v3; // edi
-	LONG result; // eax
-	const char *v5; // edi
-	int v6; // eax
-	CHAR *v7; // edx
-	CHAR v8; // [esp+Ch] [ebp-280h]
-	CHAR v9; // [esp+10Ch] [ebp-180h]
-	char v10; // [esp+18Ch] [ebp-100h]
-	CHAR Buffer; // [esp+20Ch] [ebp-80h]
-	CHAR v12; // [esp+22Ch] [ebp-60h]
-	char v13; // [esp+24Ch] [ebp-40h]
-	unsigned short v14; // [esp+260h] [ebp-2Ch]
-	unsigned char v15; // [esp+262h] [ebp-2Ah]
-	char v16; // [esp+278h] [ebp-14h]
-	unsigned char v17; // [esp+27Ch] [ebp-10h]
-	int v18; // [esp+280h] [ebp-Ch]
-	int v19; // [esp+284h] [ebp-8h]
-	HWND hWnd; // [esp+288h] [ebp-4h]
-
-	v2 = hDlg;
-	v3 = GetDlgItem(hDlg, nIDDlgItem);
-	hWnd = GetDlgItem(v2, 1098);
-	result = GetWindowLongA(v3, -21);
-	if ( result )
-	{
-		result = *(DWORD *)(result + 12);
-		if ( result )
-		{
-			v5 = (const char *)(result + 140);
-			if ( *(DWORD *)(result + 4) )
-			{
-				if ( result == -140 || strlen((const char *)(result + 140)) < 0x10 )
-				{
-					v6 = GetWindowLongA(hWnd, -21);
-					v7 = (CHAR *)&byte_10029448;
-				}
-				else
-				{
-					v19 = (int)&byte_10029448;
-					v18 = (int)&byte_10029448;
-					strcpy(&v10, v5);
-					if ( Connect_10003DAF(&v10, (int)&v16, (int)&v19, (int)&v18)
-					  && Connect_10003E61((const char *)v18, &v13) )
-					{
-						LoadStringA(hInstance, v17 + 1003, &Buffer, 31);//"Normal Difficulty","Nightmare Difficulty", "Hell Difficulty"
-						LoadStringA(hInstance, v15 + 4, &v12, 31);//"Warrior","Rogue","Sorcerer"
-						LoadStringA(hInstance, 0x31u, &v9, 127);//"%s.\nCreated by %s, a level %d %s."
-						wsprintfA(&v8, &v9, &Buffer, v19, v14, &v12);
-						v6 = GetWindowLongA(hWnd, -21);
-						v7 = &v8;
-					}
-					else
-					{
-						v6 = GetWindowLongA(hWnd, -21);
-						v7 = 0;
-					}
-				}
-			}
-			else
-			{
-				v6 = GetWindowLongA(hWnd, -21);
-				v7 = (CHAR *)v5;
-			}
-			local_10007FA4(v6, v7);
-			result = Doom_10006A13(v2, (int *)&unk_10023104, 1);
-		}
-	}
-	return result;
-} */
-
-// ref: 0x1000C982
-HWND UNKCALL SelIPX_1000C982(HWND hDlg) { return 0; }
-/* {
-	HWND v1; // esi
-	int v2; // eax
-
-	v1 = hDlg;
-	v2 = SelIPX_1000C99F();
-	return Sbar_10009A99(v1, 1105, dword_1002A4B8, v2);
-} */
-
-// ref: 0x1000C99F
-int SelIPX_1000C99F() { return 0; }
-/* {
-	HWND v0; // eax
-	LONG v1; // eax
-	DWORD *v2; // ecx
-	DWORD *v3; // eax
-	int v5; // edx
-
-	v0 = GetFocus();
-	if ( !v0 )
-		return 0;
-	v1 = GetWindowLongA(v0, -21);
-	if ( !v1 )
-		return 0;
-	v2 = (DWORD *)dword_1002A4B4;
-	if ( !dword_1002A4B4 )
-		return 0;
-	v3 = *(DWORD **)(v1 + 12);
-	if ( !v3 )
-		return 0;
-	v5 = 0;
-	do
-	{
-		if ( v2 == v3 )
-			break;
-		v2 = (DWORD *)*v2;
-		++v5;
-	}
-	while ( v2 );
-	return v5;
-} */
-// 1002A4B4: using guessed type int dword_1002A4B4;
-
-// ref: 0x1000C9DA
-const char *UNKCALL SelIPX_1000C9DA(HWND hDlg) { return 0; }
-/* {
-	HWND v1; // esi
-	const char *result; // eax
-	int v3; // ST0C_4
-	HWND v4; // eax
-	HWND v5; // eax
-	int v6; // eax
-
-	v1 = hDlg;
-	dword_1002A4B0 = 0;
-	SelIPX_1000CA64((DWORD *)dword_1002A4B4);
-	SNetEnumGames(0, 0, SelIPX_1000CAD5, 0);
-	result = (const char *)SelIPX_1000CA71((DWORD *)dword_1002A4B4);
-	dword_1002A4B4 = (int)result;
-	if ( dword_1002A4B0 )
-	{
-		SelIPX_1000CB83(v1, result);
-		v3 = dword_1002A4B8 > 6;
-		v4 = GetDlgItem(v1, 1105);
-		ShowWindow(v4, v3);
-		v5 = GetFocus();
-		v6 = GetWindowLongA(v5, -12);
-		SelIPX_1000C818(v1, v6);
-		result = (const char *)SelIPX_1000C982(v1);
-	}
-	return result;
-} */
-// 10010436: using guessed type int __stdcall SNetEnumGames(DWORD, DWORD, DWORD, DWORD);
-// 1002A4B0: using guessed type int dword_1002A4B0;
-// 1002A4B4: using guessed type int dword_1002A4B4;
-
-// ref: 0x1000CA64
-void __fastcall SelIPX_1000CA64(DWORD *a1) { return; }
-/* {
-	while ( a1 )
-	{
-		a1[2] = 0;
-		a1 = (DWORD *)*a1;
-	}
-} */
-
-// ref: 0x1000CA71
-DWORD **__fastcall SelIPX_1000CA71(DWORD *a1) { return 0; }
-/* {
-	DWORD **v1; // edi
-	DWORD *v2; // esi
-
-	v1 = (DWORD **)a1;
-	v2 = 0;
-	while ( a1 )
-	{
-		if ( a1[2] || !a1[1] )
-		{
-			v2 = a1;
-			a1 = (DWORD *)*a1;
-		}
-		else
-		{
-			if ( v2 )
-				*v2 = *a1;
-			else
-				v1 = (DWORD **)*a1;
-			SelIPX_1000CAC1(a1);
-			--dword_1002A4B8;
-			dword_1002A4B0 = 1;
-			if ( v2 )
-				a1 = (DWORD *)*v2;
-			else
-				a1 = *v1;
-		}
-	}
-	return v1;
-} */
-// 1002A4B0: using guessed type int dword_1002A4B0;
-
-// ref: 0x1000CAC1
-int UNKCALL SelIPX_1000CAC1(void *arg) { return 0; }
-/* {
-	int result; // eax
-
-	if ( arg )
-		result = SMemFree(arg, "C:\\Src\\Diablo\\DiabloUI\\SelIPX.cpp", 110, 0);
-	return result;
-} */
-// 10010340: using guessed type int __stdcall SMemFree(DWORD, DWORD, DWORD, DWORD);
-
-// ref: 0x1000CAD5
-void *__stdcall SelIPX_1000CAD5(int a1, char *a2, char *a3) { return 0; }
-/* {
-	DWORD *v3; // eax
-	int result; // eax
-	int v5; // esi
-	DWORD *v6; // eax
-
-	v3 = SelIPX_1000CB73((DWORD *)dword_1002A4B4, a1);
-	if ( v3 )
-	{
-		v3[2] = 1;
-	}
-	else
-	{
-		result = SelIPX_1000C610();
-		v5 = result;
-		if ( !result )
-			return result;
-		*(DWORD *)result = 0;
-		*(DWORD *)(result + 4) = a1;
-		*(DWORD *)(result + 8) = 1;
-		strcpy((char *)(result + 12), a2);
-		strcpy((char *)(v5 + 140), a3);
-		v6 = SelIPX_1000CB50((DWORD *)dword_1002A4B4, (DWORD *)v5);
-		++dword_1002A4B8;
-		dword_1002A4B4 = (int)v6;
-		dword_1002A4B0 = 1;
-	}
-	return 1;
-} */
-// 1002A4B0: using guessed type int dword_1002A4B0;
-// 1002A4B4: using guessed type int dword_1002A4B4;
-
-// ref: 0x1000CB50
-DWORD *__fastcall SelIPX_1000CB50(DWORD *a1, DWORD *a2) { return 0; }
-/* {
-	DWORD *result; // eax
-	DWORD *v3; // edi
-	DWORD *i; // esi
-
-	result = a1;
-	v3 = 0;
-	for ( i = a1; i; i = (DWORD *)*i )
-		v3 = i;
-	*a2 = i;
-	if ( !v3 )
-		return a2;
-	*v3 = a2;
-	return result;
-} */
-
-// ref: 0x1000CB73
-DWORD *__fastcall SelIPX_1000CB73(DWORD *a1, int a2) { return 0; }
-/* {
-	DWORD *result; // eax
-
-	for ( result = a1; result && result[1] != a2; result = (DWORD *)*result )
-		;
-	return result;
-} */
-
-// ref: 0x1000CB83
-int __fastcall SelIPX_1000CB83(HWND a1, const char *a2) { return 0; }
-/* {
-	int *v2; // ebp
-	HWND v3; // eax
-	HWND v4; // esi
-	int v5; // eax
-	int v6; // eax
-	const char *v8; // [esp+4h] [ebp-8h]
-	HWND hDlg; // [esp+8h] [ebp-4h]
-
-	v8 = a2;
-	hDlg = a1;
-	v2 = &dword_10023118;
-	if ( dword_10023118 )
-	{
-		do
-		{
-			v3 = GetDlgItem(hDlg, *v2);
-			v4 = v3;
-			if ( v3 )
-			{
-				if ( v8 )
-				{
-					EnableWindow(v3, 1);
-					v6 = GetWindowLongA(v4, -21);
-					if ( v6 )
-					{
-						*(DWORD *)(v6 + 12) = v8;
-						local_10007FA4(v6, v8 + 12);
-					}
-					v8 = *(const char **)v8;
-				}
-				else
-				{
-					if ( v3 == GetFocus() )
-						SelIPX_1000CCD9(v4);
-					EnableWindow(v4, 0);
-					v5 = GetWindowLongA(v4, -21);
-					if ( v5 )
-					{
-						*(DWORD *)(v5 + 12) = 0;
-						local_10007FA4(v5, &byte_10029448);
-					}
-				}
-			}
-			++v2;
-		}
-		while ( *v2 );
-	}
-	return Doom_1000680A(hDlg, &dword_10023118, 2, 1);
-} */
-// 10023118: using guessed type int dword_10023118;
-
-// ref: 0x1000CC41
-int UNKCALL SelIPX_1000CC41(HWND hDlg) { return 0; }
-/* {
-	HWND v1; // esi
-	DWORD *v2; // eax
-
-	v1 = hDlg;
-	SelIPX_1000CCC5((DWORD *)dword_1002A4B4);
-	dword_1002A4B4 = 0;
-	Sbar_10009CD2(v1, 1105);
-	Doom_10006C53(v1, &dword_10023118);
-	Doom_10006C53(v1, (int *)&unk_1002310C);
-	Doom_10006C53(v1, (int *)&unk_10023104);
-	Doom_10006C53(v1, (int *)&unk_100230FC);
-	Doom_10006C53(v1, (int *)&unk_100230F0);
-	v2 = (DWORD *)GetWindowLongA(v1, -21);
-	local_10007F72(v2);
-	Title_100100E7(v1);
-	Focus_10007818(v1);
-	return SDrawClearSurface();
-} */
-// 1001043C: using guessed type DWORD __stdcall SDrawClearSurface();
-// 10023118: using guessed type int dword_10023118;
-// 1002A4B4: using guessed type int dword_1002A4B4;
-
-// ref: 0x1000CCC5
-int __fastcall SelIPX_1000CCC5(DWORD *a1) { return 0; }
-/* {
-	DWORD *v1; // esi
-	int result; // eax
-
-	if ( a1 )
-	{
-		do
-		{
-			v1 = (DWORD *)*a1;
-			result = SelIPX_1000CAC1(a1);
-			a1 = v1;
-		}
-		while ( v1 );
-	}
-	return result;
-} */
-
-// ref: 0x1000CCD9
-HWND UNKCALL SelIPX_1000CCD9(HWND hWnd) { return 0; }
-/* {
-	HWND v1; // edi
-	HWND v2; // ebx
-	int nIDDlgItem[1085]; // [esp+0h] [ebp-1118h]
-	int v5; // [esp+10F4h] [ebp-24h]
-	int v6; // [esp+1100h] [ebp-18h]
-	int v7; // [esp+1104h] [ebp-14h]
-	int v8; // [esp+1108h] [ebp-10h]
-	int v9; // [esp+110Ch] [ebp-Ch]
-	int v10; // [esp+1110h] [ebp-8h]
-	int v11; // [esp+1114h] [ebp-4h]
-
-	v1 = hWnd;
-	v6 = 1093;
-	v7 = 1088;
-	v8 = 1089;
-	v9 = 1090;
-	v10 = 1091;
-	v11 = 1092;
-	v2 = GetParent(hWnd);
-	do
-	{
-		v5 = nIDDlgItem[GetWindowLongA(v1, -12)];
-		v1 = GetDlgItem(v2, v5);
-	}
-	while ( !IsWindowEnabled(v1) );
-	return SetFocus(v1);
-} */
-// 1000CCD9: using guessed type int nIDDlgItem[1085];
-
-// ref: 0x1000CD4A
-HWND UNKCALL SelIPX_1000CD4A(HWND hWnd) { return 0; }
-/* {
-	HWND v1; // esi
-	HWND v2; // ST1C_4
-	int v3; // eax
-	int *v4; // edi
-	HWND v5; // ebp
-	int v6; // eax
-	HWND result; // eax
-	HWND v8; // eax
-	HWND v9; // [esp+0h] [ebp-4Ch]
-	CHAR Buffer; // [esp+Ch] [ebp-40h]
-
-	v1 = hWnd;
-	SelIPX_1000CEE6(hWnd);
-	Focus_100077E9((int)v1, "ui_art\\focus16.pcx", v9);
-	Title_1001009E(v1, (int)"ui_art\\smlogo.pcx", v2);
-	v3 = local_10007F46();
-	v4 = (int *)v3;
-	if ( v3 )
-	{
-		SetWindowLongA(v1, -21, v3);
-		local_10007944((int)v1, 0, &byte_10029448, -1, 1, (int)"ui_art\\selgame.pcx", v4, v4 + 1, 0);
-		Fade_100073C5(v1, 1);
-	}
-	if ( SelGame_1000B67E() != 1230002254 )
-	{
-		v5 = GetDlgItem(v1, 1038);
-		LoadStringA(hInstance, 0x4Du, &Buffer, 63);//"Join Games"
-		SetWindowTextA(v5, &Buffer);
-	}
-	Doom_100068AB(v1, (int *)&unk_100230F0, 5);
-	Doom_100068AB(v1, (int *)&unk_100230FC, 3);
-	Doom_100068AB(v1, (int *)&unk_10023104, 1);
-	Doom_1000658C(v1, (int *)&unk_1002310C, 4, 0);
-	Doom_1000658C(v1, &dword_10023118, 2, 1);
-	dword_1002A4B8 = 0;
-	v6 = SelIPX_1000C610();
-	dword_1002A4B4 = v6;
-	if ( v6 )
-	{
-		++dword_1002A4B8;
-<<<<<<< HEAD
-		*(_DWORD *)(v6 + 4) = 0;
-		*(_BYTE *)(dword_1002A4B4 + 140) = 0;
-		*(_DWORD *)dword_1002A4B4 = 0;
-		LoadStringA(hInstance, 0x24u, (LPSTR)(dword_1002A4B4 + 12), 127);//"Create Game"
-		LoadStringA(hInstance, 0x2Au, (LPSTR)(dword_1002A4B4 + 140), 127);//"Create a new game with a difficulty setting of your choice."
-=======
-		*(DWORD *)(v6 + 4) = 0;
-		*(BYTE *)(dword_1002A4B4 + 140) = 0;
-		*(DWORD *)dword_1002A4B4 = 0;
-		LoadStringA(hInstance, 0x24u, (LPSTR)(dword_1002A4B4 + 12), 127);
-		LoadStringA(hInstance, 0x2Au, (LPSTR)(dword_1002A4B4 + 140), 127);
->>>>>>> 6a4142fb
-	}
-	SNetEnumGames(0, 0, SelIPX_1000CAD5, 0);
-	SelIPX_1000CB83(v1, (const char *)dword_1002A4B4);
-	SDlgSetTimer(v1, 3, 1000, 0);
-	result = Sbar_10009BF1(v1, 1105);
-	if ( dword_1002A4B8 <= 6 )
-	{
-		v8 = GetDlgItem(v1, 1105);
-		result = (HWND)ShowWindow(v8, 0);
-	}
-	return result;
-} */
-// 10010412: using guessed type int __stdcall SDlgSetTimer(DWORD, DWORD, DWORD, DWORD);
-// 10010436: using guessed type int __stdcall SNetEnumGames(DWORD, DWORD, DWORD, DWORD);
-// 10023118: using guessed type int dword_10023118;
-// 1002A4B4: using guessed type int dword_1002A4B4;
-
-// ref: 0x1000CEE6
-void UNKCALL SelIPX_1000CEE6(HWND hDlg) { return; }
-/* {
-	HWND v1; // ebx
-	int *v2; // edi
-	HWND v3; // eax
-	HWND v4; // esi
-	void *v5; // eax
-
-	v1 = hDlg;
-	v2 = &dword_10023118;
-	if ( dword_10023118 )
-	{
-		do
-		{
-			v3 = GetDlgItem(v1, *v2);
-			v4 = v3;
-			if ( v3 )
-			{
-				v5 = (void *)GetWindowLongA(v3, -4);
-				SetPropA(v4, "UIOLDPROC", v5);
-				SetWindowLongA(v4, -4, (LONG)SelIPX_1000CF38);
-			}
-			++v2;
-		}
-		while ( *v2 );
-	}
-} */
-// 10023118: using guessed type int dword_10023118;
-
-// ref: 0x1000CF38
-LRESULT __stdcall SelIPX_1000CF38(HWND hWnd, UINT Msg, WPARAM wParam, LPARAM lParam) { return 0; }
-/* {
-	LRESULT (__stdcall *v4)(HWND, UINT, WPARAM, LPARAM); // edi
-	HWND v5; // eax
-	UINT v7; // [esp-Ch] [ebp-18h]
-	WPARAM v8; // [esp-8h] [ebp-14h]
-	LPARAM v9; // [esp-4h] [ebp-10h]
-
-	v4 = (LRESULT (__stdcall *)(HWND, UINT, WPARAM, LPARAM))GetPropA(hWnd, "UIOLDPROC");
-	switch ( Msg )
-	{
-		case 2u:
-			RemovePropA(hWnd, "UIOLDPROC");
-			if ( !v4 )
-				return DefWindowProcA(hWnd, Msg, wParam, lParam);
-			SetWindowLongA(hWnd, -4, (LONG)v4);
-			break;
-		case 0xFu:
-			local_10007C95(hWnd);
-			return 0;
-		case 0x87u:
-			return 4;
-		case 0x100u:
-			if ( wParam > 0x21 )
-			{
-				if ( wParam == 34 )
-				{
-					SelIPX_1000D0E1(hWnd);
-					return 0;
-				}
-				if ( wParam > 0x24 )
-				{
-					if ( wParam <= 0x26 )
-					{
-						SelIPX_1000D31C(hWnd);
-						return 0;
-					}
-					if ( wParam <= 0x28 )
-					{
-						SelIPX_1000D284(hWnd);
-						return 0;
-					}
-					if ( wParam == 46 )
-					{
-						v9 = lParam;
-						v8 = 46;
-						v7 = 256;
-						goto LABEL_24;
-					}
-				}
-			}
-			else
-			{
-				switch ( wParam )
-				{
-					case 0x21u:
-						SelIPX_1000D1D4(hWnd);
-						break;
-					case 9u:
-						if ( GetKeyState(16) >= 0 )
-							SelIPX_1000D070(hWnd);
-						else
-							SelIPX_1000CCD9(hWnd);
-						return 0;
-					case 0xDu:
-						goto LABEL_38;
-					case 0x1Bu:
-						v9 = 0;
-						v8 = 2;
-						goto LABEL_12;
-					case 0x20u:
-LABEL_38:
-						v9 = 0;
-						v8 = 1;
-LABEL_12:
-						v7 = 273;
-LABEL_24:
-						v5 = GetParent(hWnd);
-						SendMessageA(v5, v7, v8, v9);
-						return 0;
-				}
-			}
-			return 0;
-	}
-	if ( v4 )
-		return CallWindowProcA(v4, hWnd, Msg, wParam, lParam);
-	return DefWindowProcA(hWnd, Msg, wParam, lParam);
-} */
-
-// ref: 0x1000D070
-HWND UNKCALL SelIPX_1000D070(HWND hWnd) { return 0; }
-/* {
-	HWND v1; // edi
-	HWND v2; // ebx
-	int nIDDlgItem[1085]; // [esp+0h] [ebp-1118h]
-	int v5; // [esp+10F4h] [ebp-24h]
-	int v6; // [esp+1100h] [ebp-18h]
-	int v7; // [esp+1104h] [ebp-14h]
-	int v8; // [esp+1108h] [ebp-10h]
-	int v9; // [esp+110Ch] [ebp-Ch]
-	int v10; // [esp+1110h] [ebp-8h]
-	int v11; // [esp+1114h] [ebp-4h]
-
-	v1 = hWnd;
-	v6 = 1089;
-	v7 = 1090;
-	v8 = 1091;
-	v9 = 1092;
-	v10 = 1093;
-	v11 = 1088;
-	v2 = GetParent(hWnd);
-	do
-	{
-		v5 = nIDDlgItem[GetWindowLongA(v1, -12)];
-		v1 = GetDlgItem(v2, v5);
-	}
-	while ( !IsWindowEnabled(v1) );
-	return SetFocus(v1);
-} */
-// 1000D070: using guessed type int nIDDlgItem[1085];
-
-// ref: 0x1000D0E1
-HWND UNKCALL SelIPX_1000D0E1(HWND hWnd) { return 0; }
-/* {
-	HWND v1; // ebp
-	HWND result; // eax
-	HWND v3; // esi
-	HWND v4; // ebx
-	HWND v5; // eax
-	DWORD *v6; // eax
-	int v7; // eax
-	const char *v8; // ebx
-	int v9; // eax
-
-	v1 = hWnd;
-	result = GetParent(hWnd);
-	v3 = result;
-	if ( result )
-	{
-		result = GetDlgItem(result, 1088);
-		v4 = result;
-		if ( result )
-		{
-			v5 = GetDlgItem(v3, 1093);
-			result = (HWND)GetWindowLongA(v5, -21);
-			if ( result )
-			{
-				v6 = (DWORD *)*((DWORD *)result + 3);
-				if ( v6 && *v6 )
-				{
-					v7 = SelIPX_1000D18C(v4) + 6;
-					if ( v7 > dword_1002A4B8 - 6 )
-						v7 = dword_1002A4B8 - 6;
-					result = (HWND)SelIPX_1000D1C1(v7);
-					v8 = (const char *)result;
-					if ( result )
-					{
-						TitleSnd_10010315();
-						SelIPX_1000CB83(v3, v8);
-						v9 = GetWindowLongA(v1, -12);
-						SelIPX_1000C818(v3, v9);
-						result = SelIPX_1000C982(v3);
-					}
-				}
-				else
-				{
-					result = SelIPX_1000CCD9(v4);
-				}
-			}
-		}
-	}
-	return result;
-} */
-
-// ref: 0x1000D18C
-int UNKCALL SelIPX_1000D18C(HWND hWnd) { return 0; }
-/* {
-	LONG v1; // eax
-	DWORD *v2; // ecx
-	DWORD *v3; // eax
-	int v5; // edx
-
-	if ( !hWnd )
-		return 0;
-	v1 = GetWindowLongA(hWnd, -21);
-	if ( !v1 )
-		return 0;
-	v2 = (DWORD *)dword_1002A4B4;
-	if ( !dword_1002A4B4 )
-		return 0;
-	v3 = *(DWORD **)(v1 + 12);
-	if ( !v3 )
-		return 0;
-	v5 = 0;
-	do
-	{
-		if ( v2 == v3 )
-			break;
-		v2 = (DWORD *)*v2;
-		++v5;
-	}
-	while ( v2 );
-	return v5;
-} */
-// 1002A4B4: using guessed type int dword_1002A4B4;
-
-// ref: 0x1000D1C1
-DWORD *__fastcall SelIPX_1000D1C1(int a1) { return 0; }
-/* {
-	DWORD *result; // eax
-
-	result = (DWORD *)dword_1002A4B4;
-	while ( result && a1 )
-	{
-		result = (DWORD *)*result;
-		--a1;
-	}
-	return result;
-} */
-// 1002A4B4: using guessed type int dword_1002A4B4;
-
-// ref: 0x1000D1D4
-HWND UNKCALL SelIPX_1000D1D4(HWND hWnd) { return 0; }
-/* {
-	HWND result; // eax
-	HWND v2; // esi
-	HWND v3; // edi
-	HWND v4; // eax
-	int v5; // eax
-	const char *v6; // edi
-	int v7; // eax
-	HWND hWnda; // [esp+10h] [ebp-4h]
-
-	hWnda = hWnd;
-	result = GetParent(hWnd);
-	v2 = result;
-	if ( result )
-	{
-		result = GetDlgItem(result, 1088);
-		v3 = result;
-		if ( result )
-		{
-			result = (HWND)GetWindowLongA(result, -21);
-			if ( result )
-			{
-				result = (HWND)*((DWORD *)result + 3);
-				if ( result )
-				{
-					if ( result == (HWND)dword_1002A4B4 )
-					{
-						v4 = GetDlgItem(v2, 1093);
-						result = SelIPX_1000D070(v4);
-					}
-					else
-					{
-						v5 = SelIPX_1000D18C(v3) - 6;
-						if ( v5 < 0 )
-							v5 = 0;
-						result = (HWND)SelIPX_1000D1C1(v5);
-						v6 = (const char *)result;
-						if ( result )
-						{
-							TitleSnd_10010315();
-							SelIPX_1000CB83(v2, v6);
-							v7 = GetWindowLongA(hWnda, -12);
-							SelIPX_1000C818(v2, v7);
-							result = SelIPX_1000C982(v2);
-						}
-					}
-				}
-			}
-		}
-	}
-	return result;
-} */
-// 1002A4B4: using guessed type int dword_1002A4B4;
-
-// ref: 0x1000D284
-HWND UNKCALL SelIPX_1000D284(HWND hWnd) { return 0; }
-/* {
-	HWND v1; // edi
-	HWND result; // eax
-	HWND v3; // eax
-	const char *v4; // ebp
-	HWND v5; // eax
-	int v6; // ebx
-	HWND v7; // eax
-	HWND v8; // eax
-
-	v1 = hWnd;
-	result = (HWND)GetWindowLongA(hWnd, -21);
-	if ( result )
-	{
-		result = (HWND)*((DWORD *)result + 3);
-		if ( result )
-		{
-			if ( *(DWORD *)result )
-			{
-				if ( GetWindowLongA(v1, -12) >= 1093 )
-				{
-					v3 = GetParent(v1);
-					result = GetDlgItem(v3, 1089);
-					if ( result )
-					{
-						result = (HWND)GetWindowLongA(result, -21);
-						if ( result )
-						{
-							v4 = (const char *)*((DWORD *)result + 3);
-							if ( v4 )
-							{
-								TitleSnd_10010315();
-								v5 = GetParent(v1);
-								SelIPX_1000CB83(v5, v4);
-								v6 = GetWindowLongA(v1, -12);
-								v7 = GetParent(v1);
-								SelIPX_1000C818(v7, v6);
-								v8 = GetParent(v1);
-								result = SelIPX_1000C982(v8);
-							}
-						}
-					}
-				}
-				else
-				{
-					result = SelIPX_1000D070(v1);
-				}
-			}
-		}
-	}
-	return result;
-} */
-
-// ref: 0x1000D31C
-HWND UNKCALL SelIPX_1000D31C(HWND hWnd) { return 0; }
-/* {
-	HWND v1; // edi
-	HWND result; // eax
-	const char *v3; // ebx
-	HWND v4; // eax
-	int v5; // ebx
-	HWND v6; // eax
-	HWND v7; // eax
-
-	v1 = hWnd;
-	if ( GetWindowLongA(hWnd, -12) > 1088 )
-		return SelIPX_1000CCD9(v1);
-	result = (HWND)GetWindowLongA(v1, -21);
-	if ( result )
-	{
-		result = (HWND)*((DWORD *)result + 3);
-		if ( result )
-		{
-			v3 = (const char *)dword_1002A4B4;
-			if ( result != (HWND)dword_1002A4B4 )
-			{
-				while ( v3 && *(HWND *)v3 != result )
-					v3 = *(const char **)v3;
-				TitleSnd_10010315();
-				v4 = GetParent(v1);
-				SelIPX_1000CB83(v4, v3);
-				v5 = GetWindowLongA(v1, -12);
-				v6 = GetParent(v1);
-				SelIPX_1000C818(v6, v5);
-				v7 = GetParent(v1);
-				result = SelIPX_1000C982(v7);
-			}
-		}
-	}
-	return result;
-} */
-// 1002A4B4: using guessed type int dword_1002A4B4;
-
-// ref: 0x1000D3A0
-int __fastcall SelIPX_1000D3A0(int a1, int a2) { return 0; }
-/* {
-	int v2; // edi
-	int v3; // esi
-
-	v2 = a2;
-	v3 = a1;
-	Fade_100073B4();
-	SDlgKillTimer(v3, 3);
-	Fade_100072BE(10);
-	return SDlgEndDialog(v3, v2);
-} */
-// 10010376: using guessed type int __stdcall SDlgEndDialog(DWORD, DWORD);
-// 10010418: using guessed type int __stdcall SDlgKillTimer(DWORD, DWORD);
-
-// ref: 0x1000D3C5
-HWND USERCALL SelIPX_1000D3C5(HWND hDlg, int a2) { return 0; }
-/* {
-	HWND v2; // edi
-	HWND v3; // eax
-	HWND v4; // esi
-	HWND result; // eax
-	int v6; // esi
-	HWND v7; // esi
-	int v8; // eax
-	HWND v9; // edi
-	int v10; // [esp-DCh] [ebp-E4h]
-	signed int v11; // [esp-5Ch] [ebp-64h]
-	HWND v12; // [esp-54h] [ebp-5Ch]
-	signed int v13; // [esp-Ch] [ebp-14h]
-	signed int v14; // [esp-8h] [ebp-10h]
-	int v15; // [esp-4h] [ebp-Ch]
-	int v16; // [esp+0h] [ebp-8h]
-	int v17; // [esp+4h] [ebp-4h]
-
-	v2 = hDlg;
-	v3 = GetFocus();
-	v4 = v3;
-	result = GetParent(v3);
-	if ( v2 == result )
-	{
-		result = (HWND)GetWindowLongA(v4, -21);
-		if ( result )
-		{
-			v6 = *((DWORD *)result + 3);
-			TitleSnd_1001031F();
-			if ( *(DWORD *)(v6 + 4) )
-			{
-				result = (HWND)SelIPX_1000D5B0((int)v2, v6);
-			}
-			else
-			{
-				v17 = a2;
-				v7 = v2;
-				SelIPX_1000C9DA(v2);
-				memcpy(&v11, dword_1002A4A0, 0x50u);
-				v11 = 80;
-				v12 = v2;
-				memset(&v13, 0, 0x10u);
-				v13 = 16;
-				v14 = 1230002254;
-				v8 = *(DWORD *)(dword_1002A4AC + 24);
-				v16 = 0;
-				v15 = v8;
-				v9 = GetFocus();
-				SelIPX_1000D4CA(v7, 0);
-				SelIPX_1000D520((char *)&v10);
-				if ( CreaDung_100051D8(
-						 (int)&v13,
-						 dword_1002A4AC,
-						 dword_1002A49C,
-						 (int)&v11,
-						 dword_1002A4BC,
-						 gnIpxPlayerid,
-						 0,
-						 (int)&v10) )
-				{
-					result = (HWND)SelIPX_1000D3A0((int)v7, 1);
-				}
-				else
-				{
-					SelIPX_1000D4CA(v7, 1);
-					result = SetFocus(v9);
-				}
-			}
-		}
-	}
-	return result;
-} */
-// 1000D3C5: could not find valid save-restore pair for ebp
-// 1002A49C: using guessed type int dword_1002A49C;
-// 1002A4A8: using guessed type int gnIpxPlayerid;
-// 1002A4AC: using guessed type int dword_1002A4AC;
-// 1002A4BC: using guessed type int dword_1002A4BC;
-
-// ref: 0x1000D4CA
-BOOL __fastcall SelIPX_1000D4CA(HWND hDlg, int a2) { return 0; }
-/* {
-	HWND v2; // ebx
-	int v3; // ebp
-	HWND v4; // eax
-	HWND v5; // eax
-	BOOL result; // eax
-	int nCmdShow; // [esp+10h] [ebp-4h]
-
-	nCmdShow = a2;
-	v2 = hDlg;
-	v3 = 1088;
-	do
-	{
-		v4 = GetDlgItem(v2, v3);
-		if ( v4 )
-			ShowWindow(v4, nCmdShow);
-		++v3;
-	}
-	while ( v3 <= 1093 );
-	v5 = GetDlgItem(v2, 1105);
-	if ( dword_1002A4B8 > 6 )
-		result = ShowWindow(v5, nCmdShow);
-	else
-		result = ShowWindow(v5, 0);
-	return result;
-} */
-
-// ref: 0x1000D520
-char *UNKCALL SelIPX_1000D520(char *arg) { return 0; }
-/* {
-	char *v1; // esi
-	char *result; // eax
-	signed int v3; // edi
-	signed int v4; // eax
-	char v5; // [esp+4h] [ebp-80h]
-
-	v1 = arg;
-	Connect_10004028((int)&v5, 128, 0, 0);
-	if ( !SelIPX_1000D58D((const char *)dword_1002A4B4, &v5) )
-		return strcpy(v1, &v5);
-	v3 = 2;
-	do
-	{
-		v4 = v3++;
-		wsprintfA(v1, "%s %d", &v5, v4);
-		result = (char *)SelIPX_1000D58D((const char *)dword_1002A4B4, v1);
-	}
-	while ( result );
-	return result;
-} */
-// 1002A4B4: using guessed type int dword_1002A4B4;
-
-// ref: 0x1000D58D
-const char *__fastcall SelIPX_1000D58D(const char *a1, const char *a2) { return 0; }
-/* {
-	const char *v2; // edi
-	const char *i; // esi
-
-	v2 = a2;
-	for ( i = a1; i && _strcmpi(i + 12, v2); i = *(const char **)i )
-		;
-	return i;
-} */
-
-// ref: 0x1000D5B0
-int __fastcall SelIPX_1000D5B0(int a1, int a2) { return 0; }
-/* {
-	int v2; // esi
-	CHAR *v3; // edx
-	CHAR v5; // [esp+Ch] [ebp-384h]
-	CHAR v6; // [esp+10Ch] [ebp-284h]
-	char v7; // [esp+20Ch] [ebp-184h]
-	CHAR Buffer; // [esp+28Ch] [ebp-104h]
-	int v9; // [esp+30Ch] [ebp-84h]
-	int v10; // [esp+38Ch] [ebp-4h]
-
-	v2 = a2;
-	v10 = a1;
-	Connect_10004028((int)&v9, 128, (int)&v7, 128);
-	if ( UiAuthCallback(2, (int)&v9, &v7, 0, (char *)(v2 + 140), &v6, 256) )
-	{
-		if ( SNetJoinGame(*(DWORD *)(v2 + 4), v2 + 12, 0, &v9, &v7, gnIpxPlayerid) )
-			return SelIPX_1000D3A0(v10, 1);
-		if ( SErrGetLastError() == -2062548871 )
-			LoadStringA(hInstance, 0x32u, &Buffer, 127);//"\nUnable to join the detected game. Your version of Diablo is incompatible with the game creator's version."
-		else
-			LoadStringA(hInstance, 0x25u, &Buffer, 127);//"\n\nUnable to join game \"%s.\""
-		wsprintfA(&v5, &Buffer, v2 + 12);
-		v3 = &v5;
-	}
-	else
-	{
-		v3 = &v6;
-	}
-	return SelYesNo_1000FD39(v10, v3, 0, 0);
-} */
-// 10010406: using guessed type DWORD __stdcall SErrGetLastError();
-// 10010430: using guessed type int __stdcall SNetJoinGame(DWORD, DWORD, DWORD, DWORD, DWORD, DWORD);
-// 1002A4A8: using guessed type int gnIpxPlayerid;
-
-// ref: 0x1000D696
-HWND __fastcall SelIPX_1000D696(HWND hDlg, int a2, int a3) { return 0; }
-/* {
-	int v3; // ebx
-	HWND v4; // esi
-	int v5; // ST08_4
-	HWND v6; // eax
-	HWND result; // eax
-	HWND v8; // eax
-	HWND v9; // eax
-	HWND v10; // eax
-	int v11; // eax
-	int v12; // eax
-	int v13; // eax
-	HWND v14; // eax
-	HWND v15; // eax
-	HWND v16; // eax
-	HWND v17; // eax
-
-	v3 = a2;
-	v4 = hDlg;
-	v5 = a2;
-	v6 = GetDlgItem(hDlg, 1056);
-	if ( local_10007C3B(v4, v6, v5, a3) )
-		return SelIPX_1000D3C5(v4, a3);
-	v8 = GetDlgItem(v4, 1054);
-	if ( local_10007C3B(v4, v8, v3, a3) )
-		return (HWND)SelIPX_1000D3A0((int)v4, 2);
-	v9 = GetDlgItem(v4, 1105);
-	result = (HWND)local_10007C3B(v4, v9, v3, a3);
-	if ( result )
-	{
-		v10 = GetDlgItem(v4, 1105);
-		v11 = Sbar_100099DC(v10, v3, a3) - 1;
-		if ( v11 )
-		{
-			v12 = v11 - 1;
-			if ( v12 )
-			{
-				v13 = v12 - 1;
-				if ( v13 )
-				{
-					result = (HWND)(v13 - 1);
-					if ( !result )
-					{
-						v14 = GetFocus();
-						result = SelIPX_1000D0E1(v14);
-					}
-				}
-				else
-				{
-					v15 = GetFocus();
-					result = SelIPX_1000D1D4(v15);
-				}
-			}
-			else
-			{
-				v16 = GetFocus();
-				result = SelIPX_1000D284(v16);
-			}
-		}
-		else
-		{
-			v17 = GetFocus();
-			result = SelIPX_1000D31C(v17);
-		}
-	}
-	return result;
-} */
+// ref: 0x1000C610
+void *SelIPX_1000C610() { return 0; }
+/* {
+	return SMemAlloc(268, "C:\\Src\\Diablo\\DiabloUI\\SelIPX.cpp", 105, 0);
+} */
+// 10010364: using guessed type int __stdcall SMemAlloc(DWORD, DWORD, DWORD, DWORD);
+
+// ref: 0x1000C629
+signed int SelIPX_1000C629() { return 0; }
+/* {
+	signed int result; // eax
+
+	result = 2139095040;
+	dword_1002A4A4 = 2139095040;
+	return result;
+} */
+// 1002A4A4: using guessed type int dword_1002A4A4;
+
+// ref: 0x1000C634
+BOOL __fastcall SelIPX_1000C634(int a1, int a2, int a3, DWORD *a4, int a5, int playerid) { return 0; }
+/* {
+	int v6; // esi
+
+	dword_1002A49C = a3;
+	dword_1002A4AC = a2;
+	dword_1002A4BC = a5;
+	dword_1002A4A0 = a4;
+	gnIpxPlayerid = playerid;
+	artfont_10001159();
+	v6 = SDlgDialogBoxParam(hInstance, "SELIPXGAME_DIALOG", a4[2], SelIPX_1000C692, 0);
+	artfont_100010C8();
+	return v6 == 1;
+} */
+// 10010370: using guessed type int __stdcall SDlgDialogBoxParam(DWORD, DWORD, DWORD, DWORD, DWORD);
+// 1002A49C: using guessed type int dword_1002A49C;
+// 1002A4A8: using guessed type int gnIpxPlayerid;
+// 1002A4AC: using guessed type int dword_1002A4AC;
+// 1002A4BC: using guessed type int dword_1002A4BC;
+
+// ref: 0x1000C692
+int __stdcall SelIPX_1000C692(HWND hWnd, UINT Msg, WPARAM wParam, LPARAM lParam) { return 0; }
+/* {
+	HWND v4; // eax
+	HWND v6; // eax
+	int v7; // [esp+0h] [ebp-Ch]
+	int savedregs; // [esp+Ch] [ebp+0h]
+
+	if ( Msg > 0x113 )
+	{
+		switch ( Msg )
+		{
+			case 0x201u:
+				goto LABEL_35;
+			case 0x202u:
+				v6 = GetDlgItem(hWnd, 1105);
+				if ( !Sbar_100099C0(v6) )
+					return SDlgDefDialogProc(hWnd, Msg, wParam, lParam);
+				goto LABEL_12;
+			case 0x203u:
+LABEL_35:
+				SelIPX_1000D696(hWnd, (unsigned short)lParam, (unsigned int)lParam >> 16);
+				return SDlgDefDialogProc(hWnd, Msg, wParam, lParam);
+		}
+		if ( Msg != 2024 )
+			return SDlgDefDialogProc(hWnd, Msg, wParam, lParam);
+		if ( !Fade_1000739F() )
+			Fade_100073FD(hWnd, v7);
+		return 0;
+	}
+	if ( Msg == 275 )
+	{
+		if ( wParam == 3 )
+			SelIPX_1000C9DA(hWnd);
+		return 0;
+	}
+	if ( Msg == 2 )
+	{
+		SelIPX_1000CC41(hWnd);
+		return SDlgDefDialogProc(hWnd, Msg, wParam, lParam);
+	}
+	if ( Msg <= 0x103 )
+		return SDlgDefDialogProc(hWnd, Msg, wParam, lParam);
+	if ( Msg <= 0x105 )
+	{
+		v4 = (HWND)SDrawGetFrameWindow(NULL);
+		SendMessageA(v4, Msg, wParam, lParam);
+		return SDlgDefDialogProc(hWnd, Msg, wParam, lParam);
+	}
+	if ( Msg == 272 )
+	{
+		SelIPX_1000CD4A(hWnd);
+		PostMessageA(hWnd, 0x7E8u, 0, 0);
+		return 0;
+	}
+	if ( Msg == 273 )
+	{
+		if ( HIWORD(wParam) == 7 )
+		{
+			Focus_100075B7(hWnd, (HWND)lParam);
+			return SDlgDefDialogProc(hWnd, Msg, wParam, lParam);
+		}
+		if ( HIWORD(wParam) != 6 )
+		{
+			if ( wParam == 327681 )
+			{
+				SelIPX_1000D3C5(hWnd, (int)&savedregs);
+			}
+			else if ( (WORD)wParam == 2 )
+			{
+				SelIPX_1000D3A0((int)hWnd, 2);
+			}
+			return SDlgDefDialogProc(hWnd, Msg, wParam, lParam);
+		}
+		Focus_10007458((void *)lParam);
+		Focus_100075DC(hWnd, (HWND)lParam);
+		SelIPX_1000C818(hWnd, (unsigned short)wParam);
+LABEL_12:
+		SelIPX_1000C982(hWnd);
+	}
+	return SDlgDefDialogProc(hWnd, Msg, wParam, lParam);
+} */
+// 1001037C: using guessed type int __stdcall SDlgDefDialogProc(DWORD, DWORD, DWORD, DWORD);
+// 10010382: using guessed type DWORD __stdcall SDrawGetFrameWindow();
+
+// ref: 0x1000C818
+LONG __fastcall SelIPX_1000C818(HWND hDlg, int nIDDlgItem) { return 0; }
+/* {
+	HWND v2; // ebx
+	HWND v3; // edi
+	LONG result; // eax
+	const char *v5; // edi
+	int v6; // eax
+	CHAR *v7; // edx
+	CHAR v8; // [esp+Ch] [ebp-280h]
+	CHAR v9; // [esp+10Ch] [ebp-180h]
+	char v10; // [esp+18Ch] [ebp-100h]
+	CHAR Buffer; // [esp+20Ch] [ebp-80h]
+	CHAR v12; // [esp+22Ch] [ebp-60h]
+	char v13; // [esp+24Ch] [ebp-40h]
+	unsigned short v14; // [esp+260h] [ebp-2Ch]
+	unsigned char v15; // [esp+262h] [ebp-2Ah]
+	char v16; // [esp+278h] [ebp-14h]
+	unsigned char v17; // [esp+27Ch] [ebp-10h]
+	int v18; // [esp+280h] [ebp-Ch]
+	int v19; // [esp+284h] [ebp-8h]
+	HWND hWnd; // [esp+288h] [ebp-4h]
+
+	v2 = hDlg;
+	v3 = GetDlgItem(hDlg, nIDDlgItem);
+	hWnd = GetDlgItem(v2, 1098);
+	result = GetWindowLongA(v3, -21);
+	if ( result )
+	{
+		result = *(DWORD *)(result + 12);
+		if ( result )
+		{
+			v5 = (const char *)(result + 140);
+			if ( *(DWORD *)(result + 4) )
+			{
+				if ( result == -140 || strlen((const char *)(result + 140)) < 0x10 )
+				{
+					v6 = GetWindowLongA(hWnd, -21);
+					v7 = (CHAR *)&byte_10029448;
+				}
+				else
+				{
+					v19 = (int)&byte_10029448;
+					v18 = (int)&byte_10029448;
+					strcpy(&v10, v5);
+					if ( Connect_10003DAF(&v10, (int)&v16, (int)&v19, (int)&v18)
+					  && Connect_10003E61((const char *)v18, &v13) )
+					{
+						LoadStringA(hInstance, v17 + 1003, &Buffer, 31);//"Normal Difficulty","Nightmare Difficulty", "Hell Difficulty"
+						LoadStringA(hInstance, v15 + 4, &v12, 31);//"Warrior","Rogue","Sorcerer"
+						LoadStringA(hInstance, 0x31u, &v9, 127);//"%s.\nCreated by %s, a level %d %s."
+						wsprintfA(&v8, &v9, &Buffer, v19, v14, &v12);
+						v6 = GetWindowLongA(hWnd, -21);
+						v7 = &v8;
+					}
+					else
+					{
+						v6 = GetWindowLongA(hWnd, -21);
+						v7 = 0;
+					}
+				}
+			}
+			else
+			{
+				v6 = GetWindowLongA(hWnd, -21);
+				v7 = (CHAR *)v5;
+			}
+			local_10007FA4(v6, v7);
+			result = Doom_10006A13(v2, (int *)&unk_10023104, 1);
+		}
+	}
+	return result;
+} */
+
+// ref: 0x1000C982
+HWND UNKCALL SelIPX_1000C982(HWND hDlg) { return 0; }
+/* {
+	HWND v1; // esi
+	int v2; // eax
+
+	v1 = hDlg;
+	v2 = SelIPX_1000C99F();
+	return Sbar_10009A99(v1, 1105, dword_1002A4B8, v2);
+} */
+
+// ref: 0x1000C99F
+int SelIPX_1000C99F() { return 0; }
+/* {
+	HWND v0; // eax
+	LONG v1; // eax
+	DWORD *v2; // ecx
+	DWORD *v3; // eax
+	int v5; // edx
+
+	v0 = GetFocus();
+	if ( !v0 )
+		return 0;
+	v1 = GetWindowLongA(v0, -21);
+	if ( !v1 )
+		return 0;
+	v2 = (DWORD *)dword_1002A4B4;
+	if ( !dword_1002A4B4 )
+		return 0;
+	v3 = *(DWORD **)(v1 + 12);
+	if ( !v3 )
+		return 0;
+	v5 = 0;
+	do
+	{
+		if ( v2 == v3 )
+			break;
+		v2 = (DWORD *)*v2;
+		++v5;
+	}
+	while ( v2 );
+	return v5;
+} */
+// 1002A4B4: using guessed type int dword_1002A4B4;
+
+// ref: 0x1000C9DA
+const char *UNKCALL SelIPX_1000C9DA(HWND hDlg) { return 0; }
+/* {
+	HWND v1; // esi
+	const char *result; // eax
+	int v3; // ST0C_4
+	HWND v4; // eax
+	HWND v5; // eax
+	int v6; // eax
+
+	v1 = hDlg;
+	dword_1002A4B0 = 0;
+	SelIPX_1000CA64((DWORD *)dword_1002A4B4);
+	SNetEnumGames(0, 0, SelIPX_1000CAD5, 0);
+	result = (const char *)SelIPX_1000CA71((DWORD *)dword_1002A4B4);
+	dword_1002A4B4 = (int)result;
+	if ( dword_1002A4B0 )
+	{
+		SelIPX_1000CB83(v1, result);
+		v3 = dword_1002A4B8 > 6;
+		v4 = GetDlgItem(v1, 1105);
+		ShowWindow(v4, v3);
+		v5 = GetFocus();
+		v6 = GetWindowLongA(v5, -12);
+		SelIPX_1000C818(v1, v6);
+		result = (const char *)SelIPX_1000C982(v1);
+	}
+	return result;
+} */
+// 10010436: using guessed type int __stdcall SNetEnumGames(DWORD, DWORD, DWORD, DWORD);
+// 1002A4B0: using guessed type int dword_1002A4B0;
+// 1002A4B4: using guessed type int dword_1002A4B4;
+
+// ref: 0x1000CA64
+void __fastcall SelIPX_1000CA64(DWORD *a1) { return; }
+/* {
+	while ( a1 )
+	{
+		a1[2] = 0;
+		a1 = (DWORD *)*a1;
+	}
+} */
+
+// ref: 0x1000CA71
+DWORD **__fastcall SelIPX_1000CA71(DWORD *a1) { return 0; }
+/* {
+	DWORD **v1; // edi
+	DWORD *v2; // esi
+
+	v1 = (DWORD **)a1;
+	v2 = 0;
+	while ( a1 )
+	{
+		if ( a1[2] || !a1[1] )
+		{
+			v2 = a1;
+			a1 = (DWORD *)*a1;
+		}
+		else
+		{
+			if ( v2 )
+				*v2 = *a1;
+			else
+				v1 = (DWORD **)*a1;
+			SelIPX_1000CAC1(a1);
+			--dword_1002A4B8;
+			dword_1002A4B0 = 1;
+			if ( v2 )
+				a1 = (DWORD *)*v2;
+			else
+				a1 = *v1;
+		}
+	}
+	return v1;
+} */
+// 1002A4B0: using guessed type int dword_1002A4B0;
+
+// ref: 0x1000CAC1
+int UNKCALL SelIPX_1000CAC1(void *arg) { return 0; }
+/* {
+	int result; // eax
+
+	if ( arg )
+		result = SMemFree(arg, "C:\\Src\\Diablo\\DiabloUI\\SelIPX.cpp", 110, 0);
+	return result;
+} */
+// 10010340: using guessed type int __stdcall SMemFree(DWORD, DWORD, DWORD, DWORD);
+
+// ref: 0x1000CAD5
+void *__stdcall SelIPX_1000CAD5(int a1, char *a2, char *a3) { return 0; }
+/* {
+	DWORD *v3; // eax
+	int result; // eax
+	int v5; // esi
+	DWORD *v6; // eax
+
+	v3 = SelIPX_1000CB73((DWORD *)dword_1002A4B4, a1);
+	if ( v3 )
+	{
+		v3[2] = 1;
+	}
+	else
+	{
+		result = SelIPX_1000C610();
+		v5 = result;
+		if ( !result )
+			return result;
+		*(DWORD *)result = 0;
+		*(DWORD *)(result + 4) = a1;
+		*(DWORD *)(result + 8) = 1;
+		strcpy((char *)(result + 12), a2);
+		strcpy((char *)(v5 + 140), a3);
+		v6 = SelIPX_1000CB50((DWORD *)dword_1002A4B4, (DWORD *)v5);
+		++dword_1002A4B8;
+		dword_1002A4B4 = (int)v6;
+		dword_1002A4B0 = 1;
+	}
+	return 1;
+} */
+// 1002A4B0: using guessed type int dword_1002A4B0;
+// 1002A4B4: using guessed type int dword_1002A4B4;
+
+// ref: 0x1000CB50
+DWORD *__fastcall SelIPX_1000CB50(DWORD *a1, DWORD *a2) { return 0; }
+/* {
+	DWORD *result; // eax
+	DWORD *v3; // edi
+	DWORD *i; // esi
+
+	result = a1;
+	v3 = 0;
+	for ( i = a1; i; i = (DWORD *)*i )
+		v3 = i;
+	*a2 = i;
+	if ( !v3 )
+		return a2;
+	*v3 = a2;
+	return result;
+} */
+
+// ref: 0x1000CB73
+DWORD *__fastcall SelIPX_1000CB73(DWORD *a1, int a2) { return 0; }
+/* {
+	DWORD *result; // eax
+
+	for ( result = a1; result && result[1] != a2; result = (DWORD *)*result )
+		;
+	return result;
+} */
+
+// ref: 0x1000CB83
+int __fastcall SelIPX_1000CB83(HWND a1, const char *a2) { return 0; }
+/* {
+	int *v2; // ebp
+	HWND v3; // eax
+	HWND v4; // esi
+	int v5; // eax
+	int v6; // eax
+	const char *v8; // [esp+4h] [ebp-8h]
+	HWND hDlg; // [esp+8h] [ebp-4h]
+
+	v8 = a2;
+	hDlg = a1;
+	v2 = &dword_10023118;
+	if ( dword_10023118 )
+	{
+		do
+		{
+			v3 = GetDlgItem(hDlg, *v2);
+			v4 = v3;
+			if ( v3 )
+			{
+				if ( v8 )
+				{
+					EnableWindow(v3, 1);
+					v6 = GetWindowLongA(v4, -21);
+					if ( v6 )
+					{
+						*(DWORD *)(v6 + 12) = v8;
+						local_10007FA4(v6, v8 + 12);
+					}
+					v8 = *(const char **)v8;
+				}
+				else
+				{
+					if ( v3 == GetFocus() )
+						SelIPX_1000CCD9(v4);
+					EnableWindow(v4, 0);
+					v5 = GetWindowLongA(v4, -21);
+					if ( v5 )
+					{
+						*(DWORD *)(v5 + 12) = 0;
+						local_10007FA4(v5, &byte_10029448);
+					}
+				}
+			}
+			++v2;
+		}
+		while ( *v2 );
+	}
+	return Doom_1000680A(hDlg, &dword_10023118, 2, 1);
+} */
+// 10023118: using guessed type int dword_10023118;
+
+// ref: 0x1000CC41
+int UNKCALL SelIPX_1000CC41(HWND hDlg) { return 0; }
+/* {
+	HWND v1; // esi
+	DWORD *v2; // eax
+
+	v1 = hDlg;
+	SelIPX_1000CCC5((DWORD *)dword_1002A4B4);
+	dword_1002A4B4 = 0;
+	Sbar_10009CD2(v1, 1105);
+	Doom_10006C53(v1, &dword_10023118);
+	Doom_10006C53(v1, (int *)&unk_1002310C);
+	Doom_10006C53(v1, (int *)&unk_10023104);
+	Doom_10006C53(v1, (int *)&unk_100230FC);
+	Doom_10006C53(v1, (int *)&unk_100230F0);
+	v2 = (DWORD *)GetWindowLongA(v1, -21);
+	local_10007F72(v2);
+	Title_100100E7(v1);
+	Focus_10007818(v1);
+	return SDrawClearSurface();
+} */
+// 1001043C: using guessed type DWORD __stdcall SDrawClearSurface();
+// 10023118: using guessed type int dword_10023118;
+// 1002A4B4: using guessed type int dword_1002A4B4;
+
+// ref: 0x1000CCC5
+int __fastcall SelIPX_1000CCC5(DWORD *a1) { return 0; }
+/* {
+	DWORD *v1; // esi
+	int result; // eax
+
+	if ( a1 )
+	{
+		do
+		{
+			v1 = (DWORD *)*a1;
+			result = SelIPX_1000CAC1(a1);
+			a1 = v1;
+		}
+		while ( v1 );
+	}
+	return result;
+} */
+
+// ref: 0x1000CCD9
+HWND UNKCALL SelIPX_1000CCD9(HWND hWnd) { return 0; }
+/* {
+	HWND v1; // edi
+	HWND v2; // ebx
+	int nIDDlgItem[1085]; // [esp+0h] [ebp-1118h]
+	int v5; // [esp+10F4h] [ebp-24h]
+	int v6; // [esp+1100h] [ebp-18h]
+	int v7; // [esp+1104h] [ebp-14h]
+	int v8; // [esp+1108h] [ebp-10h]
+	int v9; // [esp+110Ch] [ebp-Ch]
+	int v10; // [esp+1110h] [ebp-8h]
+	int v11; // [esp+1114h] [ebp-4h]
+
+	v1 = hWnd;
+	v6 = 1093;
+	v7 = 1088;
+	v8 = 1089;
+	v9 = 1090;
+	v10 = 1091;
+	v11 = 1092;
+	v2 = GetParent(hWnd);
+	do
+	{
+		v5 = nIDDlgItem[GetWindowLongA(v1, -12)];
+		v1 = GetDlgItem(v2, v5);
+	}
+	while ( !IsWindowEnabled(v1) );
+	return SetFocus(v1);
+} */
+// 1000CCD9: using guessed type int nIDDlgItem[1085];
+
+// ref: 0x1000CD4A
+HWND UNKCALL SelIPX_1000CD4A(HWND hWnd) { return 0; }
+/* {
+	HWND v1; // esi
+	HWND v2; // ST1C_4
+	int v3; // eax
+	int *v4; // edi
+	HWND v5; // ebp
+	int v6; // eax
+	HWND result; // eax
+	HWND v8; // eax
+	HWND v9; // [esp+0h] [ebp-4Ch]
+	CHAR Buffer; // [esp+Ch] [ebp-40h]
+
+	v1 = hWnd;
+	SelIPX_1000CEE6(hWnd);
+	Focus_100077E9((int)v1, "ui_art\\focus16.pcx", v9);
+	Title_1001009E(v1, (int)"ui_art\\smlogo.pcx", v2);
+	v3 = local_10007F46();
+	v4 = (int *)v3;
+	if ( v3 )
+	{
+		SetWindowLongA(v1, -21, v3);
+		local_10007944((int)v1, 0, &byte_10029448, -1, 1, (int)"ui_art\\selgame.pcx", v4, v4 + 1, 0);
+		Fade_100073C5(v1, 1);
+	}
+	if ( SelGame_1000B67E() != 1230002254 )
+	{
+		v5 = GetDlgItem(v1, 1038);
+		LoadStringA(hInstance, 0x4Du, &Buffer, 63);//"Join Games"
+		SetWindowTextA(v5, &Buffer);
+	}
+	Doom_100068AB(v1, (int *)&unk_100230F0, 5);
+	Doom_100068AB(v1, (int *)&unk_100230FC, 3);
+	Doom_100068AB(v1, (int *)&unk_10023104, 1);
+	Doom_1000658C(v1, (int *)&unk_1002310C, 4, 0);
+	Doom_1000658C(v1, &dword_10023118, 2, 1);
+	dword_1002A4B8 = 0;
+	v6 = SelIPX_1000C610();
+	dword_1002A4B4 = v6;
+	if ( v6 )
+	{
+		++dword_1002A4B8;
+		*(DWORD *)(v6 + 4) = 0;
+		*(BYTE *)(dword_1002A4B4 + 140) = 0;
+		*(DWORD *)dword_1002A4B4 = 0;
+		LoadStringA(hInstance, 0x24u, (LPSTR)(dword_1002A4B4 + 12), 127);//"Create Game"
+		LoadStringA(hInstance, 0x2Au, (LPSTR)(dword_1002A4B4 + 140), 127);//"Create a new game with a difficulty setting of your choice."
+	}
+	SNetEnumGames(0, 0, SelIPX_1000CAD5, 0);
+	SelIPX_1000CB83(v1, (const char *)dword_1002A4B4);
+	SDlgSetTimer(v1, 3, 1000, 0);
+	result = Sbar_10009BF1(v1, 1105);
+	if ( dword_1002A4B8 <= 6 )
+	{
+		v8 = GetDlgItem(v1, 1105);
+		result = (HWND)ShowWindow(v8, 0);
+	}
+	return result;
+} */
+// 10010412: using guessed type int __stdcall SDlgSetTimer(DWORD, DWORD, DWORD, DWORD);
+// 10010436: using guessed type int __stdcall SNetEnumGames(DWORD, DWORD, DWORD, DWORD);
+// 10023118: using guessed type int dword_10023118;
+// 1002A4B4: using guessed type int dword_1002A4B4;
+
+// ref: 0x1000CEE6
+void UNKCALL SelIPX_1000CEE6(HWND hDlg) { return; }
+/* {
+	HWND v1; // ebx
+	int *v2; // edi
+	HWND v3; // eax
+	HWND v4; // esi
+	void *v5; // eax
+
+	v1 = hDlg;
+	v2 = &dword_10023118;
+	if ( dword_10023118 )
+	{
+		do
+		{
+			v3 = GetDlgItem(v1, *v2);
+			v4 = v3;
+			if ( v3 )
+			{
+				v5 = (void *)GetWindowLongA(v3, -4);
+				SetPropA(v4, "UIOLDPROC", v5);
+				SetWindowLongA(v4, -4, (LONG)SelIPX_1000CF38);
+			}
+			++v2;
+		}
+		while ( *v2 );
+	}
+} */
+// 10023118: using guessed type int dword_10023118;
+
+// ref: 0x1000CF38
+LRESULT __stdcall SelIPX_1000CF38(HWND hWnd, UINT Msg, WPARAM wParam, LPARAM lParam) { return 0; }
+/* {
+	LRESULT (__stdcall *v4)(HWND, UINT, WPARAM, LPARAM); // edi
+	HWND v5; // eax
+	UINT v7; // [esp-Ch] [ebp-18h]
+	WPARAM v8; // [esp-8h] [ebp-14h]
+	LPARAM v9; // [esp-4h] [ebp-10h]
+
+	v4 = (LRESULT (__stdcall *)(HWND, UINT, WPARAM, LPARAM))GetPropA(hWnd, "UIOLDPROC");
+	switch ( Msg )
+	{
+		case 2u:
+			RemovePropA(hWnd, "UIOLDPROC");
+			if ( !v4 )
+				return DefWindowProcA(hWnd, Msg, wParam, lParam);
+			SetWindowLongA(hWnd, -4, (LONG)v4);
+			break;
+		case 0xFu:
+			local_10007C95(hWnd);
+			return 0;
+		case 0x87u:
+			return 4;
+		case 0x100u:
+			if ( wParam > 0x21 )
+			{
+				if ( wParam == 34 )
+				{
+					SelIPX_1000D0E1(hWnd);
+					return 0;
+				}
+				if ( wParam > 0x24 )
+				{
+					if ( wParam <= 0x26 )
+					{
+						SelIPX_1000D31C(hWnd);
+						return 0;
+					}
+					if ( wParam <= 0x28 )
+					{
+						SelIPX_1000D284(hWnd);
+						return 0;
+					}
+					if ( wParam == 46 )
+					{
+						v9 = lParam;
+						v8 = 46;
+						v7 = 256;
+						goto LABEL_24;
+					}
+				}
+			}
+			else
+			{
+				switch ( wParam )
+				{
+					case 0x21u:
+						SelIPX_1000D1D4(hWnd);
+						break;
+					case 9u:
+						if ( GetKeyState(16) >= 0 )
+							SelIPX_1000D070(hWnd);
+						else
+							SelIPX_1000CCD9(hWnd);
+						return 0;
+					case 0xDu:
+						goto LABEL_38;
+					case 0x1Bu:
+						v9 = 0;
+						v8 = 2;
+						goto LABEL_12;
+					case 0x20u:
+LABEL_38:
+						v9 = 0;
+						v8 = 1;
+LABEL_12:
+						v7 = 273;
+LABEL_24:
+						v5 = GetParent(hWnd);
+						SendMessageA(v5, v7, v8, v9);
+						return 0;
+				}
+			}
+			return 0;
+	}
+	if ( v4 )
+		return CallWindowProcA(v4, hWnd, Msg, wParam, lParam);
+	return DefWindowProcA(hWnd, Msg, wParam, lParam);
+} */
+
+// ref: 0x1000D070
+HWND UNKCALL SelIPX_1000D070(HWND hWnd) { return 0; }
+/* {
+	HWND v1; // edi
+	HWND v2; // ebx
+	int nIDDlgItem[1085]; // [esp+0h] [ebp-1118h]
+	int v5; // [esp+10F4h] [ebp-24h]
+	int v6; // [esp+1100h] [ebp-18h]
+	int v7; // [esp+1104h] [ebp-14h]
+	int v8; // [esp+1108h] [ebp-10h]
+	int v9; // [esp+110Ch] [ebp-Ch]
+	int v10; // [esp+1110h] [ebp-8h]
+	int v11; // [esp+1114h] [ebp-4h]
+
+	v1 = hWnd;
+	v6 = 1089;
+	v7 = 1090;
+	v8 = 1091;
+	v9 = 1092;
+	v10 = 1093;
+	v11 = 1088;
+	v2 = GetParent(hWnd);
+	do
+	{
+		v5 = nIDDlgItem[GetWindowLongA(v1, -12)];
+		v1 = GetDlgItem(v2, v5);
+	}
+	while ( !IsWindowEnabled(v1) );
+	return SetFocus(v1);
+} */
+// 1000D070: using guessed type int nIDDlgItem[1085];
+
+// ref: 0x1000D0E1
+HWND UNKCALL SelIPX_1000D0E1(HWND hWnd) { return 0; }
+/* {
+	HWND v1; // ebp
+	HWND result; // eax
+	HWND v3; // esi
+	HWND v4; // ebx
+	HWND v5; // eax
+	DWORD *v6; // eax
+	int v7; // eax
+	const char *v8; // ebx
+	int v9; // eax
+
+	v1 = hWnd;
+	result = GetParent(hWnd);
+	v3 = result;
+	if ( result )
+	{
+		result = GetDlgItem(result, 1088);
+		v4 = result;
+		if ( result )
+		{
+			v5 = GetDlgItem(v3, 1093);
+			result = (HWND)GetWindowLongA(v5, -21);
+			if ( result )
+			{
+				v6 = (DWORD *)*((DWORD *)result + 3);
+				if ( v6 && *v6 )
+				{
+					v7 = SelIPX_1000D18C(v4) + 6;
+					if ( v7 > dword_1002A4B8 - 6 )
+						v7 = dword_1002A4B8 - 6;
+					result = (HWND)SelIPX_1000D1C1(v7);
+					v8 = (const char *)result;
+					if ( result )
+					{
+						TitleSnd_10010315();
+						SelIPX_1000CB83(v3, v8);
+						v9 = GetWindowLongA(v1, -12);
+						SelIPX_1000C818(v3, v9);
+						result = SelIPX_1000C982(v3);
+					}
+				}
+				else
+				{
+					result = SelIPX_1000CCD9(v4);
+				}
+			}
+		}
+	}
+	return result;
+} */
+
+// ref: 0x1000D18C
+int UNKCALL SelIPX_1000D18C(HWND hWnd) { return 0; }
+/* {
+	LONG v1; // eax
+	DWORD *v2; // ecx
+	DWORD *v3; // eax
+	int v5; // edx
+
+	if ( !hWnd )
+		return 0;
+	v1 = GetWindowLongA(hWnd, -21);
+	if ( !v1 )
+		return 0;
+	v2 = (DWORD *)dword_1002A4B4;
+	if ( !dword_1002A4B4 )
+		return 0;
+	v3 = *(DWORD **)(v1 + 12);
+	if ( !v3 )
+		return 0;
+	v5 = 0;
+	do
+	{
+		if ( v2 == v3 )
+			break;
+		v2 = (DWORD *)*v2;
+		++v5;
+	}
+	while ( v2 );
+	return v5;
+} */
+// 1002A4B4: using guessed type int dword_1002A4B4;
+
+// ref: 0x1000D1C1
+DWORD *__fastcall SelIPX_1000D1C1(int a1) { return 0; }
+/* {
+	DWORD *result; // eax
+
+	result = (DWORD *)dword_1002A4B4;
+	while ( result && a1 )
+	{
+		result = (DWORD *)*result;
+		--a1;
+	}
+	return result;
+} */
+// 1002A4B4: using guessed type int dword_1002A4B4;
+
+// ref: 0x1000D1D4
+HWND UNKCALL SelIPX_1000D1D4(HWND hWnd) { return 0; }
+/* {
+	HWND result; // eax
+	HWND v2; // esi
+	HWND v3; // edi
+	HWND v4; // eax
+	int v5; // eax
+	const char *v6; // edi
+	int v7; // eax
+	HWND hWnda; // [esp+10h] [ebp-4h]
+
+	hWnda = hWnd;
+	result = GetParent(hWnd);
+	v2 = result;
+	if ( result )
+	{
+		result = GetDlgItem(result, 1088);
+		v3 = result;
+		if ( result )
+		{
+			result = (HWND)GetWindowLongA(result, -21);
+			if ( result )
+			{
+				result = (HWND)*((DWORD *)result + 3);
+				if ( result )
+				{
+					if ( result == (HWND)dword_1002A4B4 )
+					{
+						v4 = GetDlgItem(v2, 1093);
+						result = SelIPX_1000D070(v4);
+					}
+					else
+					{
+						v5 = SelIPX_1000D18C(v3) - 6;
+						if ( v5 < 0 )
+							v5 = 0;
+						result = (HWND)SelIPX_1000D1C1(v5);
+						v6 = (const char *)result;
+						if ( result )
+						{
+							TitleSnd_10010315();
+							SelIPX_1000CB83(v2, v6);
+							v7 = GetWindowLongA(hWnda, -12);
+							SelIPX_1000C818(v2, v7);
+							result = SelIPX_1000C982(v2);
+						}
+					}
+				}
+			}
+		}
+	}
+	return result;
+} */
+// 1002A4B4: using guessed type int dword_1002A4B4;
+
+// ref: 0x1000D284
+HWND UNKCALL SelIPX_1000D284(HWND hWnd) { return 0; }
+/* {
+	HWND v1; // edi
+	HWND result; // eax
+	HWND v3; // eax
+	const char *v4; // ebp
+	HWND v5; // eax
+	int v6; // ebx
+	HWND v7; // eax
+	HWND v8; // eax
+
+	v1 = hWnd;
+	result = (HWND)GetWindowLongA(hWnd, -21);
+	if ( result )
+	{
+		result = (HWND)*((DWORD *)result + 3);
+		if ( result )
+		{
+			if ( *(DWORD *)result )
+			{
+				if ( GetWindowLongA(v1, -12) >= 1093 )
+				{
+					v3 = GetParent(v1);
+					result = GetDlgItem(v3, 1089);
+					if ( result )
+					{
+						result = (HWND)GetWindowLongA(result, -21);
+						if ( result )
+						{
+							v4 = (const char *)*((DWORD *)result + 3);
+							if ( v4 )
+							{
+								TitleSnd_10010315();
+								v5 = GetParent(v1);
+								SelIPX_1000CB83(v5, v4);
+								v6 = GetWindowLongA(v1, -12);
+								v7 = GetParent(v1);
+								SelIPX_1000C818(v7, v6);
+								v8 = GetParent(v1);
+								result = SelIPX_1000C982(v8);
+							}
+						}
+					}
+				}
+				else
+				{
+					result = SelIPX_1000D070(v1);
+				}
+			}
+		}
+	}
+	return result;
+} */
+
+// ref: 0x1000D31C
+HWND UNKCALL SelIPX_1000D31C(HWND hWnd) { return 0; }
+/* {
+	HWND v1; // edi
+	HWND result; // eax
+	const char *v3; // ebx
+	HWND v4; // eax
+	int v5; // ebx
+	HWND v6; // eax
+	HWND v7; // eax
+
+	v1 = hWnd;
+	if ( GetWindowLongA(hWnd, -12) > 1088 )
+		return SelIPX_1000CCD9(v1);
+	result = (HWND)GetWindowLongA(v1, -21);
+	if ( result )
+	{
+		result = (HWND)*((DWORD *)result + 3);
+		if ( result )
+		{
+			v3 = (const char *)dword_1002A4B4;
+			if ( result != (HWND)dword_1002A4B4 )
+			{
+				while ( v3 && *(HWND *)v3 != result )
+					v3 = *(const char **)v3;
+				TitleSnd_10010315();
+				v4 = GetParent(v1);
+				SelIPX_1000CB83(v4, v3);
+				v5 = GetWindowLongA(v1, -12);
+				v6 = GetParent(v1);
+				SelIPX_1000C818(v6, v5);
+				v7 = GetParent(v1);
+				result = SelIPX_1000C982(v7);
+			}
+		}
+	}
+	return result;
+} */
+// 1002A4B4: using guessed type int dword_1002A4B4;
+
+// ref: 0x1000D3A0
+int __fastcall SelIPX_1000D3A0(int a1, int a2) { return 0; }
+/* {
+	int v2; // edi
+	int v3; // esi
+
+	v2 = a2;
+	v3 = a1;
+	Fade_100073B4();
+	SDlgKillTimer(v3, 3);
+	Fade_100072BE(10);
+	return SDlgEndDialog(v3, v2);
+} */
+// 10010376: using guessed type int __stdcall SDlgEndDialog(DWORD, DWORD);
+// 10010418: using guessed type int __stdcall SDlgKillTimer(DWORD, DWORD);
+
+// ref: 0x1000D3C5
+HWND USERCALL SelIPX_1000D3C5(HWND hDlg, int a2) { return 0; }
+/* {
+	HWND v2; // edi
+	HWND v3; // eax
+	HWND v4; // esi
+	HWND result; // eax
+	int v6; // esi
+	HWND v7; // esi
+	int v8; // eax
+	HWND v9; // edi
+	int v10; // [esp-DCh] [ebp-E4h]
+	signed int v11; // [esp-5Ch] [ebp-64h]
+	HWND v12; // [esp-54h] [ebp-5Ch]
+	signed int v13; // [esp-Ch] [ebp-14h]
+	signed int v14; // [esp-8h] [ebp-10h]
+	int v15; // [esp-4h] [ebp-Ch]
+	int v16; // [esp+0h] [ebp-8h]
+	int v17; // [esp+4h] [ebp-4h]
+
+	v2 = hDlg;
+	v3 = GetFocus();
+	v4 = v3;
+	result = GetParent(v3);
+	if ( v2 == result )
+	{
+		result = (HWND)GetWindowLongA(v4, -21);
+		if ( result )
+		{
+			v6 = *((DWORD *)result + 3);
+			TitleSnd_1001031F();
+			if ( *(DWORD *)(v6 + 4) )
+			{
+				result = (HWND)SelIPX_1000D5B0((int)v2, v6);
+			}
+			else
+			{
+				v17 = a2;
+				v7 = v2;
+				SelIPX_1000C9DA(v2);
+				memcpy(&v11, dword_1002A4A0, 0x50u);
+				v11 = 80;
+				v12 = v2;
+				memset(&v13, 0, 0x10u);
+				v13 = 16;
+				v14 = 1230002254;
+				v8 = *(DWORD *)(dword_1002A4AC + 24);
+				v16 = 0;
+				v15 = v8;
+				v9 = GetFocus();
+				SelIPX_1000D4CA(v7, 0);
+				SelIPX_1000D520((char *)&v10);
+				if ( CreaDung_100051D8(
+						 (int)&v13,
+						 dword_1002A4AC,
+						 dword_1002A49C,
+						 (int)&v11,
+						 dword_1002A4BC,
+						 gnIpxPlayerid,
+						 0,
+						 (int)&v10) )
+				{
+					result = (HWND)SelIPX_1000D3A0((int)v7, 1);
+				}
+				else
+				{
+					SelIPX_1000D4CA(v7, 1);
+					result = SetFocus(v9);
+				}
+			}
+		}
+	}
+	return result;
+} */
+// 1000D3C5: could not find valid save-restore pair for ebp
+// 1002A49C: using guessed type int dword_1002A49C;
+// 1002A4A8: using guessed type int gnIpxPlayerid;
+// 1002A4AC: using guessed type int dword_1002A4AC;
+// 1002A4BC: using guessed type int dword_1002A4BC;
+
+// ref: 0x1000D4CA
+BOOL __fastcall SelIPX_1000D4CA(HWND hDlg, int a2) { return 0; }
+/* {
+	HWND v2; // ebx
+	int v3; // ebp
+	HWND v4; // eax
+	HWND v5; // eax
+	BOOL result; // eax
+	int nCmdShow; // [esp+10h] [ebp-4h]
+
+	nCmdShow = a2;
+	v2 = hDlg;
+	v3 = 1088;
+	do
+	{
+		v4 = GetDlgItem(v2, v3);
+		if ( v4 )
+			ShowWindow(v4, nCmdShow);
+		++v3;
+	}
+	while ( v3 <= 1093 );
+	v5 = GetDlgItem(v2, 1105);
+	if ( dword_1002A4B8 > 6 )
+		result = ShowWindow(v5, nCmdShow);
+	else
+		result = ShowWindow(v5, 0);
+	return result;
+} */
+
+// ref: 0x1000D520
+char *UNKCALL SelIPX_1000D520(char *arg) { return 0; }
+/* {
+	char *v1; // esi
+	char *result; // eax
+	signed int v3; // edi
+	signed int v4; // eax
+	char v5; // [esp+4h] [ebp-80h]
+
+	v1 = arg;
+	Connect_10004028((int)&v5, 128, 0, 0);
+	if ( !SelIPX_1000D58D((const char *)dword_1002A4B4, &v5) )
+		return strcpy(v1, &v5);
+	v3 = 2;
+	do
+	{
+		v4 = v3++;
+		wsprintfA(v1, "%s %d", &v5, v4);
+		result = (char *)SelIPX_1000D58D((const char *)dword_1002A4B4, v1);
+	}
+	while ( result );
+	return result;
+} */
+// 1002A4B4: using guessed type int dword_1002A4B4;
+
+// ref: 0x1000D58D
+const char *__fastcall SelIPX_1000D58D(const char *a1, const char *a2) { return 0; }
+/* {
+	const char *v2; // edi
+	const char *i; // esi
+
+	v2 = a2;
+	for ( i = a1; i && _strcmpi(i + 12, v2); i = *(const char **)i )
+		;
+	return i;
+} */
+
+// ref: 0x1000D5B0
+int __fastcall SelIPX_1000D5B0(int a1, int a2) { return 0; }
+/* {
+	int v2; // esi
+	CHAR *v3; // edx
+	CHAR v5; // [esp+Ch] [ebp-384h]
+	CHAR v6; // [esp+10Ch] [ebp-284h]
+	char v7; // [esp+20Ch] [ebp-184h]
+	CHAR Buffer; // [esp+28Ch] [ebp-104h]
+	int v9; // [esp+30Ch] [ebp-84h]
+	int v10; // [esp+38Ch] [ebp-4h]
+
+	v2 = a2;
+	v10 = a1;
+	Connect_10004028((int)&v9, 128, (int)&v7, 128);
+	if ( UiAuthCallback(2, (int)&v9, &v7, 0, (char *)(v2 + 140), &v6, 256) )
+	{
+		if ( SNetJoinGame(*(DWORD *)(v2 + 4), v2 + 12, 0, &v9, &v7, gnIpxPlayerid) )
+			return SelIPX_1000D3A0(v10, 1);
+		if ( SErrGetLastError() == -2062548871 )
+			LoadStringA(hInstance, 0x32u, &Buffer, 127);//"\nUnable to join the detected game. Your version of Diablo is incompatible with the game creator's version."
+		else
+			LoadStringA(hInstance, 0x25u, &Buffer, 127);//"\n\nUnable to join game \"%s.\""
+		wsprintfA(&v5, &Buffer, v2 + 12);
+		v3 = &v5;
+	}
+	else
+	{
+		v3 = &v6;
+	}
+	return SelYesNo_1000FD39(v10, v3, 0, 0);
+} */
+// 10010406: using guessed type DWORD __stdcall SErrGetLastError();
+// 10010430: using guessed type int __stdcall SNetJoinGame(DWORD, DWORD, DWORD, DWORD, DWORD, DWORD);
+// 1002A4A8: using guessed type int gnIpxPlayerid;
+
+// ref: 0x1000D696
+HWND __fastcall SelIPX_1000D696(HWND hDlg, int a2, int a3) { return 0; }
+/* {
+	int v3; // ebx
+	HWND v4; // esi
+	int v5; // ST08_4
+	HWND v6; // eax
+	HWND result; // eax
+	HWND v8; // eax
+	HWND v9; // eax
+	HWND v10; // eax
+	int v11; // eax
+	int v12; // eax
+	int v13; // eax
+	HWND v14; // eax
+	HWND v15; // eax
+	HWND v16; // eax
+	HWND v17; // eax
+
+	v3 = a2;
+	v4 = hDlg;
+	v5 = a2;
+	v6 = GetDlgItem(hDlg, 1056);
+	if ( local_10007C3B(v4, v6, v5, a3) )
+		return SelIPX_1000D3C5(v4, a3);
+	v8 = GetDlgItem(v4, 1054);
+	if ( local_10007C3B(v4, v8, v3, a3) )
+		return (HWND)SelIPX_1000D3A0((int)v4, 2);
+	v9 = GetDlgItem(v4, 1105);
+	result = (HWND)local_10007C3B(v4, v9, v3, a3);
+	if ( result )
+	{
+		v10 = GetDlgItem(v4, 1105);
+		v11 = Sbar_100099DC(v10, v3, a3) - 1;
+		if ( v11 )
+		{
+			v12 = v11 - 1;
+			if ( v12 )
+			{
+				v13 = v12 - 1;
+				if ( v13 )
+				{
+					result = (HWND)(v13 - 1);
+					if ( !result )
+					{
+						v14 = GetFocus();
+						result = SelIPX_1000D0E1(v14);
+					}
+				}
+				else
+				{
+					v15 = GetFocus();
+					result = SelIPX_1000D1D4(v15);
+				}
+			}
+			else
+			{
+				v16 = GetFocus();
+				result = SelIPX_1000D284(v16);
+			}
+		}
+		else
+		{
+			v17 = GetFocus();
+			result = SelIPX_1000D31C(v17);
+		}
+	}
+	return result;
+} */