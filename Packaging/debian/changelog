<<<<<<< HEAD
devilutionx (0.5.0.2) UNRELEASED; urgency=medium

  [ Vítězslav Dvořák ]
    Missing font hotfix
  * 
=======
devilutionx (0.5.0) UNRELEASED; urgency=medium

  * Ubuntu build
>>>>>>> 1efd018b

 -- root <root@ubuntu1804.localdomain>  Sat, 05 Oct 2019 12:04:39 +0000

devilutionx (0.4.0) bionic; urgency=medium

  [ Vítězslav Dvořák ]
  * Non-maintainer upload.

 -- root <root@ubuntu1804.localdomain>  Sat, 05 Oct 2019 12:03:04 +0000<|MERGE_RESOLUTION|>--- conflicted
+++ resolved
@@ -1,14 +1,8 @@
-<<<<<<< HEAD
 devilutionx (0.5.0.2) UNRELEASED; urgency=medium
 
   [ Vítězslav Dvořák ]
     Missing font hotfix
   * 
-=======
-devilutionx (0.5.0) UNRELEASED; urgency=medium
-
-  * Ubuntu build
->>>>>>> 1efd018b
 
  -- root <root@ubuntu1804.localdomain>  Sat, 05 Oct 2019 12:04:39 +0000
 
@@ -17,4 +11,4 @@
   [ Vítězslav Dvořák ]
   * Non-maintainer upload.
 
- -- root <root@ubuntu1804.localdomain>  Sat, 05 Oct 2019 12:03:04 +0000+ -- Vítězslav Dvořák <info@vitexsoftware.cz>  Fri, 28 Jun 2019 22:55:11 +0200