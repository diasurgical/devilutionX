# The $(VC5_DIR)/.. and $(VS6_DIR) directories are copies "Microsoft Visual Studio".
#
# To get a working setup on Linux or other "portable" copies of VS,
# the following DLLs have to be copied to the
# $(VS6_DIR)/VC98/Bin directory.
#
#     - $(VS6_DIR)/Common/MSDev98/Bin/MSPDB60.DLL
#
# And to the $(VC5_DIR)/bin directory.
#
#     - $(VC5_DIR)/SharedIDE/bin/MSDIS100.DLL
#     - $(VC5_DIR)/SharedIDE/bin/MSPDB50.DLL
VS6_DIR ?= $(HOME)/VS6

VC6_DIR     = $(VS6_DIR)/VC98

VC6_BIN_DIR = $(VC6_DIR)/Bin
VC6_INC_DIR = $(VC6_DIR)/Include
VC6_LIB_DIR = $(VC6_DIR)/Lib

VC5_DIR ?= $(HOME)/DevStudio_5.10/VC

VC5_BIN_DIR = $(VC5_DIR)/bin
VC5_INC_DIR = $(VC5_DIR)/include
VC5_LIB_DIR = $(VC5_DIR)/lib

IDE_DIR ?= $(VS6_DIR)/Common/MSDev98
IDE_BIN_DIR = $(IDE_DIR)/bin
ifeq ($(OS),Windows_NT)
	CL5 = $(VC5_BIN_DIR)/CL.EXE
	CL6 = $(VC6_BIN_DIR)/CL.EXE
	RC = $(IDE_BIN_DIR)/RC.EXE
	VC5_LINK = $(VC5_BIN_DIR)/link.exe
	VC6_LINK = $(VC6_BIN_DIR)/link.exe
else
	CL5 = wine $(VC5_BIN_DIR)/CL.EXE
	CL6 = wine $(VC6_BIN_DIR)/CL.EXE
	RC = wine $(IDE_BIN_DIR)/RC.EXE
	VC5_LINK = wine $(VC5_BIN_DIR)/link.exe
	VC6_LINK = wine $(VC6_BIN_DIR)/link.exe
endif

<<<<<<< HEAD
ifeq ($(HELLFIRE),1)
	CL = $(CL5)
	VC_INC_DIR = $(VC5_INC_DIR)
else
	CL = $(CL6)
	VC_INC_DIR = $(VC6_INC_DIR)
endif

CFLAGS=/nologo /c /GX /W3 /O1 /I $(VC_INC_DIR) /FD /Gr /MT /D "NDEBUG" /D "WIN32" /D "_WINDOWS" /Fp"Diablo.pch" /YX /Gm /Zi /FAs
=======
CFLAGS=/nologo /c /GX /W3 /O1 /I $(VC6_INC_DIR) /FD /Gr /MT /D "NDEBUG" /D "WIN32" /D "_WINDOWS" /Fp"Diablo.pch" /YX /G5 /Zi /FAs
>>>>>>> 7e45f8bc
LINKFLAGS=/nologo /subsystem:windows /machine:I386 /incremental:no

ifeq ($(HELLFIRE),1)
	CFLAGS += /D "HELLFIRE"
endif

ifeq ($(SPAWN),1)
	CFLAGS += /D "SPAWN"
endif

ifeq ($(MAKE_BUILD),pdb)
ifeq ($(HELLFIRE),1)
	VC_LINK = $(VC5_LINK)
	LINKFLAGS += /pdb:"hellfire.pdb" /LIBPATH:$(VC5_LIB_DIR) /debug
else
	VC_LINK = $(VC6_LINK)
	LINKFLAGS += /pdb:"Diablo.pdb" /LIBPATH:$(VC6_LIB_DIR) /debug
endif
else
	VC_LINK = $(VC5_LINK)
	LINKFLAGS += /LIBPATH:$(VC5_LIB_DIR)
endif

all: Diablo.exe

debug: CFLAGS += /D "_DEBUG"
debug: Diablo.exe

# fix compilation order to match the VC6 workspace files and exclude local assembly functions
DIABLO_SRC=$(sort $(filter-out Source/_asm.cpp Source/_render.cpp Source/render.cpp, $(wildcard Source/*.cpp)))
DIABLO_SRC += Source/render.cpp
OBJS=$(DIABLO_SRC:.cpp=.obj)

Diablo.exe: main_files diablo.res DiabloUI/diabloui.lib 3rdParty/Storm/storm.lib 3rdParty/PKWare/pkware.lib
	$(VC_LINK) /OUT:$@ $(LINKFLAGS) $(OBJS) diablo.res DiabloUI/diabloui.lib 3rdParty/Storm/storm.lib kernel32.lib user32.lib gdi32.lib advapi32.lib shell32.lib version.lib 3rdParty/PKWare/pkware.lib

DiabloUI/diabloui.lib:
	make -C DiabloUI

3rdParty/Storm/storm.lib:
	make -C 3rdParty/Storm

3rdParty/PKWare/pkware.lib:
	make -C 3rdParty/PKWare

# compiles all main source files with once compiler call
main_files:
	$(CL) $(CFLAGS) /FoSource/ $(DIABLO_SRC)

%.obj: %.cpp
	$(CL) $(CFLAGS) /Fo$@ $<

diablo.res: Diablo.rc
	$(RC) /i $(VC_INC_DIR) /l 0x409 /fo $@ $<

clean:
<<<<<<< HEAD
	@$(RM) -v $(OBJS) vc60.idb vc60.pdb Diablo.pdb Diablo.pch vc50.idb vc50.pdb hellfire.pdb
=======
	@$(RM) -v $(OBJS) vc60.idb vc60.pdb Diablo.pdb Diablo.pch
	make -C DiabloUI clean
	make -C 3rdParty/Storm clean
	make -C 3rdParty/PKWare clean
>>>>>>> 7e45f8bc

.PHONY: clean all
<|MERGE_RESOLUTION|>--- conflicted
+++ resolved
@@ -1,121 +1,113 @@
-# The $(VC5_DIR)/.. and $(VS6_DIR) directories are copies "Microsoft Visual Studio".
-#
-# To get a working setup on Linux or other "portable" copies of VS,
-# the following DLLs have to be copied to the
-# $(VS6_DIR)/VC98/Bin directory.
-#
-#     - $(VS6_DIR)/Common/MSDev98/Bin/MSPDB60.DLL
-#
-# And to the $(VC5_DIR)/bin directory.
-#
-#     - $(VC5_DIR)/SharedIDE/bin/MSDIS100.DLL
-#     - $(VC5_DIR)/SharedIDE/bin/MSPDB50.DLL
-VS6_DIR ?= $(HOME)/VS6
-
-VC6_DIR     = $(VS6_DIR)/VC98
-
-VC6_BIN_DIR = $(VC6_DIR)/Bin
-VC6_INC_DIR = $(VC6_DIR)/Include
-VC6_LIB_DIR = $(VC6_DIR)/Lib
-
-VC5_DIR ?= $(HOME)/DevStudio_5.10/VC
-
-VC5_BIN_DIR = $(VC5_DIR)/bin
-VC5_INC_DIR = $(VC5_DIR)/include
-VC5_LIB_DIR = $(VC5_DIR)/lib
-
-IDE_DIR ?= $(VS6_DIR)/Common/MSDev98
-IDE_BIN_DIR = $(IDE_DIR)/bin
-ifeq ($(OS),Windows_NT)
-	CL5 = $(VC5_BIN_DIR)/CL.EXE
-	CL6 = $(VC6_BIN_DIR)/CL.EXE
-	RC = $(IDE_BIN_DIR)/RC.EXE
-	VC5_LINK = $(VC5_BIN_DIR)/link.exe
-	VC6_LINK = $(VC6_BIN_DIR)/link.exe
-else
-	CL5 = wine $(VC5_BIN_DIR)/CL.EXE
-	CL6 = wine $(VC6_BIN_DIR)/CL.EXE
-	RC = wine $(IDE_BIN_DIR)/RC.EXE
-	VC5_LINK = wine $(VC5_BIN_DIR)/link.exe
-	VC6_LINK = wine $(VC6_BIN_DIR)/link.exe
-endif
-
-<<<<<<< HEAD
-ifeq ($(HELLFIRE),1)
-	CL = $(CL5)
-	VC_INC_DIR = $(VC5_INC_DIR)
-else
-	CL = $(CL6)
-	VC_INC_DIR = $(VC6_INC_DIR)
-endif
-
-CFLAGS=/nologo /c /GX /W3 /O1 /I $(VC_INC_DIR) /FD /Gr /MT /D "NDEBUG" /D "WIN32" /D "_WINDOWS" /Fp"Diablo.pch" /YX /Gm /Zi /FAs
-=======
-CFLAGS=/nologo /c /GX /W3 /O1 /I $(VC6_INC_DIR) /FD /Gr /MT /D "NDEBUG" /D "WIN32" /D "_WINDOWS" /Fp"Diablo.pch" /YX /G5 /Zi /FAs
->>>>>>> 7e45f8bc
-LINKFLAGS=/nologo /subsystem:windows /machine:I386 /incremental:no
-
-ifeq ($(HELLFIRE),1)
-	CFLAGS += /D "HELLFIRE"
-endif
-
-ifeq ($(SPAWN),1)
-	CFLAGS += /D "SPAWN"
-endif
-
-ifeq ($(MAKE_BUILD),pdb)
-ifeq ($(HELLFIRE),1)
-	VC_LINK = $(VC5_LINK)
-	LINKFLAGS += /pdb:"hellfire.pdb" /LIBPATH:$(VC5_LIB_DIR) /debug
-else
-	VC_LINK = $(VC6_LINK)
-	LINKFLAGS += /pdb:"Diablo.pdb" /LIBPATH:$(VC6_LIB_DIR) /debug
-endif
-else
-	VC_LINK = $(VC5_LINK)
-	LINKFLAGS += /LIBPATH:$(VC5_LIB_DIR)
-endif
-
-all: Diablo.exe
-
-debug: CFLAGS += /D "_DEBUG"
-debug: Diablo.exe
-
-# fix compilation order to match the VC6 workspace files and exclude local assembly functions
-DIABLO_SRC=$(sort $(filter-out Source/_asm.cpp Source/_render.cpp Source/render.cpp, $(wildcard Source/*.cpp)))
-DIABLO_SRC += Source/render.cpp
-OBJS=$(DIABLO_SRC:.cpp=.obj)
-
-Diablo.exe: main_files diablo.res DiabloUI/diabloui.lib 3rdParty/Storm/storm.lib 3rdParty/PKWare/pkware.lib
-	$(VC_LINK) /OUT:$@ $(LINKFLAGS) $(OBJS) diablo.res DiabloUI/diabloui.lib 3rdParty/Storm/storm.lib kernel32.lib user32.lib gdi32.lib advapi32.lib shell32.lib version.lib 3rdParty/PKWare/pkware.lib
-
-DiabloUI/diabloui.lib:
-	make -C DiabloUI
-
-3rdParty/Storm/storm.lib:
-	make -C 3rdParty/Storm
-
-3rdParty/PKWare/pkware.lib:
-	make -C 3rdParty/PKWare
-
-# compiles all main source files with once compiler call
-main_files:
-	$(CL) $(CFLAGS) /FoSource/ $(DIABLO_SRC)
-
-%.obj: %.cpp
-	$(CL) $(CFLAGS) /Fo$@ $<
-
-diablo.res: Diablo.rc
-	$(RC) /i $(VC_INC_DIR) /l 0x409 /fo $@ $<
-
-clean:
-<<<<<<< HEAD
-	@$(RM) -v $(OBJS) vc60.idb vc60.pdb Diablo.pdb Diablo.pch vc50.idb vc50.pdb hellfire.pdb
-=======
-	@$(RM) -v $(OBJS) vc60.idb vc60.pdb Diablo.pdb Diablo.pch
-	make -C DiabloUI clean
-	make -C 3rdParty/Storm clean
-	make -C 3rdParty/PKWare clean
->>>>>>> 7e45f8bc
-
-.PHONY: clean all
+# The $(VC5_DIR)/.. and $(VS6_DIR) directories are copies "Microsoft Visual Studio".
+#
+# To get a working setup on Linux or other "portable" copies of VS,
+# the following DLLs have to be copied to the
+# $(VS6_DIR)/VC98/Bin directory.
+#
+#     - $(VS6_DIR)/Common/MSDev98/Bin/MSPDB60.DLL
+#
+# And to the $(VC5_DIR)/bin directory.
+#
+#     - $(VC5_DIR)/SharedIDE/bin/MSDIS100.DLL
+#     - $(VC5_DIR)/SharedIDE/bin/MSPDB50.DLL
+VS6_DIR ?= $(HOME)/VS6
+
+VC6_DIR     = $(VS6_DIR)/VC98
+
+VC6_BIN_DIR = $(VC6_DIR)/Bin
+VC6_INC_DIR = $(VC6_DIR)/Include
+VC6_LIB_DIR = $(VC6_DIR)/Lib
+
+VC5_DIR ?= $(HOME)/DevStudio_5.10/VC
+
+VC5_BIN_DIR = $(VC5_DIR)/bin
+VC5_INC_DIR = $(VC5_DIR)/include
+VC5_LIB_DIR = $(VC5_DIR)/lib
+
+IDE_DIR ?= $(VS6_DIR)/Common/MSDev98
+IDE_BIN_DIR = $(IDE_DIR)/bin
+ifeq ($(OS),Windows_NT)
+	CL5 = $(VC5_BIN_DIR)/CL.EXE
+	CL6 = $(VC6_BIN_DIR)/CL.EXE
+	RC = $(IDE_BIN_DIR)/RC.EXE
+	VC5_LINK = $(VC5_BIN_DIR)/link.exe
+	VC6_LINK = $(VC6_BIN_DIR)/link.exe
+else
+	CL5 = wine $(VC5_BIN_DIR)/CL.EXE
+	CL6 = wine $(VC6_BIN_DIR)/CL.EXE
+	RC = wine $(IDE_BIN_DIR)/RC.EXE
+	VC5_LINK = wine $(VC5_BIN_DIR)/link.exe
+	VC6_LINK = wine $(VC6_BIN_DIR)/link.exe
+endif
+
+ifeq ($(HELLFIRE),1)
+	CL = $(CL5)
+	VC_INC_DIR = $(VC5_INC_DIR)
+else
+	CL = $(CL6)
+	VC_INC_DIR = $(VC6_INC_DIR)
+endif
+
+CFLAGS=/nologo /c /GX /W3 /O1 /I $(VC_INC_DIR) /FD /Gr /MT /D "NDEBUG" /D "WIN32" /D "_WINDOWS" /Fp"Diablo.pch" /YX /G5 /Zi /FAs
+LINKFLAGS=/nologo /subsystem:windows /machine:I386 /incremental:no
+
+ifeq ($(HELLFIRE),1)
+	CFLAGS += /D "HELLFIRE"
+endif
+
+ifeq ($(SPAWN),1)
+	CFLAGS += /D "SPAWN"
+endif
+
+ifeq ($(MAKE_BUILD),pdb)
+ifeq ($(HELLFIRE),1)
+	VC_LINK = $(VC5_LINK)
+	LINKFLAGS += /pdb:"hellfire.pdb" /LIBPATH:$(VC5_LIB_DIR) /debug
+else
+	VC_LINK = $(VC6_LINK)
+	LINKFLAGS += /pdb:"Diablo.pdb" /LIBPATH:$(VC6_LIB_DIR) /debug
+endif
+else
+	VC_LINK = $(VC5_LINK)
+	LINKFLAGS += /LIBPATH:$(VC5_LIB_DIR)
+endif
+
+all: Diablo.exe
+
+debug: CFLAGS += /D "_DEBUG"
+debug: Diablo.exe
+
+# fix compilation order to match the VC6 workspace files and exclude local assembly functions
+DIABLO_SRC=$(sort $(filter-out Source/_asm.cpp Source/_render.cpp Source/render.cpp, $(wildcard Source/*.cpp)))
+DIABLO_SRC += Source/render.cpp
+OBJS=$(DIABLO_SRC:.cpp=.obj)
+
+Diablo.exe: main_files diablo.res DiabloUI/diabloui.lib 3rdParty/Storm/storm.lib 3rdParty/PKWare/pkware.lib
+	$(VC_LINK) /OUT:$@ $(LINKFLAGS) $(OBJS) diablo.res DiabloUI/diabloui.lib 3rdParty/Storm/storm.lib kernel32.lib user32.lib gdi32.lib advapi32.lib shell32.lib version.lib 3rdParty/PKWare/pkware.lib
+
+DiabloUI/diabloui.lib:
+	make -C DiabloUI
+
+3rdParty/Storm/storm.lib:
+	make -C 3rdParty/Storm
+
+3rdParty/PKWare/pkware.lib:
+	make -C 3rdParty/PKWare
+
+# compiles all main source files with once compiler call
+main_files:
+	$(CL) $(CFLAGS) /FoSource/ $(DIABLO_SRC)
+
+%.obj: %.cpp
+	$(CL) $(CFLAGS) /Fo$@ $<
+
+diablo.res: Diablo.rc
+	$(RC) /i $(VC_INC_DIR) /l 0x409 /fo $@ $<
+
+clean:
+	@$(RM) -v $(OBJS) vc60.idb vc60.pdb Diablo.pdb Diablo.pch vc50.idb vc50.pdb hellfire.pdb
+	make -C DiabloUI clean
+	make -C 3rdParty/Storm clean
+	make -C 3rdParty/PKWare clean
+
+.PHONY: clean all