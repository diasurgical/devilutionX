// Compatibility wrappers for SDL 1 & 2.
#pragma once
#include <SDL.h>

#ifndef USE_SDL1
#define SDLC_KEYSTATE_LEFTCTRL SDL_SCANCODE_LCTRL
#define SDLC_KEYSTATE_RIGHTCTRL SDL_SCANCODE_RCTRL
#define SDLC_KEYSTATE_LEFTSHIFT SDL_SCANCODE_LSHIFT
#define SDLC_KEYSTATE_RIGHTSHIFT SDL_SCANCODE_RSHIFT
#define SDLC_KEYSTATE_MENU SDL_SCANCODE_MENU
#define SDLC_KEYSTATE_UP SDL_SCANCODE_UP
#define SDLC_KEYSTATE_DOWN SDL_SCANCODE_DOWN
#define SDLC_KEYSTATE_LEFT SDL_SCANCODE_LEFT
#define SDLC_KEYSTATE_RIGHT SDL_SCANCODE_RIGHT
#else
<<<<<<< HEAD
#if defined(__AMIGA__) // Add other systems that require an 8bit screen here

short ac68080 = 0;

extern "C"
{

#include <dos/dos.h>
#include <exec/exec.h>

extern struct ExecBase *SysBase;

int is_vampire()
{
	if (SysBase->AttnFlags &(1 << 10)) {
		printf("Vampire accelerator detected, using SAGA Direct Draw\n");
		return 1;
	}
	else
		return 0;
}

} //extern C
#endif
=======
#define SDLC_KEYSTATE_LEFTCTRL SDLK_LCTRL
#define SDLC_KEYSTATE_RIGHTCTRL SDLK_RCTRL
>>>>>>> 2dcf237d
#define SDLC_KEYSTATE_LEFTSHIFT SDLK_LSHIFT
#define SDLC_KEYSTATE_RIGHTSHIFT SDLK_LSHIFT
#define SDLC_KEYSTATE_MENU SDLK_MENU
#define SDLC_KEYSTATE_UP SDLK_UP
#define SDLC_KEYSTATE_DOWN SDLK_DOWN
#define SDLC_KEYSTATE_LEFT SDLK_LEFT
#define SDLC_KEYSTATE_RIGHT SDLK_RIGHT
#endif

inline const Uint8 *SDLC_GetKeyState()
{
#ifndef USE_SDL1
	return SDL_GetKeyboardState(nullptr);
#else
	return SDL_GetKeyState(nullptr);
#endif
}

inline int SDLC_SetColorKey(SDL_Surface *surface, Uint32 key)
{
#ifdef USE_SDL1
	return SDL_SetColorKey(surface, SDL_SRCCOLORKEY, key);
#else
	return SDL_SetColorKey(surface, SDL_TRUE, key);
#endif
}

// Copies the colors into the surface's palette.
inline int SDLC_SetSurfaceColors(SDL_Surface *surface, SDL_Color *colors, int firstcolor, int ncolors)
{
#ifdef USE_SDL1
	int flags = SDL_LOGPAL;
#if SDL1_VIDEO_MODE_BPP == 8
	flags |= SDL_PHYSPAL;
#endif
	return SDL_SetPalette(surface, flags, colors, firstcolor, ncolors) - 1;
#else
	return SDL_SetPaletteColors(surface->format->palette, colors, firstcolor, ncolors);
#endif
}

// Copies the colors into the surface's palette.
inline int SDLC_SetSurfaceColors(SDL_Surface *surface, SDL_Palette *palette)
{
	return SDLC_SetSurfaceColors(surface, palette->colors, 0, palette->ncolors);
}

// Sets the palette's colors and:
// SDL2: Points the surface's palette to the given palette if necessary.
// SDL1: Sets the surface's colors.
inline int SDLC_SetSurfaceAndPaletteColors(SDL_Surface *surface, SDL_Palette *palette, SDL_Color *colors, int firstcolor, int ncolors)
{
#ifdef USE_SDL1
	if (ncolors > (palette->ncolors - firstcolor)) {
		SDL_SetError("ncolors > (palette->ncolors - firstcolor)");
		return -1;
	}
	if (colors != (palette->colors + firstcolor))
		SDL_memcpy(palette->colors + firstcolor, colors, ncolors * sizeof(*colors));

	#if SDL1_VIDEO_MODE_BPP == 8
		// When the video surface is 8bit, we need to set the output pallet as well.
		SDL_SetColors(SDL_GetVideoSurface(), colors, firstcolor, ncolors);
	#endif
	// In SDL1, the surface always has its own distinct palette, so we need to
	// update it as well.
	return SDL_SetPalette(surface, SDL_LOGPAL, colors, firstcolor, ncolors) - 1;
#else
	if (SDL_SetPaletteColors(palette, colors, firstcolor, ncolors) < 0)
		return -1;
	if (surface->format->palette != palette)
		return SDL_SetSurfacePalette(surface, palette);
	return 0;
#endif
}
<|MERGE_RESOLUTION|>--- conflicted
+++ resolved
@@ -1,119 +1,116 @@
-// Compatibility wrappers for SDL 1 & 2.
-#pragma once
-#include <SDL.h>
-
-#ifndef USE_SDL1
-#define SDLC_KEYSTATE_LEFTCTRL SDL_SCANCODE_LCTRL
-#define SDLC_KEYSTATE_RIGHTCTRL SDL_SCANCODE_RCTRL
-#define SDLC_KEYSTATE_LEFTSHIFT SDL_SCANCODE_LSHIFT
-#define SDLC_KEYSTATE_RIGHTSHIFT SDL_SCANCODE_RSHIFT
-#define SDLC_KEYSTATE_MENU SDL_SCANCODE_MENU
-#define SDLC_KEYSTATE_UP SDL_SCANCODE_UP
-#define SDLC_KEYSTATE_DOWN SDL_SCANCODE_DOWN
-#define SDLC_KEYSTATE_LEFT SDL_SCANCODE_LEFT
-#define SDLC_KEYSTATE_RIGHT SDL_SCANCODE_RIGHT
-#else
-<<<<<<< HEAD
-#if defined(__AMIGA__) // Add other systems that require an 8bit screen here
-
-short ac68080 = 0;
-
-extern "C"
-{
-
-#include <dos/dos.h>
-#include <exec/exec.h>
-
-extern struct ExecBase *SysBase;
-
-int is_vampire()
-{
-	if (SysBase->AttnFlags &(1 << 10)) {
-		printf("Vampire accelerator detected, using SAGA Direct Draw\n");
-		return 1;
-	}
-	else
-		return 0;
-}
-
-} //extern C
-#endif
-=======
-#define SDLC_KEYSTATE_LEFTCTRL SDLK_LCTRL
-#define SDLC_KEYSTATE_RIGHTCTRL SDLK_RCTRL
->>>>>>> 2dcf237d
-#define SDLC_KEYSTATE_LEFTSHIFT SDLK_LSHIFT
-#define SDLC_KEYSTATE_RIGHTSHIFT SDLK_LSHIFT
-#define SDLC_KEYSTATE_MENU SDLK_MENU
-#define SDLC_KEYSTATE_UP SDLK_UP
-#define SDLC_KEYSTATE_DOWN SDLK_DOWN
-#define SDLC_KEYSTATE_LEFT SDLK_LEFT
-#define SDLC_KEYSTATE_RIGHT SDLK_RIGHT
-#endif
-
-inline const Uint8 *SDLC_GetKeyState()
-{
-#ifndef USE_SDL1
-	return SDL_GetKeyboardState(nullptr);
-#else
-	return SDL_GetKeyState(nullptr);
-#endif
-}
-
-inline int SDLC_SetColorKey(SDL_Surface *surface, Uint32 key)
-{
-#ifdef USE_SDL1
-	return SDL_SetColorKey(surface, SDL_SRCCOLORKEY, key);
-#else
-	return SDL_SetColorKey(surface, SDL_TRUE, key);
-#endif
-}
-
-// Copies the colors into the surface's palette.
-inline int SDLC_SetSurfaceColors(SDL_Surface *surface, SDL_Color *colors, int firstcolor, int ncolors)
-{
-#ifdef USE_SDL1
-	int flags = SDL_LOGPAL;
-#if SDL1_VIDEO_MODE_BPP == 8
-	flags |= SDL_PHYSPAL;
-#endif
-	return SDL_SetPalette(surface, flags, colors, firstcolor, ncolors) - 1;
-#else
-	return SDL_SetPaletteColors(surface->format->palette, colors, firstcolor, ncolors);
-#endif
-}
-
-// Copies the colors into the surface's palette.
-inline int SDLC_SetSurfaceColors(SDL_Surface *surface, SDL_Palette *palette)
-{
-	return SDLC_SetSurfaceColors(surface, palette->colors, 0, palette->ncolors);
-}
-
-// Sets the palette's colors and:
-// SDL2: Points the surface's palette to the given palette if necessary.
-// SDL1: Sets the surface's colors.
-inline int SDLC_SetSurfaceAndPaletteColors(SDL_Surface *surface, SDL_Palette *palette, SDL_Color *colors, int firstcolor, int ncolors)
-{
-#ifdef USE_SDL1
-	if (ncolors > (palette->ncolors - firstcolor)) {
-		SDL_SetError("ncolors > (palette->ncolors - firstcolor)");
-		return -1;
-	}
-	if (colors != (palette->colors + firstcolor))
-		SDL_memcpy(palette->colors + firstcolor, colors, ncolors * sizeof(*colors));
-
-	#if SDL1_VIDEO_MODE_BPP == 8
-		// When the video surface is 8bit, we need to set the output pallet as well.
-		SDL_SetColors(SDL_GetVideoSurface(), colors, firstcolor, ncolors);
-	#endif
-	// In SDL1, the surface always has its own distinct palette, so we need to
-	// update it as well.
-	return SDL_SetPalette(surface, SDL_LOGPAL, colors, firstcolor, ncolors) - 1;
-#else
-	if (SDL_SetPaletteColors(palette, colors, firstcolor, ncolors) < 0)
-		return -1;
-	if (surface->format->palette != palette)
-		return SDL_SetSurfacePalette(surface, palette);
-	return 0;
-#endif
-}
+// Compatibility wrappers for SDL 1 & 2.
+#pragma once
+#include <SDL.h>
+
+#ifndef USE_SDL1
+#define SDLC_KEYSTATE_LEFTCTRL SDL_SCANCODE_LCTRL
+#define SDLC_KEYSTATE_RIGHTCTRL SDL_SCANCODE_RCTRL
+#define SDLC_KEYSTATE_LEFTSHIFT SDL_SCANCODE_LSHIFT
+#define SDLC_KEYSTATE_RIGHTSHIFT SDL_SCANCODE_RSHIFT
+#define SDLC_KEYSTATE_MENU SDL_SCANCODE_MENU
+#define SDLC_KEYSTATE_UP SDL_SCANCODE_UP
+#define SDLC_KEYSTATE_DOWN SDL_SCANCODE_DOWN
+#define SDLC_KEYSTATE_LEFT SDL_SCANCODE_LEFT
+#define SDLC_KEYSTATE_RIGHT SDL_SCANCODE_RIGHT
+#else
+#if defined(__AMIGA__) // Add other systems that require an 8bit screen here
+
+short ac68080 = 0;
+
+extern "C"
+{
+
+#include <dos/dos.h>
+#include <exec/exec.h>
+
+extern struct ExecBase *SysBase;
+
+int is_vampire()
+{
+	if (SysBase->AttnFlags &(1 << 10)) {
+		printf("Vampire accelerator detected, using SAGA Direct Draw\n");
+		return 1;
+	}
+	else
+		return 0;
+}
+
+} //extern C
+#endif
+#define SDLC_KEYSTATE_LEFTCTRL SDLK_LCTRL
+#define SDLC_KEYSTATE_RIGHTCTRL SDLK_RCTRL
+#define SDLC_KEYSTATE_LEFTSHIFT SDLK_LSHIFT
+#define SDLC_KEYSTATE_RIGHTSHIFT SDLK_LSHIFT
+#define SDLC_KEYSTATE_MENU SDLK_MENU
+#define SDLC_KEYSTATE_UP SDLK_UP
+#define SDLC_KEYSTATE_DOWN SDLK_DOWN
+#define SDLC_KEYSTATE_LEFT SDLK_LEFT
+#define SDLC_KEYSTATE_RIGHT SDLK_RIGHT
+#endif
+
+inline const Uint8 *SDLC_GetKeyState()
+{
+#ifndef USE_SDL1
+	return SDL_GetKeyboardState(nullptr);
+#else
+	return SDL_GetKeyState(nullptr);
+#endif
+}
+
+inline int SDLC_SetColorKey(SDL_Surface *surface, Uint32 key)
+{
+#ifdef USE_SDL1
+	return SDL_SetColorKey(surface, SDL_SRCCOLORKEY, key);
+#else
+	return SDL_SetColorKey(surface, SDL_TRUE, key);
+#endif
+}
+
+// Copies the colors into the surface's palette.
+inline int SDLC_SetSurfaceColors(SDL_Surface *surface, SDL_Color *colors, int firstcolor, int ncolors)
+{
+#ifdef USE_SDL1
+	int flags = SDL_LOGPAL;
+#if SDL1_VIDEO_MODE_BPP == 8
+	flags |= SDL_PHYSPAL;
+#endif
+	return SDL_SetPalette(surface, flags, colors, firstcolor, ncolors) - 1;
+#else
+	return SDL_SetPaletteColors(surface->format->palette, colors, firstcolor, ncolors);
+#endif
+}
+
+// Copies the colors into the surface's palette.
+inline int SDLC_SetSurfaceColors(SDL_Surface *surface, SDL_Palette *palette)
+{
+	return SDLC_SetSurfaceColors(surface, palette->colors, 0, palette->ncolors);
+}
+
+// Sets the palette's colors and:
+// SDL2: Points the surface's palette to the given palette if necessary.
+// SDL1: Sets the surface's colors.
+inline int SDLC_SetSurfaceAndPaletteColors(SDL_Surface *surface, SDL_Palette *palette, SDL_Color *colors, int firstcolor, int ncolors)
+{
+#ifdef USE_SDL1
+	if (ncolors > (palette->ncolors - firstcolor)) {
+		SDL_SetError("ncolors > (palette->ncolors - firstcolor)");
+		return -1;
+	}
+	if (colors != (palette->colors + firstcolor))
+		SDL_memcpy(palette->colors + firstcolor, colors, ncolors * sizeof(*colors));
+
+	#if SDL1_VIDEO_MODE_BPP == 8
+		// When the video surface is 8bit, we need to set the output pallet as well.
+		SDL_SetColors(SDL_GetVideoSurface(), colors, firstcolor, ncolors);
+	#endif
+	// In SDL1, the surface always has its own distinct palette, so we need to
+	// update it as well.
+	return SDL_SetPalette(surface, SDL_LOGPAL, colors, firstcolor, ncolors) - 1;
+#else
+	if (SDL_SetPaletteColors(palette, colors, firstcolor, ncolors) < 0)
+		return -1;
+	if (surface->format->palette != palette)
+		return SDL_SetSurfacePalette(surface, palette);
+	return 0;
+#endif
+}