--- conflicted
+++ resolved
@@ -1,221 +1,180 @@
-#pragma once
-
-namespace dvl {
-
-typedef uint16_t SHORT;
-typedef int32_t LONG;
-typedef uint8_t BOOLEAN;
-
-typedef unsigned char UCHAR;
-
-typedef uint32_t DWORD;
-typedef int BOOL;
-typedef unsigned char BYTE;
-typedef unsigned short WORD;
-typedef DWORD *LPDWORD;
-typedef void *LPVOID;
-typedef void *PVOID;
-
-typedef unsigned int UINT;
-
-typedef uintptr_t WPARAM;
-typedef uintptr_t LPARAM;
-typedef uintptr_t LRESULT;
-
-//
-// Handles
-//
-typedef void *HANDLE;
-
-typedef HANDLE HWND, HMODULE, HDC, HINSTANCE;
-
-typedef LRESULT(*WNDPROC)(HWND, UINT, WPARAM, LPARAM);
-
-typedef struct _FILETIME {
-	DWORD dwLowDateTime;
-	DWORD dwHighDateTime;
-} FILETIME, *LPFILETIME;
-
-typedef struct tagMSG {
-	UINT message;
-	WPARAM wParam;
-	LPARAM lParam;
-} MSG, *LPMSG;
-
-//
-// Everything else
-//
-
-void SetCursorPos(int X, int Y);
-void FocusOnCharInfo();
-
-<<<<<<< HEAD
-SHORT WINAPI GetAsyncKeyState(int vKey);
-
-WINBOOL WINAPI PeekMessageA(LPMSG lpMsg);
-
-WINBOOL WINAPI TranslateMessage(const MSG *lpMsg);
-LRESULT WINAPI DispatchMessageA(const MSG *lpMsg);
-WINBOOL WINAPI PostMessageA(UINT Msg, WPARAM wParam, LPARAM lParam);
-
-bool SpawnWindow(LPCSTR lpWindowName, int nWidth, int nHeight);
-
-typedef LONG(WINAPI *PTOP_LEVEL_EXCEPTION_FILTER)(
-    struct _EXCEPTION_POINTERS *ExceptionInfo);
-
-uintptr_t __cdecl DVL_beginthreadex(void *_Security, unsigned _StackSize, unsigned(__stdcall *_StartAddress)(void *),
-    void *_ArgList, unsigned _InitFlag, unsigned *_ThrdAddr);
-HANDLE WINAPI GetCurrentThread();
-DWORD WINAPI GetCurrentThreadId();
-WINBOOL WINAPI SetThreadPriority(HANDLE hThread, int nPriority);
-void WINAPI Sleep(DWORD dwMilliseconds);
-
-int WINAPIV wsprintfA(LPSTR, LPCSTR, ...);
-int WINAPIV wvsprintfA(LPSTR dest, LPCSTR format, va_list arglist);
-int __cdecl _strcmpi(const char *_Str1, const char *_Str2);
-int __cdecl _strnicmp(const char *_Str1, const char *_Str2, size_t n);
-char *__cdecl _itoa(int _Value, char *_Dest, int _Radix);
-=======
-SHORT GetAsyncKeyState(int vKey);
->>>>>>> 5dce52be
-
-bool PeekMessage(LPMSG lpMsg);
-
-bool TranslateMessage(const MSG *lpMsg);
-LRESULT DispatchMessage(const MSG *lpMsg);
-bool PostMessage(UINT Msg, WPARAM wParam, LPARAM lParam);
-
-#ifndef TRUE
-#define TRUE true
-#endif
-#ifndef FALSE
-#define FALSE false
-#endif
-
-//
-// MSCVRT emulation
-//
-
-#define  DVL_FILE_CURRENT 1
-
-<<<<<<< HEAD
-constexpr auto DVL_CREATE_ALWAYS = 2;
-constexpr auto DVL_GENERIC_READ = 0x80000000L;
-constexpr auto DVL_GENERIC_WRITE = 0x40000000L;
-constexpr auto DVL_OPEN_EXISTING = 3;
-constexpr auto DVL_FILE_BEGIN = 0;
-constexpr auto DVL_FILE_CURRENT = 1;
-constexpr auto DVL_ERROR_FILE_NOT_FOUND = 2;
-
-constexpr auto DVL_WM_QUIT = 0x0012;
-constexpr auto DVL_INFINITE = 0xFFFFFFFF;
-=======
-#define  DVL_WM_QUIT 0x0012
->>>>>>> 5dce52be
-
-//
-// Events
-//
-#define DVL_WM_MOUSEMOVE 0x0200
-#define DVL_WM_LBUTTONDOWN 0x0201
-#define DVL_WM_LBUTTONUP 0x0202
-#define DVL_WM_RBUTTONDOWN 0x0204
-#define DVL_WM_RBUTTONUP 0x0205
-
-#define DVL_WM_KEYDOWN 0x0100
-#define DVL_WM_KEYUP 0x0101
-#define DVL_WM_SYSKEYDOWN 0x0104
-
-#define DVL_WM_SYSCOMMAND 0x0112
-
-#define DVL_WM_CHAR 0x0102
-#define DVL_WM_CAPTURECHANGED 0x0215
-
-#define DVL_WM_PAINT 0x000F
-#define DVL_WM_CLOSE 0x0010
-#define DVL_WM_QUERYENDSESSION 0x0011
-#define DVL_WM_ERASEBKGND 0x0014
-#define DVL_WM_QUERYNEWPALETTE 0x030F
-
-#define DVL_SC_CLOSE 0xF060
-
-// Virtual key codes.
-//
-// ref: https://docs.microsoft.com/en-us/windows/win32/inputdev/virtual-key-codes
-#define DVL_VK_BACK 0x08     // BACKSPACE key
-#define DVL_VK_TAB 0x09      // TAB key
-#define DVL_VK_RETURN 0x0D   // ENTER key
-#define DVL_VK_SHIFT 0x10    // SHIFT key
-#define DVL_VK_CONTROL 0x11  // CONTROL key
-#define DVL_VK_MENU 0x12     // ALT key
-#define DVL_VK_PAUSE 0x13    // PAUSE key
-#define DVL_VK_CAPITAL 0x14  // CAPS LOCK key
-#define DVL_VK_ESCAPE 0x1B   // ESC key
-#define DVL_VK_SPACE 0x20    // SPACEBAR
-#define DVL_VK_PRIOR 0x21    // PAGE UP key
-#define DVL_VK_NEXT 0x22     // PAGE DOWN key
-#define DVL_VK_END 0x23      // END key
-#define DVL_VK_HOME 0x24     // HOME key
-#define DVL_VK_LEFT 0x25     // LEFT ARROW key
-#define DVL_VK_UP 0x26       // UP ARROW key
-#define DVL_VK_RIGHT 0x27    // RIGHT ARROW key
-#define DVL_VK_DOWN 0x28     // DOWN ARROW key
-#define DVL_VK_SNAPSHOT 0x2C // PRINT SCREEN key
-#define DVL_VK_INSERT 0x2D   // INS key
-#define DVL_VK_DELETE 0x2E   // DEL key
-// DVL_VK_0 through DVL_VK_9 correspond to '0' - '9'
-// DVL_VK_A through DVL_VK_Z correspond to 'A' - 'Z'
-#define DVL_VK_LWIN 0x5B       // Left Windows key (Natural keyboard)
-#define DVL_VK_RWIN 0x5C       // Right Windows key (Natural keyboard)
-#define DVL_VK_NUMPAD0 0x60    // Numeric keypad 0 key
-#define DVL_VK_NUMPAD1 0x61    // Numeric keypad 1 key
-#define DVL_VK_NUMPAD2 0x62    // Numeric keypad 2 key
-#define DVL_VK_NUMPAD3 0x63    // Numeric keypad 3 key
-#define DVL_VK_NUMPAD4 0x64    // Numeric keypad 4 key
-#define DVL_VK_NUMPAD5 0x65    // Numeric keypad 5 key
-#define DVL_VK_NUMPAD6 0x66    // Numeric keypad 6 key
-#define DVL_VK_NUMPAD7 0x67    // Numeric keypad 7 key
-#define DVL_VK_NUMPAD8 0x68    // Numeric keypad 8 key
-#define DVL_VK_NUMPAD9 0x69    // Numeric keypad 9 key
-#define DVL_VK_MULTIPLY 0x6A   // Multiply key
-#define DVL_VK_ADD 0x6B        // Add key
-#define DVL_VK_SUBTRACT 0x6D   // Subtract key
-#define DVL_VK_DECIMAL 0x6E    // Decimal key
-#define DVL_VK_DIVIDE 0x6F     // Divide key
-#define DVL_VK_F1 0x70         // F1 key
-#define DVL_VK_F2 0x71         // F2 key
-#define DVL_VK_F3 0x72         // F3 key
-#define DVL_VK_F4 0x73         // F4 key
-#define DVL_VK_F5 0x74         // F5 key
-#define DVL_VK_F6 0x75         // F6 key
-#define DVL_VK_F7 0x76         // F7 key
-#define DVL_VK_F8 0x77         // F8 key
-#define DVL_VK_F9 0x78         // F9 key
-#define DVL_VK_F10 0x79        // F10 key
-#define DVL_VK_F11 0x7A        // F11 key
-#define DVL_VK_F12 0x7B        // F12 key
-#define DVL_VK_NUMLOCK 0x90    // NUM LOCK key
-#define DVL_VK_SCROLL 0x91     // SCROLL LOCK key
-#define DVL_VK_LSHIFT 0xA0     // Left SHIFT key
-#define DVL_VK_RSHIFT 0xA1     // Right SHIFT key
-#define DVL_VK_LCONTROL 0xA2   // Left CONTROL key
-#define DVL_VK_RCONTROL 0xA3   // Right CONTROL key
-#define DVL_VK_LMENU 0xA4      // Left MENU key
-#define DVL_VK_RMENU 0xA5      // Right MENU key
-#define DVL_VK_OEM_1 0xBA      // For the US standard keyboard, the ':' key
-#define DVL_VK_OEM_PLUS 0xBB   // For any country/region, the '+' key
-#define DVL_VK_OEM_COMMA 0xBC  // For any country/region, the ',' key
-#define DVL_VK_OEM_MINUS 0xBD  // For any country/region, the '-' key
-#define DVL_VK_OEM_PERIOD 0xBE // For any country/region, the '.' key
-#define DVL_VK_OEM_2 0xBF      // For the US standard keyboard, the '/?' key
-#define DVL_VK_OEM_3 0xC0      // For the US standard keyboard, the '`~' key
-#define DVL_VK_OEM_4 0xDB      // For the US standard keyboard, the '[{' key
-#define DVL_VK_OEM_5 0xDC      // For the US standard keyboard, the '\|' key
-#define DVL_VK_OEM_6 0xDD      // For the US standard keyboard, the ']}' key
-#define DVL_VK_OEM_7 0xDE      // For the US standard keyboard, the 'single-quote/double-quote' key
-
-#define DVL_MK_SHIFT 0x0004
-#define DVL_MK_LBUTTON 0x0001
-#define DVL_MK_RBUTTON 0x0002
-
-} // namespace dvl
+#pragma once
+
+namespace dvl {
+
+typedef uint16_t SHORT;
+typedef int32_t LONG;
+typedef uint8_t BOOLEAN;
+
+typedef unsigned char UCHAR;
+
+typedef uint32_t DWORD;
+typedef int BOOL;
+typedef unsigned char BYTE;
+typedef unsigned short WORD;
+typedef DWORD *LPDWORD;
+typedef void *LPVOID;
+typedef void *PVOID;
+
+typedef unsigned int UINT;
+
+typedef uintptr_t WPARAM;
+typedef uintptr_t LPARAM;
+typedef uintptr_t LRESULT;
+
+//
+// Handles
+//
+typedef void *HANDLE;
+
+typedef HANDLE HWND, HMODULE, HDC, HINSTANCE;
+
+typedef LRESULT(*WNDPROC)(HWND, UINT, WPARAM, LPARAM);
+
+typedef struct _FILETIME {
+	DWORD dwLowDateTime;
+	DWORD dwHighDateTime;
+} FILETIME, *LPFILETIME;
+
+typedef struct tagMSG {
+	UINT message;
+	WPARAM wParam;
+	LPARAM lParam;
+} MSG, *LPMSG;
+
+//
+// Everything else
+//
+
+void SetCursorPos(int X, int Y);
+void FocusOnCharInfo();
+
+SHORT GetAsyncKeyState(int vKey);
+
+bool PeekMessage(LPMSG lpMsg);
+
+bool TranslateMessage(const MSG *lpMsg);
+LRESULT DispatchMessage(const MSG *lpMsg);
+bool PostMessage(UINT Msg, WPARAM wParam, LPARAM lParam);
+
+#ifndef TRUE
+#define TRUE true
+#endif
+#ifndef FALSE
+#define FALSE false
+#endif
+
+//
+// MSCVRT emulation
+//
+
+#define  DVL_FILE_CURRENT 1
+
+#define  DVL_WM_QUIT 0x0012
+
+//
+// Events
+//
+#define DVL_WM_MOUSEMOVE 0x0200
+#define DVL_WM_LBUTTONDOWN 0x0201
+#define DVL_WM_LBUTTONUP 0x0202
+#define DVL_WM_RBUTTONDOWN 0x0204
+#define DVL_WM_RBUTTONUP 0x0205
+
+#define DVL_WM_KEYDOWN 0x0100
+#define DVL_WM_KEYUP 0x0101
+#define DVL_WM_SYSKEYDOWN 0x0104
+
+#define DVL_WM_SYSCOMMAND 0x0112
+
+#define DVL_WM_CHAR 0x0102
+#define DVL_WM_CAPTURECHANGED 0x0215
+
+#define DVL_WM_PAINT 0x000F
+#define DVL_WM_CLOSE 0x0010
+#define DVL_WM_QUERYENDSESSION 0x0011
+#define DVL_WM_ERASEBKGND 0x0014
+#define DVL_WM_QUERYNEWPALETTE 0x030F
+
+#define DVL_SC_CLOSE 0xF060
+
+// Virtual key codes.
+//
+// ref: https://docs.microsoft.com/en-us/windows/win32/inputdev/virtual-key-codes
+#define DVL_VK_BACK 0x08     // BACKSPACE key
+#define DVL_VK_TAB 0x09      // TAB key
+#define DVL_VK_RETURN 0x0D   // ENTER key
+#define DVL_VK_SHIFT 0x10    // SHIFT key
+#define DVL_VK_CONTROL 0x11  // CONTROL key
+#define DVL_VK_MENU 0x12     // ALT key
+#define DVL_VK_PAUSE 0x13    // PAUSE key
+#define DVL_VK_CAPITAL 0x14  // CAPS LOCK key
+#define DVL_VK_ESCAPE 0x1B   // ESC key
+#define DVL_VK_SPACE 0x20    // SPACEBAR
+#define DVL_VK_PRIOR 0x21    // PAGE UP key
+#define DVL_VK_NEXT 0x22     // PAGE DOWN key
+#define DVL_VK_END 0x23      // END key
+#define DVL_VK_HOME 0x24     // HOME key
+#define DVL_VK_LEFT 0x25     // LEFT ARROW key
+#define DVL_VK_UP 0x26       // UP ARROW key
+#define DVL_VK_RIGHT 0x27    // RIGHT ARROW key
+#define DVL_VK_DOWN 0x28     // DOWN ARROW key
+#define DVL_VK_SNAPSHOT 0x2C // PRINT SCREEN key
+#define DVL_VK_INSERT 0x2D   // INS key
+#define DVL_VK_DELETE 0x2E   // DEL key
+// DVL_VK_0 through DVL_VK_9 correspond to '0' - '9'
+// DVL_VK_A through DVL_VK_Z correspond to 'A' - 'Z'
+#define DVL_VK_LWIN 0x5B       // Left Windows key (Natural keyboard)
+#define DVL_VK_RWIN 0x5C       // Right Windows key (Natural keyboard)
+#define DVL_VK_NUMPAD0 0x60    // Numeric keypad 0 key
+#define DVL_VK_NUMPAD1 0x61    // Numeric keypad 1 key
+#define DVL_VK_NUMPAD2 0x62    // Numeric keypad 2 key
+#define DVL_VK_NUMPAD3 0x63    // Numeric keypad 3 key
+#define DVL_VK_NUMPAD4 0x64    // Numeric keypad 4 key
+#define DVL_VK_NUMPAD5 0x65    // Numeric keypad 5 key
+#define DVL_VK_NUMPAD6 0x66    // Numeric keypad 6 key
+#define DVL_VK_NUMPAD7 0x67    // Numeric keypad 7 key
+#define DVL_VK_NUMPAD8 0x68    // Numeric keypad 8 key
+#define DVL_VK_NUMPAD9 0x69    // Numeric keypad 9 key
+#define DVL_VK_MULTIPLY 0x6A   // Multiply key
+#define DVL_VK_ADD 0x6B        // Add key
+#define DVL_VK_SUBTRACT 0x6D   // Subtract key
+#define DVL_VK_DECIMAL 0x6E    // Decimal key
+#define DVL_VK_DIVIDE 0x6F     // Divide key
+#define DVL_VK_F1 0x70         // F1 key
+#define DVL_VK_F2 0x71         // F2 key
+#define DVL_VK_F3 0x72         // F3 key
+#define DVL_VK_F4 0x73         // F4 key
+#define DVL_VK_F5 0x74         // F5 key
+#define DVL_VK_F6 0x75         // F6 key
+#define DVL_VK_F7 0x76         // F7 key
+#define DVL_VK_F8 0x77         // F8 key
+#define DVL_VK_F9 0x78         // F9 key
+#define DVL_VK_F10 0x79        // F10 key
+#define DVL_VK_F11 0x7A        // F11 key
+#define DVL_VK_F12 0x7B        // F12 key
+#define DVL_VK_NUMLOCK 0x90    // NUM LOCK key
+#define DVL_VK_SCROLL 0x91     // SCROLL LOCK key
+#define DVL_VK_LSHIFT 0xA0     // Left SHIFT key
+#define DVL_VK_RSHIFT 0xA1     // Right SHIFT key
+#define DVL_VK_LCONTROL 0xA2   // Left CONTROL key
+#define DVL_VK_RCONTROL 0xA3   // Right CONTROL key
+#define DVL_VK_LMENU 0xA4      // Left MENU key
+#define DVL_VK_RMENU 0xA5      // Right MENU key
+#define DVL_VK_OEM_1 0xBA      // For the US standard keyboard, the ':' key
+#define DVL_VK_OEM_PLUS 0xBB   // For any country/region, the '+' key
+#define DVL_VK_OEM_COMMA 0xBC  // For any country/region, the ',' key
+#define DVL_VK_OEM_MINUS 0xBD  // For any country/region, the '-' key
+#define DVL_VK_OEM_PERIOD 0xBE // For any country/region, the '.' key
+#define DVL_VK_OEM_2 0xBF      // For the US standard keyboard, the '/?' key
+#define DVL_VK_OEM_3 0xC0      // For the US standard keyboard, the '`~' key
+#define DVL_VK_OEM_4 0xDB      // For the US standard keyboard, the '[{' key
+#define DVL_VK_OEM_5 0xDC      // For the US standard keyboard, the '\|' key
+#define DVL_VK_OEM_6 0xDD      // For the US standard keyboard, the ']}' key
+#define DVL_VK_OEM_7 0xDE      // For the US standard keyboard, the 'single-quote/double-quote' key
+
+#define DVL_MK_SHIFT 0x0004
+#define DVL_MK_LBUTTON 0x0001
+#define DVL_MK_RBUTTON 0x0002
+
+} // namespace dvl