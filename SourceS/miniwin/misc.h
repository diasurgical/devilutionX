<<<<<<< HEAD
#pragma once

namespace dvl {

constexpr auto DVL_OFS_MAXPATHNAME = 128;
constexpr auto DVL_MAX_PATH = 260;

typedef char CHAR;
typedef uint16_t SHORT;
typedef int32_t LONG;
typedef uint8_t BOOLEAN;

typedef LONG *PLONG;
typedef uint32_t ULONG;
typedef ULONG *PULONG;
typedef unsigned short USHORT;
typedef USHORT *PUSHORT;
typedef unsigned char UCHAR;
typedef UCHAR *PUCHAR;
typedef char *PSZ;

typedef uint32_t DWORD;
typedef int BOOL, WINBOOL;
typedef unsigned char BYTE;
typedef unsigned short WORD;
typedef float FLOAT;
typedef FLOAT *PFLOAT;
typedef BOOL *LPBOOL;
typedef BYTE *LPBYTE;
typedef int *LPINT;
typedef WORD *LPWORD;
typedef long *LPLONG;
typedef DWORD *LPDWORD;
typedef void *LPVOID;
typedef void *PVOID;
typedef const void *LPCVOID;
typedef void *HBRUSH;
typedef void *HMENU;
typedef void *HICON;
typedef void *LPITEMIDLIST;
typedef LPITEMIDLIST PIDLIST_ABSOLUTE;
typedef LPITEMIDLIST PCIDLIST_ABSOLUTE;

typedef int INT;
typedef unsigned int UINT;
typedef unsigned int *PUINT;

typedef intptr_t INT_PTR, *PINT_PTR;
typedef uintptr_t UINT_PTR, *PUINT_PTR;

typedef intptr_t LONG_PTR, *PLONG_PTR;
typedef uintptr_t ULONG_PTR, *PULONG_PTR;
typedef ULONG_PTR SIZE_T;

typedef ULONG_PTR DWORD_PTR, *PDWORD_PTR;

typedef CHAR *LPSTR;
typedef CHAR *LPTSTR;
typedef const CHAR *LPCSTR;

typedef UINT_PTR WPARAM;
typedef LONG_PTR LPARAM;
typedef LONG_PTR LRESULT;

//
// Handles
//
typedef void *HANDLE;

typedef HANDLE HWND, HGDIOBJ, HMODULE, HDC, HRGN, HINSTANCE, HPALETTE, HCURSOR;

typedef LONG LCID;

typedef DWORD COLORREF;

typedef LONG HRESULT;

typedef LRESULT(CALLBACK *WNDPROC)(HWND, UINT, WPARAM, LPARAM);

#pragma pack(push, 1)
typedef struct waveformat_tag {
	WORD wFormatTag;
	WORD nChannels;
	DWORD nSamplesPerSec;
	DWORD nAvgBytesPerSec;
	WORD nBlockAlign;
} WAVEFORMAT, *PWAVEFORMAT, *LPWAVEFORMAT;

typedef struct pcmwaveformat_tag {
	WAVEFORMAT wf;
	WORD wBitsPerSample;
} PCMWAVEFORMAT, *PPCMWAVEFORMAT, *LPPCMWAVEFORMAT;

typedef struct tWAVEFORMATEX {
	WORD wFormatTag;
	WORD nChannels;
	DWORD nSamplesPerSec;
	DWORD nAvgBytesPerSec;
	WORD nBlockAlign;
	WORD wBitsPerSample;
	WORD cbSize;
} WAVEFORMATEX, *LPWAVEFORMATEX, *LPCWAVEFORMATEX;
#pragma pack(pop)

typedef struct _FILETIME {
	DWORD dwLowDateTime;
	DWORD dwHighDateTime;
} FILETIME, *LPFILETIME;

typedef struct tagRECT {
	LONG left;
	LONG top;
	LONG right;
	LONG bottom;
} RECT;

typedef RECT *LPRECT;

typedef struct tagPOINT {
	LONG x;
	LONG y;
} POINT;

typedef struct tagSIZE {
	LONG cx;
	LONG cy;
} SIZE;

typedef struct tagVS_FIXEDFILEINFO {
	DWORD dwSignature;
	DWORD dwStrucVersion;
	DWORD dwFileVersionMS;
	DWORD dwFileVersionLS;
	DWORD dwProductVersionMS;
	DWORD dwProductVersionLS;
	DWORD dwFileFlagsMask;
	DWORD dwFileFlags;
	DWORD dwFileOS;
	DWORD dwFileType;
	DWORD dwFileSubtype;
	DWORD dwFileDateMS;
	DWORD dwFileDateLS;
} VS_FIXEDFILEINFO;

typedef struct tagMSG {
	HWND hwnd;
	UINT message;
	WPARAM wParam;
	LPARAM lParam;
	DWORD time;
	POINT pt;
} MSG, *LPMSG;

typedef uint32_t FOURCC;

typedef struct {
	FOURCC ckid;
	DWORD cksize;
	FOURCC fccType;
	DWORD dwDataOffset;
	DWORD dwFlags;
} MMCKINFO;

//
// System time is represented with the following structure:
//

typedef struct _SYSTEMTIME {
	WORD wYear;
	WORD wMonth;
	WORD wDayOfWeek;
	WORD wDay;
	WORD wHour;
	WORD wMinute;
	WORD wSecond;
	WORD wMilliseconds;
} SYSTEMTIME, *PSYSTEMTIME, *LPSYSTEMTIME;

typedef struct tagWNDCLASSEXA {
	UINT cbSize;
	UINT style;
	WNDPROC lpfnWndProc;
	int cbClsExtra;
	int cbWndExtra;
	HINSTANCE hInstance;
	HICON hIcon;
	HCURSOR hCursor;
	HBRUSH hbrBackground;
	LPCSTR lpszMenuName;
	LPCSTR lpszClassName;
	HICON hIconSm;
} WNDCLASSEXA;

typedef unsigned long _fsize_t; /* Could be 64 bits for Win32 */

struct DVL_finddata_t {
	unsigned attrib;
	time_t time_create; /* -1 for FAT file systems */
	time_t time_access; /* -1 for FAT file systems */
	time_t time_write;
	_fsize_t size;
	char name[DVL_MAX_PATH];
};

typedef WORD ATOM;

//
// Everything else
//
typedef struct tagPALETTEENTRY {
	BYTE peRed;
	BYTE peGreen;
	BYTE peBlue;
	BYTE peFlags;
} PALETTEENTRY, *PPALETTEENTRY, *LPPALETTEENTRY;

typedef struct _SYSTEM_INFO {
	union {
		DWORD dwOemId;
		struct {
			WORD wProcessorArchitecture;
			WORD wReserved;
		};
	};
	DWORD dwPageSize;
	LPVOID lpMinimumApplicationAddress;
	LPVOID lpMaximumApplicationAddress;
	DWORD_PTR dwActiveProcessorMask;
	DWORD dwNumberOfProcessors;
	DWORD dwProcessorType;
	DWORD dwAllocationGranularity;
	WORD wProcessorLevel;
	WORD wProcessorRevision;
} SYSTEM_INFO, *LPSYSTEM_INFO;

typedef void *LPSECURITY_ATTRIBUTES;

typedef struct _LIST_ENTRY {
	struct _LIST_ENTRY *Flink;
	struct _LIST_ENTRY *Blink;
} LIST_ENTRY, *PLIST_ENTRY;

DWORD WINAPI GetTickCount();

DWORD WINAPI GetLastError();
void WINAPI SetLastError(DWORD dwErrCode);

WINBOOL WINAPI CloseHandle(HANDLE hObject);

HANDLE WINAPI CreateEventA(LPSECURITY_ATTRIBUTES lpEventAttributes, WINBOOL bManualReset, WINBOOL bInitialState,
    LPCSTR lpName);
BOOL WINAPI SetEvent(HANDLE hEvent);
BOOL WINAPI ResetEvent(HANDLE hEvent);
int WINAPI WaitForSingleObject(HANDLE hHandle, DWORD dwMilliseconds);

WINBOOL WINAPI SetCursorPos(int X, int Y);
int WINAPI ShowCursor(WINBOOL bShow);
HWND WINAPI SetCapture(HWND hWnd);
WINBOOL WINAPI ReleaseCapture();

SHORT WINAPI GetAsyncKeyState(int vKey);

WINBOOL WINAPI PeekMessageA(LPMSG lpMsg, HWND hWnd, UINT wMsgFilterMin, UINT wMsgFilterMax, UINT wRemoveMsg);

WINBOOL WINAPI TranslateMessage(const MSG *lpMsg);
LRESULT WINAPI DispatchMessageA(const MSG *lpMsg);
WINBOOL WINAPI PostMessageA(HWND hWnd, UINT Msg, WPARAM wParam, LPARAM lParam);

WINBOOL WINAPI DestroyWindow(HWND hWnd);
HWND WINAPI GetLastActivePopup(HWND hWnd);
HWND WINAPI GetTopWindow(HWND hWnd);
WINBOOL WINAPI SetForegroundWindow(HWND hWnd);
HWND WINAPI SetFocus(HWND hWnd);
HWND GetDesktopWindow();
HRESULT SHGetSpecialFolderLocation(HWND hwnd, int csidl, PIDLIST_ABSOLUTE *ppidl);
HWND CreateWindowExA(
    DWORD dwExStyle,
    LPCSTR lpClassName,
    LPCSTR lpWindowName,
    DWORD dwStyle,
    int X,
    int Y,
    int nWidth,
    int nHeight,
    HWND hWndParent,
    HMENU hMenu,
    HINSTANCE hInstance,
    LPVOID lpParam);
HWND WINAPI FindWindowA(LPCSTR lpClassName, LPCSTR lpWindowName);
BOOL InvalidateRect(HWND hWnd, const RECT *lpRect, BOOL bErase);
BOOL UpdateWindow(HWND hWnd);
BOOL ShowWindow(HWND hWnd, int nCmdShow);
WINUSERAPI ATOM WINAPI RegisterClassExA(const WNDCLASSEXA *lpwcx);
int GetSystemMetrics(int nIndex);
HGDIOBJ GetStockObject(int i);
HCURSOR LoadCursorA(HINSTANCE hInstance, LPCSTR lpCursorName);
BOOL GetUserNameA(LPSTR lpBuffer, LPDWORD pcbBuffer);
void GetLocalTime(LPSYSTEMTIME lpSystemTime);
long __cdecl _findfirst(const char *, struct DVL_finddata_t *);
int __cdecl _findnext(long, struct DVL_finddata_t *);

HICON LoadIconA(HINSTANCE hInstance, LPCSTR lpIconName);
HANDLE LoadImageA(HINSTANCE hInst, LPCSTR name, UINT type, int cx, int cy, UINT fuLoad);
BOOL SHGetPathFromIDListA(PCIDLIST_ABSOLUTE pidl, LPSTR pszPath);
HINSTANCE ShellExecuteA(HWND hwnd, LPCSTR lpOperation, LPCSTR lpFile, LPCSTR lpParameters, LPCSTR lpDirectory, INT nShowCmd);
int GetClassName(HWND hWnd, LPTSTR lpClassName, int nMaxCount);

typedef LONG(WINAPI *PTOP_LEVEL_EXCEPTION_FILTER)(
    struct _EXCEPTION_POINTERS *ExceptionInfo);
typedef PTOP_LEVEL_EXCEPTION_FILTER LPTOP_LEVEL_EXCEPTION_FILTER;
LPTOP_LEVEL_EXCEPTION_FILTER WINAPI SetUnhandledExceptionFilter(LPTOP_LEVEL_EXCEPTION_FILTER lpTopLevelExceptionFilter);

HMODULE GetModuleHandleA(LPCSTR lpModuleName);

uintptr_t __cdecl DVL_beginthreadex(void *_Security, unsigned _StackSize, unsigned(__stdcall *_StartAddress)(void *),
    void *_ArgList, unsigned _InitFlag, unsigned *_ThrdAddr);
HANDLE WINAPI GetCurrentThread();
DWORD WINAPI GetCurrentThreadId();
WINBOOL WINAPI SetThreadPriority(HANDLE hThread, int nPriority);
void WINAPI Sleep(DWORD dwMilliseconds);

void WINAPI GetSystemInfo(LPSYSTEM_INFO lpSystemInfo);

HDC WINAPI GetDC(HWND hWnd);
int WINAPI ReleaseDC(HWND hWnd, HDC hDC);
WINBOOL WINAPI TextOutA(HDC hdc, int x, int y, LPCSTR lpString, int c);

int WINAPI GetDeviceCaps(HDC hdc, int index);
BOOL GetWindowRect(HWND hDlg, tagRECT *Rect);
UINT WINAPI GetSystemPaletteEntries(HDC hdc, UINT iStart, UINT cEntries, LPPALETTEENTRY pPalEntries);

int WINAPIV wsprintfA(LPSTR, LPCSTR, ...);
int WINAPIV wvsprintfA(LPSTR dest, LPCSTR format, va_list arglist);
int __cdecl _strcmpi(const char *_Str1, const char *_Str2);
int __cdecl _strnicmp(const char *_Str1, const char *_Str2, size_t n);
char *__cdecl _itoa(int _Value, char *_Dest, int _Radix);

char *__cdecl _strlwr(char *str);

//
// File I/O
//

typedef struct _WIN32_FIND_DATAA {
	DWORD dwFileAttributes;
	FILETIME ftCreationTime;
	FILETIME ftLastAccessTime;
	FILETIME ftLastWriteTime;
	DWORD nFileSizeHigh;
	DWORD nFileSizeLow;
	DWORD dwReserved0;
	DWORD dwReserved1;
	CHAR cFileName[DVL_MAX_PATH];
	CHAR cAlternateFileName[14];
	DWORD dwFileType;
	DWORD dwCreatorType;
	WORD wFinderFlags;
} WIN32_FIND_DATAA, WIN32_FIND_DATA, *LPWIN32_FIND_DATAA;

typedef void *LPOVERLAPPED;

typedef struct _IMAGE_FILE_HEADER {
	WORD Machine;
	WORD NumberOfSections;
	DWORD TimeDateStamp;
	DWORD PointerToSymbolTable;
	DWORD NumberOfSymbols;
	WORD SizeOfOptionalHeader;
	WORD Characteristics;
} IMAGE_FILE_HEADER, *PIMAGE_FILE_HEADER;

typedef BOOL(CALLBACK *DLGPROC)(HWND, UINT, WPARAM, LPARAM);

typedef struct _IMAGE_OPTIONAL_HEADER {
	WORD Magic;
	BYTE MajorLinkerVersion;
	BYTE MinorLinkerVersion;
	DWORD SizeOfCode;
	DWORD SizeOfInitializedData;
	DWORD SizeOfUninitializedData;
	DWORD AddressOfEntryPoint;
	DWORD BaseOfCode;
	DWORD BaseOfData;
	DWORD ImageBase;
	DWORD SectionAlignment;
	DWORD FileAlignment;
	WORD MajorOperatingSystemVersion;
	WORD MinorOperatingSystemVersion;
	WORD MajorImageVersion;
	WORD MinorImageVersion;
	WORD MajorSubsystemVersion;
	WORD MinorSubsystemVersion;
	DWORD Win32VersionValue;
	DWORD SizeOfImage;
	DWORD SizeOfHeaders;
	DWORD CheckSum;
	WORD Subsystem;
	WORD DllCharacteristics;
	DWORD SizeOfStackReserve;
	DWORD SizeOfStackCommit;
	DWORD SizeOfHeapReserve;
	DWORD SizeOfHeapCommit;
	DWORD LoaderFlags;
	DWORD NumberOfRvaAndSizes;
} IMAGE_OPTIONAL_HEADER32, *PIMAGE_OPTIONAL_HEADER32;

typedef struct _IMAGE_NT_HEADERS {
	DWORD Signature;
	IMAGE_FILE_HEADER FileHeader;
	IMAGE_OPTIONAL_HEADER32 OptionalHeader;
} IMAGE_NT_HEADERS, *PIMAGE_NT_HEADERS;

typedef struct _IMAGE_DOS_HEADER {
	WORD e_magic;
	WORD e_cblp;
	WORD e_cp;
	WORD e_crlc;
	WORD e_cparhdr;
	WORD e_minalloc;
	WORD e_maxalloc;
	WORD e_ss;
	WORD e_sp;
	WORD e_csum;
	WORD e_ip;
	WORD e_cs;
	WORD e_lfarlc;
	WORD e_ovno;
	WORD e_res[4];
	WORD e_oemid;
	WORD e_oeminfo;
	WORD e_res2[10];
	LONG e_lfanew;
} IMAGE_DOS_HEADER, *PIMAGE_DOS_HEADER;

typedef struct _OFSTRUCT {
	BYTE cBytes;
	BYTE fFixedDisk;
	WORD nErrCode;
	WORD Reserved1;
	WORD Reserved2;
	CHAR szPathName[DVL_OFS_MAXPATHNAME];
} OFSTRUCT, *LPOFSTRUCT, *POFSTRUCT;

typedef struct _OSVERSIONINFOA {
	DWORD dwOSVersionInfoSize;
	DWORD dwMajorVersion;
	DWORD dwMinorVersion;
	DWORD dwBuildNumber;
	DWORD dwPlatformId;
	CHAR szCSDVersion[128];
} OSVERSIONINFO, *LPOSVERSIONINFOA;

typedef struct _IMAGE_SECTION_HEADER {
	union {
		DWORD PhysicalAddress;
		DWORD VirtualSize;
	} Misc;
	DWORD VirtualAddress;
	DWORD SizeOfRawData;
	DWORD PointerToRawData;
	DWORD PointerToRelocations;
	DWORD PointerToLinenumbers;
	WORD NumberOfRelocations;
	WORD NumberOfLinenumbers;
	DWORD Characteristics;
} IMAGE_SECTION_HEADER, *PIMAGE_SECTION_HEADER;

BOOL GetVersionExA(LPOSVERSIONINFOA lpVersionInformation);

void lstrcpynA(LPSTR lpString1, LPCSTR lpString2, int iMaxLength);

typedef struct _PROCESS_INFORMATION {
	HANDLE hProcess;
	HANDLE hThread;
	DWORD dwProcessId;
	DWORD dwThreadId;
} PROCESS_INFORMATION, *PPROCESS_INFORMATION, *LPPROCESS_INFORMATION;

typedef struct {
	DWORD cb;
} STARTUPINFOA, *LPSTARTUPINFOA;
typedef STARTUPINFOA STARTUPINFO;

WINBOOL WINAPI CreateProcessA(LPCSTR lpApplicationName, LPSTR lpCommandLine, LPSECURITY_ATTRIBUTES lpProcessAttributes,
    LPSECURITY_ATTRIBUTES lpThreadAttributes, WINBOOL bInheritHandles, DWORD dwCreationFlags,
    LPVOID lpEnvironment, LPCSTR lpCurrentDirectory, LPSTARTUPINFOA lpStartupInfo,
    LPPROCESS_INFORMATION lpProcessInformation);

void WINAPI ExitProcess(UINT uExitCode);
DWORD WINAPI GetCurrentProcessId();

HANDLE WINAPI CreateFileMappingA(HANDLE hFile, LPSECURITY_ATTRIBUTES lpFileMappingAttributes, DWORD flProtect,
    DWORD dwMaximumSizeHigh, DWORD dwMaximumSizeLow, LPCSTR lpName);
LPVOID WINAPI MapViewOfFile(HANDLE hFileMappingObject, DWORD dwDesiredAccess, DWORD dwFileOffsetHigh,
    DWORD dwFileOffsetLow, SIZE_T dwNumberOfBytesToMap);
WINBOOL WINAPI UnmapViewOfFile(LPCVOID lpBaseAddress);

LPVOID VirtualAlloc(LPVOID lpAddress, SIZE_T dwSize, DWORD flAllocationType, DWORD flProtect);
BOOL VirtualFree(LPVOID lpAddress, SIZE_T dwSize, DWORD dwFreeType);

DWORD WINAPI WaitForInputIdle(HANDLE hProcess, DWORD dwMilliseconds);
HWND WINAPI GetForegroundWindow();
HWND WINAPI GetWindow(HWND hWnd, UINT uCmd);
DWORD WINAPI GetWindowThreadProcessId(HWND hWnd, LPDWORD lpdwProcessId);

DWORD WINAPI GetPrivateProfileStringA(LPCSTR lpAppName, LPCSTR lpKeyName, LPCSTR lpDefault, LPSTR lpReturnedString,
    DWORD nSize, LPCSTR lpFileName);
int MessageBoxA(HWND hWnd, const char *Text, const char *Title, UINT Flags);
typedef LONG LSTATUS, HKEY, REGSAM, PHKEY;

LSTATUS RegOpenKeyExA(HKEY hKey, LPCSTR lpSubKey, DWORD ulOptions, REGSAM samDesired, PHKEY phkResult);
LSTATUS RegQueryValueExA(HKEY hKey, LPCSTR lpValueName, LPDWORD lpReserved, LPDWORD lpType, BYTE *lpData, LPDWORD lpcbData);
LSTATUS RegSetValueExA(HKEY hKey, LPCSTR lpValueName, DWORD Reserved, DWORD dwType, const BYTE *lpData, DWORD cbData);
LSTATUS RegCloseKeyA(HKEY hKey);
void PostQuitMessage(int nExitCode);
LRESULT DefWindowProcA(HWND hWnd, UINT Msg, WPARAM wParam, LPARAM lParam);
LONG GetWindowLongA(HWND hWnd, int nIndex);
LONG SetWindowLongA(HWND hWnd, int nIndex, LONG dwNewLong);

WINBOOL WINAPI WriteFile(HANDLE hFile, LPCVOID lpBuffer, DWORD nNumberOfBytesToWrite, LPDWORD lpNumberOfBytesWritten,
    LPOVERLAPPED lpOverlapped);
DWORD WINAPI SetFilePointer(HANDLE hFile, LONG lDistanceToMove, PLONG lpDistanceToMoveHigh, DWORD dwMoveMethod);
WINBOOL WINAPI SetEndOfFile(HANDLE hFile);
DWORD WINAPI GetFileAttributesA(LPCSTR lpFileName);
WINBOOL WINAPI SetFileAttributesA(LPCSTR lpFileName, DWORD dwFileAttributes);
HANDLE WINAPI FindFirstFileA(LPCSTR lpFileName, LPWIN32_FIND_DATAA lpFindFileData);
BOOL FindNextFileA(HANDLE hFindFile, LPWIN32_FIND_DATAA lpFindFileData);
WINBOOL WINAPI FindClose(HANDLE hFindFile);
HANDLE WINAPI CreateFileA(LPCSTR lpFileName, DWORD dwDesiredAccess, DWORD dwShareMode,
    LPSECURITY_ATTRIBUTES lpSecurityAttributes, DWORD dwCreationDisposition,
    DWORD dwFlagsAndAttributes, HANDLE hTemplateFile);
WINBOOL WINAPI ReadFile(HANDLE hFile, LPVOID lpBuffer, DWORD nNumberOfBytesToRead, LPDWORD lpNumberOfBytesRead,
    LPOVERLAPPED lpOverlapped);
DWORD WINAPI GetFileSize(HANDLE hFile, LPDWORD lpFileSizeHigh);
UINT WINAPI GetWindowsDirectoryA(LPSTR lpBuffer, UINT uSize);
DWORD GetCurrentDirectory(DWORD nBufferLength, LPTSTR lpBuffer);
DWORD GetLogicalDriveStringsA(DWORD nBufferLength, LPSTR lpBuffer);
UINT GetDriveTypeA(LPCSTR lpRootPathName);
WINBOOL WINAPI GetDiskFreeSpaceA(LPCSTR lpRootPathName, LPDWORD lpSectorsPerCluster, LPDWORD lpBytesPerSector,
    LPDWORD lpNumberOfFreeClusters, LPDWORD lpTotalNumberOfClusters);
DWORD WINAPI GetModuleFileNameA(HMODULE hModule, LPSTR lpFilename, DWORD nSize);
WINBOOL WINAPI GetComputerNameA(LPSTR lpBuffer, LPDWORD nSize);
DWORD GetFileVersionInfoSizeA(LPCSTR lptstrFilename, LPDWORD lpdwHandle);
BOOL GetFileVersionInfoA(LPCSTR lptstrFilename, DWORD dwHandle, DWORD dwLen, LPVOID lpData);
BOOL VerQueryValueA(LPCVOID pBlock, LPCSTR lpSubBlock, LPVOID *lplpBuffer, PUINT puLen);
WINBOOL WINAPI DeleteFileA(LPCSTR lpFileName);
WINBOOL WINAPI CopyFileA(LPCSTR lpExistingFileName, LPCSTR lpNewFileName, WINBOOL bFailIfExists);
HFILE WINAPI OpenFile(LPCSTR lpFileName, LPOFSTRUCT lpReOpenBuff, UINT uStyle);

void __debugbreak();

typedef struct _CONTEXT {

	//
	// The flags values within this flag control the contents of
	// a CONTEXT record.
	//
	// If the context record is used as an input parameter, then
	// for each portion of the context record controlled by a flag
	// whose value is set, it is assumed that that portion of the
	// context record contains valid context. If the context record
	// is being used to modify a threads context, then only that
	// portion of the threads context will be modified.
	//
	// If the context record is used as an IN OUT parameter to capture
	// the context of a thread, then only those portions of the thread's
	// context corresponding to set flags will be returned.
	//
	// The context record is never used as an OUT only parameter.
	//

	DWORD ContextFlags;

	//
	// This section is specified/returned if CONTEXT_DEBUG_REGISTERS is
	// set in ContextFlags.  Note that CONTEXT_DEBUG_REGISTERS is NOT
	// included in CONTEXT_FULL.
	//

	DWORD Dr0;
	DWORD Dr1;
	DWORD Dr2;
	DWORD Dr3;
	DWORD Dr6;
	DWORD Dr7;

	//
	// This section is specified/returned if the
	// ContextFlags word contains the flag CONTEXT_SEGMENTS.
	//

	DWORD SegGs;
	DWORD SegFs;
	DWORD SegEs;
	DWORD SegDs;

	//
	// This section is specified/returned if the
	// ContextFlags word contains the flag CONTEXT_INTEGER.
	//

	DWORD Edi;
	DWORD Esi;
	DWORD Ebx;
	DWORD Edx;
	DWORD Ecx;
	DWORD Eax;

	//
	// This section is specified/returned if the
	// ContextFlags word contains the flag CONTEXT_CONTROL.
	//

	DWORD Ebp;
	DWORD Eip;
	DWORD SegCs;  // MUST BE SANITIZED
	DWORD EFlags; // MUST BE SANITIZED
	DWORD Esp;
	DWORD SegSs;
} CONTEXT;

typedef CONTEXT *PCONTEXT;

//
// Exception record definition.
//

typedef struct _EXCEPTION_RECORD {
	DWORD ExceptionCode;
	DWORD ExceptionFlags;
	struct _EXCEPTION_RECORD *ExceptionRecord;
	PVOID ExceptionAddress;
	DWORD NumberParameters;
} EXCEPTION_RECORD;

typedef EXCEPTION_RECORD *PEXCEPTION_RECORD;

typedef struct _EXCEPTION_POINTERS {
	PEXCEPTION_RECORD ExceptionRecord;
	PCONTEXT ContextRecord;
} EXCEPTION_POINTERS, *PEXCEPTION_POINTERS;

typedef struct _MEMORY_BASIC_INFORMATION {
	PVOID BaseAddress;
	PVOID AllocationBase;
	DWORD AllocationProtect;
	SIZE_T RegionSize;
	DWORD State;
	DWORD Protect;
	DWORD Type;
} MEMORY_BASIC_INFORMATION, *PMEMORY_BASIC_INFORMATION;

//
// Total fakes
//
typedef struct {
} SOCKADDR;

//
// MSCVRT emulation
//

extern void LoadCharNames();
extern void LoadAndPlaySound(char *FilePath, int lVolume, int lPan);
extern void DrawArtWithMask(int SX, int SY, int SW, int SH, int nFrame, BYTE bMask, void *pBuffer);
extern BOOL __cdecl LoadArtWithPal(char *pszFile, void **pBuffer, int frames, DWORD *data);

constexpr auto DVL_WM_ACTIVATEAPP = 0x001C;
constexpr auto DVL_WM_SYSKEYUP = 0x0105;
const auto DVL_HFILE_ERROR = (HFILE)-1;
constexpr auto DVL_DRIVE_CDROM = 5;
constexpr auto DVL_WM_DESTROY = 0x0002;
constexpr auto DVL_HORZRES = 8;
constexpr auto DVL_VERTRES = 10;
constexpr auto DVL_VER_PLATFORM_WIN32_NT = 2;

constexpr auto DVL_CREATE_ALWAYS = 2;
constexpr auto DVL_GENERIC_READ = 0x80000000L;
constexpr auto DVL_GENERIC_WRITE = 0x40000000L;
constexpr auto DVL_OPEN_EXISTING = 3;
constexpr auto DVL_FILE_BEGIN = 0;
constexpr auto DVL_FILE_CURRENT = 1;
constexpr auto DVL_ERROR_FILE_NOT_FOUND = 2;

constexpr auto DVL_PM_NOREMOVE = 0x0000;
constexpr auto DVL_PM_REMOVE = 0x0001;
constexpr auto DVL_WM_QUIT = 0x0012;
constexpr auto DVL_INFINITE = 0xFFFFFFFF;

//
// Events
//
constexpr auto DVL_WM_MOUSEFIRST = 0x0200;
constexpr auto DVL_WM_MOUSEMOVE = 0x0200;
constexpr auto DVL_WM_LBUTTONDOWN = 0x0201;
constexpr auto DVL_WM_LBUTTONUP = 0x0202;
constexpr auto DVL_WM_RBUTTONDOWN = 0x0204;
constexpr auto DVL_WM_RBUTTONUP = 0x0205;

constexpr auto DVL_WM_KEYFIRST = 0x0100;
constexpr auto DVL_WM_KEYDOWN = 0x0100;
constexpr auto DVL_WM_KEYUP = 0x0101;
constexpr auto DVL_WM_SYSKEYDOWN = 0x0104;

constexpr auto DVL_WM_INITDIALOG = 0x0110;
constexpr auto DVL_WM_COMMAND = 0x0111;
constexpr auto DVL_WM_SYSCOMMAND = 0x0112;

constexpr auto DVL_WM_CHAR = 0x0102;
constexpr auto DVL_WM_CAPTURECHANGED = 0x0215;

constexpr auto DVL_WM_CREATE = 0x0001;
constexpr auto DVL_WM_PAINT = 0x000F;
constexpr auto DVL_WM_CLOSE = 0x0010;
constexpr auto DVL_WM_QUERYENDSESSION = 0x0011;
constexpr auto DVL_WM_ERASEBKGND = 0x0014;
constexpr auto DVL_WM_QUERYNEWPALETTE = 0x030F;
constexpr auto DVL_WM_PALETTECHANGED = 0x0311;

constexpr auto DVL_SC_CLOSE = 0xF060;

// Virtual key codes.
//
// ref: https://docs.microsoft.com/en-us/windows/win32/inputdev/virtual-key-codes
constexpr auto DVL_VK_BACK = 0x08;     // BACKSPACE key
constexpr auto DVL_VK_TAB = 0x09;      // TAB key
constexpr auto DVL_VK_RETURN = 0x0D;   // ENTER key
constexpr auto DVL_VK_SHIFT = 0x10;    // SHIFT key
constexpr auto DVL_VK_CONTROL = 0x11;  // CONTROL key
constexpr auto DVL_VK_MENU = 0x12;     // ALT key
constexpr auto DVL_VK_PAUSE = 0x13;    // PAUSE key
constexpr auto DVL_VK_CAPITAL = 0x14;  // CAPS LOCK key
constexpr auto DVL_VK_ESCAPE = 0x1B;   // ESC key
constexpr auto DVL_VK_SPACE = 0x20;    // SPACEBAR
constexpr auto DVL_VK_PRIOR = 0x21;    // PAGE UP key
constexpr auto DVL_VK_NEXT = 0x22;     // PAGE DOWN key
constexpr auto DVL_VK_END = 0x23;      // END key
constexpr auto DVL_VK_HOME = 0x24;     // HOME key
constexpr auto DVL_VK_LEFT = 0x25;     // LEFT ARROW key
constexpr auto DVL_VK_UP = 0x26;       // UP ARROW key
constexpr auto DVL_VK_RIGHT = 0x27;    // RIGHT ARROW key
constexpr auto DVL_VK_DOWN = 0x28;     // DOWN ARROW key
constexpr auto DVL_VK_SNAPSHOT = 0x2C; // PRINT SCREEN key
constexpr auto DVL_VK_INSERT = 0x2D;   // INS key
constexpr auto DVL_VK_DELETE = 0x2E;   // DEL key
// DVL_VK_0 through DVL_VK_9 correspond to '0' - '9'
// DVL_VK_A through DVL_VK_Z correspond to 'A' - 'Z'
constexpr auto DVL_VK_LWIN = 0x5B;       // Left Windows key (Natural keyboard)
constexpr auto DVL_VK_RWIN = 0x5C;       // Right Windows key (Natural keyboard)
constexpr auto DVL_VK_NUMPAD0 = 0x60;    // Numeric keypad 0 key
constexpr auto DVL_VK_NUMPAD1 = 0x61;    // Numeric keypad 1 key
constexpr auto DVL_VK_NUMPAD2 = 0x62;    // Numeric keypad 2 key
constexpr auto DVL_VK_NUMPAD3 = 0x63;    // Numeric keypad 3 key
constexpr auto DVL_VK_NUMPAD4 = 0x64;    // Numeric keypad 4 key
constexpr auto DVL_VK_NUMPAD5 = 0x65;    // Numeric keypad 5 key
constexpr auto DVL_VK_NUMPAD6 = 0x66;    // Numeric keypad 6 key
constexpr auto DVL_VK_NUMPAD7 = 0x67;    // Numeric keypad 7 key
constexpr auto DVL_VK_NUMPAD8 = 0x68;    // Numeric keypad 8 key
constexpr auto DVL_VK_NUMPAD9 = 0x69;    // Numeric keypad 9 key
constexpr auto DVL_VK_MULTIPLY = 0x6A;   // Multiply key
constexpr auto DVL_VK_ADD = 0x6B;        // Add key
constexpr auto DVL_VK_SUBTRACT = 0x6D;   // Subtract key
constexpr auto DVL_VK_DECIMAL = 0x6E;    // Decimal key
constexpr auto DVL_VK_DIVIDE = 0x6F;     // Divide key
constexpr auto DVL_VK_F1 = 0x70;         // F1 key
constexpr auto DVL_VK_F2 = 0x71;         // F2 key
constexpr auto DVL_VK_F3 = 0x72;         // F3 key
constexpr auto DVL_VK_F4 = 0x73;         // F4 key
constexpr auto DVL_VK_F5 = 0x74;         // F5 key
constexpr auto DVL_VK_F6 = 0x75;         // F6 key
constexpr auto DVL_VK_F7 = 0x76;         // F7 key
constexpr auto DVL_VK_F8 = 0x77;         // F8 key
constexpr auto DVL_VK_F9 = 0x78;         // F9 key
constexpr auto DVL_VK_F10 = 0x79;        // F10 key
constexpr auto DVL_VK_F11 = 0x7A;        // F11 key
constexpr auto DVL_VK_F12 = 0x7B;        // F12 key
constexpr auto DVL_VK_NUMLOCK = 0x90;    // NUM LOCK key
constexpr auto DVL_VK_SCROLL = 0x91;     // SCROLL LOCK key
constexpr auto DVL_VK_LSHIFT = 0xA0;     // Left SHIFT key
constexpr auto DVL_VK_RSHIFT = 0xA1;     // Right SHIFT key
constexpr auto DVL_VK_LCONTROL = 0xA2;   // Left CONTROL key
constexpr auto DVL_VK_RCONTROL = 0xA3;   // Right CONTROL key
constexpr auto DVL_VK_LMENU = 0xA4;      // Left MENU key
constexpr auto DVL_VK_RMENU = 0xA5;      // Right MENU key
constexpr auto DVL_VK_OEM_1 = 0xBA;      // For the US standard keyboard, the ';:' key
constexpr auto DVL_VK_OEM_PLUS = 0xBB;   // For any country/region, the '+' key
constexpr auto DVL_VK_OEM_COMMA = 0xBC;  // For any country/region, the ',' key
constexpr auto DVL_VK_OEM_MINUS = 0xBD;  // For any country/region, the '-' key
constexpr auto DVL_VK_OEM_PERIOD = 0xBE; // For any country/region, the '.' key
constexpr auto DVL_VK_OEM_2 = 0xBF;      // For the US standard keyboard, the '/?' key
constexpr auto DVL_VK_OEM_3 = 0xC0;      // For the US standard keyboard, the '`~' key
constexpr auto DVL_VK_OEM_4 = 0xDB;      // For the US standard keyboard, the '[{' key
constexpr auto DVL_VK_OEM_5 = 0xDC;      // For the US standard keyboard, the '\|' key
constexpr auto DVL_VK_OEM_6 = 0xDD;      // For the US standard keyboard, the ']}' key
constexpr auto DVL_VK_OEM_7 = 0xDE;      // For the US standard keyboard, the 'single-quote/double-quote' key

constexpr auto DVL_MK_SHIFT = 0x0004;
constexpr auto DVL_MK_LBUTTON = 0x0001;
constexpr auto DVL_MK_RBUTTON = 0x0002;

constexpr auto DVL_MB_TASKMODAL = 0x00002000L;
constexpr auto DVL_MB_ICONHAND = 0x00000010L;
constexpr auto DVL_MB_ICONEXCLAMATION = 0x00000030L;

} // namespace dvl
=======
#pragma once

namespace dvl {

constexpr auto DVL_OFS_MAXPATHNAME = 128;
constexpr auto DVL_MAX_PATH = 260;

typedef char CHAR;
typedef uint16_t SHORT;
typedef int32_t LONG;
typedef uint8_t BOOLEAN;

typedef LONG *PLONG;
typedef uint32_t ULONG;
typedef ULONG *PULONG;
typedef unsigned short USHORT;
typedef USHORT *PUSHORT;
typedef unsigned char UCHAR;
typedef UCHAR *PUCHAR;
typedef char *PSZ;

typedef uint32_t DWORD;
typedef int BOOL, WINBOOL;
typedef unsigned char BYTE;
typedef unsigned short WORD;
typedef float FLOAT;
typedef FLOAT *PFLOAT;
typedef BOOL *LPBOOL;
typedef BYTE *LPBYTE;
typedef int *LPINT;
typedef WORD *LPWORD;
typedef long *LPLONG;
typedef DWORD *LPDWORD;
typedef void *LPVOID;
typedef void *PVOID;
typedef const void *LPCVOID;
typedef void *HMENU;
typedef void *LPITEMIDLIST;
typedef LPITEMIDLIST PIDLIST_ABSOLUTE;
typedef LPITEMIDLIST PCIDLIST_ABSOLUTE;

typedef int INT;
typedef unsigned int UINT;
typedef unsigned int *PUINT;

typedef intptr_t INT_PTR, *PINT_PTR;
typedef uintptr_t UINT_PTR, *PUINT_PTR;

typedef intptr_t LONG_PTR, *PLONG_PTR;
typedef uintptr_t ULONG_PTR, *PULONG_PTR;
typedef ULONG_PTR SIZE_T;

typedef ULONG_PTR DWORD_PTR, *PDWORD_PTR;

typedef CHAR *LPSTR;
typedef CHAR *LPTSTR;
typedef const CHAR *LPCSTR;

typedef UINT_PTR WPARAM;
typedef LONG_PTR LPARAM;
typedef LONG_PTR LRESULT;

//
// Handles
//
typedef void *HANDLE;

typedef HANDLE HWND, HGDIOBJ, HMODULE, HDC, HRGN, HINSTANCE, HPALETTE, HCURSOR;

typedef LONG LCID;

typedef DWORD COLORREF;

typedef LONG HRESULT;

typedef LRESULT(CALLBACK *WNDPROC)(HWND, UINT, WPARAM, LPARAM);

#pragma pack(push, 1)
typedef struct waveformat_tag {
	WORD wFormatTag;
	WORD nChannels;
	DWORD nSamplesPerSec;
	DWORD nAvgBytesPerSec;
	WORD nBlockAlign;
} WAVEFORMAT, *PWAVEFORMAT, *LPWAVEFORMAT;

typedef struct pcmwaveformat_tag {
	WAVEFORMAT wf;
	WORD wBitsPerSample;
} PCMWAVEFORMAT, *PPCMWAVEFORMAT, *LPPCMWAVEFORMAT;
#pragma pack(pop)

typedef struct _FILETIME {
	DWORD dwLowDateTime;
	DWORD dwHighDateTime;
} FILETIME, *LPFILETIME;

typedef struct tagRECT {
	LONG left;
	LONG top;
	LONG right;
	LONG bottom;
} RECT;

typedef RECT *LPRECT;

typedef struct tagPOINT {
	LONG x;
	LONG y;
} POINT;

typedef struct tagSIZE {
	LONG cx;
	LONG cy;
} SIZE;

typedef struct tagMSG {
	HWND hwnd;
	UINT message;
	WPARAM wParam;
	LPARAM lParam;
	DWORD time;
	POINT pt;
} MSG, *LPMSG;

typedef uint32_t FOURCC;

typedef struct {
	FOURCC ckid;
	DWORD cksize;
	FOURCC fccType;
	DWORD dwDataOffset;
	DWORD dwFlags;
} MMCKINFO;

//
// System time is represented with the following structure:
//

typedef struct _SYSTEMTIME {
	WORD wYear;
	WORD wMonth;
	WORD wDayOfWeek;
	WORD wDay;
	WORD wHour;
	WORD wMinute;
	WORD wSecond;
	WORD wMilliseconds;
} SYSTEMTIME, *PSYSTEMTIME, *LPSYSTEMTIME;

typedef unsigned long _fsize_t; /* Could be 64 bits for Win32 */

struct DVL_finddata_t {
	unsigned attrib;
	time_t time_create; /* -1 for FAT file systems */
	time_t time_access; /* -1 for FAT file systems */
	time_t time_write;
	_fsize_t size;
	char name[DVL_MAX_PATH];
};

typedef WORD ATOM;

//
// Everything else
//
typedef struct tagPALETTEENTRY {
	BYTE peRed;
	BYTE peGreen;
	BYTE peBlue;
	BYTE peFlags;
} PALETTEENTRY, *PPALETTEENTRY, *LPPALETTEENTRY;

typedef void *LPSECURITY_ATTRIBUTES;

typedef struct _LIST_ENTRY {
	struct _LIST_ENTRY *Flink;
	struct _LIST_ENTRY *Blink;
} LIST_ENTRY, *PLIST_ENTRY;

DWORD WINAPI GetTickCount();

DWORD WINAPI GetLastError();
void WINAPI SetLastError(DWORD dwErrCode);

WINBOOL WINAPI CloseHandle(HANDLE hObject);

HANDLE WINAPI CreateEventA(LPSECURITY_ATTRIBUTES lpEventAttributes, WINBOOL bManualReset, WINBOOL bInitialState,
    LPCSTR lpName);
BOOL WINAPI SetEvent(HANDLE hEvent);
BOOL WINAPI ResetEvent(HANDLE hEvent);
int WINAPI WaitForSingleObject(HANDLE hHandle, DWORD dwMilliseconds);

WINBOOL WINAPI SetCursorPos(int X, int Y);
int WINAPI ShowCursor(WINBOOL bShow);
HWND WINAPI SetCapture(HWND hWnd);
WINBOOL WINAPI ReleaseCapture();

SHORT WINAPI GetAsyncKeyState(int vKey);

WINBOOL WINAPI PeekMessageA(LPMSG lpMsg, HWND hWnd, UINT wMsgFilterMin, UINT wMsgFilterMax, UINT wRemoveMsg);

WINBOOL WINAPI TranslateMessage(const MSG *lpMsg);
LRESULT WINAPI DispatchMessageA(const MSG *lpMsg);
WINBOOL WINAPI PostMessageA(HWND hWnd, UINT Msg, WPARAM wParam, LPARAM lParam);

HWND CreateWindowExA(
    DWORD dwExStyle,
    LPCSTR lpClassName,
    LPCSTR lpWindowName,
    DWORD dwStyle,
    int X,
    int Y,
    int nWidth,
    int nHeight,
    HWND hWndParent,
    HMENU hMenu,
    HINSTANCE hInstance,
    LPVOID lpParam);
BOOL InvalidateRect(HWND hWnd, const RECT *lpRect, BOOL bErase);
BOOL UpdateWindow(HWND hWnd);
BOOL ShowWindow(HWND hWnd, int nCmdShow);
int GetSystemMetrics(int nIndex);

typedef LONG(WINAPI *PTOP_LEVEL_EXCEPTION_FILTER)(
    struct _EXCEPTION_POINTERS *ExceptionInfo);

uintptr_t __cdecl DVL_beginthreadex(void *_Security, unsigned _StackSize, unsigned(__stdcall *_StartAddress)(void *),
    void *_ArgList, unsigned _InitFlag, unsigned *_ThrdAddr);
HANDLE WINAPI GetCurrentThread();
DWORD WINAPI GetCurrentThreadId();
WINBOOL WINAPI SetThreadPriority(HANDLE hThread, int nPriority);
void WINAPI Sleep(DWORD dwMilliseconds);

WINBOOL WINAPI TextOutA(HDC hdc, int x, int y, LPCSTR lpString, int c);

int WINAPI GetDeviceCaps(HDC hdc, int index);
BOOL GetWindowRect(HWND hDlg, tagRECT *Rect);
UINT WINAPI GetSystemPaletteEntries(HDC hdc, UINT iStart, UINT cEntries, LPPALETTEENTRY pPalEntries);

int WINAPIV wsprintfA(LPSTR, LPCSTR, ...);
int WINAPIV wvsprintfA(LPSTR dest, LPCSTR format, va_list arglist);
int __cdecl _strcmpi(const char *_Str1, const char *_Str2);
int __cdecl _strnicmp(const char *_Str1, const char *_Str2, size_t n);
char *__cdecl _itoa(int _Value, char *_Dest, int _Radix);

char *__cdecl _strlwr(char *str);

//
// File I/O
//

typedef struct _WIN32_FIND_DATAA {
	DWORD dwFileAttributes;
	FILETIME ftCreationTime;
	FILETIME ftLastAccessTime;
	FILETIME ftLastWriteTime;
	DWORD nFileSizeHigh;
	DWORD nFileSizeLow;
	DWORD dwReserved0;
	DWORD dwReserved1;
	CHAR cFileName[DVL_MAX_PATH];
	CHAR cAlternateFileName[14];
	DWORD dwFileType;
	DWORD dwCreatorType;
	WORD wFinderFlags;
} WIN32_FIND_DATAA, WIN32_FIND_DATA, *LPWIN32_FIND_DATAA;

typedef void *LPOVERLAPPED;

typedef struct _IMAGE_FILE_HEADER {
	WORD Machine;
	WORD NumberOfSections;
	DWORD TimeDateStamp;
	DWORD PointerToSymbolTable;
	DWORD NumberOfSymbols;
	WORD SizeOfOptionalHeader;
	WORD Characteristics;
} IMAGE_FILE_HEADER, *PIMAGE_FILE_HEADER;

typedef BOOL(CALLBACK *DLGPROC)(HWND, UINT, WPARAM, LPARAM);

typedef struct _IMAGE_OPTIONAL_HEADER {
	WORD Magic;
	BYTE MajorLinkerVersion;
	BYTE MinorLinkerVersion;
	DWORD SizeOfCode;
	DWORD SizeOfInitializedData;
	DWORD SizeOfUninitializedData;
	DWORD AddressOfEntryPoint;
	DWORD BaseOfCode;
	DWORD BaseOfData;
	DWORD ImageBase;
	DWORD SectionAlignment;
	DWORD FileAlignment;
	WORD MajorOperatingSystemVersion;
	WORD MinorOperatingSystemVersion;
	WORD MajorImageVersion;
	WORD MinorImageVersion;
	WORD MajorSubsystemVersion;
	WORD MinorSubsystemVersion;
	DWORD Win32VersionValue;
	DWORD SizeOfImage;
	DWORD SizeOfHeaders;
	DWORD CheckSum;
	WORD Subsystem;
	WORD DllCharacteristics;
	DWORD SizeOfStackReserve;
	DWORD SizeOfStackCommit;
	DWORD SizeOfHeapReserve;
	DWORD SizeOfHeapCommit;
	DWORD LoaderFlags;
	DWORD NumberOfRvaAndSizes;
} IMAGE_OPTIONAL_HEADER32, *PIMAGE_OPTIONAL_HEADER32;

typedef struct _IMAGE_NT_HEADERS {
	DWORD Signature;
	IMAGE_FILE_HEADER FileHeader;
	IMAGE_OPTIONAL_HEADER32 OptionalHeader;
} IMAGE_NT_HEADERS, *PIMAGE_NT_HEADERS;

typedef struct _IMAGE_DOS_HEADER {
	WORD e_magic;
	WORD e_cblp;
	WORD e_cp;
	WORD e_crlc;
	WORD e_cparhdr;
	WORD e_minalloc;
	WORD e_maxalloc;
	WORD e_ss;
	WORD e_sp;
	WORD e_csum;
	WORD e_ip;
	WORD e_cs;
	WORD e_lfarlc;
	WORD e_ovno;
	WORD e_res[4];
	WORD e_oemid;
	WORD e_oeminfo;
	WORD e_res2[10];
	LONG e_lfanew;
} IMAGE_DOS_HEADER, *PIMAGE_DOS_HEADER;

typedef struct _OSVERSIONINFOA {
	DWORD dwOSVersionInfoSize;
	DWORD dwMajorVersion;
	DWORD dwMinorVersion;
	DWORD dwBuildNumber;
	DWORD dwPlatformId;
	CHAR szCSDVersion[128];
} OSVERSIONINFO, *LPOSVERSIONINFOA;

typedef struct _IMAGE_SECTION_HEADER {
	union {
		DWORD PhysicalAddress;
		DWORD VirtualSize;
	} Misc;
	DWORD VirtualAddress;
	DWORD SizeOfRawData;
	DWORD PointerToRawData;
	DWORD PointerToRelocations;
	DWORD PointerToLinenumbers;
	WORD NumberOfRelocations;
	WORD NumberOfLinenumbers;
	DWORD Characteristics;
} IMAGE_SECTION_HEADER, *PIMAGE_SECTION_HEADER;

BOOL GetVersionExA(LPOSVERSIONINFOA lpVersionInformation);

void lstrcpynA(LPSTR lpString1, LPCSTR lpString2, int iMaxLength);

int MessageBoxA(HWND hWnd, const char *Text, const char *Title, UINT Flags);
typedef LONG LSTATUS, HKEY, REGSAM, PHKEY;

void PostQuitMessage(int nExitCode);
LRESULT DefWindowProcA(HWND hWnd, UINT Msg, WPARAM wParam, LPARAM lParam);

WINBOOL WINAPI WriteFile(HANDLE hFile, LPCVOID lpBuffer, DWORD nNumberOfBytesToWrite, LPDWORD lpNumberOfBytesWritten,
    LPOVERLAPPED lpOverlapped);
DWORD WINAPI SetFilePointer(HANDLE hFile, LONG lDistanceToMove, PLONG lpDistanceToMoveHigh, DWORD dwMoveMethod);
WINBOOL WINAPI SetEndOfFile(HANDLE hFile);
DWORD WINAPI GetFileAttributesA(LPCSTR lpFileName);
WINBOOL WINAPI SetFileAttributesA(LPCSTR lpFileName, DWORD dwFileAttributes);
HANDLE WINAPI FindFirstFileA(LPCSTR lpFileName, LPWIN32_FIND_DATAA lpFindFileData);
BOOL FindNextFileA(HANDLE hFindFile, LPWIN32_FIND_DATAA lpFindFileData);
WINBOOL WINAPI FindClose(HANDLE hFindFile);
HANDLE WINAPI CreateFileA(LPCSTR lpFileName, DWORD dwDesiredAccess, DWORD dwShareMode,
    LPSECURITY_ATTRIBUTES lpSecurityAttributes, DWORD dwCreationDisposition,
    DWORD dwFlagsAndAttributes, HANDLE hTemplateFile);
WINBOOL WINAPI ReadFile(HANDLE hFile, LPVOID lpBuffer, DWORD nNumberOfBytesToRead, LPDWORD lpNumberOfBytesRead,
    LPOVERLAPPED lpOverlapped);
DWORD WINAPI GetFileSize(HANDLE hFile, LPDWORD lpFileSizeHigh);
UINT GetDriveTypeA(LPCSTR lpRootPathName);
WINBOOL WINAPI GetComputerNameA(LPSTR lpBuffer, LPDWORD nSize);
WINBOOL WINAPI DeleteFileA(LPCSTR lpFileName);

typedef struct _CONTEXT {

	//
	// The flags values within this flag control the contents of
	// a CONTEXT record.
	//
	// If the context record is used as an input parameter, then
	// for each portion of the context record controlled by a flag
	// whose value is set, it is assumed that that portion of the
	// context record contains valid context. If the context record
	// is being used to modify a threads context, then only that
	// portion of the threads context will be modified.
	//
	// If the context record is used as an IN OUT parameter to capture
	// the context of a thread, then only those portions of the thread's
	// context corresponding to set flags will be returned.
	//
	// The context record is never used as an OUT only parameter.
	//

	DWORD ContextFlags;

	//
	// This section is specified/returned if CONTEXT_DEBUG_REGISTERS is
	// set in ContextFlags.  Note that CONTEXT_DEBUG_REGISTERS is NOT
	// included in CONTEXT_FULL.
	//

	DWORD Dr0;
	DWORD Dr1;
	DWORD Dr2;
	DWORD Dr3;
	DWORD Dr6;
	DWORD Dr7;

	//
	// This section is specified/returned if the
	// ContextFlags word contains the flag CONTEXT_SEGMENTS.
	//

	DWORD SegGs;
	DWORD SegFs;
	DWORD SegEs;
	DWORD SegDs;

	//
	// This section is specified/returned if the
	// ContextFlags word contains the flag CONTEXT_INTEGER.
	//

	DWORD Edi;
	DWORD Esi;
	DWORD Ebx;
	DWORD Edx;
	DWORD Ecx;
	DWORD Eax;

	//
	// This section is specified/returned if the
	// ContextFlags word contains the flag CONTEXT_CONTROL.
	//

	DWORD Ebp;
	DWORD Eip;
	DWORD SegCs;  // MUST BE SANITIZED
	DWORD EFlags; // MUST BE SANITIZED
	DWORD Esp;
	DWORD SegSs;
} CONTEXT;

typedef CONTEXT *PCONTEXT;

//
// Exception record definition.
//

typedef struct _EXCEPTION_RECORD {
	DWORD ExceptionCode;
	DWORD ExceptionFlags;
	struct _EXCEPTION_RECORD *ExceptionRecord;
	PVOID ExceptionAddress;
	DWORD NumberParameters;
} EXCEPTION_RECORD;

typedef EXCEPTION_RECORD *PEXCEPTION_RECORD;

typedef struct _EXCEPTION_POINTERS {
	PEXCEPTION_RECORD ExceptionRecord;
	PCONTEXT ContextRecord;
} EXCEPTION_POINTERS, *PEXCEPTION_POINTERS;

typedef struct _MEMORY_BASIC_INFORMATION {
	PVOID BaseAddress;
	PVOID AllocationBase;
	DWORD AllocationProtect;
	SIZE_T RegionSize;
	DWORD State;
	DWORD Protect;
	DWORD Type;
} MEMORY_BASIC_INFORMATION, *PMEMORY_BASIC_INFORMATION;

//
// Total fakes
//
typedef struct {
} SOCKADDR;

//
// MSCVRT emulation
//

extern void LoadCharNames();
extern void LoadAndPlaySound(char *FilePath, int lVolume, int lPan);
extern void DrawArtWithMask(int SX, int SY, int SW, int SH, int nFrame, BYTE bMask, void *pBuffer);
extern BOOL __cdecl LoadArtWithPal(char *pszFile, void **pBuffer, int frames, DWORD *data);

constexpr auto DVL_WM_ACTIVATEAPP = 0x001C;
constexpr auto DVL_WM_SYSKEYUP = 0x0105;
constexpr auto DVL_DRIVE_CDROM = 5;
constexpr auto DVL_WM_DESTROY = 0x0002;
constexpr auto DVL_HORZRES = 8;
constexpr auto DVL_VERTRES = 10;
constexpr auto DVL_VER_PLATFORM_WIN32_NT = 2;

constexpr auto DVL_CREATE_ALWAYS = 2;
constexpr auto DVL_GENERIC_READ = 0x80000000L;
constexpr auto DVL_GENERIC_WRITE = 0x40000000L;
constexpr auto DVL_OPEN_EXISTING = 3;
constexpr auto DVL_FILE_BEGIN = 0;
constexpr auto DVL_FILE_CURRENT = 1;
constexpr auto DVL_ERROR_FILE_NOT_FOUND = 2;

constexpr auto DVL_PM_NOREMOVE = 0x0000;
constexpr auto DVL_PM_REMOVE = 0x0001;
constexpr auto DVL_WM_QUIT = 0x0012;
constexpr auto DVL_INFINITE = 0xFFFFFFFF;

//
// Events
//
constexpr auto DVL_WM_MOUSEFIRST = 0x0200;
constexpr auto DVL_WM_MOUSEMOVE = 0x0200;
constexpr auto DVL_WM_LBUTTONDOWN = 0x0201;
constexpr auto DVL_WM_LBUTTONUP = 0x0202;
constexpr auto DVL_WM_RBUTTONDOWN = 0x0204;
constexpr auto DVL_WM_RBUTTONUP = 0x0205;

constexpr auto DVL_WM_KEYFIRST = 0x0100;
constexpr auto DVL_WM_KEYDOWN = 0x0100;
constexpr auto DVL_WM_KEYUP = 0x0101;
constexpr auto DVL_WM_SYSKEYDOWN = 0x0104;

constexpr auto DVL_WM_INITDIALOG = 0x0110;
constexpr auto DVL_WM_COMMAND = 0x0111;
constexpr auto DVL_WM_SYSCOMMAND = 0x0112;

constexpr auto DVL_WM_CHAR = 0x0102;
constexpr auto DVL_WM_CAPTURECHANGED = 0x0215;

constexpr auto DVL_WM_CREATE = 0x0001;
constexpr auto DVL_WM_PAINT = 0x000F;
constexpr auto DVL_WM_CLOSE = 0x0010;
constexpr auto DVL_WM_QUERYENDSESSION = 0x0011;
constexpr auto DVL_WM_ERASEBKGND = 0x0014;
constexpr auto DVL_WM_QUERYNEWPALETTE = 0x030F;
constexpr auto DVL_WM_PALETTECHANGED = 0x0311;

constexpr auto DVL_SC_CLOSE = 0xF060;

// Virtual key codes.
//
// ref: https://docs.microsoft.com/en-us/windows/win32/inputdev/virtual-key-codes
constexpr auto DVL_VK_BACK = 0x08;     // BACKSPACE key
constexpr auto DVL_VK_TAB = 0x09;      // TAB key
constexpr auto DVL_VK_RETURN = 0x0D;   // ENTER key
constexpr auto DVL_VK_SHIFT = 0x10;    // SHIFT key
constexpr auto DVL_VK_CONTROL = 0x11;  // CONTROL key
constexpr auto DVL_VK_MENU = 0x12;     // ALT key
constexpr auto DVL_VK_PAUSE = 0x13;    // PAUSE key
constexpr auto DVL_VK_CAPITAL = 0x14;  // CAPS LOCK key
constexpr auto DVL_VK_ESCAPE = 0x1B;   // ESC key
constexpr auto DVL_VK_SPACE = 0x20;    // SPACEBAR
constexpr auto DVL_VK_PRIOR = 0x21;    // PAGE UP key
constexpr auto DVL_VK_NEXT = 0x22;     // PAGE DOWN key
constexpr auto DVL_VK_END = 0x23;      // END key
constexpr auto DVL_VK_HOME = 0x24;     // HOME key
constexpr auto DVL_VK_LEFT = 0x25;     // LEFT ARROW key
constexpr auto DVL_VK_UP = 0x26;       // UP ARROW key
constexpr auto DVL_VK_RIGHT = 0x27;    // RIGHT ARROW key
constexpr auto DVL_VK_DOWN = 0x28;     // DOWN ARROW key
constexpr auto DVL_VK_SNAPSHOT = 0x2C; // PRINT SCREEN key
constexpr auto DVL_VK_INSERT = 0x2D;   // INS key
constexpr auto DVL_VK_DELETE = 0x2E;   // DEL key
// DVL_VK_0 through DVL_VK_9 correspond to '0' - '9'
// DVL_VK_A through DVL_VK_Z correspond to 'A' - 'Z'
constexpr auto DVL_VK_LWIN = 0x5B;       // Left Windows key (Natural keyboard)
constexpr auto DVL_VK_RWIN = 0x5C;       // Right Windows key (Natural keyboard)
constexpr auto DVL_VK_NUMPAD0 = 0x60;    // Numeric keypad 0 key
constexpr auto DVL_VK_NUMPAD1 = 0x61;    // Numeric keypad 1 key
constexpr auto DVL_VK_NUMPAD2 = 0x62;    // Numeric keypad 2 key
constexpr auto DVL_VK_NUMPAD3 = 0x63;    // Numeric keypad 3 key
constexpr auto DVL_VK_NUMPAD4 = 0x64;    // Numeric keypad 4 key
constexpr auto DVL_VK_NUMPAD5 = 0x65;    // Numeric keypad 5 key
constexpr auto DVL_VK_NUMPAD6 = 0x66;    // Numeric keypad 6 key
constexpr auto DVL_VK_NUMPAD7 = 0x67;    // Numeric keypad 7 key
constexpr auto DVL_VK_NUMPAD8 = 0x68;    // Numeric keypad 8 key
constexpr auto DVL_VK_NUMPAD9 = 0x69;    // Numeric keypad 9 key
constexpr auto DVL_VK_MULTIPLY = 0x6A;   // Multiply key
constexpr auto DVL_VK_ADD = 0x6B;        // Add key
constexpr auto DVL_VK_SUBTRACT = 0x6D;   // Subtract key
constexpr auto DVL_VK_DECIMAL = 0x6E;    // Decimal key
constexpr auto DVL_VK_DIVIDE = 0x6F;     // Divide key
constexpr auto DVL_VK_F1 = 0x70;         // F1 key
constexpr auto DVL_VK_F2 = 0x71;         // F2 key
constexpr auto DVL_VK_F3 = 0x72;         // F3 key
constexpr auto DVL_VK_F4 = 0x73;         // F4 key
constexpr auto DVL_VK_F5 = 0x74;         // F5 key
constexpr auto DVL_VK_F6 = 0x75;         // F6 key
constexpr auto DVL_VK_F7 = 0x76;         // F7 key
constexpr auto DVL_VK_F8 = 0x77;         // F8 key
constexpr auto DVL_VK_F9 = 0x78;         // F9 key
constexpr auto DVL_VK_F10 = 0x79;        // F10 key
constexpr auto DVL_VK_F11 = 0x7A;        // F11 key
constexpr auto DVL_VK_F12 = 0x7B;        // F12 key
constexpr auto DVL_VK_NUMLOCK = 0x90;    // NUM LOCK key
constexpr auto DVL_VK_SCROLL = 0x91;     // SCROLL LOCK key
constexpr auto DVL_VK_LSHIFT = 0xA0;     // Left SHIFT key
constexpr auto DVL_VK_RSHIFT = 0xA1;     // Right SHIFT key
constexpr auto DVL_VK_LCONTROL = 0xA2;   // Left CONTROL key
constexpr auto DVL_VK_RCONTROL = 0xA3;   // Right CONTROL key
constexpr auto DVL_VK_LMENU = 0xA4;      // Left MENU key
constexpr auto DVL_VK_RMENU = 0xA5;      // Right MENU key
constexpr auto DVL_VK_OEM_1 = 0xBA;      // For the US standard keyboard, the ';:' key
constexpr auto DVL_VK_OEM_PLUS = 0xBB;   // For any country/region, the '+' key
constexpr auto DVL_VK_OEM_COMMA = 0xBC;  // For any country/region, the ',' key
constexpr auto DVL_VK_OEM_MINUS = 0xBD;  // For any country/region, the '-' key
constexpr auto DVL_VK_OEM_PERIOD = 0xBE; // For any country/region, the '.' key
constexpr auto DVL_VK_OEM_2 = 0xBF;      // For the US standard keyboard, the '/?' key
constexpr auto DVL_VK_OEM_3 = 0xC0;      // For the US standard keyboard, the '`~' key
constexpr auto DVL_VK_OEM_4 = 0xDB;      // For the US standard keyboard, the '[{' key
constexpr auto DVL_VK_OEM_5 = 0xDC;      // For the US standard keyboard, the '\|' key
constexpr auto DVL_VK_OEM_6 = 0xDD;      // For the US standard keyboard, the ']}' key
constexpr auto DVL_VK_OEM_7 = 0xDE;      // For the US standard keyboard, the 'single-quote/double-quote' key

constexpr auto DVL_MK_SHIFT = 0x0004;
constexpr auto DVL_MK_LBUTTON = 0x0001;
constexpr auto DVL_MK_RBUTTON = 0x0002;

constexpr auto DVL_MB_TASKMODAL = 0x00002000L;
constexpr auto DVL_MB_ICONHAND = 0x00000010L;
constexpr auto DVL_MB_ICONEXCLAMATION = 0x00000030L;

} // namespace dvl
>>>>>>> 135330f6
<|MERGE_RESOLUTION|>--- conflicted
+++ resolved
@@ -1,4 +1,3 @@
-<<<<<<< HEAD
 #pragma once
 
 namespace dvl {
@@ -35,9 +34,7 @@
 typedef void *LPVOID;
 typedef void *PVOID;
 typedef const void *LPCVOID;
-typedef void *HBRUSH;
 typedef void *HMENU;
-typedef void *HICON;
 typedef void *LPITEMIDLIST;
 typedef LPITEMIDLIST PIDLIST_ABSOLUTE;
 typedef LPITEMIDLIST PCIDLIST_ABSOLUTE;
@@ -91,16 +88,6 @@
 	WAVEFORMAT wf;
 	WORD wBitsPerSample;
 } PCMWAVEFORMAT, *PPCMWAVEFORMAT, *LPPCMWAVEFORMAT;
-
-typedef struct tWAVEFORMATEX {
-	WORD wFormatTag;
-	WORD nChannels;
-	DWORD nSamplesPerSec;
-	DWORD nAvgBytesPerSec;
-	WORD nBlockAlign;
-	WORD wBitsPerSample;
-	WORD cbSize;
-} WAVEFORMATEX, *LPWAVEFORMATEX, *LPCWAVEFORMATEX;
 #pragma pack(pop)
 
 typedef struct _FILETIME {
@@ -126,22 +113,6 @@
 	LONG cx;
 	LONG cy;
 } SIZE;
-
-typedef struct tagVS_FIXEDFILEINFO {
-	DWORD dwSignature;
-	DWORD dwStrucVersion;
-	DWORD dwFileVersionMS;
-	DWORD dwFileVersionLS;
-	DWORD dwProductVersionMS;
-	DWORD dwProductVersionLS;
-	DWORD dwFileFlagsMask;
-	DWORD dwFileFlags;
-	DWORD dwFileOS;
-	DWORD dwFileType;
-	DWORD dwFileSubtype;
-	DWORD dwFileDateMS;
-	DWORD dwFileDateLS;
-} VS_FIXEDFILEINFO;
 
 typedef struct tagMSG {
 	HWND hwnd;
@@ -177,21 +148,6 @@
 	WORD wMilliseconds;
 } SYSTEMTIME, *PSYSTEMTIME, *LPSYSTEMTIME;
 
-typedef struct tagWNDCLASSEXA {
-	UINT cbSize;
-	UINT style;
-	WNDPROC lpfnWndProc;
-	int cbClsExtra;
-	int cbWndExtra;
-	HINSTANCE hInstance;
-	HICON hIcon;
-	HCURSOR hCursor;
-	HBRUSH hbrBackground;
-	LPCSTR lpszMenuName;
-	LPCSTR lpszClassName;
-	HICON hIconSm;
-} WNDCLASSEXA;
-
 typedef unsigned long _fsize_t; /* Could be 64 bits for Win32 */
 
 struct DVL_finddata_t {
@@ -215,25 +171,6 @@
 	BYTE peFlags;
 } PALETTEENTRY, *PPALETTEENTRY, *LPPALETTEENTRY;
 
-typedef struct _SYSTEM_INFO {
-	union {
-		DWORD dwOemId;
-		struct {
-			WORD wProcessorArchitecture;
-			WORD wReserved;
-		};
-	};
-	DWORD dwPageSize;
-	LPVOID lpMinimumApplicationAddress;
-	LPVOID lpMaximumApplicationAddress;
-	DWORD_PTR dwActiveProcessorMask;
-	DWORD dwNumberOfProcessors;
-	DWORD dwProcessorType;
-	DWORD dwAllocationGranularity;
-	WORD wProcessorLevel;
-	WORD wProcessorRevision;
-} SYSTEM_INFO, *LPSYSTEM_INFO;
-
 typedef void *LPSECURITY_ATTRIBUTES;
 
 typedef struct _LIST_ENTRY {
@@ -267,13 +204,6 @@
 LRESULT WINAPI DispatchMessageA(const MSG *lpMsg);
 WINBOOL WINAPI PostMessageA(HWND hWnd, UINT Msg, WPARAM wParam, LPARAM lParam);
 
-WINBOOL WINAPI DestroyWindow(HWND hWnd);
-HWND WINAPI GetLastActivePopup(HWND hWnd);
-HWND WINAPI GetTopWindow(HWND hWnd);
-WINBOOL WINAPI SetForegroundWindow(HWND hWnd);
-HWND WINAPI SetFocus(HWND hWnd);
-HWND GetDesktopWindow();
-HRESULT SHGetSpecialFolderLocation(HWND hwnd, int csidl, PIDLIST_ABSOLUTE *ppidl);
 HWND CreateWindowExA(
     DWORD dwExStyle,
     LPCSTR lpClassName,
@@ -287,31 +217,13 @@
     HMENU hMenu,
     HINSTANCE hInstance,
     LPVOID lpParam);
-HWND WINAPI FindWindowA(LPCSTR lpClassName, LPCSTR lpWindowName);
 BOOL InvalidateRect(HWND hWnd, const RECT *lpRect, BOOL bErase);
 BOOL UpdateWindow(HWND hWnd);
 BOOL ShowWindow(HWND hWnd, int nCmdShow);
-WINUSERAPI ATOM WINAPI RegisterClassExA(const WNDCLASSEXA *lpwcx);
 int GetSystemMetrics(int nIndex);
-HGDIOBJ GetStockObject(int i);
-HCURSOR LoadCursorA(HINSTANCE hInstance, LPCSTR lpCursorName);
-BOOL GetUserNameA(LPSTR lpBuffer, LPDWORD pcbBuffer);
-void GetLocalTime(LPSYSTEMTIME lpSystemTime);
-long __cdecl _findfirst(const char *, struct DVL_finddata_t *);
-int __cdecl _findnext(long, struct DVL_finddata_t *);
-
-HICON LoadIconA(HINSTANCE hInstance, LPCSTR lpIconName);
-HANDLE LoadImageA(HINSTANCE hInst, LPCSTR name, UINT type, int cx, int cy, UINT fuLoad);
-BOOL SHGetPathFromIDListA(PCIDLIST_ABSOLUTE pidl, LPSTR pszPath);
-HINSTANCE ShellExecuteA(HWND hwnd, LPCSTR lpOperation, LPCSTR lpFile, LPCSTR lpParameters, LPCSTR lpDirectory, INT nShowCmd);
-int GetClassName(HWND hWnd, LPTSTR lpClassName, int nMaxCount);
 
 typedef LONG(WINAPI *PTOP_LEVEL_EXCEPTION_FILTER)(
     struct _EXCEPTION_POINTERS *ExceptionInfo);
-typedef PTOP_LEVEL_EXCEPTION_FILTER LPTOP_LEVEL_EXCEPTION_FILTER;
-LPTOP_LEVEL_EXCEPTION_FILTER WINAPI SetUnhandledExceptionFilter(LPTOP_LEVEL_EXCEPTION_FILTER lpTopLevelExceptionFilter);
-
-HMODULE GetModuleHandleA(LPCSTR lpModuleName);
 
 uintptr_t __cdecl DVL_beginthreadex(void *_Security, unsigned _StackSize, unsigned(__stdcall *_StartAddress)(void *),
     void *_ArgList, unsigned _InitFlag, unsigned *_ThrdAddr);
@@ -320,10 +232,6 @@
 WINBOOL WINAPI SetThreadPriority(HANDLE hThread, int nPriority);
 void WINAPI Sleep(DWORD dwMilliseconds);
 
-void WINAPI GetSystemInfo(LPSYSTEM_INFO lpSystemInfo);
-
-HDC WINAPI GetDC(HWND hWnd);
-int WINAPI ReleaseDC(HWND hWnd, HDC hDC);
 WINBOOL WINAPI TextOutA(HDC hdc, int x, int y, LPCSTR lpString, int c);
 
 int WINAPI GetDeviceCaps(HDC hdc, int index);
@@ -433,15 +341,6 @@
 	LONG e_lfanew;
 } IMAGE_DOS_HEADER, *PIMAGE_DOS_HEADER;
 
-typedef struct _OFSTRUCT {
-	BYTE cBytes;
-	BYTE fFixedDisk;
-	WORD nErrCode;
-	WORD Reserved1;
-	WORD Reserved2;
-	CHAR szPathName[DVL_OFS_MAXPATHNAME];
-} OFSTRUCT, *LPOFSTRUCT, *POFSTRUCT;
-
 typedef struct _OSVERSIONINFOA {
 	DWORD dwOSVersionInfoSize;
 	DWORD dwMajorVersion;
@@ -470,53 +369,11 @@
 
 void lstrcpynA(LPSTR lpString1, LPCSTR lpString2, int iMaxLength);
 
-typedef struct _PROCESS_INFORMATION {
-	HANDLE hProcess;
-	HANDLE hThread;
-	DWORD dwProcessId;
-	DWORD dwThreadId;
-} PROCESS_INFORMATION, *PPROCESS_INFORMATION, *LPPROCESS_INFORMATION;
-
-typedef struct {
-	DWORD cb;
-} STARTUPINFOA, *LPSTARTUPINFOA;
-typedef STARTUPINFOA STARTUPINFO;
-
-WINBOOL WINAPI CreateProcessA(LPCSTR lpApplicationName, LPSTR lpCommandLine, LPSECURITY_ATTRIBUTES lpProcessAttributes,
-    LPSECURITY_ATTRIBUTES lpThreadAttributes, WINBOOL bInheritHandles, DWORD dwCreationFlags,
-    LPVOID lpEnvironment, LPCSTR lpCurrentDirectory, LPSTARTUPINFOA lpStartupInfo,
-    LPPROCESS_INFORMATION lpProcessInformation);
-
-void WINAPI ExitProcess(UINT uExitCode);
-DWORD WINAPI GetCurrentProcessId();
-
-HANDLE WINAPI CreateFileMappingA(HANDLE hFile, LPSECURITY_ATTRIBUTES lpFileMappingAttributes, DWORD flProtect,
-    DWORD dwMaximumSizeHigh, DWORD dwMaximumSizeLow, LPCSTR lpName);
-LPVOID WINAPI MapViewOfFile(HANDLE hFileMappingObject, DWORD dwDesiredAccess, DWORD dwFileOffsetHigh,
-    DWORD dwFileOffsetLow, SIZE_T dwNumberOfBytesToMap);
-WINBOOL WINAPI UnmapViewOfFile(LPCVOID lpBaseAddress);
-
-LPVOID VirtualAlloc(LPVOID lpAddress, SIZE_T dwSize, DWORD flAllocationType, DWORD flProtect);
-BOOL VirtualFree(LPVOID lpAddress, SIZE_T dwSize, DWORD dwFreeType);
-
-DWORD WINAPI WaitForInputIdle(HANDLE hProcess, DWORD dwMilliseconds);
-HWND WINAPI GetForegroundWindow();
-HWND WINAPI GetWindow(HWND hWnd, UINT uCmd);
-DWORD WINAPI GetWindowThreadProcessId(HWND hWnd, LPDWORD lpdwProcessId);
-
-DWORD WINAPI GetPrivateProfileStringA(LPCSTR lpAppName, LPCSTR lpKeyName, LPCSTR lpDefault, LPSTR lpReturnedString,
-    DWORD nSize, LPCSTR lpFileName);
 int MessageBoxA(HWND hWnd, const char *Text, const char *Title, UINT Flags);
 typedef LONG LSTATUS, HKEY, REGSAM, PHKEY;
 
-LSTATUS RegOpenKeyExA(HKEY hKey, LPCSTR lpSubKey, DWORD ulOptions, REGSAM samDesired, PHKEY phkResult);
-LSTATUS RegQueryValueExA(HKEY hKey, LPCSTR lpValueName, LPDWORD lpReserved, LPDWORD lpType, BYTE *lpData, LPDWORD lpcbData);
-LSTATUS RegSetValueExA(HKEY hKey, LPCSTR lpValueName, DWORD Reserved, DWORD dwType, const BYTE *lpData, DWORD cbData);
-LSTATUS RegCloseKeyA(HKEY hKey);
 void PostQuitMessage(int nExitCode);
 LRESULT DefWindowProcA(HWND hWnd, UINT Msg, WPARAM wParam, LPARAM lParam);
-LONG GetWindowLongA(HWND hWnd, int nIndex);
-LONG SetWindowLongA(HWND hWnd, int nIndex, LONG dwNewLong);
 
 WINBOOL WINAPI WriteFile(HANDLE hFile, LPCVOID lpBuffer, DWORD nNumberOfBytesToWrite, LPDWORD lpNumberOfBytesWritten,
     LPOVERLAPPED lpOverlapped);
@@ -533,22 +390,9 @@
 WINBOOL WINAPI ReadFile(HANDLE hFile, LPVOID lpBuffer, DWORD nNumberOfBytesToRead, LPDWORD lpNumberOfBytesRead,
     LPOVERLAPPED lpOverlapped);
 DWORD WINAPI GetFileSize(HANDLE hFile, LPDWORD lpFileSizeHigh);
-UINT WINAPI GetWindowsDirectoryA(LPSTR lpBuffer, UINT uSize);
-DWORD GetCurrentDirectory(DWORD nBufferLength, LPTSTR lpBuffer);
-DWORD GetLogicalDriveStringsA(DWORD nBufferLength, LPSTR lpBuffer);
 UINT GetDriveTypeA(LPCSTR lpRootPathName);
-WINBOOL WINAPI GetDiskFreeSpaceA(LPCSTR lpRootPathName, LPDWORD lpSectorsPerCluster, LPDWORD lpBytesPerSector,
-    LPDWORD lpNumberOfFreeClusters, LPDWORD lpTotalNumberOfClusters);
-DWORD WINAPI GetModuleFileNameA(HMODULE hModule, LPSTR lpFilename, DWORD nSize);
 WINBOOL WINAPI GetComputerNameA(LPSTR lpBuffer, LPDWORD nSize);
-DWORD GetFileVersionInfoSizeA(LPCSTR lptstrFilename, LPDWORD lpdwHandle);
-BOOL GetFileVersionInfoA(LPCSTR lptstrFilename, DWORD dwHandle, DWORD dwLen, LPVOID lpData);
-BOOL VerQueryValueA(LPCVOID pBlock, LPCSTR lpSubBlock, LPVOID *lplpBuffer, PUINT puLen);
 WINBOOL WINAPI DeleteFileA(LPCSTR lpFileName);
-WINBOOL WINAPI CopyFileA(LPCSTR lpExistingFileName, LPCSTR lpNewFileName, WINBOOL bFailIfExists);
-HFILE WINAPI OpenFile(LPCSTR lpFileName, LPOFSTRUCT lpReOpenBuff, UINT uStyle);
-
-void __debugbreak();
 
 typedef struct _CONTEXT {
 
@@ -668,7 +512,6 @@
 
 constexpr auto DVL_WM_ACTIVATEAPP = 0x001C;
 constexpr auto DVL_WM_SYSKEYUP = 0x0105;
-const auto DVL_HFILE_ERROR = (HFILE)-1;
 constexpr auto DVL_DRIVE_CDROM = 5;
 constexpr auto DVL_WM_DESTROY = 0x0002;
 constexpr auto DVL_HORZRES = 8;
@@ -803,655 +646,4 @@
 constexpr auto DVL_MB_ICONHAND = 0x00000010L;
 constexpr auto DVL_MB_ICONEXCLAMATION = 0x00000030L;
 
-} // namespace dvl
-=======
-#pragma once
-
-namespace dvl {
-
-constexpr auto DVL_OFS_MAXPATHNAME = 128;
-constexpr auto DVL_MAX_PATH = 260;
-
-typedef char CHAR;
-typedef uint16_t SHORT;
-typedef int32_t LONG;
-typedef uint8_t BOOLEAN;
-
-typedef LONG *PLONG;
-typedef uint32_t ULONG;
-typedef ULONG *PULONG;
-typedef unsigned short USHORT;
-typedef USHORT *PUSHORT;
-typedef unsigned char UCHAR;
-typedef UCHAR *PUCHAR;
-typedef char *PSZ;
-
-typedef uint32_t DWORD;
-typedef int BOOL, WINBOOL;
-typedef unsigned char BYTE;
-typedef unsigned short WORD;
-typedef float FLOAT;
-typedef FLOAT *PFLOAT;
-typedef BOOL *LPBOOL;
-typedef BYTE *LPBYTE;
-typedef int *LPINT;
-typedef WORD *LPWORD;
-typedef long *LPLONG;
-typedef DWORD *LPDWORD;
-typedef void *LPVOID;
-typedef void *PVOID;
-typedef const void *LPCVOID;
-typedef void *HMENU;
-typedef void *LPITEMIDLIST;
-typedef LPITEMIDLIST PIDLIST_ABSOLUTE;
-typedef LPITEMIDLIST PCIDLIST_ABSOLUTE;
-
-typedef int INT;
-typedef unsigned int UINT;
-typedef unsigned int *PUINT;
-
-typedef intptr_t INT_PTR, *PINT_PTR;
-typedef uintptr_t UINT_PTR, *PUINT_PTR;
-
-typedef intptr_t LONG_PTR, *PLONG_PTR;
-typedef uintptr_t ULONG_PTR, *PULONG_PTR;
-typedef ULONG_PTR SIZE_T;
-
-typedef ULONG_PTR DWORD_PTR, *PDWORD_PTR;
-
-typedef CHAR *LPSTR;
-typedef CHAR *LPTSTR;
-typedef const CHAR *LPCSTR;
-
-typedef UINT_PTR WPARAM;
-typedef LONG_PTR LPARAM;
-typedef LONG_PTR LRESULT;
-
-//
-// Handles
-//
-typedef void *HANDLE;
-
-typedef HANDLE HWND, HGDIOBJ, HMODULE, HDC, HRGN, HINSTANCE, HPALETTE, HCURSOR;
-
-typedef LONG LCID;
-
-typedef DWORD COLORREF;
-
-typedef LONG HRESULT;
-
-typedef LRESULT(CALLBACK *WNDPROC)(HWND, UINT, WPARAM, LPARAM);
-
-#pragma pack(push, 1)
-typedef struct waveformat_tag {
-	WORD wFormatTag;
-	WORD nChannels;
-	DWORD nSamplesPerSec;
-	DWORD nAvgBytesPerSec;
-	WORD nBlockAlign;
-} WAVEFORMAT, *PWAVEFORMAT, *LPWAVEFORMAT;
-
-typedef struct pcmwaveformat_tag {
-	WAVEFORMAT wf;
-	WORD wBitsPerSample;
-} PCMWAVEFORMAT, *PPCMWAVEFORMAT, *LPPCMWAVEFORMAT;
-#pragma pack(pop)
-
-typedef struct _FILETIME {
-	DWORD dwLowDateTime;
-	DWORD dwHighDateTime;
-} FILETIME, *LPFILETIME;
-
-typedef struct tagRECT {
-	LONG left;
-	LONG top;
-	LONG right;
-	LONG bottom;
-} RECT;
-
-typedef RECT *LPRECT;
-
-typedef struct tagPOINT {
-	LONG x;
-	LONG y;
-} POINT;
-
-typedef struct tagSIZE {
-	LONG cx;
-	LONG cy;
-} SIZE;
-
-typedef struct tagMSG {
-	HWND hwnd;
-	UINT message;
-	WPARAM wParam;
-	LPARAM lParam;
-	DWORD time;
-	POINT pt;
-} MSG, *LPMSG;
-
-typedef uint32_t FOURCC;
-
-typedef struct {
-	FOURCC ckid;
-	DWORD cksize;
-	FOURCC fccType;
-	DWORD dwDataOffset;
-	DWORD dwFlags;
-} MMCKINFO;
-
-//
-// System time is represented with the following structure:
-//
-
-typedef struct _SYSTEMTIME {
-	WORD wYear;
-	WORD wMonth;
-	WORD wDayOfWeek;
-	WORD wDay;
-	WORD wHour;
-	WORD wMinute;
-	WORD wSecond;
-	WORD wMilliseconds;
-} SYSTEMTIME, *PSYSTEMTIME, *LPSYSTEMTIME;
-
-typedef unsigned long _fsize_t; /* Could be 64 bits for Win32 */
-
-struct DVL_finddata_t {
-	unsigned attrib;
-	time_t time_create; /* -1 for FAT file systems */
-	time_t time_access; /* -1 for FAT file systems */
-	time_t time_write;
-	_fsize_t size;
-	char name[DVL_MAX_PATH];
-};
-
-typedef WORD ATOM;
-
-//
-// Everything else
-//
-typedef struct tagPALETTEENTRY {
-	BYTE peRed;
-	BYTE peGreen;
-	BYTE peBlue;
-	BYTE peFlags;
-} PALETTEENTRY, *PPALETTEENTRY, *LPPALETTEENTRY;
-
-typedef void *LPSECURITY_ATTRIBUTES;
-
-typedef struct _LIST_ENTRY {
-	struct _LIST_ENTRY *Flink;
-	struct _LIST_ENTRY *Blink;
-} LIST_ENTRY, *PLIST_ENTRY;
-
-DWORD WINAPI GetTickCount();
-
-DWORD WINAPI GetLastError();
-void WINAPI SetLastError(DWORD dwErrCode);
-
-WINBOOL WINAPI CloseHandle(HANDLE hObject);
-
-HANDLE WINAPI CreateEventA(LPSECURITY_ATTRIBUTES lpEventAttributes, WINBOOL bManualReset, WINBOOL bInitialState,
-    LPCSTR lpName);
-BOOL WINAPI SetEvent(HANDLE hEvent);
-BOOL WINAPI ResetEvent(HANDLE hEvent);
-int WINAPI WaitForSingleObject(HANDLE hHandle, DWORD dwMilliseconds);
-
-WINBOOL WINAPI SetCursorPos(int X, int Y);
-int WINAPI ShowCursor(WINBOOL bShow);
-HWND WINAPI SetCapture(HWND hWnd);
-WINBOOL WINAPI ReleaseCapture();
-
-SHORT WINAPI GetAsyncKeyState(int vKey);
-
-WINBOOL WINAPI PeekMessageA(LPMSG lpMsg, HWND hWnd, UINT wMsgFilterMin, UINT wMsgFilterMax, UINT wRemoveMsg);
-
-WINBOOL WINAPI TranslateMessage(const MSG *lpMsg);
-LRESULT WINAPI DispatchMessageA(const MSG *lpMsg);
-WINBOOL WINAPI PostMessageA(HWND hWnd, UINT Msg, WPARAM wParam, LPARAM lParam);
-
-HWND CreateWindowExA(
-    DWORD dwExStyle,
-    LPCSTR lpClassName,
-    LPCSTR lpWindowName,
-    DWORD dwStyle,
-    int X,
-    int Y,
-    int nWidth,
-    int nHeight,
-    HWND hWndParent,
-    HMENU hMenu,
-    HINSTANCE hInstance,
-    LPVOID lpParam);
-BOOL InvalidateRect(HWND hWnd, const RECT *lpRect, BOOL bErase);
-BOOL UpdateWindow(HWND hWnd);
-BOOL ShowWindow(HWND hWnd, int nCmdShow);
-int GetSystemMetrics(int nIndex);
-
-typedef LONG(WINAPI *PTOP_LEVEL_EXCEPTION_FILTER)(
-    struct _EXCEPTION_POINTERS *ExceptionInfo);
-
-uintptr_t __cdecl DVL_beginthreadex(void *_Security, unsigned _StackSize, unsigned(__stdcall *_StartAddress)(void *),
-    void *_ArgList, unsigned _InitFlag, unsigned *_ThrdAddr);
-HANDLE WINAPI GetCurrentThread();
-DWORD WINAPI GetCurrentThreadId();
-WINBOOL WINAPI SetThreadPriority(HANDLE hThread, int nPriority);
-void WINAPI Sleep(DWORD dwMilliseconds);
-
-WINBOOL WINAPI TextOutA(HDC hdc, int x, int y, LPCSTR lpString, int c);
-
-int WINAPI GetDeviceCaps(HDC hdc, int index);
-BOOL GetWindowRect(HWND hDlg, tagRECT *Rect);
-UINT WINAPI GetSystemPaletteEntries(HDC hdc, UINT iStart, UINT cEntries, LPPALETTEENTRY pPalEntries);
-
-int WINAPIV wsprintfA(LPSTR, LPCSTR, ...);
-int WINAPIV wvsprintfA(LPSTR dest, LPCSTR format, va_list arglist);
-int __cdecl _strcmpi(const char *_Str1, const char *_Str2);
-int __cdecl _strnicmp(const char *_Str1, const char *_Str2, size_t n);
-char *__cdecl _itoa(int _Value, char *_Dest, int _Radix);
-
-char *__cdecl _strlwr(char *str);
-
-//
-// File I/O
-//
-
-typedef struct _WIN32_FIND_DATAA {
-	DWORD dwFileAttributes;
-	FILETIME ftCreationTime;
-	FILETIME ftLastAccessTime;
-	FILETIME ftLastWriteTime;
-	DWORD nFileSizeHigh;
-	DWORD nFileSizeLow;
-	DWORD dwReserved0;
-	DWORD dwReserved1;
-	CHAR cFileName[DVL_MAX_PATH];
-	CHAR cAlternateFileName[14];
-	DWORD dwFileType;
-	DWORD dwCreatorType;
-	WORD wFinderFlags;
-} WIN32_FIND_DATAA, WIN32_FIND_DATA, *LPWIN32_FIND_DATAA;
-
-typedef void *LPOVERLAPPED;
-
-typedef struct _IMAGE_FILE_HEADER {
-	WORD Machine;
-	WORD NumberOfSections;
-	DWORD TimeDateStamp;
-	DWORD PointerToSymbolTable;
-	DWORD NumberOfSymbols;
-	WORD SizeOfOptionalHeader;
-	WORD Characteristics;
-} IMAGE_FILE_HEADER, *PIMAGE_FILE_HEADER;
-
-typedef BOOL(CALLBACK *DLGPROC)(HWND, UINT, WPARAM, LPARAM);
-
-typedef struct _IMAGE_OPTIONAL_HEADER {
-	WORD Magic;
-	BYTE MajorLinkerVersion;
-	BYTE MinorLinkerVersion;
-	DWORD SizeOfCode;
-	DWORD SizeOfInitializedData;
-	DWORD SizeOfUninitializedData;
-	DWORD AddressOfEntryPoint;
-	DWORD BaseOfCode;
-	DWORD BaseOfData;
-	DWORD ImageBase;
-	DWORD SectionAlignment;
-	DWORD FileAlignment;
-	WORD MajorOperatingSystemVersion;
-	WORD MinorOperatingSystemVersion;
-	WORD MajorImageVersion;
-	WORD MinorImageVersion;
-	WORD MajorSubsystemVersion;
-	WORD MinorSubsystemVersion;
-	DWORD Win32VersionValue;
-	DWORD SizeOfImage;
-	DWORD SizeOfHeaders;
-	DWORD CheckSum;
-	WORD Subsystem;
-	WORD DllCharacteristics;
-	DWORD SizeOfStackReserve;
-	DWORD SizeOfStackCommit;
-	DWORD SizeOfHeapReserve;
-	DWORD SizeOfHeapCommit;
-	DWORD LoaderFlags;
-	DWORD NumberOfRvaAndSizes;
-} IMAGE_OPTIONAL_HEADER32, *PIMAGE_OPTIONAL_HEADER32;
-
-typedef struct _IMAGE_NT_HEADERS {
-	DWORD Signature;
-	IMAGE_FILE_HEADER FileHeader;
-	IMAGE_OPTIONAL_HEADER32 OptionalHeader;
-} IMAGE_NT_HEADERS, *PIMAGE_NT_HEADERS;
-
-typedef struct _IMAGE_DOS_HEADER {
-	WORD e_magic;
-	WORD e_cblp;
-	WORD e_cp;
-	WORD e_crlc;
-	WORD e_cparhdr;
-	WORD e_minalloc;
-	WORD e_maxalloc;
-	WORD e_ss;
-	WORD e_sp;
-	WORD e_csum;
-	WORD e_ip;
-	WORD e_cs;
-	WORD e_lfarlc;
-	WORD e_ovno;
-	WORD e_res[4];
-	WORD e_oemid;
-	WORD e_oeminfo;
-	WORD e_res2[10];
-	LONG e_lfanew;
-} IMAGE_DOS_HEADER, *PIMAGE_DOS_HEADER;
-
-typedef struct _OSVERSIONINFOA {
-	DWORD dwOSVersionInfoSize;
-	DWORD dwMajorVersion;
-	DWORD dwMinorVersion;
-	DWORD dwBuildNumber;
-	DWORD dwPlatformId;
-	CHAR szCSDVersion[128];
-} OSVERSIONINFO, *LPOSVERSIONINFOA;
-
-typedef struct _IMAGE_SECTION_HEADER {
-	union {
-		DWORD PhysicalAddress;
-		DWORD VirtualSize;
-	} Misc;
-	DWORD VirtualAddress;
-	DWORD SizeOfRawData;
-	DWORD PointerToRawData;
-	DWORD PointerToRelocations;
-	DWORD PointerToLinenumbers;
-	WORD NumberOfRelocations;
-	WORD NumberOfLinenumbers;
-	DWORD Characteristics;
-} IMAGE_SECTION_HEADER, *PIMAGE_SECTION_HEADER;
-
-BOOL GetVersionExA(LPOSVERSIONINFOA lpVersionInformation);
-
-void lstrcpynA(LPSTR lpString1, LPCSTR lpString2, int iMaxLength);
-
-int MessageBoxA(HWND hWnd, const char *Text, const char *Title, UINT Flags);
-typedef LONG LSTATUS, HKEY, REGSAM, PHKEY;
-
-void PostQuitMessage(int nExitCode);
-LRESULT DefWindowProcA(HWND hWnd, UINT Msg, WPARAM wParam, LPARAM lParam);
-
-WINBOOL WINAPI WriteFile(HANDLE hFile, LPCVOID lpBuffer, DWORD nNumberOfBytesToWrite, LPDWORD lpNumberOfBytesWritten,
-    LPOVERLAPPED lpOverlapped);
-DWORD WINAPI SetFilePointer(HANDLE hFile, LONG lDistanceToMove, PLONG lpDistanceToMoveHigh, DWORD dwMoveMethod);
-WINBOOL WINAPI SetEndOfFile(HANDLE hFile);
-DWORD WINAPI GetFileAttributesA(LPCSTR lpFileName);
-WINBOOL WINAPI SetFileAttributesA(LPCSTR lpFileName, DWORD dwFileAttributes);
-HANDLE WINAPI FindFirstFileA(LPCSTR lpFileName, LPWIN32_FIND_DATAA lpFindFileData);
-BOOL FindNextFileA(HANDLE hFindFile, LPWIN32_FIND_DATAA lpFindFileData);
-WINBOOL WINAPI FindClose(HANDLE hFindFile);
-HANDLE WINAPI CreateFileA(LPCSTR lpFileName, DWORD dwDesiredAccess, DWORD dwShareMode,
-    LPSECURITY_ATTRIBUTES lpSecurityAttributes, DWORD dwCreationDisposition,
-    DWORD dwFlagsAndAttributes, HANDLE hTemplateFile);
-WINBOOL WINAPI ReadFile(HANDLE hFile, LPVOID lpBuffer, DWORD nNumberOfBytesToRead, LPDWORD lpNumberOfBytesRead,
-    LPOVERLAPPED lpOverlapped);
-DWORD WINAPI GetFileSize(HANDLE hFile, LPDWORD lpFileSizeHigh);
-UINT GetDriveTypeA(LPCSTR lpRootPathName);
-WINBOOL WINAPI GetComputerNameA(LPSTR lpBuffer, LPDWORD nSize);
-WINBOOL WINAPI DeleteFileA(LPCSTR lpFileName);
-
-typedef struct _CONTEXT {
-
-	//
-	// The flags values within this flag control the contents of
-	// a CONTEXT record.
-	//
-	// If the context record is used as an input parameter, then
-	// for each portion of the context record controlled by a flag
-	// whose value is set, it is assumed that that portion of the
-	// context record contains valid context. If the context record
-	// is being used to modify a threads context, then only that
-	// portion of the threads context will be modified.
-	//
-	// If the context record is used as an IN OUT parameter to capture
-	// the context of a thread, then only those portions of the thread's
-	// context corresponding to set flags will be returned.
-	//
-	// The context record is never used as an OUT only parameter.
-	//
-
-	DWORD ContextFlags;
-
-	//
-	// This section is specified/returned if CONTEXT_DEBUG_REGISTERS is
-	// set in ContextFlags.  Note that CONTEXT_DEBUG_REGISTERS is NOT
-	// included in CONTEXT_FULL.
-	//
-
-	DWORD Dr0;
-	DWORD Dr1;
-	DWORD Dr2;
-	DWORD Dr3;
-	DWORD Dr6;
-	DWORD Dr7;
-
-	//
-	// This section is specified/returned if the
-	// ContextFlags word contains the flag CONTEXT_SEGMENTS.
-	//
-
-	DWORD SegGs;
-	DWORD SegFs;
-	DWORD SegEs;
-	DWORD SegDs;
-
-	//
-	// This section is specified/returned if the
-	// ContextFlags word contains the flag CONTEXT_INTEGER.
-	//
-
-	DWORD Edi;
-	DWORD Esi;
-	DWORD Ebx;
-	DWORD Edx;
-	DWORD Ecx;
-	DWORD Eax;
-
-	//
-	// This section is specified/returned if the
-	// ContextFlags word contains the flag CONTEXT_CONTROL.
-	//
-
-	DWORD Ebp;
-	DWORD Eip;
-	DWORD SegCs;  // MUST BE SANITIZED
-	DWORD EFlags; // MUST BE SANITIZED
-	DWORD Esp;
-	DWORD SegSs;
-} CONTEXT;
-
-typedef CONTEXT *PCONTEXT;
-
-//
-// Exception record definition.
-//
-
-typedef struct _EXCEPTION_RECORD {
-	DWORD ExceptionCode;
-	DWORD ExceptionFlags;
-	struct _EXCEPTION_RECORD *ExceptionRecord;
-	PVOID ExceptionAddress;
-	DWORD NumberParameters;
-} EXCEPTION_RECORD;
-
-typedef EXCEPTION_RECORD *PEXCEPTION_RECORD;
-
-typedef struct _EXCEPTION_POINTERS {
-	PEXCEPTION_RECORD ExceptionRecord;
-	PCONTEXT ContextRecord;
-} EXCEPTION_POINTERS, *PEXCEPTION_POINTERS;
-
-typedef struct _MEMORY_BASIC_INFORMATION {
-	PVOID BaseAddress;
-	PVOID AllocationBase;
-	DWORD AllocationProtect;
-	SIZE_T RegionSize;
-	DWORD State;
-	DWORD Protect;
-	DWORD Type;
-} MEMORY_BASIC_INFORMATION, *PMEMORY_BASIC_INFORMATION;
-
-//
-// Total fakes
-//
-typedef struct {
-} SOCKADDR;
-
-//
-// MSCVRT emulation
-//
-
-extern void LoadCharNames();
-extern void LoadAndPlaySound(char *FilePath, int lVolume, int lPan);
-extern void DrawArtWithMask(int SX, int SY, int SW, int SH, int nFrame, BYTE bMask, void *pBuffer);
-extern BOOL __cdecl LoadArtWithPal(char *pszFile, void **pBuffer, int frames, DWORD *data);
-
-constexpr auto DVL_WM_ACTIVATEAPP = 0x001C;
-constexpr auto DVL_WM_SYSKEYUP = 0x0105;
-constexpr auto DVL_DRIVE_CDROM = 5;
-constexpr auto DVL_WM_DESTROY = 0x0002;
-constexpr auto DVL_HORZRES = 8;
-constexpr auto DVL_VERTRES = 10;
-constexpr auto DVL_VER_PLATFORM_WIN32_NT = 2;
-
-constexpr auto DVL_CREATE_ALWAYS = 2;
-constexpr auto DVL_GENERIC_READ = 0x80000000L;
-constexpr auto DVL_GENERIC_WRITE = 0x40000000L;
-constexpr auto DVL_OPEN_EXISTING = 3;
-constexpr auto DVL_FILE_BEGIN = 0;
-constexpr auto DVL_FILE_CURRENT = 1;
-constexpr auto DVL_ERROR_FILE_NOT_FOUND = 2;
-
-constexpr auto DVL_PM_NOREMOVE = 0x0000;
-constexpr auto DVL_PM_REMOVE = 0x0001;
-constexpr auto DVL_WM_QUIT = 0x0012;
-constexpr auto DVL_INFINITE = 0xFFFFFFFF;
-
-//
-// Events
-//
-constexpr auto DVL_WM_MOUSEFIRST = 0x0200;
-constexpr auto DVL_WM_MOUSEMOVE = 0x0200;
-constexpr auto DVL_WM_LBUTTONDOWN = 0x0201;
-constexpr auto DVL_WM_LBUTTONUP = 0x0202;
-constexpr auto DVL_WM_RBUTTONDOWN = 0x0204;
-constexpr auto DVL_WM_RBUTTONUP = 0x0205;
-
-constexpr auto DVL_WM_KEYFIRST = 0x0100;
-constexpr auto DVL_WM_KEYDOWN = 0x0100;
-constexpr auto DVL_WM_KEYUP = 0x0101;
-constexpr auto DVL_WM_SYSKEYDOWN = 0x0104;
-
-constexpr auto DVL_WM_INITDIALOG = 0x0110;
-constexpr auto DVL_WM_COMMAND = 0x0111;
-constexpr auto DVL_WM_SYSCOMMAND = 0x0112;
-
-constexpr auto DVL_WM_CHAR = 0x0102;
-constexpr auto DVL_WM_CAPTURECHANGED = 0x0215;
-
-constexpr auto DVL_WM_CREATE = 0x0001;
-constexpr auto DVL_WM_PAINT = 0x000F;
-constexpr auto DVL_WM_CLOSE = 0x0010;
-constexpr auto DVL_WM_QUERYENDSESSION = 0x0011;
-constexpr auto DVL_WM_ERASEBKGND = 0x0014;
-constexpr auto DVL_WM_QUERYNEWPALETTE = 0x030F;
-constexpr auto DVL_WM_PALETTECHANGED = 0x0311;
-
-constexpr auto DVL_SC_CLOSE = 0xF060;
-
-// Virtual key codes.
-//
-// ref: https://docs.microsoft.com/en-us/windows/win32/inputdev/virtual-key-codes
-constexpr auto DVL_VK_BACK = 0x08;     // BACKSPACE key
-constexpr auto DVL_VK_TAB = 0x09;      // TAB key
-constexpr auto DVL_VK_RETURN = 0x0D;   // ENTER key
-constexpr auto DVL_VK_SHIFT = 0x10;    // SHIFT key
-constexpr auto DVL_VK_CONTROL = 0x11;  // CONTROL key
-constexpr auto DVL_VK_MENU = 0x12;     // ALT key
-constexpr auto DVL_VK_PAUSE = 0x13;    // PAUSE key
-constexpr auto DVL_VK_CAPITAL = 0x14;  // CAPS LOCK key
-constexpr auto DVL_VK_ESCAPE = 0x1B;   // ESC key
-constexpr auto DVL_VK_SPACE = 0x20;    // SPACEBAR
-constexpr auto DVL_VK_PRIOR = 0x21;    // PAGE UP key
-constexpr auto DVL_VK_NEXT = 0x22;     // PAGE DOWN key
-constexpr auto DVL_VK_END = 0x23;      // END key
-constexpr auto DVL_VK_HOME = 0x24;     // HOME key
-constexpr auto DVL_VK_LEFT = 0x25;     // LEFT ARROW key
-constexpr auto DVL_VK_UP = 0x26;       // UP ARROW key
-constexpr auto DVL_VK_RIGHT = 0x27;    // RIGHT ARROW key
-constexpr auto DVL_VK_DOWN = 0x28;     // DOWN ARROW key
-constexpr auto DVL_VK_SNAPSHOT = 0x2C; // PRINT SCREEN key
-constexpr auto DVL_VK_INSERT = 0x2D;   // INS key
-constexpr auto DVL_VK_DELETE = 0x2E;   // DEL key
-// DVL_VK_0 through DVL_VK_9 correspond to '0' - '9'
-// DVL_VK_A through DVL_VK_Z correspond to 'A' - 'Z'
-constexpr auto DVL_VK_LWIN = 0x5B;       // Left Windows key (Natural keyboard)
-constexpr auto DVL_VK_RWIN = 0x5C;       // Right Windows key (Natural keyboard)
-constexpr auto DVL_VK_NUMPAD0 = 0x60;    // Numeric keypad 0 key
-constexpr auto DVL_VK_NUMPAD1 = 0x61;    // Numeric keypad 1 key
-constexpr auto DVL_VK_NUMPAD2 = 0x62;    // Numeric keypad 2 key
-constexpr auto DVL_VK_NUMPAD3 = 0x63;    // Numeric keypad 3 key
-constexpr auto DVL_VK_NUMPAD4 = 0x64;    // Numeric keypad 4 key
-constexpr auto DVL_VK_NUMPAD5 = 0x65;    // Numeric keypad 5 key
-constexpr auto DVL_VK_NUMPAD6 = 0x66;    // Numeric keypad 6 key
-constexpr auto DVL_VK_NUMPAD7 = 0x67;    // Numeric keypad 7 key
-constexpr auto DVL_VK_NUMPAD8 = 0x68;    // Numeric keypad 8 key
-constexpr auto DVL_VK_NUMPAD9 = 0x69;    // Numeric keypad 9 key
-constexpr auto DVL_VK_MULTIPLY = 0x6A;   // Multiply key
-constexpr auto DVL_VK_ADD = 0x6B;        // Add key
-constexpr auto DVL_VK_SUBTRACT = 0x6D;   // Subtract key
-constexpr auto DVL_VK_DECIMAL = 0x6E;    // Decimal key
-constexpr auto DVL_VK_DIVIDE = 0x6F;     // Divide key
-constexpr auto DVL_VK_F1 = 0x70;         // F1 key
-constexpr auto DVL_VK_F2 = 0x71;         // F2 key
-constexpr auto DVL_VK_F3 = 0x72;         // F3 key
-constexpr auto DVL_VK_F4 = 0x73;         // F4 key
-constexpr auto DVL_VK_F5 = 0x74;         // F5 key
-constexpr auto DVL_VK_F6 = 0x75;         // F6 key
-constexpr auto DVL_VK_F7 = 0x76;         // F7 key
-constexpr auto DVL_VK_F8 = 0x77;         // F8 key
-constexpr auto DVL_VK_F9 = 0x78;         // F9 key
-constexpr auto DVL_VK_F10 = 0x79;        // F10 key
-constexpr auto DVL_VK_F11 = 0x7A;        // F11 key
-constexpr auto DVL_VK_F12 = 0x7B;        // F12 key
-constexpr auto DVL_VK_NUMLOCK = 0x90;    // NUM LOCK key
-constexpr auto DVL_VK_SCROLL = 0x91;     // SCROLL LOCK key
-constexpr auto DVL_VK_LSHIFT = 0xA0;     // Left SHIFT key
-constexpr auto DVL_VK_RSHIFT = 0xA1;     // Right SHIFT key
-constexpr auto DVL_VK_LCONTROL = 0xA2;   // Left CONTROL key
-constexpr auto DVL_VK_RCONTROL = 0xA3;   // Right CONTROL key
-constexpr auto DVL_VK_LMENU = 0xA4;      // Left MENU key
-constexpr auto DVL_VK_RMENU = 0xA5;      // Right MENU key
-constexpr auto DVL_VK_OEM_1 = 0xBA;      // For the US standard keyboard, the ';:' key
-constexpr auto DVL_VK_OEM_PLUS = 0xBB;   // For any country/region, the '+' key
-constexpr auto DVL_VK_OEM_COMMA = 0xBC;  // For any country/region, the ',' key
-constexpr auto DVL_VK_OEM_MINUS = 0xBD;  // For any country/region, the '-' key
-constexpr auto DVL_VK_OEM_PERIOD = 0xBE; // For any country/region, the '.' key
-constexpr auto DVL_VK_OEM_2 = 0xBF;      // For the US standard keyboard, the '/?' key
-constexpr auto DVL_VK_OEM_3 = 0xC0;      // For the US standard keyboard, the '`~' key
-constexpr auto DVL_VK_OEM_4 = 0xDB;      // For the US standard keyboard, the '[{' key
-constexpr auto DVL_VK_OEM_5 = 0xDC;      // For the US standard keyboard, the '\|' key
-constexpr auto DVL_VK_OEM_6 = 0xDD;      // For the US standard keyboard, the ']}' key
-constexpr auto DVL_VK_OEM_7 = 0xDE;      // For the US standard keyboard, the 'single-quote/double-quote' key
-
-constexpr auto DVL_MK_SHIFT = 0x0004;
-constexpr auto DVL_MK_LBUTTON = 0x0001;
-constexpr auto DVL_MK_RBUTTON = 0x0002;
-
-constexpr auto DVL_MB_TASKMODAL = 0x00002000L;
-constexpr auto DVL_MB_ICONHAND = 0x00000010L;
-constexpr auto DVL_MB_ICONEXCLAMATION = 0x00000030L;
-
-} // namespace dvl
->>>>>>> 135330f6
+} // namespace dvl