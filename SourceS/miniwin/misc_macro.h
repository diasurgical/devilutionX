--- conflicted
+++ resolved
@@ -1,4 +1,3 @@
-<<<<<<< HEAD
 #pragma once
 
 #define TRUE true
@@ -6,47 +5,12 @@
 
 #define INVALID_HANDLE_VALUE ((HANDLE)-1)
 #define INVALID_HANDLE ((HANDLE)-1)
-#define HFILE_ERROR DVL_HFILE_ERROR
 
 //
 // Intrinsics
 //
-#define LOBYTE(w) ((BYTE)(((DWORD_PTR)(w)) & 0xff))
-#define HIBYTE(w) ((BYTE)((((DWORD_PTR)(w)) >> 8) & 0xff))
 #define LOWORD(l) ((WORD)(((DWORD_PTR)(l)) & 0xffff))
 #define HIWORD(l) ((WORD)((((DWORD_PTR)(l)) >> 16) & 0xffff))
-
-#ifdef _MSC_VER
-#define InterlockedIncrement(x) (x)
-#else
-#ifdef __AMIGA__
-#define InterlockedIncrement(x) __atomic_add_fetch(x, 1, __ATOMIC_SEQ_CST)
-#else
-#define InterlockedIncrement(x) __sync_add_and_fetch(x, 1)
-#endif
-#endif
-
-#define INFINITE DVL_INFINITE
-
-#ifndef __BIG_ENDIAN__
-#define MAKEFOURCC(x, y, z, w)             \
-	(((uint32_t)((uint8_t)x))              \
-	    | (((uint32_t)((uint8_t)y)) << 8)  \
-	    | (((uint32_t)((uint8_t)z)) << 16) \
-	    | (((uint32_t)((uint8_t)w)) << 24))
-#else
-#define MAKEFOURCC(w, z, y, x)             \
-	(((uint32_t)((uint8_t)x))              \
-	    | (((uint32_t)((uint8_t)y)) << 8)  \
-	    | (((uint32_t)((uint8_t)z)) << 16) \
-	    | (((uint32_t)((uint8_t)w)) << 24))
-#endif
-
-#define WINUSERAPI
-
-#define FOURCC_RIFF MAKEFOURCC('R', 'I', 'F', 'F')
-
-#define ERROR_ALREADY_EXISTS 183
 
 #define CreateEvent CreateEventA
 
@@ -58,15 +22,8 @@
 #define DispatchMessage DispatchMessageA
 #define PostMessage PostMessageA
 #define CreateWindowEx CreateWindowExA
-#define FindWindow FindWindowA
 #define RegisterClassEx RegisterClassExA
-#define LoadCursor LoadCursorA
-#define GetUserName GetUserNameA
-#define LoadIcon LoadIconA
 #define LoadImage LoadImageA
-#define SHGetPathFromIDList SHGetPathFromIDListA
-#define ShellExecute ShellExecuteA
-#define GetModuleHandle GetModuleHandleA
 
 #define THREAD_BASE_PRIORITY_MAX 2
 #define THREAD_PRIORITY_NORMAL 0
@@ -127,7 +84,6 @@
 #define SEC_COMMIT 0x8000000
 #define PAGE_READWRITE 0x04
 
-#define FILE_MAP_ALL_ACCESS SECTION_ALL_ACCESS
 #define SECTION_QUERY 0x0001
 #define SECTION_MAP_WRITE 0x0002
 #define SECTION_MAP_READ 0x0004
@@ -139,11 +95,6 @@
 #define SECTION_ALL_ACCESS \
 	(STANDARD_RIGHTS_REQUIRED | SECTION_QUERY | SECTION_MAP_WRITE | SECTION_MAP_READ | SECTION_MAP_EXECUTE | SECTION_EXTEND_SIZE)
 
-#define CREATE_NEW_PROCESS_GROUP 0x200
-
-#define CreateProcess CreateProcessA
-#define CreateFileMapping CreateFileMappingA
-#define GetPrivateProfileString GetPrivateProfileStringA
 #define MessageBox MessageBoxA
 
 #define HKEY_CURRENT_USER 1
@@ -151,30 +102,15 @@
 #define KEY_WRITE 0x20006
 #define REG_SZ 1
 
-#define RegOpenKeyEx RegOpenKeyExA
-#define RegQueryValueEx RegQueryValueExA
-#define RegSetValueEx RegSetValueExA
-#define RegCloseKey RegCloseKeyA
 #define DefWindowProc DefWindowProcA
-#define GetWindowLong GetWindowLongA
-#define SetWindowLong SetWindowLongA
 
 #define GetFileAttributes GetFileAttributesA
 #define SetFileAttributes SetFileAttributesA
 #define FindFirstFile FindFirstFileA
-#define FindNextFile FindNextFileA
 #define CreateFile CreateFileA
-#define GetWindowsDirectory GetWindowsDirectoryA
-#define GetLogicalDriveStrings GetLogicalDriveStringsA
 #define GetDriveType GetDriveTypeA
-#define GetDiskFreeSpace GetDiskFreeSpaceA
-#define GetModuleFileName GetModuleFileNameA
 #define GetComputerName GetComputerNameA
-#define GetFileVersionInfoSize GetFileVersionInfoSizeA
-#define GetFileVersionInfo GetFileVersionInfoA
-#define VerQueryValue VerQueryValueA
 #define DeleteFile DeleteFileA
-#define CopyFile CopyFileA
 
 #define GWL_STYLE (-16)
 
@@ -253,8 +189,6 @@
 #define SWP_NOMOVE 0x0002
 #define SWP_NOSIZE 0x0004
 #define SWP_NOZORDER 0x0001
-
-#define OF_EXIST 1
 
 #define MAKEINTRESOURCE DVL_MAKEINTRESOURCE
 
@@ -377,325 +311,4 @@
 
 #define MB_TASKMODAL DVL_MB_TASKMODAL
 #define MB_ICONHAND DVL_MB_ICONHAND
-#define MB_ICONEXCLAMATION DVL_MB_ICONEXCLAMATION
-
-/*
- * GetWindow() Constants
- */
-#define GW_HWNDPREV         3
-=======
-#pragma once
-
-#define TRUE true
-#define FALSE false
-
-#define INVALID_HANDLE_VALUE ((HANDLE)-1)
-#define INVALID_HANDLE ((HANDLE)-1)
-
-//
-// Intrinsics
-//
-#define LOWORD(l) ((WORD)(((DWORD_PTR)(l)) & 0xffff))
-#define HIWORD(l) ((WORD)((((DWORD_PTR)(l)) >> 16) & 0xffff))
-
-#define CreateEvent CreateEventA
-
-#define PM_NOREMOVE DVL_PM_NOREMOVE
-#define PM_REMOVE DVL_PM_REMOVE
-#define WM_QUIT DVL_WM_QUIT
-
-#define PeekMessage PeekMessageA
-#define DispatchMessage DispatchMessageA
-#define PostMessage PostMessageA
-#define CreateWindowEx CreateWindowExA
-#define RegisterClassEx RegisterClassExA
-#define LoadImage LoadImageA
-
-#define THREAD_BASE_PRIORITY_MAX 2
-#define THREAD_PRIORITY_NORMAL 0
-#define THREAD_PRIORITY_HIGHEST THREAD_BASE_PRIORITY_MAX
-#define THREAD_PRIORITY_ABOVE_NORMAL (THREAD_PRIORITY_HIGHEST - 1)
-
-#define TextOut TextOutA
-
-#define HORZRES DVL_HORZRES
-#define VERTRES DVL_VERTRES
-#define NUMRESERVED 106
-
-#define _snprintf snprintf
-#define _vsnprintf vsnprintf
-#define wsprintf wsprintfA
-#define wvsprintf wvsprintfA
-
-//
-// File I/O
-//
-
-#define FILE_BEGIN DVL_FILE_BEGIN
-#define FILE_CURRENT DVL_FILE_CURRENT
-#define FILE_END 2
-#define FILE_FLAG_WRITE_THROUGH 0x80000000
-#define CREATE_ALWAYS DVL_CREATE_ALWAYS
-#define GENERIC_READ DVL_GENERIC_READ
-#define GENERIC_WRITE DVL_GENERIC_WRITE
-#define OPEN_EXISTING DVL_OPEN_EXISTING
-#define OPEN_ALWAYS 4
-#define ERROR_FILE_NOT_FOUND DVL_ERROR_FILE_NOT_FOUND
-#define FILE_ATTRIBUTE_NORMAL 128
-#define FILE_ATTRIBUTE_HIDDEN 0x00000002
-#define FILE_ATTRIBUTE_SYSTEM 0x00000004
-#define FILE_ATTRIBUTE_DIRECTORY 0x00000010
-#define FILE_SHARE_READ 1
-
-#define OFS_MAXPATHNAME DVL_OFS_MAXPATHNAME
-
-//
-// Calculate the byte offset of a field in a structure of type type.
-//
-
-#define FIELD_OFFSET(type, field) ((LONG)(INT_PTR) & (((type *)0)->field))
-#define IMAGE_FIRST_SECTION(ntheader) ((PIMAGE_SECTION_HEADER)((UINT_PTR)ntheader + FIELD_OFFSET(IMAGE_NT_HEADERS, OptionalHeader) + ((PIMAGE_NT_HEADERS)(ntheader))->FileHeader.SizeOfOptionalHeader))
-
-#define IMAGE_NT_SIGNATURE 0x00004550 // PE00
-#define IMAGE_DOS_SIGNATURE 0x5A4D
-#define VER_PLATFORM_WIN32_NT DVL_VER_PLATFORM_WIN32_NT
-
-#define GetVersionEx GetVersionExA
-
-#define lstrcpyn lstrcpynA
-
-#define MEM_COMMIT 0x1000
-#define MEM_RELEASE 0x8000
-
-#define SEC_COMMIT 0x8000000
-#define PAGE_READWRITE 0x04
-
-#define SECTION_QUERY 0x0001
-#define SECTION_MAP_WRITE 0x0002
-#define SECTION_MAP_READ 0x0004
-#define SECTION_MAP_EXECUTE 0x0008
-#define SECTION_EXTEND_SIZE 0x0010
-#define SECTION_MAP_EXECUTE_EXPLICIT 0x0020
-#define STANDARD_RIGHTS_REQUIRED 0x000F0000
-
-#define SECTION_ALL_ACCESS \
-	(STANDARD_RIGHTS_REQUIRED | SECTION_QUERY | SECTION_MAP_WRITE | SECTION_MAP_READ | SECTION_MAP_EXECUTE | SECTION_EXTEND_SIZE)
-
-#define MessageBox MessageBoxA
-
-#define HKEY_CURRENT_USER 1
-#define KEY_READ 0x20019
-#define KEY_WRITE 0x20006
-#define REG_SZ 1
-
-#define DefWindowProc DefWindowProcA
-
-#define GetFileAttributes GetFileAttributesA
-#define SetFileAttributes SetFileAttributesA
-#define FindFirstFile FindFirstFileA
-#define CreateFile CreateFileA
-#define GetDriveType GetDriveTypeA
-#define GetComputerName GetComputerNameA
-#define DeleteFile DeleteFileA
-
-#define GWL_STYLE (-16)
-
-#define WS_POPUP 0x80000000L
-#define WS_SYSMENU 0x00080000L
-
-#define DRIVE_CDROM DVL_DRIVE_CDROM
-
-//
-// Events
-//
-
-// were here
-
-#define FORMAT_MESSAGE_IGNORE_INSERTS 0x00000200
-#define FORMAT_MESSAGE_FROM_HMODULE 0x00000800
-#define FORMAT_MESSAGE_FROM_SYSTEM 0x00001000
-
-#define STATUS_BREAKPOINT ((DWORD)0x80000003L)
-#define STATUS_GUARD_PAGE_VIOLATION ((DWORD)0x80000001L)
-#define STATUS_FLOAT_DIVIDE_BY_ZERO ((DWORD)0xC000008EL)
-#define STATUS_SINGLE_STEP ((DWORD)0x80000004L)
-#define STATUS_ARRAY_BOUNDS_EXCEEDED ((DWORD)0xC000008CL)
-#define STATUS_ACCESS_VIOLATION ((DWORD)0xC0000005L)
-#define STATUS_IN_PAGE_ERROR ((DWORD)0xC0000006L)
-#define STATUS_ILLEGAL_INSTRUCTION ((DWORD)0xC000001DL)
-#define STATUS_DATATYPE_MISALIGNMENT ((DWORD)0x80000002L)
-#define STATUS_FLOAT_DENORMAL_OPERAND ((DWORD)0xC000008DL)
-#define STATUS_NONCONTINUABLE_EXCEPTION ((DWORD)0xC0000025L)
-#define STATUS_INTEGER_DIVIDE_BY_ZERO ((DWORD)0xC0000094L)
-#define STATUS_INVALID_HANDLE ((DWORD)0xC0000008L)
-#define STATUS_FLOAT_OVERFLOW ((DWORD)0xC0000091L)
-#define STATUS_ILLEGAL_INSTRUCTION ((DWORD)0xC000001DL)
-#define STATUS_GUARD_PAGE_VIOLATION ((DWORD)0x80000001L)
-#define STATUS_ILLEGAL_INSTRUCTION ((DWORD)0xC000001DL)
-#define STATUS_INTEGER_OVERFLOW ((DWORD)0xC0000095L)
-#define STATUS_PRIVILEGED_INSTRUCTION ((DWORD)0xC0000096L)
-#define STATUS_FLOAT_UNDERFLOW ((DWORD)0xC0000093L)
-#define STATUS_FLOAT_INEXACT_RESULT ((DWORD)0xC000008FL)
-#define STATUS_FLOAT_INVALID_OPERATION ((DWORD)0xC0000090L)
-#define STATUS_FLOAT_STACK_CHECK ((DWORD)0xC0000092L)
-#define STATUS_INVALID_DISPOSITION ((DWORD)0xC0000026L)
-#define STATUS_STACK_OVERFLOW ((DWORD)0xC00000FDL)
-
-#define EXCEPTION_CONTINUE_SEARCH 0x0
-#define EXCEPTION_ACCESS_VIOLATION STATUS_ACCESS_VIOLATION
-#define EXCEPTION_BREAKPOINT STATUS_BREAKPOINT
-#define EXCEPTION_GUARD_PAGE STATUS_GUARD_PAGE_VIOLATION
-#define EXCEPTION_FLT_DIVIDE_BY_ZERO STATUS_FLOAT_DIVIDE_BY_ZERO
-#define EXCEPTION_SINGLE_STEP STATUS_SINGLE_STEP
-#define EXCEPTION_ARRAY_BOUNDS_EXCEEDED STATUS_ARRAY_BOUNDS_EXCEEDED
-#define EXCEPTION_IN_PAGE_ERROR STATUS_IN_PAGE_ERROR
-#define EXCEPTION_ILLEGAL_INSTRUCTION STATUS_ILLEGAL_INSTRUCTION
-#define EXCEPTION_DATATYPE_MISALIGNMENT STATUS_DATATYPE_MISALIGNMENT
-#define EXCEPTION_FLT_DENORMAL_OPERAND STATUS_FLOAT_DENORMAL_OPERAND
-#define EXCEPTION_NONCONTINUABLE_EXCEPTION STATUS_NONCONTINUABLE_EXCEPTION
-#define EXCEPTION_INT_DIVIDE_BY_ZERO STATUS_INTEGER_DIVIDE_BY_ZERO
-#define EXCEPTION_INVALID_HANDLE STATUS_INVALID_HANDLE
-#define EXCEPTION_FLT_OVERFLOW STATUS_FLOAT_OVERFLOW
-#define EXCEPTION_ILLEGAL_INSTRUCTION STATUS_ILLEGAL_INSTRUCTION
-#define EXCEPTION_GUARD_PAGE STATUS_GUARD_PAGE_VIOLATION
-#define EXCEPTION_ILLEGAL_INSTRUCTION STATUS_ILLEGAL_INSTRUCTION
-#define EXCEPTION_INT_OVERFLOW STATUS_INTEGER_OVERFLOW
-#define EXCEPTION_PRIV_INSTRUCTION STATUS_PRIVILEGED_INSTRUCTION
-#define EXCEPTION_FLT_UNDERFLOW STATUS_FLOAT_UNDERFLOW
-#define EXCEPTION_FLT_INEXACT_RESULT STATUS_FLOAT_INEXACT_RESULT
-#define EXCEPTION_FLT_INVALID_OPERATION STATUS_FLOAT_INVALID_OPERATION
-#define EXCEPTION_FLT_STACK_CHECK STATUS_FLOAT_STACK_CHECK
-#define EXCEPTION_INVALID_DISPOSITION STATUS_INVALID_DISPOSITION
-#define EXCEPTION_STACK_OVERFLOW STATUS_STACK_OVERFLOW
-
-#define HWND_NOTOPMOST (HWND) - 2
-#define HWND_TOP (HWND)0
-
-#define SWP_NOACTIVATE 0x0010
-#define SWP_NOMOVE 0x0002
-#define SWP_NOSIZE 0x0004
-#define SWP_NOZORDER 0x0001
-
-#define MAKEINTRESOURCE DVL_MAKEINTRESOURCE
-
-#define _finddata_t DVL_finddata_t
-#define _beginthreadex DVL_beginthreadex
-
-//
-// Events
-//
-#define WM_MOUSEFIRST DVL_WM_MOUSEFIRST
-#define WM_MOUSEMOVE DVL_WM_MOUSEMOVE
-#define WM_LBUTTONDOWN DVL_WM_LBUTTONDOWN
-#define WM_LBUTTONUP DVL_WM_LBUTTONUP
-#define WM_RBUTTONDOWN DVL_WM_RBUTTONDOWN
-#define WM_RBUTTONUP DVL_WM_RBUTTONUP
-
-#define WM_KEYFIRST DVL_WM_KEYFIRST
-#define WM_KEYDOWN DVL_WM_KEYDOWN
-#define WM_KEYUP DVL_WM_KEYUP
-#define WM_SYSKEYDOWN DVL_WM_SYSKEYDOWN
-
-#define WM_INITDIALOG DVL_WM_INITDIALOG
-#define WM_COMMAND DVL_WM_COMMAND
-#define WM_SYSCOMMAND DVL_WM_SYSCOMMAND
-
-#define WM_CHAR DVL_WM_CHAR
-#define WM_CAPTURECHANGED DVL_WM_CAPTURECHANGED
-
-#define WM_CREATE DVL_WM_CREATE
-#define WM_DESTROY DVL_WM_DESTROY
-#define WM_PAINT DVL_WM_PAINT
-#define WM_CLOSE DVL_WM_CLOSE
-#define WM_QUERYENDSESSION DVL_WM_QUERYENDSESSION
-#define WM_ERASEBKGND DVL_WM_ERASEBKGND
-#define WM_ACTIVATEAPP DVL_WM_ACTIVATEAPP
-#define WM_SYSKEYUP DVL_WM_SYSKEYUP
-#define WM_QUERYNEWPALETTE DVL_WM_QUERYNEWPALETTE
-#define WM_PALETTECHANGED DVL_WM_PALETTECHANGED
-
-#define SC_CLOSE DVL_SC_CLOSE
-
-// Virtual key codes.
-//
-// ref: https://docs.microsoft.com/en-us/windows/win32/inputdev/virtual-key-codes
-#define VK_BACK DVL_VK_BACK         // BACKSPACE key
-#define VK_TAB DVL_VK_TAB           // TAB key
-#define VK_RETURN DVL_VK_RETURN     // ENTER key
-#define VK_SHIFT DVL_VK_SHIFT       // SHIFT key
-#define VK_CONTROL DVL_VK_CONTROL   // CONTROL key
-#define VK_MENU DVL_VK_MENU         // ALT key
-#define VK_PAUSE DVL_VK_PAUSE       // PAUSE key
-#define VK_CAPITAL DVL_VK_CAPITAL   // CAPS LOCK key
-#define VK_ESCAPE DVL_VK_ESCAPE     // ESC key
-#define VK_SPACE DVL_VK_SPACE       // SPACEBAR
-#define VK_PRIOR DVL_VK_PRIOR       // PAGE UP key
-#define VK_NEXT DVL_VK_NEXT         // PAGE DOWN key
-#define VK_END DVL_VK_END           // END key
-#define VK_HOME DVL_VK_HOME         // HOME key
-#define VK_LEFT DVL_VK_LEFT         // LEFT ARROW key
-#define VK_UP DVL_VK_UP             // UP ARROW key
-#define VK_RIGHT DVL_VK_RIGHT       // RIGHT ARROW key
-#define VK_DOWN DVL_VK_DOWN         // DOWN ARROW key
-#define VK_SNAPSHOT DVL_VK_SNAPSHOT // PRINT SCREEN key
-#define VK_INSERT DVL_VK_INSERT     // INS key
-#define VK_DELETE DVL_VK_DELETE     // DEL key
-// VK_0 through VK_9 correspond to '0' - '9'
-// VK_A through VK_Z correspond to 'A' - 'Z'
-#define VK_LWIN DVL_VK_LWIN             // Left Windows key (Natural keyboard)
-#define VK_RWIN DVL_VK_RWIN             // Right Windows key (Natural keyboard)
-#define VK_NUMPAD0 DVL_VK_NUMPAD0       // Numeric keypad 0 key
-#define VK_NUMPAD1 DVL_VK_NUMPAD1       // Numeric keypad 1 key
-#define VK_NUMPAD2 DVL_VK_NUMPAD2       // Numeric keypad 2 key
-#define VK_NUMPAD3 DVL_VK_NUMPAD3       // Numeric keypad 3 key
-#define VK_NUMPAD4 DVL_VK_NUMPAD4       // Numeric keypad 4 key
-#define VK_NUMPAD5 DVL_VK_NUMPAD5       // Numeric keypad 5 key
-#define VK_NUMPAD6 DVL_VK_NUMPAD6       // Numeric keypad 6 key
-#define VK_NUMPAD7 DVL_VK_NUMPAD7       // Numeric keypad 7 key
-#define VK_NUMPAD8 DVL_VK_NUMPAD8       // Numeric keypad 8 key
-#define VK_NUMPAD9 DVL_VK_NUMPAD9       // Numeric keypad 9 key
-#define VK_MULTIPLY DVL_VK_MULTIPLY     // Multiply key
-#define VK_ADD DVL_VK_ADD               // Add key
-#define VK_SUBTRACT DVL_VK_SUBTRACT     // Subtract key
-#define VK_DECIMAL DVL_VK_DECIMAL       // Decimal key
-#define VK_DIVIDE DVL_VK_DIVIDE         // Divide key
-#define VK_F1 DVL_VK_F1                 // F1 key
-#define VK_F2 DVL_VK_F2                 // F2 key
-#define VK_F3 DVL_VK_F3                 // F3 key
-#define VK_F4 DVL_VK_F4                 // F4 key
-#define VK_F5 DVL_VK_F5                 // F5 key
-#define VK_F6 DVL_VK_F6                 // F6 key
-#define VK_F7 DVL_VK_F7                 // F7 key
-#define VK_F8 DVL_VK_F8                 // F8 key
-#define VK_F9 DVL_VK_F9                 // F9 key
-#define VK_F10 DVL_VK_F10               // F10 key
-#define VK_F11 DVL_VK_F11               // F11 key
-#define VK_F12 DVL_VK_F12               // F12 key
-#define VK_NUMLOCK DVL_VK_NUMLOCK       // NUM LOCK key
-#define VK_SCROLL DVL_VK_SCROLL         // SCROLL LOCK key
-#define VK_LSHIFT DVL_VK_LSHIFT         // Left SHIFT key
-#define VK_RSHIFT DVL_VK_RSHIFT         // Right SHIFT key
-#define VK_LCONTROL DVL_VK_LCONTROL     // Left CONTROL key
-#define VK_RCONTROL DVL_VK_RCONTROL     // Right CONTROL key
-#define VK_LMENU DVL_VK_LMENU           // Left MENU key
-#define VK_RMENU DVL_VK_RMENU           // Right MENU key
-#define VK_OEM_1 DVL_VK_OEM_1           // For the US standard keyboard, the ';:' key
-#define VK_OEM_PLUS DVL_VK_OEM_PLUS     // For any country/region, the '+' key
-#define VK_OEM_COMMA DVL_VK_OEM_COMMA   // For any country/region, the ',' key
-#define VK_OEM_MINUS DVL_VK_OEM_MINUS   // For any country/region, the '-' key
-#define VK_OEM_PERIOD DVL_VK_OEM_PERIOD // For any country/region, the '.' key
-#define VK_OEM_2 DVL_VK_OEM_2           // For the US standard keyboard, the '/?' key
-#define VK_OEM_3 DVL_VK_OEM_3           // For the US standard keyboard, the '`~' key
-#define VK_OEM_4 DVL_VK_OEM_4           // For the US standard keyboard, the '[{' key
-#define VK_OEM_5 DVL_VK_OEM_5           // For the US standard keyboard, the '\|' key
-#define VK_OEM_6 DVL_VK_OEM_6           // For the US standard keyboard, the ']}' key
-#define VK_OEM_7 DVL_VK_OEM_7           // For the US standard keyboard, the 'single-quote/double-quote' key
-
-#define MK_SHIFT DVL_MK_SHIFT
-#define MK_LBUTTON DVL_MK_LBUTTON
-#define MK_RBUTTON DVL_MK_RBUTTON
-
-#define MB_TASKMODAL DVL_MB_TASKMODAL
-#define MB_ICONHAND DVL_MB_ICONHAND
-#define MB_ICONEXCLAMATION DVL_MB_ICONEXCLAMATION
->>>>>>> 135330f6
+#define MB_ICONEXCLAMATION DVL_MB_ICONEXCLAMATION