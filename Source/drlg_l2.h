--- conflicted
+++ resolved
@@ -1,166 +1,28 @@
-/**
- * @file drlg_l2.h
- *
- * Interface of the catacombs level generation algorithms.
- */
-#ifndef __DRLG_L2_H__
-#define __DRLG_L2_H__
-
-<<<<<<< HEAD
-DEVILUTION_BEGIN_NAMESPACE
-
-#ifdef __cplusplus
-extern "C" {
-#endif
-
-extern int nSx1;
-extern int nSy1;
-extern int nSx2;
-extern int nSy2;
-extern int nRoomCnt;
-extern BYTE predungeon[DMAXX][DMAXY];
-extern ROOMNODE RoomList[81];
-extern HALLNODE *pHallList;
-
-void InitDungeon();
-void L2LockoutFix();
-void L2DoorFix();
-=======
->>>>>>> 4251527e
-void LoadL2Dungeon(const char *sFileName, int vx, int vy);
-void LoadPreL2Dungeon(const char *sFileName, int vx, int vy);
-void CreateL2Dungeon(DWORD rseed, int entry);
-
-<<<<<<< HEAD
-/* rdata */
-extern int Area_Min;
-extern int Room_Max;
-extern int Room_Min;
-extern int Dir_Xadd[5];
-extern int Dir_Yadd[5];
-extern ShadowStruct SPATSL2[2];
-//short word_48489A;
-extern BYTE BTYPESL2[161];
-extern BYTE BSTYPESL2[161];
-extern BYTE VARCH1[];
-extern BYTE VARCH2[];
-extern BYTE VARCH3[];
-extern BYTE VARCH4[];
-extern BYTE VARCH5[];
-extern BYTE VARCH6[];
-extern BYTE VARCH7[];
-extern BYTE VARCH8[];
-extern BYTE VARCH9[];
-extern BYTE VARCH10[];
-extern BYTE VARCH11[];
-extern BYTE VARCH12[];
-extern BYTE VARCH13[];
-extern BYTE VARCH14[];
-extern BYTE VARCH15[];
-extern BYTE VARCH16[];
-extern BYTE VARCH17[];
-extern BYTE VARCH18[];
-extern BYTE VARCH19[];
-extern BYTE VARCH20[];
-extern BYTE VARCH21[];
-extern BYTE VARCH22[];
-extern BYTE VARCH23[];
-extern BYTE VARCH24[];
-extern BYTE VARCH25[];
-extern BYTE VARCH26[];
-extern BYTE VARCH27[];
-extern BYTE VARCH28[];
-extern BYTE VARCH29[];
-extern BYTE VARCH30[];
-extern BYTE VARCH31[];
-extern BYTE VARCH32[];
-extern BYTE VARCH33[];
-extern BYTE VARCH34[];
-extern BYTE VARCH35[];
-extern BYTE VARCH36[];
-extern BYTE VARCH37[];
-extern BYTE VARCH38[];
-extern BYTE VARCH39[];
-extern BYTE VARCH40[];
-extern BYTE HARCH1[];
-extern BYTE HARCH2[];
-extern BYTE HARCH3[];
-extern BYTE HARCH4[];
-extern BYTE HARCH5[];
-extern BYTE HARCH6[];
-extern BYTE HARCH7[];
-extern BYTE HARCH8[];
-extern BYTE HARCH9[];
-extern BYTE HARCH10[];
-extern BYTE HARCH11[];
-extern BYTE HARCH12[];
-extern BYTE HARCH13[];
-extern BYTE HARCH14[];
-extern BYTE HARCH15[];
-extern BYTE HARCH16[];
-extern BYTE HARCH17[];
-extern BYTE HARCH18[];
-extern BYTE HARCH19[];
-extern BYTE HARCH20[];
-extern BYTE HARCH21[];
-extern BYTE HARCH22[];
-extern BYTE HARCH23[];
-extern BYTE HARCH24[];
-extern BYTE HARCH25[];
-extern BYTE HARCH26[];
-extern BYTE HARCH27[];
-extern BYTE HARCH28[];
-extern BYTE HARCH29[];
-extern BYTE HARCH30[];
-extern BYTE HARCH31[];
-extern BYTE HARCH32[];
-extern BYTE HARCH33[];
-extern BYTE HARCH34[];
-extern BYTE HARCH35[];
-extern BYTE HARCH36[];
-extern BYTE HARCH37[];
-extern BYTE HARCH38[];
-extern BYTE HARCH39[];
-extern BYTE HARCH40[];
-extern BYTE USTAIRS[];
-extern BYTE DSTAIRS[];
-extern BYTE WARPSTAIRS[];
-extern BYTE CRUSHCOL[];
-extern BYTE BIG1[];
-extern BYTE BIG2[];
-extern BYTE BIG3[];
-extern BYTE BIG4[];
-extern BYTE BIG5[];
-extern BYTE BIG6[];
-extern BYTE BIG7[];
-extern BYTE BIG8[];
-extern BYTE BIG9[];
-extern BYTE BIG10[];
-extern BYTE RUINS1[];
-extern BYTE RUINS2[];
-extern BYTE RUINS3[];
-extern BYTE RUINS4[];
-extern BYTE RUINS5[];
-extern BYTE RUINS6[];
-extern BYTE RUINS7[];
-extern BYTE PANCREAS1[];
-extern BYTE PANCREAS2[];
-extern BYTE CTRDOOR1[];
-extern BYTE CTRDOOR2[];
-extern BYTE CTRDOOR3[];
-extern BYTE CTRDOOR4[];
-extern BYTE CTRDOOR5[];
-extern BYTE CTRDOOR6[];
-extern BYTE CTRDOOR7[];
-extern BYTE CTRDOOR8[];
-extern int Patterns[100][10];
-
-#ifdef __cplusplus
-}
-#endif
-
-DEVILUTION_END_NAMESPACE
-
-=======
->>>>>>> 4251527e
-#endif /* __DRLG_L2_H__ */
+/**
+ * @file drlg_l2.h
+ *
+ * Interface of the catacombs level generation algorithms.
+ */
+#ifndef __DRLG_L2_H__
+#define __DRLG_L2_H__
+
+DEVILUTION_BEGIN_NAMESPACE
+
+#ifdef __cplusplus
+extern "C" {
+#endif
+
+extern BYTE predungeon[DMAXX][DMAXY];
+
+void InitDungeon();
+void LoadL2Dungeon(const char *sFileName, int vx, int vy);
+void LoadPreL2Dungeon(const char *sFileName, int vx, int vy);
+void CreateL2Dungeon(DWORD rseed, int entry);
+
+#ifdef __cplusplus
+}
+#endif
+
+DEVILUTION_END_NAMESPACE
+
+#endif /* __DRLG_L2_H__ */