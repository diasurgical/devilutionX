/**
 * @file spells.cpp
 *
 * Implementation of functionality for casting player spells.
 */
#include "all.h"

DEVILUTION_BEGIN_NAMESPACE

int GetManaAmount(int id, int sn)
{
	int ma; // mana amount

	// mana adjust
	int adj = 0;

	// spell level
	int sl = plr[id]._pSplLvl[sn] + plr[id]._pISplLvlAdd - 1;

	if (sl < 0) {
		sl = 0;
	}

	if (sl > 0) {
		adj = sl * spelldata[sn].sManaAdj;
	}
	if (sn == SPL_FIREBOLT) {
		adj >>= 1;
	}
	if (sn == SPL_RESURRECT && sl > 0) {
		adj = sl * (spelldata[SPL_RESURRECT].sManaCost / 8);
	}

	if (sn == SPL_HEAL || sn == SPL_HEALOTHER) {
		ma = (spelldata[SPL_HEAL].sManaCost + 2 * plr[id]._pLevel - adj);
	} else if (spelldata[sn].sManaCost == 255) {
		ma = ((BYTE)plr[id]._pMaxManaBase - adj);
	} else {
		ma = (spelldata[sn].sManaCost - adj);
	}

	if (ma < 0)
		ma = 0;
	ma <<= 6;

<<<<<<< HEAD
=======
	if (sn == SPL_HEAL) {
		ma = (spelldata[SPL_HEAL].sManaCost + 2 * plr[id]._pLevel - adj) << 6;
	}
	if (sn == SPL_HEALOTHER) {
		ma = (spelldata[SPL_HEAL].sManaCost + 2 * plr[id]._pLevel - adj) << 6;
	}

#ifdef HELLFIRE
	if (plr[id]._pClass == PC_SORCERER) {
		ma >>= 1;
	} else if (plr[id]._pClass == PC_ROGUE || plr[id]._pClass == PC_MONK || plr[id]._pClass == PC_BARD) {
		ma -= ma >> 2;
	}
#else
>>>>>>> 1d84a096
	if (plr[id]._pClass == PC_ROGUE) {
		ma -= ma >> 2;
	}
#endif

	if (spelldata[sn].sMinMana > ma >> 6) {
		ma = spelldata[sn].sMinMana << 6;
	}

	return ma * (100 - plr[id]._pISplCost) / 100;
}

void UseMana(int id, int sn)
{
	int ma; // mana cost

	if (id == myplr) {
		switch (plr[id]._pSplType) {
		case RSPLTYPE_SKILL:
		case RSPLTYPE_INVALID:
			break;
		case RSPLTYPE_SCROLL:
			RemoveScroll(id);
			break;
		case RSPLTYPE_CHARGES:
			UseStaffCharge(id);
			break;
		case RSPLTYPE_SPELL:
#ifdef _DEBUG
			if (!debug_mode_key_inverted_v) {
#endif
				ma = GetManaAmount(id, sn);
				plr[id]._pMana -= ma;
				plr[id]._pManaBase -= ma;
				drawmanaflag = TRUE;
#ifdef _DEBUG
			}
#endif
			break;
		}
	}
}

BOOL CheckSpell(int id, int sn, char st, BOOL manaonly)
{
	BOOL result;

#ifdef _DEBUG
	if (debug_mode_key_inverted_v)
		return TRUE;
#endif

	result = TRUE;
	if (!manaonly && pcurs != CURSOR_HAND) {
		result = FALSE;
	} else {
		if (st != RSPLTYPE_SKILL) {
			if (GetSpellLevel(id, sn) <= 0) {
				result = FALSE;
			} else {
				result = plr[id]._pMana >= GetManaAmount(id, sn);
			}
		}
	}

	return result;
}

void CastSpell(int id, int spl, int sx, int sy, int dx, int dy, int caster, int spllvl)
{
	int i;
	int dir; // missile direction

	switch (caster) {
	case 1:
		dir = monster[id]._mdir;
		break;
	case 0:
		// caster must be 0 already in this case, but oh well,
		// it's needed to generate the right code
		caster = 0;
		dir = plr[id]._pdir;

#ifdef HELLFIRE
		if (spl == SPL_FIREWALL || spl == SPL_LIGHTWALL) {
#else
		if (spl == SPL_FIREWALL) {
#endif
			dir = plr[id]._pVar3;
		}
		break;
	}

	for (i = 0; spelldata[spl].sMissiles[i] != MIS_ARROW && i < 3; i++) {
		AddMissile(sx, sy, dx, dy, dir, spelldata[spl].sMissiles[i], caster, id, 0, spllvl);
	}

	if (spelldata[spl].sMissiles[0] == MIS_TOWN) {
		UseMana(id, SPL_TOWN);
	}
	if (spelldata[spl].sMissiles[0] == MIS_CBOLT) {
		UseMana(id, SPL_CBOLT);

		for (i = (spllvl >> 1) + 3; i > 0; i--) {
			AddMissile(sx, sy, dx, dy, dir, MIS_CBOLT, caster, id, 0, spllvl);
		}
	}
}

static void PlacePlayer(int pnum)
{
	int nx, ny, max, min, x, y;
	DWORD i;
	BOOL done;

	if (plr[pnum].plrlevel == currlevel) {
		for (i = 0; i < 8; i++) {
			nx = plr[pnum]._px + plrxoff2[i];
			ny = plr[pnum]._py + plryoff2[i];

			if (PosOkPlayer(pnum, nx, ny)) {
				break;
			}
		}

		if (!PosOkPlayer(pnum, nx, ny)) {
			done = FALSE;

			for (max = 1, min = -1; min > -50 && !done; max++, min--) {
				for (y = min; y <= max && !done; y++) {
					ny = plr[pnum]._py + y;

					for (x = min; x <= max && !done; x++) {
						nx = plr[pnum]._px + x;

						if (PosOkPlayer(pnum, nx, ny)) {
							done = TRUE;
						}
					}
				}
			}
		}

		plr[pnum]._px = nx;
		plr[pnum]._py = ny;

		dPlayer[nx][ny] = pnum + 1;

		if (pnum == myplr) {
			ViewX = nx;
			ViewY = ny;
		}
	}
}

/**
 * @param pnum player index
 * @param rid target player index
 */
void DoResurrect(int pnum, int rid)
{
	int hp;

	if ((char)rid != -1) {
		AddMissile(plr[rid]._px, plr[rid]._py, plr[rid]._px, plr[rid]._py, 0, MIS_RESURRECTBEAM, 0, pnum, 0, 0);
	}

	if (pnum == myplr) {
		NewCursor(CURSOR_HAND);
	}

	if ((char)rid != -1 && plr[rid]._pHitPoints == 0) {
		if (rid == myplr) {
			deathflag = FALSE;
			gamemenu_off();
			drawhpflag = TRUE;
			drawmanaflag = TRUE;
		}

		ClrPlrPath(rid);
		plr[rid].destAction = ACTION_NONE;
		plr[rid]._pInvincible = FALSE;
#ifndef HELLFIRE
		PlacePlayer(rid);
#endif

		hp = 640;
#ifndef HELLFIRE
		if (plr[rid]._pMaxHPBase < 640) {
			hp = plr[rid]._pMaxHPBase;
		}
#endif
		SetPlayerHitPoints(rid, hp);

		plr[rid]._pHPBase = plr[rid]._pHitPoints + (plr[rid]._pMaxHPBase - plr[rid]._pMaxHP);
		plr[rid]._pMana = 0;
		plr[rid]._pManaBase = plr[rid]._pMana + (plr[rid]._pMaxManaBase - plr[rid]._pMaxMana);

		CalcPlrInv(rid, TRUE);

		if (plr[rid].plrlevel == currlevel) {
			StartStand(rid, plr[rid]._pdir);
		} else {
			plr[rid]._pmode = PM_STAND;
		}
	}
}

void DoHealOther(int pnum, int rid)
{
	int i, j, hp;

	if (pnum == myplr) {
		NewCursor(CURSOR_HAND);
	}

	if ((char)rid != -1 && (plr[rid]._pHitPoints >> 6) > 0) {
		hp = (random_(57, 10) + 1) << 6;

		for (i = 0; i < plr[pnum]._pLevel; i++) {
			hp += (random_(57, 4) + 1) << 6;
		}

		for (j = 0; j < GetSpellLevel(pnum, SPL_HEALOTHER); ++j) {
			hp += (random_(57, 6) + 1) << 6;
		}

#ifdef HELLFIRE
		if (plr[pnum]._pClass == PC_WARRIOR || plr[pnum]._pClass == PC_BARBARIAN) {
			hp <<= 1;
		} else if (plr[pnum]._pClass == PC_ROGUE || plr[pnum]._pClass == PC_BARD) {
			hp += hp >> 1;
		} else if (plr[pnum]._pClass == PC_MONK) {
			hp *= 3;
		}
#else
		if (plr[pnum]._pClass == PC_WARRIOR) {
			hp <<= 1;
		}

		if (plr[pnum]._pClass == PC_ROGUE) {
			hp += hp >> 1;
		}
#endif

		plr[rid]._pHitPoints += hp;

		if (plr[rid]._pHitPoints > plr[rid]._pMaxHP) {
			plr[rid]._pHitPoints = plr[rid]._pMaxHP;
		}

		plr[rid]._pHPBase += hp;

		if (plr[rid]._pHPBase > plr[rid]._pMaxHPBase) {
			plr[rid]._pHPBase = plr[rid]._pMaxHPBase;
		}

		drawhpflag = TRUE;
	}
}

DEVILUTION_END_NAMESPACE
<|MERGE_RESOLUTION|>--- conflicted
+++ resolved
@@ -1,324 +1,314 @@
-/**
- * @file spells.cpp
- *
- * Implementation of functionality for casting player spells.
- */
-#include "all.h"
-
-DEVILUTION_BEGIN_NAMESPACE
-
-int GetManaAmount(int id, int sn)
-{
-	int ma; // mana amount
-
-	// mana adjust
-	int adj = 0;
-
-	// spell level
-	int sl = plr[id]._pSplLvl[sn] + plr[id]._pISplLvlAdd - 1;
-
-	if (sl < 0) {
-		sl = 0;
-	}
-
-	if (sl > 0) {
-		adj = sl * spelldata[sn].sManaAdj;
-	}
-	if (sn == SPL_FIREBOLT) {
-		adj >>= 1;
-	}
-	if (sn == SPL_RESURRECT && sl > 0) {
-		adj = sl * (spelldata[SPL_RESURRECT].sManaCost / 8);
-	}
-
-	if (sn == SPL_HEAL || sn == SPL_HEALOTHER) {
-		ma = (spelldata[SPL_HEAL].sManaCost + 2 * plr[id]._pLevel - adj);
-	} else if (spelldata[sn].sManaCost == 255) {
-		ma = ((BYTE)plr[id]._pMaxManaBase - adj);
-	} else {
-		ma = (spelldata[sn].sManaCost - adj);
-	}
-
-	if (ma < 0)
-		ma = 0;
-	ma <<= 6;
-
-<<<<<<< HEAD
-=======
-	if (sn == SPL_HEAL) {
-		ma = (spelldata[SPL_HEAL].sManaCost + 2 * plr[id]._pLevel - adj) << 6;
-	}
-	if (sn == SPL_HEALOTHER) {
-		ma = (spelldata[SPL_HEAL].sManaCost + 2 * plr[id]._pLevel - adj) << 6;
-	}
-
-#ifdef HELLFIRE
-	if (plr[id]._pClass == PC_SORCERER) {
-		ma >>= 1;
-	} else if (plr[id]._pClass == PC_ROGUE || plr[id]._pClass == PC_MONK || plr[id]._pClass == PC_BARD) {
-		ma -= ma >> 2;
-	}
-#else
->>>>>>> 1d84a096
-	if (plr[id]._pClass == PC_ROGUE) {
-		ma -= ma >> 2;
-	}
-#endif
-
-	if (spelldata[sn].sMinMana > ma >> 6) {
-		ma = spelldata[sn].sMinMana << 6;
-	}
-
-	return ma * (100 - plr[id]._pISplCost) / 100;
-}
-
-void UseMana(int id, int sn)
-{
-	int ma; // mana cost
-
-	if (id == myplr) {
-		switch (plr[id]._pSplType) {
-		case RSPLTYPE_SKILL:
-		case RSPLTYPE_INVALID:
-			break;
-		case RSPLTYPE_SCROLL:
-			RemoveScroll(id);
-			break;
-		case RSPLTYPE_CHARGES:
-			UseStaffCharge(id);
-			break;
-		case RSPLTYPE_SPELL:
-#ifdef _DEBUG
-			if (!debug_mode_key_inverted_v) {
-#endif
-				ma = GetManaAmount(id, sn);
-				plr[id]._pMana -= ma;
-				plr[id]._pManaBase -= ma;
-				drawmanaflag = TRUE;
-#ifdef _DEBUG
-			}
-#endif
-			break;
-		}
-	}
-}
-
-BOOL CheckSpell(int id, int sn, char st, BOOL manaonly)
-{
-	BOOL result;
-
-#ifdef _DEBUG
-	if (debug_mode_key_inverted_v)
-		return TRUE;
-#endif
-
-	result = TRUE;
-	if (!manaonly && pcurs != CURSOR_HAND) {
-		result = FALSE;
-	} else {
-		if (st != RSPLTYPE_SKILL) {
-			if (GetSpellLevel(id, sn) <= 0) {
-				result = FALSE;
-			} else {
-				result = plr[id]._pMana >= GetManaAmount(id, sn);
-			}
-		}
-	}
-
-	return result;
-}
-
-void CastSpell(int id, int spl, int sx, int sy, int dx, int dy, int caster, int spllvl)
-{
-	int i;
-	int dir; // missile direction
-
-	switch (caster) {
-	case 1:
-		dir = monster[id]._mdir;
-		break;
-	case 0:
-		// caster must be 0 already in this case, but oh well,
-		// it's needed to generate the right code
-		caster = 0;
-		dir = plr[id]._pdir;
-
-#ifdef HELLFIRE
-		if (spl == SPL_FIREWALL || spl == SPL_LIGHTWALL) {
-#else
-		if (spl == SPL_FIREWALL) {
-#endif
-			dir = plr[id]._pVar3;
-		}
-		break;
-	}
-
-	for (i = 0; spelldata[spl].sMissiles[i] != MIS_ARROW && i < 3; i++) {
-		AddMissile(sx, sy, dx, dy, dir, spelldata[spl].sMissiles[i], caster, id, 0, spllvl);
-	}
-
-	if (spelldata[spl].sMissiles[0] == MIS_TOWN) {
-		UseMana(id, SPL_TOWN);
-	}
-	if (spelldata[spl].sMissiles[0] == MIS_CBOLT) {
-		UseMana(id, SPL_CBOLT);
-
-		for (i = (spllvl >> 1) + 3; i > 0; i--) {
-			AddMissile(sx, sy, dx, dy, dir, MIS_CBOLT, caster, id, 0, spllvl);
-		}
-	}
-}
-
-static void PlacePlayer(int pnum)
-{
-	int nx, ny, max, min, x, y;
-	DWORD i;
-	BOOL done;
-
-	if (plr[pnum].plrlevel == currlevel) {
-		for (i = 0; i < 8; i++) {
-			nx = plr[pnum]._px + plrxoff2[i];
-			ny = plr[pnum]._py + plryoff2[i];
-
-			if (PosOkPlayer(pnum, nx, ny)) {
-				break;
-			}
-		}
-
-		if (!PosOkPlayer(pnum, nx, ny)) {
-			done = FALSE;
-
-			for (max = 1, min = -1; min > -50 && !done; max++, min--) {
-				for (y = min; y <= max && !done; y++) {
-					ny = plr[pnum]._py + y;
-
-					for (x = min; x <= max && !done; x++) {
-						nx = plr[pnum]._px + x;
-
-						if (PosOkPlayer(pnum, nx, ny)) {
-							done = TRUE;
-						}
-					}
-				}
-			}
-		}
-
-		plr[pnum]._px = nx;
-		plr[pnum]._py = ny;
-
-		dPlayer[nx][ny] = pnum + 1;
-
-		if (pnum == myplr) {
-			ViewX = nx;
-			ViewY = ny;
-		}
-	}
-}
-
-/**
- * @param pnum player index
- * @param rid target player index
- */
-void DoResurrect(int pnum, int rid)
-{
-	int hp;
-
-	if ((char)rid != -1) {
-		AddMissile(plr[rid]._px, plr[rid]._py, plr[rid]._px, plr[rid]._py, 0, MIS_RESURRECTBEAM, 0, pnum, 0, 0);
-	}
-
-	if (pnum == myplr) {
-		NewCursor(CURSOR_HAND);
-	}
-
-	if ((char)rid != -1 && plr[rid]._pHitPoints == 0) {
-		if (rid == myplr) {
-			deathflag = FALSE;
-			gamemenu_off();
-			drawhpflag = TRUE;
-			drawmanaflag = TRUE;
-		}
-
-		ClrPlrPath(rid);
-		plr[rid].destAction = ACTION_NONE;
-		plr[rid]._pInvincible = FALSE;
-#ifndef HELLFIRE
-		PlacePlayer(rid);
-#endif
-
-		hp = 640;
-#ifndef HELLFIRE
-		if (plr[rid]._pMaxHPBase < 640) {
-			hp = plr[rid]._pMaxHPBase;
-		}
-#endif
-		SetPlayerHitPoints(rid, hp);
-
-		plr[rid]._pHPBase = plr[rid]._pHitPoints + (plr[rid]._pMaxHPBase - plr[rid]._pMaxHP);
-		plr[rid]._pMana = 0;
-		plr[rid]._pManaBase = plr[rid]._pMana + (plr[rid]._pMaxManaBase - plr[rid]._pMaxMana);
-
-		CalcPlrInv(rid, TRUE);
-
-		if (plr[rid].plrlevel == currlevel) {
-			StartStand(rid, plr[rid]._pdir);
-		} else {
-			plr[rid]._pmode = PM_STAND;
-		}
-	}
-}
-
-void DoHealOther(int pnum, int rid)
-{
-	int i, j, hp;
-
-	if (pnum == myplr) {
-		NewCursor(CURSOR_HAND);
-	}
-
-	if ((char)rid != -1 && (plr[rid]._pHitPoints >> 6) > 0) {
-		hp = (random_(57, 10) + 1) << 6;
-
-		for (i = 0; i < plr[pnum]._pLevel; i++) {
-			hp += (random_(57, 4) + 1) << 6;
-		}
-
-		for (j = 0; j < GetSpellLevel(pnum, SPL_HEALOTHER); ++j) {
-			hp += (random_(57, 6) + 1) << 6;
-		}
-
-#ifdef HELLFIRE
-		if (plr[pnum]._pClass == PC_WARRIOR || plr[pnum]._pClass == PC_BARBARIAN) {
-			hp <<= 1;
-		} else if (plr[pnum]._pClass == PC_ROGUE || plr[pnum]._pClass == PC_BARD) {
-			hp += hp >> 1;
-		} else if (plr[pnum]._pClass == PC_MONK) {
-			hp *= 3;
-		}
-#else
-		if (plr[pnum]._pClass == PC_WARRIOR) {
-			hp <<= 1;
-		}
-
-		if (plr[pnum]._pClass == PC_ROGUE) {
-			hp += hp >> 1;
-		}
-#endif
-
-		plr[rid]._pHitPoints += hp;
-
-		if (plr[rid]._pHitPoints > plr[rid]._pMaxHP) {
-			plr[rid]._pHitPoints = plr[rid]._pMaxHP;
-		}
-
-		plr[rid]._pHPBase += hp;
-
-		if (plr[rid]._pHPBase > plr[rid]._pMaxHPBase) {
-			plr[rid]._pHPBase = plr[rid]._pMaxHPBase;
-		}
-
-		drawhpflag = TRUE;
-	}
-}
-
-DEVILUTION_END_NAMESPACE
+/**
+ * @file spells.cpp
+ *
+ * Implementation of functionality for casting player spells.
+ */
+#include "all.h"
+
+DEVILUTION_BEGIN_NAMESPACE
+
+int GetManaAmount(int id, int sn)
+{
+	int ma; // mana amount
+
+	// mana adjust
+	int adj = 0;
+
+	// spell level
+	int sl = plr[id]._pSplLvl[sn] + plr[id]._pISplLvlAdd - 1;
+
+	if (sl < 0) {
+		sl = 0;
+	}
+
+	if (sl > 0) {
+		adj = sl * spelldata[sn].sManaAdj;
+	}
+	if (sn == SPL_FIREBOLT) {
+		adj >>= 1;
+	}
+	if (sn == SPL_RESURRECT && sl > 0) {
+		adj = sl * (spelldata[SPL_RESURRECT].sManaCost / 8);
+	}
+
+	if (sn == SPL_HEAL || sn == SPL_HEALOTHER) {
+		ma = (spelldata[SPL_HEAL].sManaCost + 2 * plr[id]._pLevel - adj);
+	} else if (spelldata[sn].sManaCost == 255) {
+		ma = ((BYTE)plr[id]._pMaxManaBase - adj);
+	} else {
+		ma = (spelldata[sn].sManaCost - adj);
+	}
+
+	if (ma < 0)
+		ma = 0;
+	ma <<= 6;
+
+#ifdef HELLFIRE
+	if (plr[id]._pClass == PC_SORCERER) {
+		ma >>= 1;
+	} else if (plr[id]._pClass == PC_ROGUE || plr[id]._pClass == PC_MONK || plr[id]._pClass == PC_BARD) {
+		ma -= ma >> 2;
+	}
+#else
+	if (plr[id]._pClass == PC_ROGUE) {
+		ma -= ma >> 2;
+	}
+#endif
+
+	if (spelldata[sn].sMinMana > ma >> 6) {
+		ma = spelldata[sn].sMinMana << 6;
+	}
+
+	return ma * (100 - plr[id]._pISplCost) / 100;
+}
+
+void UseMana(int id, int sn)
+{
+	int ma; // mana cost
+
+	if (id == myplr) {
+		switch (plr[id]._pSplType) {
+		case RSPLTYPE_SKILL:
+		case RSPLTYPE_INVALID:
+			break;
+		case RSPLTYPE_SCROLL:
+			RemoveScroll(id);
+			break;
+		case RSPLTYPE_CHARGES:
+			UseStaffCharge(id);
+			break;
+		case RSPLTYPE_SPELL:
+#ifdef _DEBUG
+			if (!debug_mode_key_inverted_v) {
+#endif
+				ma = GetManaAmount(id, sn);
+				plr[id]._pMana -= ma;
+				plr[id]._pManaBase -= ma;
+				drawmanaflag = TRUE;
+#ifdef _DEBUG
+			}
+#endif
+			break;
+		}
+	}
+}
+
+BOOL CheckSpell(int id, int sn, char st, BOOL manaonly)
+{
+	BOOL result;
+
+#ifdef _DEBUG
+	if (debug_mode_key_inverted_v)
+		return TRUE;
+#endif
+
+	result = TRUE;
+	if (!manaonly && pcurs != CURSOR_HAND) {
+		result = FALSE;
+	} else {
+		if (st != RSPLTYPE_SKILL) {
+			if (GetSpellLevel(id, sn) <= 0) {
+				result = FALSE;
+			} else {
+				result = plr[id]._pMana >= GetManaAmount(id, sn);
+			}
+		}
+	}
+
+	return result;
+}
+
+void CastSpell(int id, int spl, int sx, int sy, int dx, int dy, int caster, int spllvl)
+{
+	int i;
+	int dir; // missile direction
+
+	switch (caster) {
+	case 1:
+		dir = monster[id]._mdir;
+		break;
+	case 0:
+		// caster must be 0 already in this case, but oh well,
+		// it's needed to generate the right code
+		caster = 0;
+		dir = plr[id]._pdir;
+
+#ifdef HELLFIRE
+		if (spl == SPL_FIREWALL || spl == SPL_LIGHTWALL) {
+#else
+		if (spl == SPL_FIREWALL) {
+#endif
+			dir = plr[id]._pVar3;
+		}
+		break;
+	}
+
+	for (i = 0; spelldata[spl].sMissiles[i] != MIS_ARROW && i < 3; i++) {
+		AddMissile(sx, sy, dx, dy, dir, spelldata[spl].sMissiles[i], caster, id, 0, spllvl);
+	}
+
+	if (spelldata[spl].sMissiles[0] == MIS_TOWN) {
+		UseMana(id, SPL_TOWN);
+	}
+	if (spelldata[spl].sMissiles[0] == MIS_CBOLT) {
+		UseMana(id, SPL_CBOLT);
+
+		for (i = (spllvl >> 1) + 3; i > 0; i--) {
+			AddMissile(sx, sy, dx, dy, dir, MIS_CBOLT, caster, id, 0, spllvl);
+		}
+	}
+}
+
+static void PlacePlayer(int pnum)
+{
+	int nx, ny, max, min, x, y;
+	DWORD i;
+	BOOL done;
+
+	if (plr[pnum].plrlevel == currlevel) {
+		for (i = 0; i < 8; i++) {
+			nx = plr[pnum]._px + plrxoff2[i];
+			ny = plr[pnum]._py + plryoff2[i];
+
+			if (PosOkPlayer(pnum, nx, ny)) {
+				break;
+			}
+		}
+
+		if (!PosOkPlayer(pnum, nx, ny)) {
+			done = FALSE;
+
+			for (max = 1, min = -1; min > -50 && !done; max++, min--) {
+				for (y = min; y <= max && !done; y++) {
+					ny = plr[pnum]._py + y;
+
+					for (x = min; x <= max && !done; x++) {
+						nx = plr[pnum]._px + x;
+
+						if (PosOkPlayer(pnum, nx, ny)) {
+							done = TRUE;
+						}
+					}
+				}
+			}
+		}
+
+		plr[pnum]._px = nx;
+		plr[pnum]._py = ny;
+
+		dPlayer[nx][ny] = pnum + 1;
+
+		if (pnum == myplr) {
+			ViewX = nx;
+			ViewY = ny;
+		}
+	}
+}
+
+/**
+ * @param pnum player index
+ * @param rid target player index
+ */
+void DoResurrect(int pnum, int rid)
+{
+	int hp;
+
+	if ((char)rid != -1) {
+		AddMissile(plr[rid]._px, plr[rid]._py, plr[rid]._px, plr[rid]._py, 0, MIS_RESURRECTBEAM, 0, pnum, 0, 0);
+	}
+
+	if (pnum == myplr) {
+		NewCursor(CURSOR_HAND);
+	}
+
+	if ((char)rid != -1 && plr[rid]._pHitPoints == 0) {
+		if (rid == myplr) {
+			deathflag = FALSE;
+			gamemenu_off();
+			drawhpflag = TRUE;
+			drawmanaflag = TRUE;
+		}
+
+		ClrPlrPath(rid);
+		plr[rid].destAction = ACTION_NONE;
+		plr[rid]._pInvincible = FALSE;
+#ifndef HELLFIRE
+		PlacePlayer(rid);
+#endif
+
+		hp = 640;
+#ifndef HELLFIRE
+		if (plr[rid]._pMaxHPBase < 640) {
+			hp = plr[rid]._pMaxHPBase;
+		}
+#endif
+		SetPlayerHitPoints(rid, hp);
+
+		plr[rid]._pHPBase = plr[rid]._pHitPoints + (plr[rid]._pMaxHPBase - plr[rid]._pMaxHP);
+		plr[rid]._pMana = 0;
+		plr[rid]._pManaBase = plr[rid]._pMana + (plr[rid]._pMaxManaBase - plr[rid]._pMaxMana);
+
+		CalcPlrInv(rid, TRUE);
+
+		if (plr[rid].plrlevel == currlevel) {
+			StartStand(rid, plr[rid]._pdir);
+		} else {
+			plr[rid]._pmode = PM_STAND;
+		}
+	}
+}
+
+void DoHealOther(int pnum, int rid)
+{
+	int i, j, hp;
+
+	if (pnum == myplr) {
+		NewCursor(CURSOR_HAND);
+	}
+
+	if ((char)rid != -1 && (plr[rid]._pHitPoints >> 6) > 0) {
+		hp = (random_(57, 10) + 1) << 6;
+
+		for (i = 0; i < plr[pnum]._pLevel; i++) {
+			hp += (random_(57, 4) + 1) << 6;
+		}
+
+		for (j = 0; j < GetSpellLevel(pnum, SPL_HEALOTHER); ++j) {
+			hp += (random_(57, 6) + 1) << 6;
+		}
+
+#ifdef HELLFIRE
+		if (plr[pnum]._pClass == PC_WARRIOR || plr[pnum]._pClass == PC_BARBARIAN) {
+			hp <<= 1;
+		} else if (plr[pnum]._pClass == PC_ROGUE || plr[pnum]._pClass == PC_BARD) {
+			hp += hp >> 1;
+		} else if (plr[pnum]._pClass == PC_MONK) {
+			hp *= 3;
+		}
+#else
+		if (plr[pnum]._pClass == PC_WARRIOR) {
+			hp <<= 1;
+		}
+
+		if (plr[pnum]._pClass == PC_ROGUE) {
+			hp += hp >> 1;
+		}
+#endif
+
+		plr[rid]._pHitPoints += hp;
+
+		if (plr[rid]._pHitPoints > plr[rid]._pMaxHP) {
+			plr[rid]._pHitPoints = plr[rid]._pMaxHP;
+		}
+
+		plr[rid]._pHPBase += hp;
+
+		if (plr[rid]._pHPBase > plr[rid]._pMaxHPBase) {
+			plr[rid]._pHPBase = plr[rid]._pMaxHPBase;
+		}
+
+		drawhpflag = TRUE;
+	}
+}
+
+DEVILUTION_END_NAMESPACE