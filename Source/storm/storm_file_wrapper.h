/** A pointer to a Storm file as a `FILE *`. Only available on some platforms. */
#pragma once
<<<<<<< HEAD
#if defined(__linux__) || defined(__FreeBSD__) || defined(__DragonFly__) || defined(__HAIKU__)
=======
#if (defined(__linux__) && !defined(__ANDROID__)) || defined(__FreeBSD__) || defined(__DragonFly__)
>>>>>>> 921c7af8
#include <cstdio>

#include "miniwin/miniwin.h"

#define DEVILUTIONX_STORM_FILE_WRAPPER_AVAILABLE
#define DEVILUTIONX_STORM_FILE_WRAPPER_IMPL_FOPENCOOKIE

namespace devilution {

FILE *FILE_FromStormHandle(HANDLE handle);

} // namespace devilution

#endif
<|MERGE_RESOLUTION|>--- conflicted
+++ resolved
@@ -1,21 +1,17 @@
-/** A pointer to a Storm file as a `FILE *`. Only available on some platforms. */
-#pragma once
-<<<<<<< HEAD
-#if defined(__linux__) || defined(__FreeBSD__) || defined(__DragonFly__) || defined(__HAIKU__)
-=======
-#if (defined(__linux__) && !defined(__ANDROID__)) || defined(__FreeBSD__) || defined(__DragonFly__)
->>>>>>> 921c7af8
-#include <cstdio>
-
-#include "miniwin/miniwin.h"
-
-#define DEVILUTIONX_STORM_FILE_WRAPPER_AVAILABLE
-#define DEVILUTIONX_STORM_FILE_WRAPPER_IMPL_FOPENCOOKIE
-
-namespace devilution {
-
-FILE *FILE_FromStormHandle(HANDLE handle);
-
-} // namespace devilution
-
-#endif
+/** A pointer to a Storm file as a `FILE *`. Only available on some platforms. */
+#pragma once
+#if (defined(__linux__) && !defined(__ANDROID__)) || defined(__FreeBSD__) || defined(__DragonFly__) || defined(__HAIKU__)
+#include <cstdio>
+
+#include "miniwin/miniwin.h"
+
+#define DEVILUTIONX_STORM_FILE_WRAPPER_AVAILABLE
+#define DEVILUTIONX_STORM_FILE_WRAPPER_IMPL_FOPENCOOKIE
+
+namespace devilution {
+
+FILE *FILE_FromStormHandle(HANDLE handle);
+
+} // namespace devilution
+
+#endif