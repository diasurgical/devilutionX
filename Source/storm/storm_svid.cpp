--- conflicted
+++ resolved
@@ -1,405 +1,402 @@
-#include "storm/storm_svid.h"
-
-#include <cstddef>
-#include <cstdint>
-#include <cstring>
-
-#include <SDL.h>
-#include <smacker.h>
-
-#ifndef NOSOUND
-#include <Aulib/Stream.h>
-#include <Aulib/ResamplerSpeex.h>
-
-#include "utils/push_aulib_decoder.h"
-#endif
-
-#include "dx.h"
-#include "options.h"
-#include "palette.h"
-#include "storm/storm_file_wrapper.h"
-#include "storm/storm.h"
-#include "utils/display.h"
-#include "utils/log.hpp"
-#include "utils/sdl_compat.h"
-<<<<<<< HEAD
-#include "utils/stdcompat/optional.hpp"
-=======
->>>>>>> 22d7d416
-
-namespace devilution {
-namespace {
-
-#ifndef NOSOUND
-std::optional<Aulib::Stream> SVidAudioStream;
-PushAulibDecoder *SVidAudioDecoder;
-std::uint8_t SVidAudioDepth;
-#endif
-
-unsigned long SVidWidth, SVidHeight;
-double SVidFrameEnd;
-double SVidFrameLength;
-BYTE SVidLoop;
-smk SVidSMK;
-SDL_Color SVidPreviousPalette[256];
-SDL_Palette *SVidPalette;
-SDL_Surface *SVidSurface;
-
-#ifndef DEVILUTIONX_STORM_FILE_WRAPPER_AVAILABLE
-std::unique_ptr<uint8_t[]> SVidBuffer;
-#endif
-
-bool IsLandscapeFit(unsigned long srcW, unsigned long srcH, unsigned long dstW, unsigned long dstH)
-{
-	return srcW * dstH > dstW * srcH;
-}
-
-#ifdef USE_SDL1
-// Whether we've changed the video mode temporarily for SVid.
-// If true, we must restore it once the video has finished playing.
-bool IsSVidVideoMode = false;
-
-// Set the video mode close to the SVid resolution while preserving aspect ratio.
-void TrySetVideoModeToSVidForSDL1()
-{
-	const SDL_Surface *display = SDL_GetVideoSurface();
-	IsSVidVideoMode = (display->flags & (SDL_FULLSCREEN | SDL_NOFRAME)) != 0;
-	if (!IsSVidVideoMode)
-		return;
-
-	int w;
-	int h;
-	if (IsLandscapeFit(SVidWidth, SVidHeight, display->w, display->h)) {
-		w = SVidWidth;
-		h = SVidWidth * display->h / display->w;
-	} else {
-		w = SVidHeight * display->w / display->h;
-		h = SVidHeight;
-	}
-
-#ifdef SDL1_FORCE_SVID_VIDEO_MODE
-	const bool video_mode_ok = true;
-#else
-	const bool video_mode_ok = SDL_VideoModeOK(
-	    w, h, /*bpp=*/display->format->BitsPerPixel, display->flags);
-#endif
-
-	if (!video_mode_ok) {
-		IsSVidVideoMode = false;
-
-		// Get available fullscreen/hardware modes
-		SDL_Rect **modes = SDL_ListModes(nullptr, display->flags);
-
-		// Check is there are any modes available.
-		if (modes == reinterpret_cast<SDL_Rect **>(0)
-		    || modes == reinterpret_cast<SDL_Rect **>(-1)) {
-			return;
-		}
-
-		// Search for a usable video mode
-		bool found = false;
-		for (int i = 0; modes[i]; i++) {
-			if (modes[i]->w == w || modes[i]->h == h) {
-				found = true;
-				break;
-			}
-		}
-		if (!found)
-			return;
-		IsSVidVideoMode = true;
-	}
-
-	SetVideoMode(w, h, display->format->BitsPerPixel, display->flags);
-}
-#endif
-
-#ifndef NOSOUND
-bool HaveAudio()
-{
-	return SVidAudioStream && SVidAudioStream->isPlaying();
-}
-#endif
-
-bool SVidLoadNextFrame()
-{
-	SVidFrameEnd += SVidFrameLength;
-
-	if (smk_next(SVidSMK) == SMK_DONE) {
-		if (!SVidLoop) {
-			return false;
-		}
-
-		smk_first(SVidSMK);
-	}
-
-	return true;
-}
-
-} // namespace
-
-bool SVidPlayBegin(const char *filename, int flags, HANDLE *video)
-{
-	if (flags & 0x10000 || flags & 0x20000000) {
-		return false;
-	}
-
-	SVidLoop = false;
-	if ((flags & 0x40000) != 0)
-		SVidLoop = true;
-	bool enableVideo = (flags & 0x100000) == 0;
-	//0x8 // Non-interlaced
-	//0x200, 0x800 // Upscale video
-	//0x80000 // Center horizontally
-	//0x800000 // Edge detection
-	//0x200800 // Clear FB
-
-	SFileOpenFile(filename, video);
-#ifdef DEVILUTIONX_STORM_FILE_WRAPPER_AVAILABLE
-	FILE *file = FILE_FromStormHandle(*video);
-	SVidSMK = smk_open_filepointer(file, SMK_MODE_DISK);
-#else
-	int bytestoread = SFileGetFileSize(*video, nullptr);
-	SVidBuffer = std::make_unique<uint8_t[]>(bytestoread);
-	SFileReadFile(*video, SVidBuffer.get(), bytestoread, nullptr, nullptr);
-	SFileCloseFile(*video);
-	*video = nullptr;
-	SVidSMK = smk_open_memory(SVidBuffer.get(), bytestoread);
-#endif
-	if (SVidSMK == nullptr) {
-		return false;
-	}
-
-#ifndef NOSOUND
-	const bool enableAudio = (flags & 0x1000000) == 0;
-
-	constexpr std::size_t MaxSmkChannels = 7;
-	unsigned char channels[MaxSmkChannels];
-	unsigned char depth[MaxSmkChannels];
-	unsigned long rate[MaxSmkChannels]; // NOLINT(google-runtime-int): Match `smk_info_audio` signature.
-	smk_info_audio(SVidSMK, nullptr, channels, depth, rate);
-	LogVerbose(LogCategory::Audio, "SVid audio depth={} channels={} rate={}", depth[0], channels[0], rate[0]);
-
-	if (enableAudio && depth[0] != 0) {
-		sound_stop(); // Stop in-progress music and sound effects
-
-		smk_enable_audio(SVidSMK, 0, enableAudio);
-		SVidAudioDepth = depth[0];
-		auto decoder = std::make_unique<PushAulibDecoder>(channels[0], rate[0]);
-		SVidAudioDecoder = decoder.get();
-		SVidAudioStream.emplace(/*rwops=*/nullptr, std::move(decoder),
-		    std::make_unique<Aulib::ResamplerSpeex>(sgOptions.Audio.nResamplingQuality), /*closeRw=*/false);
-		const float volume = static_cast<float>(sgOptions.Audio.nSoundVolume - VOLUME_MIN) / -VOLUME_MIN;
-		SVidAudioStream->setVolume(volume);
-		if (!SVidAudioStream->open()) {
-				LogError(LogCategory::Audio, "Aulib::Stream::open (from SVidPlayBegin): {}", SDL_GetError());
-				SVidAudioStream = std::nullopt;
-				SVidAudioDecoder = nullptr;
-		}
-		if (!SVidAudioStream->play()) {
-				LogError(LogCategory::Audio, "Aulib::Stream::play (from SVidPlayBegin): {}", SDL_GetError());
-				SVidAudioStream = std::nullopt;
-				SVidAudioDecoder = nullptr;
-		}
-	}
-#endif
-
-	unsigned long nFrames;
-	smk_info_all(SVidSMK, nullptr, &nFrames, &SVidFrameLength);
-	smk_info_video(SVidSMK, &SVidWidth, &SVidHeight, nullptr);
-
-	smk_enable_video(SVidSMK, enableVideo);
-	smk_first(SVidSMK); // Decode first frame
-
-	smk_info_video(SVidSMK, &SVidWidth, &SVidHeight, nullptr);
-#ifndef USE_SDL1
-	if (renderer != nullptr) {
-		SDL_DestroyTexture(texture);
-		texture = SDL_CreateTexture(renderer, SDL_PIXELFORMAT_RGB888, SDL_TEXTUREACCESS_STREAMING, SVidWidth, SVidHeight);
-		if (texture == nullptr) {
-			ErrSdl();
-		}
-		if (SDL_RenderSetLogicalSize(renderer, SVidWidth, SVidHeight) <= -1) {
-			ErrSdl();
-		}
-	}
-#else
-	TrySetVideoModeToSVidForSDL1();
-#endif
-	std::memcpy(SVidPreviousPalette, orig_palette, sizeof(SVidPreviousPalette));
-
-	// Copy frame to buffer
-	SVidSurface = SDL_CreateRGBSurfaceWithFormatFrom(
-	    (unsigned char *)smk_get_video(SVidSMK),
-	    SVidWidth,
-	    SVidHeight,
-	    8,
-	    SVidWidth,
-	    SDL_PIXELFORMAT_INDEX8);
-	if (SVidSurface == nullptr) {
-		ErrSdl();
-	}
-
-	SVidPalette = SDL_AllocPalette(256);
-	if (SVidPalette == nullptr) {
-		ErrSdl();
-	}
-	if (SDLC_SetSurfaceColors(SVidSurface, SVidPalette) <= -1) {
-		ErrSdl();
-	}
-
-	SVidFrameEnd = SDL_GetTicks() * 1000 + SVidFrameLength;
-	SDL_FillRect(GetOutputSurface(), nullptr, 0x000000);
-	return true;
-}
-
-bool SVidPlayContinue()
-{
-	if (smk_palette_updated(SVidSMK)) {
-		SDL_Color colors[256];
-		const unsigned char *paletteData = smk_get_palette(SVidSMK);
-
-		for (int i = 0; i < 256; i++) {
-			colors[i].r = paletteData[i * 3 + 0];
-			colors[i].g = paletteData[i * 3 + 1];
-			colors[i].b = paletteData[i * 3 + 2];
-#ifndef USE_SDL1
-			colors[i].a = SDL_ALPHA_OPAQUE;
-#endif
-
-			orig_palette[i].r = paletteData[i * 3 + 0];
-			orig_palette[i].g = paletteData[i * 3 + 1];
-			orig_palette[i].b = paletteData[i * 3 + 2];
-		}
-		memcpy(logical_palette, orig_palette, sizeof(logical_palette));
-
-		if (SDLC_SetSurfaceAndPaletteColors(SVidSurface, SVidPalette, colors, 0, 256) <= -1) {
-			Log("{}", SDL_GetError());
-			return false;
-		}
-	}
-
-	if (SDL_GetTicks() * 1000 >= SVidFrameEnd) {
-		return SVidLoadNextFrame(); // Skip video and audio if the system is to slow
-	}
-
-#ifndef NOSOUND
-	if (HaveAudio()) {
-		const auto len = smk_get_audio_size(SVidSMK, 0);
-		const unsigned char *buf = smk_get_audio(SVidSMK, 0);
-		if (SVidAudioDepth == 16) {
-			SVidAudioDecoder->PushSamples(reinterpret_cast<const std::int16_t *>(buf), len / 2);
-		} else {
-			SVidAudioDecoder->PushSamples(reinterpret_cast<const std::uint8_t *>(buf), len);
-		}
-	}
-#endif
-
-	if (SDL_GetTicks() * 1000 >= SVidFrameEnd) {
-		return SVidLoadNextFrame(); // Skip video if the system is to slow
-	}
-
-#ifndef USE_SDL1
-	if (renderer != nullptr) {
-		if (SDL_BlitSurface(SVidSurface, nullptr, GetOutputSurface(), nullptr) <= -1) {
-			Log("{}", SDL_GetError());
-			return false;
-		}
-	} else
-#endif
-	{
-		SDL_Surface *outputSurface = GetOutputSurface();
-#ifdef USE_SDL1
-		const bool isIndexedOutputFormat = SDLBackport_IsPixelFormatIndexed(outputSurface->format);
-#else
-		const Uint32 wndFormat = SDL_GetWindowPixelFormat(ghMainWnd);
-		const bool isIndexedOutputFormat = SDL_ISPIXELFORMAT_INDEXED(wndFormat);
-#endif
-		SDL_Rect outputRect;
-		if (isIndexedOutputFormat) {
-			// Cannot scale if the output format is indexed (8-bit palette).
-			outputRect.w = static_cast<int>(SVidWidth);
-			outputRect.h = static_cast<int>(SVidHeight);
-		} else if (IsLandscapeFit(SVidWidth, SVidHeight, outputSurface->w, outputSurface->h)) {
-			outputRect.w = outputSurface->w;
-			outputRect.h = SVidHeight * outputSurface->w / SVidWidth;
-		} else {
-			outputRect.w = SVidWidth * outputSurface->h / SVidHeight;
-			outputRect.h = outputSurface->h;
-		}
-		outputRect.x = (outputSurface->w - outputRect.w) / 2;
-		outputRect.y = (outputSurface->h - outputRect.h) / 2;
-
-		if (isIndexedOutputFormat
-		    || outputSurface->w == static_cast<int>(SVidWidth)
-		    || outputSurface->h == static_cast<int>(SVidHeight)) {
-			if (SDL_BlitSurface(SVidSurface, nullptr, outputSurface, &outputRect) <= -1) {
-				ErrSdl();
-			}
-		} else {
-			// The source surface is always 8-bit, and the output surface is never 8-bit in this branch.
-			// We must convert to the output format before calling SDL_BlitScaled.
-#ifdef USE_SDL1
-			SDLSurfaceUniquePtr converted { SDL_ConvertSurface(SVidSurface, ghMainWnd->format, 0) };
-#else
-			SDLSurfaceUniquePtr converted { SDL_ConvertSurfaceFormat(SVidSurface, wndFormat, 0) };
-#endif
-			if (SDL_BlitScaled(converted.get(), nullptr, outputSurface, &outputRect) <= -1) {
-				Log("{}", SDL_GetError());
-				return false;
-			}
-		}
-	}
-
-	RenderPresent();
-
-	double now = SDL_GetTicks() * 1000;
-	if (now < SVidFrameEnd) {
-		SDL_Delay((SVidFrameEnd - now) / 1000); // wait with next frame if the system is too fast
-	}
-
-	return SVidLoadNextFrame();
-}
-
-void SVidPlayEnd(HANDLE video)
-{
-#ifndef NOSOUND
-	if (HaveAudio()) {
-		SVidAudioStream = std::nullopt;
-		SVidAudioDecoder = nullptr;
-	}
-#endif
-
-	if (SVidSMK != nullptr)
-		smk_close(SVidSMK);
-
-#ifndef DEVILUTIONX_STORM_FILE_WRAPPER_AVAILABLE
-	SVidBuffer = nullptr;
-#endif
-
-	SDL_FreePalette(SVidPalette);
-	SVidPalette = nullptr;
-
-	SDL_FreeSurface(SVidSurface);
-	SVidSurface = nullptr;
-
-	memcpy(orig_palette, SVidPreviousPalette, sizeof(orig_palette));
-#ifndef USE_SDL1
-	if (renderer != nullptr) {
-		SDL_DestroyTexture(texture);
-		texture = SDL_CreateTexture(renderer, SDL_PIXELFORMAT_RGB888, SDL_TEXTUREACCESS_STREAMING, gnScreenWidth, gnScreenHeight);
-		if (texture == nullptr) {
-			ErrSdl();
-		}
-		if (renderer && SDL_RenderSetLogicalSize(renderer, gnScreenWidth, gnScreenHeight) <= -1) {
-			ErrSdl();
-		}
-	}
-#else
-	if (IsSVidVideoMode) {
-		SetVideoModeToPrimary(IsFullScreen(), gnScreenWidth, gnScreenHeight);
-		IsSVidVideoMode = false;
-	}
-#endif
-}
-
-} // namespace devilution
+#include "storm/storm_svid.h"
+
+#include <cstddef>
+#include <cstdint>
+#include <cstring>
+
+#include <SDL.h>
+#include <smacker.h>
+
+#ifndef NOSOUND
+#include <Aulib/Stream.h>
+#include <Aulib/ResamplerSpeex.h>
+
+#include "utils/push_aulib_decoder.h"
+#endif
+
+#include "dx.h"
+#include "options.h"
+#include "palette.h"
+#include "storm/storm_file_wrapper.h"
+#include "storm/storm.h"
+#include "utils/display.h"
+#include "utils/log.hpp"
+#include "utils/sdl_compat.h"
+#include "utils/stdcompat/optional.hpp"
+
+namespace devilution {
+namespace {
+
+#ifndef NOSOUND
+std::optional<Aulib::Stream> SVidAudioStream;
+PushAulibDecoder *SVidAudioDecoder;
+std::uint8_t SVidAudioDepth;
+#endif
+
+unsigned long SVidWidth, SVidHeight;
+double SVidFrameEnd;
+double SVidFrameLength;
+BYTE SVidLoop;
+smk SVidSMK;
+SDL_Color SVidPreviousPalette[256];
+SDL_Palette *SVidPalette;
+SDL_Surface *SVidSurface;
+
+#ifndef DEVILUTIONX_STORM_FILE_WRAPPER_AVAILABLE
+std::unique_ptr<uint8_t[]> SVidBuffer;
+#endif
+
+bool IsLandscapeFit(unsigned long srcW, unsigned long srcH, unsigned long dstW, unsigned long dstH)
+{
+	return srcW * dstH > dstW * srcH;
+}
+
+#ifdef USE_SDL1
+// Whether we've changed the video mode temporarily for SVid.
+// If true, we must restore it once the video has finished playing.
+bool IsSVidVideoMode = false;
+
+// Set the video mode close to the SVid resolution while preserving aspect ratio.
+void TrySetVideoModeToSVidForSDL1()
+{
+	const SDL_Surface *display = SDL_GetVideoSurface();
+	IsSVidVideoMode = (display->flags & (SDL_FULLSCREEN | SDL_NOFRAME)) != 0;
+	if (!IsSVidVideoMode)
+		return;
+
+	int w;
+	int h;
+	if (IsLandscapeFit(SVidWidth, SVidHeight, display->w, display->h)) {
+		w = SVidWidth;
+		h = SVidWidth * display->h / display->w;
+	} else {
+		w = SVidHeight * display->w / display->h;
+		h = SVidHeight;
+	}
+
+#ifdef SDL1_FORCE_SVID_VIDEO_MODE
+	const bool video_mode_ok = true;
+#else
+	const bool video_mode_ok = SDL_VideoModeOK(
+	    w, h, /*bpp=*/display->format->BitsPerPixel, display->flags);
+#endif
+
+	if (!video_mode_ok) {
+		IsSVidVideoMode = false;
+
+		// Get available fullscreen/hardware modes
+		SDL_Rect **modes = SDL_ListModes(nullptr, display->flags);
+
+		// Check is there are any modes available.
+		if (modes == reinterpret_cast<SDL_Rect **>(0)
+		    || modes == reinterpret_cast<SDL_Rect **>(-1)) {
+			return;
+		}
+
+		// Search for a usable video mode
+		bool found = false;
+		for (int i = 0; modes[i]; i++) {
+			if (modes[i]->w == w || modes[i]->h == h) {
+				found = true;
+				break;
+			}
+		}
+		if (!found)
+			return;
+		IsSVidVideoMode = true;
+	}
+
+	SetVideoMode(w, h, display->format->BitsPerPixel, display->flags);
+}
+#endif
+
+#ifndef NOSOUND
+bool HaveAudio()
+{
+	return SVidAudioStream && SVidAudioStream->isPlaying();
+}
+#endif
+
+bool SVidLoadNextFrame()
+{
+	SVidFrameEnd += SVidFrameLength;
+
+	if (smk_next(SVidSMK) == SMK_DONE) {
+		if (!SVidLoop) {
+			return false;
+		}
+
+		smk_first(SVidSMK);
+	}
+
+	return true;
+}
+
+} // namespace
+
+bool SVidPlayBegin(const char *filename, int flags, HANDLE *video)
+{
+	if (flags & 0x10000 || flags & 0x20000000) {
+		return false;
+	}
+
+	SVidLoop = false;
+	if ((flags & 0x40000) != 0)
+		SVidLoop = true;
+	bool enableVideo = (flags & 0x100000) == 0;
+	//0x8 // Non-interlaced
+	//0x200, 0x800 // Upscale video
+	//0x80000 // Center horizontally
+	//0x800000 // Edge detection
+	//0x200800 // Clear FB
+
+	SFileOpenFile(filename, video);
+#ifdef DEVILUTIONX_STORM_FILE_WRAPPER_AVAILABLE
+	FILE *file = FILE_FromStormHandle(*video);
+	SVidSMK = smk_open_filepointer(file, SMK_MODE_DISK);
+#else
+	int bytestoread = SFileGetFileSize(*video, nullptr);
+	SVidBuffer = std::make_unique<uint8_t[]>(bytestoread);
+	SFileReadFile(*video, SVidBuffer.get(), bytestoread, nullptr, nullptr);
+	SFileCloseFile(*video);
+	*video = nullptr;
+	SVidSMK = smk_open_memory(SVidBuffer.get(), bytestoread);
+#endif
+	if (SVidSMK == nullptr) {
+		return false;
+	}
+
+#ifndef NOSOUND
+	const bool enableAudio = (flags & 0x1000000) == 0;
+
+	constexpr std::size_t MaxSmkChannels = 7;
+	unsigned char channels[MaxSmkChannels];
+	unsigned char depth[MaxSmkChannels];
+	unsigned long rate[MaxSmkChannels]; // NOLINT(google-runtime-int): Match `smk_info_audio` signature.
+	smk_info_audio(SVidSMK, nullptr, channels, depth, rate);
+	LogVerbose(LogCategory::Audio, "SVid audio depth={} channels={} rate={}", depth[0], channels[0], rate[0]);
+
+	if (enableAudio && depth[0] != 0) {
+		sound_stop(); // Stop in-progress music and sound effects
+
+		smk_enable_audio(SVidSMK, 0, enableAudio);
+		SVidAudioDepth = depth[0];
+		auto decoder = std::make_unique<PushAulibDecoder>(channels[0], rate[0]);
+		SVidAudioDecoder = decoder.get();
+		SVidAudioStream.emplace(/*rwops=*/nullptr, std::move(decoder),
+		    std::make_unique<Aulib::ResamplerSpeex>(sgOptions.Audio.nResamplingQuality), /*closeRw=*/false);
+		const float volume = static_cast<float>(sgOptions.Audio.nSoundVolume - VOLUME_MIN) / -VOLUME_MIN;
+		SVidAudioStream->setVolume(volume);
+		if (!SVidAudioStream->open()) {
+				LogError(LogCategory::Audio, "Aulib::Stream::open (from SVidPlayBegin): {}", SDL_GetError());
+				SVidAudioStream = std::nullopt;
+				SVidAudioDecoder = nullptr;
+		}
+		if (!SVidAudioStream->play()) {
+				LogError(LogCategory::Audio, "Aulib::Stream::play (from SVidPlayBegin): {}", SDL_GetError());
+				SVidAudioStream = std::nullopt;
+				SVidAudioDecoder = nullptr;
+		}
+	}
+#endif
+
+	unsigned long nFrames;
+	smk_info_all(SVidSMK, nullptr, &nFrames, &SVidFrameLength);
+	smk_info_video(SVidSMK, &SVidWidth, &SVidHeight, nullptr);
+
+	smk_enable_video(SVidSMK, enableVideo);
+	smk_first(SVidSMK); // Decode first frame
+
+	smk_info_video(SVidSMK, &SVidWidth, &SVidHeight, nullptr);
+#ifndef USE_SDL1
+	if (renderer != nullptr) {
+		SDL_DestroyTexture(texture);
+		texture = SDL_CreateTexture(renderer, SDL_PIXELFORMAT_RGB888, SDL_TEXTUREACCESS_STREAMING, SVidWidth, SVidHeight);
+		if (texture == nullptr) {
+			ErrSdl();
+		}
+		if (SDL_RenderSetLogicalSize(renderer, SVidWidth, SVidHeight) <= -1) {
+			ErrSdl();
+		}
+	}
+#else
+	TrySetVideoModeToSVidForSDL1();
+#endif
+	std::memcpy(SVidPreviousPalette, orig_palette, sizeof(SVidPreviousPalette));
+
+	// Copy frame to buffer
+	SVidSurface = SDL_CreateRGBSurfaceWithFormatFrom(
+	    (unsigned char *)smk_get_video(SVidSMK),
+	    SVidWidth,
+	    SVidHeight,
+	    8,
+	    SVidWidth,
+	    SDL_PIXELFORMAT_INDEX8);
+	if (SVidSurface == nullptr) {
+		ErrSdl();
+	}
+
+	SVidPalette = SDL_AllocPalette(256);
+	if (SVidPalette == nullptr) {
+		ErrSdl();
+	}
+	if (SDLC_SetSurfaceColors(SVidSurface, SVidPalette) <= -1) {
+		ErrSdl();
+	}
+
+	SVidFrameEnd = SDL_GetTicks() * 1000 + SVidFrameLength;
+	SDL_FillRect(GetOutputSurface(), nullptr, 0x000000);
+	return true;
+}
+
+bool SVidPlayContinue()
+{
+	if (smk_palette_updated(SVidSMK)) {
+		SDL_Color colors[256];
+		const unsigned char *paletteData = smk_get_palette(SVidSMK);
+
+		for (int i = 0; i < 256; i++) {
+			colors[i].r = paletteData[i * 3 + 0];
+			colors[i].g = paletteData[i * 3 + 1];
+			colors[i].b = paletteData[i * 3 + 2];
+#ifndef USE_SDL1
+			colors[i].a = SDL_ALPHA_OPAQUE;
+#endif
+
+			orig_palette[i].r = paletteData[i * 3 + 0];
+			orig_palette[i].g = paletteData[i * 3 + 1];
+			orig_palette[i].b = paletteData[i * 3 + 2];
+		}
+		memcpy(logical_palette, orig_palette, sizeof(logical_palette));
+
+		if (SDLC_SetSurfaceAndPaletteColors(SVidSurface, SVidPalette, colors, 0, 256) <= -1) {
+			Log("{}", SDL_GetError());
+			return false;
+		}
+	}
+
+	if (SDL_GetTicks() * 1000 >= SVidFrameEnd) {
+		return SVidLoadNextFrame(); // Skip video and audio if the system is to slow
+	}
+
+#ifndef NOSOUND
+	if (HaveAudio()) {
+		const auto len = smk_get_audio_size(SVidSMK, 0);
+		const unsigned char *buf = smk_get_audio(SVidSMK, 0);
+		if (SVidAudioDepth == 16) {
+			SVidAudioDecoder->PushSamples(reinterpret_cast<const std::int16_t *>(buf), len / 2);
+		} else {
+			SVidAudioDecoder->PushSamples(reinterpret_cast<const std::uint8_t *>(buf), len);
+		}
+	}
+#endif
+
+	if (SDL_GetTicks() * 1000 >= SVidFrameEnd) {
+		return SVidLoadNextFrame(); // Skip video if the system is to slow
+	}
+
+#ifndef USE_SDL1
+	if (renderer != nullptr) {
+		if (SDL_BlitSurface(SVidSurface, nullptr, GetOutputSurface(), nullptr) <= -1) {
+			Log("{}", SDL_GetError());
+			return false;
+		}
+	} else
+#endif
+	{
+		SDL_Surface *outputSurface = GetOutputSurface();
+#ifdef USE_SDL1
+		const bool isIndexedOutputFormat = SDLBackport_IsPixelFormatIndexed(outputSurface->format);
+#else
+		const Uint32 wndFormat = SDL_GetWindowPixelFormat(ghMainWnd);
+		const bool isIndexedOutputFormat = SDL_ISPIXELFORMAT_INDEXED(wndFormat);
+#endif
+		SDL_Rect outputRect;
+		if (isIndexedOutputFormat) {
+			// Cannot scale if the output format is indexed (8-bit palette).
+			outputRect.w = static_cast<int>(SVidWidth);
+			outputRect.h = static_cast<int>(SVidHeight);
+		} else if (IsLandscapeFit(SVidWidth, SVidHeight, outputSurface->w, outputSurface->h)) {
+			outputRect.w = outputSurface->w;
+			outputRect.h = SVidHeight * outputSurface->w / SVidWidth;
+		} else {
+			outputRect.w = SVidWidth * outputSurface->h / SVidHeight;
+			outputRect.h = outputSurface->h;
+		}
+		outputRect.x = (outputSurface->w - outputRect.w) / 2;
+		outputRect.y = (outputSurface->h - outputRect.h) / 2;
+
+		if (isIndexedOutputFormat
+		    || outputSurface->w == static_cast<int>(SVidWidth)
+		    || outputSurface->h == static_cast<int>(SVidHeight)) {
+			if (SDL_BlitSurface(SVidSurface, nullptr, outputSurface, &outputRect) <= -1) {
+				ErrSdl();
+			}
+		} else {
+			// The source surface is always 8-bit, and the output surface is never 8-bit in this branch.
+			// We must convert to the output format before calling SDL_BlitScaled.
+#ifdef USE_SDL1
+			SDLSurfaceUniquePtr converted { SDL_ConvertSurface(SVidSurface, ghMainWnd->format, 0) };
+#else
+			SDLSurfaceUniquePtr converted { SDL_ConvertSurfaceFormat(SVidSurface, wndFormat, 0) };
+#endif
+			if (SDL_BlitScaled(converted.get(), nullptr, outputSurface, &outputRect) <= -1) {
+				Log("{}", SDL_GetError());
+				return false;
+			}
+		}
+	}
+
+	RenderPresent();
+
+	double now = SDL_GetTicks() * 1000;
+	if (now < SVidFrameEnd) {
+		SDL_Delay((SVidFrameEnd - now) / 1000); // wait with next frame if the system is too fast
+	}
+
+	return SVidLoadNextFrame();
+}
+
+void SVidPlayEnd(HANDLE video)
+{
+#ifndef NOSOUND
+	if (HaveAudio()) {
+		SVidAudioStream = std::nullopt;
+		SVidAudioDecoder = nullptr;
+	}
+#endif
+
+	if (SVidSMK != nullptr)
+		smk_close(SVidSMK);
+
+#ifndef DEVILUTIONX_STORM_FILE_WRAPPER_AVAILABLE
+	SVidBuffer = nullptr;
+#endif
+
+	SDL_FreePalette(SVidPalette);
+	SVidPalette = nullptr;
+
+	SDL_FreeSurface(SVidSurface);
+	SVidSurface = nullptr;
+
+	memcpy(orig_palette, SVidPreviousPalette, sizeof(orig_palette));
+#ifndef USE_SDL1
+	if (renderer != nullptr) {
+		SDL_DestroyTexture(texture);
+		texture = SDL_CreateTexture(renderer, SDL_PIXELFORMAT_RGB888, SDL_TEXTUREACCESS_STREAMING, gnScreenWidth, gnScreenHeight);
+		if (texture == nullptr) {
+			ErrSdl();
+		}
+		if (renderer && SDL_RenderSetLogicalSize(renderer, gnScreenWidth, gnScreenHeight) <= -1) {
+			ErrSdl();
+		}
+	}
+#else
+	if (IsSVidVideoMode) {
+		SetVideoModeToPrimary(IsFullScreen(), gnScreenWidth, gnScreenHeight);
+		IsSVidVideoMode = false;
+	}
+#endif
+}
+
+} // namespace devilution