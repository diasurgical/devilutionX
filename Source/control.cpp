/**
 * @file control.cpp
 *
 * Implementation of the character and main control panels
 */
#include "control.h"

#include <algorithm>
#include <array>
#include <cstddef>
#include <string>

#include <fmt/format.h>

#include "automap.h"
#include "controls/modifier_hints.h"
#include "controls/plrctrls.h"
#include "cursor.h"
#include "engine/clx_sprite.hpp"
#include "engine/load_cel.hpp"
#include "engine/render/clx_render.hpp"
#include "engine/render/text_render.hpp"
#include "engine/trn.hpp"
#include "error.h"
#include "gamemenu.h"
#include "init.h"
#include "inv.h"
#include "inv_iterators.hpp"
#include "levels/trigs.h"
#include "lighting.h"
#include "minitext.h"
#include "miniwin/misc_msg.h"
#include "missiles.h"
#include "options.h"
#include "panels/charpanel.hpp"
#include "panels/mainpanel.hpp"
#include "panels/spell_book.hpp"
#include "panels/spell_icons.hpp"
#include "panels/spell_list.hpp"
#include "qol/stash.h"
#include "qol/xpbar.h"
#include "stores.h"
#include "towners.h"
#include "utils/format_int.hpp"
#include "utils/language.h"
#include "utils/log.hpp"
#include "utils/sdl_geometry.h"
#include "utils/stdcompat/optional.hpp"
#include "utils/str_cat.hpp"
#include "utils/str_split.hpp"
#include "utils/string_or_view.hpp"
#include "utils/utf8.hpp"

#ifdef _DEBUG
#include "debug.h"
#endif

namespace devilution {

/**
 * @brief Set if the life flask needs to be redrawn during next frame
 */
bool drawhpflag;
bool dropGoldFlag;
bool chrbtn[4];
bool lvlbtndown;
int dropGoldValue;
/**
 * @brief Set if the mana flask needs to be redrawn during the next frame
 */
bool drawmanaflag;
bool chrbtnactive;
int pnumlines;
UiFlags InfoColor;
int sbooktab;
int8_t initialDropGoldIndex;
bool talkflag;
bool sbookflag;
bool chrflag;
bool drawbtnflag;
InfoStringView InfoString;
bool panelflag;
int initialDropGoldValue;
bool panbtndown;
bool spselflag;
Rectangle MainPanel;
Rectangle LeftPanel;
Rectangle RightPanel;
std::optional<OwnedSurface> pBtmBuff;
OptionalOwnedClxSpriteList pGBoxBuff;

const Rectangle &GetMainPanel()
{
	return MainPanel;
}
const Rectangle &GetLeftPanel()
{
	return LeftPanel;
}
const Rectangle &GetRightPanel()
{
	return RightPanel;
}
bool IsLeftPanelOpen()
{
	return chrflag || QuestLogIsOpen || IsStashOpen;
}
bool IsRightPanelOpen()
{
	return invflag || sbookflag;
}

constexpr Size IncrementAttributeButtonSize { 41, 22 };
/** Maps from attribute_id to the rectangle on screen used for attribute increment buttons. */
Rectangle ChrBtnsRect[4] = {
	{ { 137, 138 }, IncrementAttributeButtonSize },
	{ { 137, 166 }, IncrementAttributeButtonSize },
	{ { 137, 195 }, IncrementAttributeButtonSize },
	{ { 137, 223 }, IncrementAttributeButtonSize }
};

/** Positions of panel buttons. */
SDL_Rect PanBtnPos[8] = {
	// clang-format off
	{   9,   9, 71, 19 }, // char button
	{   9,  35, 71, 19 }, // quests button
	{   9,  75, 71, 19 }, // map button
	{   9, 101, 71, 19 }, // menu button
	{ 560,   9, 71, 19 }, // inv button
	{ 560,  35, 71, 19 }, // spells button
	{  87,  91, 33, 32 }, // chat button
	{ 527,  91, 33, 32 }, // friendly fire button
	// clang-format on
};

namespace {

std::optional<OwnedSurface> pLifeBuff;
std::optional<OwnedSurface> pManaBuff;
OptionalOwnedClxSpriteList talkButtons;
OptionalOwnedClxSpriteList pDurIcons;
OptionalOwnedClxSpriteList multiButtons;
OptionalOwnedClxSpriteList pPanelButtons;

bool PanelButtons[8];
int PanelButtonIndex;
char TalkSave[8][MAX_SEND_STR_LEN];
uint8_t TalkSaveIndex;
uint8_t NextTalkSave;
char TalkMessage[MAX_SEND_STR_LEN];
bool TalkButtonsDown[3];
int sgbPlrTalkTbl;
bool WhisperList[MAX_PLRS];
char panelstr[4][64];

enum panel_button_id : uint8_t {
	PanelButtonCharinfo,
	PanelButtonQlog,
	PanelButtonAutomap,
	PanelButtonMainmenu,
	PanelButtonInventory,
	PanelButtonSpellbook,
	PanelButtonSendmsg,
	PanelButtonFriendly,
};

/** Maps from panel_button_id to hotkey name. */
const char *const PanBtnHotKey[8] = { "'c'", "'q'", N_("Tab"), N_("Esc"), "'i'", "'b'", N_("Enter"), nullptr };
/** Maps from panel_button_id to panel button description. */
const char *const PanBtnStr[8] = {
	N_("Character Information"),
	N_("Quests log"),
	N_("Automap"),
	N_("Main Menu"),
	N_("Inventory"),
	N_("Spell book"),
	N_("Send Message"),
	"" // Player attack
};

/**
 * Draws a section of the empty flask cel on top of the panel to create the illusion
 * of the flask getting empty. This function takes a cel and draws a
 * horizontal stripe of height (max-min) onto the given buffer.
 * @param out Target buffer.
 * @param position Buffer coordinate.
 * @param celBuf Buffer of the empty flask cel.
 * @param y0 Top of the flask cel section to draw.
 * @param y1 Bottom of the flask cel section to draw.
 */
void DrawFlaskTop(const Surface &out, Point position, const Surface &celBuf, int y0, int y1)
{
	out.BlitFrom(celBuf, MakeSdlRect(0, static_cast<decltype(SDL_Rect {}.y)>(y0), celBuf.w(), y1 - y0), position);
}

/**
 * Draws the dome of the flask that protrudes above the panel top line.
 * It draws a rectangle of fixed width 59 and height 'h' from the source buffer
 * into the target buffer.
 * @param out The target buffer.
 * @param celBuf Buffer of the empty flask cel.
 * @param sourcePosition Source buffer start coordinate.
 * @param targetPosition Target buffer coordinate.
 * @param h How many lines of the source buffer that will be copied.
 */
void DrawFlask(const Surface &out, const Surface &celBuf, Point sourcePosition, Point targetPosition, int h)
{
	constexpr int FlaskWidth = 59;
	out.BlitFromSkipColorIndexZero(celBuf, MakeSdlRect(sourcePosition.x, sourcePosition.y, FlaskWidth, h), targetPosition);
}

/**
 * @brief Draws the part of the life/mana flasks protruding above the bottom panel
 * @see DrawFlaskLower()
 * @param out The display region to draw to
 * @param sourceBuffer A sprite representing the appropriate background/empty flask style
 * @param offset X coordinate offset for where the flask should be drawn
 * @param fillPer How full the flask is (a value from 0 to 80)
 */
void DrawFlaskUpper(const Surface &out, const Surface &sourceBuffer, int offset, int fillPer)
{
	// clamping because this function only draws the top 12% of the flask display
	int emptyPortion = clamp(80 - fillPer, 0, 11) + 2; // +2 to account for the frame being included in the sprite

	// Draw the empty part of the flask
	DrawFlask(out, sourceBuffer, { 13, 3 }, GetMainPanel().position + Displacement { offset, -13 }, emptyPortion);
	if (emptyPortion < 13)
		// Draw the filled part of the flask
		DrawFlask(out, *pBtmBuff, { offset, emptyPortion + 3 }, GetMainPanel().position + Displacement { offset, -13 + emptyPortion }, 13 - emptyPortion);
}

/**
 * @brief Draws the part of the life/mana flasks inside the bottom panel
 * @see DrawFlaskUpper()
 * @param out The display region to draw to
 * @param sourceBuffer A sprite representing the appropriate background/empty flask style
 * @param offset X coordinate offset for where the flask should be drawn
 * @param fillPer How full the flask is (a value from 0 to 80)
 */
void DrawFlaskLower(const Surface &out, const Surface &sourceBuffer, int offset, int fillPer)
{
	int filled = clamp(fillPer, 0, 69);

	if (filled < 69)
		DrawFlaskTop(out, GetMainPanel().position + Displacement { offset, 0 }, sourceBuffer, 16, 85 - filled);

	// It appears that the panel defaults to having a filled flask and DrawFlaskTop only overlays the appropriate amount of empty space.
	// This draw might not be necessary?
	if (filled > 0)
		DrawPanelBox(out, MakeSdlRect(offset, 85 - filled, 88, filled), GetMainPanel().position + Displacement { offset, 69 - filled });
}

void SetButtonStateDown(int btnId)
{
	PanelButtons[btnId] = true;
	drawbtnflag = true;
	panbtndown = true;
}

void PrintInfo(const Surface &out)
{
	if (talkflag)
		return;

	const int LineStart[] = { 70, 58, 52, 48, 46 };
	const int LineHeights[] = { 30, 24, 18, 15, 12 };

	auto infoStringLines = (int)std::count(InfoString.str().begin(), InfoString.str().end(), '\n') + 1;

	int panelLines = pnumlines + infoStringLines;
	int lineCountIndex = panelLines - 1;

	if (panelLines > 4) {
		panelLines = 4;
		pnumlines = panelLines - infoStringLines;
	}

	Rectangle line { GetMainPanel().position + Displacement { 177, LineStart[lineCountIndex] }, { 288, 12 * infoStringLines } };

	if (!InfoString.empty()) {
		const int lineHeight = LineHeights[lineCountIndex];
		DrawString(out, InfoString, line, InfoColor | UiFlags::AlignCenter | UiFlags::KerningFitSpacing, 2, lineHeight);
		line.position.y += lineHeight * (infoStringLines);
	}

	for (int i = 0; i < pnumlines; i++) {
		DrawString(out, panelstr[i], line, InfoColor | UiFlags::AlignCenter | UiFlags::KerningFitSpacing, 2);
<<<<<<< HEAD
		line.position.y += LineHeights[lineCountIndex];
=======
		line.position.y += lineHeight;
>>>>>>> b2a8838f
	}
}

int CapStatPointsToAdd(int remainingStatPoints, const Player &player, CharacterAttribute attribute)
{
	int pointsToReachCap = player.GetMaximumAttributeValue(attribute) - player.GetBaseAttributeValue(attribute);

	return std::min(remainingStatPoints, pointsToReachCap);
}

int DrawDurIcon4Item(const Surface &out, Item &pItem, int x, int c)
{
	if (pItem.isEmpty())
		return x;
	if (pItem._iDurability > 5)
		return x;
	if (c == 0) {
		switch (pItem._itype) {
		case ItemType::Sword:
			c = 1;
			break;
		case ItemType::Axe:
			c = 5;
			break;
		case ItemType::Bow:
			c = 6;
			break;
		case ItemType::Mace:
			c = 4;
			break;
		case ItemType::Staff:
			c = 7;
			break;
		case ItemType::Shield:
		default:
			c = 0;
			break;
		}
	}
	if (pItem._iDurability > 2)
		c += 8;
	ClxDraw(out, { x, -17 + GetMainPanel().position.y }, (*pDurIcons)[c]);
	return x - 32 - 8;
}

void ResetTalkMsg()
{
#ifdef _DEBUG
	if (CheckDebugTextCommand(TalkMessage))
		return;
#endif

	uint32_t pmask = 0;

	for (size_t i = 0; i < Players.size(); i++) {
		if (WhisperList[i])
			pmask |= 1 << i;
	}

	NetSendCmdString(pmask, TalkMessage);
}

void ControlPressEnter()
{
	if (TalkMessage[0] != 0) {
		ResetTalkMsg();
		uint8_t i = 0;
		for (; i < 8; i++) {
			if (strcmp(TalkSave[i], TalkMessage) == 0)
				break;
		}
		if (i >= 8) {
			strcpy(TalkSave[NextTalkSave], TalkMessage);
			NextTalkSave++;
			NextTalkSave &= 7;
		} else {
			uint8_t talkSave = NextTalkSave - 1;
			talkSave &= 7;
			if (i != talkSave) {
				strcpy(TalkSave[i], TalkSave[talkSave]);
				strcpy(TalkSave[talkSave], TalkMessage);
			}
		}
		TalkMessage[0] = '\0';
		TalkSaveIndex = NextTalkSave;
	}
	control_reset_talk();
}

void ControlUpDown(int v)
{
	for (int i = 0; i < 8; i++) {
		TalkSaveIndex = (v + TalkSaveIndex) & 7;
		if (TalkSave[TalkSaveIndex][0] != 0) {
			strcpy(TalkMessage, TalkSave[TalkSaveIndex]);
			return;
		}
	}
}

void RemoveGold(Player &player, int goldIndex)
{
	int gi = goldIndex - INVITEM_INV_FIRST;
	player.InvList[gi]._ivalue -= dropGoldValue;
	if (player.InvList[gi]._ivalue > 0)
		SetPlrHandGoldCurs(player.InvList[gi]);
	else
		player.RemoveInvItem(gi);

	MakeGoldStack(player.HoldItem, dropGoldValue);
	NewCursor(player.HoldItem);

	player._pGold = CalculateGold(player);
	dropGoldValue = 0;
}

bool IsLevelUpButtonVisible()
{
	if (spselflag || chrflag || MyPlayer->_pStatPts == 0) {
		return false;
	}
	if (ControlMode == ControlTypes::VirtualGamepad) {
		return false;
	}
	if (stextflag != STORE_NONE || IsStashOpen) {
		return false;
	}
	if (QuestLogIsOpen && GetLeftPanel().contains(GetMainPanel().position + Displacement { 0, -74 })) {
		return false;
	}

	return true;
}

} // namespace

void CalculatePanelAreas()
{
	constexpr Size MainPanelSize { 640, 128 };

	MainPanel = {
		{ (gnScreenWidth - MainPanelSize.width) / 2, gnScreenHeight - MainPanelSize.height },
		MainPanelSize
	};
	LeftPanel = {
		{ 0, 0 },
		SidePanelSize
	};
	RightPanel = {
		{ 0, 0 },
		SidePanelSize
	};

	if (ControlMode == ControlTypes::VirtualGamepad) {
		LeftPanel.position.x = gnScreenWidth / 2 - LeftPanel.size.width;
	} else {
		if (gnScreenWidth - LeftPanel.size.width - RightPanel.size.width > MainPanel.size.width) {
			LeftPanel.position.x = (gnScreenWidth - LeftPanel.size.width - RightPanel.size.width - MainPanel.size.width) / 2;
		}
	}
	LeftPanel.position.y = (gnScreenHeight - LeftPanel.size.height - MainPanel.size.height) / 2;

	if (ControlMode == ControlTypes::VirtualGamepad) {
		RightPanel.position.x = gnScreenWidth / 2;
	} else {
		RightPanel.position.x = gnScreenWidth - RightPanel.size.width - LeftPanel.position.x;
	}
	RightPanel.position.y = LeftPanel.position.y;

	gnViewportHeight = gnScreenHeight;
	if (gnScreenWidth <= MainPanel.size.width) {
		// Part of the screen is fully obscured by the UI
		gnViewportHeight -= MainPanel.size.height;
	}
}

bool IsChatAvailable()
{
#ifdef _DEBUG
	return true;
#else
	return gbIsMultiplayer;
#endif
}

void AddPanelString(string_view str)
{
	if (pnumlines >= 4) {
		Log("AddPanelString failed - not enough lines");
		return;
	}
	CopyUtf8(panelstr[pnumlines], str, sizeof(*panelstr));
	pnumlines++;
}

void ClearPanel()
{
	pnumlines = 0;
}

Point GetPanelPosition(UiPanels panel, Point offset)
{
	Displacement displacement { offset.x, offset.y };

	switch (panel) {
	case UiPanels::Main:
		return GetMainPanel().position + displacement;
	case UiPanels::Quest:
	case UiPanels::Character:
	case UiPanels::Stash:
		return GetLeftPanel().position + displacement;
	case UiPanels::Spell:
	case UiPanels::Inventory:
		return GetRightPanel().position + displacement;
	default:
		return GetMainPanel().position + displacement;
	}
}

void DrawPanelBox(const Surface &out, SDL_Rect srcRect, Point targetPosition)
{
	out.BlitFrom(*pBtmBuff, srcRect, targetPosition);
}

void DrawLifeFlaskUpper(const Surface &out)
{
	constexpr int LifeFlaskUpperOffset = 109;
	DrawFlaskUpper(out, *pLifeBuff, LifeFlaskUpperOffset, MyPlayer->_pHPPer);
}

void DrawManaFlaskUpper(const Surface &out)
{
	constexpr int ManaFlaskUpperOffset = 475;
	DrawFlaskUpper(out, *pManaBuff, ManaFlaskUpperOffset, MyPlayer->_pManaPer);
}

void DrawLifeFlaskLower(const Surface &out)
{
	constexpr int LifeFlaskLowerOffset = 96;
	DrawFlaskLower(out, *pLifeBuff, LifeFlaskLowerOffset, MyPlayer->_pHPPer);
}

void DrawManaFlaskLower(const Surface &out)
{
	constexpr int ManaFlaskLowerOffeset = 464;
	DrawFlaskLower(out, *pManaBuff, ManaFlaskLowerOffeset, MyPlayer->_pManaPer);
}

void DrawFlaskValues(const Surface &out, Point pos, int currValue, int maxValue)
{
	UiFlags color = (currValue > 0 ? (currValue == maxValue ? UiFlags::ColorGold : UiFlags::ColorWhite) : UiFlags::ColorRed);

	auto drawStringWithShadow = [out, color](string_view text, Point pos) {
		DrawString(out, text, pos + Displacement { -1, -1 }, UiFlags::ColorBlack | UiFlags::KerningFitSpacing, 0);
		DrawString(out, text, pos, color | UiFlags::KerningFitSpacing, 0);
	};

	std::string currText = StrCat(currValue);
	drawStringWithShadow(currText, pos - Displacement { GetLineWidth(currText, GameFont12) + 1, 0 });
	drawStringWithShadow("/", pos);
	drawStringWithShadow(StrCat(maxValue), pos + Displacement { GetLineWidth("/", GameFont12) + 1, 0 });
}

void control_update_life_mana()
{
	MyPlayer->UpdateManaPercentage();
	MyPlayer->UpdateHitPointPercentage();
}

void InitControlPan()
{
	if (!HeadlessMode) {
		pBtmBuff.emplace(GetMainPanel().size.width, (GetMainPanel().size.height + 16) * (IsChatAvailable() ? 2 : 1));
		pManaBuff.emplace(88, 88);
		pLifeBuff.emplace(88, 88);

		LoadCharPanel();
		LoadSpellIcons();
		{
			const OwnedClxSpriteList sprite = LoadCel("ctrlpan\\panel8.cel", GetMainPanel().size.width);
			ClxDraw(*pBtmBuff, { 0, (GetMainPanel().size.height + 16) - 1 }, sprite[0]);
		}
		{
			const Point bulbsPosition { 0, 87 };
			const OwnedClxSpriteList statusPanel = LoadCel("ctrlpan\\p8bulbs.cel", 88);
			ClxDraw(*pLifeBuff, bulbsPosition, statusPanel[0]);
			ClxDraw(*pManaBuff, bulbsPosition, statusPanel[1]);
		}
	}
	talkflag = false;
	if (IsChatAvailable()) {
		if (!HeadlessMode) {
			{
				const OwnedClxSpriteList sprite = LoadCel("ctrlpan\\talkpanl.cel", GetMainPanel().size.width);
				ClxDraw(*pBtmBuff, { 0, (GetMainPanel().size.height + 16) * 2 - 1 }, sprite[0]);
			}
			multiButtons = LoadCel("ctrlpan\\p8but2.cel", 33);
			talkButtons = LoadCel("ctrlpan\\talkbutt.cel", 61);
		}
		sgbPlrTalkTbl = 0;
		TalkMessage[0] = '\0';
		for (bool &whisper : WhisperList)
			whisper = true;
		for (bool &talkButtonDown : TalkButtonsDown)
			talkButtonDown = false;
	}
	panelflag = false;
	lvlbtndown = false;
	if (!HeadlessMode) {
		LoadMainPanel();
		pPanelButtons = LoadCel("ctrlpan\\panel8bu.cel", 71);

		static const uint16_t CharButtonsFrameWidths[9] { 95, 41, 41, 41, 41, 41, 41, 41, 41 };
		pChrButtons = LoadCel("data\\charbut.cel", CharButtonsFrameWidths);
	}
	ClearPanBtn();
	if (!IsChatAvailable())
		PanelButtonIndex = 6;
	else
		PanelButtonIndex = 8;
	if (!HeadlessMode)
		pDurIcons = LoadCel("items\\duricons.cel", 32);
	for (bool &buttonEnabled : chrbtn)
		buttonEnabled = false;
	chrbtnactive = false;
	InfoString.clear();
	ClearPanel();
	drawhpflag = true;
	drawmanaflag = true;
	chrflag = false;
	spselflag = false;
	sbooktab = 0;
	sbookflag = false;

	if (!HeadlessMode) {
		InitSpellBook();
		pQLogCel = LoadCel("data\\quest.cel", static_cast<uint16_t>(SidePanelSize.width));
		pGBoxBuff = LoadCel("ctrlpan\\golddrop.cel", 261);
	}
	CloseGoldDrop();
	dropGoldValue = 0;
	initialDropGoldValue = 0;
	initialDropGoldIndex = 0;

	CalculatePanelAreas();

	if (!HeadlessMode)
		InitModifierHints();
}

void DrawCtrlPan(const Surface &out)
{
	DrawPanelBox(out, MakeSdlRect(0, sgbPlrTalkTbl + 16, GetMainPanel().size.width, GetMainPanel().size.height), GetMainPanel().position);
	DrawInfoBox(out);
}

void DrawCtrlBtns(const Surface &out)
{
	const Point mainPanelPosition = GetMainPanel().position;
	for (int i = 0; i < 6; i++) {
		if (!PanelButtons[i]) {
			DrawPanelBox(out, MakeSdlRect(PanBtnPos[i].x, PanBtnPos[i].y + 16, 71, 20), mainPanelPosition + Displacement { PanBtnPos[i].x, PanBtnPos[i].y });
		} else {
			Point position = mainPanelPosition + Displacement { PanBtnPos[i].x, PanBtnPos[i].y + 18 };
			ClxDraw(out, position, (*pPanelButtons)[i]);
			RenderClxSprite(out, (*PanelButtonDown)[i], position + Displacement { 4, -18 });
		}
	}

	if (PanelButtonIndex == 8) {
		ClxDraw(out, mainPanelPosition + Displacement { 87, 122 }, (*multiButtons)[PanelButtons[6] ? 1 : 0]);
		if (MyPlayer->friendlyMode)
			ClxDraw(out, mainPanelPosition + Displacement { 527, 122 }, (*multiButtons)[PanelButtons[7] ? 3 : 2]);
		else
			ClxDraw(out, mainPanelPosition + Displacement { 527, 122 }, (*multiButtons)[PanelButtons[7] ? 5 : 4]);
	}
}

void ClearPanBtn()
{
	for (bool &panelButton : PanelButtons)
		panelButton = false;
	drawbtnflag = true;
	panbtndown = false;
}

void DoPanBtn()
{
	const Point mainPanelPosition = GetMainPanel().position;

	for (int i = 0; i < PanelButtonIndex; i++) {
		int x = PanBtnPos[i].x + mainPanelPosition.x + PanBtnPos[i].w;
		int y = PanBtnPos[i].y + mainPanelPosition.y + PanBtnPos[i].h;
		if (MousePosition.x >= PanBtnPos[i].x + mainPanelPosition.x && MousePosition.x <= x) {
			if (MousePosition.y >= PanBtnPos[i].y + mainPanelPosition.y && MousePosition.y <= y) {
				PanelButtons[i] = true;
				drawbtnflag = true;
				panbtndown = true;
			}
		}
	}
	if (!spselflag && MousePosition.x >= 565 + mainPanelPosition.x && MousePosition.x < 621 + mainPanelPosition.x && MousePosition.y >= 64 + mainPanelPosition.y && MousePosition.y < 120 + mainPanelPosition.y) {
		if ((SDL_GetModState() & KMOD_SHIFT) != 0) {
			Player &myPlayer = *MyPlayer;
			myPlayer._pRSpell = SPL_INVALID;
			myPlayer._pRSplType = RSPLTYPE_INVALID;
			force_redraw = 255;
			return;
		}
		DoSpeedBook();
		gamemenu_off();
	}
}

void control_check_btn_press()
{
	const Point mainPanelPosition = GetMainPanel().position;
	int x = PanBtnPos[3].x + mainPanelPosition.x + PanBtnPos[3].w;
	int y = PanBtnPos[3].y + mainPanelPosition.y + PanBtnPos[3].h;
	if (MousePosition.x >= PanBtnPos[3].x + mainPanelPosition.x
	    && MousePosition.x <= x
	    && MousePosition.y >= PanBtnPos[3].y + mainPanelPosition.y
	    && MousePosition.y <= y) {
		SetButtonStateDown(3);
	}
	x = PanBtnPos[6].x + mainPanelPosition.x + PanBtnPos[6].w;
	y = PanBtnPos[6].y + mainPanelPosition.y + PanBtnPos[6].h;
	if (MousePosition.x >= PanBtnPos[6].x + mainPanelPosition.x
	    && MousePosition.x <= x
	    && MousePosition.y >= PanBtnPos[6].y + mainPanelPosition.y
	    && MousePosition.y <= y) {
		SetButtonStateDown(6);
	}
}

void DoAutoMap()
{
	if (leveltype != DTYPE_TOWN || gbIsMultiplayer) {
		if (!AutomapActive)
			StartAutomap();
		else
			AutomapActive = false;
	} else {
		InitDiabloMsg(EMSG_NO_AUTOMAP_IN_TOWN);
	}
}

void CheckPanelInfo()
{
	panelflag = false;
	const Point mainPanelPosition = GetMainPanel().position;
	ClearPanel();
	for (int i = 0; i < PanelButtonIndex; i++) {
		int xend = PanBtnPos[i].x + mainPanelPosition.x + PanBtnPos[i].w;
		int yend = PanBtnPos[i].y + mainPanelPosition.y + PanBtnPos[i].h;
		if (MousePosition.x >= PanBtnPos[i].x + mainPanelPosition.x && MousePosition.x <= xend && MousePosition.y >= PanBtnPos[i].y + mainPanelPosition.y && MousePosition.y <= yend) {
			if (i != 7) {
				InfoString = _(PanBtnStr[i]);
			} else {
				if (MyPlayer->friendlyMode)
					InfoString = _("Player friendly");
				else
					InfoString = _("Player attack");
			}
			if (PanBtnHotKey[i] != nullptr) {
				AddPanelString(fmt::format(fmt::runtime(_("Hotkey: {:s}")), _(PanBtnHotKey[i])));
			}
			InfoColor = UiFlags::ColorWhite;
			panelflag = true;
		}
	}
	if (!spselflag && MousePosition.x >= 565 + mainPanelPosition.x && MousePosition.x < 621 + mainPanelPosition.x && MousePosition.y >= 64 + mainPanelPosition.y && MousePosition.y < 120 + mainPanelPosition.y) {
		InfoString = _("Select current spell button");
		InfoColor = UiFlags::ColorWhite;
		panelflag = true;
		AddPanelString(_("Hotkey: 's'"));
		Player &myPlayer = *MyPlayer;
		const spell_id spellId = myPlayer._pRSpell;
		if (IsValidSpell(spellId)) {
			switch (myPlayer._pRSplType) {
			case RSPLTYPE_SKILL:
				AddPanelString(fmt::format(fmt::runtime(_("{:s} Skill")), pgettext("spell", spelldata[spellId].sSkillText)));
				break;
			case RSPLTYPE_SPELL: {
				AddPanelString(fmt::format(fmt::runtime(_("{:s} Spell")), pgettext("spell", spelldata[spellId].sNameText)));
				const int spellLevel = myPlayer.GetSpellLevel(spellId);
				AddPanelString(spellLevel == 0 ? _("Spell Level 0 - Unusable") : fmt::format(fmt::runtime(_("Spell Level {:d}")), spellLevel));
			} break;
			case RSPLTYPE_SCROLL: {
				AddPanelString(fmt::format(fmt::runtime(_("Scroll of {:s}")), pgettext("spell", spelldata[spellId].sNameText)));
				const InventoryAndBeltPlayerItemsRange items { myPlayer };
				const int scrollCount = std::count_if(items.begin(), items.end(), [spellId](const Item &item) {
					return item.isScrollOf(spellId);
				});
				AddPanelString(fmt::format(fmt::runtime(ngettext("{:d} Scroll", "{:d} Scrolls", scrollCount)), scrollCount));
			} break;
			case RSPLTYPE_CHARGES:
				AddPanelString(fmt::format(fmt::runtime(_("Staff of {:s}")), pgettext("spell", spelldata[spellId].sNameText)));
				AddPanelString(fmt::format(fmt::runtime(ngettext("{:d} Charge", "{:d} Charges", myPlayer.InvBody[INVLOC_HAND_LEFT]._iCharges)), myPlayer.InvBody[INVLOC_HAND_LEFT]._iCharges));
				break;
			case RSPLTYPE_INVALID:
				break;
			}
		}
	}
	if (MousePosition.x > 190 + mainPanelPosition.x && MousePosition.x < 437 + mainPanelPosition.x && MousePosition.y > 4 + mainPanelPosition.y && MousePosition.y < 33 + mainPanelPosition.y)
		pcursinvitem = CheckInvHLight();

	if (CheckXPBarInfo()) {
		panelflag = true;
	}
}

void CheckBtnUp()
{
	bool gamemenuOff = true;
	const Point mainPanelPosition = GetMainPanel().position;

	drawbtnflag = true;
	panbtndown = false;

	for (int i = 0; i < 8; i++) {
		if (!PanelButtons[i]) {
			continue;
		}

		PanelButtons[i] = false;

		if (MousePosition.x < PanBtnPos[i].x + mainPanelPosition.x
		    || MousePosition.x > PanBtnPos[i].x + mainPanelPosition.x + PanBtnPos[i].w
		    || MousePosition.y < PanBtnPos[i].y + mainPanelPosition.y
		    || MousePosition.y > PanBtnPos[i].y + mainPanelPosition.y + PanBtnPos[i].h) {
			continue;
		}

		switch (i) {
		case PanelButtonCharinfo:
			QuestLogIsOpen = false;
			CloseGoldWithdraw();
			IsStashOpen = false;
			chrflag = !chrflag;
			break;
		case PanelButtonQlog:
			chrflag = false;
			CloseGoldWithdraw();
			IsStashOpen = false;
			if (!QuestLogIsOpen)
				StartQuestlog();
			else
				QuestLogIsOpen = false;
			break;
		case PanelButtonAutomap:
			DoAutoMap();
			break;
		case PanelButtonMainmenu:
			qtextflag = false;
			gamemenu_handle_previous();
			gamemenuOff = false;
			break;
		case PanelButtonInventory:
			sbookflag = false;
			CloseGoldWithdraw();
			IsStashOpen = false;
			invflag = !invflag;
			if (dropGoldFlag) {
				CloseGoldDrop();
				dropGoldValue = 0;
			}
			break;
		case PanelButtonSpellbook:
			CloseInventory();
			if (dropGoldFlag) {
				CloseGoldDrop();
				dropGoldValue = 0;
			}
			sbookflag = !sbookflag;
			break;
		case PanelButtonSendmsg:
			if (talkflag)
				control_reset_talk();
			else
				control_type_message();
			break;
		case PanelButtonFriendly:
			// Toggle friendly Mode
			NetSendCmd(true, CMD_FRIENDLYMODE);
			break;
		}
	}

	if (gamemenuOff)
		gamemenu_off();
}

void FreeControlPan()
{
	pBtmBuff = std::nullopt;
	pManaBuff = std::nullopt;
	pLifeBuff = std::nullopt;
	FreeSpellIcons();
	FreeSpellBook();
	pPanelButtons = std::nullopt;
	multiButtons = std::nullopt;
	talkButtons = std::nullopt;
	pChrButtons = std::nullopt;
	pDurIcons = std::nullopt;
	pQLogCel = std::nullopt;
	pGBoxBuff = std::nullopt;
	FreeMainPanel();
	FreeCharPanel();
	FreeModifierHints();
}

void DrawInfoBox(const Surface &out)
{
	DrawPanelBox(out, { 177, 62, 288, 63 }, GetMainPanel().position + Displacement { 177, 46 });
	if (!panelflag && !trigflag && pcursinvitem == -1 && pcursstashitem == uint16_t(-1) && !spselflag) {
		InfoString.clear();
		InfoColor = UiFlags::ColorWhite;
		ClearPanel();
	}
	Player &myPlayer = *MyPlayer;
	if (spselflag || trigflag) {
		InfoColor = UiFlags::ColorWhite;
	} else if (!myPlayer.HoldItem.isEmpty()) {
		if (myPlayer.HoldItem._itype == ItemType::Gold) {
			int nGold = myPlayer.HoldItem._ivalue;
			InfoString = fmt::format(fmt::runtime(ngettext("{:s} gold piece", "{:s} gold pieces", nGold)), FormatInteger(nGold));
		} else if (!myPlayer.CanUseItem(myPlayer.HoldItem)) {
			InfoString = _("Requirements not met");
		} else {
			if (myPlayer.HoldItem._iIdentified)
				InfoString = string_view(myPlayer.HoldItem._iIName);
			else
				InfoString = string_view(myPlayer.HoldItem._iName);
			InfoColor = myPlayer.HoldItem.getTextColor();
		}
	} else {
		if (pcursitem != -1)
			GetItemStr(Items[pcursitem]);
		else if (ObjectUnderCursor != nullptr)
			GetObjectStr(*ObjectUnderCursor);
		if (pcursmonst != -1) {
			if (leveltype != DTYPE_TOWN) {
				const auto &monster = Monsters[pcursmonst];
				InfoColor = UiFlags::ColorWhite;
				InfoString = monster.name();
				ClearPanel();
				if (monster.isUnique()) {
					InfoColor = UiFlags::ColorWhitegold;
					PrintUniqueHistory();
				} else {
					PrintMonstHistory(monster.type().type);
				}
			} else if (pcursitem == -1) {
				InfoString = string_view(Towners[pcursmonst].name);
			}
		}
		if (pcursplr != -1) {
			InfoColor = UiFlags::ColorWhitegold;
			auto &target = Players[pcursplr];
			InfoString = string_view(target._pName);
			ClearPanel();
			AddPanelString(fmt::format(fmt::runtime(_("{:s}, Level: {:d}")), _(ClassStrTbl[static_cast<std::size_t>(target._pClass)]), target._pLevel));
			AddPanelString(fmt::format(fmt::runtime(_("Hit Points {:d} of {:d}")), target._pHitPoints >> 6, target._pMaxHP >> 6));
		}
	}
	if (!InfoString.empty() || pnumlines != 0) {
		PrintInfo(out);
	}
}

void CheckLvlBtn()
{
	if (!IsLevelUpButtonVisible()) {
		return;
	}

	const Point mainPanelPosition = GetMainPanel().position;
	if (!lvlbtndown && MousePosition.x >= 40 + mainPanelPosition.x && MousePosition.x <= 81 + mainPanelPosition.x && MousePosition.y >= -39 + mainPanelPosition.y && MousePosition.y <= -17 + mainPanelPosition.y)
		lvlbtndown = true;
}

void ReleaseLvlBtn()
{
	const Point mainPanelPosition = GetMainPanel().position;
	if (MousePosition.x >= 40 + mainPanelPosition.x && MousePosition.x <= 81 + mainPanelPosition.x && MousePosition.y >= -39 + mainPanelPosition.y && MousePosition.y <= -17 + mainPanelPosition.y) {
		QuestLogIsOpen = false;
		CloseGoldWithdraw();
		IsStashOpen = false;
		chrflag = true;
	}
	lvlbtndown = false;
}

void DrawLevelUpIcon(const Surface &out)
{
	if (IsLevelUpButtonVisible()) {
		int nCel = lvlbtndown ? 2 : 1;
		DrawString(out, _("Level Up"), { GetMainPanel().position + Displacement { 0, -62 }, { 120, 0 } }, UiFlags::ColorWhite | UiFlags::AlignCenter);
		ClxDraw(out, GetMainPanel().position + Displacement { 40, -17 }, (*pChrButtons)[nCel]);
	}
}

void CheckChrBtns()
{
	Player &myPlayer = *MyPlayer;

	if (chrbtnactive || myPlayer._pStatPts == 0)
		return;

	for (auto attribute : enum_values<CharacterAttribute>()) {
		if (myPlayer.GetBaseAttributeValue(attribute) >= myPlayer.GetMaximumAttributeValue(attribute))
			continue;
		auto buttonId = static_cast<size_t>(attribute);
		Rectangle button = ChrBtnsRect[buttonId];
		button.position = GetPanelPosition(UiPanels::Character, button.position);
		if (button.contains(MousePosition)) {
			chrbtn[buttonId] = true;
			chrbtnactive = true;
		}
	}
}

void ReleaseChrBtns(bool addAllStatPoints)
{
	chrbtnactive = false;
	for (auto attribute : enum_values<CharacterAttribute>()) {
		auto buttonId = static_cast<size_t>(attribute);
		if (!chrbtn[buttonId])
			continue;

		chrbtn[buttonId] = false;
		Rectangle button = ChrBtnsRect[buttonId];
		button.position = GetPanelPosition(UiPanels::Character, button.position);
		if (button.contains(MousePosition)) {
			Player &myPlayer = *MyPlayer;
			int statPointsToAdd = 1;
			if (addAllStatPoints)
				statPointsToAdd = CapStatPointsToAdd(myPlayer._pStatPts, myPlayer, attribute);
			switch (attribute) {
			case CharacterAttribute::Strength:
				NetSendCmdParam1(true, CMD_ADDSTR, statPointsToAdd);
				myPlayer._pStatPts -= statPointsToAdd;
				break;
			case CharacterAttribute::Magic:
				NetSendCmdParam1(true, CMD_ADDMAG, statPointsToAdd);
				myPlayer._pStatPts -= statPointsToAdd;
				break;
			case CharacterAttribute::Dexterity:
				NetSendCmdParam1(true, CMD_ADDDEX, statPointsToAdd);
				myPlayer._pStatPts -= statPointsToAdd;
				break;
			case CharacterAttribute::Vitality:
				NetSendCmdParam1(true, CMD_ADDVIT, statPointsToAdd);
				myPlayer._pStatPts -= statPointsToAdd;
				break;
			}
		}
	}
}

void DrawDurIcon(const Surface &out)
{
	bool hasRoomBetweenPanels = RightPanel.position.x - (LeftPanel.position.x + LeftPanel.size.width) >= 16 + (32 + 8 + 32 + 8 + 32 + 8 + 32) + 16;
	bool hasRoomUnderPanels = MainPanel.position.y - (RightPanel.position.y + RightPanel.size.height) >= 16 + 32 + 16;

	if (!hasRoomBetweenPanels && !hasRoomUnderPanels) {
		if (IsLeftPanelOpen() && IsRightPanelOpen())
			return;
	}

	int x = MainPanel.position.x + MainPanel.size.width - 32 - 16;
	if (!hasRoomUnderPanels) {
		if (IsRightPanelOpen() && MainPanel.position.x + MainPanel.size.width > RightPanel.position.x)
			x -= MainPanel.position.x + MainPanel.size.width - RightPanel.position.x;
	}

	Player &myPlayer = *MyPlayer;
	x = DrawDurIcon4Item(out, myPlayer.InvBody[INVLOC_HEAD], x, 3);
	x = DrawDurIcon4Item(out, myPlayer.InvBody[INVLOC_CHEST], x, 2);
	x = DrawDurIcon4Item(out, myPlayer.InvBody[INVLOC_HAND_LEFT], x, 0);
	DrawDurIcon4Item(out, myPlayer.InvBody[INVLOC_HAND_RIGHT], x, 0);
}

void RedBack(const Surface &out)
{
	uint8_t *dst = out.begin();
	uint8_t *tbl = GetPauseTRN();
	for (int h = gnViewportHeight; h != 0; h--, dst += out.pitch() - gnScreenWidth) {
		for (int w = gnScreenWidth; w != 0; w--) {
			if (leveltype != DTYPE_HELL || *dst >= 32)
				*dst = tbl[*dst];
			dst++;
		}
	}
}

void DrawGoldSplit(const Surface &out, int amount)
{
	const int dialogX = 30;

	ClxDraw(out, GetPanelPosition(UiPanels::Inventory, { dialogX, 178 }), (*pGBoxBuff)[0]);

	const std::string description = fmt::format(
	    fmt::runtime(ngettext(
	        /* TRANSLATORS: {:s} is a number with separators. Dialog is shown when splitting a stash of Gold.*/
	        "You have {:s} gold piece. How many do you want to remove?",
	        "You have {:s} gold pieces. How many do you want to remove?",
	        initialDropGoldValue)),
	    FormatInteger(initialDropGoldValue));

	// Pre-wrap the string at spaces, otherwise DrawString would hard wrap in the middle of words
	const std::string wrapped = WordWrapString(description, 200);

	// The split gold dialog is roughly 4 lines high, but we need at least one line for the player to input an amount.
	// Using a clipping region 50 units high (approx 3 lines with a lineheight of 17) to ensure there is enough room left
	//  for the text entered by the player.
	DrawString(out, wrapped, { GetPanelPosition(UiPanels::Inventory, { dialogX + 31, 75 }), { 200, 50 } }, UiFlags::ColorWhitegold | UiFlags::AlignCenter, 1, 17);

	std::string value;
	if (amount > 0) {
		value = StrCat(amount);
	}
	// Even a ten digit amount of gold only takes up about half a line. There's no need to wrap or clip text here so we
	// use the Point form of DrawString.
	DrawString(out, value, GetPanelPosition(UiPanels::Inventory, { dialogX + 37, 128 }), UiFlags::ColorWhite | UiFlags::PentaCursor);
}

void control_drop_gold(SDL_Keycode vkey)
{
	Player &myPlayer = *MyPlayer;

	if (myPlayer._pHitPoints >> 6 <= 0) {
		CloseGoldDrop();
		dropGoldValue = 0;
		return;
	}

	if (vkey == SDLK_RETURN || vkey == SDLK_KP_ENTER) {
		if (dropGoldValue > 0)
			RemoveGold(myPlayer, initialDropGoldIndex);
		CloseGoldDrop();
	} else if (vkey == SDLK_ESCAPE) {
		CloseGoldDrop();
		dropGoldValue = 0;
	} else if (vkey == SDLK_BACKSPACE) {
		dropGoldValue = dropGoldValue / 10;
	}
}

void DrawTalkPan(const Surface &out)
{
	if (!talkflag)
		return;

	force_redraw = 255;

	const Point mainPanelPosition = GetMainPanel().position;

	DrawPanelBox(out, MakeSdlRect(175, sgbPlrTalkTbl + 20, 294, 5), mainPanelPosition + Displacement { 175, 4 });
	int off = 0;
	for (int i = 293; i > 283; off++, i--) {
		DrawPanelBox(out, MakeSdlRect((off / 2) + 175, sgbPlrTalkTbl + off + 25, i, 1), mainPanelPosition + Displacement { (off / 2) + 175, off + 9 });
	}
	DrawPanelBox(out, MakeSdlRect(185, sgbPlrTalkTbl + 35, 274, 30), mainPanelPosition + Displacement { 185, 19 });
	DrawPanelBox(out, MakeSdlRect(180, sgbPlrTalkTbl + 65, 284, 5), mainPanelPosition + Displacement { 180, 49 });
	for (int i = 0; i < 10; i++) {
		DrawPanelBox(out, MakeSdlRect(180, sgbPlrTalkTbl + i + 70, i + 284, 1), mainPanelPosition + Displacement { 180, i + 54 });
	}
	DrawPanelBox(out, MakeSdlRect(170, sgbPlrTalkTbl + 80, 310, 55), mainPanelPosition + Displacement { 170, 64 });

	int x = mainPanelPosition.x + 200;
	int y = mainPanelPosition.y + 10;

	uint32_t idx = DrawString(out, TalkMessage, { { x, y }, { 250, 27 } }, UiFlags::ColorWhite | UiFlags::PentaCursor, 1, 13);
	if (idx < sizeof(TalkMessage))
		TalkMessage[idx] = '\0';

	x += 46;
	int talkBtn = 0;
	for (size_t i = 0; i < Players.size(); i++) {
		Player &player = Players[i];
		if (&player == MyPlayer)
			continue;

		UiFlags color = player.friendlyMode ? UiFlags::ColorWhitegold : UiFlags::ColorRed;
		const Point talkPanPosition = mainPanelPosition + Displacement { 172, 84 + 18 * talkBtn };
		if (WhisperList[i]) {
			if (TalkButtonsDown[talkBtn]) {
				ClxDraw(out, talkPanPosition, (*talkButtons)[talkBtn != 0 ? 3 : 2]);
				RenderClxSprite(out, (*TalkButton)[2], talkPanPosition + Displacement { 4, -15 });
			}
		} else {
			int nCel = talkBtn != 0 ? 1 : 0;
			if (TalkButtonsDown[talkBtn])
				nCel += 4;
			ClxDraw(out, talkPanPosition, (*talkButtons)[nCel]);
			RenderClxSprite(out, (*TalkButton)[TalkButtonsDown[talkBtn] ? 1 : 0], talkPanPosition + Displacement { 4, -15 });
		}
		if (player.plractive) {
			DrawString(out, player._pName, { { x, y + 60 + talkBtn * 18 }, { 204, 0 } }, color);
		}

		talkBtn++;
	}
}

bool control_check_talk_btn()
{
	if (!talkflag)
		return false;

	const Point mainPanelPosition = GetMainPanel().position;

	if (MousePosition.x < 172 + mainPanelPosition.x)
		return false;
	if (MousePosition.y < 69 + mainPanelPosition.y)
		return false;
	if (MousePosition.x > 233 + mainPanelPosition.x)
		return false;
	if (MousePosition.y > 123 + mainPanelPosition.y)
		return false;

	for (bool &talkButtonDown : TalkButtonsDown) {
		talkButtonDown = false;
	}

	TalkButtonsDown[(MousePosition.y - (69 + mainPanelPosition.y)) / 18] = true;

	return true;
}

void control_release_talk_btn()
{
	if (!talkflag)
		return;

	for (bool &talkButtonDown : TalkButtonsDown)
		talkButtonDown = false;

	const Point mainPanelPosition = GetMainPanel().position;

	if (MousePosition.x < 172 + mainPanelPosition.x || MousePosition.y < 69 + mainPanelPosition.y || MousePosition.x > 233 + mainPanelPosition.x || MousePosition.y > 123 + mainPanelPosition.y)
		return;

	int off = (MousePosition.y - (69 + mainPanelPosition.y)) / 18;

	size_t playerId = 0;
	for (; playerId < Players.size() && off != -1; ++playerId) {
		if (playerId != MyPlayerId)
			off--;
	}
	if (playerId > 0 && playerId <= Players.size())
		WhisperList[playerId - 1] = !WhisperList[playerId - 1];
}

void control_type_message()
{
	if (!IsChatAvailable())
		return;

	talkflag = true;
	SDL_Rect rect = MakeSdlRect(GetMainPanel().position.x + 200, GetMainPanel().position.y + 22, 250, 39);
	SDL_SetTextInputRect(&rect);
	TalkMessage[0] = '\0';
	for (bool &talkButtonDown : TalkButtonsDown) {
		talkButtonDown = false;
	}
	sgbPlrTalkTbl = GetMainPanel().size.height + 16;
	force_redraw = 255;
	TalkSaveIndex = NextTalkSave;
	SDL_StartTextInput();
}

void control_reset_talk()
{
	talkflag = false;
	SDL_StopTextInput();
	sgbPlrTalkTbl = 0;
	force_redraw = 255;
}

bool IsTalkActive()
{
	if (!IsChatAvailable())
		return false;

	if (!talkflag)
		return false;

	return true;
}

void control_new_text(string_view text)
{
	strncat(TalkMessage, text.data(), sizeof(TalkMessage) - strlen(TalkMessage) - 1);
}

bool control_presskeys(SDL_Keycode vkey)
{
	if (!IsChatAvailable())
		return false;
	if (!talkflag)
		return false;

	if (vkey == SDLK_ESCAPE) {
		control_reset_talk();
	} else if (vkey == SDLK_RETURN || vkey == SDLK_KP_ENTER) {
		ControlPressEnter();
	} else if (vkey == SDLK_BACKSPACE) {
		TalkMessage[FindLastUtf8Symbols(TalkMessage)] = '\0';
	} else if (vkey == SDLK_DOWN) {
		ControlUpDown(1);
	} else if (vkey == SDLK_UP) {
		ControlUpDown(-1);
	} else if (vkey != SDLK_SPACE) {
		return false;
	}

	return true;
}

void DiabloHotkeyMsg(uint32_t dwMsg)
{
	if (!IsChatAvailable()) {
		return;
	}

	assert(dwMsg < QUICK_MESSAGE_OPTIONS);

	for (auto &msg : sgOptions.Chat.szHotKeyMsgs[dwMsg]) {

#ifdef _DEBUG
		if (CheckDebugTextCommand(msg))
			continue;
#endif
		char charMsg[MAX_SEND_STR_LEN];
		CopyUtf8(charMsg, msg, sizeof(charMsg));
		NetSendCmdString(0xFFFFFF, charMsg);
	}
}

void CloseGoldDrop()
{
	if (!dropGoldFlag)
		return;
	dropGoldFlag = false;
	SDL_StopTextInput();
}

void GoldDropNewText(string_view text)
{
	for (char vkey : text) {
		int digit = vkey - '0';
		if (digit >= 0 && digit <= 9) {
			int newGoldValue = dropGoldValue * 10;
			newGoldValue += digit;
			if (newGoldValue <= initialDropGoldValue) {
				dropGoldValue = newGoldValue;
			}
		}
	}
}

} // namespace devilution
<|MERGE_RESOLUTION|>--- conflicted
+++ resolved
@@ -1,1358 +1,1354 @@
-/**
- * @file control.cpp
- *
- * Implementation of the character and main control panels
- */
-#include "control.h"
-
-#include <algorithm>
-#include <array>
-#include <cstddef>
-#include <string>
-
-#include <fmt/format.h>
-
-#include "automap.h"
-#include "controls/modifier_hints.h"
-#include "controls/plrctrls.h"
-#include "cursor.h"
-#include "engine/clx_sprite.hpp"
-#include "engine/load_cel.hpp"
-#include "engine/render/clx_render.hpp"
-#include "engine/render/text_render.hpp"
-#include "engine/trn.hpp"
-#include "error.h"
-#include "gamemenu.h"
-#include "init.h"
-#include "inv.h"
-#include "inv_iterators.hpp"
-#include "levels/trigs.h"
-#include "lighting.h"
-#include "minitext.h"
-#include "miniwin/misc_msg.h"
-#include "missiles.h"
-#include "options.h"
-#include "panels/charpanel.hpp"
-#include "panels/mainpanel.hpp"
-#include "panels/spell_book.hpp"
-#include "panels/spell_icons.hpp"
-#include "panels/spell_list.hpp"
-#include "qol/stash.h"
-#include "qol/xpbar.h"
-#include "stores.h"
-#include "towners.h"
-#include "utils/format_int.hpp"
-#include "utils/language.h"
-#include "utils/log.hpp"
-#include "utils/sdl_geometry.h"
-#include "utils/stdcompat/optional.hpp"
-#include "utils/str_cat.hpp"
-#include "utils/str_split.hpp"
-#include "utils/string_or_view.hpp"
-#include "utils/utf8.hpp"
-
-#ifdef _DEBUG
-#include "debug.h"
-#endif
-
-namespace devilution {
-
-/**
- * @brief Set if the life flask needs to be redrawn during next frame
- */
-bool drawhpflag;
-bool dropGoldFlag;
-bool chrbtn[4];
-bool lvlbtndown;
-int dropGoldValue;
-/**
- * @brief Set if the mana flask needs to be redrawn during the next frame
- */
-bool drawmanaflag;
-bool chrbtnactive;
-int pnumlines;
-UiFlags InfoColor;
-int sbooktab;
-int8_t initialDropGoldIndex;
-bool talkflag;
-bool sbookflag;
-bool chrflag;
-bool drawbtnflag;
-InfoStringView InfoString;
-bool panelflag;
-int initialDropGoldValue;
-bool panbtndown;
-bool spselflag;
-Rectangle MainPanel;
-Rectangle LeftPanel;
-Rectangle RightPanel;
-std::optional<OwnedSurface> pBtmBuff;
-OptionalOwnedClxSpriteList pGBoxBuff;
-
-const Rectangle &GetMainPanel()
-{
-	return MainPanel;
-}
-const Rectangle &GetLeftPanel()
-{
-	return LeftPanel;
-}
-const Rectangle &GetRightPanel()
-{
-	return RightPanel;
-}
-bool IsLeftPanelOpen()
-{
-	return chrflag || QuestLogIsOpen || IsStashOpen;
-}
-bool IsRightPanelOpen()
-{
-	return invflag || sbookflag;
-}
-
-constexpr Size IncrementAttributeButtonSize { 41, 22 };
-/** Maps from attribute_id to the rectangle on screen used for attribute increment buttons. */
-Rectangle ChrBtnsRect[4] = {
-	{ { 137, 138 }, IncrementAttributeButtonSize },
-	{ { 137, 166 }, IncrementAttributeButtonSize },
-	{ { 137, 195 }, IncrementAttributeButtonSize },
-	{ { 137, 223 }, IncrementAttributeButtonSize }
-};
-
-/** Positions of panel buttons. */
-SDL_Rect PanBtnPos[8] = {
-	// clang-format off
-	{   9,   9, 71, 19 }, // char button
-	{   9,  35, 71, 19 }, // quests button
-	{   9,  75, 71, 19 }, // map button
-	{   9, 101, 71, 19 }, // menu button
-	{ 560,   9, 71, 19 }, // inv button
-	{ 560,  35, 71, 19 }, // spells button
-	{  87,  91, 33, 32 }, // chat button
-	{ 527,  91, 33, 32 }, // friendly fire button
-	// clang-format on
-};
-
-namespace {
-
-std::optional<OwnedSurface> pLifeBuff;
-std::optional<OwnedSurface> pManaBuff;
-OptionalOwnedClxSpriteList talkButtons;
-OptionalOwnedClxSpriteList pDurIcons;
-OptionalOwnedClxSpriteList multiButtons;
-OptionalOwnedClxSpriteList pPanelButtons;
-
-bool PanelButtons[8];
-int PanelButtonIndex;
-char TalkSave[8][MAX_SEND_STR_LEN];
-uint8_t TalkSaveIndex;
-uint8_t NextTalkSave;
-char TalkMessage[MAX_SEND_STR_LEN];
-bool TalkButtonsDown[3];
-int sgbPlrTalkTbl;
-bool WhisperList[MAX_PLRS];
-char panelstr[4][64];
-
-enum panel_button_id : uint8_t {
-	PanelButtonCharinfo,
-	PanelButtonQlog,
-	PanelButtonAutomap,
-	PanelButtonMainmenu,
-	PanelButtonInventory,
-	PanelButtonSpellbook,
-	PanelButtonSendmsg,
-	PanelButtonFriendly,
-};
-
-/** Maps from panel_button_id to hotkey name. */
-const char *const PanBtnHotKey[8] = { "'c'", "'q'", N_("Tab"), N_("Esc"), "'i'", "'b'", N_("Enter"), nullptr };
-/** Maps from panel_button_id to panel button description. */
-const char *const PanBtnStr[8] = {
-	N_("Character Information"),
-	N_("Quests log"),
-	N_("Automap"),
-	N_("Main Menu"),
-	N_("Inventory"),
-	N_("Spell book"),
-	N_("Send Message"),
-	"" // Player attack
-};
-
-/**
- * Draws a section of the empty flask cel on top of the panel to create the illusion
- * of the flask getting empty. This function takes a cel and draws a
- * horizontal stripe of height (max-min) onto the given buffer.
- * @param out Target buffer.
- * @param position Buffer coordinate.
- * @param celBuf Buffer of the empty flask cel.
- * @param y0 Top of the flask cel section to draw.
- * @param y1 Bottom of the flask cel section to draw.
- */
-void DrawFlaskTop(const Surface &out, Point position, const Surface &celBuf, int y0, int y1)
-{
-	out.BlitFrom(celBuf, MakeSdlRect(0, static_cast<decltype(SDL_Rect {}.y)>(y0), celBuf.w(), y1 - y0), position);
-}
-
-/**
- * Draws the dome of the flask that protrudes above the panel top line.
- * It draws a rectangle of fixed width 59 and height 'h' from the source buffer
- * into the target buffer.
- * @param out The target buffer.
- * @param celBuf Buffer of the empty flask cel.
- * @param sourcePosition Source buffer start coordinate.
- * @param targetPosition Target buffer coordinate.
- * @param h How many lines of the source buffer that will be copied.
- */
-void DrawFlask(const Surface &out, const Surface &celBuf, Point sourcePosition, Point targetPosition, int h)
-{
-	constexpr int FlaskWidth = 59;
-	out.BlitFromSkipColorIndexZero(celBuf, MakeSdlRect(sourcePosition.x, sourcePosition.y, FlaskWidth, h), targetPosition);
-}
-
-/**
- * @brief Draws the part of the life/mana flasks protruding above the bottom panel
- * @see DrawFlaskLower()
- * @param out The display region to draw to
- * @param sourceBuffer A sprite representing the appropriate background/empty flask style
- * @param offset X coordinate offset for where the flask should be drawn
- * @param fillPer How full the flask is (a value from 0 to 80)
- */
-void DrawFlaskUpper(const Surface &out, const Surface &sourceBuffer, int offset, int fillPer)
-{
-	// clamping because this function only draws the top 12% of the flask display
-	int emptyPortion = clamp(80 - fillPer, 0, 11) + 2; // +2 to account for the frame being included in the sprite
-
-	// Draw the empty part of the flask
-	DrawFlask(out, sourceBuffer, { 13, 3 }, GetMainPanel().position + Displacement { offset, -13 }, emptyPortion);
-	if (emptyPortion < 13)
-		// Draw the filled part of the flask
-		DrawFlask(out, *pBtmBuff, { offset, emptyPortion + 3 }, GetMainPanel().position + Displacement { offset, -13 + emptyPortion }, 13 - emptyPortion);
-}
-
-/**
- * @brief Draws the part of the life/mana flasks inside the bottom panel
- * @see DrawFlaskUpper()
- * @param out The display region to draw to
- * @param sourceBuffer A sprite representing the appropriate background/empty flask style
- * @param offset X coordinate offset for where the flask should be drawn
- * @param fillPer How full the flask is (a value from 0 to 80)
- */
-void DrawFlaskLower(const Surface &out, const Surface &sourceBuffer, int offset, int fillPer)
-{
-	int filled = clamp(fillPer, 0, 69);
-
-	if (filled < 69)
-		DrawFlaskTop(out, GetMainPanel().position + Displacement { offset, 0 }, sourceBuffer, 16, 85 - filled);
-
-	// It appears that the panel defaults to having a filled flask and DrawFlaskTop only overlays the appropriate amount of empty space.
-	// This draw might not be necessary?
-	if (filled > 0)
-		DrawPanelBox(out, MakeSdlRect(offset, 85 - filled, 88, filled), GetMainPanel().position + Displacement { offset, 69 - filled });
-}
-
-void SetButtonStateDown(int btnId)
-{
-	PanelButtons[btnId] = true;
-	drawbtnflag = true;
-	panbtndown = true;
-}
-
-void PrintInfo(const Surface &out)
-{
-	if (talkflag)
-		return;
-
-	const int LineStart[] = { 70, 58, 52, 48, 46 };
-	const int LineHeights[] = { 30, 24, 18, 15, 12 };
-
-	auto infoStringLines = (int)std::count(InfoString.str().begin(), InfoString.str().end(), '\n') + 1;
-
-	int panelLines = pnumlines + infoStringLines;
-	int lineCountIndex = panelLines - 1;
-
-	if (panelLines > 4) {
-		panelLines = 4;
-		pnumlines = panelLines - infoStringLines;
-	}
-
-	Rectangle line { GetMainPanel().position + Displacement { 177, LineStart[lineCountIndex] }, { 288, 12 * infoStringLines } };
-
-	if (!InfoString.empty()) {
-		const int lineHeight = LineHeights[lineCountIndex];
-		DrawString(out, InfoString, line, InfoColor | UiFlags::AlignCenter | UiFlags::KerningFitSpacing, 2, lineHeight);
-		line.position.y += lineHeight * (infoStringLines);
-	}
-
-	for (int i = 0; i < pnumlines; i++) {
-		DrawString(out, panelstr[i], line, InfoColor | UiFlags::AlignCenter | UiFlags::KerningFitSpacing, 2);
-<<<<<<< HEAD
-		line.position.y += LineHeights[lineCountIndex];
-=======
-		line.position.y += lineHeight;
->>>>>>> b2a8838f
-	}
-}
-
-int CapStatPointsToAdd(int remainingStatPoints, const Player &player, CharacterAttribute attribute)
-{
-	int pointsToReachCap = player.GetMaximumAttributeValue(attribute) - player.GetBaseAttributeValue(attribute);
-
-	return std::min(remainingStatPoints, pointsToReachCap);
-}
-
-int DrawDurIcon4Item(const Surface &out, Item &pItem, int x, int c)
-{
-	if (pItem.isEmpty())
-		return x;
-	if (pItem._iDurability > 5)
-		return x;
-	if (c == 0) {
-		switch (pItem._itype) {
-		case ItemType::Sword:
-			c = 1;
-			break;
-		case ItemType::Axe:
-			c = 5;
-			break;
-		case ItemType::Bow:
-			c = 6;
-			break;
-		case ItemType::Mace:
-			c = 4;
-			break;
-		case ItemType::Staff:
-			c = 7;
-			break;
-		case ItemType::Shield:
-		default:
-			c = 0;
-			break;
-		}
-	}
-	if (pItem._iDurability > 2)
-		c += 8;
-	ClxDraw(out, { x, -17 + GetMainPanel().position.y }, (*pDurIcons)[c]);
-	return x - 32 - 8;
-}
-
-void ResetTalkMsg()
-{
-#ifdef _DEBUG
-	if (CheckDebugTextCommand(TalkMessage))
-		return;
-#endif
-
-	uint32_t pmask = 0;
-
-	for (size_t i = 0; i < Players.size(); i++) {
-		if (WhisperList[i])
-			pmask |= 1 << i;
-	}
-
-	NetSendCmdString(pmask, TalkMessage);
-}
-
-void ControlPressEnter()
-{
-	if (TalkMessage[0] != 0) {
-		ResetTalkMsg();
-		uint8_t i = 0;
-		for (; i < 8; i++) {
-			if (strcmp(TalkSave[i], TalkMessage) == 0)
-				break;
-		}
-		if (i >= 8) {
-			strcpy(TalkSave[NextTalkSave], TalkMessage);
-			NextTalkSave++;
-			NextTalkSave &= 7;
-		} else {
-			uint8_t talkSave = NextTalkSave - 1;
-			talkSave &= 7;
-			if (i != talkSave) {
-				strcpy(TalkSave[i], TalkSave[talkSave]);
-				strcpy(TalkSave[talkSave], TalkMessage);
-			}
-		}
-		TalkMessage[0] = '\0';
-		TalkSaveIndex = NextTalkSave;
-	}
-	control_reset_talk();
-}
-
-void ControlUpDown(int v)
-{
-	for (int i = 0; i < 8; i++) {
-		TalkSaveIndex = (v + TalkSaveIndex) & 7;
-		if (TalkSave[TalkSaveIndex][0] != 0) {
-			strcpy(TalkMessage, TalkSave[TalkSaveIndex]);
-			return;
-		}
-	}
-}
-
-void RemoveGold(Player &player, int goldIndex)
-{
-	int gi = goldIndex - INVITEM_INV_FIRST;
-	player.InvList[gi]._ivalue -= dropGoldValue;
-	if (player.InvList[gi]._ivalue > 0)
-		SetPlrHandGoldCurs(player.InvList[gi]);
-	else
-		player.RemoveInvItem(gi);
-
-	MakeGoldStack(player.HoldItem, dropGoldValue);
-	NewCursor(player.HoldItem);
-
-	player._pGold = CalculateGold(player);
-	dropGoldValue = 0;
-}
-
-bool IsLevelUpButtonVisible()
-{
-	if (spselflag || chrflag || MyPlayer->_pStatPts == 0) {
-		return false;
-	}
-	if (ControlMode == ControlTypes::VirtualGamepad) {
-		return false;
-	}
-	if (stextflag != STORE_NONE || IsStashOpen) {
-		return false;
-	}
-	if (QuestLogIsOpen && GetLeftPanel().contains(GetMainPanel().position + Displacement { 0, -74 })) {
-		return false;
-	}
-
-	return true;
-}
-
-} // namespace
-
-void CalculatePanelAreas()
-{
-	constexpr Size MainPanelSize { 640, 128 };
-
-	MainPanel = {
-		{ (gnScreenWidth - MainPanelSize.width) / 2, gnScreenHeight - MainPanelSize.height },
-		MainPanelSize
-	};
-	LeftPanel = {
-		{ 0, 0 },
-		SidePanelSize
-	};
-	RightPanel = {
-		{ 0, 0 },
-		SidePanelSize
-	};
-
-	if (ControlMode == ControlTypes::VirtualGamepad) {
-		LeftPanel.position.x = gnScreenWidth / 2 - LeftPanel.size.width;
-	} else {
-		if (gnScreenWidth - LeftPanel.size.width - RightPanel.size.width > MainPanel.size.width) {
-			LeftPanel.position.x = (gnScreenWidth - LeftPanel.size.width - RightPanel.size.width - MainPanel.size.width) / 2;
-		}
-	}
-	LeftPanel.position.y = (gnScreenHeight - LeftPanel.size.height - MainPanel.size.height) / 2;
-
-	if (ControlMode == ControlTypes::VirtualGamepad) {
-		RightPanel.position.x = gnScreenWidth / 2;
-	} else {
-		RightPanel.position.x = gnScreenWidth - RightPanel.size.width - LeftPanel.position.x;
-	}
-	RightPanel.position.y = LeftPanel.position.y;
-
-	gnViewportHeight = gnScreenHeight;
-	if (gnScreenWidth <= MainPanel.size.width) {
-		// Part of the screen is fully obscured by the UI
-		gnViewportHeight -= MainPanel.size.height;
-	}
-}
-
-bool IsChatAvailable()
-{
-#ifdef _DEBUG
-	return true;
-#else
-	return gbIsMultiplayer;
-#endif
-}
-
-void AddPanelString(string_view str)
-{
-	if (pnumlines >= 4) {
-		Log("AddPanelString failed - not enough lines");
-		return;
-	}
-	CopyUtf8(panelstr[pnumlines], str, sizeof(*panelstr));
-	pnumlines++;
-}
-
-void ClearPanel()
-{
-	pnumlines = 0;
-}
-
-Point GetPanelPosition(UiPanels panel, Point offset)
-{
-	Displacement displacement { offset.x, offset.y };
-
-	switch (panel) {
-	case UiPanels::Main:
-		return GetMainPanel().position + displacement;
-	case UiPanels::Quest:
-	case UiPanels::Character:
-	case UiPanels::Stash:
-		return GetLeftPanel().position + displacement;
-	case UiPanels::Spell:
-	case UiPanels::Inventory:
-		return GetRightPanel().position + displacement;
-	default:
-		return GetMainPanel().position + displacement;
-	}
-}
-
-void DrawPanelBox(const Surface &out, SDL_Rect srcRect, Point targetPosition)
-{
-	out.BlitFrom(*pBtmBuff, srcRect, targetPosition);
-}
-
-void DrawLifeFlaskUpper(const Surface &out)
-{
-	constexpr int LifeFlaskUpperOffset = 109;
-	DrawFlaskUpper(out, *pLifeBuff, LifeFlaskUpperOffset, MyPlayer->_pHPPer);
-}
-
-void DrawManaFlaskUpper(const Surface &out)
-{
-	constexpr int ManaFlaskUpperOffset = 475;
-	DrawFlaskUpper(out, *pManaBuff, ManaFlaskUpperOffset, MyPlayer->_pManaPer);
-}
-
-void DrawLifeFlaskLower(const Surface &out)
-{
-	constexpr int LifeFlaskLowerOffset = 96;
-	DrawFlaskLower(out, *pLifeBuff, LifeFlaskLowerOffset, MyPlayer->_pHPPer);
-}
-
-void DrawManaFlaskLower(const Surface &out)
-{
-	constexpr int ManaFlaskLowerOffeset = 464;
-	DrawFlaskLower(out, *pManaBuff, ManaFlaskLowerOffeset, MyPlayer->_pManaPer);
-}
-
-void DrawFlaskValues(const Surface &out, Point pos, int currValue, int maxValue)
-{
-	UiFlags color = (currValue > 0 ? (currValue == maxValue ? UiFlags::ColorGold : UiFlags::ColorWhite) : UiFlags::ColorRed);
-
-	auto drawStringWithShadow = [out, color](string_view text, Point pos) {
-		DrawString(out, text, pos + Displacement { -1, -1 }, UiFlags::ColorBlack | UiFlags::KerningFitSpacing, 0);
-		DrawString(out, text, pos, color | UiFlags::KerningFitSpacing, 0);
-	};
-
-	std::string currText = StrCat(currValue);
-	drawStringWithShadow(currText, pos - Displacement { GetLineWidth(currText, GameFont12) + 1, 0 });
-	drawStringWithShadow("/", pos);
-	drawStringWithShadow(StrCat(maxValue), pos + Displacement { GetLineWidth("/", GameFont12) + 1, 0 });
-}
-
-void control_update_life_mana()
-{
-	MyPlayer->UpdateManaPercentage();
-	MyPlayer->UpdateHitPointPercentage();
-}
-
-void InitControlPan()
-{
-	if (!HeadlessMode) {
-		pBtmBuff.emplace(GetMainPanel().size.width, (GetMainPanel().size.height + 16) * (IsChatAvailable() ? 2 : 1));
-		pManaBuff.emplace(88, 88);
-		pLifeBuff.emplace(88, 88);
-
-		LoadCharPanel();
-		LoadSpellIcons();
-		{
-			const OwnedClxSpriteList sprite = LoadCel("ctrlpan\\panel8.cel", GetMainPanel().size.width);
-			ClxDraw(*pBtmBuff, { 0, (GetMainPanel().size.height + 16) - 1 }, sprite[0]);
-		}
-		{
-			const Point bulbsPosition { 0, 87 };
-			const OwnedClxSpriteList statusPanel = LoadCel("ctrlpan\\p8bulbs.cel", 88);
-			ClxDraw(*pLifeBuff, bulbsPosition, statusPanel[0]);
-			ClxDraw(*pManaBuff, bulbsPosition, statusPanel[1]);
-		}
-	}
-	talkflag = false;
-	if (IsChatAvailable()) {
-		if (!HeadlessMode) {
-			{
-				const OwnedClxSpriteList sprite = LoadCel("ctrlpan\\talkpanl.cel", GetMainPanel().size.width);
-				ClxDraw(*pBtmBuff, { 0, (GetMainPanel().size.height + 16) * 2 - 1 }, sprite[0]);
-			}
-			multiButtons = LoadCel("ctrlpan\\p8but2.cel", 33);
-			talkButtons = LoadCel("ctrlpan\\talkbutt.cel", 61);
-		}
-		sgbPlrTalkTbl = 0;
-		TalkMessage[0] = '\0';
-		for (bool &whisper : WhisperList)
-			whisper = true;
-		for (bool &talkButtonDown : TalkButtonsDown)
-			talkButtonDown = false;
-	}
-	panelflag = false;
-	lvlbtndown = false;
-	if (!HeadlessMode) {
-		LoadMainPanel();
-		pPanelButtons = LoadCel("ctrlpan\\panel8bu.cel", 71);
-
-		static const uint16_t CharButtonsFrameWidths[9] { 95, 41, 41, 41, 41, 41, 41, 41, 41 };
-		pChrButtons = LoadCel("data\\charbut.cel", CharButtonsFrameWidths);
-	}
-	ClearPanBtn();
-	if (!IsChatAvailable())
-		PanelButtonIndex = 6;
-	else
-		PanelButtonIndex = 8;
-	if (!HeadlessMode)
-		pDurIcons = LoadCel("items\\duricons.cel", 32);
-	for (bool &buttonEnabled : chrbtn)
-		buttonEnabled = false;
-	chrbtnactive = false;
-	InfoString.clear();
-	ClearPanel();
-	drawhpflag = true;
-	drawmanaflag = true;
-	chrflag = false;
-	spselflag = false;
-	sbooktab = 0;
-	sbookflag = false;
-
-	if (!HeadlessMode) {
-		InitSpellBook();
-		pQLogCel = LoadCel("data\\quest.cel", static_cast<uint16_t>(SidePanelSize.width));
-		pGBoxBuff = LoadCel("ctrlpan\\golddrop.cel", 261);
-	}
-	CloseGoldDrop();
-	dropGoldValue = 0;
-	initialDropGoldValue = 0;
-	initialDropGoldIndex = 0;
-
-	CalculatePanelAreas();
-
-	if (!HeadlessMode)
-		InitModifierHints();
-}
-
-void DrawCtrlPan(const Surface &out)
-{
-	DrawPanelBox(out, MakeSdlRect(0, sgbPlrTalkTbl + 16, GetMainPanel().size.width, GetMainPanel().size.height), GetMainPanel().position);
-	DrawInfoBox(out);
-}
-
-void DrawCtrlBtns(const Surface &out)
-{
-	const Point mainPanelPosition = GetMainPanel().position;
-	for (int i = 0; i < 6; i++) {
-		if (!PanelButtons[i]) {
-			DrawPanelBox(out, MakeSdlRect(PanBtnPos[i].x, PanBtnPos[i].y + 16, 71, 20), mainPanelPosition + Displacement { PanBtnPos[i].x, PanBtnPos[i].y });
-		} else {
-			Point position = mainPanelPosition + Displacement { PanBtnPos[i].x, PanBtnPos[i].y + 18 };
-			ClxDraw(out, position, (*pPanelButtons)[i]);
-			RenderClxSprite(out, (*PanelButtonDown)[i], position + Displacement { 4, -18 });
-		}
-	}
-
-	if (PanelButtonIndex == 8) {
-		ClxDraw(out, mainPanelPosition + Displacement { 87, 122 }, (*multiButtons)[PanelButtons[6] ? 1 : 0]);
-		if (MyPlayer->friendlyMode)
-			ClxDraw(out, mainPanelPosition + Displacement { 527, 122 }, (*multiButtons)[PanelButtons[7] ? 3 : 2]);
-		else
-			ClxDraw(out, mainPanelPosition + Displacement { 527, 122 }, (*multiButtons)[PanelButtons[7] ? 5 : 4]);
-	}
-}
-
-void ClearPanBtn()
-{
-	for (bool &panelButton : PanelButtons)
-		panelButton = false;
-	drawbtnflag = true;
-	panbtndown = false;
-}
-
-void DoPanBtn()
-{
-	const Point mainPanelPosition = GetMainPanel().position;
-
-	for (int i = 0; i < PanelButtonIndex; i++) {
-		int x = PanBtnPos[i].x + mainPanelPosition.x + PanBtnPos[i].w;
-		int y = PanBtnPos[i].y + mainPanelPosition.y + PanBtnPos[i].h;
-		if (MousePosition.x >= PanBtnPos[i].x + mainPanelPosition.x && MousePosition.x <= x) {
-			if (MousePosition.y >= PanBtnPos[i].y + mainPanelPosition.y && MousePosition.y <= y) {
-				PanelButtons[i] = true;
-				drawbtnflag = true;
-				panbtndown = true;
-			}
-		}
-	}
-	if (!spselflag && MousePosition.x >= 565 + mainPanelPosition.x && MousePosition.x < 621 + mainPanelPosition.x && MousePosition.y >= 64 + mainPanelPosition.y && MousePosition.y < 120 + mainPanelPosition.y) {
-		if ((SDL_GetModState() & KMOD_SHIFT) != 0) {
-			Player &myPlayer = *MyPlayer;
-			myPlayer._pRSpell = SPL_INVALID;
-			myPlayer._pRSplType = RSPLTYPE_INVALID;
-			force_redraw = 255;
-			return;
-		}
-		DoSpeedBook();
-		gamemenu_off();
-	}
-}
-
-void control_check_btn_press()
-{
-	const Point mainPanelPosition = GetMainPanel().position;
-	int x = PanBtnPos[3].x + mainPanelPosition.x + PanBtnPos[3].w;
-	int y = PanBtnPos[3].y + mainPanelPosition.y + PanBtnPos[3].h;
-	if (MousePosition.x >= PanBtnPos[3].x + mainPanelPosition.x
-	    && MousePosition.x <= x
-	    && MousePosition.y >= PanBtnPos[3].y + mainPanelPosition.y
-	    && MousePosition.y <= y) {
-		SetButtonStateDown(3);
-	}
-	x = PanBtnPos[6].x + mainPanelPosition.x + PanBtnPos[6].w;
-	y = PanBtnPos[6].y + mainPanelPosition.y + PanBtnPos[6].h;
-	if (MousePosition.x >= PanBtnPos[6].x + mainPanelPosition.x
-	    && MousePosition.x <= x
-	    && MousePosition.y >= PanBtnPos[6].y + mainPanelPosition.y
-	    && MousePosition.y <= y) {
-		SetButtonStateDown(6);
-	}
-}
-
-void DoAutoMap()
-{
-	if (leveltype != DTYPE_TOWN || gbIsMultiplayer) {
-		if (!AutomapActive)
-			StartAutomap();
-		else
-			AutomapActive = false;
-	} else {
-		InitDiabloMsg(EMSG_NO_AUTOMAP_IN_TOWN);
-	}
-}
-
-void CheckPanelInfo()
-{
-	panelflag = false;
-	const Point mainPanelPosition = GetMainPanel().position;
-	ClearPanel();
-	for (int i = 0; i < PanelButtonIndex; i++) {
-		int xend = PanBtnPos[i].x + mainPanelPosition.x + PanBtnPos[i].w;
-		int yend = PanBtnPos[i].y + mainPanelPosition.y + PanBtnPos[i].h;
-		if (MousePosition.x >= PanBtnPos[i].x + mainPanelPosition.x && MousePosition.x <= xend && MousePosition.y >= PanBtnPos[i].y + mainPanelPosition.y && MousePosition.y <= yend) {
-			if (i != 7) {
-				InfoString = _(PanBtnStr[i]);
-			} else {
-				if (MyPlayer->friendlyMode)
-					InfoString = _("Player friendly");
-				else
-					InfoString = _("Player attack");
-			}
-			if (PanBtnHotKey[i] != nullptr) {
-				AddPanelString(fmt::format(fmt::runtime(_("Hotkey: {:s}")), _(PanBtnHotKey[i])));
-			}
-			InfoColor = UiFlags::ColorWhite;
-			panelflag = true;
-		}
-	}
-	if (!spselflag && MousePosition.x >= 565 + mainPanelPosition.x && MousePosition.x < 621 + mainPanelPosition.x && MousePosition.y >= 64 + mainPanelPosition.y && MousePosition.y < 120 + mainPanelPosition.y) {
-		InfoString = _("Select current spell button");
-		InfoColor = UiFlags::ColorWhite;
-		panelflag = true;
-		AddPanelString(_("Hotkey: 's'"));
-		Player &myPlayer = *MyPlayer;
-		const spell_id spellId = myPlayer._pRSpell;
-		if (IsValidSpell(spellId)) {
-			switch (myPlayer._pRSplType) {
-			case RSPLTYPE_SKILL:
-				AddPanelString(fmt::format(fmt::runtime(_("{:s} Skill")), pgettext("spell", spelldata[spellId].sSkillText)));
-				break;
-			case RSPLTYPE_SPELL: {
-				AddPanelString(fmt::format(fmt::runtime(_("{:s} Spell")), pgettext("spell", spelldata[spellId].sNameText)));
-				const int spellLevel = myPlayer.GetSpellLevel(spellId);
-				AddPanelString(spellLevel == 0 ? _("Spell Level 0 - Unusable") : fmt::format(fmt::runtime(_("Spell Level {:d}")), spellLevel));
-			} break;
-			case RSPLTYPE_SCROLL: {
-				AddPanelString(fmt::format(fmt::runtime(_("Scroll of {:s}")), pgettext("spell", spelldata[spellId].sNameText)));
-				const InventoryAndBeltPlayerItemsRange items { myPlayer };
-				const int scrollCount = std::count_if(items.begin(), items.end(), [spellId](const Item &item) {
-					return item.isScrollOf(spellId);
-				});
-				AddPanelString(fmt::format(fmt::runtime(ngettext("{:d} Scroll", "{:d} Scrolls", scrollCount)), scrollCount));
-			} break;
-			case RSPLTYPE_CHARGES:
-				AddPanelString(fmt::format(fmt::runtime(_("Staff of {:s}")), pgettext("spell", spelldata[spellId].sNameText)));
-				AddPanelString(fmt::format(fmt::runtime(ngettext("{:d} Charge", "{:d} Charges", myPlayer.InvBody[INVLOC_HAND_LEFT]._iCharges)), myPlayer.InvBody[INVLOC_HAND_LEFT]._iCharges));
-				break;
-			case RSPLTYPE_INVALID:
-				break;
-			}
-		}
-	}
-	if (MousePosition.x > 190 + mainPanelPosition.x && MousePosition.x < 437 + mainPanelPosition.x && MousePosition.y > 4 + mainPanelPosition.y && MousePosition.y < 33 + mainPanelPosition.y)
-		pcursinvitem = CheckInvHLight();
-
-	if (CheckXPBarInfo()) {
-		panelflag = true;
-	}
-}
-
-void CheckBtnUp()
-{
-	bool gamemenuOff = true;
-	const Point mainPanelPosition = GetMainPanel().position;
-
-	drawbtnflag = true;
-	panbtndown = false;
-
-	for (int i = 0; i < 8; i++) {
-		if (!PanelButtons[i]) {
-			continue;
-		}
-
-		PanelButtons[i] = false;
-
-		if (MousePosition.x < PanBtnPos[i].x + mainPanelPosition.x
-		    || MousePosition.x > PanBtnPos[i].x + mainPanelPosition.x + PanBtnPos[i].w
-		    || MousePosition.y < PanBtnPos[i].y + mainPanelPosition.y
-		    || MousePosition.y > PanBtnPos[i].y + mainPanelPosition.y + PanBtnPos[i].h) {
-			continue;
-		}
-
-		switch (i) {
-		case PanelButtonCharinfo:
-			QuestLogIsOpen = false;
-			CloseGoldWithdraw();
-			IsStashOpen = false;
-			chrflag = !chrflag;
-			break;
-		case PanelButtonQlog:
-			chrflag = false;
-			CloseGoldWithdraw();
-			IsStashOpen = false;
-			if (!QuestLogIsOpen)
-				StartQuestlog();
-			else
-				QuestLogIsOpen = false;
-			break;
-		case PanelButtonAutomap:
-			DoAutoMap();
-			break;
-		case PanelButtonMainmenu:
-			qtextflag = false;
-			gamemenu_handle_previous();
-			gamemenuOff = false;
-			break;
-		case PanelButtonInventory:
-			sbookflag = false;
-			CloseGoldWithdraw();
-			IsStashOpen = false;
-			invflag = !invflag;
-			if (dropGoldFlag) {
-				CloseGoldDrop();
-				dropGoldValue = 0;
-			}
-			break;
-		case PanelButtonSpellbook:
-			CloseInventory();
-			if (dropGoldFlag) {
-				CloseGoldDrop();
-				dropGoldValue = 0;
-			}
-			sbookflag = !sbookflag;
-			break;
-		case PanelButtonSendmsg:
-			if (talkflag)
-				control_reset_talk();
-			else
-				control_type_message();
-			break;
-		case PanelButtonFriendly:
-			// Toggle friendly Mode
-			NetSendCmd(true, CMD_FRIENDLYMODE);
-			break;
-		}
-	}
-
-	if (gamemenuOff)
-		gamemenu_off();
-}
-
-void FreeControlPan()
-{
-	pBtmBuff = std::nullopt;
-	pManaBuff = std::nullopt;
-	pLifeBuff = std::nullopt;
-	FreeSpellIcons();
-	FreeSpellBook();
-	pPanelButtons = std::nullopt;
-	multiButtons = std::nullopt;
-	talkButtons = std::nullopt;
-	pChrButtons = std::nullopt;
-	pDurIcons = std::nullopt;
-	pQLogCel = std::nullopt;
-	pGBoxBuff = std::nullopt;
-	FreeMainPanel();
-	FreeCharPanel();
-	FreeModifierHints();
-}
-
-void DrawInfoBox(const Surface &out)
-{
-	DrawPanelBox(out, { 177, 62, 288, 63 }, GetMainPanel().position + Displacement { 177, 46 });
-	if (!panelflag && !trigflag && pcursinvitem == -1 && pcursstashitem == uint16_t(-1) && !spselflag) {
-		InfoString.clear();
-		InfoColor = UiFlags::ColorWhite;
-		ClearPanel();
-	}
-	Player &myPlayer = *MyPlayer;
-	if (spselflag || trigflag) {
-		InfoColor = UiFlags::ColorWhite;
-	} else if (!myPlayer.HoldItem.isEmpty()) {
-		if (myPlayer.HoldItem._itype == ItemType::Gold) {
-			int nGold = myPlayer.HoldItem._ivalue;
-			InfoString = fmt::format(fmt::runtime(ngettext("{:s} gold piece", "{:s} gold pieces", nGold)), FormatInteger(nGold));
-		} else if (!myPlayer.CanUseItem(myPlayer.HoldItem)) {
-			InfoString = _("Requirements not met");
-		} else {
-			if (myPlayer.HoldItem._iIdentified)
-				InfoString = string_view(myPlayer.HoldItem._iIName);
-			else
-				InfoString = string_view(myPlayer.HoldItem._iName);
-			InfoColor = myPlayer.HoldItem.getTextColor();
-		}
-	} else {
-		if (pcursitem != -1)
-			GetItemStr(Items[pcursitem]);
-		else if (ObjectUnderCursor != nullptr)
-			GetObjectStr(*ObjectUnderCursor);
-		if (pcursmonst != -1) {
-			if (leveltype != DTYPE_TOWN) {
-				const auto &monster = Monsters[pcursmonst];
-				InfoColor = UiFlags::ColorWhite;
-				InfoString = monster.name();
-				ClearPanel();
-				if (monster.isUnique()) {
-					InfoColor = UiFlags::ColorWhitegold;
-					PrintUniqueHistory();
-				} else {
-					PrintMonstHistory(monster.type().type);
-				}
-			} else if (pcursitem == -1) {
-				InfoString = string_view(Towners[pcursmonst].name);
-			}
-		}
-		if (pcursplr != -1) {
-			InfoColor = UiFlags::ColorWhitegold;
-			auto &target = Players[pcursplr];
-			InfoString = string_view(target._pName);
-			ClearPanel();
-			AddPanelString(fmt::format(fmt::runtime(_("{:s}, Level: {:d}")), _(ClassStrTbl[static_cast<std::size_t>(target._pClass)]), target._pLevel));
-			AddPanelString(fmt::format(fmt::runtime(_("Hit Points {:d} of {:d}")), target._pHitPoints >> 6, target._pMaxHP >> 6));
-		}
-	}
-	if (!InfoString.empty() || pnumlines != 0) {
-		PrintInfo(out);
-	}
-}
-
-void CheckLvlBtn()
-{
-	if (!IsLevelUpButtonVisible()) {
-		return;
-	}
-
-	const Point mainPanelPosition = GetMainPanel().position;
-	if (!lvlbtndown && MousePosition.x >= 40 + mainPanelPosition.x && MousePosition.x <= 81 + mainPanelPosition.x && MousePosition.y >= -39 + mainPanelPosition.y && MousePosition.y <= -17 + mainPanelPosition.y)
-		lvlbtndown = true;
-}
-
-void ReleaseLvlBtn()
-{
-	const Point mainPanelPosition = GetMainPanel().position;
-	if (MousePosition.x >= 40 + mainPanelPosition.x && MousePosition.x <= 81 + mainPanelPosition.x && MousePosition.y >= -39 + mainPanelPosition.y && MousePosition.y <= -17 + mainPanelPosition.y) {
-		QuestLogIsOpen = false;
-		CloseGoldWithdraw();
-		IsStashOpen = false;
-		chrflag = true;
-	}
-	lvlbtndown = false;
-}
-
-void DrawLevelUpIcon(const Surface &out)
-{
-	if (IsLevelUpButtonVisible()) {
-		int nCel = lvlbtndown ? 2 : 1;
-		DrawString(out, _("Level Up"), { GetMainPanel().position + Displacement { 0, -62 }, { 120, 0 } }, UiFlags::ColorWhite | UiFlags::AlignCenter);
-		ClxDraw(out, GetMainPanel().position + Displacement { 40, -17 }, (*pChrButtons)[nCel]);
-	}
-}
-
-void CheckChrBtns()
-{
-	Player &myPlayer = *MyPlayer;
-
-	if (chrbtnactive || myPlayer._pStatPts == 0)
-		return;
-
-	for (auto attribute : enum_values<CharacterAttribute>()) {
-		if (myPlayer.GetBaseAttributeValue(attribute) >= myPlayer.GetMaximumAttributeValue(attribute))
-			continue;
-		auto buttonId = static_cast<size_t>(attribute);
-		Rectangle button = ChrBtnsRect[buttonId];
-		button.position = GetPanelPosition(UiPanels::Character, button.position);
-		if (button.contains(MousePosition)) {
-			chrbtn[buttonId] = true;
-			chrbtnactive = true;
-		}
-	}
-}
-
-void ReleaseChrBtns(bool addAllStatPoints)
-{
-	chrbtnactive = false;
-	for (auto attribute : enum_values<CharacterAttribute>()) {
-		auto buttonId = static_cast<size_t>(attribute);
-		if (!chrbtn[buttonId])
-			continue;
-
-		chrbtn[buttonId] = false;
-		Rectangle button = ChrBtnsRect[buttonId];
-		button.position = GetPanelPosition(UiPanels::Character, button.position);
-		if (button.contains(MousePosition)) {
-			Player &myPlayer = *MyPlayer;
-			int statPointsToAdd = 1;
-			if (addAllStatPoints)
-				statPointsToAdd = CapStatPointsToAdd(myPlayer._pStatPts, myPlayer, attribute);
-			switch (attribute) {
-			case CharacterAttribute::Strength:
-				NetSendCmdParam1(true, CMD_ADDSTR, statPointsToAdd);
-				myPlayer._pStatPts -= statPointsToAdd;
-				break;
-			case CharacterAttribute::Magic:
-				NetSendCmdParam1(true, CMD_ADDMAG, statPointsToAdd);
-				myPlayer._pStatPts -= statPointsToAdd;
-				break;
-			case CharacterAttribute::Dexterity:
-				NetSendCmdParam1(true, CMD_ADDDEX, statPointsToAdd);
-				myPlayer._pStatPts -= statPointsToAdd;
-				break;
-			case CharacterAttribute::Vitality:
-				NetSendCmdParam1(true, CMD_ADDVIT, statPointsToAdd);
-				myPlayer._pStatPts -= statPointsToAdd;
-				break;
-			}
-		}
-	}
-}
-
-void DrawDurIcon(const Surface &out)
-{
-	bool hasRoomBetweenPanels = RightPanel.position.x - (LeftPanel.position.x + LeftPanel.size.width) >= 16 + (32 + 8 + 32 + 8 + 32 + 8 + 32) + 16;
-	bool hasRoomUnderPanels = MainPanel.position.y - (RightPanel.position.y + RightPanel.size.height) >= 16 + 32 + 16;
-
-	if (!hasRoomBetweenPanels && !hasRoomUnderPanels) {
-		if (IsLeftPanelOpen() && IsRightPanelOpen())
-			return;
-	}
-
-	int x = MainPanel.position.x + MainPanel.size.width - 32 - 16;
-	if (!hasRoomUnderPanels) {
-		if (IsRightPanelOpen() && MainPanel.position.x + MainPanel.size.width > RightPanel.position.x)
-			x -= MainPanel.position.x + MainPanel.size.width - RightPanel.position.x;
-	}
-
-	Player &myPlayer = *MyPlayer;
-	x = DrawDurIcon4Item(out, myPlayer.InvBody[INVLOC_HEAD], x, 3);
-	x = DrawDurIcon4Item(out, myPlayer.InvBody[INVLOC_CHEST], x, 2);
-	x = DrawDurIcon4Item(out, myPlayer.InvBody[INVLOC_HAND_LEFT], x, 0);
-	DrawDurIcon4Item(out, myPlayer.InvBody[INVLOC_HAND_RIGHT], x, 0);
-}
-
-void RedBack(const Surface &out)
-{
-	uint8_t *dst = out.begin();
-	uint8_t *tbl = GetPauseTRN();
-	for (int h = gnViewportHeight; h != 0; h--, dst += out.pitch() - gnScreenWidth) {
-		for (int w = gnScreenWidth; w != 0; w--) {
-			if (leveltype != DTYPE_HELL || *dst >= 32)
-				*dst = tbl[*dst];
-			dst++;
-		}
-	}
-}
-
-void DrawGoldSplit(const Surface &out, int amount)
-{
-	const int dialogX = 30;
-
-	ClxDraw(out, GetPanelPosition(UiPanels::Inventory, { dialogX, 178 }), (*pGBoxBuff)[0]);
-
-	const std::string description = fmt::format(
-	    fmt::runtime(ngettext(
-	        /* TRANSLATORS: {:s} is a number with separators. Dialog is shown when splitting a stash of Gold.*/
-	        "You have {:s} gold piece. How many do you want to remove?",
-	        "You have {:s} gold pieces. How many do you want to remove?",
-	        initialDropGoldValue)),
-	    FormatInteger(initialDropGoldValue));
-
-	// Pre-wrap the string at spaces, otherwise DrawString would hard wrap in the middle of words
-	const std::string wrapped = WordWrapString(description, 200);
-
-	// The split gold dialog is roughly 4 lines high, but we need at least one line for the player to input an amount.
-	// Using a clipping region 50 units high (approx 3 lines with a lineheight of 17) to ensure there is enough room left
-	//  for the text entered by the player.
-	DrawString(out, wrapped, { GetPanelPosition(UiPanels::Inventory, { dialogX + 31, 75 }), { 200, 50 } }, UiFlags::ColorWhitegold | UiFlags::AlignCenter, 1, 17);
-
-	std::string value;
-	if (amount > 0) {
-		value = StrCat(amount);
-	}
-	// Even a ten digit amount of gold only takes up about half a line. There's no need to wrap or clip text here so we
-	// use the Point form of DrawString.
-	DrawString(out, value, GetPanelPosition(UiPanels::Inventory, { dialogX + 37, 128 }), UiFlags::ColorWhite | UiFlags::PentaCursor);
-}
-
-void control_drop_gold(SDL_Keycode vkey)
-{
-	Player &myPlayer = *MyPlayer;
-
-	if (myPlayer._pHitPoints >> 6 <= 0) {
-		CloseGoldDrop();
-		dropGoldValue = 0;
-		return;
-	}
-
-	if (vkey == SDLK_RETURN || vkey == SDLK_KP_ENTER) {
-		if (dropGoldValue > 0)
-			RemoveGold(myPlayer, initialDropGoldIndex);
-		CloseGoldDrop();
-	} else if (vkey == SDLK_ESCAPE) {
-		CloseGoldDrop();
-		dropGoldValue = 0;
-	} else if (vkey == SDLK_BACKSPACE) {
-		dropGoldValue = dropGoldValue / 10;
-	}
-}
-
-void DrawTalkPan(const Surface &out)
-{
-	if (!talkflag)
-		return;
-
-	force_redraw = 255;
-
-	const Point mainPanelPosition = GetMainPanel().position;
-
-	DrawPanelBox(out, MakeSdlRect(175, sgbPlrTalkTbl + 20, 294, 5), mainPanelPosition + Displacement { 175, 4 });
-	int off = 0;
-	for (int i = 293; i > 283; off++, i--) {
-		DrawPanelBox(out, MakeSdlRect((off / 2) + 175, sgbPlrTalkTbl + off + 25, i, 1), mainPanelPosition + Displacement { (off / 2) + 175, off + 9 });
-	}
-	DrawPanelBox(out, MakeSdlRect(185, sgbPlrTalkTbl + 35, 274, 30), mainPanelPosition + Displacement { 185, 19 });
-	DrawPanelBox(out, MakeSdlRect(180, sgbPlrTalkTbl + 65, 284, 5), mainPanelPosition + Displacement { 180, 49 });
-	for (int i = 0; i < 10; i++) {
-		DrawPanelBox(out, MakeSdlRect(180, sgbPlrTalkTbl + i + 70, i + 284, 1), mainPanelPosition + Displacement { 180, i + 54 });
-	}
-	DrawPanelBox(out, MakeSdlRect(170, sgbPlrTalkTbl + 80, 310, 55), mainPanelPosition + Displacement { 170, 64 });
-
-	int x = mainPanelPosition.x + 200;
-	int y = mainPanelPosition.y + 10;
-
-	uint32_t idx = DrawString(out, TalkMessage, { { x, y }, { 250, 27 } }, UiFlags::ColorWhite | UiFlags::PentaCursor, 1, 13);
-	if (idx < sizeof(TalkMessage))
-		TalkMessage[idx] = '\0';
-
-	x += 46;
-	int talkBtn = 0;
-	for (size_t i = 0; i < Players.size(); i++) {
-		Player &player = Players[i];
-		if (&player == MyPlayer)
-			continue;
-
-		UiFlags color = player.friendlyMode ? UiFlags::ColorWhitegold : UiFlags::ColorRed;
-		const Point talkPanPosition = mainPanelPosition + Displacement { 172, 84 + 18 * talkBtn };
-		if (WhisperList[i]) {
-			if (TalkButtonsDown[talkBtn]) {
-				ClxDraw(out, talkPanPosition, (*talkButtons)[talkBtn != 0 ? 3 : 2]);
-				RenderClxSprite(out, (*TalkButton)[2], talkPanPosition + Displacement { 4, -15 });
-			}
-		} else {
-			int nCel = talkBtn != 0 ? 1 : 0;
-			if (TalkButtonsDown[talkBtn])
-				nCel += 4;
-			ClxDraw(out, talkPanPosition, (*talkButtons)[nCel]);
-			RenderClxSprite(out, (*TalkButton)[TalkButtonsDown[talkBtn] ? 1 : 0], talkPanPosition + Displacement { 4, -15 });
-		}
-		if (player.plractive) {
-			DrawString(out, player._pName, { { x, y + 60 + talkBtn * 18 }, { 204, 0 } }, color);
-		}
-
-		talkBtn++;
-	}
-}
-
-bool control_check_talk_btn()
-{
-	if (!talkflag)
-		return false;
-
-	const Point mainPanelPosition = GetMainPanel().position;
-
-	if (MousePosition.x < 172 + mainPanelPosition.x)
-		return false;
-	if (MousePosition.y < 69 + mainPanelPosition.y)
-		return false;
-	if (MousePosition.x > 233 + mainPanelPosition.x)
-		return false;
-	if (MousePosition.y > 123 + mainPanelPosition.y)
-		return false;
-
-	for (bool &talkButtonDown : TalkButtonsDown) {
-		talkButtonDown = false;
-	}
-
-	TalkButtonsDown[(MousePosition.y - (69 + mainPanelPosition.y)) / 18] = true;
-
-	return true;
-}
-
-void control_release_talk_btn()
-{
-	if (!talkflag)
-		return;
-
-	for (bool &talkButtonDown : TalkButtonsDown)
-		talkButtonDown = false;
-
-	const Point mainPanelPosition = GetMainPanel().position;
-
-	if (MousePosition.x < 172 + mainPanelPosition.x || MousePosition.y < 69 + mainPanelPosition.y || MousePosition.x > 233 + mainPanelPosition.x || MousePosition.y > 123 + mainPanelPosition.y)
-		return;
-
-	int off = (MousePosition.y - (69 + mainPanelPosition.y)) / 18;
-
-	size_t playerId = 0;
-	for (; playerId < Players.size() && off != -1; ++playerId) {
-		if (playerId != MyPlayerId)
-			off--;
-	}
-	if (playerId > 0 && playerId <= Players.size())
-		WhisperList[playerId - 1] = !WhisperList[playerId - 1];
-}
-
-void control_type_message()
-{
-	if (!IsChatAvailable())
-		return;
-
-	talkflag = true;
-	SDL_Rect rect = MakeSdlRect(GetMainPanel().position.x + 200, GetMainPanel().position.y + 22, 250, 39);
-	SDL_SetTextInputRect(&rect);
-	TalkMessage[0] = '\0';
-	for (bool &talkButtonDown : TalkButtonsDown) {
-		talkButtonDown = false;
-	}
-	sgbPlrTalkTbl = GetMainPanel().size.height + 16;
-	force_redraw = 255;
-	TalkSaveIndex = NextTalkSave;
-	SDL_StartTextInput();
-}
-
-void control_reset_talk()
-{
-	talkflag = false;
-	SDL_StopTextInput();
-	sgbPlrTalkTbl = 0;
-	force_redraw = 255;
-}
-
-bool IsTalkActive()
-{
-	if (!IsChatAvailable())
-		return false;
-
-	if (!talkflag)
-		return false;
-
-	return true;
-}
-
-void control_new_text(string_view text)
-{
-	strncat(TalkMessage, text.data(), sizeof(TalkMessage) - strlen(TalkMessage) - 1);
-}
-
-bool control_presskeys(SDL_Keycode vkey)
-{
-	if (!IsChatAvailable())
-		return false;
-	if (!talkflag)
-		return false;
-
-	if (vkey == SDLK_ESCAPE) {
-		control_reset_talk();
-	} else if (vkey == SDLK_RETURN || vkey == SDLK_KP_ENTER) {
-		ControlPressEnter();
-	} else if (vkey == SDLK_BACKSPACE) {
-		TalkMessage[FindLastUtf8Symbols(TalkMessage)] = '\0';
-	} else if (vkey == SDLK_DOWN) {
-		ControlUpDown(1);
-	} else if (vkey == SDLK_UP) {
-		ControlUpDown(-1);
-	} else if (vkey != SDLK_SPACE) {
-		return false;
-	}
-
-	return true;
-}
-
-void DiabloHotkeyMsg(uint32_t dwMsg)
-{
-	if (!IsChatAvailable()) {
-		return;
-	}
-
-	assert(dwMsg < QUICK_MESSAGE_OPTIONS);
-
-	for (auto &msg : sgOptions.Chat.szHotKeyMsgs[dwMsg]) {
-
-#ifdef _DEBUG
-		if (CheckDebugTextCommand(msg))
-			continue;
-#endif
-		char charMsg[MAX_SEND_STR_LEN];
-		CopyUtf8(charMsg, msg, sizeof(charMsg));
-		NetSendCmdString(0xFFFFFF, charMsg);
-	}
-}
-
-void CloseGoldDrop()
-{
-	if (!dropGoldFlag)
-		return;
-	dropGoldFlag = false;
-	SDL_StopTextInput();
-}
-
-void GoldDropNewText(string_view text)
-{
-	for (char vkey : text) {
-		int digit = vkey - '0';
-		if (digit >= 0 && digit <= 9) {
-			int newGoldValue = dropGoldValue * 10;
-			newGoldValue += digit;
-			if (newGoldValue <= initialDropGoldValue) {
-				dropGoldValue = newGoldValue;
-			}
-		}
-	}
-}
-
-} // namespace devilution
+/**
+ * @file control.cpp
+ *
+ * Implementation of the character and main control panels
+ */
+#include "control.h"
+
+#include <algorithm>
+#include <array>
+#include <cstddef>
+#include <string>
+
+#include <fmt/format.h>
+
+#include "automap.h"
+#include "controls/modifier_hints.h"
+#include "controls/plrctrls.h"
+#include "cursor.h"
+#include "engine/clx_sprite.hpp"
+#include "engine/load_cel.hpp"
+#include "engine/render/clx_render.hpp"
+#include "engine/render/text_render.hpp"
+#include "engine/trn.hpp"
+#include "error.h"
+#include "gamemenu.h"
+#include "init.h"
+#include "inv.h"
+#include "inv_iterators.hpp"
+#include "levels/trigs.h"
+#include "lighting.h"
+#include "minitext.h"
+#include "miniwin/misc_msg.h"
+#include "missiles.h"
+#include "options.h"
+#include "panels/charpanel.hpp"
+#include "panels/mainpanel.hpp"
+#include "panels/spell_book.hpp"
+#include "panels/spell_icons.hpp"
+#include "panels/spell_list.hpp"
+#include "qol/stash.h"
+#include "qol/xpbar.h"
+#include "stores.h"
+#include "towners.h"
+#include "utils/format_int.hpp"
+#include "utils/language.h"
+#include "utils/log.hpp"
+#include "utils/sdl_geometry.h"
+#include "utils/stdcompat/optional.hpp"
+#include "utils/str_cat.hpp"
+#include "utils/str_split.hpp"
+#include "utils/string_or_view.hpp"
+#include "utils/utf8.hpp"
+
+#ifdef _DEBUG
+#include "debug.h"
+#endif
+
+namespace devilution {
+
+/**
+ * @brief Set if the life flask needs to be redrawn during next frame
+ */
+bool drawhpflag;
+bool dropGoldFlag;
+bool chrbtn[4];
+bool lvlbtndown;
+int dropGoldValue;
+/**
+ * @brief Set if the mana flask needs to be redrawn during the next frame
+ */
+bool drawmanaflag;
+bool chrbtnactive;
+int pnumlines;
+UiFlags InfoColor;
+int sbooktab;
+int8_t initialDropGoldIndex;
+bool talkflag;
+bool sbookflag;
+bool chrflag;
+bool drawbtnflag;
+InfoStringView InfoString;
+bool panelflag;
+int initialDropGoldValue;
+bool panbtndown;
+bool spselflag;
+Rectangle MainPanel;
+Rectangle LeftPanel;
+Rectangle RightPanel;
+std::optional<OwnedSurface> pBtmBuff;
+OptionalOwnedClxSpriteList pGBoxBuff;
+
+const Rectangle &GetMainPanel()
+{
+	return MainPanel;
+}
+const Rectangle &GetLeftPanel()
+{
+	return LeftPanel;
+}
+const Rectangle &GetRightPanel()
+{
+	return RightPanel;
+}
+bool IsLeftPanelOpen()
+{
+	return chrflag || QuestLogIsOpen || IsStashOpen;
+}
+bool IsRightPanelOpen()
+{
+	return invflag || sbookflag;
+}
+
+constexpr Size IncrementAttributeButtonSize { 41, 22 };
+/** Maps from attribute_id to the rectangle on screen used for attribute increment buttons. */
+Rectangle ChrBtnsRect[4] = {
+	{ { 137, 138 }, IncrementAttributeButtonSize },
+	{ { 137, 166 }, IncrementAttributeButtonSize },
+	{ { 137, 195 }, IncrementAttributeButtonSize },
+	{ { 137, 223 }, IncrementAttributeButtonSize }
+};
+
+/** Positions of panel buttons. */
+SDL_Rect PanBtnPos[8] = {
+	// clang-format off
+	{   9,   9, 71, 19 }, // char button
+	{   9,  35, 71, 19 }, // quests button
+	{   9,  75, 71, 19 }, // map button
+	{   9, 101, 71, 19 }, // menu button
+	{ 560,   9, 71, 19 }, // inv button
+	{ 560,  35, 71, 19 }, // spells button
+	{  87,  91, 33, 32 }, // chat button
+	{ 527,  91, 33, 32 }, // friendly fire button
+	// clang-format on
+};
+
+namespace {
+
+std::optional<OwnedSurface> pLifeBuff;
+std::optional<OwnedSurface> pManaBuff;
+OptionalOwnedClxSpriteList talkButtons;
+OptionalOwnedClxSpriteList pDurIcons;
+OptionalOwnedClxSpriteList multiButtons;
+OptionalOwnedClxSpriteList pPanelButtons;
+
+bool PanelButtons[8];
+int PanelButtonIndex;
+char TalkSave[8][MAX_SEND_STR_LEN];
+uint8_t TalkSaveIndex;
+uint8_t NextTalkSave;
+char TalkMessage[MAX_SEND_STR_LEN];
+bool TalkButtonsDown[3];
+int sgbPlrTalkTbl;
+bool WhisperList[MAX_PLRS];
+char panelstr[4][64];
+
+enum panel_button_id : uint8_t {
+	PanelButtonCharinfo,
+	PanelButtonQlog,
+	PanelButtonAutomap,
+	PanelButtonMainmenu,
+	PanelButtonInventory,
+	PanelButtonSpellbook,
+	PanelButtonSendmsg,
+	PanelButtonFriendly,
+};
+
+/** Maps from panel_button_id to hotkey name. */
+const char *const PanBtnHotKey[8] = { "'c'", "'q'", N_("Tab"), N_("Esc"), "'i'", "'b'", N_("Enter"), nullptr };
+/** Maps from panel_button_id to panel button description. */
+const char *const PanBtnStr[8] = {
+	N_("Character Information"),
+	N_("Quests log"),
+	N_("Automap"),
+	N_("Main Menu"),
+	N_("Inventory"),
+	N_("Spell book"),
+	N_("Send Message"),
+	"" // Player attack
+};
+
+/**
+ * Draws a section of the empty flask cel on top of the panel to create the illusion
+ * of the flask getting empty. This function takes a cel and draws a
+ * horizontal stripe of height (max-min) onto the given buffer.
+ * @param out Target buffer.
+ * @param position Buffer coordinate.
+ * @param celBuf Buffer of the empty flask cel.
+ * @param y0 Top of the flask cel section to draw.
+ * @param y1 Bottom of the flask cel section to draw.
+ */
+void DrawFlaskTop(const Surface &out, Point position, const Surface &celBuf, int y0, int y1)
+{
+	out.BlitFrom(celBuf, MakeSdlRect(0, static_cast<decltype(SDL_Rect {}.y)>(y0), celBuf.w(), y1 - y0), position);
+}
+
+/**
+ * Draws the dome of the flask that protrudes above the panel top line.
+ * It draws a rectangle of fixed width 59 and height 'h' from the source buffer
+ * into the target buffer.
+ * @param out The target buffer.
+ * @param celBuf Buffer of the empty flask cel.
+ * @param sourcePosition Source buffer start coordinate.
+ * @param targetPosition Target buffer coordinate.
+ * @param h How many lines of the source buffer that will be copied.
+ */
+void DrawFlask(const Surface &out, const Surface &celBuf, Point sourcePosition, Point targetPosition, int h)
+{
+	constexpr int FlaskWidth = 59;
+	out.BlitFromSkipColorIndexZero(celBuf, MakeSdlRect(sourcePosition.x, sourcePosition.y, FlaskWidth, h), targetPosition);
+}
+
+/**
+ * @brief Draws the part of the life/mana flasks protruding above the bottom panel
+ * @see DrawFlaskLower()
+ * @param out The display region to draw to
+ * @param sourceBuffer A sprite representing the appropriate background/empty flask style
+ * @param offset X coordinate offset for where the flask should be drawn
+ * @param fillPer How full the flask is (a value from 0 to 80)
+ */
+void DrawFlaskUpper(const Surface &out, const Surface &sourceBuffer, int offset, int fillPer)
+{
+	// clamping because this function only draws the top 12% of the flask display
+	int emptyPortion = clamp(80 - fillPer, 0, 11) + 2; // +2 to account for the frame being included in the sprite
+
+	// Draw the empty part of the flask
+	DrawFlask(out, sourceBuffer, { 13, 3 }, GetMainPanel().position + Displacement { offset, -13 }, emptyPortion);
+	if (emptyPortion < 13)
+		// Draw the filled part of the flask
+		DrawFlask(out, *pBtmBuff, { offset, emptyPortion + 3 }, GetMainPanel().position + Displacement { offset, -13 + emptyPortion }, 13 - emptyPortion);
+}
+
+/**
+ * @brief Draws the part of the life/mana flasks inside the bottom panel
+ * @see DrawFlaskUpper()
+ * @param out The display region to draw to
+ * @param sourceBuffer A sprite representing the appropriate background/empty flask style
+ * @param offset X coordinate offset for where the flask should be drawn
+ * @param fillPer How full the flask is (a value from 0 to 80)
+ */
+void DrawFlaskLower(const Surface &out, const Surface &sourceBuffer, int offset, int fillPer)
+{
+	int filled = clamp(fillPer, 0, 69);
+
+	if (filled < 69)
+		DrawFlaskTop(out, GetMainPanel().position + Displacement { offset, 0 }, sourceBuffer, 16, 85 - filled);
+
+	// It appears that the panel defaults to having a filled flask and DrawFlaskTop only overlays the appropriate amount of empty space.
+	// This draw might not be necessary?
+	if (filled > 0)
+		DrawPanelBox(out, MakeSdlRect(offset, 85 - filled, 88, filled), GetMainPanel().position + Displacement { offset, 69 - filled });
+}
+
+void SetButtonStateDown(int btnId)
+{
+	PanelButtons[btnId] = true;
+	drawbtnflag = true;
+	panbtndown = true;
+}
+
+void PrintInfo(const Surface &out)
+{
+	if (talkflag)
+		return;
+
+	const int LineStart[] = { 70, 58, 52, 48, 46 };
+	const int LineHeights[] = { 30, 24, 18, 15, 12 };
+
+	auto infoStringLines = (int)std::count(InfoString.str().begin(), InfoString.str().end(), '\n') + 1;
+
+	int panelLines = pnumlines + infoStringLines;
+	int lineCountIndex = panelLines - 1;
+	const int lineHeight = LineHeights[lineCountIndex];
+
+	if (panelLines > 4) {
+		panelLines = 4;
+		pnumlines = panelLines - infoStringLines;
+	}
+
+	Rectangle line { GetMainPanel().position + Displacement { 177, LineStart[lineCountIndex] }, { 288, 12 * infoStringLines } };
+
+	if (!InfoString.empty()) {
+		DrawString(out, InfoString, line, InfoColor | UiFlags::AlignCenter | UiFlags::KerningFitSpacing, 2, lineHeight);
+		line.position.y += lineHeight * (infoStringLines);
+	}
+
+	for (int i = 0; i < pnumlines; i++) {
+		DrawString(out, panelstr[i], line, InfoColor | UiFlags::AlignCenter | UiFlags::KerningFitSpacing, 2);
+		line.position.y += lineHeight;
+	}
+}
+
+int CapStatPointsToAdd(int remainingStatPoints, const Player &player, CharacterAttribute attribute)
+{
+	int pointsToReachCap = player.GetMaximumAttributeValue(attribute) - player.GetBaseAttributeValue(attribute);
+
+	return std::min(remainingStatPoints, pointsToReachCap);
+}
+
+int DrawDurIcon4Item(const Surface &out, Item &pItem, int x, int c)
+{
+	if (pItem.isEmpty())
+		return x;
+	if (pItem._iDurability > 5)
+		return x;
+	if (c == 0) {
+		switch (pItem._itype) {
+		case ItemType::Sword:
+			c = 1;
+			break;
+		case ItemType::Axe:
+			c = 5;
+			break;
+		case ItemType::Bow:
+			c = 6;
+			break;
+		case ItemType::Mace:
+			c = 4;
+			break;
+		case ItemType::Staff:
+			c = 7;
+			break;
+		case ItemType::Shield:
+		default:
+			c = 0;
+			break;
+		}
+	}
+	if (pItem._iDurability > 2)
+		c += 8;
+	ClxDraw(out, { x, -17 + GetMainPanel().position.y }, (*pDurIcons)[c]);
+	return x - 32 - 8;
+}
+
+void ResetTalkMsg()
+{
+#ifdef _DEBUG
+	if (CheckDebugTextCommand(TalkMessage))
+		return;
+#endif
+
+	uint32_t pmask = 0;
+
+	for (size_t i = 0; i < Players.size(); i++) {
+		if (WhisperList[i])
+			pmask |= 1 << i;
+	}
+
+	NetSendCmdString(pmask, TalkMessage);
+}
+
+void ControlPressEnter()
+{
+	if (TalkMessage[0] != 0) {
+		ResetTalkMsg();
+		uint8_t i = 0;
+		for (; i < 8; i++) {
+			if (strcmp(TalkSave[i], TalkMessage) == 0)
+				break;
+		}
+		if (i >= 8) {
+			strcpy(TalkSave[NextTalkSave], TalkMessage);
+			NextTalkSave++;
+			NextTalkSave &= 7;
+		} else {
+			uint8_t talkSave = NextTalkSave - 1;
+			talkSave &= 7;
+			if (i != talkSave) {
+				strcpy(TalkSave[i], TalkSave[talkSave]);
+				strcpy(TalkSave[talkSave], TalkMessage);
+			}
+		}
+		TalkMessage[0] = '\0';
+		TalkSaveIndex = NextTalkSave;
+	}
+	control_reset_talk();
+}
+
+void ControlUpDown(int v)
+{
+	for (int i = 0; i < 8; i++) {
+		TalkSaveIndex = (v + TalkSaveIndex) & 7;
+		if (TalkSave[TalkSaveIndex][0] != 0) {
+			strcpy(TalkMessage, TalkSave[TalkSaveIndex]);
+			return;
+		}
+	}
+}
+
+void RemoveGold(Player &player, int goldIndex)
+{
+	int gi = goldIndex - INVITEM_INV_FIRST;
+	player.InvList[gi]._ivalue -= dropGoldValue;
+	if (player.InvList[gi]._ivalue > 0)
+		SetPlrHandGoldCurs(player.InvList[gi]);
+	else
+		player.RemoveInvItem(gi);
+
+	MakeGoldStack(player.HoldItem, dropGoldValue);
+	NewCursor(player.HoldItem);
+
+	player._pGold = CalculateGold(player);
+	dropGoldValue = 0;
+}
+
+bool IsLevelUpButtonVisible()
+{
+	if (spselflag || chrflag || MyPlayer->_pStatPts == 0) {
+		return false;
+	}
+	if (ControlMode == ControlTypes::VirtualGamepad) {
+		return false;
+	}
+	if (stextflag != STORE_NONE || IsStashOpen) {
+		return false;
+	}
+	if (QuestLogIsOpen && GetLeftPanel().contains(GetMainPanel().position + Displacement { 0, -74 })) {
+		return false;
+	}
+
+	return true;
+}
+
+} // namespace
+
+void CalculatePanelAreas()
+{
+	constexpr Size MainPanelSize { 640, 128 };
+
+	MainPanel = {
+		{ (gnScreenWidth - MainPanelSize.width) / 2, gnScreenHeight - MainPanelSize.height },
+		MainPanelSize
+	};
+	LeftPanel = {
+		{ 0, 0 },
+		SidePanelSize
+	};
+	RightPanel = {
+		{ 0, 0 },
+		SidePanelSize
+	};
+
+	if (ControlMode == ControlTypes::VirtualGamepad) {
+		LeftPanel.position.x = gnScreenWidth / 2 - LeftPanel.size.width;
+	} else {
+		if (gnScreenWidth - LeftPanel.size.width - RightPanel.size.width > MainPanel.size.width) {
+			LeftPanel.position.x = (gnScreenWidth - LeftPanel.size.width - RightPanel.size.width - MainPanel.size.width) / 2;
+		}
+	}
+	LeftPanel.position.y = (gnScreenHeight - LeftPanel.size.height - MainPanel.size.height) / 2;
+
+	if (ControlMode == ControlTypes::VirtualGamepad) {
+		RightPanel.position.x = gnScreenWidth / 2;
+	} else {
+		RightPanel.position.x = gnScreenWidth - RightPanel.size.width - LeftPanel.position.x;
+	}
+	RightPanel.position.y = LeftPanel.position.y;
+
+	gnViewportHeight = gnScreenHeight;
+	if (gnScreenWidth <= MainPanel.size.width) {
+		// Part of the screen is fully obscured by the UI
+		gnViewportHeight -= MainPanel.size.height;
+	}
+}
+
+bool IsChatAvailable()
+{
+#ifdef _DEBUG
+	return true;
+#else
+	return gbIsMultiplayer;
+#endif
+}
+
+void AddPanelString(string_view str)
+{
+	if (pnumlines >= 4) {
+		Log("AddPanelString failed - not enough lines");
+		return;
+	}
+	CopyUtf8(panelstr[pnumlines], str, sizeof(*panelstr));
+	pnumlines++;
+}
+
+void ClearPanel()
+{
+	pnumlines = 0;
+}
+
+Point GetPanelPosition(UiPanels panel, Point offset)
+{
+	Displacement displacement { offset.x, offset.y };
+
+	switch (panel) {
+	case UiPanels::Main:
+		return GetMainPanel().position + displacement;
+	case UiPanels::Quest:
+	case UiPanels::Character:
+	case UiPanels::Stash:
+		return GetLeftPanel().position + displacement;
+	case UiPanels::Spell:
+	case UiPanels::Inventory:
+		return GetRightPanel().position + displacement;
+	default:
+		return GetMainPanel().position + displacement;
+	}
+}
+
+void DrawPanelBox(const Surface &out, SDL_Rect srcRect, Point targetPosition)
+{
+	out.BlitFrom(*pBtmBuff, srcRect, targetPosition);
+}
+
+void DrawLifeFlaskUpper(const Surface &out)
+{
+	constexpr int LifeFlaskUpperOffset = 109;
+	DrawFlaskUpper(out, *pLifeBuff, LifeFlaskUpperOffset, MyPlayer->_pHPPer);
+}
+
+void DrawManaFlaskUpper(const Surface &out)
+{
+	constexpr int ManaFlaskUpperOffset = 475;
+	DrawFlaskUpper(out, *pManaBuff, ManaFlaskUpperOffset, MyPlayer->_pManaPer);
+}
+
+void DrawLifeFlaskLower(const Surface &out)
+{
+	constexpr int LifeFlaskLowerOffset = 96;
+	DrawFlaskLower(out, *pLifeBuff, LifeFlaskLowerOffset, MyPlayer->_pHPPer);
+}
+
+void DrawManaFlaskLower(const Surface &out)
+{
+	constexpr int ManaFlaskLowerOffeset = 464;
+	DrawFlaskLower(out, *pManaBuff, ManaFlaskLowerOffeset, MyPlayer->_pManaPer);
+}
+
+void DrawFlaskValues(const Surface &out, Point pos, int currValue, int maxValue)
+{
+	UiFlags color = (currValue > 0 ? (currValue == maxValue ? UiFlags::ColorGold : UiFlags::ColorWhite) : UiFlags::ColorRed);
+
+	auto drawStringWithShadow = [out, color](string_view text, Point pos) {
+		DrawString(out, text, pos + Displacement { -1, -1 }, UiFlags::ColorBlack | UiFlags::KerningFitSpacing, 0);
+		DrawString(out, text, pos, color | UiFlags::KerningFitSpacing, 0);
+	};
+
+	std::string currText = StrCat(currValue);
+	drawStringWithShadow(currText, pos - Displacement { GetLineWidth(currText, GameFont12) + 1, 0 });
+	drawStringWithShadow("/", pos);
+	drawStringWithShadow(StrCat(maxValue), pos + Displacement { GetLineWidth("/", GameFont12) + 1, 0 });
+}
+
+void control_update_life_mana()
+{
+	MyPlayer->UpdateManaPercentage();
+	MyPlayer->UpdateHitPointPercentage();
+}
+
+void InitControlPan()
+{
+	if (!HeadlessMode) {
+		pBtmBuff.emplace(GetMainPanel().size.width, (GetMainPanel().size.height + 16) * (IsChatAvailable() ? 2 : 1));
+		pManaBuff.emplace(88, 88);
+		pLifeBuff.emplace(88, 88);
+
+		LoadCharPanel();
+		LoadSpellIcons();
+		{
+			const OwnedClxSpriteList sprite = LoadCel("ctrlpan\\panel8.cel", GetMainPanel().size.width);
+			ClxDraw(*pBtmBuff, { 0, (GetMainPanel().size.height + 16) - 1 }, sprite[0]);
+		}
+		{
+			const Point bulbsPosition { 0, 87 };
+			const OwnedClxSpriteList statusPanel = LoadCel("ctrlpan\\p8bulbs.cel", 88);
+			ClxDraw(*pLifeBuff, bulbsPosition, statusPanel[0]);
+			ClxDraw(*pManaBuff, bulbsPosition, statusPanel[1]);
+		}
+	}
+	talkflag = false;
+	if (IsChatAvailable()) {
+		if (!HeadlessMode) {
+			{
+				const OwnedClxSpriteList sprite = LoadCel("ctrlpan\\talkpanl.cel", GetMainPanel().size.width);
+				ClxDraw(*pBtmBuff, { 0, (GetMainPanel().size.height + 16) * 2 - 1 }, sprite[0]);
+			}
+			multiButtons = LoadCel("ctrlpan\\p8but2.cel", 33);
+			talkButtons = LoadCel("ctrlpan\\talkbutt.cel", 61);
+		}
+		sgbPlrTalkTbl = 0;
+		TalkMessage[0] = '\0';
+		for (bool &whisper : WhisperList)
+			whisper = true;
+		for (bool &talkButtonDown : TalkButtonsDown)
+			talkButtonDown = false;
+	}
+	panelflag = false;
+	lvlbtndown = false;
+	if (!HeadlessMode) {
+		LoadMainPanel();
+		pPanelButtons = LoadCel("ctrlpan\\panel8bu.cel", 71);
+
+		static const uint16_t CharButtonsFrameWidths[9] { 95, 41, 41, 41, 41, 41, 41, 41, 41 };
+		pChrButtons = LoadCel("data\\charbut.cel", CharButtonsFrameWidths);
+	}
+	ClearPanBtn();
+	if (!IsChatAvailable())
+		PanelButtonIndex = 6;
+	else
+		PanelButtonIndex = 8;
+	if (!HeadlessMode)
+		pDurIcons = LoadCel("items\\duricons.cel", 32);
+	for (bool &buttonEnabled : chrbtn)
+		buttonEnabled = false;
+	chrbtnactive = false;
+	InfoString.clear();
+	ClearPanel();
+	drawhpflag = true;
+	drawmanaflag = true;
+	chrflag = false;
+	spselflag = false;
+	sbooktab = 0;
+	sbookflag = false;
+
+	if (!HeadlessMode) {
+		InitSpellBook();
+		pQLogCel = LoadCel("data\\quest.cel", static_cast<uint16_t>(SidePanelSize.width));
+		pGBoxBuff = LoadCel("ctrlpan\\golddrop.cel", 261);
+	}
+	CloseGoldDrop();
+	dropGoldValue = 0;
+	initialDropGoldValue = 0;
+	initialDropGoldIndex = 0;
+
+	CalculatePanelAreas();
+
+	if (!HeadlessMode)
+		InitModifierHints();
+}
+
+void DrawCtrlPan(const Surface &out)
+{
+	DrawPanelBox(out, MakeSdlRect(0, sgbPlrTalkTbl + 16, GetMainPanel().size.width, GetMainPanel().size.height), GetMainPanel().position);
+	DrawInfoBox(out);
+}
+
+void DrawCtrlBtns(const Surface &out)
+{
+	const Point mainPanelPosition = GetMainPanel().position;
+	for (int i = 0; i < 6; i++) {
+		if (!PanelButtons[i]) {
+			DrawPanelBox(out, MakeSdlRect(PanBtnPos[i].x, PanBtnPos[i].y + 16, 71, 20), mainPanelPosition + Displacement { PanBtnPos[i].x, PanBtnPos[i].y });
+		} else {
+			Point position = mainPanelPosition + Displacement { PanBtnPos[i].x, PanBtnPos[i].y + 18 };
+			ClxDraw(out, position, (*pPanelButtons)[i]);
+			RenderClxSprite(out, (*PanelButtonDown)[i], position + Displacement { 4, -18 });
+		}
+	}
+
+	if (PanelButtonIndex == 8) {
+		ClxDraw(out, mainPanelPosition + Displacement { 87, 122 }, (*multiButtons)[PanelButtons[6] ? 1 : 0]);
+		if (MyPlayer->friendlyMode)
+			ClxDraw(out, mainPanelPosition + Displacement { 527, 122 }, (*multiButtons)[PanelButtons[7] ? 3 : 2]);
+		else
+			ClxDraw(out, mainPanelPosition + Displacement { 527, 122 }, (*multiButtons)[PanelButtons[7] ? 5 : 4]);
+	}
+}
+
+void ClearPanBtn()
+{
+	for (bool &panelButton : PanelButtons)
+		panelButton = false;
+	drawbtnflag = true;
+	panbtndown = false;
+}
+
+void DoPanBtn()
+{
+	const Point mainPanelPosition = GetMainPanel().position;
+
+	for (int i = 0; i < PanelButtonIndex; i++) {
+		int x = PanBtnPos[i].x + mainPanelPosition.x + PanBtnPos[i].w;
+		int y = PanBtnPos[i].y + mainPanelPosition.y + PanBtnPos[i].h;
+		if (MousePosition.x >= PanBtnPos[i].x + mainPanelPosition.x && MousePosition.x <= x) {
+			if (MousePosition.y >= PanBtnPos[i].y + mainPanelPosition.y && MousePosition.y <= y) {
+				PanelButtons[i] = true;
+				drawbtnflag = true;
+				panbtndown = true;
+			}
+		}
+	}
+	if (!spselflag && MousePosition.x >= 565 + mainPanelPosition.x && MousePosition.x < 621 + mainPanelPosition.x && MousePosition.y >= 64 + mainPanelPosition.y && MousePosition.y < 120 + mainPanelPosition.y) {
+		if ((SDL_GetModState() & KMOD_SHIFT) != 0) {
+			Player &myPlayer = *MyPlayer;
+			myPlayer._pRSpell = SPL_INVALID;
+			myPlayer._pRSplType = RSPLTYPE_INVALID;
+			force_redraw = 255;
+			return;
+		}
+		DoSpeedBook();
+		gamemenu_off();
+	}
+}
+
+void control_check_btn_press()
+{
+	const Point mainPanelPosition = GetMainPanel().position;
+	int x = PanBtnPos[3].x + mainPanelPosition.x + PanBtnPos[3].w;
+	int y = PanBtnPos[3].y + mainPanelPosition.y + PanBtnPos[3].h;
+	if (MousePosition.x >= PanBtnPos[3].x + mainPanelPosition.x
+	    && MousePosition.x <= x
+	    && MousePosition.y >= PanBtnPos[3].y + mainPanelPosition.y
+	    && MousePosition.y <= y) {
+		SetButtonStateDown(3);
+	}
+	x = PanBtnPos[6].x + mainPanelPosition.x + PanBtnPos[6].w;
+	y = PanBtnPos[6].y + mainPanelPosition.y + PanBtnPos[6].h;
+	if (MousePosition.x >= PanBtnPos[6].x + mainPanelPosition.x
+	    && MousePosition.x <= x
+	    && MousePosition.y >= PanBtnPos[6].y + mainPanelPosition.y
+	    && MousePosition.y <= y) {
+		SetButtonStateDown(6);
+	}
+}
+
+void DoAutoMap()
+{
+	if (leveltype != DTYPE_TOWN || gbIsMultiplayer) {
+		if (!AutomapActive)
+			StartAutomap();
+		else
+			AutomapActive = false;
+	} else {
+		InitDiabloMsg(EMSG_NO_AUTOMAP_IN_TOWN);
+	}
+}
+
+void CheckPanelInfo()
+{
+	panelflag = false;
+	const Point mainPanelPosition = GetMainPanel().position;
+	ClearPanel();
+	for (int i = 0; i < PanelButtonIndex; i++) {
+		int xend = PanBtnPos[i].x + mainPanelPosition.x + PanBtnPos[i].w;
+		int yend = PanBtnPos[i].y + mainPanelPosition.y + PanBtnPos[i].h;
+		if (MousePosition.x >= PanBtnPos[i].x + mainPanelPosition.x && MousePosition.x <= xend && MousePosition.y >= PanBtnPos[i].y + mainPanelPosition.y && MousePosition.y <= yend) {
+			if (i != 7) {
+				InfoString = _(PanBtnStr[i]);
+			} else {
+				if (MyPlayer->friendlyMode)
+					InfoString = _("Player friendly");
+				else
+					InfoString = _("Player attack");
+			}
+			if (PanBtnHotKey[i] != nullptr) {
+				AddPanelString(fmt::format(fmt::runtime(_("Hotkey: {:s}")), _(PanBtnHotKey[i])));
+			}
+			InfoColor = UiFlags::ColorWhite;
+			panelflag = true;
+		}
+	}
+	if (!spselflag && MousePosition.x >= 565 + mainPanelPosition.x && MousePosition.x < 621 + mainPanelPosition.x && MousePosition.y >= 64 + mainPanelPosition.y && MousePosition.y < 120 + mainPanelPosition.y) {
+		InfoString = _("Select current spell button");
+		InfoColor = UiFlags::ColorWhite;
+		panelflag = true;
+		AddPanelString(_("Hotkey: 's'"));
+		Player &myPlayer = *MyPlayer;
+		const spell_id spellId = myPlayer._pRSpell;
+		if (IsValidSpell(spellId)) {
+			switch (myPlayer._pRSplType) {
+			case RSPLTYPE_SKILL:
+				AddPanelString(fmt::format(fmt::runtime(_("{:s} Skill")), pgettext("spell", spelldata[spellId].sSkillText)));
+				break;
+			case RSPLTYPE_SPELL: {
+				AddPanelString(fmt::format(fmt::runtime(_("{:s} Spell")), pgettext("spell", spelldata[spellId].sNameText)));
+				const int spellLevel = myPlayer.GetSpellLevel(spellId);
+				AddPanelString(spellLevel == 0 ? _("Spell Level 0 - Unusable") : fmt::format(fmt::runtime(_("Spell Level {:d}")), spellLevel));
+			} break;
+			case RSPLTYPE_SCROLL: {
+				AddPanelString(fmt::format(fmt::runtime(_("Scroll of {:s}")), pgettext("spell", spelldata[spellId].sNameText)));
+				const InventoryAndBeltPlayerItemsRange items { myPlayer };
+				const int scrollCount = std::count_if(items.begin(), items.end(), [spellId](const Item &item) {
+					return item.isScrollOf(spellId);
+				});
+				AddPanelString(fmt::format(fmt::runtime(ngettext("{:d} Scroll", "{:d} Scrolls", scrollCount)), scrollCount));
+			} break;
+			case RSPLTYPE_CHARGES:
+				AddPanelString(fmt::format(fmt::runtime(_("Staff of {:s}")), pgettext("spell", spelldata[spellId].sNameText)));
+				AddPanelString(fmt::format(fmt::runtime(ngettext("{:d} Charge", "{:d} Charges", myPlayer.InvBody[INVLOC_HAND_LEFT]._iCharges)), myPlayer.InvBody[INVLOC_HAND_LEFT]._iCharges));
+				break;
+			case RSPLTYPE_INVALID:
+				break;
+			}
+		}
+	}
+	if (MousePosition.x > 190 + mainPanelPosition.x && MousePosition.x < 437 + mainPanelPosition.x && MousePosition.y > 4 + mainPanelPosition.y && MousePosition.y < 33 + mainPanelPosition.y)
+		pcursinvitem = CheckInvHLight();
+
+	if (CheckXPBarInfo()) {
+		panelflag = true;
+	}
+}
+
+void CheckBtnUp()
+{
+	bool gamemenuOff = true;
+	const Point mainPanelPosition = GetMainPanel().position;
+
+	drawbtnflag = true;
+	panbtndown = false;
+
+	for (int i = 0; i < 8; i++) {
+		if (!PanelButtons[i]) {
+			continue;
+		}
+
+		PanelButtons[i] = false;
+
+		if (MousePosition.x < PanBtnPos[i].x + mainPanelPosition.x
+		    || MousePosition.x > PanBtnPos[i].x + mainPanelPosition.x + PanBtnPos[i].w
+		    || MousePosition.y < PanBtnPos[i].y + mainPanelPosition.y
+		    || MousePosition.y > PanBtnPos[i].y + mainPanelPosition.y + PanBtnPos[i].h) {
+			continue;
+		}
+
+		switch (i) {
+		case PanelButtonCharinfo:
+			QuestLogIsOpen = false;
+			CloseGoldWithdraw();
+			IsStashOpen = false;
+			chrflag = !chrflag;
+			break;
+		case PanelButtonQlog:
+			chrflag = false;
+			CloseGoldWithdraw();
+			IsStashOpen = false;
+			if (!QuestLogIsOpen)
+				StartQuestlog();
+			else
+				QuestLogIsOpen = false;
+			break;
+		case PanelButtonAutomap:
+			DoAutoMap();
+			break;
+		case PanelButtonMainmenu:
+			qtextflag = false;
+			gamemenu_handle_previous();
+			gamemenuOff = false;
+			break;
+		case PanelButtonInventory:
+			sbookflag = false;
+			CloseGoldWithdraw();
+			IsStashOpen = false;
+			invflag = !invflag;
+			if (dropGoldFlag) {
+				CloseGoldDrop();
+				dropGoldValue = 0;
+			}
+			break;
+		case PanelButtonSpellbook:
+			CloseInventory();
+			if (dropGoldFlag) {
+				CloseGoldDrop();
+				dropGoldValue = 0;
+			}
+			sbookflag = !sbookflag;
+			break;
+		case PanelButtonSendmsg:
+			if (talkflag)
+				control_reset_talk();
+			else
+				control_type_message();
+			break;
+		case PanelButtonFriendly:
+			// Toggle friendly Mode
+			NetSendCmd(true, CMD_FRIENDLYMODE);
+			break;
+		}
+	}
+
+	if (gamemenuOff)
+		gamemenu_off();
+}
+
+void FreeControlPan()
+{
+	pBtmBuff = std::nullopt;
+	pManaBuff = std::nullopt;
+	pLifeBuff = std::nullopt;
+	FreeSpellIcons();
+	FreeSpellBook();
+	pPanelButtons = std::nullopt;
+	multiButtons = std::nullopt;
+	talkButtons = std::nullopt;
+	pChrButtons = std::nullopt;
+	pDurIcons = std::nullopt;
+	pQLogCel = std::nullopt;
+	pGBoxBuff = std::nullopt;
+	FreeMainPanel();
+	FreeCharPanel();
+	FreeModifierHints();
+}
+
+void DrawInfoBox(const Surface &out)
+{
+	DrawPanelBox(out, { 177, 62, 288, 63 }, GetMainPanel().position + Displacement { 177, 46 });
+	if (!panelflag && !trigflag && pcursinvitem == -1 && pcursstashitem == uint16_t(-1) && !spselflag) {
+		InfoString.clear();
+		InfoColor = UiFlags::ColorWhite;
+		ClearPanel();
+	}
+	Player &myPlayer = *MyPlayer;
+	if (spselflag || trigflag) {
+		InfoColor = UiFlags::ColorWhite;
+	} else if (!myPlayer.HoldItem.isEmpty()) {
+		if (myPlayer.HoldItem._itype == ItemType::Gold) {
+			int nGold = myPlayer.HoldItem._ivalue;
+			InfoString = fmt::format(fmt::runtime(ngettext("{:s} gold piece", "{:s} gold pieces", nGold)), FormatInteger(nGold));
+		} else if (!myPlayer.CanUseItem(myPlayer.HoldItem)) {
+			InfoString = _("Requirements not met");
+		} else {
+			if (myPlayer.HoldItem._iIdentified)
+				InfoString = string_view(myPlayer.HoldItem._iIName);
+			else
+				InfoString = string_view(myPlayer.HoldItem._iName);
+			InfoColor = myPlayer.HoldItem.getTextColor();
+		}
+	} else {
+		if (pcursitem != -1)
+			GetItemStr(Items[pcursitem]);
+		else if (ObjectUnderCursor != nullptr)
+			GetObjectStr(*ObjectUnderCursor);
+		if (pcursmonst != -1) {
+			if (leveltype != DTYPE_TOWN) {
+				const auto &monster = Monsters[pcursmonst];
+				InfoColor = UiFlags::ColorWhite;
+				InfoString = monster.name();
+				ClearPanel();
+				if (monster.isUnique()) {
+					InfoColor = UiFlags::ColorWhitegold;
+					PrintUniqueHistory();
+				} else {
+					PrintMonstHistory(monster.type().type);
+				}
+			} else if (pcursitem == -1) {
+				InfoString = string_view(Towners[pcursmonst].name);
+			}
+		}
+		if (pcursplr != -1) {
+			InfoColor = UiFlags::ColorWhitegold;
+			auto &target = Players[pcursplr];
+			InfoString = string_view(target._pName);
+			ClearPanel();
+			AddPanelString(fmt::format(fmt::runtime(_("{:s}, Level: {:d}")), _(ClassStrTbl[static_cast<std::size_t>(target._pClass)]), target._pLevel));
+			AddPanelString(fmt::format(fmt::runtime(_("Hit Points {:d} of {:d}")), target._pHitPoints >> 6, target._pMaxHP >> 6));
+		}
+	}
+	if (!InfoString.empty() || pnumlines != 0) {
+		PrintInfo(out);
+	}
+}
+
+void CheckLvlBtn()
+{
+	if (!IsLevelUpButtonVisible()) {
+		return;
+	}
+
+	const Point mainPanelPosition = GetMainPanel().position;
+	if (!lvlbtndown && MousePosition.x >= 40 + mainPanelPosition.x && MousePosition.x <= 81 + mainPanelPosition.x && MousePosition.y >= -39 + mainPanelPosition.y && MousePosition.y <= -17 + mainPanelPosition.y)
+		lvlbtndown = true;
+}
+
+void ReleaseLvlBtn()
+{
+	const Point mainPanelPosition = GetMainPanel().position;
+	if (MousePosition.x >= 40 + mainPanelPosition.x && MousePosition.x <= 81 + mainPanelPosition.x && MousePosition.y >= -39 + mainPanelPosition.y && MousePosition.y <= -17 + mainPanelPosition.y) {
+		QuestLogIsOpen = false;
+		CloseGoldWithdraw();
+		IsStashOpen = false;
+		chrflag = true;
+	}
+	lvlbtndown = false;
+}
+
+void DrawLevelUpIcon(const Surface &out)
+{
+	if (IsLevelUpButtonVisible()) {
+		int nCel = lvlbtndown ? 2 : 1;
+		DrawString(out, _("Level Up"), { GetMainPanel().position + Displacement { 0, -62 }, { 120, 0 } }, UiFlags::ColorWhite | UiFlags::AlignCenter);
+		ClxDraw(out, GetMainPanel().position + Displacement { 40, -17 }, (*pChrButtons)[nCel]);
+	}
+}
+
+void CheckChrBtns()
+{
+	Player &myPlayer = *MyPlayer;
+
+	if (chrbtnactive || myPlayer._pStatPts == 0)
+		return;
+
+	for (auto attribute : enum_values<CharacterAttribute>()) {
+		if (myPlayer.GetBaseAttributeValue(attribute) >= myPlayer.GetMaximumAttributeValue(attribute))
+			continue;
+		auto buttonId = static_cast<size_t>(attribute);
+		Rectangle button = ChrBtnsRect[buttonId];
+		button.position = GetPanelPosition(UiPanels::Character, button.position);
+		if (button.contains(MousePosition)) {
+			chrbtn[buttonId] = true;
+			chrbtnactive = true;
+		}
+	}
+}
+
+void ReleaseChrBtns(bool addAllStatPoints)
+{
+	chrbtnactive = false;
+	for (auto attribute : enum_values<CharacterAttribute>()) {
+		auto buttonId = static_cast<size_t>(attribute);
+		if (!chrbtn[buttonId])
+			continue;
+
+		chrbtn[buttonId] = false;
+		Rectangle button = ChrBtnsRect[buttonId];
+		button.position = GetPanelPosition(UiPanels::Character, button.position);
+		if (button.contains(MousePosition)) {
+			Player &myPlayer = *MyPlayer;
+			int statPointsToAdd = 1;
+			if (addAllStatPoints)
+				statPointsToAdd = CapStatPointsToAdd(myPlayer._pStatPts, myPlayer, attribute);
+			switch (attribute) {
+			case CharacterAttribute::Strength:
+				NetSendCmdParam1(true, CMD_ADDSTR, statPointsToAdd);
+				myPlayer._pStatPts -= statPointsToAdd;
+				break;
+			case CharacterAttribute::Magic:
+				NetSendCmdParam1(true, CMD_ADDMAG, statPointsToAdd);
+				myPlayer._pStatPts -= statPointsToAdd;
+				break;
+			case CharacterAttribute::Dexterity:
+				NetSendCmdParam1(true, CMD_ADDDEX, statPointsToAdd);
+				myPlayer._pStatPts -= statPointsToAdd;
+				break;
+			case CharacterAttribute::Vitality:
+				NetSendCmdParam1(true, CMD_ADDVIT, statPointsToAdd);
+				myPlayer._pStatPts -= statPointsToAdd;
+				break;
+			}
+		}
+	}
+}
+
+void DrawDurIcon(const Surface &out)
+{
+	bool hasRoomBetweenPanels = RightPanel.position.x - (LeftPanel.position.x + LeftPanel.size.width) >= 16 + (32 + 8 + 32 + 8 + 32 + 8 + 32) + 16;
+	bool hasRoomUnderPanels = MainPanel.position.y - (RightPanel.position.y + RightPanel.size.height) >= 16 + 32 + 16;
+
+	if (!hasRoomBetweenPanels && !hasRoomUnderPanels) {
+		if (IsLeftPanelOpen() && IsRightPanelOpen())
+			return;
+	}
+
+	int x = MainPanel.position.x + MainPanel.size.width - 32 - 16;
+	if (!hasRoomUnderPanels) {
+		if (IsRightPanelOpen() && MainPanel.position.x + MainPanel.size.width > RightPanel.position.x)
+			x -= MainPanel.position.x + MainPanel.size.width - RightPanel.position.x;
+	}
+
+	Player &myPlayer = *MyPlayer;
+	x = DrawDurIcon4Item(out, myPlayer.InvBody[INVLOC_HEAD], x, 3);
+	x = DrawDurIcon4Item(out, myPlayer.InvBody[INVLOC_CHEST], x, 2);
+	x = DrawDurIcon4Item(out, myPlayer.InvBody[INVLOC_HAND_LEFT], x, 0);
+	DrawDurIcon4Item(out, myPlayer.InvBody[INVLOC_HAND_RIGHT], x, 0);
+}
+
+void RedBack(const Surface &out)
+{
+	uint8_t *dst = out.begin();
+	uint8_t *tbl = GetPauseTRN();
+	for (int h = gnViewportHeight; h != 0; h--, dst += out.pitch() - gnScreenWidth) {
+		for (int w = gnScreenWidth; w != 0; w--) {
+			if (leveltype != DTYPE_HELL || *dst >= 32)
+				*dst = tbl[*dst];
+			dst++;
+		}
+	}
+}
+
+void DrawGoldSplit(const Surface &out, int amount)
+{
+	const int dialogX = 30;
+
+	ClxDraw(out, GetPanelPosition(UiPanels::Inventory, { dialogX, 178 }), (*pGBoxBuff)[0]);
+
+	const std::string description = fmt::format(
+	    fmt::runtime(ngettext(
+	        /* TRANSLATORS: {:s} is a number with separators. Dialog is shown when splitting a stash of Gold.*/
+	        "You have {:s} gold piece. How many do you want to remove?",
+	        "You have {:s} gold pieces. How many do you want to remove?",
+	        initialDropGoldValue)),
+	    FormatInteger(initialDropGoldValue));
+
+	// Pre-wrap the string at spaces, otherwise DrawString would hard wrap in the middle of words
+	const std::string wrapped = WordWrapString(description, 200);
+
+	// The split gold dialog is roughly 4 lines high, but we need at least one line for the player to input an amount.
+	// Using a clipping region 50 units high (approx 3 lines with a lineheight of 17) to ensure there is enough room left
+	//  for the text entered by the player.
+	DrawString(out, wrapped, { GetPanelPosition(UiPanels::Inventory, { dialogX + 31, 75 }), { 200, 50 } }, UiFlags::ColorWhitegold | UiFlags::AlignCenter, 1, 17);
+
+	std::string value;
+	if (amount > 0) {
+		value = StrCat(amount);
+	}
+	// Even a ten digit amount of gold only takes up about half a line. There's no need to wrap or clip text here so we
+	// use the Point form of DrawString.
+	DrawString(out, value, GetPanelPosition(UiPanels::Inventory, { dialogX + 37, 128 }), UiFlags::ColorWhite | UiFlags::PentaCursor);
+}
+
+void control_drop_gold(SDL_Keycode vkey)
+{
+	Player &myPlayer = *MyPlayer;
+
+	if (myPlayer._pHitPoints >> 6 <= 0) {
+		CloseGoldDrop();
+		dropGoldValue = 0;
+		return;
+	}
+
+	if (vkey == SDLK_RETURN || vkey == SDLK_KP_ENTER) {
+		if (dropGoldValue > 0)
+			RemoveGold(myPlayer, initialDropGoldIndex);
+		CloseGoldDrop();
+	} else if (vkey == SDLK_ESCAPE) {
+		CloseGoldDrop();
+		dropGoldValue = 0;
+	} else if (vkey == SDLK_BACKSPACE) {
+		dropGoldValue = dropGoldValue / 10;
+	}
+}
+
+void DrawTalkPan(const Surface &out)
+{
+	if (!talkflag)
+		return;
+
+	force_redraw = 255;
+
+	const Point mainPanelPosition = GetMainPanel().position;
+
+	DrawPanelBox(out, MakeSdlRect(175, sgbPlrTalkTbl + 20, 294, 5), mainPanelPosition + Displacement { 175, 4 });
+	int off = 0;
+	for (int i = 293; i > 283; off++, i--) {
+		DrawPanelBox(out, MakeSdlRect((off / 2) + 175, sgbPlrTalkTbl + off + 25, i, 1), mainPanelPosition + Displacement { (off / 2) + 175, off + 9 });
+	}
+	DrawPanelBox(out, MakeSdlRect(185, sgbPlrTalkTbl + 35, 274, 30), mainPanelPosition + Displacement { 185, 19 });
+	DrawPanelBox(out, MakeSdlRect(180, sgbPlrTalkTbl + 65, 284, 5), mainPanelPosition + Displacement { 180, 49 });
+	for (int i = 0; i < 10; i++) {
+		DrawPanelBox(out, MakeSdlRect(180, sgbPlrTalkTbl + i + 70, i + 284, 1), mainPanelPosition + Displacement { 180, i + 54 });
+	}
+	DrawPanelBox(out, MakeSdlRect(170, sgbPlrTalkTbl + 80, 310, 55), mainPanelPosition + Displacement { 170, 64 });
+
+	int x = mainPanelPosition.x + 200;
+	int y = mainPanelPosition.y + 10;
+
+	uint32_t idx = DrawString(out, TalkMessage, { { x, y }, { 250, 27 } }, UiFlags::ColorWhite | UiFlags::PentaCursor, 1, 13);
+	if (idx < sizeof(TalkMessage))
+		TalkMessage[idx] = '\0';
+
+	x += 46;
+	int talkBtn = 0;
+	for (size_t i = 0; i < Players.size(); i++) {
+		Player &player = Players[i];
+		if (&player == MyPlayer)
+			continue;
+
+		UiFlags color = player.friendlyMode ? UiFlags::ColorWhitegold : UiFlags::ColorRed;
+		const Point talkPanPosition = mainPanelPosition + Displacement { 172, 84 + 18 * talkBtn };
+		if (WhisperList[i]) {
+			if (TalkButtonsDown[talkBtn]) {
+				ClxDraw(out, talkPanPosition, (*talkButtons)[talkBtn != 0 ? 3 : 2]);
+				RenderClxSprite(out, (*TalkButton)[2], talkPanPosition + Displacement { 4, -15 });
+			}
+		} else {
+			int nCel = talkBtn != 0 ? 1 : 0;
+			if (TalkButtonsDown[talkBtn])
+				nCel += 4;
+			ClxDraw(out, talkPanPosition, (*talkButtons)[nCel]);
+			RenderClxSprite(out, (*TalkButton)[TalkButtonsDown[talkBtn] ? 1 : 0], talkPanPosition + Displacement { 4, -15 });
+		}
+		if (player.plractive) {
+			DrawString(out, player._pName, { { x, y + 60 + talkBtn * 18 }, { 204, 0 } }, color);
+		}
+
+		talkBtn++;
+	}
+}
+
+bool control_check_talk_btn()
+{
+	if (!talkflag)
+		return false;
+
+	const Point mainPanelPosition = GetMainPanel().position;
+
+	if (MousePosition.x < 172 + mainPanelPosition.x)
+		return false;
+	if (MousePosition.y < 69 + mainPanelPosition.y)
+		return false;
+	if (MousePosition.x > 233 + mainPanelPosition.x)
+		return false;
+	if (MousePosition.y > 123 + mainPanelPosition.y)
+		return false;
+
+	for (bool &talkButtonDown : TalkButtonsDown) {
+		talkButtonDown = false;
+	}
+
+	TalkButtonsDown[(MousePosition.y - (69 + mainPanelPosition.y)) / 18] = true;
+
+	return true;
+}
+
+void control_release_talk_btn()
+{
+	if (!talkflag)
+		return;
+
+	for (bool &talkButtonDown : TalkButtonsDown)
+		talkButtonDown = false;
+
+	const Point mainPanelPosition = GetMainPanel().position;
+
+	if (MousePosition.x < 172 + mainPanelPosition.x || MousePosition.y < 69 + mainPanelPosition.y || MousePosition.x > 233 + mainPanelPosition.x || MousePosition.y > 123 + mainPanelPosition.y)
+		return;
+
+	int off = (MousePosition.y - (69 + mainPanelPosition.y)) / 18;
+
+	size_t playerId = 0;
+	for (; playerId < Players.size() && off != -1; ++playerId) {
+		if (playerId != MyPlayerId)
+			off--;
+	}
+	if (playerId > 0 && playerId <= Players.size())
+		WhisperList[playerId - 1] = !WhisperList[playerId - 1];
+}
+
+void control_type_message()
+{
+	if (!IsChatAvailable())
+		return;
+
+	talkflag = true;
+	SDL_Rect rect = MakeSdlRect(GetMainPanel().position.x + 200, GetMainPanel().position.y + 22, 250, 39);
+	SDL_SetTextInputRect(&rect);
+	TalkMessage[0] = '\0';
+	for (bool &talkButtonDown : TalkButtonsDown) {
+		talkButtonDown = false;
+	}
+	sgbPlrTalkTbl = GetMainPanel().size.height + 16;
+	force_redraw = 255;
+	TalkSaveIndex = NextTalkSave;
+	SDL_StartTextInput();
+}
+
+void control_reset_talk()
+{
+	talkflag = false;
+	SDL_StopTextInput();
+	sgbPlrTalkTbl = 0;
+	force_redraw = 255;
+}
+
+bool IsTalkActive()
+{
+	if (!IsChatAvailable())
+		return false;
+
+	if (!talkflag)
+		return false;
+
+	return true;
+}
+
+void control_new_text(string_view text)
+{
+	strncat(TalkMessage, text.data(), sizeof(TalkMessage) - strlen(TalkMessage) - 1);
+}
+
+bool control_presskeys(SDL_Keycode vkey)
+{
+	if (!IsChatAvailable())
+		return false;
+	if (!talkflag)
+		return false;
+
+	if (vkey == SDLK_ESCAPE) {
+		control_reset_talk();
+	} else if (vkey == SDLK_RETURN || vkey == SDLK_KP_ENTER) {
+		ControlPressEnter();
+	} else if (vkey == SDLK_BACKSPACE) {
+		TalkMessage[FindLastUtf8Symbols(TalkMessage)] = '\0';
+	} else if (vkey == SDLK_DOWN) {
+		ControlUpDown(1);
+	} else if (vkey == SDLK_UP) {
+		ControlUpDown(-1);
+	} else if (vkey != SDLK_SPACE) {
+		return false;
+	}
+
+	return true;
+}
+
+void DiabloHotkeyMsg(uint32_t dwMsg)
+{
+	if (!IsChatAvailable()) {
+		return;
+	}
+
+	assert(dwMsg < QUICK_MESSAGE_OPTIONS);
+
+	for (auto &msg : sgOptions.Chat.szHotKeyMsgs[dwMsg]) {
+
+#ifdef _DEBUG
+		if (CheckDebugTextCommand(msg))
+			continue;
+#endif
+		char charMsg[MAX_SEND_STR_LEN];
+		CopyUtf8(charMsg, msg, sizeof(charMsg));
+		NetSendCmdString(0xFFFFFF, charMsg);
+	}
+}
+
+void CloseGoldDrop()
+{
+	if (!dropGoldFlag)
+		return;
+	dropGoldFlag = false;
+	SDL_StopTextInput();
+}
+
+void GoldDropNewText(string_view text)
+{
+	for (char vkey : text) {
+		int digit = vkey - '0';
+		if (digit >= 0 && digit <= 9) {
+			int newGoldValue = dropGoldValue * 10;
+			newGoldValue += digit;
+			if (newGoldValue <= initialDropGoldValue) {
+				dropGoldValue = newGoldValue;
+			}
+		}
+	}
+}
+
+} // namespace devilution