#include "diablo.h"
#include "../3rdParty/Storm/Source/storm.h"
#include "../DiabloUI/diabloui.h"

DEVILUTION_BEGIN_NAMESPACE

_SNETVERSIONDATA fileinfo;
int gbActive;
char diablo_exe_path[MAX_PATH];
HANDLE unused_mpq;
char patch_rt_mpq_path[MAX_PATH];
WNDPROC CurrentProc;
HANDLE diabdat_mpq;
char diabdat_mpq_path[MAX_PATH];
HANDLE patch_rt_mpq;
BOOL killed_mom_parent;
BOOLEAN screensaver_enabled_prev;

/* data */

char gszVersionNumber[MAX_PATH] = "internal version unknown";
char gszProductName[MAX_PATH] = "Diablo v1.09";

void init_cleanup(BOOL show_cursor)
{
	pfile_flush_W();
	init_disable_screensaver(0);
	init_run_office_from_start_menu();

	if (diabdat_mpq) {
		SFileCloseArchive(diabdat_mpq);
		diabdat_mpq = NULL;
	}
	if (patch_rt_mpq) {
		SFileCloseArchive(patch_rt_mpq);
		patch_rt_mpq = NULL;
	}
	if (unused_mpq) {
		SFileCloseArchive(unused_mpq);
		unused_mpq = NULL;
	}

	UiDestroy();
	effects_cleanup_sfx();
	sound_cleanup();
	NetClose();
	dx_cleanup();
	engine_debug_trap(show_cursor);
	StormDestroy();

	if (show_cursor)
		ShowCursor(TRUE);
}

void init_run_office_from_start_menu()
{
	LPITEMIDLIST idl;

	if (!killed_mom_parent) {
		return;
	}

	killed_mom_parent = FALSE;
	char szPath[256] = ""; /// BUGFIX: size should be at least 'MAX_PATH'
	idl = NULL;

	if (SHGetSpecialFolderLocation(GetDesktopWindow(), CSIDL_STARTMENU, &idl) == NOERROR) {
		SHGetPathFromIDList(idl, szPath);
		init_run_office(szPath);
	}
}

void init_run_office(char *dir)
{
	HANDLE hSearch;
	WIN32_FIND_DATA find;
	char szFirst[MAX_PATH];

	strcpy(szFirst, dir);
	if (szFirst[0] != '\0' && szFirst[strlen(szFirst) - 1] == '\\') {
		strcat(szFirst, "*");
	} else {
		strcat(szFirst, "\\*");
	}
	hSearch = FindFirstFile(szFirst, &find);
	if (hSearch == INVALID_HANDLE_VALUE) {
		return;
	}

	while (1) {
		if (find.dwFileAttributes & FILE_ATTRIBUTE_DIRECTORY) {
			if (strcmp(find.cFileName, ".") != 0 && strcmp(find.cFileName, "..") != 0) {
				char szNext[MAX_PATH] = "";
				if (dir[0] != '\0' && dir[strlen(dir) - 1] == '\\') {
					sprintf(szNext, "%s%s\\", dir, find.cFileName);
				} else {
					sprintf(szNext, "%s\\%s\\", dir, find.cFileName);
				}
				init_run_office(szNext);
			}
		} else if (_strcmpi(find.cFileName, "Microsoft Office Shortcut Bar.lnk") == 0) {
			ShellExecute(GetDesktopWindow(), "open", find.cFileName, "", dir, SW_SHOWNORMAL);
		}
		if (!FindNextFile(hSearch, &find)) {
			break;
		}
	}

	FindClose(hSearch);
}

void init_disable_screensaver(BOOLEAN disable)
{
	BOOLEAN enabled;
	char Data[16];
	DWORD Type, cbData;
	HKEY phkResult;

	// BUGFIX: this is probably the worst possible way to do this. Alternatives: ExtEscape() with SETPOWERMANAGEMENT,
	// SystemParametersInfo() with SPI_SETSCREENSAVEACTIVE/SPI_SETPOWEROFFACTIVE/SPI_SETLOWPOWERACTIVE

	if (!RegOpenKeyEx(HKEY_CURRENT_USER, "Control Panel\\Desktop", 0, KEY_READ | KEY_WRITE, (PHKEY)&phkResult)) {
		if (disable) {
			cbData = 16;
			if (!RegQueryValueEx(phkResult, "ScreenSaveActive", 0, &Type, (LPBYTE)Data, &cbData))
				screensaver_enabled_prev = Data[0] != '0';
			enabled = FALSE;
		} else {
			enabled = screensaver_enabled_prev;
		}
		Data[1] = 0;
		Data[0] = enabled ? '1' : '0';
		RegSetValueEx(phkResult, "ScreenSaveActive", 0, REG_SZ, (const BYTE *)Data, 2);
		RegCloseKey(phkResult);
	}
}

void init_create_window(int nCmdShow)
{
	int nWidth, nHeight;
	HWND hWnd;
	WNDCLASSEXA wcex;

	init_kill_mom_parent();
	pfile_init_save_directory();
	memset(&wcex, 0, sizeof(wcex));
	wcex.cbSize = sizeof(wcex);
	wcex.style = CS_HREDRAW | CS_VREDRAW;
	wcex.lpfnWndProc = WindowProc;
	wcex.hInstance = ghInst;
	wcex.hIcon = LoadIcon(ghInst, MAKEINTRESOURCE(IDI_ICON1));
	wcex.hCursor = LoadCursor(0, IDC_ARROW);
	wcex.hbrBackground = (HBRUSH)GetStockObject(BLACK_BRUSH);
	wcex.lpszMenuName = "DIABLO";
	wcex.lpszClassName = "DIABLO";
	wcex.hIconSm = (HICON)LoadImage(ghInst, MAKEINTRESOURCE(IDI_ICON1), IMAGE_ICON, 16, 16, LR_DEFAULTCOLOR);
	if (!RegisterClassEx(&wcex))
		app_fatal("Unable to register window class");
	if (GetSystemMetrics(SM_CXSCREEN) < SCREEN_WIDTH)
		nWidth = SCREEN_WIDTH;
	else
		nWidth = GetSystemMetrics(SM_CXSCREEN);
	if (GetSystemMetrics(SM_CYSCREEN) < SCREEN_HEIGHT)
		nHeight = SCREEN_HEIGHT;
	else
		nHeight = GetSystemMetrics(SM_CYSCREEN);
	hWnd = CreateWindowEx(0, "DIABLO", "DIABLO", WS_POPUP, 0, 0, nWidth, nHeight, NULL, NULL, ghInst, NULL);
	if (!hWnd)
		app_fatal("Unable to create main window");
	ShowWindow(hWnd, SW_SHOWNORMAL); // nCmdShow used only in beta: ShowWindow(hWnd, nCmdShow)
	UpdateWindow(hWnd);
	init_await_mom_parent_exit();
	dx_init(hWnd);
	BlackPalette();
	snd_init(hWnd);
	init_archives();
	init_disable_screensaver(1);
}

void init_kill_mom_parent()
{
	HWND handle;

	handle = init_find_mom_parent();
	if (handle) {
		PostMessage(handle, WM_CLOSE, 0, 0);
		killed_mom_parent = TRUE;
	}
}

HWND init_find_mom_parent()
{
	HWND i, handle;
	char ClassName[256];

	for (i = GetForegroundWindow();; i = GetWindow(handle, GW_HWNDNEXT)) {
		handle = i;
		if (!i)
			break;
		GetClassName(i, ClassName, 255);
		if (!_strcmpi(ClassName, "MOM Parent"))
			break;
	}
	return handle;
}

void init_await_mom_parent_exit()
{
	DWORD tick;

	tick = GetTickCount();
	if (!init_find_mom_parent()) {
		return;
	}
	do {
		Sleep(250);
	} while (GetTickCount() - tick <= 4000 && init_find_mom_parent());
}

void init_archives()
{
	HANDLE fh;
#ifdef COPYPROT
	int result;
#endif
	memset(&fileinfo, 0, sizeof(fileinfo));
	fileinfo.size = sizeof(fileinfo);
	fileinfo.versionstring = gszVersionNumber;
	fileinfo.executablefile = diablo_exe_path;
	fileinfo.originalarchivefile = diabdat_mpq_path;
	fileinfo.patcharchivefile = patch_rt_mpq_path;
	init_get_file_info();
#ifdef COPYPROT
	while (1) {
#endif
<<<<<<< HEAD
		diabdat_mpq = init_test_access(diabdat_mpq_path, "\\diabdat.mpq", "DiabloCD", MPQ_FLAG_READ_ONLY, FS_CD);
=======
#ifdef SPAWN
		diabdat_mpq = init_test_access(diabdat_mpq_path, "\\spawn.mpq", "DiabloSpawn", 1000, FS_PC);
#else
#ifdef COPYPROT
		diabdat_mpq = init_test_access(diabdat_mpq_path, "\\diabdat.mpq", "DiabloCD", 1000, FS_CD);
#else
		diabdat_mpq = init_test_access(diabdat_mpq_path, "\\diabdat.mpq", "DiabloCD", 1000, FS_PC);
#endif
#endif
>>>>>>> 0a0fe427
#ifdef COPYPROT
		if (diabdat_mpq)
			break;
		UiCopyProtError(&result);
		if (result == COPYPROT_CANCEL)
			FileErrDlg("diabdat.mpq");
	}
#endif
	if (!WOpenFile("ui_art\\title.pcx", &fh, TRUE))
#ifdef SPAWN
		FileErrDlg("Main program archive: spawn.mpq");
#else
		FileErrDlg("Main program archive: diabdat.mpq");
#endif
	WCloseFile(fh);
<<<<<<< HEAD
	patch_rt_mpq = init_test_access(patch_rt_mpq_path, "\\patch_rt.mpq", "DiabloInstall", MPQ_FLAG_READ_ONLY, FS_PC);
=======
#ifdef SPAWN
	patch_rt_mpq = init_test_access(patch_rt_mpq_path, "\\patch_sh.mpq", "DiabloSpawn", 2000, FS_PC);
#else
	patch_rt_mpq = init_test_access(patch_rt_mpq_path, "\\patch_rt.mpq", "DiabloInstall", 2000, FS_PC);
#endif
>>>>>>> 0a0fe427
}

HANDLE init_test_access(char *mpq_path, char *mpq_name, char *reg_loc, int flags, int fs)
{
	char *last_slash_pos;
	char Filename[MAX_PATH];
	char Buffer[MAX_PATH];
	char archive_path[MAX_PATH];
	HANDLE archive;

	if (!GetCurrentDirectory(sizeof(Buffer), Buffer))
		app_fatal("Can't get program path");
	init_strip_trailing_slash(Buffer);
	if (!SFileSetBasePath(Buffer))
		app_fatal("SFileSetBasePath");
	if (!GetModuleFileName(ghInst, Filename, sizeof(Filename)))
		app_fatal("Can't get program name");
	last_slash_pos = strrchr(Filename, '\\');
	if (last_slash_pos)
		*last_slash_pos = '\0';
	init_strip_trailing_slash(Filename);
	strcpy(mpq_path, Buffer);
	strcat(mpq_path, mpq_name);
<<<<<<< HEAD
#ifdef COPYPROT
	if (SFileOpenArchive(mpq_path, 0, flags, &archive))
#else
	if (SFileOpenArchive(mpq_path, 0, flags, &archive))
#endif
=======
	if (SFileOpenArchive(mpq_path, flags, fs, &archive))
>>>>>>> 0a0fe427
		return archive;
	if (strcmp(Filename, Buffer)) {
		strcpy(mpq_path, Filename);
		strcat(mpq_path, mpq_name);
<<<<<<< HEAD
#ifdef COPYPROT
		if (SFileOpenArchive(mpq_path, 0, flags, &archive))
#else
		if (SFileOpenArchive(mpq_path, 0, flags, &archive))
#endif
=======
		if (SFileOpenArchive(mpq_path, flags, fs, &archive))
>>>>>>> 0a0fe427
			return archive;
	}
	archive_path[0] = '\0';
	if (reg_loc) {
		if (SRegLoadString("Archives", reg_loc, 0, archive_path, sizeof(archive_path))) {
			init_strip_trailing_slash(archive_path);
			strcpy(mpq_path, archive_path);
			strcat(mpq_path, mpq_name);
<<<<<<< HEAD
#ifdef COPYPROT
			if (SFileOpenArchive(mpq_path, 0, flags, &archive))
#else
			if (SFileOpenArchive(mpq_path, 0, flags, &archive))
#endif
=======
			if (SFileOpenArchive(mpq_path, flags, fs, &archive))
>>>>>>> 0a0fe427
				return archive;
		}
	}
	if (fs != FS_PC && init_read_test_file(archive_path, mpq_name, flags, &archive)) {
		strcpy(mpq_path, archive_path);
		return archive;
	}
	return NULL;
}

char *init_strip_trailing_slash(char *path)
{
	char *result;

	result = strrchr(path, '\\');
	if (result) {
		if (!result[1])
			*result = 0;
	}
	return result;
}

BOOL init_read_test_file(char *pszPath, char *pszArchive, int flags, HANDLE *phArchive)
{
	DWORD dwSize;
	char *pszDrive, *pszRoot;
	char szDrive[MAX_PATH];

	dwSize = GetLogicalDriveStrings(sizeof(szDrive), szDrive);
	if (dwSize == 0 || dwSize > sizeof(szDrive)) {
		return FALSE;
	}

	while (*pszArchive == '\\') {
		pszArchive++;
	}

	pszDrive = szDrive;
	while (*pszDrive != '\0') {
		pszRoot = pszDrive;
		while (*pszDrive++ != '\0')
			;
		if (GetDriveType(pszRoot) == DRIVE_CDROM) {
			strcpy(pszPath, pszRoot);
			strcat(pszPath, pszArchive);
			if (SFileOpenArchive(pszPath, 0, flags, phArchive)) {
				return TRUE;
			}
		}
	}

	return FALSE;
}

void init_get_file_info()
{
	DWORD dwLen;
	void *pBlock;
	unsigned int uBytes;
	DWORD dwHandle;
	VS_FIXEDFILEINFO *lpBuffer;

	if (GetModuleFileName(ghInst, diablo_exe_path, sizeof(diablo_exe_path))) {
		dwLen = GetFileVersionInfoSize(diablo_exe_path, &dwHandle);
		if (dwLen) {
			pBlock = DiabloAllocPtr(dwLen);
			if (GetFileVersionInfo(diablo_exe_path, 0, dwLen, pBlock)) {
				if (VerQueryValue(pBlock, "\\", (LPVOID *)&lpBuffer, &uBytes))
					sprintf(
					    gszVersionNumber,
					    "version %d.%d.%d.%d",
					    lpBuffer->dwProductVersionMS >> 16,
					    lpBuffer->dwProductVersionMS & 0xFFFF,
					    lpBuffer->dwProductVersionLS >> 16,
					    lpBuffer->dwProductVersionLS & 0xFFFF);
			}
			mem_free_dbg(pBlock);
		}
	}
}

LRESULT __stdcall MainWndProc(HWND hWnd, UINT Msg, WPARAM wParam, LPARAM lParam)
{
	switch (Msg) {
	case WM_ERASEBKGND:
		return 0;
	case WM_CREATE:
		ghMainWnd = hWnd;
		break;
	case WM_DESTROY:
		init_cleanup(1);
		ghMainWnd = 0;
		PostQuitMessage(0);
		break;
	case WM_PAINT:
		drawpanflag = 255;
		break;
	case WM_CLOSE:
		return 0;
	case WM_ACTIVATEAPP:
		init_activate_window(hWnd, wParam);
		break;
#ifdef _DEBUG
	case WM_SYSKEYUP:
		if (wParam == VK_RETURN) {
			fullscreen = !fullscreen;
			dx_reinit();
			return 0;
		}
		break;
#endif
	case WM_QUERYNEWPALETTE:
		SDrawRealizePalette();
		return 1;
	case WM_PALETTECHANGED:
		if ((HWND)wParam != hWnd)
			SDrawRealizePalette();
		break;
	}

	return DefWindowProc(hWnd, Msg, wParam, lParam);
}

void init_activate_window(HWND hWnd, BOOL bActive)
{
	LONG dwNewLong;

	gbActive = bActive;
	UiAppActivate(bActive);
	dwNewLong = GetWindowLong(hWnd, GWL_STYLE);

	if (gbActive && fullscreen)
		dwNewLong &= ~WS_SYSMENU;
	else
		dwNewLong |= WS_SYSMENU;

	SetWindowLong(hWnd, GWL_STYLE, dwNewLong);

	if (gbActive) {
		drawpanflag = 255;
		ResetPal();
	}
}

LRESULT __stdcall WindowProc(HWND hWnd, UINT Msg, WPARAM wParam, LPARAM lParam)
{
	if (CurrentProc)
		return CurrentProc(hWnd, Msg, wParam, lParam);

	return MainWndProc(hWnd, Msg, wParam, lParam);
}

WNDPROC SetWindowProc(WNDPROC NewProc)
{
	WNDPROC OldProc;

	OldProc = CurrentProc;
	CurrentProc = NewProc;
	return OldProc;
}

DEVILUTION_END_NAMESPACE
<|MERGE_RESOLUTION|>--- conflicted
+++ resolved
@@ -1,496 +1,464 @@
-#include "diablo.h"
-#include "../3rdParty/Storm/Source/storm.h"
-#include "../DiabloUI/diabloui.h"
-
-DEVILUTION_BEGIN_NAMESPACE
-
-_SNETVERSIONDATA fileinfo;
-int gbActive;
-char diablo_exe_path[MAX_PATH];
-HANDLE unused_mpq;
-char patch_rt_mpq_path[MAX_PATH];
-WNDPROC CurrentProc;
-HANDLE diabdat_mpq;
-char diabdat_mpq_path[MAX_PATH];
-HANDLE patch_rt_mpq;
-BOOL killed_mom_parent;
-BOOLEAN screensaver_enabled_prev;
-
-/* data */
-
-char gszVersionNumber[MAX_PATH] = "internal version unknown";
-char gszProductName[MAX_PATH] = "Diablo v1.09";
-
-void init_cleanup(BOOL show_cursor)
-{
-	pfile_flush_W();
-	init_disable_screensaver(0);
-	init_run_office_from_start_menu();
-
-	if (diabdat_mpq) {
-		SFileCloseArchive(diabdat_mpq);
-		diabdat_mpq = NULL;
-	}
-	if (patch_rt_mpq) {
-		SFileCloseArchive(patch_rt_mpq);
-		patch_rt_mpq = NULL;
-	}
-	if (unused_mpq) {
-		SFileCloseArchive(unused_mpq);
-		unused_mpq = NULL;
-	}
-
-	UiDestroy();
-	effects_cleanup_sfx();
-	sound_cleanup();
-	NetClose();
-	dx_cleanup();
-	engine_debug_trap(show_cursor);
-	StormDestroy();
-
-	if (show_cursor)
-		ShowCursor(TRUE);
-}
-
-void init_run_office_from_start_menu()
-{
-	LPITEMIDLIST idl;
-
-	if (!killed_mom_parent) {
-		return;
-	}
-
-	killed_mom_parent = FALSE;
-	char szPath[256] = ""; /// BUGFIX: size should be at least 'MAX_PATH'
-	idl = NULL;
-
-	if (SHGetSpecialFolderLocation(GetDesktopWindow(), CSIDL_STARTMENU, &idl) == NOERROR) {
-		SHGetPathFromIDList(idl, szPath);
-		init_run_office(szPath);
-	}
-}
-
-void init_run_office(char *dir)
-{
-	HANDLE hSearch;
-	WIN32_FIND_DATA find;
-	char szFirst[MAX_PATH];
-
-	strcpy(szFirst, dir);
-	if (szFirst[0] != '\0' && szFirst[strlen(szFirst) - 1] == '\\') {
-		strcat(szFirst, "*");
-	} else {
-		strcat(szFirst, "\\*");
-	}
-	hSearch = FindFirstFile(szFirst, &find);
-	if (hSearch == INVALID_HANDLE_VALUE) {
-		return;
-	}
-
-	while (1) {
-		if (find.dwFileAttributes & FILE_ATTRIBUTE_DIRECTORY) {
-			if (strcmp(find.cFileName, ".") != 0 && strcmp(find.cFileName, "..") != 0) {
-				char szNext[MAX_PATH] = "";
-				if (dir[0] != '\0' && dir[strlen(dir) - 1] == '\\') {
-					sprintf(szNext, "%s%s\\", dir, find.cFileName);
-				} else {
-					sprintf(szNext, "%s\\%s\\", dir, find.cFileName);
-				}
-				init_run_office(szNext);
-			}
-		} else if (_strcmpi(find.cFileName, "Microsoft Office Shortcut Bar.lnk") == 0) {
-			ShellExecute(GetDesktopWindow(), "open", find.cFileName, "", dir, SW_SHOWNORMAL);
-		}
-		if (!FindNextFile(hSearch, &find)) {
-			break;
-		}
-	}
-
-	FindClose(hSearch);
-}
-
-void init_disable_screensaver(BOOLEAN disable)
-{
-	BOOLEAN enabled;
-	char Data[16];
-	DWORD Type, cbData;
-	HKEY phkResult;
-
-	// BUGFIX: this is probably the worst possible way to do this. Alternatives: ExtEscape() with SETPOWERMANAGEMENT,
-	// SystemParametersInfo() with SPI_SETSCREENSAVEACTIVE/SPI_SETPOWEROFFACTIVE/SPI_SETLOWPOWERACTIVE
-
-	if (!RegOpenKeyEx(HKEY_CURRENT_USER, "Control Panel\\Desktop", 0, KEY_READ | KEY_WRITE, (PHKEY)&phkResult)) {
-		if (disable) {
-			cbData = 16;
-			if (!RegQueryValueEx(phkResult, "ScreenSaveActive", 0, &Type, (LPBYTE)Data, &cbData))
-				screensaver_enabled_prev = Data[0] != '0';
-			enabled = FALSE;
-		} else {
-			enabled = screensaver_enabled_prev;
-		}
-		Data[1] = 0;
-		Data[0] = enabled ? '1' : '0';
-		RegSetValueEx(phkResult, "ScreenSaveActive", 0, REG_SZ, (const BYTE *)Data, 2);
-		RegCloseKey(phkResult);
-	}
-}
-
-void init_create_window(int nCmdShow)
-{
-	int nWidth, nHeight;
-	HWND hWnd;
-	WNDCLASSEXA wcex;
-
-	init_kill_mom_parent();
-	pfile_init_save_directory();
-	memset(&wcex, 0, sizeof(wcex));
-	wcex.cbSize = sizeof(wcex);
-	wcex.style = CS_HREDRAW | CS_VREDRAW;
-	wcex.lpfnWndProc = WindowProc;
-	wcex.hInstance = ghInst;
-	wcex.hIcon = LoadIcon(ghInst, MAKEINTRESOURCE(IDI_ICON1));
-	wcex.hCursor = LoadCursor(0, IDC_ARROW);
-	wcex.hbrBackground = (HBRUSH)GetStockObject(BLACK_BRUSH);
-	wcex.lpszMenuName = "DIABLO";
-	wcex.lpszClassName = "DIABLO";
-	wcex.hIconSm = (HICON)LoadImage(ghInst, MAKEINTRESOURCE(IDI_ICON1), IMAGE_ICON, 16, 16, LR_DEFAULTCOLOR);
-	if (!RegisterClassEx(&wcex))
-		app_fatal("Unable to register window class");
-	if (GetSystemMetrics(SM_CXSCREEN) < SCREEN_WIDTH)
-		nWidth = SCREEN_WIDTH;
-	else
-		nWidth = GetSystemMetrics(SM_CXSCREEN);
-	if (GetSystemMetrics(SM_CYSCREEN) < SCREEN_HEIGHT)
-		nHeight = SCREEN_HEIGHT;
-	else
-		nHeight = GetSystemMetrics(SM_CYSCREEN);
-	hWnd = CreateWindowEx(0, "DIABLO", "DIABLO", WS_POPUP, 0, 0, nWidth, nHeight, NULL, NULL, ghInst, NULL);
-	if (!hWnd)
-		app_fatal("Unable to create main window");
-	ShowWindow(hWnd, SW_SHOWNORMAL); // nCmdShow used only in beta: ShowWindow(hWnd, nCmdShow)
-	UpdateWindow(hWnd);
-	init_await_mom_parent_exit();
-	dx_init(hWnd);
-	BlackPalette();
-	snd_init(hWnd);
-	init_archives();
-	init_disable_screensaver(1);
-}
-
-void init_kill_mom_parent()
-{
-	HWND handle;
-
-	handle = init_find_mom_parent();
-	if (handle) {
-		PostMessage(handle, WM_CLOSE, 0, 0);
-		killed_mom_parent = TRUE;
-	}
-}
-
-HWND init_find_mom_parent()
-{
-	HWND i, handle;
-	char ClassName[256];
-
-	for (i = GetForegroundWindow();; i = GetWindow(handle, GW_HWNDNEXT)) {
-		handle = i;
-		if (!i)
-			break;
-		GetClassName(i, ClassName, 255);
-		if (!_strcmpi(ClassName, "MOM Parent"))
-			break;
-	}
-	return handle;
-}
-
-void init_await_mom_parent_exit()
-{
-	DWORD tick;
-
-	tick = GetTickCount();
-	if (!init_find_mom_parent()) {
-		return;
-	}
-	do {
-		Sleep(250);
-	} while (GetTickCount() - tick <= 4000 && init_find_mom_parent());
-}
-
-void init_archives()
-{
-	HANDLE fh;
-#ifdef COPYPROT
-	int result;
-#endif
-	memset(&fileinfo, 0, sizeof(fileinfo));
-	fileinfo.size = sizeof(fileinfo);
-	fileinfo.versionstring = gszVersionNumber;
-	fileinfo.executablefile = diablo_exe_path;
-	fileinfo.originalarchivefile = diabdat_mpq_path;
-	fileinfo.patcharchivefile = patch_rt_mpq_path;
-	init_get_file_info();
-#ifdef COPYPROT
-	while (1) {
-#endif
-<<<<<<< HEAD
-		diabdat_mpq = init_test_access(diabdat_mpq_path, "\\diabdat.mpq", "DiabloCD", MPQ_FLAG_READ_ONLY, FS_CD);
-=======
-#ifdef SPAWN
-		diabdat_mpq = init_test_access(diabdat_mpq_path, "\\spawn.mpq", "DiabloSpawn", 1000, FS_PC);
-#else
-#ifdef COPYPROT
-		diabdat_mpq = init_test_access(diabdat_mpq_path, "\\diabdat.mpq", "DiabloCD", 1000, FS_CD);
-#else
-		diabdat_mpq = init_test_access(diabdat_mpq_path, "\\diabdat.mpq", "DiabloCD", 1000, FS_PC);
-#endif
-#endif
->>>>>>> 0a0fe427
-#ifdef COPYPROT
-		if (diabdat_mpq)
-			break;
-		UiCopyProtError(&result);
-		if (result == COPYPROT_CANCEL)
-			FileErrDlg("diabdat.mpq");
-	}
-#endif
-	if (!WOpenFile("ui_art\\title.pcx", &fh, TRUE))
-#ifdef SPAWN
-		FileErrDlg("Main program archive: spawn.mpq");
-#else
-		FileErrDlg("Main program archive: diabdat.mpq");
-#endif
-	WCloseFile(fh);
-<<<<<<< HEAD
-	patch_rt_mpq = init_test_access(patch_rt_mpq_path, "\\patch_rt.mpq", "DiabloInstall", MPQ_FLAG_READ_ONLY, FS_PC);
-=======
-#ifdef SPAWN
-	patch_rt_mpq = init_test_access(patch_rt_mpq_path, "\\patch_sh.mpq", "DiabloSpawn", 2000, FS_PC);
-#else
-	patch_rt_mpq = init_test_access(patch_rt_mpq_path, "\\patch_rt.mpq", "DiabloInstall", 2000, FS_PC);
-#endif
->>>>>>> 0a0fe427
-}
-
-HANDLE init_test_access(char *mpq_path, char *mpq_name, char *reg_loc, int flags, int fs)
-{
-	char *last_slash_pos;
-	char Filename[MAX_PATH];
-	char Buffer[MAX_PATH];
-	char archive_path[MAX_PATH];
-	HANDLE archive;
-
-	if (!GetCurrentDirectory(sizeof(Buffer), Buffer))
-		app_fatal("Can't get program path");
-	init_strip_trailing_slash(Buffer);
-	if (!SFileSetBasePath(Buffer))
-		app_fatal("SFileSetBasePath");
-	if (!GetModuleFileName(ghInst, Filename, sizeof(Filename)))
-		app_fatal("Can't get program name");
-	last_slash_pos = strrchr(Filename, '\\');
-	if (last_slash_pos)
-		*last_slash_pos = '\0';
-	init_strip_trailing_slash(Filename);
-	strcpy(mpq_path, Buffer);
-	strcat(mpq_path, mpq_name);
-<<<<<<< HEAD
-#ifdef COPYPROT
-	if (SFileOpenArchive(mpq_path, 0, flags, &archive))
-#else
-	if (SFileOpenArchive(mpq_path, 0, flags, &archive))
-#endif
-=======
-	if (SFileOpenArchive(mpq_path, flags, fs, &archive))
->>>>>>> 0a0fe427
-		return archive;
-	if (strcmp(Filename, Buffer)) {
-		strcpy(mpq_path, Filename);
-		strcat(mpq_path, mpq_name);
-<<<<<<< HEAD
-#ifdef COPYPROT
-		if (SFileOpenArchive(mpq_path, 0, flags, &archive))
-#else
-		if (SFileOpenArchive(mpq_path, 0, flags, &archive))
-#endif
-=======
-		if (SFileOpenArchive(mpq_path, flags, fs, &archive))
->>>>>>> 0a0fe427
-			return archive;
-	}
-	archive_path[0] = '\0';
-	if (reg_loc) {
-		if (SRegLoadString("Archives", reg_loc, 0, archive_path, sizeof(archive_path))) {
-			init_strip_trailing_slash(archive_path);
-			strcpy(mpq_path, archive_path);
-			strcat(mpq_path, mpq_name);
-<<<<<<< HEAD
-#ifdef COPYPROT
-			if (SFileOpenArchive(mpq_path, 0, flags, &archive))
-#else
-			if (SFileOpenArchive(mpq_path, 0, flags, &archive))
-#endif
-=======
-			if (SFileOpenArchive(mpq_path, flags, fs, &archive))
->>>>>>> 0a0fe427
-				return archive;
-		}
-	}
-	if (fs != FS_PC && init_read_test_file(archive_path, mpq_name, flags, &archive)) {
-		strcpy(mpq_path, archive_path);
-		return archive;
-	}
-	return NULL;
-}
-
-char *init_strip_trailing_slash(char *path)
-{
-	char *result;
-
-	result = strrchr(path, '\\');
-	if (result) {
-		if (!result[1])
-			*result = 0;
-	}
-	return result;
-}
-
-BOOL init_read_test_file(char *pszPath, char *pszArchive, int flags, HANDLE *phArchive)
-{
-	DWORD dwSize;
-	char *pszDrive, *pszRoot;
-	char szDrive[MAX_PATH];
-
-	dwSize = GetLogicalDriveStrings(sizeof(szDrive), szDrive);
-	if (dwSize == 0 || dwSize > sizeof(szDrive)) {
-		return FALSE;
-	}
-
-	while (*pszArchive == '\\') {
-		pszArchive++;
-	}
-
-	pszDrive = szDrive;
-	while (*pszDrive != '\0') {
-		pszRoot = pszDrive;
-		while (*pszDrive++ != '\0')
-			;
-		if (GetDriveType(pszRoot) == DRIVE_CDROM) {
-			strcpy(pszPath, pszRoot);
-			strcat(pszPath, pszArchive);
-			if (SFileOpenArchive(pszPath, 0, flags, phArchive)) {
-				return TRUE;
-			}
-		}
-	}
-
-	return FALSE;
-}
-
-void init_get_file_info()
-{
-	DWORD dwLen;
-	void *pBlock;
-	unsigned int uBytes;
-	DWORD dwHandle;
-	VS_FIXEDFILEINFO *lpBuffer;
-
-	if (GetModuleFileName(ghInst, diablo_exe_path, sizeof(diablo_exe_path))) {
-		dwLen = GetFileVersionInfoSize(diablo_exe_path, &dwHandle);
-		if (dwLen) {
-			pBlock = DiabloAllocPtr(dwLen);
-			if (GetFileVersionInfo(diablo_exe_path, 0, dwLen, pBlock)) {
-				if (VerQueryValue(pBlock, "\\", (LPVOID *)&lpBuffer, &uBytes))
-					sprintf(
-					    gszVersionNumber,
-					    "version %d.%d.%d.%d",
-					    lpBuffer->dwProductVersionMS >> 16,
-					    lpBuffer->dwProductVersionMS & 0xFFFF,
-					    lpBuffer->dwProductVersionLS >> 16,
-					    lpBuffer->dwProductVersionLS & 0xFFFF);
-			}
-			mem_free_dbg(pBlock);
-		}
-	}
-}
-
-LRESULT __stdcall MainWndProc(HWND hWnd, UINT Msg, WPARAM wParam, LPARAM lParam)
-{
-	switch (Msg) {
-	case WM_ERASEBKGND:
-		return 0;
-	case WM_CREATE:
-		ghMainWnd = hWnd;
-		break;
-	case WM_DESTROY:
-		init_cleanup(1);
-		ghMainWnd = 0;
-		PostQuitMessage(0);
-		break;
-	case WM_PAINT:
-		drawpanflag = 255;
-		break;
-	case WM_CLOSE:
-		return 0;
-	case WM_ACTIVATEAPP:
-		init_activate_window(hWnd, wParam);
-		break;
-#ifdef _DEBUG
-	case WM_SYSKEYUP:
-		if (wParam == VK_RETURN) {
-			fullscreen = !fullscreen;
-			dx_reinit();
-			return 0;
-		}
-		break;
-#endif
-	case WM_QUERYNEWPALETTE:
-		SDrawRealizePalette();
-		return 1;
-	case WM_PALETTECHANGED:
-		if ((HWND)wParam != hWnd)
-			SDrawRealizePalette();
-		break;
-	}
-
-	return DefWindowProc(hWnd, Msg, wParam, lParam);
-}
-
-void init_activate_window(HWND hWnd, BOOL bActive)
-{
-	LONG dwNewLong;
-
-	gbActive = bActive;
-	UiAppActivate(bActive);
-	dwNewLong = GetWindowLong(hWnd, GWL_STYLE);
-
-	if (gbActive && fullscreen)
-		dwNewLong &= ~WS_SYSMENU;
-	else
-		dwNewLong |= WS_SYSMENU;
-
-	SetWindowLong(hWnd, GWL_STYLE, dwNewLong);
-
-	if (gbActive) {
-		drawpanflag = 255;
-		ResetPal();
-	}
-}
-
-LRESULT __stdcall WindowProc(HWND hWnd, UINT Msg, WPARAM wParam, LPARAM lParam)
-{
-	if (CurrentProc)
-		return CurrentProc(hWnd, Msg, wParam, lParam);
-
-	return MainWndProc(hWnd, Msg, wParam, lParam);
-}
-
-WNDPROC SetWindowProc(WNDPROC NewProc)
-{
-	WNDPROC OldProc;
-
-	OldProc = CurrentProc;
-	CurrentProc = NewProc;
-	return OldProc;
-}
-
-DEVILUTION_END_NAMESPACE
+#include "diablo.h"
+#include "../3rdParty/Storm/Source/storm.h"
+#include "../DiabloUI/diabloui.h"
+
+DEVILUTION_BEGIN_NAMESPACE
+
+_SNETVERSIONDATA fileinfo;
+int gbActive;
+char diablo_exe_path[MAX_PATH];
+HANDLE unused_mpq;
+char patch_rt_mpq_path[MAX_PATH];
+WNDPROC CurrentProc;
+HANDLE diabdat_mpq;
+char diabdat_mpq_path[MAX_PATH];
+HANDLE patch_rt_mpq;
+BOOL killed_mom_parent;
+BOOLEAN screensaver_enabled_prev;
+
+/* data */
+
+char gszVersionNumber[MAX_PATH] = "internal version unknown";
+char gszProductName[MAX_PATH] = "Diablo v1.09";
+
+void init_cleanup(BOOL show_cursor)
+{
+	pfile_flush_W();
+	init_disable_screensaver(0);
+	init_run_office_from_start_menu();
+
+	if (diabdat_mpq) {
+		SFileCloseArchive(diabdat_mpq);
+		diabdat_mpq = NULL;
+	}
+	if (patch_rt_mpq) {
+		SFileCloseArchive(patch_rt_mpq);
+		patch_rt_mpq = NULL;
+	}
+	if (unused_mpq) {
+		SFileCloseArchive(unused_mpq);
+		unused_mpq = NULL;
+	}
+
+	UiDestroy();
+	effects_cleanup_sfx();
+	sound_cleanup();
+	NetClose();
+	dx_cleanup();
+	engine_debug_trap(show_cursor);
+	StormDestroy();
+
+	if (show_cursor)
+		ShowCursor(TRUE);
+}
+
+void init_run_office_from_start_menu()
+{
+	LPITEMIDLIST idl;
+
+	if (!killed_mom_parent) {
+		return;
+	}
+
+	killed_mom_parent = FALSE;
+	char szPath[256] = ""; /// BUGFIX: size should be at least 'MAX_PATH'
+	idl = NULL;
+
+	if (SHGetSpecialFolderLocation(GetDesktopWindow(), CSIDL_STARTMENU, &idl) == NOERROR) {
+		SHGetPathFromIDList(idl, szPath);
+		init_run_office(szPath);
+	}
+}
+
+void init_run_office(char *dir)
+{
+	HANDLE hSearch;
+	WIN32_FIND_DATA find;
+	char szFirst[MAX_PATH];
+
+	strcpy(szFirst, dir);
+	if (szFirst[0] != '\0' && szFirst[strlen(szFirst) - 1] == '\\') {
+		strcat(szFirst, "*");
+	} else {
+		strcat(szFirst, "\\*");
+	}
+	hSearch = FindFirstFile(szFirst, &find);
+	if (hSearch == INVALID_HANDLE_VALUE) {
+		return;
+	}
+
+	while (1) {
+		if (find.dwFileAttributes & FILE_ATTRIBUTE_DIRECTORY) {
+			if (strcmp(find.cFileName, ".") != 0 && strcmp(find.cFileName, "..") != 0) {
+				char szNext[MAX_PATH] = "";
+				if (dir[0] != '\0' && dir[strlen(dir) - 1] == '\\') {
+					sprintf(szNext, "%s%s\\", dir, find.cFileName);
+				} else {
+					sprintf(szNext, "%s\\%s\\", dir, find.cFileName);
+				}
+				init_run_office(szNext);
+			}
+		} else if (_strcmpi(find.cFileName, "Microsoft Office Shortcut Bar.lnk") == 0) {
+			ShellExecute(GetDesktopWindow(), "open", find.cFileName, "", dir, SW_SHOWNORMAL);
+		}
+		if (!FindNextFile(hSearch, &find)) {
+			break;
+		}
+	}
+
+	FindClose(hSearch);
+}
+
+void init_disable_screensaver(BOOLEAN disable)
+{
+	BOOLEAN enabled;
+	char Data[16];
+	DWORD Type, cbData;
+	HKEY phkResult;
+
+	// BUGFIX: this is probably the worst possible way to do this. Alternatives: ExtEscape() with SETPOWERMANAGEMENT,
+	// SystemParametersInfo() with SPI_SETSCREENSAVEACTIVE/SPI_SETPOWEROFFACTIVE/SPI_SETLOWPOWERACTIVE
+
+	if (!RegOpenKeyEx(HKEY_CURRENT_USER, "Control Panel\\Desktop", 0, KEY_READ | KEY_WRITE, (PHKEY)&phkResult)) {
+		if (disable) {
+			cbData = 16;
+			if (!RegQueryValueEx(phkResult, "ScreenSaveActive", 0, &Type, (LPBYTE)Data, &cbData))
+				screensaver_enabled_prev = Data[0] != '0';
+			enabled = FALSE;
+		} else {
+			enabled = screensaver_enabled_prev;
+		}
+		Data[1] = 0;
+		Data[0] = enabled ? '1' : '0';
+		RegSetValueEx(phkResult, "ScreenSaveActive", 0, REG_SZ, (const BYTE *)Data, 2);
+		RegCloseKey(phkResult);
+	}
+}
+
+void init_create_window(int nCmdShow)
+{
+	int nWidth, nHeight;
+	HWND hWnd;
+	WNDCLASSEXA wcex;
+
+	init_kill_mom_parent();
+	pfile_init_save_directory();
+	memset(&wcex, 0, sizeof(wcex));
+	wcex.cbSize = sizeof(wcex);
+	wcex.style = CS_HREDRAW | CS_VREDRAW;
+	wcex.lpfnWndProc = WindowProc;
+	wcex.hInstance = ghInst;
+	wcex.hIcon = LoadIcon(ghInst, MAKEINTRESOURCE(IDI_ICON1));
+	wcex.hCursor = LoadCursor(0, IDC_ARROW);
+	wcex.hbrBackground = (HBRUSH)GetStockObject(BLACK_BRUSH);
+	wcex.lpszMenuName = "DIABLO";
+	wcex.lpszClassName = "DIABLO";
+	wcex.hIconSm = (HICON)LoadImage(ghInst, MAKEINTRESOURCE(IDI_ICON1), IMAGE_ICON, 16, 16, LR_DEFAULTCOLOR);
+	if (!RegisterClassEx(&wcex))
+		app_fatal("Unable to register window class");
+	if (GetSystemMetrics(SM_CXSCREEN) < SCREEN_WIDTH)
+		nWidth = SCREEN_WIDTH;
+	else
+		nWidth = GetSystemMetrics(SM_CXSCREEN);
+	if (GetSystemMetrics(SM_CYSCREEN) < SCREEN_HEIGHT)
+		nHeight = SCREEN_HEIGHT;
+	else
+		nHeight = GetSystemMetrics(SM_CYSCREEN);
+	hWnd = CreateWindowEx(0, "DIABLO", "DIABLO", WS_POPUP, 0, 0, nWidth, nHeight, NULL, NULL, ghInst, NULL);
+	if (!hWnd)
+		app_fatal("Unable to create main window");
+	ShowWindow(hWnd, SW_SHOWNORMAL); // nCmdShow used only in beta: ShowWindow(hWnd, nCmdShow)
+	UpdateWindow(hWnd);
+	init_await_mom_parent_exit();
+	dx_init(hWnd);
+	BlackPalette();
+	snd_init(hWnd);
+	init_archives();
+	init_disable_screensaver(1);
+}
+
+void init_kill_mom_parent()
+{
+	HWND handle;
+
+	handle = init_find_mom_parent();
+	if (handle) {
+		PostMessage(handle, WM_CLOSE, 0, 0);
+		killed_mom_parent = TRUE;
+	}
+}
+
+HWND init_find_mom_parent()
+{
+	HWND i, handle;
+	char ClassName[256];
+
+	for (i = GetForegroundWindow();; i = GetWindow(handle, GW_HWNDNEXT)) {
+		handle = i;
+		if (!i)
+			break;
+		GetClassName(i, ClassName, 255);
+		if (!_strcmpi(ClassName, "MOM Parent"))
+			break;
+	}
+	return handle;
+}
+
+void init_await_mom_parent_exit()
+{
+	DWORD tick;
+
+	tick = GetTickCount();
+	if (!init_find_mom_parent()) {
+		return;
+	}
+	do {
+		Sleep(250);
+	} while (GetTickCount() - tick <= 4000 && init_find_mom_parent());
+}
+
+void init_archives()
+{
+	HANDLE fh;
+#ifdef COPYPROT
+	int result;
+#endif
+	memset(&fileinfo, 0, sizeof(fileinfo));
+	fileinfo.size = sizeof(fileinfo);
+	fileinfo.versionstring = gszVersionNumber;
+	fileinfo.executablefile = diablo_exe_path;
+	fileinfo.originalarchivefile = diabdat_mpq_path;
+	fileinfo.patcharchivefile = patch_rt_mpq_path;
+	init_get_file_info();
+#ifdef COPYPROT
+	while (1) {
+#endif
+#ifdef SPAWN
+		diabdat_mpq = init_test_access(diabdat_mpq_path, "\\spawn.mpq", "DiabloSpawn", MPQ_FLAG_READ_ONLY, FS_PC);
+#else
+#ifdef COPYPROT
+		diabdat_mpq = init_test_access(diabdat_mpq_path, "\\diabdat.mpq", "DiabloCD", MPQ_FLAG_READ_ONLY, FS_CD);
+#else
+		diabdat_mpq = init_test_access(diabdat_mpq_path, "\\diabdat.mpq", "DiabloCD", MPQ_FLAG_READ_ONLY, FS_PC);
+#endif
+#endif
+#ifdef COPYPROT
+		if (diabdat_mpq)
+			break;
+		UiCopyProtError(&result);
+		if (result == COPYPROT_CANCEL)
+			FileErrDlg("diabdat.mpq");
+	}
+#endif
+	if (!WOpenFile("ui_art\\title.pcx", &fh, TRUE))
+#ifdef SPAWN
+		FileErrDlg("Main program archive: spawn.mpq");
+#else
+		FileErrDlg("Main program archive: diabdat.mpq");
+#endif
+	WCloseFile(fh);
+#ifdef SPAWN
+	patch_rt_mpq = init_test_access(patch_rt_mpq_path, "\\patch_sh.mpq", "DiabloSpawn", MPQ_FLAG_READ_ONLY, FS_PC);
+#else
+	patch_rt_mpq = init_test_access(patch_rt_mpq_path, "\\patch_rt.mpq", "DiabloInstall", MPQ_FLAG_READ_ONLY, FS_PC);
+#endif
+}
+
+HANDLE init_test_access(char *mpq_path, char *mpq_name, char *reg_loc, int flags, int fs)
+{
+	char *last_slash_pos;
+	char Filename[MAX_PATH];
+	char Buffer[MAX_PATH];
+	char archive_path[MAX_PATH];
+	HANDLE archive;
+
+	if (!GetCurrentDirectory(sizeof(Buffer), Buffer))
+		app_fatal("Can't get program path");
+	init_strip_trailing_slash(Buffer);
+	if (!SFileSetBasePath(Buffer))
+		app_fatal("SFileSetBasePath");
+	if (!GetModuleFileName(ghInst, Filename, sizeof(Filename)))
+		app_fatal("Can't get program name");
+	last_slash_pos = strrchr(Filename, '\\');
+	if (last_slash_pos)
+		*last_slash_pos = '\0';
+	init_strip_trailing_slash(Filename);
+	strcpy(mpq_path, Buffer);
+	strcat(mpq_path, mpq_name);
+	if (SFileOpenArchive(mpq_path, flags, fs, &archive))
+		return archive;
+	if (strcmp(Filename, Buffer)) {
+		strcpy(mpq_path, Filename);
+		strcat(mpq_path, mpq_name);
+		if (SFileOpenArchive(mpq_path, flags, fs, &archive))
+			return archive;
+	}
+	archive_path[0] = '\0';
+	if (reg_loc) {
+		if (SRegLoadString("Archives", reg_loc, 0, archive_path, sizeof(archive_path))) {
+			init_strip_trailing_slash(archive_path);
+			strcpy(mpq_path, archive_path);
+			strcat(mpq_path, mpq_name);
+			if (SFileOpenArchive(mpq_path, flags, fs, &archive))
+				return archive;
+		}
+	}
+	if (fs != FS_PC && init_read_test_file(archive_path, mpq_name, flags, &archive)) {
+		strcpy(mpq_path, archive_path);
+		return archive;
+	}
+	return NULL;
+}
+
+char *init_strip_trailing_slash(char *path)
+{
+	char *result;
+
+	result = strrchr(path, '\\');
+	if (result) {
+		if (!result[1])
+			*result = 0;
+	}
+	return result;
+}
+
+BOOL init_read_test_file(char *pszPath, char *pszArchive, int flags, HANDLE *phArchive)
+{
+	DWORD dwSize;
+	char *pszDrive, *pszRoot;
+	char szDrive[MAX_PATH];
+
+	dwSize = GetLogicalDriveStrings(sizeof(szDrive), szDrive);
+	if (dwSize == 0 || dwSize > sizeof(szDrive)) {
+		return FALSE;
+	}
+
+	while (*pszArchive == '\\') {
+		pszArchive++;
+	}
+
+	pszDrive = szDrive;
+	while (*pszDrive != '\0') {
+		pszRoot = pszDrive;
+		while (*pszDrive++ != '\0')
+			;
+		if (GetDriveType(pszRoot) == DRIVE_CDROM) {
+			strcpy(pszPath, pszRoot);
+			strcat(pszPath, pszArchive);
+			if (SFileOpenArchive(pszPath, 0, flags, phArchive)) {
+				return TRUE;
+			}
+		}
+	}
+
+	return FALSE;
+}
+
+void init_get_file_info()
+{
+	DWORD dwLen;
+	void *pBlock;
+	unsigned int uBytes;
+	DWORD dwHandle;
+	VS_FIXEDFILEINFO *lpBuffer;
+
+	if (GetModuleFileName(ghInst, diablo_exe_path, sizeof(diablo_exe_path))) {
+		dwLen = GetFileVersionInfoSize(diablo_exe_path, &dwHandle);
+		if (dwLen) {
+			pBlock = DiabloAllocPtr(dwLen);
+			if (GetFileVersionInfo(diablo_exe_path, 0, dwLen, pBlock)) {
+				if (VerQueryValue(pBlock, "\\", (LPVOID *)&lpBuffer, &uBytes))
+					sprintf(
+					    gszVersionNumber,
+					    "version %d.%d.%d.%d",
+					    lpBuffer->dwProductVersionMS >> 16,
+					    lpBuffer->dwProductVersionMS & 0xFFFF,
+					    lpBuffer->dwProductVersionLS >> 16,
+					    lpBuffer->dwProductVersionLS & 0xFFFF);
+			}
+			mem_free_dbg(pBlock);
+		}
+	}
+}
+
+LRESULT __stdcall MainWndProc(HWND hWnd, UINT Msg, WPARAM wParam, LPARAM lParam)
+{
+	switch (Msg) {
+	case WM_ERASEBKGND:
+		return 0;
+	case WM_CREATE:
+		ghMainWnd = hWnd;
+		break;
+	case WM_DESTROY:
+		init_cleanup(1);
+		ghMainWnd = 0;
+		PostQuitMessage(0);
+		break;
+	case WM_PAINT:
+		drawpanflag = 255;
+		break;
+	case WM_CLOSE:
+		return 0;
+	case WM_ACTIVATEAPP:
+		init_activate_window(hWnd, wParam);
+		break;
+#ifdef _DEBUG
+	case WM_SYSKEYUP:
+		if (wParam == VK_RETURN) {
+			fullscreen = !fullscreen;
+			dx_reinit();
+			return 0;
+		}
+		break;
+#endif
+	case WM_QUERYNEWPALETTE:
+		SDrawRealizePalette();
+		return 1;
+	case WM_PALETTECHANGED:
+		if ((HWND)wParam != hWnd)
+			SDrawRealizePalette();
+		break;
+	}
+
+	return DefWindowProc(hWnd, Msg, wParam, lParam);
+}
+
+void init_activate_window(HWND hWnd, BOOL bActive)
+{
+	LONG dwNewLong;
+
+	gbActive = bActive;
+	UiAppActivate(bActive);
+	dwNewLong = GetWindowLong(hWnd, GWL_STYLE);
+
+	if (gbActive && fullscreen)
+		dwNewLong &= ~WS_SYSMENU;
+	else
+		dwNewLong |= WS_SYSMENU;
+
+	SetWindowLong(hWnd, GWL_STYLE, dwNewLong);
+
+	if (gbActive) {
+		drawpanflag = 255;
+		ResetPal();
+	}
+}
+
+LRESULT __stdcall WindowProc(HWND hWnd, UINT Msg, WPARAM wParam, LPARAM lParam)
+{
+	if (CurrentProc)
+		return CurrentProc(hWnd, Msg, wParam, lParam);
+
+	return MainWndProc(hWnd, Msg, wParam, lParam);
+}
+
+WNDPROC SetWindowProc(WNDPROC NewProc)
+{
+	WNDPROC OldProc;
+
+	OldProc = CurrentProc;
+	CurrentProc = NewProc;
+	return OldProc;
+}
+
+DEVILUTION_END_NAMESPACE