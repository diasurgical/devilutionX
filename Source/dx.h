--- conflicted
+++ resolved
@@ -1,47 +1,34 @@
-/**
- * @file dx.h
- *
- * Interface of functions setting up the graphics pipeline.
- */
-#ifndef __DX_H__
-#define __DX_H__
-
-DEVILUTION_BEGIN_NAMESPACE
-
-#ifdef __cplusplus
-extern "C" {
-#endif
-
-extern BYTE *gpBuffer;
-<<<<<<< HEAD
-=======
-extern IDirectDrawSurface *lpDDSBackBuf;
-extern IDirectDrawSurface *lpDDSPrimary;
-extern char gbBackBuf;
-extern char gbEmulate;
->>>>>>> 4251527e
-
-void dx_init(HWND hWnd);
-void lock_buf(BYTE idx);
-void unlock_buf(BYTE idx);
-void dx_cleanup();
-void dx_reinit();
-
-void InitPalette();
-void BltFast(SDL_Rect *src_rect, SDL_Rect *dst_rect);
-void Blit(SDL_Surface *src, SDL_Rect *src_rect, SDL_Rect *dst_rect);
-void RenderPresent();
-void PaletteGetEntries(DWORD dwNumEntries, SDL_Color *lpEntries);
-void PaletteSetEntries(DWORD dwCount, SDL_Color *lpEntries);
-
-<<<<<<< HEAD
-/* data */
-#ifdef __cplusplus
-}
-#endif
-
-DEVILUTION_END_NAMESPACE
-
-=======
->>>>>>> 4251527e
-#endif /* __DX_H__ */
+/**
+ * @file dx.h
+ *
+ * Interface of functions setting up the graphics pipeline.
+ */
+#ifndef __DX_H__
+#define __DX_H__
+
+DEVILUTION_BEGIN_NAMESPACE
+
+#ifdef __cplusplus
+extern "C" {
+#endif
+
+extern BYTE *gpBuffer;
+
+void dx_init(HWND hWnd);
+void lock_buf(BYTE idx);
+void unlock_buf(BYTE idx);
+void dx_cleanup();
+void dx_reinit();
+void InitPalette();
+void BltFast(SDL_Rect *src_rect, SDL_Rect *dst_rect);
+void Blit(SDL_Surface *src, SDL_Rect *src_rect, SDL_Rect *dst_rect);
+void RenderPresent();
+void PaletteGetEntries(DWORD dwNumEntries, SDL_Color *lpEntries);
+
+#ifdef __cplusplus
+}
+#endif
+
+DEVILUTION_END_NAMESPACE
+
+#endif /* __DX_H__ */