--- conflicted
+++ resolved
@@ -1,999 +1,995 @@
-//HEADER_GOES_HERE
-
-#include "../types.h"
-
-<<<<<<< HEAD
-DEVILUTION_BEGIN_NAMESPACE
-
-char gbSomebodyWonGameKludge; // weak
-=======
-BOOLEAN gbSomebodyWonGameKludge; // weak
->>>>>>> e791f3ee
-TBuffer sgHiPriBuf;
-char szPlayerDescript[128];
-short sgwPackPlrOffsetTbl[MAX_PLRS];
-PkPlayerStruct netplr[MAX_PLRS];
-BOOLEAN sgbPlayerTurnBitTbl[MAX_PLRS];
-char sgbPlayerLeftGameTbl[MAX_PLRS];
-int sgbSentThisCycle; // idb
-BOOL gbShouldValidatePackage;
-BYTE gbActivePlayers;    // weak
-BOOLEAN gbGameDestroyed; // weak
-BOOLEAN sgbSendDeltaTbl[MAX_PLRS];
-_gamedata sgGameInitInfo;
-char byte_678640;    // weak
-int sglTimeoutStart; // weak
-int sgdwPlayerLeftReasonTbl[MAX_PLRS];
-TBuffer sgLoPriBuf;
-unsigned int sgdwGameLoops; // idb
-BYTE gbMaxPlayers;
-BOOLEAN sgbTimeout;
-char szPlayerName[128];
-BYTE gbDeltaSender;
-BOOL sgbNetInited; // weak
-int player_state[MAX_PLRS];
-
-const int event_types[3] = {
-	EVENT_TYPE_PLAYER_LEAVE_GAME,
-	EVENT_TYPE_PLAYER_CREATE_GAME,
-	EVENT_TYPE_PLAYER_MESSAGE
-};
-
-void multi_msg_add(BYTE *a1, unsigned char a2)
-{
-	if (a1) {
-		if (a2)
-			tmsg_add(a1, a2);
-	}
-}
-
-void NetSendLoPri(BYTE *pbMsg, BYTE bLen)
-{
-	if (pbMsg) {
-		if (bLen) {
-			multi_copy_packet(&sgLoPriBuf, pbMsg, bLen);
-			multi_send_packet(pbMsg, bLen);
-		}
-	}
-}
-
-void multi_copy_packet(TBuffer *a1, void *packet, BYTE size)
-{
-	DWORD v3; // eax
-	DWORD v4; // ebx
-	BYTE *v5; // esi
-
-	v3 = a1->dwNextWriteOffset;
-	v4 = a1->dwNextWriteOffset + size;
-	if (v4 + 2 <= 0x1000) {
-		a1->dwNextWriteOffset = v4 + 1;
-		a1->bData[v3] = size;
-		v5 = &a1->bData[v3 + 1];
-		memcpy(v5, packet, size);
-		v5[size] = 0;
-	}
-}
-
-void multi_send_packet(void *packet, BYTE dwSize)
-{
-	TPkt pkt;
-
-	NetRecvPlrData(&pkt);
-	pkt.hdr.wLen = dwSize + 19;
-	memcpy(pkt.body, packet, dwSize);
-	if (!SNetSendMessage(myplr, &pkt.hdr, pkt.hdr.wLen))
-		nthread_terminate_game("SNetSendMessage0");
-}
-
-void NetRecvPlrData(TPkt *pkt)
-{
-	pkt->hdr.wCheck = 'ip';
-	pkt->hdr.px = plr[myplr].WorldX;
-	pkt->hdr.py = plr[myplr].WorldY;
-	pkt->hdr.targx = plr[myplr]._ptargx;
-	pkt->hdr.targy = plr[myplr]._ptargy;
-	pkt->hdr.php = plr[myplr]._pHitPoints;
-	pkt->hdr.pmhp = plr[myplr]._pMaxHP;
-	pkt->hdr.bstr = plr[myplr]._pBaseStr;
-	pkt->hdr.bmag = plr[myplr]._pBaseMag;
-	pkt->hdr.bdex = plr[myplr]._pBaseDex;
-}
-
-void NetSendHiPri(BYTE *pbMsg, BYTE bLen)
-{
-	unsigned char *v5; // eax
-	BYTE *v6;          // eax
-	int v7;            // eax
-	int v8;            // eax
-	TPkt pkt;          // [esp+Ch] [ebp-204h]
-	int size;          // [esp+20Ch] [ebp-4h]
-
-	if (pbMsg && bLen) {
-		multi_copy_packet(&sgHiPriBuf, pbMsg, bLen);
-		multi_send_packet(pbMsg, bLen);
-	}
-	if (!gbShouldValidatePackage) {
-		gbShouldValidatePackage = TRUE;
-		NetRecvPlrData(&pkt);
-		size = gdwNormalMsgSize - 19;
-		v5 = multi_recv_packet(&sgHiPriBuf, pkt.body, &size);
-		v6 = multi_recv_packet(&sgLoPriBuf, v5, &size);
-		v7 = sync_all_monsters(v6, size);
-		v8 = gdwNormalMsgSize - v7;
-		pkt.hdr.wLen = v8;
-		if (!SNetSendMessage(-2, &pkt.hdr, v8))
-			nthread_terminate_game("SNetSendMessage");
-	}
-}
-// 679760: using guessed type int gdwNormalMsgSize;
-
-unsigned char *multi_recv_packet(TBuffer *packet, unsigned char *a2, int *a3)
-{
-	TBuffer *v3;           // esi
-	unsigned char *result; // eax
-	BYTE *v5;              // ebx
-	size_t v6;             // edi
-	char *v7;              // ebx
-	unsigned char *v8;     // [esp+4h] [ebp-4h]
-
-	v3 = packet;
-	result = a2;
-	v8 = a2;
-	if (packet->dwNextWriteOffset) {
-		v5 = packet->bData;
-		while (*v5) {
-			v6 = *v5;
-			if (v6 > *a3)
-				break;
-			v7 = (char *)(v5 + 1);
-			memcpy(v8, v7, v6);
-			v8 += v6;
-			v5 = (BYTE *)&v7[v6];
-			*a3 -= v6;
-		}
-		memcpy(v3->bData, v5, (size_t)&v3->bData[v3->dwNextWriteOffset - (UINT_PTR)v5 + 1]); /* memcpy_0 */
-		v3->dwNextWriteOffset += (char *)v3 - (char *)v5 + 4;
-		result = v8;
-	}
-	return result;
-}
-
-void multi_send_msg_packet(int a1, BYTE *a2, BYTE len)
-{
-	//const void *v3; // edx
-	signed int v4;   // ebx
-	unsigned int v5; // edi
-	TPkt pkt;        // [esp+Ch] [ebp-204h]
-	int v8;          // [esp+20Ch] [ebp-4h]
-
-	v8 = a1;
-	NetRecvPlrData(&pkt);
-	pkt.hdr.wLen = len + 19;
-	memcpy(pkt.body, a2, len);
-	v4 = 1;
-	v5 = 0;
-	while (1) {
-		if (v4 & v8) {
-			if (!SNetSendMessage(v5, &pkt.hdr, len + 19) && SErrGetLastError() != STORM_ERROR_INVALID_PLAYER)
-				break;
-		}
-		++v5;
-		v4 *= 2;
-		if (v5 >= 4)
-			return;
-	}
-	nthread_terminate_game("SNetSendMessage");
-}
-
-void multi_msg_countdown()
-{
-	int v0; // esi
-
-	v0 = 0;
-	do {
-		if (player_state[v0] & 0x20000) {
-			if (gdwMsgLenTbl[v0] == 4)
-				multi_parse_turn(v0, *(_DWORD *)glpMsgTbl[v0]);
-		}
-		++v0;
-	} while (v0 < MAX_PLRS);
-}
-
-void multi_parse_turn(int pnum, int turn)
-{
-	int v2;          // esi
-	unsigned int v3; // esi
-
-	v2 = turn;
-	if (turn < 0)
-		multi_handle_turn_upper_bit(pnum);
-	v3 = v2 & 0x7FFFFFFF;
-	if (sgbSentThisCycle < gdwTurnsInTransit + v3) {
-		if (v3 >= 0x7FFFFFFF)
-			v3 = (unsigned short)v3;
-		sgbSentThisCycle = v3 + gdwTurnsInTransit;
-		sgdwGameLoops = 4 * v3 * (unsigned char)byte_679704;
-	}
-}
-// 679704: using guessed type char byte_679704;
-// 679738: using guessed type int gdwTurnsInTransit;
-
-void multi_handle_turn_upper_bit(int pnum)
-{
-	signed int v1; // eax
-
-	v1 = 0;
-	do {
-		if (player_state[v1] & 0x10000 && v1 != pnum)
-			break;
-		++v1;
-	} while (v1 < MAX_PLRS);
-	if (myplr == v1) {
-		sgbSendDeltaTbl[pnum] = TRUE;
-	} else if (myplr == pnum) {
-		gbDeltaSender = v1;
-	}
-}
-// 6796E4: using guessed type char gbDeltaSender;
-
-void multi_player_left(int pnum, int reason)
-{
-	sgbPlayerLeftGameTbl[pnum] = 1;
-	sgdwPlayerLeftReasonTbl[pnum] = reason;
-	multi_clear_left_tbl();
-}
-
-void multi_clear_left_tbl()
-{
-	int v0; // esi
-
-	v0 = 0;
-	do {
-		if (sgbPlayerLeftGameTbl[v0]) {
-			if (gbBufferMsgs == 1)
-				msg_send_drop_pkt(v0, sgdwPlayerLeftReasonTbl[v0]);
-			else
-				multi_player_left_msg(v0, 1);
-			sgbPlayerLeftGameTbl[v0] = 0;
-			sgdwPlayerLeftReasonTbl[v0] = 0;
-		}
-		++v0;
-	} while (v0 < MAX_PLRS);
-}
-// 676194: using guessed type char gbBufferMsgs;
-
-void multi_player_left_msg(int pnum, int left)
-{
-	int v2;   // edi
-	int v3;   // ebx
-	int v4;   // esi
-	char *v5; // eax
-	int v6;   // edi
-
-	v2 = pnum;
-	v3 = left;
-	v4 = pnum;
-	if (plr[pnum].plractive) {
-		RemovePlrFromMap(pnum);
-		RemovePortalMissile(v2);
-		DeactivatePortal(v2);
-		RemovePlrPortal(v2);
-		RemovePlrMissiles(v2);
-		if (v3) {
-			v5 = "Player '%s' just left the game";
-			v6 = sgdwPlayerLeftReasonTbl[v2] - 0x40000004;
-			if (v6) {
-				if (v6 == 2)
-					v5 = "Player '%s' dropped due to timeout";
-			} else {
-				v5 = "Player '%s' killed Diablo and left the game!";
-				gbSomebodyWonGameKludge = TRUE;
-			}
-			EventPlrMsg(v5, plr[v4]._pName);
-		}
-		plr[v4].plractive = 0;
-		plr[v4]._pName[0] = 0;
-		--gbActivePlayers;
-	}
-}
-// 6761B8: using guessed type char gbSomebodyWonGameKludge;
-
-void multi_net_ping()
-{
-	sgbTimeout = TRUE;
-	sglTimeoutStart = GetTickCount();
-}
-// 678644: using guessed type int sglTimeoutStart;
-
-int multi_handle_delta()
-{
-	int i, recieved;
-
-	if (gbGameDestroyed) {
-		gbRunGame = FALSE;
-		return FALSE;
-	}
-
-	for (i = 0; i < MAX_PLRS; i++) {
-		if (sgbSendDeltaTbl[i]) {
-			sgbSendDeltaTbl[i] = FALSE;
-			DeltaExportData(i);
-		}
-	}
-
-	sgbSentThisCycle = nthread_send_and_recv_turn(sgbSentThisCycle, 1);
-	if (!nthread_recv_turns(&recieved)) {
-		multi_begin_timeout();
-		return FALSE;
-	}
-
-	sgbTimeout = FALSE;
-	if (recieved) {
-		if (!gbShouldValidatePackage) {
-			NetSendHiPri(0, 0);
-			gbShouldValidatePackage = FALSE;
-		} else {
-			gbShouldValidatePackage = FALSE;
-			if (!multi_check_pkt_valid(&sgHiPriBuf))
-				NetSendHiPri(0, 0);
-		}
-	}
-	multi_mon_seeds();
-
-	return TRUE;
-}
-
-// Microsoft VisualC 2-11/net runtime
-int multi_check_pkt_valid(TBuffer *a1)
-{
-	return a1->dwNextWriteOffset == 0;
-}
-
-void multi_mon_seeds()
-{
-	int i;
-	DWORD l;
-
-	sgdwGameLoops++;
-	l = _rotr(sgdwGameLoops, 8);
-	for (i = 0; i < 200; i++)
-		monster[i]._mAISeed = l + i;
-}
-
-void multi_begin_timeout()
-{
-	unsigned char bGroupPlayers; // bl
-	signed int v1;               // eax
-	signed int nLowestActive;    // esi
-	signed int nLowestPlayer;    // edi
-	signed int v4;               // eax
-	int v5;                      // edx
-	unsigned char v6;            // [esp+Fh] [ebp-1h]
-
-	bGroupPlayers = 0;
-#ifdef _DEBUG
-	if (sgbTimeout && !debug_mode_key_i)
-#else
-	if (sgbTimeout)
-#endif
-	{
-		v1 = GetTickCount() - sglTimeoutStart;
-		if (v1 <= 20000) {
-			if (v1 >= 10000) {
-				v6 = 0;
-				nLowestActive = -1;
-				nLowestPlayer = -1;
-				v4 = 0;
-				do {
-					v5 = player_state[v4];
-					if (v5 & 0x10000) {
-						if (nLowestPlayer == -1)
-							nLowestPlayer = v4;
-						if (v5 & 0x40000) {
-							++bGroupPlayers;
-							if (nLowestActive == -1)
-								nLowestActive = v4;
-						} else {
-							++v6;
-						}
-					}
-					++v4;
-				} while (v4 < MAX_PLRS);
-				if (bGroupPlayers >= v6 && (bGroupPlayers != v6 || nLowestPlayer == nLowestActive)) {
-					if (nLowestActive == myplr)
-						multi_check_drop_player();
-				} else {
-					gbGameDestroyed = TRUE;
-				}
-			}
-		} else {
-			gbRunGame = FALSE;
-		}
-	}
-}
-// 67862D: using guessed type char gbGameDestroyed;
-// 678644: using guessed type int sglTimeoutStart;
-// 679661: using guessed type char sgbTimeout;
-
-void multi_check_drop_player()
-{
-	int v0; // esi
-	int v1; // eax
-
-	v0 = 0;
-	do {
-		v1 = player_state[v0];
-		if (!(v1 & 0x40000)) {
-			if (v1 & 0x10000)
-				SNetDropPlayer(v0, 0x40000006);
-		}
-		++v0;
-	} while (v0 < MAX_PLRS);
-}
-
-void multi_process_network_packets()
-{
-	//int v0; // eax
-	TPktHdr *v1;       // ecx
-	TPktHdr *v2;       // edi
-	int v3;            // eax
-	BOOLEAN v4;        // zf
-	unsigned char *v5; // esi
-	int v6;            // ebx
-	int v7;            // eax
-	int v8;            // ecx
-	int v9;            // eax
-	int v10;           // eax
-	int v11;           // esi
-	int v12;           // eax
-	int v13;           // ecx
-	int v14;           // eax
-	//int v15; // eax
-	TPktHdr *pkt;    // [esp+0h] [ebp-Ch]
-	int len;         // [esp+4h] [ebp-8h]
-	char arglist[4]; // [esp+8h] [ebp-4h] /* fix, int */
-
-	multi_clear_left_tbl();
-	multi_process_tmsgs();
-	//_LOBYTE(v0) = SNetReceiveMessage((int *)arglist, (char **)&pkt, &len);
-	if (SNetReceiveMessage((int *)arglist, (char **)&pkt, &len)) {
-		do {
-			++pkt_counter;
-			multi_clear_left_tbl();
-			v1 = pkt;
-			v2 = pkt;
-			if ((unsigned int)len >= sizeof(TPktHdr)
-			    && *(_DWORD *)arglist < MAX_PLRS
-			    && pkt->wCheck == 'ip'
-			    && (unsigned short)pkt->wLen == len) {
-				v3 = *(_DWORD *)arglist;
-				v4 = *(_DWORD *)arglist == myplr;
-				plr[v3]._pownerx = (unsigned char)pkt->px;
-				v5 = &v1->py;
-				plr[v3]._pownery = (unsigned char)v1->py;
-				if (!v4) {
-					v4 = gbBufferMsgs == 1;
-					plr[v3]._pHitPoints = v1->php;
-					plr[v3]._pMaxHP = v1->pmhp;
-					plr[v3]._pBaseStr = (unsigned char)v1->bstr;
-					plr[v3]._pBaseMag = (unsigned char)v1->bmag;
-					plr[v3]._pBaseDex = (unsigned char)v1->bdex;
-					if (!v4 && plr[v3].plractive && plr[v3]._pHitPoints) {
-						if (currlevel != plr[v3].plrlevel || plr[v3]._pLvlChanging) {
-							plr[v3].WorldX = (unsigned char)v1->px;
-							plr[v3].WorldY = (unsigned char)*v5;
-							plr[v3]._px = (unsigned char)v1->px;
-							plr[v3]._py = (unsigned char)*v5;
-							plr[v3]._ptargx = (unsigned char)v1->targx;
-							plr[v3]._ptargy = (unsigned char)v1->targy;
-						} else {
-							v6 = abs(plr[v3].WorldX - (unsigned char)v1->px);
-							v7 = abs(plr[*(_DWORD *)arglist].WorldY - (unsigned char)*v5);
-							if ((v6 > 3 || v7 > 3) && !dPlayer[(unsigned char)v2->px][(unsigned char)*v5]) {
-								FixPlrWalkTags(*(int *)arglist);
-								v8 = *(_DWORD *)arglist;
-								v9 = *(_DWORD *)arglist;
-								plr[v9]._poldx = plr[*(_DWORD *)arglist].WorldX;
-								plr[v9]._poldy = plr[v9].WorldY;
-								FixPlrWalkTags(v8);
-								v10 = *(_DWORD *)arglist;
-								plr[v10].WorldX = (unsigned char)v2->px;
-								plr[v10].WorldY = (unsigned char)*v5;
-								plr[v10]._px = (unsigned char)v2->px;
-								plr[v10]._py = (unsigned char)*v5;
-								dPlayer[plr[v10].WorldX][plr[v10].WorldY] = arglist[0] + 1;
-							}
-							v11 = abs(plr[*(_DWORD *)arglist]._px - plr[*(_DWORD *)arglist].WorldX);
-							v12 = abs(plr[*(_DWORD *)arglist]._py - plr[*(_DWORD *)arglist].WorldY);
-							v13 = *(_DWORD *)arglist;
-							if (v11 > 1 || v12 > 1) {
-								v14 = *(_DWORD *)arglist;
-								plr[v14]._px = plr[*(_DWORD *)arglist].WorldX;
-								plr[v14]._py = plr[v13].WorldY;
-							}
-							MakePlrPath(v13, (unsigned char)v2->targx, (unsigned char)v2->targy, 1u);
-						}
-					}
-				}
-				multi_handle_all_packets(*(int *)arglist, (TPkt *)&v2[1], len - 19);
-			}
-			//_LOBYTE(v15) = SNetReceiveMessage((int *)arglist, (char **)&pkt, &len);
-		} while (SNetReceiveMessage((int *)arglist, (char **)&pkt, &len));
-	}
-	if (SErrGetLastError() != STORM_ERROR_NO_MESSAGES_WAITING)
-		nthread_terminate_game("SNetReceiveMsg");
-}
-// 676194: using guessed type char gbBufferMsgs;
-// 676198: using guessed type int pkt_counter;
-
-void multi_handle_all_packets(int players, TPkt *packet, int a3)
-{
-	TCmd *v3; // esi
-	int i;    // edi
-	int v5;   // eax
-
-	v3 = (TCmd *)packet;
-	for (i = players; a3; a3 -= v5) {
-		v5 = ParseCmd(i, v3);
-		if (!v5)
-			break;
-		v3 += v5;
-	}
-}
-
-void multi_process_tmsgs()
-{
-	int cnt;
-	TPkt pkt;
-
-	while (cnt = tmsg_get((BYTE *)&pkt, 512)) {
-		multi_handle_all_packets(myplr, &pkt, cnt);
-	}
-}
-
-void multi_send_zero_packet(int pnum, char a2, void *pbSrc, int dwLen)
-{
-	unsigned int v4;       // edi
-	short v5;              // si
-	unsigned short dwBody; // ax
-	TPkt pkt;              // [esp+Ch] [ebp-208h]
-	int pnuma;             // [esp+20Ch] [ebp-8h]
-	int v10;               // [esp+210h] [ebp-4h]
-
-	v4 = dwLen;
-	_LOBYTE(v10) = a2;
-	pnuma = pnum;
-	v5 = 0;
-	while (v4) {
-		pkt.hdr.wCheck = 'ip';
-		pkt.body[0] = v10;
-		dwBody = gdwLargestMsgSize - 24;
-		pkt.hdr.px = 0;
-		pkt.hdr.py = 0;
-		pkt.hdr.targx = 0;
-		pkt.hdr.targy = 0;
-		pkt.hdr.php = 0;
-		pkt.hdr.pmhp = 0;
-		pkt.hdr.bstr = 0;
-		pkt.hdr.bmag = 0;
-		pkt.hdr.bdex = 0;
-		*(_WORD *)&pkt.body[1] = v5;
-		if (v4 < gdwLargestMsgSize - 24)
-			dwBody = v4;
-		*(_WORD *)&pkt.body[3] = dwBody;
-		memcpy(&pkt.body[5], pbSrc, dwBody);
-		pkt.hdr.wLen = *(_WORD *)&pkt.body[3] + 24;
-		if (!SNetSendMessage(pnuma, &pkt.hdr, *(unsigned short *)&pkt.body[3] + 24)) {
-			nthread_terminate_game("SNetSendMessage2");
-			return;
-		}
-		pbSrc = (char *)pbSrc + *(unsigned short *)&pkt.body[3];
-		v4 -= *(unsigned short *)&pkt.body[3];
-		v5 += *(_WORD *)&pkt.body[3];
-	}
-}
-// 67975C: using guessed type int gdwLargestMsgSize;
-
-void NetClose()
-{
-	if (sgbNetInited) {
-		sgbNetInited = FALSE;
-		nthread_cleanup();
-		dthread_cleanup();
-		tmsg_cleanup();
-		multi_event_handler(0);
-		SNetLeaveGame(3);
-		msgcmd_cmd_cleanup();
-		if ((unsigned char)gbMaxPlayers > 1u)
-			Sleep(2000);
-	}
-}
-// 679660: using guessed type char gbMaxPlayers;
-// 6796E8: using guessed type int sgbNetInited;
-
-char multi_event_handler(int a1)
-{
-	int v1;                                                       // edi
-	void *(__stdcall * v2)(int, void(__stdcall *)(_SNETEVENT *)); // ebx
-	unsigned int v3;                                              // esi
-	int v4;                                                       // eax
-	char *v5;                                                     // eax
-
-	v1 = a1;
-	v2 = SNetRegisterEventHandler;
-	if (!a1)
-		v2 = SNetUnregisterEventHandler;
-	v3 = 0;
-	do {
-		v4 = (int)v2(event_types[v3], multi_handle_events);
-		if (!v4 && v1) {
-			v5 = TraceLastError();
-			app_fatal("SNetRegisterEventHandler:\n%s", v5);
-		}
-		++v3;
-	} while (v3 < 3);
-	return v4;
-}
-
-void __stdcall multi_handle_events(_SNETEVENT *pEvt)
-{
-	int v1;  // ecx
-	int *v2; // eax
-	int *v3; // eax
-
-	switch (pEvt->eventid) {
-	case EVENT_TYPE_PLAYER_CREATE_GAME:
-		v3 = (int *)pEvt->data;
-		sgGameInitInfo.dwSeed = *v3;
-		_LOBYTE(sgGameInitInfo.bDiff) = *((_BYTE *)v3 + 4);
-		sgbPlayerTurnBitTbl[pEvt->playerid] = 1;
-		break;
-	case EVENT_TYPE_PLAYER_LEAVE_GAME:
-		v1 = 0;
-		sgbPlayerLeftGameTbl[pEvt->playerid] = 1;
-		sgbPlayerTurnBitTbl[pEvt->playerid] = 0;
-		v2 = (int *)pEvt->data;
-		if (v2 && pEvt->databytes >= 4u)
-			v1 = *v2;
-		sgdwPlayerLeftReasonTbl[pEvt->playerid] = v1;
-		if (v1 == 0x40000004)
-			gbSomebodyWonGameKludge = TRUE;
-		sgbSendDeltaTbl[pEvt->playerid] = FALSE;
-		dthread_remove_player(pEvt->playerid);
-		if (gbDeltaSender == pEvt->playerid)
-			gbDeltaSender = 4;
-		break;
-	case EVENT_TYPE_PLAYER_MESSAGE:
-		ErrorPlrMsg((char *)pEvt->data);
-		break;
-	}
-}
-// 6761B8: using guessed type char gbSomebodyWonGameKludge;
-// 6796E4: using guessed type char gbDeltaSender;
-
-BOOL NetInit(BOOL bSinglePlayer, BOOL *pfExitProgram)
-{
-	int i;
-	_SNETPROGRAMDATA ProgramData;
-	_SNETUIDATA UiData;
-	_SNETPLAYERDATA plrdata;
-	unsigned int len;
-
-	while (1) {
-		*pfExitProgram = FALSE;
-		SetRndSeed(0);
-		sgGameInitInfo.dwSeed = time(NULL);
-		sgGameInitInfo.bDiff = gnDifficulty;
-		memset(&ProgramData, 0, sizeof(ProgramData));
-		ProgramData.size = sizeof(ProgramData);
-		ProgramData.programname = "Diablo Retail";
-		ProgramData.programdescription = gszVersionNumber;
-		ProgramData.programid = 'DRTL';
-		ProgramData.versionid = 42;
-		ProgramData.maxplayers = MAX_PLRS;
-		ProgramData.initdata = &sgGameInitInfo;
-		ProgramData.initdatabytes = 8;
-		ProgramData.optcategorybits = 15;
-		ProgramData.lcid = 1033; /* LANG_ENGLISH */
-		memset(&plrdata, 0, sizeof(plrdata));
-		plrdata.size = sizeof(plrdata);
-		memset(&UiData, 0, sizeof(UiData));
-		UiData.size = sizeof(UiData);
-		UiData.parentwindow = SDrawGetFrameWindow(NULL);
-		UiData.artcallback = (void (*)())UiArtCallback;
-		UiData.createcallback = (void (*)())UiCreateGameCallback;
-		UiData.drawdesccallback = (void (*)())UiDrawDescCallback;
-		UiData.messageboxcallback = (void (*)())UiMessageBoxCallback;
-		UiData.soundcallback = (void (*)())UiSoundCallback;
-		UiData.authcallback = (void (*)())UiAuthCallback;
-		UiData.getdatacallback = (void (*)())UiGetDataCallback;
-		UiData.categorycallback = (void (*)())UiCategoryCallback;
-		UiData.selectnamecallback = mainmenu_select_hero_dialog;
-		UiData.changenamecallback = (void (*)())mainmenu_create_hero;
-		UiData.profilebitmapcallback = (void (*)())UiProfileDraw;
-		UiData.profilecallback = (void (*)())UiProfileCallback;
-		UiData.profilefields = UiProfileGetString();
-		memset(sgbPlayerTurnBitTbl, 0, sizeof(sgbPlayerTurnBitTbl));
-		gbGameDestroyed = FALSE;
-		memset(sgbPlayerLeftGameTbl, 0, sizeof(sgbPlayerLeftGameTbl));
-		memset(sgdwPlayerLeftReasonTbl, 0, sizeof(sgdwPlayerLeftReasonTbl));
-		memset(sgbSendDeltaTbl, 0, sizeof(sgbSendDeltaTbl));
-		memset(plr, 0, sizeof(plr));
-		memset(sgwPackPlrOffsetTbl, 0, sizeof(sgwPackPlrOffsetTbl));
-		SNetSetBasePlayer(0);
-		if (bSinglePlayer) {
-			if (!multi_init_single(&ProgramData, &plrdata, &UiData))
-				return FALSE;
-		} else {
-			if (!multi_init_multi(&ProgramData, &plrdata, &UiData, pfExitProgram))
-				return FALSE;
-		}
-		sgbNetInited = TRUE;
-		sgbTimeout = FALSE;
-		delta_init();
-		InitPlrMsg();
-		buffer_init(&sgHiPriBuf);
-		buffer_init(&sgLoPriBuf);
-		gbShouldValidatePackage = FALSE;
-		sync_init();
-		nthread_start(sgbPlayerTurnBitTbl[myplr]);
-		dthread_start();
-		dummy_nop_used_in_NetInit();
-		sgdwGameLoops = 0;
-		sgbSentThisCycle = 0;
-		gbDeltaSender = myplr;
-		gbSomebodyWonGameKludge = FALSE;
-		nthread_send_and_recv_turn(0, 0);
-		SetupLocalCoords();
-		multi_send_pinfo(-2, CMD_SEND_PLRINFO);
-		gbActivePlayers = 1;
-		plr[myplr].plractive = 1;
-		if (sgbPlayerTurnBitTbl[myplr] == 0 || msg_wait_resync())
-			break;
-		NetClose();
-		byte_678640 = 0;
-	}
-	gnDifficulty = sgGameInitInfo.bDiff;
-	SetRndSeed(sgGameInitInfo.dwSeed);
-
-	for (i = 0; i < 17; i++) {
-		glSeedTbl[i] = GetRndSeed();
-		gnLevelTypeTbl[i] = InitNewSeed(i);
-	}
-	if (!SNetGetGameInfo(GAMEINFO_NAME, szPlayerName, 128, &len))
-		nthread_terminate_game("SNetGetGameInfo1");
-	if (!SNetGetGameInfo(GAMEINFO_PASSWORD, szPlayerDescript, 128, &len))
-		nthread_terminate_game("SNetGetGameInfo2");
-
-	return TRUE;
-}
-// 6761B8: using guessed type char gbSomebodyWonGameKludge;
-// 67862D: using guessed type char gbGameDestroyed;
-// 678640: using guessed type char byte_678640;
-// 6796E4: using guessed type char gbDeltaSender;
-// 6796E8: using guessed type int sgbNetInited;
-
-void dummy_nop_used_in_NetInit()
-{
-}
-
-void buffer_init(TBuffer *pBuf)
-{
-	pBuf->dwNextWriteOffset = 0;
-	pBuf->bData[0] = 0;
-}
-
-void multi_send_pinfo(int pnum, char cmd)
-{
-	PkPlayerStruct pkplr;
-
-	PackPlayer(&pkplr, myplr, TRUE);
-	dthread_send_delta(pnum, cmd, &pkplr, sizeof(pkplr));
-}
-
-int InitNewSeed(int newseed)
-{
-	int result; // eax
-
-	result = 0;
-	if (newseed) {
-		result = 1;
-		if (newseed < 1 || newseed > 4) {
-			if (newseed < 5 || newseed > 8) {
-				if (newseed < 9 || newseed > 12)
-					result = 4;
-				else
-					result = 3;
-			} else {
-				result = 2;
-			}
-		}
-	}
-	return result;
-}
-
-void SetupLocalCoords()
-{
-	int x; // ecx
-	int y; // edx
-
-	if (!leveldebug || (unsigned char)gbMaxPlayers > 1u) {
-		currlevel = 0;
-		leveltype = 0;
-		setlevel = 0;
-	}
-	x = 75;
-	y = 68;
-#ifdef _DEBUG
-	if (debug_mode_key_inverted_v || debug_mode_key_d) {
-		x = 49;
-		y = 23;
-	}
-#endif
-	x += plrxoff[myplr];
-	y += plryoff[myplr];
-	plr[myplr].WorldX = x;
-	plr[myplr].WorldY = y;
-	plr[myplr]._px = x;
-	plr[myplr]._py = y;
-	plr[myplr]._ptargx = x;
-	plr[myplr]._ptargy = y;
-	plr[myplr].plrlevel = currlevel;
-	plr[myplr]._pLvlChanging = 1;
-	plr[myplr].pLvlLoad = 0;
-	plr[myplr]._pmode = PM_NEWLVL;
-	plr[myplr].destAction = ACTION_NONE;
-}
-// 52572C: using guessed type int leveldebug;
-// 5CF31D: using guessed type char setlevel;
-// 679660: using guessed type char gbMaxPlayers;
-
-BOOL multi_init_single(_SNETPROGRAMDATA *client_info, _SNETPLAYERDATA *user_info, _SNETUIDATA *ui_info)
-{
-	int unused;
-
-	if (!SNetInitializeProvider(0, client_info, user_info, ui_info, &fileinfo)) {
-		SErrGetLastError();
-		return FALSE;
-	}
-
-	unused = 0;
-	if (!SNetCreateGame("local", "local", "local", 0, (char *)&sgGameInitInfo.dwSeed, 8, 1, "local", "local", &unused)) {
-		app_fatal("SNetCreateGame1:\n%s", TraceLastError());
-	}
-
-	myplr = 0;
-	gbMaxPlayers = 1;
-
-	return TRUE;
-}
-// 679660: using guessed type char gbMaxPlayers;
-
-BOOL multi_init_multi(_SNETPROGRAMDATA *client_info, _SNETPLAYERDATA *user_info, _SNETUIDATA *ui_info, int *pfExitProgram)
-{
-	BOOL first;
-	int playerId;
-	int type;
-
-	for (first = TRUE;; first = FALSE) {
-		type = 0x00;
-		if (byte_678640) {
-			if (!UiSelectProvider(0, client_info, user_info, ui_info, &fileinfo, &type)
-			    && (!first || SErrGetLastError() != STORM_ERROR_REQUIRES_UPGRADE || !multi_upgrade(pfExitProgram))) {
-				return FALSE;
-			}
-			if (type == 'BNET')
-				plr[0].pBattleNet = 1;
-		}
-
-		multi_event_handler(1);
-		if (UiSelectGame(1, client_info, user_info, ui_info, &fileinfo, &playerId))
-			break;
-
-		byte_678640 = 1;
-	}
-
-	if ((DWORD)playerId >= MAX_PLRS) {
-		return FALSE;
-	} else {
-		myplr = playerId;
-		gbMaxPlayers = MAX_PLRS;
-
-		pfile_read_player_from_save();
-
-		if (type == 'BNET')
-			plr[myplr].pBattleNet = 1;
-
-		return TRUE;
-	}
-}
-// 678640: using guessed type char byte_678640;
-// 679660: using guessed type char gbMaxPlayers;
-
-BOOL multi_upgrade(int *pfExitProgram)
-{
-	BOOL result;
-	int status;
-
-	SNetPerformUpgrade((LPDWORD)&status);
-	result = TRUE;
-	if (status && status != 1) {
-		if (status != 2) {
-			if (status == -1) {
-				DrawDlg("Network upgrade failed");
-			}
-		} else {
-			*pfExitProgram = 1;
-		}
-
-		result = FALSE;
-	}
-
-	return result;
-}
-
-void multi_player_joins(int pnum, TCmdPlrInfoHdr *cmd, int a3)
-{
-	int v3;             // ebx
-	TCmdPlrInfoHdr *v4; // edi
-	short *v5;          // esi
-	int v6;             // esi
-	BOOLEAN v7;         // zf
-	char *v8;           // eax
-	int v9;             // ST08_4
-	unsigned char *v10; // edx
-	int v11;            // eax
-	int v12;            // ecx
-	int v13;            // eax
-
-	v3 = pnum;
-	v4 = cmd;
-	if (myplr != pnum) {
-		v5 = &sgwPackPlrOffsetTbl[pnum];
-		if (*v5 == cmd->wOffset || (*v5 = 0, !cmd->wOffset)) {
-			if (!a3 && !*v5) {
-				multi_send_pinfo(pnum, CMD_ACK_PLRINFO);
-			}
-			memcpy((char *)&netplr[v3] + (unsigned short)v4->wOffset, &v4[1], (unsigned short)v4->wBytes);
-			*v5 += v4->wBytes;
-			if (*v5 == 1266) {
-				*v5 = 0;
-				multi_player_left_msg(v3, 0);
-				v6 = v3;
-				plr[v3]._pGFXLoad = 0;
-				UnPackPlayer(&netplr[v3], v3, 1);
-				if (a3) {
-					++gbActivePlayers;
-					v7 = sgbPlayerTurnBitTbl[v3] == 0;
-					plr[v6].plractive = 1;
-					v8 = "Player '%s' (level %d) just joined the game";
-					if (v7)
-						v8 = "Player '%s' (level %d) is already in the game";
-					EventPlrMsg(v8, plr[v6]._pName, plr[v6]._pLevel);
-					LoadPlrGFX(v3, PFILE_STAND);
-					SyncInitPlr(v3);
-					if (plr[v6].plrlevel == currlevel) {
-						if (plr[v6]._pHitPoints >> 6 <= 0) {
-							plr[v6]._pgfxnum = 0;
-							LoadPlrGFX(v3, PFILE_DEATH);
-							v9 = plr[v6]._pDWidth;
-							v10 = plr[v6]._pDAnim[0];
-							plr[v6]._pmode = 8;
-							NewPlrAnim(v3, v10, plr[v6]._pDFrames, 1, v9);
-							v11 = plr[v6]._pAnimLen;
-							v12 = v11 - 1;
-							plr[v6]._pVar8 = 2 * v11;
-							v13 = plr[v6].WorldX;
-							plr[v6]._pAnimFrame = v12;
-							dFlags[v13][plr[v6].WorldY] |= DFLAG_DEAD_PLAYER;
-						} else {
-							StartStand(v3, 0);
-						}
-					}
-				}
-			}
-		}
-	}
-}
-
-DEVILUTION_END_NAMESPACE
+//HEADER_GOES_HERE
+
+#include "../types.h"
+
+DEVILUTION_BEGIN_NAMESPACE
+
+BOOLEAN gbSomebodyWonGameKludge; // weak
+TBuffer sgHiPriBuf;
+char szPlayerDescript[128];
+short sgwPackPlrOffsetTbl[MAX_PLRS];
+PkPlayerStruct netplr[MAX_PLRS];
+BOOLEAN sgbPlayerTurnBitTbl[MAX_PLRS];
+char sgbPlayerLeftGameTbl[MAX_PLRS];
+int sgbSentThisCycle; // idb
+BOOL gbShouldValidatePackage;
+BYTE gbActivePlayers;    // weak
+BOOLEAN gbGameDestroyed; // weak
+BOOLEAN sgbSendDeltaTbl[MAX_PLRS];
+_gamedata sgGameInitInfo;
+char byte_678640;    // weak
+int sglTimeoutStart; // weak
+int sgdwPlayerLeftReasonTbl[MAX_PLRS];
+TBuffer sgLoPriBuf;
+unsigned int sgdwGameLoops; // idb
+BYTE gbMaxPlayers;
+BOOLEAN sgbTimeout;
+char szPlayerName[128];
+BYTE gbDeltaSender;
+BOOL sgbNetInited; // weak
+int player_state[MAX_PLRS];
+
+const int event_types[3] = {
+	EVENT_TYPE_PLAYER_LEAVE_GAME,
+	EVENT_TYPE_PLAYER_CREATE_GAME,
+	EVENT_TYPE_PLAYER_MESSAGE
+};
+
+void multi_msg_add(BYTE *a1, unsigned char a2)
+{
+	if (a1) {
+		if (a2)
+			tmsg_add(a1, a2);
+	}
+}
+
+void NetSendLoPri(BYTE *pbMsg, BYTE bLen)
+{
+	if (pbMsg) {
+		if (bLen) {
+			multi_copy_packet(&sgLoPriBuf, pbMsg, bLen);
+			multi_send_packet(pbMsg, bLen);
+		}
+	}
+}
+
+void multi_copy_packet(TBuffer *a1, void *packet, BYTE size)
+{
+	DWORD v3; // eax
+	DWORD v4; // ebx
+	BYTE *v5; // esi
+
+	v3 = a1->dwNextWriteOffset;
+	v4 = a1->dwNextWriteOffset + size;
+	if (v4 + 2 <= 0x1000) {
+		a1->dwNextWriteOffset = v4 + 1;
+		a1->bData[v3] = size;
+		v5 = &a1->bData[v3 + 1];
+		memcpy(v5, packet, size);
+		v5[size] = 0;
+	}
+}
+
+void multi_send_packet(void *packet, BYTE dwSize)
+{
+	TPkt pkt;
+
+	NetRecvPlrData(&pkt);
+	pkt.hdr.wLen = dwSize + 19;
+	memcpy(pkt.body, packet, dwSize);
+	if (!SNetSendMessage(myplr, &pkt.hdr, pkt.hdr.wLen))
+		nthread_terminate_game("SNetSendMessage0");
+}
+
+void NetRecvPlrData(TPkt *pkt)
+{
+	pkt->hdr.wCheck = 'ip';
+	pkt->hdr.px = plr[myplr].WorldX;
+	pkt->hdr.py = plr[myplr].WorldY;
+	pkt->hdr.targx = plr[myplr]._ptargx;
+	pkt->hdr.targy = plr[myplr]._ptargy;
+	pkt->hdr.php = plr[myplr]._pHitPoints;
+	pkt->hdr.pmhp = plr[myplr]._pMaxHP;
+	pkt->hdr.bstr = plr[myplr]._pBaseStr;
+	pkt->hdr.bmag = plr[myplr]._pBaseMag;
+	pkt->hdr.bdex = plr[myplr]._pBaseDex;
+}
+
+void NetSendHiPri(BYTE *pbMsg, BYTE bLen)
+{
+	unsigned char *v5; // eax
+	BYTE *v6;          // eax
+	int v7;            // eax
+	int v8;            // eax
+	TPkt pkt;          // [esp+Ch] [ebp-204h]
+	int size;          // [esp+20Ch] [ebp-4h]
+
+	if (pbMsg && bLen) {
+		multi_copy_packet(&sgHiPriBuf, pbMsg, bLen);
+		multi_send_packet(pbMsg, bLen);
+	}
+	if (!gbShouldValidatePackage) {
+		gbShouldValidatePackage = TRUE;
+		NetRecvPlrData(&pkt);
+		size = gdwNormalMsgSize - 19;
+		v5 = multi_recv_packet(&sgHiPriBuf, pkt.body, &size);
+		v6 = multi_recv_packet(&sgLoPriBuf, v5, &size);
+		v7 = sync_all_monsters(v6, size);
+		v8 = gdwNormalMsgSize - v7;
+		pkt.hdr.wLen = v8;
+		if (!SNetSendMessage(-2, &pkt.hdr, v8))
+			nthread_terminate_game("SNetSendMessage");
+	}
+}
+// 679760: using guessed type int gdwNormalMsgSize;
+
+unsigned char *multi_recv_packet(TBuffer *packet, unsigned char *a2, int *a3)
+{
+	TBuffer *v3;           // esi
+	unsigned char *result; // eax
+	BYTE *v5;              // ebx
+	size_t v6;             // edi
+	char *v7;              // ebx
+	unsigned char *v8;     // [esp+4h] [ebp-4h]
+
+	v3 = packet;
+	result = a2;
+	v8 = a2;
+	if (packet->dwNextWriteOffset) {
+		v5 = packet->bData;
+		while (*v5) {
+			v6 = *v5;
+			if (v6 > *a3)
+				break;
+			v7 = (char *)(v5 + 1);
+			memcpy(v8, v7, v6);
+			v8 += v6;
+			v5 = (BYTE *)&v7[v6];
+			*a3 -= v6;
+		}
+		memcpy(v3->bData, v5, (size_t)&v3->bData[v3->dwNextWriteOffset - (UINT_PTR)v5 + 1]); /* memcpy_0 */
+		v3->dwNextWriteOffset += (char *)v3 - (char *)v5 + 4;
+		result = v8;
+	}
+	return result;
+}
+
+void multi_send_msg_packet(int a1, BYTE *a2, BYTE len)
+{
+	//const void *v3; // edx
+	signed int v4;   // ebx
+	unsigned int v5; // edi
+	TPkt pkt;        // [esp+Ch] [ebp-204h]
+	int v8;          // [esp+20Ch] [ebp-4h]
+
+	v8 = a1;
+	NetRecvPlrData(&pkt);
+	pkt.hdr.wLen = len + 19;
+	memcpy(pkt.body, a2, len);
+	v4 = 1;
+	v5 = 0;
+	while (1) {
+		if (v4 & v8) {
+			if (!SNetSendMessage(v5, &pkt.hdr, len + 19) && SErrGetLastError() != STORM_ERROR_INVALID_PLAYER)
+				break;
+		}
+		++v5;
+		v4 *= 2;
+		if (v5 >= 4)
+			return;
+	}
+	nthread_terminate_game("SNetSendMessage");
+}
+
+void multi_msg_countdown()
+{
+	int v0; // esi
+
+	v0 = 0;
+	do {
+		if (player_state[v0] & 0x20000) {
+			if (gdwMsgLenTbl[v0] == 4)
+				multi_parse_turn(v0, *(_DWORD *)glpMsgTbl[v0]);
+		}
+		++v0;
+	} while (v0 < MAX_PLRS);
+}
+
+void multi_parse_turn(int pnum, int turn)
+{
+	int v2;          // esi
+	unsigned int v3; // esi
+
+	v2 = turn;
+	if (turn < 0)
+		multi_handle_turn_upper_bit(pnum);
+	v3 = v2 & 0x7FFFFFFF;
+	if (sgbSentThisCycle < gdwTurnsInTransit + v3) {
+		if (v3 >= 0x7FFFFFFF)
+			v3 = (unsigned short)v3;
+		sgbSentThisCycle = v3 + gdwTurnsInTransit;
+		sgdwGameLoops = 4 * v3 * (unsigned char)byte_679704;
+	}
+}
+// 679704: using guessed type char byte_679704;
+// 679738: using guessed type int gdwTurnsInTransit;
+
+void multi_handle_turn_upper_bit(int pnum)
+{
+	signed int v1; // eax
+
+	v1 = 0;
+	do {
+		if (player_state[v1] & 0x10000 && v1 != pnum)
+			break;
+		++v1;
+	} while (v1 < MAX_PLRS);
+	if (myplr == v1) {
+		sgbSendDeltaTbl[pnum] = TRUE;
+	} else if (myplr == pnum) {
+		gbDeltaSender = v1;
+	}
+}
+// 6796E4: using guessed type char gbDeltaSender;
+
+void multi_player_left(int pnum, int reason)
+{
+	sgbPlayerLeftGameTbl[pnum] = 1;
+	sgdwPlayerLeftReasonTbl[pnum] = reason;
+	multi_clear_left_tbl();
+}
+
+void multi_clear_left_tbl()
+{
+	int v0; // esi
+
+	v0 = 0;
+	do {
+		if (sgbPlayerLeftGameTbl[v0]) {
+			if (gbBufferMsgs == 1)
+				msg_send_drop_pkt(v0, sgdwPlayerLeftReasonTbl[v0]);
+			else
+				multi_player_left_msg(v0, 1);
+			sgbPlayerLeftGameTbl[v0] = 0;
+			sgdwPlayerLeftReasonTbl[v0] = 0;
+		}
+		++v0;
+	} while (v0 < MAX_PLRS);
+}
+// 676194: using guessed type char gbBufferMsgs;
+
+void multi_player_left_msg(int pnum, int left)
+{
+	int v2;   // edi
+	int v3;   // ebx
+	int v4;   // esi
+	char *v5; // eax
+	int v6;   // edi
+
+	v2 = pnum;
+	v3 = left;
+	v4 = pnum;
+	if (plr[pnum].plractive) {
+		RemovePlrFromMap(pnum);
+		RemovePortalMissile(v2);
+		DeactivatePortal(v2);
+		RemovePlrPortal(v2);
+		RemovePlrMissiles(v2);
+		if (v3) {
+			v5 = "Player '%s' just left the game";
+			v6 = sgdwPlayerLeftReasonTbl[v2] - 0x40000004;
+			if (v6) {
+				if (v6 == 2)
+					v5 = "Player '%s' dropped due to timeout";
+			} else {
+				v5 = "Player '%s' killed Diablo and left the game!";
+				gbSomebodyWonGameKludge = TRUE;
+			}
+			EventPlrMsg(v5, plr[v4]._pName);
+		}
+		plr[v4].plractive = 0;
+		plr[v4]._pName[0] = 0;
+		--gbActivePlayers;
+	}
+}
+// 6761B8: using guessed type char gbSomebodyWonGameKludge;
+
+void multi_net_ping()
+{
+	sgbTimeout = TRUE;
+	sglTimeoutStart = GetTickCount();
+}
+// 678644: using guessed type int sglTimeoutStart;
+
+int multi_handle_delta()
+{
+	int i, recieved;
+
+	if (gbGameDestroyed) {
+		gbRunGame = FALSE;
+		return FALSE;
+	}
+
+	for (i = 0; i < MAX_PLRS; i++) {
+		if (sgbSendDeltaTbl[i]) {
+			sgbSendDeltaTbl[i] = FALSE;
+			DeltaExportData(i);
+		}
+	}
+
+	sgbSentThisCycle = nthread_send_and_recv_turn(sgbSentThisCycle, 1);
+	if (!nthread_recv_turns(&recieved)) {
+		multi_begin_timeout();
+		return FALSE;
+	}
+
+	sgbTimeout = FALSE;
+	if (recieved) {
+		if (!gbShouldValidatePackage) {
+			NetSendHiPri(0, 0);
+			gbShouldValidatePackage = FALSE;
+		} else {
+			gbShouldValidatePackage = FALSE;
+			if (!multi_check_pkt_valid(&sgHiPriBuf))
+				NetSendHiPri(0, 0);
+		}
+	}
+	multi_mon_seeds();
+
+	return TRUE;
+}
+
+// Microsoft VisualC 2-11/net runtime
+int multi_check_pkt_valid(TBuffer *a1)
+{
+	return a1->dwNextWriteOffset == 0;
+}
+
+void multi_mon_seeds()
+{
+	int i;
+	DWORD l;
+
+	sgdwGameLoops++;
+	l = _rotr(sgdwGameLoops, 8);
+	for (i = 0; i < 200; i++)
+		monster[i]._mAISeed = l + i;
+}
+
+void multi_begin_timeout()
+{
+	unsigned char bGroupPlayers; // bl
+	signed int v1;               // eax
+	signed int nLowestActive;    // esi
+	signed int nLowestPlayer;    // edi
+	signed int v4;               // eax
+	int v5;                      // edx
+	unsigned char v6;            // [esp+Fh] [ebp-1h]
+
+	bGroupPlayers = 0;
+#ifdef _DEBUG
+	if (sgbTimeout && !debug_mode_key_i)
+#else
+	if (sgbTimeout)
+#endif
+	{
+		v1 = GetTickCount() - sglTimeoutStart;
+		if (v1 <= 20000) {
+			if (v1 >= 10000) {
+				v6 = 0;
+				nLowestActive = -1;
+				nLowestPlayer = -1;
+				v4 = 0;
+				do {
+					v5 = player_state[v4];
+					if (v5 & 0x10000) {
+						if (nLowestPlayer == -1)
+							nLowestPlayer = v4;
+						if (v5 & 0x40000) {
+							++bGroupPlayers;
+							if (nLowestActive == -1)
+								nLowestActive = v4;
+						} else {
+							++v6;
+						}
+					}
+					++v4;
+				} while (v4 < MAX_PLRS);
+				if (bGroupPlayers >= v6 && (bGroupPlayers != v6 || nLowestPlayer == nLowestActive)) {
+					if (nLowestActive == myplr)
+						multi_check_drop_player();
+				} else {
+					gbGameDestroyed = TRUE;
+				}
+			}
+		} else {
+			gbRunGame = FALSE;
+		}
+	}
+}
+// 67862D: using guessed type char gbGameDestroyed;
+// 678644: using guessed type int sglTimeoutStart;
+// 679661: using guessed type char sgbTimeout;
+
+void multi_check_drop_player()
+{
+	int v0; // esi
+	int v1; // eax
+
+	v0 = 0;
+	do {
+		v1 = player_state[v0];
+		if (!(v1 & 0x40000)) {
+			if (v1 & 0x10000)
+				SNetDropPlayer(v0, 0x40000006);
+		}
+		++v0;
+	} while (v0 < MAX_PLRS);
+}
+
+void multi_process_network_packets()
+{
+	//int v0; // eax
+	TPktHdr *v1;       // ecx
+	TPktHdr *v2;       // edi
+	int v3;            // eax
+	BOOLEAN v4;        // zf
+	unsigned char *v5; // esi
+	int v6;            // ebx
+	int v7;            // eax
+	int v8;            // ecx
+	int v9;            // eax
+	int v10;           // eax
+	int v11;           // esi
+	int v12;           // eax
+	int v13;           // ecx
+	int v14;           // eax
+	//int v15; // eax
+	TPktHdr *pkt;    // [esp+0h] [ebp-Ch]
+	int len;         // [esp+4h] [ebp-8h]
+	char arglist[4]; // [esp+8h] [ebp-4h] /* fix, int */
+
+	multi_clear_left_tbl();
+	multi_process_tmsgs();
+	//_LOBYTE(v0) = SNetReceiveMessage((int *)arglist, (char **)&pkt, &len);
+	if (SNetReceiveMessage((int *)arglist, (char **)&pkt, &len)) {
+		do {
+			++pkt_counter;
+			multi_clear_left_tbl();
+			v1 = pkt;
+			v2 = pkt;
+			if ((unsigned int)len >= sizeof(TPktHdr)
+			    && *(_DWORD *)arglist < MAX_PLRS
+			    && pkt->wCheck == 'ip'
+			    && (unsigned short)pkt->wLen == len) {
+				v3 = *(_DWORD *)arglist;
+				v4 = *(_DWORD *)arglist == myplr;
+				plr[v3]._pownerx = (unsigned char)pkt->px;
+				v5 = &v1->py;
+				plr[v3]._pownery = (unsigned char)v1->py;
+				if (!v4) {
+					v4 = gbBufferMsgs == 1;
+					plr[v3]._pHitPoints = v1->php;
+					plr[v3]._pMaxHP = v1->pmhp;
+					plr[v3]._pBaseStr = (unsigned char)v1->bstr;
+					plr[v3]._pBaseMag = (unsigned char)v1->bmag;
+					plr[v3]._pBaseDex = (unsigned char)v1->bdex;
+					if (!v4 && plr[v3].plractive && plr[v3]._pHitPoints) {
+						if (currlevel != plr[v3].plrlevel || plr[v3]._pLvlChanging) {
+							plr[v3].WorldX = (unsigned char)v1->px;
+							plr[v3].WorldY = (unsigned char)*v5;
+							plr[v3]._px = (unsigned char)v1->px;
+							plr[v3]._py = (unsigned char)*v5;
+							plr[v3]._ptargx = (unsigned char)v1->targx;
+							plr[v3]._ptargy = (unsigned char)v1->targy;
+						} else {
+							v6 = abs(plr[v3].WorldX - (unsigned char)v1->px);
+							v7 = abs(plr[*(_DWORD *)arglist].WorldY - (unsigned char)*v5);
+							if ((v6 > 3 || v7 > 3) && !dPlayer[(unsigned char)v2->px][(unsigned char)*v5]) {
+								FixPlrWalkTags(*(int *)arglist);
+								v8 = *(_DWORD *)arglist;
+								v9 = *(_DWORD *)arglist;
+								plr[v9]._poldx = plr[*(_DWORD *)arglist].WorldX;
+								plr[v9]._poldy = plr[v9].WorldY;
+								FixPlrWalkTags(v8);
+								v10 = *(_DWORD *)arglist;
+								plr[v10].WorldX = (unsigned char)v2->px;
+								plr[v10].WorldY = (unsigned char)*v5;
+								plr[v10]._px = (unsigned char)v2->px;
+								plr[v10]._py = (unsigned char)*v5;
+								dPlayer[plr[v10].WorldX][plr[v10].WorldY] = arglist[0] + 1;
+							}
+							v11 = abs(plr[*(_DWORD *)arglist]._px - plr[*(_DWORD *)arglist].WorldX);
+							v12 = abs(plr[*(_DWORD *)arglist]._py - plr[*(_DWORD *)arglist].WorldY);
+							v13 = *(_DWORD *)arglist;
+							if (v11 > 1 || v12 > 1) {
+								v14 = *(_DWORD *)arglist;
+								plr[v14]._px = plr[*(_DWORD *)arglist].WorldX;
+								plr[v14]._py = plr[v13].WorldY;
+							}
+							MakePlrPath(v13, (unsigned char)v2->targx, (unsigned char)v2->targy, 1u);
+						}
+					}
+				}
+				multi_handle_all_packets(*(int *)arglist, (TPkt *)&v2[1], len - 19);
+			}
+			//_LOBYTE(v15) = SNetReceiveMessage((int *)arglist, (char **)&pkt, &len);
+		} while (SNetReceiveMessage((int *)arglist, (char **)&pkt, &len));
+	}
+	if (SErrGetLastError() != STORM_ERROR_NO_MESSAGES_WAITING)
+		nthread_terminate_game("SNetReceiveMsg");
+}
+// 676194: using guessed type char gbBufferMsgs;
+// 676198: using guessed type int pkt_counter;
+
+void multi_handle_all_packets(int players, TPkt *packet, int a3)
+{
+	TCmd *v3; // esi
+	int i;    // edi
+	int v5;   // eax
+
+	v3 = (TCmd *)packet;
+	for (i = players; a3; a3 -= v5) {
+		v5 = ParseCmd(i, v3);
+		if (!v5)
+			break;
+		v3 += v5;
+	}
+}
+
+void multi_process_tmsgs()
+{
+	int cnt;
+	TPkt pkt;
+
+	while (cnt = tmsg_get((BYTE *)&pkt, 512)) {
+		multi_handle_all_packets(myplr, &pkt, cnt);
+	}
+}
+
+void multi_send_zero_packet(int pnum, char a2, void *pbSrc, int dwLen)
+{
+	unsigned int v4;       // edi
+	short v5;              // si
+	unsigned short dwBody; // ax
+	TPkt pkt;              // [esp+Ch] [ebp-208h]
+	int pnuma;             // [esp+20Ch] [ebp-8h]
+	int v10;               // [esp+210h] [ebp-4h]
+
+	v4 = dwLen;
+	_LOBYTE(v10) = a2;
+	pnuma = pnum;
+	v5 = 0;
+	while (v4) {
+		pkt.hdr.wCheck = 'ip';
+		pkt.body[0] = v10;
+		dwBody = gdwLargestMsgSize - 24;
+		pkt.hdr.px = 0;
+		pkt.hdr.py = 0;
+		pkt.hdr.targx = 0;
+		pkt.hdr.targy = 0;
+		pkt.hdr.php = 0;
+		pkt.hdr.pmhp = 0;
+		pkt.hdr.bstr = 0;
+		pkt.hdr.bmag = 0;
+		pkt.hdr.bdex = 0;
+		*(_WORD *)&pkt.body[1] = v5;
+		if (v4 < gdwLargestMsgSize - 24)
+			dwBody = v4;
+		*(_WORD *)&pkt.body[3] = dwBody;
+		memcpy(&pkt.body[5], pbSrc, dwBody);
+		pkt.hdr.wLen = *(_WORD *)&pkt.body[3] + 24;
+		if (!SNetSendMessage(pnuma, &pkt.hdr, *(unsigned short *)&pkt.body[3] + 24)) {
+			nthread_terminate_game("SNetSendMessage2");
+			return;
+		}
+		pbSrc = (char *)pbSrc + *(unsigned short *)&pkt.body[3];
+		v4 -= *(unsigned short *)&pkt.body[3];
+		v5 += *(_WORD *)&pkt.body[3];
+	}
+}
+// 67975C: using guessed type int gdwLargestMsgSize;
+
+void NetClose()
+{
+	if (sgbNetInited) {
+		sgbNetInited = FALSE;
+		nthread_cleanup();
+		dthread_cleanup();
+		tmsg_cleanup();
+		multi_event_handler(0);
+		SNetLeaveGame(3);
+		msgcmd_cmd_cleanup();
+		if ((unsigned char)gbMaxPlayers > 1u)
+			Sleep(2000);
+	}
+}
+// 679660: using guessed type char gbMaxPlayers;
+// 6796E8: using guessed type int sgbNetInited;
+
+char multi_event_handler(int a1)
+{
+	int v1;                                                       // edi
+	void *(__stdcall * v2)(int, void(__stdcall *)(_SNETEVENT *)); // ebx
+	unsigned int v3;                                              // esi
+	int v4;                                                       // eax
+	char *v5;                                                     // eax
+
+	v1 = a1;
+	v2 = SNetRegisterEventHandler;
+	if (!a1)
+		v2 = SNetUnregisterEventHandler;
+	v3 = 0;
+	do {
+		v4 = (int)v2(event_types[v3], multi_handle_events);
+		if (!v4 && v1) {
+			v5 = TraceLastError();
+			app_fatal("SNetRegisterEventHandler:\n%s", v5);
+		}
+		++v3;
+	} while (v3 < 3);
+	return v4;
+}
+
+void __stdcall multi_handle_events(_SNETEVENT *pEvt)
+{
+	int v1;  // ecx
+	int *v2; // eax
+	int *v3; // eax
+
+	switch (pEvt->eventid) {
+	case EVENT_TYPE_PLAYER_CREATE_GAME:
+		v3 = (int *)pEvt->data;
+		sgGameInitInfo.dwSeed = *v3;
+		_LOBYTE(sgGameInitInfo.bDiff) = *((_BYTE *)v3 + 4);
+		sgbPlayerTurnBitTbl[pEvt->playerid] = 1;
+		break;
+	case EVENT_TYPE_PLAYER_LEAVE_GAME:
+		v1 = 0;
+		sgbPlayerLeftGameTbl[pEvt->playerid] = 1;
+		sgbPlayerTurnBitTbl[pEvt->playerid] = 0;
+		v2 = (int *)pEvt->data;
+		if (v2 && pEvt->databytes >= 4u)
+			v1 = *v2;
+		sgdwPlayerLeftReasonTbl[pEvt->playerid] = v1;
+		if (v1 == 0x40000004)
+			gbSomebodyWonGameKludge = TRUE;
+		sgbSendDeltaTbl[pEvt->playerid] = FALSE;
+		dthread_remove_player(pEvt->playerid);
+		if (gbDeltaSender == pEvt->playerid)
+			gbDeltaSender = 4;
+		break;
+	case EVENT_TYPE_PLAYER_MESSAGE:
+		ErrorPlrMsg((char *)pEvt->data);
+		break;
+	}
+}
+// 6761B8: using guessed type char gbSomebodyWonGameKludge;
+// 6796E4: using guessed type char gbDeltaSender;
+
+BOOL NetInit(BOOL bSinglePlayer, BOOL *pfExitProgram)
+{
+	int i;
+	_SNETPROGRAMDATA ProgramData;
+	_SNETUIDATA UiData;
+	_SNETPLAYERDATA plrdata;
+	unsigned int len;
+
+	while (1) {
+		*pfExitProgram = FALSE;
+		SetRndSeed(0);
+		sgGameInitInfo.dwSeed = time(NULL);
+		sgGameInitInfo.bDiff = gnDifficulty;
+		memset(&ProgramData, 0, sizeof(ProgramData));
+		ProgramData.size = sizeof(ProgramData);
+		ProgramData.programname = "Diablo Retail";
+		ProgramData.programdescription = gszVersionNumber;
+		ProgramData.programid = 'DRTL';
+		ProgramData.versionid = 42;
+		ProgramData.maxplayers = MAX_PLRS;
+		ProgramData.initdata = &sgGameInitInfo;
+		ProgramData.initdatabytes = 8;
+		ProgramData.optcategorybits = 15;
+		ProgramData.lcid = 1033; /* LANG_ENGLISH */
+		memset(&plrdata, 0, sizeof(plrdata));
+		plrdata.size = sizeof(plrdata);
+		memset(&UiData, 0, sizeof(UiData));
+		UiData.size = sizeof(UiData);
+		UiData.parentwindow = SDrawGetFrameWindow(NULL);
+		UiData.artcallback = (void (*)())UiArtCallback;
+		UiData.createcallback = (void (*)())UiCreateGameCallback;
+		UiData.drawdesccallback = (void (*)())UiDrawDescCallback;
+		UiData.messageboxcallback = (void (*)())UiMessageBoxCallback;
+		UiData.soundcallback = (void (*)())UiSoundCallback;
+		UiData.authcallback = (void (*)())UiAuthCallback;
+		UiData.getdatacallback = (void (*)())UiGetDataCallback;
+		UiData.categorycallback = (void (*)())UiCategoryCallback;
+		UiData.selectnamecallback = mainmenu_select_hero_dialog;
+		UiData.changenamecallback = (void (*)())mainmenu_create_hero;
+		UiData.profilebitmapcallback = (void (*)())UiProfileDraw;
+		UiData.profilecallback = (void (*)())UiProfileCallback;
+		UiData.profilefields = UiProfileGetString();
+		memset(sgbPlayerTurnBitTbl, 0, sizeof(sgbPlayerTurnBitTbl));
+		gbGameDestroyed = FALSE;
+		memset(sgbPlayerLeftGameTbl, 0, sizeof(sgbPlayerLeftGameTbl));
+		memset(sgdwPlayerLeftReasonTbl, 0, sizeof(sgdwPlayerLeftReasonTbl));
+		memset(sgbSendDeltaTbl, 0, sizeof(sgbSendDeltaTbl));
+		memset(plr, 0, sizeof(plr));
+		memset(sgwPackPlrOffsetTbl, 0, sizeof(sgwPackPlrOffsetTbl));
+		SNetSetBasePlayer(0);
+		if (bSinglePlayer) {
+			if (!multi_init_single(&ProgramData, &plrdata, &UiData))
+				return FALSE;
+		} else {
+			if (!multi_init_multi(&ProgramData, &plrdata, &UiData, pfExitProgram))
+				return FALSE;
+		}
+		sgbNetInited = TRUE;
+		sgbTimeout = FALSE;
+		delta_init();
+		InitPlrMsg();
+		buffer_init(&sgHiPriBuf);
+		buffer_init(&sgLoPriBuf);
+		gbShouldValidatePackage = FALSE;
+		sync_init();
+		nthread_start(sgbPlayerTurnBitTbl[myplr]);
+		dthread_start();
+		dummy_nop_used_in_NetInit();
+		sgdwGameLoops = 0;
+		sgbSentThisCycle = 0;
+		gbDeltaSender = myplr;
+		gbSomebodyWonGameKludge = FALSE;
+		nthread_send_and_recv_turn(0, 0);
+		SetupLocalCoords();
+		multi_send_pinfo(-2, CMD_SEND_PLRINFO);
+		gbActivePlayers = 1;
+		plr[myplr].plractive = 1;
+		if (sgbPlayerTurnBitTbl[myplr] == 0 || msg_wait_resync())
+			break;
+		NetClose();
+		byte_678640 = 0;
+	}
+	gnDifficulty = sgGameInitInfo.bDiff;
+	SetRndSeed(sgGameInitInfo.dwSeed);
+
+	for (i = 0; i < 17; i++) {
+		glSeedTbl[i] = GetRndSeed();
+		gnLevelTypeTbl[i] = InitNewSeed(i);
+	}
+	if (!SNetGetGameInfo(GAMEINFO_NAME, szPlayerName, 128, &len))
+		nthread_terminate_game("SNetGetGameInfo1");
+	if (!SNetGetGameInfo(GAMEINFO_PASSWORD, szPlayerDescript, 128, &len))
+		nthread_terminate_game("SNetGetGameInfo2");
+
+	return TRUE;
+}
+// 6761B8: using guessed type char gbSomebodyWonGameKludge;
+// 67862D: using guessed type char gbGameDestroyed;
+// 678640: using guessed type char byte_678640;
+// 6796E4: using guessed type char gbDeltaSender;
+// 6796E8: using guessed type int sgbNetInited;
+
+void dummy_nop_used_in_NetInit()
+{
+}
+
+void buffer_init(TBuffer *pBuf)
+{
+	pBuf->dwNextWriteOffset = 0;
+	pBuf->bData[0] = 0;
+}
+
+void multi_send_pinfo(int pnum, char cmd)
+{
+	PkPlayerStruct pkplr;
+
+	PackPlayer(&pkplr, myplr, TRUE);
+	dthread_send_delta(pnum, cmd, &pkplr, sizeof(pkplr));
+}
+
+int InitNewSeed(int newseed)
+{
+	int result; // eax
+
+	result = 0;
+	if (newseed) {
+		result = 1;
+		if (newseed < 1 || newseed > 4) {
+			if (newseed < 5 || newseed > 8) {
+				if (newseed < 9 || newseed > 12)
+					result = 4;
+				else
+					result = 3;
+			} else {
+				result = 2;
+			}
+		}
+	}
+	return result;
+}
+
+void SetupLocalCoords()
+{
+	int x; // ecx
+	int y; // edx
+
+	if (!leveldebug || (unsigned char)gbMaxPlayers > 1u) {
+		currlevel = 0;
+		leveltype = 0;
+		setlevel = 0;
+	}
+	x = 75;
+	y = 68;
+#ifdef _DEBUG
+	if (debug_mode_key_inverted_v || debug_mode_key_d) {
+		x = 49;
+		y = 23;
+	}
+#endif
+	x += plrxoff[myplr];
+	y += plryoff[myplr];
+	plr[myplr].WorldX = x;
+	plr[myplr].WorldY = y;
+	plr[myplr]._px = x;
+	plr[myplr]._py = y;
+	plr[myplr]._ptargx = x;
+	plr[myplr]._ptargy = y;
+	plr[myplr].plrlevel = currlevel;
+	plr[myplr]._pLvlChanging = 1;
+	plr[myplr].pLvlLoad = 0;
+	plr[myplr]._pmode = PM_NEWLVL;
+	plr[myplr].destAction = ACTION_NONE;
+}
+// 52572C: using guessed type int leveldebug;
+// 5CF31D: using guessed type char setlevel;
+// 679660: using guessed type char gbMaxPlayers;
+
+BOOL multi_init_single(_SNETPROGRAMDATA *client_info, _SNETPLAYERDATA *user_info, _SNETUIDATA *ui_info)
+{
+	int unused;
+
+	if (!SNetInitializeProvider(0, client_info, user_info, ui_info, &fileinfo)) {
+		SErrGetLastError();
+		return FALSE;
+	}
+
+	unused = 0;
+	if (!SNetCreateGame("local", "local", "local", 0, (char *)&sgGameInitInfo.dwSeed, 8, 1, "local", "local", &unused)) {
+		app_fatal("SNetCreateGame1:\n%s", TraceLastError());
+	}
+
+	myplr = 0;
+	gbMaxPlayers = 1;
+
+	return TRUE;
+}
+// 679660: using guessed type char gbMaxPlayers;
+
+BOOL multi_init_multi(_SNETPROGRAMDATA *client_info, _SNETPLAYERDATA *user_info, _SNETUIDATA *ui_info, int *pfExitProgram)
+{
+	BOOL first;
+	int playerId;
+	int type;
+
+	for (first = TRUE;; first = FALSE) {
+		type = 0x00;
+		if (byte_678640) {
+			if (!UiSelectProvider(0, client_info, user_info, ui_info, &fileinfo, &type)
+			    && (!first || SErrGetLastError() != STORM_ERROR_REQUIRES_UPGRADE || !multi_upgrade(pfExitProgram))) {
+				return FALSE;
+			}
+			if (type == 'BNET')
+				plr[0].pBattleNet = 1;
+		}
+
+		multi_event_handler(1);
+		if (UiSelectGame(1, client_info, user_info, ui_info, &fileinfo, &playerId))
+			break;
+
+		byte_678640 = 1;
+	}
+
+	if ((DWORD)playerId >= MAX_PLRS) {
+		return FALSE;
+	} else {
+		myplr = playerId;
+		gbMaxPlayers = MAX_PLRS;
+
+		pfile_read_player_from_save();
+
+		if (type == 'BNET')
+			plr[myplr].pBattleNet = 1;
+
+		return TRUE;
+	}
+}
+// 678640: using guessed type char byte_678640;
+// 679660: using guessed type char gbMaxPlayers;
+
+BOOL multi_upgrade(int *pfExitProgram)
+{
+	BOOL result;
+	int status;
+
+	SNetPerformUpgrade((LPDWORD)&status);
+	result = TRUE;
+	if (status && status != 1) {
+		if (status != 2) {
+			if (status == -1) {
+				DrawDlg("Network upgrade failed");
+			}
+		} else {
+			*pfExitProgram = 1;
+		}
+
+		result = FALSE;
+	}
+
+	return result;
+}
+
+void multi_player_joins(int pnum, TCmdPlrInfoHdr *cmd, int a3)
+{
+	int v3;             // ebx
+	TCmdPlrInfoHdr *v4; // edi
+	short *v5;          // esi
+	int v6;             // esi
+	BOOLEAN v7;         // zf
+	char *v8;           // eax
+	int v9;             // ST08_4
+	unsigned char *v10; // edx
+	int v11;            // eax
+	int v12;            // ecx
+	int v13;            // eax
+
+	v3 = pnum;
+	v4 = cmd;
+	if (myplr != pnum) {
+		v5 = &sgwPackPlrOffsetTbl[pnum];
+		if (*v5 == cmd->wOffset || (*v5 = 0, !cmd->wOffset)) {
+			if (!a3 && !*v5) {
+				multi_send_pinfo(pnum, CMD_ACK_PLRINFO);
+			}
+			memcpy((char *)&netplr[v3] + (unsigned short)v4->wOffset, &v4[1], (unsigned short)v4->wBytes);
+			*v5 += v4->wBytes;
+			if (*v5 == 1266) {
+				*v5 = 0;
+				multi_player_left_msg(v3, 0);
+				v6 = v3;
+				plr[v3]._pGFXLoad = 0;
+				UnPackPlayer(&netplr[v3], v3, 1);
+				if (a3) {
+					++gbActivePlayers;
+					v7 = sgbPlayerTurnBitTbl[v3] == 0;
+					plr[v6].plractive = 1;
+					v8 = "Player '%s' (level %d) just joined the game";
+					if (v7)
+						v8 = "Player '%s' (level %d) is already in the game";
+					EventPlrMsg(v8, plr[v6]._pName, plr[v6]._pLevel);
+					LoadPlrGFX(v3, PFILE_STAND);
+					SyncInitPlr(v3);
+					if (plr[v6].plrlevel == currlevel) {
+						if (plr[v6]._pHitPoints >> 6 <= 0) {
+							plr[v6]._pgfxnum = 0;
+							LoadPlrGFX(v3, PFILE_DEATH);
+							v9 = plr[v6]._pDWidth;
+							v10 = plr[v6]._pDAnim[0];
+							plr[v6]._pmode = 8;
+							NewPlrAnim(v3, v10, plr[v6]._pDFrames, 1, v9);
+							v11 = plr[v6]._pAnimLen;
+							v12 = v11 - 1;
+							plr[v6]._pVar8 = 2 * v11;
+							v13 = plr[v6].WorldX;
+							plr[v6]._pAnimFrame = v12;
+							dFlags[v13][plr[v6].WorldY] |= DFLAG_DEAD_PLAYER;
+						} else {
+							StartStand(v3, 0);
+						}
+					}
+				}
+			}
+		}
+	}
+}
+
+DEVILUTION_END_NAMESPACE