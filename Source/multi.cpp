#include "diablo.h"
#include "../3rdParty/Storm/Source/storm.h"
#include "../DiabloUI/diabloui.h"

DEVILUTION_BEGIN_NAMESPACE

BOOLEAN gbSomebodyWonGameKludge;
#ifdef _DEBUG
DWORD gdwHistTicks;
#endif
TBuffer sgHiPriBuf;
char szPlayerDescript[128];
WORD sgwPackPlrOffsetTbl[MAX_PLRS];
PkPlayerStruct netplr[MAX_PLRS];
BOOLEAN sgbPlayerTurnBitTbl[MAX_PLRS];
BOOLEAN sgbPlayerLeftGameTbl[MAX_PLRS];
int sgbSentThisCycle;
BOOL gbShouldValidatePackage;
BYTE gbActivePlayers;
BOOLEAN gbGameDestroyed;
BOOLEAN sgbSendDeltaTbl[MAX_PLRS];
_gamedata sgGameInitInfo;
BOOLEAN gbGameUninitialized;
int sglTimeoutStart;
int sgdwPlayerLeftReasonTbl[MAX_PLRS];
TBuffer sgLoPriBuf;
DWORD sgdwGameLoops;
BYTE gbMaxPlayers;
BOOLEAN sgbTimeout;
char szPlayerName[128];
BYTE gbDeltaSender;
BOOL sgbNetInited;
int player_state[MAX_PLRS];

const int event_types[3] = {
	EVENT_TYPE_PLAYER_LEAVE_GAME,
	EVENT_TYPE_PLAYER_CREATE_GAME,
	EVENT_TYPE_PLAYER_MESSAGE
};

#ifdef _DEBUG
void __cdecl dumphist(const char *pszFmt, ...)
{
	static FILE *sgpHistFile = NULL;
	DWORD dwTicks;
	va_list va;

	va_start(va, pszFmt);

	char path[MAX_PATH], dumpHistPath[MAX_PATH];
	if (sgpHistFile == NULL) {
		GetPrefPath(path, MAX_PATH);
		snprintf(dumpHistPath, MAX_PATH, "%sdumphist.txt", path);
		sgpHistFile = fopen(dumpHistPath, "wb");
		if (sgpHistFile == NULL) {
			return;
		}
	}

	dwTicks = GetTickCount();
	fprintf(sgpHistFile, "%4u.%02u  ", (dwTicks - gdwHistTicks) / 1000, (dwTicks - gdwHistTicks) % 1000 / 10);
	vfprintf(sgpHistFile, pszFmt, va);
	fprintf(
	    sgpHistFile,
	    "\r\n          (%d,%d)(%d,%d)(%d,%d)(%d,%d)\r\n",
	    plr[0].plractive,
	    player_state[0],
	    plr[1].plractive,
	    player_state[1],
	    plr[2].plractive,
	    player_state[2],
	    plr[3].plractive,
	    player_state[3]);
	fflush(sgpHistFile);
}
#endif

void multi_msg_add(BYTE *pbMsg, BYTE bLen)
{
	if (pbMsg && bLen) {
		tmsg_add(pbMsg, bLen);
	}
}

void NetSendLoPri(BYTE *pbMsg, BYTE bLen)
{
	if (pbMsg && bLen) {
		multi_copy_packet(&sgLoPriBuf, pbMsg, bLen);
		multi_send_packet(pbMsg, bLen);
	}
}

void multi_copy_packet(TBuffer *buf, void *packet, BYTE size)
{
	BYTE *p;

	if (buf->dwNextWriteOffset + size + 2 > 0x1000) {
		return;
	}

	p = &buf->bData[buf->dwNextWriteOffset];
	buf->dwNextWriteOffset += size + 1;
	*p = size;
	p++;
	memcpy(p, packet, size);
	p[size] = 0;
}

void multi_send_packet(void *packet, BYTE dwSize)
{
	TPkt pkt;

	NetRecvPlrData(&pkt);
	pkt.hdr.wLen = dwSize + 19;
	memcpy(pkt.body, packet, dwSize);
	if (!SNetSendMessage(myplr, &pkt.hdr, pkt.hdr.wLen))
		nthread_terminate_game("SNetSendMessage0");
}

void NetRecvPlrData(TPkt *pkt)
{
	pkt->hdr.wCheck = 'ip';
	pkt->hdr.px = plr[myplr].WorldX;
	pkt->hdr.py = plr[myplr].WorldY;
	pkt->hdr.targx = plr[myplr]._ptargx;
	pkt->hdr.targy = plr[myplr]._ptargy;
	pkt->hdr.php = plr[myplr]._pHitPoints;
	pkt->hdr.pmhp = plr[myplr]._pMaxHP;
	pkt->hdr.bstr = plr[myplr]._pBaseStr;
	pkt->hdr.bmag = plr[myplr]._pBaseMag;
	pkt->hdr.bdex = plr[myplr]._pBaseDex;
}

void NetSendHiPri(BYTE *pbMsg, BYTE bLen)
{
	BYTE *hipri_body;
	BYTE *lowpri_body;
	DWORD len;
	TPkt pkt;
	int size;

	if (pbMsg && bLen) {
		multi_copy_packet(&sgHiPriBuf, pbMsg, bLen);
		multi_send_packet(pbMsg, bLen);
	}
	if (!gbShouldValidatePackage) {
		gbShouldValidatePackage = TRUE;
		NetRecvPlrData(&pkt);
		size = gdwNormalMsgSize - sizeof(TPktHdr);
		hipri_body = multi_recv_packet(&sgHiPriBuf, pkt.body, &size);
		lowpri_body = multi_recv_packet(&sgLoPriBuf, hipri_body, &size);
		size = sync_all_monsters(lowpri_body, size);
		len = gdwNormalMsgSize - size;
		pkt.hdr.wLen = len;
		if (!SNetSendMessage(-2, &pkt.hdr, len))
			nthread_terminate_game("SNetSendMessage");
	}
}

BYTE *multi_recv_packet(TBuffer *pBuf, BYTE *body, int *size)
{
	BYTE *src_ptr;
	size_t chunk_size;

	if (pBuf->dwNextWriteOffset != 0) {
		src_ptr = pBuf->bData;
		while (TRUE) {
			if (*src_ptr == 0)
				break;
			chunk_size = *src_ptr;
			if (chunk_size > *size)
				break;
			src_ptr++;
			memcpy(body, src_ptr, chunk_size);
			body += chunk_size;
			src_ptr += chunk_size;
			*size -= chunk_size;
		}
		memcpy(pBuf->bData, src_ptr, (pBuf->bData - src_ptr) + pBuf->dwNextWriteOffset + 1);
		pBuf->dwNextWriteOffset += (pBuf->bData - src_ptr);
		return body;
	}
	return body;
}

void multi_send_msg_packet(int pmask, BYTE *src, BYTE len)
{
	DWORD v, p, t;
	TPkt pkt;

	NetRecvPlrData(&pkt);
	t = len + 19;
	pkt.hdr.wLen = t;
	memcpy(pkt.body, src, len);
	for (v = 1, p = 0; p < MAX_PLRS; p++, v <<= 1) {
		if (v & pmask) {
			if (!SNetSendMessage(p, &pkt.hdr, t) && SErrGetLastError() != STORM_ERROR_INVALID_PLAYER) {
				nthread_terminate_game("SNetSendMessage");
				return;
			}
		}
	}
}

void multi_msg_countdown()
{
	int i;

	for (i = 0; i < MAX_PLRS; i++) {
		if (player_state[i] & 0x20000) {
			if (gdwMsgLenTbl[i] == 4)
				multi_parse_turn(i, *(DWORD *)glpMsgTbl[i]);
		}
	}
}

void multi_parse_turn(int pnum, int turn)
{
	DWORD absTurns;

	if (turn >> 31)
		multi_handle_turn_upper_bit(pnum);
	absTurns = turn & 0x7FFFFFFF;
	if (sgbSentThisCycle < gdwTurnsInTransit + absTurns) {
		if (absTurns >= 0x7FFFFFFF)
			absTurns &= 0xFFFF;
		sgbSentThisCycle = absTurns + gdwTurnsInTransit;
		sgdwGameLoops = 4 * absTurns * sgbNetUpdateRate;
	}
}

void multi_handle_turn_upper_bit(int pnum)
{
	int i;

	for (i = 0; i < MAX_PLRS; i++) {
		if (player_state[i] & 0x10000 && i != pnum)
			break;
	}

	if (myplr == i) {
		sgbSendDeltaTbl[pnum] = TRUE;
	} else if (myplr == pnum) {
		gbDeltaSender = i;
	}
}

void multi_player_left(int pnum, int reason)
{
	sgbPlayerLeftGameTbl[pnum] = TRUE;
	sgdwPlayerLeftReasonTbl[pnum] = reason;
	multi_clear_left_tbl();
}

void multi_clear_left_tbl()
{
	int i;

	for (i = 0; i < MAX_PLRS; i++) {
		if (sgbPlayerLeftGameTbl[i]) {
			if (gbBufferMsgs == 1)
				msg_send_drop_pkt(i, sgdwPlayerLeftReasonTbl[i]);
			else
				multi_player_left_msg(i, 1);

			sgbPlayerLeftGameTbl[i] = FALSE;
			sgdwPlayerLeftReasonTbl[i] = 0;
		}
	}
}

void multi_player_left_msg(int pnum, int left)
{
	char *pszFmt;

	if (plr[pnum].plractive) {
		RemovePlrFromMap(pnum);
		RemovePortalMissile(pnum);
		DeactivatePortal(pnum);
		RemovePlrPortal(pnum);
		RemovePlrMissiles(pnum);
		if (left) {
			pszFmt = "Player '%s' just left the game";
			switch (sgdwPlayerLeftReasonTbl[pnum]) {
			case 0x40000004:
				pszFmt = "Player '%s' killed Diablo and left the game!";
				gbSomebodyWonGameKludge = TRUE;
				break;
			case 0x40000006:
				pszFmt = "Player '%s' dropped due to timeout";
				break;
			}
			EventPlrMsg(pszFmt, plr[pnum]._pName);
		}
		plr[pnum].plractive = FALSE;
		plr[pnum]._pName[0] = '\0';
		gbActivePlayers--;
	}
}

void multi_net_ping()
{
	sgbTimeout = TRUE;
	sglTimeoutStart = GetTickCount();
}

int multi_handle_delta()
{
	int i;
	BOOL received;

	if (gbGameDestroyed) {
		gbRunGame = FALSE;
		return FALSE;
	}

	for (i = 0; i < MAX_PLRS; i++) {
		if (sgbSendDeltaTbl[i]) {
			sgbSendDeltaTbl[i] = FALSE;
			DeltaExportData(i);
		}
	}

	sgbSentThisCycle = nthread_send_and_recv_turn(sgbSentThisCycle, 1);
	if (!nthread_recv_turns(&received)) {
		multi_begin_timeout();
		return FALSE;
	}

	sgbTimeout = FALSE;
	if (received) {
		if (!gbShouldValidatePackage) {
			NetSendHiPri(0, 0);
			gbShouldValidatePackage = FALSE;
		} else {
			gbShouldValidatePackage = FALSE;
			if (!multi_check_pkt_valid(&sgHiPriBuf))
				NetSendHiPri(0, 0);
		}
	}
	multi_mon_seeds();

	return TRUE;
}

// Microsoft VisualC 2-11/net runtime
int multi_check_pkt_valid(TBuffer *pBuf)
{
	return pBuf->dwNextWriteOffset == 0;
}

void multi_mon_seeds()
{
	int i;
	DWORD l;

	sgdwGameLoops++;
<<<<<<< HEAD
	l = (sgdwGameLoops >> 8) | (sgdwGameLoops << 24);  // _rotr(sgdwGameLoops, 8)
	for (i = 0; i < 200; i++)
=======
	l = _rotr(sgdwGameLoops, 8);
	for (i = 0; i < MAXMONSTERS; i++)
>>>>>>> c65060cc
		monster[i]._mAISeed = l + i;
}

void multi_begin_timeout()
{
	int i, nTicks, nState, nLowestActive, nLowestPlayer;
	BYTE bGroupPlayers, bGroupCount;

	if (!sgbTimeout) {
		return;
	}
#ifdef _DEBUG
	if (debug_mode_key_i) {
		return;
	}
#endif

	nTicks = GetTickCount() - sglTimeoutStart;
	if (nTicks > 20000) {
		gbRunGame = FALSE;
		return;
	}
	if (nTicks < 10000) {
		return;
	}

	nLowestActive = -1;
	nLowestPlayer = -1;
	bGroupPlayers = 0;
	bGroupCount = 0;
	for (i = 0; i < MAX_PLRS; i++) {
		nState = player_state[i];
		if (nState & 0x10000) {
			if (nLowestPlayer == -1) {
				nLowestPlayer = i;
			}
			if (nState & 0x40000) {
				bGroupPlayers++;
				if (nLowestActive == -1) {
					nLowestActive = i;
				}
			} else {
				bGroupCount++;
			}
		}
	}

	/// ASSERT: assert(bGroupPlayers);
	/// ASSERT: assert(nLowestActive != -1);
	/// ASSERT: assert(nLowestPlayer != -1);

#ifdef _DEBUG
	dumphist(
	    "(%d) grp:%d ngrp:%d lowp:%d lowa:%d",
	    myplr,
	    bGroupPlayers,
	    bGroupCount,
	    nLowestPlayer,
	    nLowestActive);
#endif

	if (bGroupPlayers < bGroupCount) {
		gbGameDestroyed = TRUE;
	} else if (bGroupPlayers == bGroupCount) {
		if (nLowestPlayer != nLowestActive) {
			gbGameDestroyed = TRUE;
		} else if (nLowestActive == myplr) {
			multi_check_drop_player();
		}
	} else if (nLowestActive == myplr) {
		multi_check_drop_player();
	}
}

void multi_check_drop_player()
{
	int i;

	for (i = 0; i < MAX_PLRS; i++) {
		if (!(player_state[i] & 0x40000) && player_state[i] & 0x10000) {
			SNetDropPlayer(i, 0x40000006);
		}
	}
}

void multi_process_network_packets()
{
	int dx, dy;
	TPktHdr *pkt;
	DWORD dwMsgSize;
	DWORD dwID;
	BOOL cond;
	char *data;

	multi_clear_left_tbl();
	multi_process_tmsgs();
	while (SNetReceiveMessage((int *)&dwID, &data, (int *)&dwMsgSize)) {
		pkt_counter++;
		multi_clear_left_tbl();
		pkt = (TPktHdr *)data;
		if (dwMsgSize < sizeof(TPktHdr))
			continue;
		if (dwID >= MAX_PLRS)
			continue;
		if (pkt->wCheck != 'ip')
			continue;
		if (pkt->wLen != dwMsgSize)
			continue;
		plr[dwID]._pownerx = pkt->px;
		plr[dwID]._pownery = pkt->py;
		if (dwID != myplr) {
			// ASSERT: gbBufferMsgs != BUFFER_PROCESS (2)
			plr[dwID]._pHitPoints = pkt->php;
			plr[dwID]._pMaxHP = pkt->pmhp;
			cond = gbBufferMsgs == 1;
			plr[dwID]._pBaseStr = pkt->bstr;
			plr[dwID]._pBaseMag = pkt->bmag;
			plr[dwID]._pBaseDex = pkt->bdex;
			if (!cond && plr[dwID].plractive && plr[dwID]._pHitPoints) {
				if (currlevel == plr[dwID].plrlevel && !plr[dwID]._pLvlChanging) {
					dx = abs(plr[dwID].WorldX - pkt->px);
					dy = abs(plr[dwID].WorldY - pkt->py);
					if ((dx > 3 || dy > 3) && dPlayer[pkt->px][pkt->py] == 0) {
						FixPlrWalkTags(dwID);
						plr[dwID]._poldx = plr[dwID].WorldX;
						plr[dwID]._poldy = plr[dwID].WorldY;
						FixPlrWalkTags(dwID);
						plr[dwID].WorldX = pkt->px;
						plr[dwID].WorldY = pkt->py;
						plr[dwID]._px = pkt->px;
						plr[dwID]._py = pkt->py;
						dPlayer[plr[dwID].WorldX][plr[dwID].WorldY] = dwID + 1;
					}
					dx = abs(plr[dwID]._px - plr[dwID].WorldX);
					dy = abs(plr[dwID]._py - plr[dwID].WorldY);
					if (dx > 1 || dy > 1) {
						plr[dwID]._px = plr[dwID].WorldX;
						plr[dwID]._py = plr[dwID].WorldY;
					}
					MakePlrPath(dwID, pkt->targx, pkt->targy, TRUE);
				} else {
					plr[dwID].WorldX = pkt->px;
					plr[dwID].WorldY = pkt->py;
					plr[dwID]._px = pkt->px;
					plr[dwID]._py = pkt->py;
					plr[dwID]._ptargx = pkt->targx;
					plr[dwID]._ptargy = pkt->targy;
				}
			}
		}
		multi_handle_all_packets(dwID, (BYTE *)(pkt + 1), dwMsgSize - sizeof(TPktHdr));
	}
	if (SErrGetLastError() != STORM_ERROR_NO_MESSAGES_WAITING)
		nthread_terminate_game("SNetReceiveMsg");
}

void multi_handle_all_packets(int pnum, BYTE *pData, int nSize)
{
	int nLen;

	while (nSize != 0) {
		nLen = ParseCmd(pnum, (TCmd *)pData);
		if (nLen == 0) {
			break;
		}
		pData += nLen;
		nSize -= nLen;
	}
}

void multi_process_tmsgs()
{
	int cnt;
	TPkt pkt;

	while (cnt = tmsg_get((BYTE *)&pkt, 512)) {
		multi_handle_all_packets(myplr, (BYTE *)&pkt, cnt);
	}
}

void multi_send_zero_packet(int pnum, BYTE bCmd, BYTE *pbSrc, DWORD dwLen)
{
	DWORD dwOffset, dwBody, dwMsg;
	TPkt pkt;
	TCmdPlrInfoHdr *p;

	/// ASSERT: assert(pnum != myplr);
	/// ASSERT: assert(pbSrc);
	/// ASSERT: assert(dwLen <= 0x0ffff);

	dwOffset = 0;

	while (dwLen != 0) {
		pkt.hdr.wCheck = 'ip';
		pkt.hdr.px = 0;
		pkt.hdr.py = 0;
		pkt.hdr.targx = 0;
		pkt.hdr.targy = 0;
		pkt.hdr.php = 0;
		pkt.hdr.pmhp = 0;
		pkt.hdr.bstr = 0;
		pkt.hdr.bmag = 0;
		pkt.hdr.bdex = 0;
		p = (TCmdPlrInfoHdr *)pkt.body;
		p->bCmd = bCmd;
		p->wOffset = dwOffset;
		dwBody = gdwLargestMsgSize - sizeof(pkt.hdr) - sizeof(*p);
		if (dwLen < dwBody) {
			dwBody = dwLen;
		}
		/// ASSERT: assert(dwBody <= 0x0ffff);
		p->wBytes = dwBody;
		memcpy(&pkt.body[sizeof(*p)], pbSrc, p->wBytes);
		dwMsg = sizeof(pkt.hdr);
		dwMsg += sizeof(*p);
		dwMsg += p->wBytes;
		pkt.hdr.wLen = dwMsg;
		if (!SNetSendMessage(pnum, &pkt, dwMsg)) {
			nthread_terminate_game("SNetSendMessage2");
			return;
		}
#if 0
		if((DWORD)pnum >= MAX_PLRS) {
			if(myplr != 0) {
				debug_plr_tbl[0]++;
			}
			if(myplr != 1) {
				debug_plr_tbl[1]++;
			}
			if(myplr != 2) {
				debug_plr_tbl[2]++;
			}
			if(myplr != 3) {
				debug_plr_tbl[3]++;
			}
		} else {
			debug_plr_tbl[pnum]++;
		}
#endif
		pbSrc += p->wBytes;
		dwLen -= p->wBytes;
		dwOffset += p->wBytes;
	}
}

void NetClose()
{
	if (!sgbNetInited) {
		return;
	}

	sgbNetInited = FALSE;
	nthread_cleanup();
	dthread_cleanup();
	tmsg_cleanup();
	multi_event_handler(FALSE);
	SNetLeaveGame(3);
	if (gbMaxPlayers > 1)
		Sleep(2000);
}

void multi_event_handler(BOOL add)
{
	DWORD i;
	BOOL(STORMAPI * fn)
	(int, SEVTHANDLER);

	if (add)
		fn = SNetRegisterEventHandler;
	else
		fn = SNetUnregisterEventHandler;

	for (i = 0; i < 3; i++) {
		if (!fn(event_types[i], multi_handle_events) && add) {
			app_fatal("SNetRegisterEventHandler:\n%s", TraceLastError());
		}
	}
}

void __stdcall multi_handle_events(_SNETEVENT *pEvt)
{
	DWORD LeftReason;
	DWORD *data;

	switch (pEvt->eventid) {
	case EVENT_TYPE_PLAYER_CREATE_GAME:
		data = (DWORD *)pEvt->data;
		sgGameInitInfo.dwSeed = data[0];
		sgGameInitInfo.bDiff = data[1];
		sgbPlayerTurnBitTbl[pEvt->playerid] = TRUE;
		break;
	case EVENT_TYPE_PLAYER_LEAVE_GAME:
		sgbPlayerLeftGameTbl[pEvt->playerid] = TRUE;
		sgbPlayerTurnBitTbl[pEvt->playerid] = FALSE;
		LeftReason = 0;
		data = (DWORD *)pEvt->data;
		if (data && (DWORD)pEvt->databytes >= 4)
			LeftReason = data[0];
		sgdwPlayerLeftReasonTbl[pEvt->playerid] = LeftReason;
		if (LeftReason == 0x40000004)
			gbSomebodyWonGameKludge = TRUE;
		sgbSendDeltaTbl[pEvt->playerid] = FALSE;
		dthread_remove_player(pEvt->playerid);

		if (gbDeltaSender == pEvt->playerid)
			gbDeltaSender = MAX_PLRS;
		break;
	case EVENT_TYPE_PLAYER_MESSAGE:
		ErrorPlrMsg((char *)pEvt->data);
		break;
	}
}

BOOL NetInit(BOOL bSinglePlayer, BOOL *pfExitProgram)
{
	int i;
	_SNETPROGRAMDATA ProgramData;
	_SNETUIDATA UiData;
	_SNETPLAYERDATA plrdata;
	unsigned int len;

	while (1) {
		*pfExitProgram = FALSE;
		SetRndSeed(0);
		sgGameInitInfo.dwSeed = time(NULL);
		sgGameInitInfo.bDiff = gnDifficulty;
		memset(&ProgramData, 0, sizeof(ProgramData));
		ProgramData.size = sizeof(ProgramData);
#ifdef SPAWN
		ProgramData.programname = "Diablo Shareware";
#else
		ProgramData.programname = "Diablo Retail";
#endif
		ProgramData.programdescription = gszVersionNumber;
		ProgramData.programid = 'DRTL';
		ProgramData.versionid = 42;
		ProgramData.maxplayers = MAX_PLRS;
		ProgramData.initdata = &sgGameInitInfo;
		ProgramData.initdatabytes = sizeof(sgGameInitInfo);
		ProgramData.optcategorybits = 15;
		ProgramData.lcid = 1033; /* LANG_ENGLISH */
		memset(&plrdata, 0, sizeof(plrdata));
		plrdata.size = sizeof(plrdata);
		memset(&UiData, 0, sizeof(UiData));
		UiData.size = sizeof(UiData);
		UiData.artcallback = (void (*)())UiArtCallback;
		UiData.createcallback = (void (*)())UiCreateGameCallback;
		UiData.drawdesccallback = (void (*)())UiDrawDescCallback;
		UiData.messageboxcallback = (void (*)())UiMessageBoxCallback;
		UiData.soundcallback = (void (*)())UiSoundCallback;
		UiData.authcallback = (void (*)())UiAuthCallback;
		UiData.getdatacallback = (void (*)())UiGetDataCallback;
		UiData.categorycallback = (void (*)())UiCategoryCallback;
		UiData.selectnamecallback = mainmenu_select_hero_dialog;
		UiData.changenamecallback = (void (*)())mainmenu_change_name;
		UiData.profilebitmapcallback = (void (*)())UiProfileDraw;
		UiData.profilecallback = (void (*)())UiProfileCallback;
		UiData.profilefields = UiProfileGetString();
		memset(sgbPlayerTurnBitTbl, 0, sizeof(sgbPlayerTurnBitTbl));
		gbGameDestroyed = FALSE;
		memset(sgbPlayerLeftGameTbl, 0, sizeof(sgbPlayerLeftGameTbl));
		memset(sgdwPlayerLeftReasonTbl, 0, sizeof(sgdwPlayerLeftReasonTbl));
		memset(sgbSendDeltaTbl, 0, sizeof(sgbSendDeltaTbl));
		memset(plr, 0, sizeof(plr));
		memset(sgwPackPlrOffsetTbl, 0, sizeof(sgwPackPlrOffsetTbl));
		SNetSetBasePlayer(0);
		if (bSinglePlayer) {
			if (!multi_init_single(&ProgramData, &plrdata, &UiData))
				return FALSE;
		} else {
			if (!multi_init_multi(&ProgramData, &plrdata, &UiData, pfExitProgram))
				return FALSE;
		}
#ifdef _DEBUG
		gdwHistTicks = GetTickCount();
		dumphist("(%d) new game started", myplr);
#endif
		sgbNetInited = TRUE;
		sgbTimeout = FALSE;
		delta_init();
		InitPlrMsg();
		buffer_init(&sgHiPriBuf);
		buffer_init(&sgLoPriBuf);
		gbShouldValidatePackage = FALSE;
		sync_init();
		nthread_start(sgbPlayerTurnBitTbl[myplr]);
		dthread_start();
		tmsg_start();
		sgdwGameLoops = 0;
		sgbSentThisCycle = 0;
		gbDeltaSender = myplr;
		gbSomebodyWonGameKludge = FALSE;
		nthread_send_and_recv_turn(0, 0);
		SetupLocalCoords();
		multi_send_pinfo(-2, CMD_SEND_PLRINFO);
		gbActivePlayers = 1;
		plr[myplr].plractive = TRUE;
		if (sgbPlayerTurnBitTbl[myplr] == 0 || msg_wait_resync())
			break;
		NetClose();
		gbGameUninitialized = FALSE;
	}
	gnDifficulty = sgGameInitInfo.bDiff;
	SetRndSeed(sgGameInitInfo.dwSeed);

	for (i = 0; i < 17; i++) {
		glSeedTbl[i] = GetRndSeed();
		gnLevelTypeTbl[i] = InitLevelType(i);
	}
	if (!SNetGetGameInfo(GAMEINFO_NAME, szPlayerName, 128, &len))
		nthread_terminate_game("SNetGetGameInfo1");
	if (!SNetGetGameInfo(GAMEINFO_PASSWORD, szPlayerDescript, 128, &len))
		nthread_terminate_game("SNetGetGameInfo2");

	return TRUE;
}

void buffer_init(TBuffer *pBuf)
{
	pBuf->dwNextWriteOffset = 0;
	pBuf->bData[0] = 0;
}

void multi_send_pinfo(int pnum, char cmd)
{
	PkPlayerStruct pkplr;

	PackPlayer(&pkplr, myplr, TRUE);
	dthread_send_delta(pnum, cmd, &pkplr, sizeof(pkplr));
}

int InitLevelType(int l)
{
	if (l == 0)
		return 0;
	if (l >= 1 && l <= 4)
		return 1;
	if (l >= 5 && l <= 8)
		return 2;
	if (l >= 9 && l <= 12)
		return 3;

	return 4;
}

void SetupLocalCoords()
{
	int x, y;

	if (!leveldebug || gbMaxPlayers > 1) {
		currlevel = 0;
		leveltype = DTYPE_TOWN;
		setlevel = FALSE;
	}
	x = 75;
	y = 68;
#ifdef _DEBUG
	if (debug_mode_key_inverted_v || debug_mode_key_d) {
		x = 49;
		y = 23;
	}
#endif
	x += plrxoff[myplr];
	y += plryoff[myplr];
	plr[myplr].WorldX = x;
	plr[myplr].WorldY = y;
	plr[myplr]._px = x;
	plr[myplr]._py = y;
	plr[myplr]._ptargx = x;
	plr[myplr]._ptargy = y;
	plr[myplr].plrlevel = currlevel;
	plr[myplr]._pLvlChanging = TRUE;
	plr[myplr].pLvlLoad = 0;
	plr[myplr]._pmode = PM_NEWLVL;
	plr[myplr].destAction = ACTION_NONE;
}

BOOL multi_init_single(_SNETPROGRAMDATA *client_info, _SNETPLAYERDATA *user_info, _SNETUIDATA *ui_info)
{
	int unused;

	if (!SNetInitializeProvider(0, client_info, user_info, ui_info, &fileinfo)) {
		SErrGetLastError();
		return FALSE;
	}

	unused = 0;
	if (!SNetCreateGame("local", "local", "local", 0, (char *)&sgGameInitInfo.dwSeed, 8, 1, "local", "local", &unused)) {
		app_fatal("SNetCreateGame1:\n%s", TraceLastError());
	}

	myplr = 0;
	gbMaxPlayers = 1;

	return TRUE;
}

BOOL multi_init_multi(_SNETPROGRAMDATA *client_info, _SNETPLAYERDATA *user_info, _SNETUIDATA *ui_info, BOOL *pfExitProgram)
{
	BOOL first;
	int playerId;
	int type;

	for (first = TRUE;; first = FALSE) {
		type = 0x00;
		if (gbGameUninitialized) {
			if (!UiSelectProvider(0, client_info, user_info, ui_info, &fileinfo, &type)
			    && (!first || SErrGetLastError() != STORM_ERROR_REQUIRES_UPGRADE || !multi_upgrade(pfExitProgram))) {
				return FALSE;
			}
			if (type == 'BNET')
				plr[0].pBattleNet = 1;
		}

		multi_event_handler(TRUE);
		if (UiSelectGame(1, client_info, user_info, ui_info, &fileinfo, &playerId))
			break;

		gbGameUninitialized = TRUE;
	}

	if ((DWORD)playerId >= MAX_PLRS) {
		return FALSE;
	} else {
		myplr = playerId;
		gbMaxPlayers = MAX_PLRS;

		pfile_read_player_from_save();

		if (type == 'BNET')
			plr[myplr].pBattleNet = 1;

		return TRUE;
	}
}

BOOL multi_upgrade(BOOL *pfExitProgram)
{
	BOOL result;
	int status;

	SNetPerformUpgrade((LPDWORD)&status);
	result = TRUE;
	if (status && status != 1) {
		if (status != 2) {
			if (status == -1) {
				DrawDlg("Network upgrade failed");
			}
		} else {
			*pfExitProgram = 1;
		}

		result = FALSE;
	}

	return result;
}

void recv_plrinfo(int pnum, TCmdPlrInfoHdr *p, BOOL recv)
{
	char *szEvent;

	if (myplr == pnum) {
		return;
	}
	/// ASSERT: assert((DWORD)pnum < MAX_PLRS);

	if (sgwPackPlrOffsetTbl[pnum] != p->wOffset) {
		sgwPackPlrOffsetTbl[pnum] = 0;
		if (p->wOffset != 0) {
			return;
		}
	}
	if (!recv && sgwPackPlrOffsetTbl[pnum] == 0) {
		multi_send_pinfo(pnum, CMD_ACK_PLRINFO);
	}

	memcpy((char *)&netplr[pnum] + p->wOffset, &p[1], p->wBytes); /* todo: cast? */
	sgwPackPlrOffsetTbl[pnum] += p->wBytes;
	if (sgwPackPlrOffsetTbl[pnum] != sizeof(*netplr)) {
		return;
	}

	sgwPackPlrOffsetTbl[pnum] = 0;
	multi_player_left_msg(pnum, 0);
	plr[pnum]._pGFXLoad = 0;
	UnPackPlayer(&netplr[pnum], pnum, 1);

	if (!recv) {
#ifdef _DEBUG
		dumphist("(%d) received all %d plrinfo", myplr, pnum);
#endif
		return;
	}

	plr[pnum].plractive = TRUE;
	gbActivePlayers++;

	if (sgbPlayerTurnBitTbl[pnum] != 0) {
		szEvent = "Player '%s' (level %d) just joined the game";
	} else {
		szEvent = "Player '%s' (level %d) is already in the game";
	}
	EventPlrMsg(szEvent, plr[pnum]._pName, plr[pnum]._pLevel);

	LoadPlrGFX(pnum, PFILE_STAND);
	SyncInitPlr(pnum);

	if (plr[pnum].plrlevel == currlevel) {
		if (plr[pnum]._pHitPoints >> 6 > 0) {
			StartStand(pnum, 0);
		} else {
			plr[pnum]._pgfxnum = 0;
			LoadPlrGFX(pnum, PFILE_DEATH);
			plr[pnum]._pmode = PM_DEATH;
			NewPlrAnim(pnum, plr[pnum]._pDAnim[0], plr[pnum]._pDFrames, 1, plr[pnum]._pDWidth);
			plr[pnum]._pAnimFrame = plr[pnum]._pAnimLen - 1;
			plr[pnum]._pVar8 = 2 * plr[pnum]._pAnimLen;
			dFlags[plr[pnum].WorldX][plr[pnum].WorldY] |= BFLAG_DEAD_PLAYER;
		}
	}
#ifdef _DEBUG
	dumphist("(%d) making %d active -- recv_plrinfo", myplr, pnum);
#endif
}

DEVILUTION_END_NAMESPACE
<|MERGE_RESOLUTION|>--- conflicted
+++ resolved
@@ -1,991 +1,986 @@
-#include "diablo.h"
-#include "../3rdParty/Storm/Source/storm.h"
-#include "../DiabloUI/diabloui.h"
-
-DEVILUTION_BEGIN_NAMESPACE
-
-BOOLEAN gbSomebodyWonGameKludge;
-#ifdef _DEBUG
-DWORD gdwHistTicks;
-#endif
-TBuffer sgHiPriBuf;
-char szPlayerDescript[128];
-WORD sgwPackPlrOffsetTbl[MAX_PLRS];
-PkPlayerStruct netplr[MAX_PLRS];
-BOOLEAN sgbPlayerTurnBitTbl[MAX_PLRS];
-BOOLEAN sgbPlayerLeftGameTbl[MAX_PLRS];
-int sgbSentThisCycle;
-BOOL gbShouldValidatePackage;
-BYTE gbActivePlayers;
-BOOLEAN gbGameDestroyed;
-BOOLEAN sgbSendDeltaTbl[MAX_PLRS];
-_gamedata sgGameInitInfo;
-BOOLEAN gbGameUninitialized;
-int sglTimeoutStart;
-int sgdwPlayerLeftReasonTbl[MAX_PLRS];
-TBuffer sgLoPriBuf;
-DWORD sgdwGameLoops;
-BYTE gbMaxPlayers;
-BOOLEAN sgbTimeout;
-char szPlayerName[128];
-BYTE gbDeltaSender;
-BOOL sgbNetInited;
-int player_state[MAX_PLRS];
-
-const int event_types[3] = {
-	EVENT_TYPE_PLAYER_LEAVE_GAME,
-	EVENT_TYPE_PLAYER_CREATE_GAME,
-	EVENT_TYPE_PLAYER_MESSAGE
-};
-
-#ifdef _DEBUG
-void __cdecl dumphist(const char *pszFmt, ...)
-{
-	static FILE *sgpHistFile = NULL;
-	DWORD dwTicks;
-	va_list va;
-
-	va_start(va, pszFmt);
-
-	char path[MAX_PATH], dumpHistPath[MAX_PATH];
-	if (sgpHistFile == NULL) {
-		GetPrefPath(path, MAX_PATH);
-		snprintf(dumpHistPath, MAX_PATH, "%sdumphist.txt", path);
-		sgpHistFile = fopen(dumpHistPath, "wb");
-		if (sgpHistFile == NULL) {
-			return;
-		}
-	}
-
-	dwTicks = GetTickCount();
-	fprintf(sgpHistFile, "%4u.%02u  ", (dwTicks - gdwHistTicks) / 1000, (dwTicks - gdwHistTicks) % 1000 / 10);
-	vfprintf(sgpHistFile, pszFmt, va);
-	fprintf(
-	    sgpHistFile,
-	    "\r\n          (%d,%d)(%d,%d)(%d,%d)(%d,%d)\r\n",
-	    plr[0].plractive,
-	    player_state[0],
-	    plr[1].plractive,
-	    player_state[1],
-	    plr[2].plractive,
-	    player_state[2],
-	    plr[3].plractive,
-	    player_state[3]);
-	fflush(sgpHistFile);
-}
-#endif
-
-void multi_msg_add(BYTE *pbMsg, BYTE bLen)
-{
-	if (pbMsg && bLen) {
-		tmsg_add(pbMsg, bLen);
-	}
-}
-
-void NetSendLoPri(BYTE *pbMsg, BYTE bLen)
-{
-	if (pbMsg && bLen) {
-		multi_copy_packet(&sgLoPriBuf, pbMsg, bLen);
-		multi_send_packet(pbMsg, bLen);
-	}
-}
-
-void multi_copy_packet(TBuffer *buf, void *packet, BYTE size)
-{
-	BYTE *p;
-
-	if (buf->dwNextWriteOffset + size + 2 > 0x1000) {
-		return;
-	}
-
-	p = &buf->bData[buf->dwNextWriteOffset];
-	buf->dwNextWriteOffset += size + 1;
-	*p = size;
-	p++;
-	memcpy(p, packet, size);
-	p[size] = 0;
-}
-
-void multi_send_packet(void *packet, BYTE dwSize)
-{
-	TPkt pkt;
-
-	NetRecvPlrData(&pkt);
-	pkt.hdr.wLen = dwSize + 19;
-	memcpy(pkt.body, packet, dwSize);
-	if (!SNetSendMessage(myplr, &pkt.hdr, pkt.hdr.wLen))
-		nthread_terminate_game("SNetSendMessage0");
-}
-
-void NetRecvPlrData(TPkt *pkt)
-{
-	pkt->hdr.wCheck = 'ip';
-	pkt->hdr.px = plr[myplr].WorldX;
-	pkt->hdr.py = plr[myplr].WorldY;
-	pkt->hdr.targx = plr[myplr]._ptargx;
-	pkt->hdr.targy = plr[myplr]._ptargy;
-	pkt->hdr.php = plr[myplr]._pHitPoints;
-	pkt->hdr.pmhp = plr[myplr]._pMaxHP;
-	pkt->hdr.bstr = plr[myplr]._pBaseStr;
-	pkt->hdr.bmag = plr[myplr]._pBaseMag;
-	pkt->hdr.bdex = plr[myplr]._pBaseDex;
-}
-
-void NetSendHiPri(BYTE *pbMsg, BYTE bLen)
-{
-	BYTE *hipri_body;
-	BYTE *lowpri_body;
-	DWORD len;
-	TPkt pkt;
-	int size;
-
-	if (pbMsg && bLen) {
-		multi_copy_packet(&sgHiPriBuf, pbMsg, bLen);
-		multi_send_packet(pbMsg, bLen);
-	}
-	if (!gbShouldValidatePackage) {
-		gbShouldValidatePackage = TRUE;
-		NetRecvPlrData(&pkt);
-		size = gdwNormalMsgSize - sizeof(TPktHdr);
-		hipri_body = multi_recv_packet(&sgHiPriBuf, pkt.body, &size);
-		lowpri_body = multi_recv_packet(&sgLoPriBuf, hipri_body, &size);
-		size = sync_all_monsters(lowpri_body, size);
-		len = gdwNormalMsgSize - size;
-		pkt.hdr.wLen = len;
-		if (!SNetSendMessage(-2, &pkt.hdr, len))
-			nthread_terminate_game("SNetSendMessage");
-	}
-}
-
-BYTE *multi_recv_packet(TBuffer *pBuf, BYTE *body, int *size)
-{
-	BYTE *src_ptr;
-	size_t chunk_size;
-
-	if (pBuf->dwNextWriteOffset != 0) {
-		src_ptr = pBuf->bData;
-		while (TRUE) {
-			if (*src_ptr == 0)
-				break;
-			chunk_size = *src_ptr;
-			if (chunk_size > *size)
-				break;
-			src_ptr++;
-			memcpy(body, src_ptr, chunk_size);
-			body += chunk_size;
-			src_ptr += chunk_size;
-			*size -= chunk_size;
-		}
-		memcpy(pBuf->bData, src_ptr, (pBuf->bData - src_ptr) + pBuf->dwNextWriteOffset + 1);
-		pBuf->dwNextWriteOffset += (pBuf->bData - src_ptr);
-		return body;
-	}
-	return body;
-}
-
-void multi_send_msg_packet(int pmask, BYTE *src, BYTE len)
-{
-	DWORD v, p, t;
-	TPkt pkt;
-
-	NetRecvPlrData(&pkt);
-	t = len + 19;
-	pkt.hdr.wLen = t;
-	memcpy(pkt.body, src, len);
-	for (v = 1, p = 0; p < MAX_PLRS; p++, v <<= 1) {
-		if (v & pmask) {
-			if (!SNetSendMessage(p, &pkt.hdr, t) && SErrGetLastError() != STORM_ERROR_INVALID_PLAYER) {
-				nthread_terminate_game("SNetSendMessage");
-				return;
-			}
-		}
-	}
-}
-
-void multi_msg_countdown()
-{
-	int i;
-
-	for (i = 0; i < MAX_PLRS; i++) {
-		if (player_state[i] & 0x20000) {
-			if (gdwMsgLenTbl[i] == 4)
-				multi_parse_turn(i, *(DWORD *)glpMsgTbl[i]);
-		}
-	}
-}
-
-void multi_parse_turn(int pnum, int turn)
-{
-	DWORD absTurns;
-
-	if (turn >> 31)
-		multi_handle_turn_upper_bit(pnum);
-	absTurns = turn & 0x7FFFFFFF;
-	if (sgbSentThisCycle < gdwTurnsInTransit + absTurns) {
-		if (absTurns >= 0x7FFFFFFF)
-			absTurns &= 0xFFFF;
-		sgbSentThisCycle = absTurns + gdwTurnsInTransit;
-		sgdwGameLoops = 4 * absTurns * sgbNetUpdateRate;
-	}
-}
-
-void multi_handle_turn_upper_bit(int pnum)
-{
-	int i;
-
-	for (i = 0; i < MAX_PLRS; i++) {
-		if (player_state[i] & 0x10000 && i != pnum)
-			break;
-	}
-
-	if (myplr == i) {
-		sgbSendDeltaTbl[pnum] = TRUE;
-	} else if (myplr == pnum) {
-		gbDeltaSender = i;
-	}
-}
-
-void multi_player_left(int pnum, int reason)
-{
-	sgbPlayerLeftGameTbl[pnum] = TRUE;
-	sgdwPlayerLeftReasonTbl[pnum] = reason;
-	multi_clear_left_tbl();
-}
-
-void multi_clear_left_tbl()
-{
-	int i;
-
-	for (i = 0; i < MAX_PLRS; i++) {
-		if (sgbPlayerLeftGameTbl[i]) {
-			if (gbBufferMsgs == 1)
-				msg_send_drop_pkt(i, sgdwPlayerLeftReasonTbl[i]);
-			else
-				multi_player_left_msg(i, 1);
-
-			sgbPlayerLeftGameTbl[i] = FALSE;
-			sgdwPlayerLeftReasonTbl[i] = 0;
-		}
-	}
-}
-
-void multi_player_left_msg(int pnum, int left)
-{
-	char *pszFmt;
-
-	if (plr[pnum].plractive) {
-		RemovePlrFromMap(pnum);
-		RemovePortalMissile(pnum);
-		DeactivatePortal(pnum);
-		RemovePlrPortal(pnum);
-		RemovePlrMissiles(pnum);
-		if (left) {
-			pszFmt = "Player '%s' just left the game";
-			switch (sgdwPlayerLeftReasonTbl[pnum]) {
-			case 0x40000004:
-				pszFmt = "Player '%s' killed Diablo and left the game!";
-				gbSomebodyWonGameKludge = TRUE;
-				break;
-			case 0x40000006:
-				pszFmt = "Player '%s' dropped due to timeout";
-				break;
-			}
-			EventPlrMsg(pszFmt, plr[pnum]._pName);
-		}
-		plr[pnum].plractive = FALSE;
-		plr[pnum]._pName[0] = '\0';
-		gbActivePlayers--;
-	}
-}
-
-void multi_net_ping()
-{
-	sgbTimeout = TRUE;
-	sglTimeoutStart = GetTickCount();
-}
-
-int multi_handle_delta()
-{
-	int i;
-	BOOL received;
-
-	if (gbGameDestroyed) {
-		gbRunGame = FALSE;
-		return FALSE;
-	}
-
-	for (i = 0; i < MAX_PLRS; i++) {
-		if (sgbSendDeltaTbl[i]) {
-			sgbSendDeltaTbl[i] = FALSE;
-			DeltaExportData(i);
-		}
-	}
-
-	sgbSentThisCycle = nthread_send_and_recv_turn(sgbSentThisCycle, 1);
-	if (!nthread_recv_turns(&received)) {
-		multi_begin_timeout();
-		return FALSE;
-	}
-
-	sgbTimeout = FALSE;
-	if (received) {
-		if (!gbShouldValidatePackage) {
-			NetSendHiPri(0, 0);
-			gbShouldValidatePackage = FALSE;
-		} else {
-			gbShouldValidatePackage = FALSE;
-			if (!multi_check_pkt_valid(&sgHiPriBuf))
-				NetSendHiPri(0, 0);
-		}
-	}
-	multi_mon_seeds();
-
-	return TRUE;
-}
-
-// Microsoft VisualC 2-11/net runtime
-int multi_check_pkt_valid(TBuffer *pBuf)
-{
-	return pBuf->dwNextWriteOffset == 0;
-}
-
-void multi_mon_seeds()
-{
-	int i;
-	DWORD l;
-
-	sgdwGameLoops++;
-<<<<<<< HEAD
-	l = (sgdwGameLoops >> 8) | (sgdwGameLoops << 24);  // _rotr(sgdwGameLoops, 8)
-	for (i = 0; i < 200; i++)
-=======
-	l = _rotr(sgdwGameLoops, 8);
-	for (i = 0; i < MAXMONSTERS; i++)
->>>>>>> c65060cc
-		monster[i]._mAISeed = l + i;
-}
-
-void multi_begin_timeout()
-{
-	int i, nTicks, nState, nLowestActive, nLowestPlayer;
-	BYTE bGroupPlayers, bGroupCount;
-
-	if (!sgbTimeout) {
-		return;
-	}
-#ifdef _DEBUG
-	if (debug_mode_key_i) {
-		return;
-	}
-#endif
-
-	nTicks = GetTickCount() - sglTimeoutStart;
-	if (nTicks > 20000) {
-		gbRunGame = FALSE;
-		return;
-	}
-	if (nTicks < 10000) {
-		return;
-	}
-
-	nLowestActive = -1;
-	nLowestPlayer = -1;
-	bGroupPlayers = 0;
-	bGroupCount = 0;
-	for (i = 0; i < MAX_PLRS; i++) {
-		nState = player_state[i];
-		if (nState & 0x10000) {
-			if (nLowestPlayer == -1) {
-				nLowestPlayer = i;
-			}
-			if (nState & 0x40000) {
-				bGroupPlayers++;
-				if (nLowestActive == -1) {
-					nLowestActive = i;
-				}
-			} else {
-				bGroupCount++;
-			}
-		}
-	}
-
-	/// ASSERT: assert(bGroupPlayers);
-	/// ASSERT: assert(nLowestActive != -1);
-	/// ASSERT: assert(nLowestPlayer != -1);
-
-#ifdef _DEBUG
-	dumphist(
-	    "(%d) grp:%d ngrp:%d lowp:%d lowa:%d",
-	    myplr,
-	    bGroupPlayers,
-	    bGroupCount,
-	    nLowestPlayer,
-	    nLowestActive);
-#endif
-
-	if (bGroupPlayers < bGroupCount) {
-		gbGameDestroyed = TRUE;
-	} else if (bGroupPlayers == bGroupCount) {
-		if (nLowestPlayer != nLowestActive) {
-			gbGameDestroyed = TRUE;
-		} else if (nLowestActive == myplr) {
-			multi_check_drop_player();
-		}
-	} else if (nLowestActive == myplr) {
-		multi_check_drop_player();
-	}
-}
-
-void multi_check_drop_player()
-{
-	int i;
-
-	for (i = 0; i < MAX_PLRS; i++) {
-		if (!(player_state[i] & 0x40000) && player_state[i] & 0x10000) {
-			SNetDropPlayer(i, 0x40000006);
-		}
-	}
-}
-
-void multi_process_network_packets()
-{
-	int dx, dy;
-	TPktHdr *pkt;
-	DWORD dwMsgSize;
-	DWORD dwID;
-	BOOL cond;
-	char *data;
-
-	multi_clear_left_tbl();
-	multi_process_tmsgs();
-	while (SNetReceiveMessage((int *)&dwID, &data, (int *)&dwMsgSize)) {
-		pkt_counter++;
-		multi_clear_left_tbl();
-		pkt = (TPktHdr *)data;
-		if (dwMsgSize < sizeof(TPktHdr))
-			continue;
-		if (dwID >= MAX_PLRS)
-			continue;
-		if (pkt->wCheck != 'ip')
-			continue;
-		if (pkt->wLen != dwMsgSize)
-			continue;
-		plr[dwID]._pownerx = pkt->px;
-		plr[dwID]._pownery = pkt->py;
-		if (dwID != myplr) {
-			// ASSERT: gbBufferMsgs != BUFFER_PROCESS (2)
-			plr[dwID]._pHitPoints = pkt->php;
-			plr[dwID]._pMaxHP = pkt->pmhp;
-			cond = gbBufferMsgs == 1;
-			plr[dwID]._pBaseStr = pkt->bstr;
-			plr[dwID]._pBaseMag = pkt->bmag;
-			plr[dwID]._pBaseDex = pkt->bdex;
-			if (!cond && plr[dwID].plractive && plr[dwID]._pHitPoints) {
-				if (currlevel == plr[dwID].plrlevel && !plr[dwID]._pLvlChanging) {
-					dx = abs(plr[dwID].WorldX - pkt->px);
-					dy = abs(plr[dwID].WorldY - pkt->py);
-					if ((dx > 3 || dy > 3) && dPlayer[pkt->px][pkt->py] == 0) {
-						FixPlrWalkTags(dwID);
-						plr[dwID]._poldx = plr[dwID].WorldX;
-						plr[dwID]._poldy = plr[dwID].WorldY;
-						FixPlrWalkTags(dwID);
-						plr[dwID].WorldX = pkt->px;
-						plr[dwID].WorldY = pkt->py;
-						plr[dwID]._px = pkt->px;
-						plr[dwID]._py = pkt->py;
-						dPlayer[plr[dwID].WorldX][plr[dwID].WorldY] = dwID + 1;
-					}
-					dx = abs(plr[dwID]._px - plr[dwID].WorldX);
-					dy = abs(plr[dwID]._py - plr[dwID].WorldY);
-					if (dx > 1 || dy > 1) {
-						plr[dwID]._px = plr[dwID].WorldX;
-						plr[dwID]._py = plr[dwID].WorldY;
-					}
-					MakePlrPath(dwID, pkt->targx, pkt->targy, TRUE);
-				} else {
-					plr[dwID].WorldX = pkt->px;
-					plr[dwID].WorldY = pkt->py;
-					plr[dwID]._px = pkt->px;
-					plr[dwID]._py = pkt->py;
-					plr[dwID]._ptargx = pkt->targx;
-					plr[dwID]._ptargy = pkt->targy;
-				}
-			}
-		}
-		multi_handle_all_packets(dwID, (BYTE *)(pkt + 1), dwMsgSize - sizeof(TPktHdr));
-	}
-	if (SErrGetLastError() != STORM_ERROR_NO_MESSAGES_WAITING)
-		nthread_terminate_game("SNetReceiveMsg");
-}
-
-void multi_handle_all_packets(int pnum, BYTE *pData, int nSize)
-{
-	int nLen;
-
-	while (nSize != 0) {
-		nLen = ParseCmd(pnum, (TCmd *)pData);
-		if (nLen == 0) {
-			break;
-		}
-		pData += nLen;
-		nSize -= nLen;
-	}
-}
-
-void multi_process_tmsgs()
-{
-	int cnt;
-	TPkt pkt;
-
-	while (cnt = tmsg_get((BYTE *)&pkt, 512)) {
-		multi_handle_all_packets(myplr, (BYTE *)&pkt, cnt);
-	}
-}
-
-void multi_send_zero_packet(int pnum, BYTE bCmd, BYTE *pbSrc, DWORD dwLen)
-{
-	DWORD dwOffset, dwBody, dwMsg;
-	TPkt pkt;
-	TCmdPlrInfoHdr *p;
-
-	/// ASSERT: assert(pnum != myplr);
-	/// ASSERT: assert(pbSrc);
-	/// ASSERT: assert(dwLen <= 0x0ffff);
-
-	dwOffset = 0;
-
-	while (dwLen != 0) {
-		pkt.hdr.wCheck = 'ip';
-		pkt.hdr.px = 0;
-		pkt.hdr.py = 0;
-		pkt.hdr.targx = 0;
-		pkt.hdr.targy = 0;
-		pkt.hdr.php = 0;
-		pkt.hdr.pmhp = 0;
-		pkt.hdr.bstr = 0;
-		pkt.hdr.bmag = 0;
-		pkt.hdr.bdex = 0;
-		p = (TCmdPlrInfoHdr *)pkt.body;
-		p->bCmd = bCmd;
-		p->wOffset = dwOffset;
-		dwBody = gdwLargestMsgSize - sizeof(pkt.hdr) - sizeof(*p);
-		if (dwLen < dwBody) {
-			dwBody = dwLen;
-		}
-		/// ASSERT: assert(dwBody <= 0x0ffff);
-		p->wBytes = dwBody;
-		memcpy(&pkt.body[sizeof(*p)], pbSrc, p->wBytes);
-		dwMsg = sizeof(pkt.hdr);
-		dwMsg += sizeof(*p);
-		dwMsg += p->wBytes;
-		pkt.hdr.wLen = dwMsg;
-		if (!SNetSendMessage(pnum, &pkt, dwMsg)) {
-			nthread_terminate_game("SNetSendMessage2");
-			return;
-		}
-#if 0
-		if((DWORD)pnum >= MAX_PLRS) {
-			if(myplr != 0) {
-				debug_plr_tbl[0]++;
-			}
-			if(myplr != 1) {
-				debug_plr_tbl[1]++;
-			}
-			if(myplr != 2) {
-				debug_plr_tbl[2]++;
-			}
-			if(myplr != 3) {
-				debug_plr_tbl[3]++;
-			}
-		} else {
-			debug_plr_tbl[pnum]++;
-		}
-#endif
-		pbSrc += p->wBytes;
-		dwLen -= p->wBytes;
-		dwOffset += p->wBytes;
-	}
-}
-
-void NetClose()
-{
-	if (!sgbNetInited) {
-		return;
-	}
-
-	sgbNetInited = FALSE;
-	nthread_cleanup();
-	dthread_cleanup();
-	tmsg_cleanup();
-	multi_event_handler(FALSE);
-	SNetLeaveGame(3);
-	if (gbMaxPlayers > 1)
-		Sleep(2000);
-}
-
-void multi_event_handler(BOOL add)
-{
-	DWORD i;
-	BOOL(STORMAPI * fn)
-	(int, SEVTHANDLER);
-
-	if (add)
-		fn = SNetRegisterEventHandler;
-	else
-		fn = SNetUnregisterEventHandler;
-
-	for (i = 0; i < 3; i++) {
-		if (!fn(event_types[i], multi_handle_events) && add) {
-			app_fatal("SNetRegisterEventHandler:\n%s", TraceLastError());
-		}
-	}
-}
-
-void __stdcall multi_handle_events(_SNETEVENT *pEvt)
-{
-	DWORD LeftReason;
-	DWORD *data;
-
-	switch (pEvt->eventid) {
-	case EVENT_TYPE_PLAYER_CREATE_GAME:
-		data = (DWORD *)pEvt->data;
-		sgGameInitInfo.dwSeed = data[0];
-		sgGameInitInfo.bDiff = data[1];
-		sgbPlayerTurnBitTbl[pEvt->playerid] = TRUE;
-		break;
-	case EVENT_TYPE_PLAYER_LEAVE_GAME:
-		sgbPlayerLeftGameTbl[pEvt->playerid] = TRUE;
-		sgbPlayerTurnBitTbl[pEvt->playerid] = FALSE;
-		LeftReason = 0;
-		data = (DWORD *)pEvt->data;
-		if (data && (DWORD)pEvt->databytes >= 4)
-			LeftReason = data[0];
-		sgdwPlayerLeftReasonTbl[pEvt->playerid] = LeftReason;
-		if (LeftReason == 0x40000004)
-			gbSomebodyWonGameKludge = TRUE;
-		sgbSendDeltaTbl[pEvt->playerid] = FALSE;
-		dthread_remove_player(pEvt->playerid);
-
-		if (gbDeltaSender == pEvt->playerid)
-			gbDeltaSender = MAX_PLRS;
-		break;
-	case EVENT_TYPE_PLAYER_MESSAGE:
-		ErrorPlrMsg((char *)pEvt->data);
-		break;
-	}
-}
-
-BOOL NetInit(BOOL bSinglePlayer, BOOL *pfExitProgram)
-{
-	int i;
-	_SNETPROGRAMDATA ProgramData;
-	_SNETUIDATA UiData;
-	_SNETPLAYERDATA plrdata;
-	unsigned int len;
-
-	while (1) {
-		*pfExitProgram = FALSE;
-		SetRndSeed(0);
-		sgGameInitInfo.dwSeed = time(NULL);
-		sgGameInitInfo.bDiff = gnDifficulty;
-		memset(&ProgramData, 0, sizeof(ProgramData));
-		ProgramData.size = sizeof(ProgramData);
-#ifdef SPAWN
-		ProgramData.programname = "Diablo Shareware";
-#else
-		ProgramData.programname = "Diablo Retail";
-#endif
-		ProgramData.programdescription = gszVersionNumber;
-		ProgramData.programid = 'DRTL';
-		ProgramData.versionid = 42;
-		ProgramData.maxplayers = MAX_PLRS;
-		ProgramData.initdata = &sgGameInitInfo;
-		ProgramData.initdatabytes = sizeof(sgGameInitInfo);
-		ProgramData.optcategorybits = 15;
-		ProgramData.lcid = 1033; /* LANG_ENGLISH */
-		memset(&plrdata, 0, sizeof(plrdata));
-		plrdata.size = sizeof(plrdata);
-		memset(&UiData, 0, sizeof(UiData));
-		UiData.size = sizeof(UiData);
-		UiData.artcallback = (void (*)())UiArtCallback;
-		UiData.createcallback = (void (*)())UiCreateGameCallback;
-		UiData.drawdesccallback = (void (*)())UiDrawDescCallback;
-		UiData.messageboxcallback = (void (*)())UiMessageBoxCallback;
-		UiData.soundcallback = (void (*)())UiSoundCallback;
-		UiData.authcallback = (void (*)())UiAuthCallback;
-		UiData.getdatacallback = (void (*)())UiGetDataCallback;
-		UiData.categorycallback = (void (*)())UiCategoryCallback;
-		UiData.selectnamecallback = mainmenu_select_hero_dialog;
-		UiData.changenamecallback = (void (*)())mainmenu_change_name;
-		UiData.profilebitmapcallback = (void (*)())UiProfileDraw;
-		UiData.profilecallback = (void (*)())UiProfileCallback;
-		UiData.profilefields = UiProfileGetString();
-		memset(sgbPlayerTurnBitTbl, 0, sizeof(sgbPlayerTurnBitTbl));
-		gbGameDestroyed = FALSE;
-		memset(sgbPlayerLeftGameTbl, 0, sizeof(sgbPlayerLeftGameTbl));
-		memset(sgdwPlayerLeftReasonTbl, 0, sizeof(sgdwPlayerLeftReasonTbl));
-		memset(sgbSendDeltaTbl, 0, sizeof(sgbSendDeltaTbl));
-		memset(plr, 0, sizeof(plr));
-		memset(sgwPackPlrOffsetTbl, 0, sizeof(sgwPackPlrOffsetTbl));
-		SNetSetBasePlayer(0);
-		if (bSinglePlayer) {
-			if (!multi_init_single(&ProgramData, &plrdata, &UiData))
-				return FALSE;
-		} else {
-			if (!multi_init_multi(&ProgramData, &plrdata, &UiData, pfExitProgram))
-				return FALSE;
-		}
-#ifdef _DEBUG
-		gdwHistTicks = GetTickCount();
-		dumphist("(%d) new game started", myplr);
-#endif
-		sgbNetInited = TRUE;
-		sgbTimeout = FALSE;
-		delta_init();
-		InitPlrMsg();
-		buffer_init(&sgHiPriBuf);
-		buffer_init(&sgLoPriBuf);
-		gbShouldValidatePackage = FALSE;
-		sync_init();
-		nthread_start(sgbPlayerTurnBitTbl[myplr]);
-		dthread_start();
-		tmsg_start();
-		sgdwGameLoops = 0;
-		sgbSentThisCycle = 0;
-		gbDeltaSender = myplr;
-		gbSomebodyWonGameKludge = FALSE;
-		nthread_send_and_recv_turn(0, 0);
-		SetupLocalCoords();
-		multi_send_pinfo(-2, CMD_SEND_PLRINFO);
-		gbActivePlayers = 1;
-		plr[myplr].plractive = TRUE;
-		if (sgbPlayerTurnBitTbl[myplr] == 0 || msg_wait_resync())
-			break;
-		NetClose();
-		gbGameUninitialized = FALSE;
-	}
-	gnDifficulty = sgGameInitInfo.bDiff;
-	SetRndSeed(sgGameInitInfo.dwSeed);
-
-	for (i = 0; i < 17; i++) {
-		glSeedTbl[i] = GetRndSeed();
-		gnLevelTypeTbl[i] = InitLevelType(i);
-	}
-	if (!SNetGetGameInfo(GAMEINFO_NAME, szPlayerName, 128, &len))
-		nthread_terminate_game("SNetGetGameInfo1");
-	if (!SNetGetGameInfo(GAMEINFO_PASSWORD, szPlayerDescript, 128, &len))
-		nthread_terminate_game("SNetGetGameInfo2");
-
-	return TRUE;
-}
-
-void buffer_init(TBuffer *pBuf)
-{
-	pBuf->dwNextWriteOffset = 0;
-	pBuf->bData[0] = 0;
-}
-
-void multi_send_pinfo(int pnum, char cmd)
-{
-	PkPlayerStruct pkplr;
-
-	PackPlayer(&pkplr, myplr, TRUE);
-	dthread_send_delta(pnum, cmd, &pkplr, sizeof(pkplr));
-}
-
-int InitLevelType(int l)
-{
-	if (l == 0)
-		return 0;
-	if (l >= 1 && l <= 4)
-		return 1;
-	if (l >= 5 && l <= 8)
-		return 2;
-	if (l >= 9 && l <= 12)
-		return 3;
-
-	return 4;
-}
-
-void SetupLocalCoords()
-{
-	int x, y;
-
-	if (!leveldebug || gbMaxPlayers > 1) {
-		currlevel = 0;
-		leveltype = DTYPE_TOWN;
-		setlevel = FALSE;
-	}
-	x = 75;
-	y = 68;
-#ifdef _DEBUG
-	if (debug_mode_key_inverted_v || debug_mode_key_d) {
-		x = 49;
-		y = 23;
-	}
-#endif
-	x += plrxoff[myplr];
-	y += plryoff[myplr];
-	plr[myplr].WorldX = x;
-	plr[myplr].WorldY = y;
-	plr[myplr]._px = x;
-	plr[myplr]._py = y;
-	plr[myplr]._ptargx = x;
-	plr[myplr]._ptargy = y;
-	plr[myplr].plrlevel = currlevel;
-	plr[myplr]._pLvlChanging = TRUE;
-	plr[myplr].pLvlLoad = 0;
-	plr[myplr]._pmode = PM_NEWLVL;
-	plr[myplr].destAction = ACTION_NONE;
-}
-
-BOOL multi_init_single(_SNETPROGRAMDATA *client_info, _SNETPLAYERDATA *user_info, _SNETUIDATA *ui_info)
-{
-	int unused;
-
-	if (!SNetInitializeProvider(0, client_info, user_info, ui_info, &fileinfo)) {
-		SErrGetLastError();
-		return FALSE;
-	}
-
-	unused = 0;
-	if (!SNetCreateGame("local", "local", "local", 0, (char *)&sgGameInitInfo.dwSeed, 8, 1, "local", "local", &unused)) {
-		app_fatal("SNetCreateGame1:\n%s", TraceLastError());
-	}
-
-	myplr = 0;
-	gbMaxPlayers = 1;
-
-	return TRUE;
-}
-
-BOOL multi_init_multi(_SNETPROGRAMDATA *client_info, _SNETPLAYERDATA *user_info, _SNETUIDATA *ui_info, BOOL *pfExitProgram)
-{
-	BOOL first;
-	int playerId;
-	int type;
-
-	for (first = TRUE;; first = FALSE) {
-		type = 0x00;
-		if (gbGameUninitialized) {
-			if (!UiSelectProvider(0, client_info, user_info, ui_info, &fileinfo, &type)
-			    && (!first || SErrGetLastError() != STORM_ERROR_REQUIRES_UPGRADE || !multi_upgrade(pfExitProgram))) {
-				return FALSE;
-			}
-			if (type == 'BNET')
-				plr[0].pBattleNet = 1;
-		}
-
-		multi_event_handler(TRUE);
-		if (UiSelectGame(1, client_info, user_info, ui_info, &fileinfo, &playerId))
-			break;
-
-		gbGameUninitialized = TRUE;
-	}
-
-	if ((DWORD)playerId >= MAX_PLRS) {
-		return FALSE;
-	} else {
-		myplr = playerId;
-		gbMaxPlayers = MAX_PLRS;
-
-		pfile_read_player_from_save();
-
-		if (type == 'BNET')
-			plr[myplr].pBattleNet = 1;
-
-		return TRUE;
-	}
-}
-
-BOOL multi_upgrade(BOOL *pfExitProgram)
-{
-	BOOL result;
-	int status;
-
-	SNetPerformUpgrade((LPDWORD)&status);
-	result = TRUE;
-	if (status && status != 1) {
-		if (status != 2) {
-			if (status == -1) {
-				DrawDlg("Network upgrade failed");
-			}
-		} else {
-			*pfExitProgram = 1;
-		}
-
-		result = FALSE;
-	}
-
-	return result;
-}
-
-void recv_plrinfo(int pnum, TCmdPlrInfoHdr *p, BOOL recv)
-{
-	char *szEvent;
-
-	if (myplr == pnum) {
-		return;
-	}
-	/// ASSERT: assert((DWORD)pnum < MAX_PLRS);
-
-	if (sgwPackPlrOffsetTbl[pnum] != p->wOffset) {
-		sgwPackPlrOffsetTbl[pnum] = 0;
-		if (p->wOffset != 0) {
-			return;
-		}
-	}
-	if (!recv && sgwPackPlrOffsetTbl[pnum] == 0) {
-		multi_send_pinfo(pnum, CMD_ACK_PLRINFO);
-	}
-
-	memcpy((char *)&netplr[pnum] + p->wOffset, &p[1], p->wBytes); /* todo: cast? */
-	sgwPackPlrOffsetTbl[pnum] += p->wBytes;
-	if (sgwPackPlrOffsetTbl[pnum] != sizeof(*netplr)) {
-		return;
-	}
-
-	sgwPackPlrOffsetTbl[pnum] = 0;
-	multi_player_left_msg(pnum, 0);
-	plr[pnum]._pGFXLoad = 0;
-	UnPackPlayer(&netplr[pnum], pnum, 1);
-
-	if (!recv) {
-#ifdef _DEBUG
-		dumphist("(%d) received all %d plrinfo", myplr, pnum);
-#endif
-		return;
-	}
-
-	plr[pnum].plractive = TRUE;
-	gbActivePlayers++;
-
-	if (sgbPlayerTurnBitTbl[pnum] != 0) {
-		szEvent = "Player '%s' (level %d) just joined the game";
-	} else {
-		szEvent = "Player '%s' (level %d) is already in the game";
-	}
-	EventPlrMsg(szEvent, plr[pnum]._pName, plr[pnum]._pLevel);
-
-	LoadPlrGFX(pnum, PFILE_STAND);
-	SyncInitPlr(pnum);
-
-	if (plr[pnum].plrlevel == currlevel) {
-		if (plr[pnum]._pHitPoints >> 6 > 0) {
-			StartStand(pnum, 0);
-		} else {
-			plr[pnum]._pgfxnum = 0;
-			LoadPlrGFX(pnum, PFILE_DEATH);
-			plr[pnum]._pmode = PM_DEATH;
-			NewPlrAnim(pnum, plr[pnum]._pDAnim[0], plr[pnum]._pDFrames, 1, plr[pnum]._pDWidth);
-			plr[pnum]._pAnimFrame = plr[pnum]._pAnimLen - 1;
-			plr[pnum]._pVar8 = 2 * plr[pnum]._pAnimLen;
-			dFlags[plr[pnum].WorldX][plr[pnum].WorldY] |= BFLAG_DEAD_PLAYER;
-		}
-	}
-#ifdef _DEBUG
-	dumphist("(%d) making %d active -- recv_plrinfo", myplr, pnum);
-#endif
-}
-
-DEVILUTION_END_NAMESPACE
+#include "diablo.h"
+#include "../3rdParty/Storm/Source/storm.h"
+#include "../DiabloUI/diabloui.h"
+
+DEVILUTION_BEGIN_NAMESPACE
+
+BOOLEAN gbSomebodyWonGameKludge;
+#ifdef _DEBUG
+DWORD gdwHistTicks;
+#endif
+TBuffer sgHiPriBuf;
+char szPlayerDescript[128];
+WORD sgwPackPlrOffsetTbl[MAX_PLRS];
+PkPlayerStruct netplr[MAX_PLRS];
+BOOLEAN sgbPlayerTurnBitTbl[MAX_PLRS];
+BOOLEAN sgbPlayerLeftGameTbl[MAX_PLRS];
+int sgbSentThisCycle;
+BOOL gbShouldValidatePackage;
+BYTE gbActivePlayers;
+BOOLEAN gbGameDestroyed;
+BOOLEAN sgbSendDeltaTbl[MAX_PLRS];
+_gamedata sgGameInitInfo;
+BOOLEAN gbGameUninitialized;
+int sglTimeoutStart;
+int sgdwPlayerLeftReasonTbl[MAX_PLRS];
+TBuffer sgLoPriBuf;
+DWORD sgdwGameLoops;
+BYTE gbMaxPlayers;
+BOOLEAN sgbTimeout;
+char szPlayerName[128];
+BYTE gbDeltaSender;
+BOOL sgbNetInited;
+int player_state[MAX_PLRS];
+
+const int event_types[3] = {
+	EVENT_TYPE_PLAYER_LEAVE_GAME,
+	EVENT_TYPE_PLAYER_CREATE_GAME,
+	EVENT_TYPE_PLAYER_MESSAGE
+};
+
+#ifdef _DEBUG
+void __cdecl dumphist(const char *pszFmt, ...)
+{
+	static FILE *sgpHistFile = NULL;
+	DWORD dwTicks;
+	va_list va;
+
+	va_start(va, pszFmt);
+
+	char path[MAX_PATH], dumpHistPath[MAX_PATH];
+	if (sgpHistFile == NULL) {
+		GetPrefPath(path, MAX_PATH);
+		snprintf(dumpHistPath, MAX_PATH, "%sdumphist.txt", path);
+		sgpHistFile = fopen(dumpHistPath, "wb");
+		if (sgpHistFile == NULL) {
+			return;
+		}
+	}
+
+	dwTicks = GetTickCount();
+	fprintf(sgpHistFile, "%4u.%02u  ", (dwTicks - gdwHistTicks) / 1000, (dwTicks - gdwHistTicks) % 1000 / 10);
+	vfprintf(sgpHistFile, pszFmt, va);
+	fprintf(
+	    sgpHistFile,
+	    "\r\n          (%d,%d)(%d,%d)(%d,%d)(%d,%d)\r\n",
+	    plr[0].plractive,
+	    player_state[0],
+	    plr[1].plractive,
+	    player_state[1],
+	    plr[2].plractive,
+	    player_state[2],
+	    plr[3].plractive,
+	    player_state[3]);
+	fflush(sgpHistFile);
+}
+#endif
+
+void multi_msg_add(BYTE *pbMsg, BYTE bLen)
+{
+	if (pbMsg && bLen) {
+		tmsg_add(pbMsg, bLen);
+	}
+}
+
+void NetSendLoPri(BYTE *pbMsg, BYTE bLen)
+{
+	if (pbMsg && bLen) {
+		multi_copy_packet(&sgLoPriBuf, pbMsg, bLen);
+		multi_send_packet(pbMsg, bLen);
+	}
+}
+
+void multi_copy_packet(TBuffer *buf, void *packet, BYTE size)
+{
+	BYTE *p;
+
+	if (buf->dwNextWriteOffset + size + 2 > 0x1000) {
+		return;
+	}
+
+	p = &buf->bData[buf->dwNextWriteOffset];
+	buf->dwNextWriteOffset += size + 1;
+	*p = size;
+	p++;
+	memcpy(p, packet, size);
+	p[size] = 0;
+}
+
+void multi_send_packet(void *packet, BYTE dwSize)
+{
+	TPkt pkt;
+
+	NetRecvPlrData(&pkt);
+	pkt.hdr.wLen = dwSize + 19;
+	memcpy(pkt.body, packet, dwSize);
+	if (!SNetSendMessage(myplr, &pkt.hdr, pkt.hdr.wLen))
+		nthread_terminate_game("SNetSendMessage0");
+}
+
+void NetRecvPlrData(TPkt *pkt)
+{
+	pkt->hdr.wCheck = 'ip';
+	pkt->hdr.px = plr[myplr].WorldX;
+	pkt->hdr.py = plr[myplr].WorldY;
+	pkt->hdr.targx = plr[myplr]._ptargx;
+	pkt->hdr.targy = plr[myplr]._ptargy;
+	pkt->hdr.php = plr[myplr]._pHitPoints;
+	pkt->hdr.pmhp = plr[myplr]._pMaxHP;
+	pkt->hdr.bstr = plr[myplr]._pBaseStr;
+	pkt->hdr.bmag = plr[myplr]._pBaseMag;
+	pkt->hdr.bdex = plr[myplr]._pBaseDex;
+}
+
+void NetSendHiPri(BYTE *pbMsg, BYTE bLen)
+{
+	BYTE *hipri_body;
+	BYTE *lowpri_body;
+	DWORD len;
+	TPkt pkt;
+	int size;
+
+	if (pbMsg && bLen) {
+		multi_copy_packet(&sgHiPriBuf, pbMsg, bLen);
+		multi_send_packet(pbMsg, bLen);
+	}
+	if (!gbShouldValidatePackage) {
+		gbShouldValidatePackage = TRUE;
+		NetRecvPlrData(&pkt);
+		size = gdwNormalMsgSize - sizeof(TPktHdr);
+		hipri_body = multi_recv_packet(&sgHiPriBuf, pkt.body, &size);
+		lowpri_body = multi_recv_packet(&sgLoPriBuf, hipri_body, &size);
+		size = sync_all_monsters(lowpri_body, size);
+		len = gdwNormalMsgSize - size;
+		pkt.hdr.wLen = len;
+		if (!SNetSendMessage(-2, &pkt.hdr, len))
+			nthread_terminate_game("SNetSendMessage");
+	}
+}
+
+BYTE *multi_recv_packet(TBuffer *pBuf, BYTE *body, int *size)
+{
+	BYTE *src_ptr;
+	size_t chunk_size;
+
+	if (pBuf->dwNextWriteOffset != 0) {
+		src_ptr = pBuf->bData;
+		while (TRUE) {
+			if (*src_ptr == 0)
+				break;
+			chunk_size = *src_ptr;
+			if (chunk_size > *size)
+				break;
+			src_ptr++;
+			memcpy(body, src_ptr, chunk_size);
+			body += chunk_size;
+			src_ptr += chunk_size;
+			*size -= chunk_size;
+		}
+		memcpy(pBuf->bData, src_ptr, (pBuf->bData - src_ptr) + pBuf->dwNextWriteOffset + 1);
+		pBuf->dwNextWriteOffset += (pBuf->bData - src_ptr);
+		return body;
+	}
+	return body;
+}
+
+void multi_send_msg_packet(int pmask, BYTE *src, BYTE len)
+{
+	DWORD v, p, t;
+	TPkt pkt;
+
+	NetRecvPlrData(&pkt);
+	t = len + 19;
+	pkt.hdr.wLen = t;
+	memcpy(pkt.body, src, len);
+	for (v = 1, p = 0; p < MAX_PLRS; p++, v <<= 1) {
+		if (v & pmask) {
+			if (!SNetSendMessage(p, &pkt.hdr, t) && SErrGetLastError() != STORM_ERROR_INVALID_PLAYER) {
+				nthread_terminate_game("SNetSendMessage");
+				return;
+			}
+		}
+	}
+}
+
+void multi_msg_countdown()
+{
+	int i;
+
+	for (i = 0; i < MAX_PLRS; i++) {
+		if (player_state[i] & 0x20000) {
+			if (gdwMsgLenTbl[i] == 4)
+				multi_parse_turn(i, *(DWORD *)glpMsgTbl[i]);
+		}
+	}
+}
+
+void multi_parse_turn(int pnum, int turn)
+{
+	DWORD absTurns;
+
+	if (turn >> 31)
+		multi_handle_turn_upper_bit(pnum);
+	absTurns = turn & 0x7FFFFFFF;
+	if (sgbSentThisCycle < gdwTurnsInTransit + absTurns) {
+		if (absTurns >= 0x7FFFFFFF)
+			absTurns &= 0xFFFF;
+		sgbSentThisCycle = absTurns + gdwTurnsInTransit;
+		sgdwGameLoops = 4 * absTurns * sgbNetUpdateRate;
+	}
+}
+
+void multi_handle_turn_upper_bit(int pnum)
+{
+	int i;
+
+	for (i = 0; i < MAX_PLRS; i++) {
+		if (player_state[i] & 0x10000 && i != pnum)
+			break;
+	}
+
+	if (myplr == i) {
+		sgbSendDeltaTbl[pnum] = TRUE;
+	} else if (myplr == pnum) {
+		gbDeltaSender = i;
+	}
+}
+
+void multi_player_left(int pnum, int reason)
+{
+	sgbPlayerLeftGameTbl[pnum] = TRUE;
+	sgdwPlayerLeftReasonTbl[pnum] = reason;
+	multi_clear_left_tbl();
+}
+
+void multi_clear_left_tbl()
+{
+	int i;
+
+	for (i = 0; i < MAX_PLRS; i++) {
+		if (sgbPlayerLeftGameTbl[i]) {
+			if (gbBufferMsgs == 1)
+				msg_send_drop_pkt(i, sgdwPlayerLeftReasonTbl[i]);
+			else
+				multi_player_left_msg(i, 1);
+
+			sgbPlayerLeftGameTbl[i] = FALSE;
+			sgdwPlayerLeftReasonTbl[i] = 0;
+		}
+	}
+}
+
+void multi_player_left_msg(int pnum, int left)
+{
+	char *pszFmt;
+
+	if (plr[pnum].plractive) {
+		RemovePlrFromMap(pnum);
+		RemovePortalMissile(pnum);
+		DeactivatePortal(pnum);
+		RemovePlrPortal(pnum);
+		RemovePlrMissiles(pnum);
+		if (left) {
+			pszFmt = "Player '%s' just left the game";
+			switch (sgdwPlayerLeftReasonTbl[pnum]) {
+			case 0x40000004:
+				pszFmt = "Player '%s' killed Diablo and left the game!";
+				gbSomebodyWonGameKludge = TRUE;
+				break;
+			case 0x40000006:
+				pszFmt = "Player '%s' dropped due to timeout";
+				break;
+			}
+			EventPlrMsg(pszFmt, plr[pnum]._pName);
+		}
+		plr[pnum].plractive = FALSE;
+		plr[pnum]._pName[0] = '\0';
+		gbActivePlayers--;
+	}
+}
+
+void multi_net_ping()
+{
+	sgbTimeout = TRUE;
+	sglTimeoutStart = GetTickCount();
+}
+
+int multi_handle_delta()
+{
+	int i;
+	BOOL received;
+
+	if (gbGameDestroyed) {
+		gbRunGame = FALSE;
+		return FALSE;
+	}
+
+	for (i = 0; i < MAX_PLRS; i++) {
+		if (sgbSendDeltaTbl[i]) {
+			sgbSendDeltaTbl[i] = FALSE;
+			DeltaExportData(i);
+		}
+	}
+
+	sgbSentThisCycle = nthread_send_and_recv_turn(sgbSentThisCycle, 1);
+	if (!nthread_recv_turns(&received)) {
+		multi_begin_timeout();
+		return FALSE;
+	}
+
+	sgbTimeout = FALSE;
+	if (received) {
+		if (!gbShouldValidatePackage) {
+			NetSendHiPri(0, 0);
+			gbShouldValidatePackage = FALSE;
+		} else {
+			gbShouldValidatePackage = FALSE;
+			if (!multi_check_pkt_valid(&sgHiPriBuf))
+				NetSendHiPri(0, 0);
+		}
+	}
+	multi_mon_seeds();
+
+	return TRUE;
+}
+
+// Microsoft VisualC 2-11/net runtime
+int multi_check_pkt_valid(TBuffer *pBuf)
+{
+	return pBuf->dwNextWriteOffset == 0;
+}
+
+void multi_mon_seeds()
+{
+	int i;
+	DWORD l;
+
+	sgdwGameLoops++;
+	l = (sgdwGameLoops >> 8) | (sgdwGameLoops << 24);  // _rotr(sgdwGameLoops, 8)
+	for (i = 0; i < MAXMONSTERS; i++)
+		monster[i]._mAISeed = l + i;
+}
+
+void multi_begin_timeout()
+{
+	int i, nTicks, nState, nLowestActive, nLowestPlayer;
+	BYTE bGroupPlayers, bGroupCount;
+
+	if (!sgbTimeout) {
+		return;
+	}
+#ifdef _DEBUG
+	if (debug_mode_key_i) {
+		return;
+	}
+#endif
+
+	nTicks = GetTickCount() - sglTimeoutStart;
+	if (nTicks > 20000) {
+		gbRunGame = FALSE;
+		return;
+	}
+	if (nTicks < 10000) {
+		return;
+	}
+
+	nLowestActive = -1;
+	nLowestPlayer = -1;
+	bGroupPlayers = 0;
+	bGroupCount = 0;
+	for (i = 0; i < MAX_PLRS; i++) {
+		nState = player_state[i];
+		if (nState & 0x10000) {
+			if (nLowestPlayer == -1) {
+				nLowestPlayer = i;
+			}
+			if (nState & 0x40000) {
+				bGroupPlayers++;
+				if (nLowestActive == -1) {
+					nLowestActive = i;
+				}
+			} else {
+				bGroupCount++;
+			}
+		}
+	}
+
+	/// ASSERT: assert(bGroupPlayers);
+	/// ASSERT: assert(nLowestActive != -1);
+	/// ASSERT: assert(nLowestPlayer != -1);
+
+#ifdef _DEBUG
+	dumphist(
+	    "(%d) grp:%d ngrp:%d lowp:%d lowa:%d",
+	    myplr,
+	    bGroupPlayers,
+	    bGroupCount,
+	    nLowestPlayer,
+	    nLowestActive);
+#endif
+
+	if (bGroupPlayers < bGroupCount) {
+		gbGameDestroyed = TRUE;
+	} else if (bGroupPlayers == bGroupCount) {
+		if (nLowestPlayer != nLowestActive) {
+			gbGameDestroyed = TRUE;
+		} else if (nLowestActive == myplr) {
+			multi_check_drop_player();
+		}
+	} else if (nLowestActive == myplr) {
+		multi_check_drop_player();
+	}
+}
+
+void multi_check_drop_player()
+{
+	int i;
+
+	for (i = 0; i < MAX_PLRS; i++) {
+		if (!(player_state[i] & 0x40000) && player_state[i] & 0x10000) {
+			SNetDropPlayer(i, 0x40000006);
+		}
+	}
+}
+
+void multi_process_network_packets()
+{
+	int dx, dy;
+	TPktHdr *pkt;
+	DWORD dwMsgSize;
+	DWORD dwID;
+	BOOL cond;
+	char *data;
+
+	multi_clear_left_tbl();
+	multi_process_tmsgs();
+	while (SNetReceiveMessage((int *)&dwID, &data, (int *)&dwMsgSize)) {
+		pkt_counter++;
+		multi_clear_left_tbl();
+		pkt = (TPktHdr *)data;
+		if (dwMsgSize < sizeof(TPktHdr))
+			continue;
+		if (dwID >= MAX_PLRS)
+			continue;
+		if (pkt->wCheck != 'ip')
+			continue;
+		if (pkt->wLen != dwMsgSize)
+			continue;
+		plr[dwID]._pownerx = pkt->px;
+		plr[dwID]._pownery = pkt->py;
+		if (dwID != myplr) {
+			// ASSERT: gbBufferMsgs != BUFFER_PROCESS (2)
+			plr[dwID]._pHitPoints = pkt->php;
+			plr[dwID]._pMaxHP = pkt->pmhp;
+			cond = gbBufferMsgs == 1;
+			plr[dwID]._pBaseStr = pkt->bstr;
+			plr[dwID]._pBaseMag = pkt->bmag;
+			plr[dwID]._pBaseDex = pkt->bdex;
+			if (!cond && plr[dwID].plractive && plr[dwID]._pHitPoints) {
+				if (currlevel == plr[dwID].plrlevel && !plr[dwID]._pLvlChanging) {
+					dx = abs(plr[dwID].WorldX - pkt->px);
+					dy = abs(plr[dwID].WorldY - pkt->py);
+					if ((dx > 3 || dy > 3) && dPlayer[pkt->px][pkt->py] == 0) {
+						FixPlrWalkTags(dwID);
+						plr[dwID]._poldx = plr[dwID].WorldX;
+						plr[dwID]._poldy = plr[dwID].WorldY;
+						FixPlrWalkTags(dwID);
+						plr[dwID].WorldX = pkt->px;
+						plr[dwID].WorldY = pkt->py;
+						plr[dwID]._px = pkt->px;
+						plr[dwID]._py = pkt->py;
+						dPlayer[plr[dwID].WorldX][plr[dwID].WorldY] = dwID + 1;
+					}
+					dx = abs(plr[dwID]._px - plr[dwID].WorldX);
+					dy = abs(plr[dwID]._py - plr[dwID].WorldY);
+					if (dx > 1 || dy > 1) {
+						plr[dwID]._px = plr[dwID].WorldX;
+						plr[dwID]._py = plr[dwID].WorldY;
+					}
+					MakePlrPath(dwID, pkt->targx, pkt->targy, TRUE);
+				} else {
+					plr[dwID].WorldX = pkt->px;
+					plr[dwID].WorldY = pkt->py;
+					plr[dwID]._px = pkt->px;
+					plr[dwID]._py = pkt->py;
+					plr[dwID]._ptargx = pkt->targx;
+					plr[dwID]._ptargy = pkt->targy;
+				}
+			}
+		}
+		multi_handle_all_packets(dwID, (BYTE *)(pkt + 1), dwMsgSize - sizeof(TPktHdr));
+	}
+	if (SErrGetLastError() != STORM_ERROR_NO_MESSAGES_WAITING)
+		nthread_terminate_game("SNetReceiveMsg");
+}
+
+void multi_handle_all_packets(int pnum, BYTE *pData, int nSize)
+{
+	int nLen;
+
+	while (nSize != 0) {
+		nLen = ParseCmd(pnum, (TCmd *)pData);
+		if (nLen == 0) {
+			break;
+		}
+		pData += nLen;
+		nSize -= nLen;
+	}
+}
+
+void multi_process_tmsgs()
+{
+	int cnt;
+	TPkt pkt;
+
+	while (cnt = tmsg_get((BYTE *)&pkt, 512)) {
+		multi_handle_all_packets(myplr, (BYTE *)&pkt, cnt);
+	}
+}
+
+void multi_send_zero_packet(int pnum, BYTE bCmd, BYTE *pbSrc, DWORD dwLen)
+{
+	DWORD dwOffset, dwBody, dwMsg;
+	TPkt pkt;
+	TCmdPlrInfoHdr *p;
+
+	/// ASSERT: assert(pnum != myplr);
+	/// ASSERT: assert(pbSrc);
+	/// ASSERT: assert(dwLen <= 0x0ffff);
+
+	dwOffset = 0;
+
+	while (dwLen != 0) {
+		pkt.hdr.wCheck = 'ip';
+		pkt.hdr.px = 0;
+		pkt.hdr.py = 0;
+		pkt.hdr.targx = 0;
+		pkt.hdr.targy = 0;
+		pkt.hdr.php = 0;
+		pkt.hdr.pmhp = 0;
+		pkt.hdr.bstr = 0;
+		pkt.hdr.bmag = 0;
+		pkt.hdr.bdex = 0;
+		p = (TCmdPlrInfoHdr *)pkt.body;
+		p->bCmd = bCmd;
+		p->wOffset = dwOffset;
+		dwBody = gdwLargestMsgSize - sizeof(pkt.hdr) - sizeof(*p);
+		if (dwLen < dwBody) {
+			dwBody = dwLen;
+		}
+		/// ASSERT: assert(dwBody <= 0x0ffff);
+		p->wBytes = dwBody;
+		memcpy(&pkt.body[sizeof(*p)], pbSrc, p->wBytes);
+		dwMsg = sizeof(pkt.hdr);
+		dwMsg += sizeof(*p);
+		dwMsg += p->wBytes;
+		pkt.hdr.wLen = dwMsg;
+		if (!SNetSendMessage(pnum, &pkt, dwMsg)) {
+			nthread_terminate_game("SNetSendMessage2");
+			return;
+		}
+#if 0
+		if((DWORD)pnum >= MAX_PLRS) {
+			if(myplr != 0) {
+				debug_plr_tbl[0]++;
+			}
+			if(myplr != 1) {
+				debug_plr_tbl[1]++;
+			}
+			if(myplr != 2) {
+				debug_plr_tbl[2]++;
+			}
+			if(myplr != 3) {
+				debug_plr_tbl[3]++;
+			}
+		} else {
+			debug_plr_tbl[pnum]++;
+		}
+#endif
+		pbSrc += p->wBytes;
+		dwLen -= p->wBytes;
+		dwOffset += p->wBytes;
+	}
+}
+
+void NetClose()
+{
+	if (!sgbNetInited) {
+		return;
+	}
+
+	sgbNetInited = FALSE;
+	nthread_cleanup();
+	dthread_cleanup();
+	tmsg_cleanup();
+	multi_event_handler(FALSE);
+	SNetLeaveGame(3);
+	if (gbMaxPlayers > 1)
+		Sleep(2000);
+}
+
+void multi_event_handler(BOOL add)
+{
+	DWORD i;
+	BOOL(STORMAPI * fn)
+	(int, SEVTHANDLER);
+
+	if (add)
+		fn = SNetRegisterEventHandler;
+	else
+		fn = SNetUnregisterEventHandler;
+
+	for (i = 0; i < 3; i++) {
+		if (!fn(event_types[i], multi_handle_events) && add) {
+			app_fatal("SNetRegisterEventHandler:\n%s", TraceLastError());
+		}
+	}
+}
+
+void __stdcall multi_handle_events(_SNETEVENT *pEvt)
+{
+	DWORD LeftReason;
+	DWORD *data;
+
+	switch (pEvt->eventid) {
+	case EVENT_TYPE_PLAYER_CREATE_GAME:
+		data = (DWORD *)pEvt->data;
+		sgGameInitInfo.dwSeed = data[0];
+		sgGameInitInfo.bDiff = data[1];
+		sgbPlayerTurnBitTbl[pEvt->playerid] = TRUE;
+		break;
+	case EVENT_TYPE_PLAYER_LEAVE_GAME:
+		sgbPlayerLeftGameTbl[pEvt->playerid] = TRUE;
+		sgbPlayerTurnBitTbl[pEvt->playerid] = FALSE;
+		LeftReason = 0;
+		data = (DWORD *)pEvt->data;
+		if (data && (DWORD)pEvt->databytes >= 4)
+			LeftReason = data[0];
+		sgdwPlayerLeftReasonTbl[pEvt->playerid] = LeftReason;
+		if (LeftReason == 0x40000004)
+			gbSomebodyWonGameKludge = TRUE;
+		sgbSendDeltaTbl[pEvt->playerid] = FALSE;
+		dthread_remove_player(pEvt->playerid);
+
+		if (gbDeltaSender == pEvt->playerid)
+			gbDeltaSender = MAX_PLRS;
+		break;
+	case EVENT_TYPE_PLAYER_MESSAGE:
+		ErrorPlrMsg((char *)pEvt->data);
+		break;
+	}
+}
+
+BOOL NetInit(BOOL bSinglePlayer, BOOL *pfExitProgram)
+{
+	int i;
+	_SNETPROGRAMDATA ProgramData;
+	_SNETUIDATA UiData;
+	_SNETPLAYERDATA plrdata;
+	unsigned int len;
+
+	while (1) {
+		*pfExitProgram = FALSE;
+		SetRndSeed(0);
+		sgGameInitInfo.dwSeed = time(NULL);
+		sgGameInitInfo.bDiff = gnDifficulty;
+		memset(&ProgramData, 0, sizeof(ProgramData));
+		ProgramData.size = sizeof(ProgramData);
+#ifdef SPAWN
+		ProgramData.programname = "Diablo Shareware";
+#else
+		ProgramData.programname = "Diablo Retail";
+#endif
+		ProgramData.programdescription = gszVersionNumber;
+		ProgramData.programid = 'DRTL';
+		ProgramData.versionid = 42;
+		ProgramData.maxplayers = MAX_PLRS;
+		ProgramData.initdata = &sgGameInitInfo;
+		ProgramData.initdatabytes = sizeof(sgGameInitInfo);
+		ProgramData.optcategorybits = 15;
+		ProgramData.lcid = 1033; /* LANG_ENGLISH */
+		memset(&plrdata, 0, sizeof(plrdata));
+		plrdata.size = sizeof(plrdata);
+		memset(&UiData, 0, sizeof(UiData));
+		UiData.size = sizeof(UiData);
+		UiData.artcallback = (void (*)())UiArtCallback;
+		UiData.createcallback = (void (*)())UiCreateGameCallback;
+		UiData.drawdesccallback = (void (*)())UiDrawDescCallback;
+		UiData.messageboxcallback = (void (*)())UiMessageBoxCallback;
+		UiData.soundcallback = (void (*)())UiSoundCallback;
+		UiData.authcallback = (void (*)())UiAuthCallback;
+		UiData.getdatacallback = (void (*)())UiGetDataCallback;
+		UiData.categorycallback = (void (*)())UiCategoryCallback;
+		UiData.selectnamecallback = mainmenu_select_hero_dialog;
+		UiData.changenamecallback = (void (*)())mainmenu_change_name;
+		UiData.profilebitmapcallback = (void (*)())UiProfileDraw;
+		UiData.profilecallback = (void (*)())UiProfileCallback;
+		UiData.profilefields = UiProfileGetString();
+		memset(sgbPlayerTurnBitTbl, 0, sizeof(sgbPlayerTurnBitTbl));
+		gbGameDestroyed = FALSE;
+		memset(sgbPlayerLeftGameTbl, 0, sizeof(sgbPlayerLeftGameTbl));
+		memset(sgdwPlayerLeftReasonTbl, 0, sizeof(sgdwPlayerLeftReasonTbl));
+		memset(sgbSendDeltaTbl, 0, sizeof(sgbSendDeltaTbl));
+		memset(plr, 0, sizeof(plr));
+		memset(sgwPackPlrOffsetTbl, 0, sizeof(sgwPackPlrOffsetTbl));
+		SNetSetBasePlayer(0);
+		if (bSinglePlayer) {
+			if (!multi_init_single(&ProgramData, &plrdata, &UiData))
+				return FALSE;
+		} else {
+			if (!multi_init_multi(&ProgramData, &plrdata, &UiData, pfExitProgram))
+				return FALSE;
+		}
+#ifdef _DEBUG
+		gdwHistTicks = GetTickCount();
+		dumphist("(%d) new game started", myplr);
+#endif
+		sgbNetInited = TRUE;
+		sgbTimeout = FALSE;
+		delta_init();
+		InitPlrMsg();
+		buffer_init(&sgHiPriBuf);
+		buffer_init(&sgLoPriBuf);
+		gbShouldValidatePackage = FALSE;
+		sync_init();
+		nthread_start(sgbPlayerTurnBitTbl[myplr]);
+		dthread_start();
+		tmsg_start();
+		sgdwGameLoops = 0;
+		sgbSentThisCycle = 0;
+		gbDeltaSender = myplr;
+		gbSomebodyWonGameKludge = FALSE;
+		nthread_send_and_recv_turn(0, 0);
+		SetupLocalCoords();
+		multi_send_pinfo(-2, CMD_SEND_PLRINFO);
+		gbActivePlayers = 1;
+		plr[myplr].plractive = TRUE;
+		if (sgbPlayerTurnBitTbl[myplr] == 0 || msg_wait_resync())
+			break;
+		NetClose();
+		gbGameUninitialized = FALSE;
+	}
+	gnDifficulty = sgGameInitInfo.bDiff;
+	SetRndSeed(sgGameInitInfo.dwSeed);
+
+	for (i = 0; i < 17; i++) {
+		glSeedTbl[i] = GetRndSeed();
+		gnLevelTypeTbl[i] = InitLevelType(i);
+	}
+	if (!SNetGetGameInfo(GAMEINFO_NAME, szPlayerName, 128, &len))
+		nthread_terminate_game("SNetGetGameInfo1");
+	if (!SNetGetGameInfo(GAMEINFO_PASSWORD, szPlayerDescript, 128, &len))
+		nthread_terminate_game("SNetGetGameInfo2");
+
+	return TRUE;
+}
+
+void buffer_init(TBuffer *pBuf)
+{
+	pBuf->dwNextWriteOffset = 0;
+	pBuf->bData[0] = 0;
+}
+
+void multi_send_pinfo(int pnum, char cmd)
+{
+	PkPlayerStruct pkplr;
+
+	PackPlayer(&pkplr, myplr, TRUE);
+	dthread_send_delta(pnum, cmd, &pkplr, sizeof(pkplr));
+}
+
+int InitLevelType(int l)
+{
+	if (l == 0)
+		return 0;
+	if (l >= 1 && l <= 4)
+		return 1;
+	if (l >= 5 && l <= 8)
+		return 2;
+	if (l >= 9 && l <= 12)
+		return 3;
+
+	return 4;
+}
+
+void SetupLocalCoords()
+{
+	int x, y;
+
+	if (!leveldebug || gbMaxPlayers > 1) {
+		currlevel = 0;
+		leveltype = DTYPE_TOWN;
+		setlevel = FALSE;
+	}
+	x = 75;
+	y = 68;
+#ifdef _DEBUG
+	if (debug_mode_key_inverted_v || debug_mode_key_d) {
+		x = 49;
+		y = 23;
+	}
+#endif
+	x += plrxoff[myplr];
+	y += plryoff[myplr];
+	plr[myplr].WorldX = x;
+	plr[myplr].WorldY = y;
+	plr[myplr]._px = x;
+	plr[myplr]._py = y;
+	plr[myplr]._ptargx = x;
+	plr[myplr]._ptargy = y;
+	plr[myplr].plrlevel = currlevel;
+	plr[myplr]._pLvlChanging = TRUE;
+	plr[myplr].pLvlLoad = 0;
+	plr[myplr]._pmode = PM_NEWLVL;
+	plr[myplr].destAction = ACTION_NONE;
+}
+
+BOOL multi_init_single(_SNETPROGRAMDATA *client_info, _SNETPLAYERDATA *user_info, _SNETUIDATA *ui_info)
+{
+	int unused;
+
+	if (!SNetInitializeProvider(0, client_info, user_info, ui_info, &fileinfo)) {
+		SErrGetLastError();
+		return FALSE;
+	}
+
+	unused = 0;
+	if (!SNetCreateGame("local", "local", "local", 0, (char *)&sgGameInitInfo.dwSeed, 8, 1, "local", "local", &unused)) {
+		app_fatal("SNetCreateGame1:\n%s", TraceLastError());
+	}
+
+	myplr = 0;
+	gbMaxPlayers = 1;
+
+	return TRUE;
+}
+
+BOOL multi_init_multi(_SNETPROGRAMDATA *client_info, _SNETPLAYERDATA *user_info, _SNETUIDATA *ui_info, BOOL *pfExitProgram)
+{
+	BOOL first;
+	int playerId;
+	int type;
+
+	for (first = TRUE;; first = FALSE) {
+		type = 0x00;
+		if (gbGameUninitialized) {
+			if (!UiSelectProvider(0, client_info, user_info, ui_info, &fileinfo, &type)
+			    && (!first || SErrGetLastError() != STORM_ERROR_REQUIRES_UPGRADE || !multi_upgrade(pfExitProgram))) {
+				return FALSE;
+			}
+			if (type == 'BNET')
+				plr[0].pBattleNet = 1;
+		}
+
+		multi_event_handler(TRUE);
+		if (UiSelectGame(1, client_info, user_info, ui_info, &fileinfo, &playerId))
+			break;
+
+		gbGameUninitialized = TRUE;
+	}
+
+	if ((DWORD)playerId >= MAX_PLRS) {
+		return FALSE;
+	} else {
+		myplr = playerId;
+		gbMaxPlayers = MAX_PLRS;
+
+		pfile_read_player_from_save();
+
+		if (type == 'BNET')
+			plr[myplr].pBattleNet = 1;
+
+		return TRUE;
+	}
+}
+
+BOOL multi_upgrade(BOOL *pfExitProgram)
+{
+	BOOL result;
+	int status;
+
+	SNetPerformUpgrade((LPDWORD)&status);
+	result = TRUE;
+	if (status && status != 1) {
+		if (status != 2) {
+			if (status == -1) {
+				DrawDlg("Network upgrade failed");
+			}
+		} else {
+			*pfExitProgram = 1;
+		}
+
+		result = FALSE;
+	}
+
+	return result;
+}
+
+void recv_plrinfo(int pnum, TCmdPlrInfoHdr *p, BOOL recv)
+{
+	char *szEvent;
+
+	if (myplr == pnum) {
+		return;
+	}
+	/// ASSERT: assert((DWORD)pnum < MAX_PLRS);
+
+	if (sgwPackPlrOffsetTbl[pnum] != p->wOffset) {
+		sgwPackPlrOffsetTbl[pnum] = 0;
+		if (p->wOffset != 0) {
+			return;
+		}
+	}
+	if (!recv && sgwPackPlrOffsetTbl[pnum] == 0) {
+		multi_send_pinfo(pnum, CMD_ACK_PLRINFO);
+	}
+
+	memcpy((char *)&netplr[pnum] + p->wOffset, &p[1], p->wBytes); /* todo: cast? */
+	sgwPackPlrOffsetTbl[pnum] += p->wBytes;
+	if (sgwPackPlrOffsetTbl[pnum] != sizeof(*netplr)) {
+		return;
+	}
+
+	sgwPackPlrOffsetTbl[pnum] = 0;
+	multi_player_left_msg(pnum, 0);
+	plr[pnum]._pGFXLoad = 0;
+	UnPackPlayer(&netplr[pnum], pnum, 1);
+
+	if (!recv) {
+#ifdef _DEBUG
+		dumphist("(%d) received all %d plrinfo", myplr, pnum);
+#endif
+		return;
+	}
+
+	plr[pnum].plractive = TRUE;
+	gbActivePlayers++;
+
+	if (sgbPlayerTurnBitTbl[pnum] != 0) {
+		szEvent = "Player '%s' (level %d) just joined the game";
+	} else {
+		szEvent = "Player '%s' (level %d) is already in the game";
+	}
+	EventPlrMsg(szEvent, plr[pnum]._pName, plr[pnum]._pLevel);
+
+	LoadPlrGFX(pnum, PFILE_STAND);
+	SyncInitPlr(pnum);
+
+	if (plr[pnum].plrlevel == currlevel) {
+		if (plr[pnum]._pHitPoints >> 6 > 0) {
+			StartStand(pnum, 0);
+		} else {
+			plr[pnum]._pgfxnum = 0;
+			LoadPlrGFX(pnum, PFILE_DEATH);
+			plr[pnum]._pmode = PM_DEATH;
+			NewPlrAnim(pnum, plr[pnum]._pDAnim[0], plr[pnum]._pDFrames, 1, plr[pnum]._pDWidth);
+			plr[pnum]._pAnimFrame = plr[pnum]._pAnimLen - 1;
+			plr[pnum]._pVar8 = 2 * plr[pnum]._pAnimLen;
+			dFlags[plr[pnum].WorldX][plr[pnum].WorldY] |= BFLAG_DEAD_PLAYER;
+		}
+	}
+#ifdef _DEBUG
+	dumphist("(%d) making %d active -- recv_plrinfo", myplr, pnum);
+#endif
+}
+
+DEVILUTION_END_NAMESPACE