/**
 * @file towners.cpp
 *
 * Implementation of functionality for loading and spawning towners.
 */
#include "towners.h"

#include "cursor.h"
#include "inv.h"
#include "minitext.h"
#include "stores.h"

namespace devilution {

bool storeflag;
int sgnCowMsg;
int numtowners;
DWORD sgdwCowClicks;
BYTE *pCowCels;
TownerStruct towner[NUM_TOWNERS];

/**
 * Maps from active cow sound effect index and player class to sound
 * effect ID for interacting with cows in Tristram.
 *
 * ref: enum _sfx_id
 * ref: enum HeroClass
 */
const _sfx_id snSFX[3][enum_size<HeroClass>::value] = {
	{ PS_WARR52, PS_ROGUE52, PS_MAGE52, PS_MONK52, PS_ROGUE52, PS_WARR52 }, // BUGFIX: add warrior sounds for barbarian instead of 0 - walk sound (fixed)
	{ PS_WARR49, PS_ROGUE49, PS_MAGE49, PS_MONK49, PS_ROGUE49, PS_WARR49 },
	{ PS_WARR50, PS_ROGUE50, PS_MAGE50, PS_MONK50, PS_ROGUE50, PS_WARR50 },
};

/* data */
/** Specifies the animation frame sequence of a given NPC. */
char AnimOrder[6][148] = {
	{ 5, 6, 7, 8, 9, 10, 11, 12, 13, 14,
	    14, 13, 12, 11, 10, 9, 8, 7, 6, 5,
	    5, 6, 7, 8, 9, 10, 11, 12, 13, 14,
	    14, 13, 12, 11, 10, 9, 8, 7, 6, 5,
	    5, 6, 7, 8, 9, 10, 11, 12, 13, 14,
	    14, 13, 12, 11, 10, 9, 8, 7, 6, 5,
	    5, 6, 7, 8, 9, 10, 11, 12, 13, 14,
	    14, 13, 12, 11, 10, 9, 8, 7, 6, 5,
	    5, 6, 7, 8, 9, 10, 11, 12, 13, 14,
	    14, 13, 12, 11, 10, 9, 8, 7, 6, 5,
	    5, 6, 7, 8, 9, 10, 11, 12, 13, 14,
	    15, 5, 1, 1, 1, 1, 1, 1, 1, 1,
	    1, 1, 1, 1, 1, 1, 1, 2, 3, 4,
	    -1 },
	{ 1, 2, 3, 3, 2, 1, 20, 19, 19, 20,
	    1, 2, 3, 3, 2, 1, 20, 19, 19, 20,
	    1, 2, 3, 3, 2, 1, 20, 19, 19, 20,
	    1, 2, 3, 3, 2, 1, 20, 19, 19, 20,
	    1, 2, 3, 4, 5, 6, 7, 8, 9, 10,
	    11, 12, 13, 14, 15, 16, 15, 14, 13, 12,
	    11, 10, 9, 8, 7, 6, 5, 4, 5, 6,
	    7, 8, 9, 10, 11, 12, 13, 14, 15, 16,
	    15, 14, 13, 12, 11, 10, 9, 8, 7, 6,
	    5, 4, 5, 6, 7, 8, 9, 10, 11, 12,
	    13, 14, 15, 16, 17, 18, 19, 20, -1 },
	{ 1, 1, 25, 25, 24, 23, 22, 21, 20, 19,
	    18, 17, 16, 15, 16, 17, 18, 19, 20, 21,
	    22, 23, 24, 25, 25, 25, 1, 1, 1, 25,
	    1, 2, 3, 4, 5, 6, 7, 8, 9, 10,
	    11, 12, 13, 14, 15, 14, 13, 12, 11, 10,
	    9, 8, 7, 6, 5, 4, 3, 2, 1, -1 },
	{ 1, 2, 3, 3, 2, 1, 16, 15, 14, 14,
	    16, 1, 2, 3, 3, 2, 1, 16, 15, 14,
	    14, 15, 16, 1, 2, 3, 3, 2, 1, 16,
	    15, 14, 14, 15, 16, 1, 2, 3, 3, 2,
	    1, 16, 15, 14, 14, 15, 16, 1, 2, 3,
	    3, 2, 1, 16, 15, 14, 14, 15, 16, 1,
	    2, 3, 3, 2, 1, 16, 15, 14, 14, 15,
	    16, 1, 2, 3, 3, 2, 1, 16, 15, 14,
	    14, 15, 16, 1, 2, 3, 2, 1, 16, 15,
	    14, 14, 15, 16, 1, 2, 3, 4, 5, 6,
	    7, 8, 9, 10, 11, 12, 13, 14, 15, 16,
	    -1 },
	{ 1, 1, 1, 2, 3, 4, 5, 6, 7, 8,
	    9, 10, 11, 11, 11, 11, 12, 13, 14, 15,
	    16, 17, 18, 18, 1, 1, 1, 18, 17, 16,
	    15, 14, 13, 12, 11, 10, 11, 12, 13, 14,
	    15, 16, 17, 18, 1, 2, 3, 4, 5, 5,
	    5, 4, 3, 2, -1 },
	{ 4, 4, 4, 5, 6, 6, 6, 5, 4, 15,
	    14, 13, 13, 13, 14, 15, 4, 5, 6, 6,
	    6, 5, 4, 4, 4, 5, 6, 6, 6, 5,
	    4, 15, 14, 13, 13, 13, 14, 15, 4, 5,
	    6, 6, 6, 5, 4, 4, 4, 5, 6, 6,
	    6, 5, 4, 15, 14, 13, 13, 13, 14, 15,
	    4, 5, 6, 6, 6, 5, 4, 3, 2, 1,
	    19, 18, 19, 1, 2, 1, 19, 18, 19, 1,
	    2, 1, 2, 3, 4, 5, 6, 7, 8, 9,
	    10, 11, 12, 13, 14, 15, 15, 15, 14, 13,
	    13, 13, 13, 14, 15, 15, 15, 14, 13, 12,
	    12, 12, 11, 10, 10, 10, 9, 8, 9, 10,
	    10, 11, 12, 13, 14, 15, 16, 17, 18, 19,
	    1, 2, 1, 19, 18, 19, 1, 2, 1, 2,
	    3, -1 }
};
/** Specifies the start X-coordinates of the cows in Tristram. */
int TownCowX[] = { 58, 56, 59 };
/** Specifies the start Y-coordinates of the cows in Tristram. */
int TownCowY[] = { 16, 14, 20 };
/** Specifies the start directions of the cows in Tristram. */
int TownCowDir[] = { DIR_SW, DIR_NW, DIR_N };
/** Maps from direction to X-coordinate delta, which is used when
 * placing cows in Tristram. A single cow may require space of up
 * to three tiles when being placed on the map.
 */
int cowoffx[8] = { -1, 0, -1, -1, -1, 0, -1, -1 };
/** Maps from direction to Y-coordinate delta, which is used when
 * placing cows in Tristram. A single cow may require space of up
 * to three tiles when being placed on the map.
 */
int cowoffy[8] = { -1, -1, -1, 0, -1, -1, -1, 0 };
/** Contains the data related to quest gossip for each towner ID. */
_speech_id Qtalklist[NUM_TOWNER_TYPES][MAXQUESTS] = {
	// clang-format off
	//                 Q_ROCK,       Q_MUSHROOM,  Q_GARBUD,  Q_ZHAR,    Q_VEIL,     Q_DIABLO,   Q_BUTCHER,   Q_LTBANNER,   Q_BLIND,     Q_BLOOD,     Q_ANVIL,      Q_WARLORD,    Q_SKELKING,  Q_PWATER,      Q_SCHAMB,   Q_BETRAYER,  Q_GRAVE,     Q_FARMER,  Q_GIRL,    Q_TRADER,  Q_DEFILER, Q_NAKRUL,  Q_CORNSTN, Q_JERSEY
	/*TOWN_SMITH*/   { TEXT_INFRA6,  TEXT_MUSH6,  TEXT_NONE, TEXT_NONE, TEXT_VEIL5, TEXT_NONE,  TEXT_BUTCH5, TEXT_BANNER6, TEXT_BLIND5, TEXT_BLOOD5, TEXT_ANVIL6,  TEXT_WARLRD5, TEXT_KING7,  TEXT_POISON7,  TEXT_BONE5, TEXT_VILE9,  TEXT_GRAVE2, TEXT_NONE, TEXT_NONE, TEXT_NONE, TEXT_NONE, TEXT_NONE, TEXT_NONE, TEXT_NONE },
	/*TOWN_HEALER*/  { TEXT_INFRA3,  TEXT_NONE,   TEXT_NONE, TEXT_NONE, TEXT_VEIL3, TEXT_NONE,  TEXT_BUTCH3, TEXT_BANNER4, TEXT_BLIND3, TEXT_BLOOD3, TEXT_ANVIL3,  TEXT_WARLRD3, TEXT_KING5,  TEXT_POISON4,  TEXT_BONE3, TEXT_VILE7,  TEXT_GRAVE3, TEXT_NONE, TEXT_NONE, TEXT_NONE, TEXT_NONE, TEXT_NONE, TEXT_NONE, TEXT_NONE },
	/*TOWN_DEADGUY*/ { TEXT_NONE,    TEXT_NONE,   TEXT_NONE, TEXT_NONE, TEXT_NONE,  TEXT_NONE,  TEXT_NONE,   TEXT_NONE,    TEXT_NONE,   TEXT_NONE,   TEXT_NONE,    TEXT_NONE,    TEXT_NONE,   TEXT_NONE,     TEXT_NONE,  TEXT_NONE,   TEXT_NONE,   TEXT_NONE, TEXT_NONE, TEXT_NONE, TEXT_NONE, TEXT_NONE, TEXT_NONE, TEXT_NONE },
	/*TOWN_TAVERN*/  { TEXT_INFRA2,  TEXT_MUSH2,  TEXT_NONE, TEXT_NONE, TEXT_VEIL2, TEXT_NONE,  TEXT_BUTCH2, TEXT_NONE,    TEXT_BLIND2, TEXT_BLOOD2, TEXT_ANVIL2,  TEXT_WARLRD2, TEXT_KING3,  TEXT_POISON2,  TEXT_BONE2, TEXT_VILE4,  TEXT_GRAVE5, TEXT_NONE, TEXT_NONE, TEXT_NONE, TEXT_NONE, TEXT_NONE, TEXT_NONE, TEXT_NONE },
	/*TOWN_STORY*/   { TEXT_INFRA1,  TEXT_MUSH1,  TEXT_NONE, TEXT_NONE, TEXT_VEIL1, TEXT_VILE3, TEXT_BUTCH1, TEXT_BANNER1, TEXT_BLIND1, TEXT_BLOOD1, TEXT_ANVIL1,  TEXT_WARLRD1, TEXT_KING1,  TEXT_POISON1,  TEXT_BONE1, TEXT_VILE2,  TEXT_GRAVE6, TEXT_NONE, TEXT_NONE, TEXT_NONE, TEXT_NONE, TEXT_NONE, TEXT_NONE, TEXT_NONE },
	/*TOWN_DRUNK*/   { TEXT_INFRA8,  TEXT_MUSH7,  TEXT_NONE, TEXT_NONE, TEXT_VEIL6, TEXT_NONE,  TEXT_BUTCH6, TEXT_BANNER7, TEXT_BLIND6, TEXT_BLOOD6, TEXT_ANVIL8,  TEXT_WARLRD6, TEXT_KING8,  TEXT_POISON8,  TEXT_BONE6, TEXT_VILE10, TEXT_GRAVE7, TEXT_NONE, TEXT_NONE, TEXT_NONE, TEXT_NONE, TEXT_NONE, TEXT_NONE, TEXT_NONE },
	/*TOWN_WITCH*/   { TEXT_INFRA9,  TEXT_MUSH9,  TEXT_NONE, TEXT_NONE, TEXT_VEIL7, TEXT_NONE,  TEXT_BUTCH7, TEXT_BANNER8, TEXT_BLIND7, TEXT_BLOOD7, TEXT_ANVIL9,  TEXT_WARLRD7, TEXT_KING9,  TEXT_POISON9,  TEXT_BONE7, TEXT_VILE11, TEXT_GRAVE1, TEXT_NONE, TEXT_NONE, TEXT_NONE, TEXT_NONE, TEXT_NONE, TEXT_NONE, TEXT_NONE },
	/*TOWN_BMAID*/   { TEXT_INFRA4,  TEXT_MUSH5,  TEXT_NONE, TEXT_NONE, TEXT_VEIL4, TEXT_NONE,  TEXT_BUTCH4, TEXT_BANNER5, TEXT_BLIND4, TEXT_BLOOD4, TEXT_ANVIL4,  TEXT_WARLRD4, TEXT_KING6,  TEXT_POISON6,  TEXT_BONE4, TEXT_VILE8,  TEXT_GRAVE8, TEXT_NONE, TEXT_NONE, TEXT_NONE, TEXT_NONE, TEXT_NONE, TEXT_NONE, TEXT_NONE },
	/*TOWN_PEGBOY*/  { TEXT_INFRA10, TEXT_MUSH13, TEXT_NONE, TEXT_NONE, TEXT_VEIL8, TEXT_NONE,  TEXT_BUTCH8, TEXT_BANNER9, TEXT_BLIND8, TEXT_BLOOD8, TEXT_ANVIL10, TEXT_WARLRD8, TEXT_KING10, TEXT_POISON10, TEXT_BONE8, TEXT_VILE12, TEXT_GRAVE9, TEXT_NONE, TEXT_NONE, TEXT_NONE, TEXT_NONE, TEXT_NONE, TEXT_NONE, TEXT_NONE },
	/*TOWN_COW*/     { TEXT_NONE,    TEXT_NONE,   TEXT_NONE, TEXT_NONE, TEXT_NONE,  TEXT_NONE,  TEXT_NONE,   TEXT_NONE,    TEXT_NONE,   TEXT_NONE,   TEXT_NONE,    TEXT_NONE,    TEXT_NONE,   TEXT_NONE,     TEXT_NONE,  TEXT_NONE,   TEXT_NONE,   TEXT_NONE, TEXT_NONE, TEXT_NONE, TEXT_NONE, TEXT_NONE, TEXT_NONE, TEXT_NONE },
	/*TOWN_FARMER*/  { TEXT_NONE,    TEXT_NONE,   TEXT_NONE, TEXT_NONE, TEXT_NONE,  TEXT_NONE,  TEXT_NONE,   TEXT_NONE,    TEXT_NONE,   TEXT_NONE,   TEXT_NONE,    TEXT_NONE,    TEXT_NONE,   TEXT_NONE,     TEXT_NONE,  TEXT_NONE,   TEXT_NONE,   TEXT_NONE, TEXT_NONE, TEXT_NONE, TEXT_NONE, TEXT_NONE, TEXT_NONE, TEXT_NONE },
	/*TOWN_GIRL*/    { TEXT_NONE,    TEXT_NONE,   TEXT_NONE, TEXT_NONE, TEXT_NONE,  TEXT_NONE,  TEXT_NONE,   TEXT_NONE,    TEXT_NONE,   TEXT_NONE,   TEXT_NONE,    TEXT_NONE,    TEXT_NONE,   TEXT_NONE,     TEXT_NONE,  TEXT_NONE,   TEXT_NONE,   TEXT_NONE, TEXT_NONE, TEXT_NONE, TEXT_NONE, TEXT_NONE, TEXT_NONE, TEXT_NONE },
	/*TOWN_COWFARM*/ { TEXT_NONE,    TEXT_NONE,   TEXT_NONE, TEXT_NONE, TEXT_NONE,  TEXT_NONE,  TEXT_NONE,   TEXT_NONE,    TEXT_NONE,   TEXT_NONE,   TEXT_NONE,    TEXT_NONE,    TEXT_NONE,   TEXT_NONE,     TEXT_NONE,  TEXT_NONE,   TEXT_NONE,   TEXT_NONE, TEXT_NONE, TEXT_NONE, TEXT_NONE, TEXT_NONE, TEXT_NONE, TEXT_NONE },
	// clang-format on
};

namespace {

/** Specifies the active sound effect ID for interacting with cows. */
_sfx_id CowPlaying = SFX_NONE;

void CowSFX(int pnum)
{
	if (CowPlaying != -1 && effect_is_playing(CowPlaying))
		return;

	sgdwCowClicks++;

	if (gbIsSpawn) {
		if (sgdwCowClicks == 4) {
			sgdwCowClicks = 0;
			CowPlaying = TSFX_COW2;
		} else {
			CowPlaying = TSFX_COW1;
		}
	} else {
		if (sgdwCowClicks >= 8) {
			PlaySfxLoc(TSFX_COW1, plr[pnum]._px, plr[pnum]._py + 5);
			sgdwCowClicks = 4;
			CowPlaying = snSFX[sgnCowMsg][static_cast<std::size_t>(plr[pnum]._pClass)]; /* snSFX is local */
			sgnCowMsg++;
			if (sgnCowMsg >= 3)
				sgnCowMsg = 0;
		} else {
			CowPlaying = sgdwCowClicks == 4 ? TSFX_COW2 : TSFX_COW1;
		}
	}

	PlaySfxLoc(CowPlaying, plr[pnum]._px, plr[pnum]._py);
}

int GetActiveTowner(int t)
{
	int i;

	for (i = 0; i < numtowners; i++) {
		if (towner[i]._ttype == t)
			return i;
	}

	return -1;
}

void SetTownerGPtrs(BYTE *pData, BYTE **pAnim)
{
	for (int i = 0; i < 8; i++) {
		pAnim[i] = CelGetFrameStart(pData, i);
	}
}

void NewTownerAnim(int tnum, BYTE *pAnim, uint8_t numFrames, int Delay)
{
	towner[tnum]._tAnimData = pAnim;
	towner[tnum]._tAnimLen = numFrames;
	towner[tnum]._tAnimFrame = 1;
	towner[tnum]._tAnimCnt = 0;
	towner[tnum]._tAnimDelay = Delay;
}

void InitTownerInfo(int i, int w, int sel, _talker_id t, int x, int y, int ao)
{
	memset(&towner[i], 0, sizeof(TownerStruct));
	towner[i]._tSelFlag = sel;
	towner[i]._tAnimWidth = w;
	towner[i]._tAnimWidth2 = (w - 64) >> 1;
	towner[i]._tMsgSaid = false;
	towner[i]._ttype = t;
	towner[i]._tx = x;
	towner[i]._ty = y;
	dMonster[x][y] = i + 1;
	towner[i]._tAnimOrder = ao;
	towner[i]._tSeed = AdvanceRndSeed();
}

void InitQstSnds(int id, _talker_id type)
{
	for (int i = 0; i < MAXQUESTS; i++) {
		towner[id].qsts[i]._qsttype = quests[i]._qtype;
		towner[id].qsts[i]._qstmsg = Qtalklist[type][i];
		towner[id].qsts[i]._qstmsgact = Qtalklist[type][i] != TEXT_NONE;
	}
}

/**
 * @brief Load Griswold into the game
 */
void InitSmith()
{
	int i;

	InitTownerInfo(numtowners, 96, true, TOWN_SMITH, 62, 63, 0);
	InitQstSnds(numtowners, TOWN_SMITH);
	towner[numtowners]._tNData = LoadFileInMem("Towners\\Smith\\SmithN.CEL", nullptr);
	for (i = 0; i < 8; i++) {
		towner[numtowners]._tNAnim[i] = towner[numtowners]._tNData;
	}
	towner[numtowners]._tNFrames = 16;
	NewTownerAnim(numtowners, towner[numtowners]._tNAnim[DIR_SW], towner[numtowners]._tNFrames, 3);
	strcpy(towner[numtowners]._tName, "Griswold the Blacksmith");
	numtowners++;
}

void InitBarOwner()
{
	InitTownerInfo(numtowners, 96, true, TOWN_TAVERN, 55, 62, 3);
	InitQstSnds(numtowners, TOWN_TAVERN);
	towner[numtowners]._tNData = LoadFileInMem("Towners\\TwnF\\TwnFN.CEL", nullptr);
	for (int i = 0; i < 8; i++) {
		towner[numtowners]._tNAnim[i] = towner[numtowners]._tNData;
	}
	towner[numtowners]._tNFrames = 16;
	NewTownerAnim(numtowners, towner[numtowners]._tNAnim[DIR_SW], towner[numtowners]._tNFrames, 3);
	strcpy(towner[numtowners]._tName, "Ogden the Tavern owner");
	numtowners++;
}

void InitTownDead()
{
	int i;

	InitTownerInfo(numtowners, 96, true, TOWN_DEADGUY, 24, 32, -1);
	InitQstSnds(numtowners, TOWN_DEADGUY);
	towner[numtowners]._tNData = LoadFileInMem("Towners\\Butch\\Deadguy.CEL", nullptr);
	for (i = 0; i < 8; i++) {
		towner[numtowners]._tNAnim[i] = towner[numtowners]._tNData;
	}
	towner[numtowners]._tNFrames = 8;
	NewTownerAnim(numtowners, towner[numtowners]._tNAnim[DIR_N], towner[numtowners]._tNFrames, 6);
	strcpy(towner[numtowners]._tName, "Wounded Townsman");
	numtowners++;
}

void InitWitch()
{
	int i;

	InitTownerInfo(numtowners, 96, true, TOWN_WITCH, 80, 20, 5);
	InitQstSnds(numtowners, TOWN_WITCH);
	towner[numtowners]._tNData = LoadFileInMem("Towners\\TownWmn1\\Witch.CEL", nullptr);
	for (i = 0; i < 8; i++) {
		towner[numtowners]._tNAnim[i] = towner[numtowners]._tNData;
	}
	towner[numtowners]._tNFrames = 19;
	NewTownerAnim(numtowners, towner[numtowners]._tNAnim[DIR_S], towner[numtowners]._tNFrames, 6);
	strcpy(towner[numtowners]._tName, "Adria the Witch");
	numtowners++;
}

void InitBarmaid()
{
	int i;

	InitTownerInfo(numtowners, 96, true, TOWN_BMAID, 43, 66, -1);
	InitQstSnds(numtowners, TOWN_BMAID);
	towner[numtowners]._tNData = LoadFileInMem("Towners\\TownWmn1\\WmnN.CEL", nullptr);
	for (i = 0; i < 8; i++) {
		towner[numtowners]._tNAnim[i] = towner[numtowners]._tNData;
	}
	towner[numtowners]._tNFrames = 18;
	NewTownerAnim(numtowners, towner[numtowners]._tNAnim[DIR_S], towner[numtowners]._tNFrames, 6);
	strcpy(towner[numtowners]._tName, "Gillian the Barmaid");
	numtowners++;
}

void InitBoy()
{
	int i;

	InitTownerInfo(numtowners, 96, true, TOWN_PEGBOY, 11, 53, -1);
	InitQstSnds(numtowners, TOWN_PEGBOY);
	towner[numtowners]._tNData = LoadFileInMem("Towners\\TownBoy\\PegKid1.CEL", nullptr);
	for (i = 0; i < 8; i++) {
		towner[numtowners]._tNAnim[i] = towner[numtowners]._tNData;
	}
	towner[numtowners]._tNFrames = 20;
	NewTownerAnim(numtowners, towner[numtowners]._tNAnim[DIR_S], towner[numtowners]._tNFrames, 6);
	strcpy(towner[numtowners]._tName, "Wirt the Peg-legged boy");
	numtowners++;
}

void InitHealer()
{
	int i;

	InitTownerInfo(numtowners, 96, true, TOWN_HEALER, 55, 79, 1);
	InitQstSnds(numtowners, TOWN_HEALER);
	towner[numtowners]._tNData = LoadFileInMem("Towners\\Healer\\Healer.CEL", nullptr);
	for (i = 0; i < 8; i++) {
		towner[numtowners]._tNAnim[i] = towner[numtowners]._tNData;
	}
	towner[numtowners]._tNFrames = 20;
	NewTownerAnim(numtowners, towner[numtowners]._tNAnim[DIR_SE], towner[numtowners]._tNFrames, 6);
	strcpy(towner[numtowners]._tName, "Pepin the Healer");
	numtowners++;
}

void InitTeller()
{
	int i;

	InitTownerInfo(numtowners, 96, true, TOWN_STORY, 62, 71, 2);
	InitQstSnds(numtowners, TOWN_STORY);
	towner[numtowners]._tNData = LoadFileInMem("Towners\\Strytell\\Strytell.CEL", nullptr);
	for (i = 0; i < 8; i++) {
		towner[numtowners]._tNAnim[i] = towner[numtowners]._tNData;
	}
	towner[numtowners]._tNFrames = 25;
	NewTownerAnim(numtowners, towner[numtowners]._tNAnim[DIR_S], towner[numtowners]._tNFrames, 3);
	strcpy(towner[numtowners]._tName, "Cain the Elder");
	numtowners++;
}

void InitDrunk()
{
	int i;

	InitTownerInfo(numtowners, 96, true, TOWN_DRUNK, 71, 84, 4);
	InitQstSnds(numtowners, TOWN_DRUNK);
	towner[numtowners]._tNData = LoadFileInMem("Towners\\Drunk\\TwnDrunk.CEL", nullptr);
	for (i = 0; i < 8; i++) {
		towner[numtowners]._tNAnim[i] = towner[numtowners]._tNData;
	}
	towner[numtowners]._tNFrames = 18;
	NewTownerAnim(numtowners, towner[numtowners]._tNAnim[DIR_S], towner[numtowners]._tNFrames, 3);
	strcpy(towner[numtowners]._tName, "Farnham the Drunk");
	numtowners++;
}

void InitCows()
{
	int i, dir;
	int x, y, xo, yo;

	//if ( pCowCels )
	// assertion_failed(__LINE__, __FILE__, "! pCowCels");
	pCowCels = LoadFileInMem("Towners\\Animals\\Cow.CEL", nullptr);
	for (i = 0; i < 3; i++) {
		x = TownCowX[i];
		y = TownCowY[i];
		dir = TownCowDir[i];
		InitTownerInfo(numtowners, 128, false, TOWN_COW, x, y, -1);
		towner[numtowners]._tNData = pCowCels;
		SetTownerGPtrs(towner[numtowners]._tNData, towner[numtowners]._tNAnim);
		towner[numtowners]._tNFrames = 12;
		NewTownerAnim(numtowners, towner[numtowners]._tNAnim[dir], towner[numtowners]._tNFrames, 3);
		towner[numtowners]._tAnimFrame = random_(0, 11) + 1;
		towner[numtowners]._tSelFlag = true;
		strcpy(towner[numtowners]._tName, "Cow");

		xo = x + cowoffx[dir];
		yo = y + cowoffy[dir];
		if (dMonster[x][yo] == 0)
			dMonster[x][yo] = -(numtowners + 1);
		if (dMonster[xo][y] == 0)
			dMonster[xo][y] = -(numtowners + 1);
		if (dMonster[xo][yo] == 0)
			dMonster[xo][yo] = -(numtowners + 1);

		numtowners++;
	}
}

void InitFarmer()
{
	int i;

	InitTownerInfo(numtowners, 96, 1, TOWN_FARMER, 62, 16, -1);
	InitQstSnds(numtowners, TOWN_FARMER);
	towner[numtowners]._tNData = LoadFileInMem("Towners\\Farmer\\Farmrn2.CEL", nullptr);
	for (i = 0; i < 8; i++) {
		towner[numtowners]._tNAnim[i] = towner[numtowners]._tNData;
	}
	towner[numtowners]._tNFrames = 15;
	NewTownerAnim(numtowners, towner[numtowners]._tNAnim[DIR_S], towner[numtowners]._tNFrames, 3);
	strcpy(towner[numtowners]._tName, "Lester the farmer");
	numtowners++;
}

void InitCowFarmer()
{
	int i;

	InitTownerInfo(numtowners, 96, 1, TOWN_COWFARM, 61, 22, -1);
	InitQstSnds(numtowners, TOWN_COWFARM);
	if (quests[Q_JERSEY]._qactive != QUEST_DONE) {
		towner[numtowners]._tNData = LoadFileInMem("Towners\\Farmer\\cfrmrn2.CEL", nullptr);
	} else {
		towner[numtowners]._tNData = LoadFileInMem("Towners\\Farmer\\mfrmrn2.CEL", nullptr);
	}
	for (i = 0; i < 8; i++) {
		towner[numtowners]._tNAnim[i] = towner[numtowners]._tNData;
	}
	towner[numtowners]._tNFrames = 15;
	NewTownerAnim(numtowners, towner[numtowners]._tNAnim[DIR_SW], towner[numtowners]._tNFrames, 3);
	strcpy(towner[numtowners]._tName, "Complete Nut");
	numtowners++;
}

void InitGirl()
{
	int i;

	InitTownerInfo(numtowners, 96, 1, TOWN_GIRL, 77, 43, -1);
	InitQstSnds(numtowners, TOWN_GIRL);
	if (quests[Q_GIRL]._qactive != QUEST_DONE) {
		towner[numtowners]._tNData = LoadFileInMem("Towners\\Girl\\Girlw1.CEL", nullptr);
	} else {
		towner[numtowners]._tNData = LoadFileInMem("Towners\\Girl\\Girls1.CEL", nullptr);
	}
	for (i = 0; i < 8; i++) {
		towner[numtowners]._tNAnim[i] = towner[numtowners]._tNData;
	}
	towner[numtowners]._tNFrames = 20;
	NewTownerAnim(numtowners, towner[numtowners]._tNAnim[DIR_S], towner[numtowners]._tNFrames, 6);
	strcpy(towner[numtowners]._tName, "Celia");
	numtowners++;
}

} // namespace

void InitTowners()
{
	numtowners = 0;
	InitSmith();
	InitHealer();
	if (quests[Q_BUTCHER]._qactive != QUEST_NOTAVAIL && quests[Q_BUTCHER]._qactive != QUEST_DONE)
		InitTownDead();
	InitBarOwner();
	InitTeller();
	InitDrunk();
	InitWitch();
	InitBarmaid();
	InitBoy();
	InitCows();
	if (gbIsHellfire) {
		if (sgGameInitInfo.bCowQuest) {
			InitCowFarmer();
		} else if (quests[Q_FARMER]._qactive != 10) {
			InitFarmer();
		}
		if (sgGameInitInfo.bTheoQuest && plr->_pLvlVisited[17]) {
			InitGirl();
		}
	}
}

void FreeTownerGFX()
{
	int i;

	for (i = 0; i < NUM_TOWNERS; i++) {
		if (towner[i]._tNData == pCowCels) {
			towner[i]._tNData = nullptr;
		} else if (towner[i]._tNData) {
			MemFreeDbg(towner[i]._tNData);
		}
	}

	MemFreeDbg(pCowCels);
}

void TownCtrlMsg(int i)
{
	int p;
	int dx, dy;

	if (i == -1)
		return;

	if (towner[i]._tbtcnt) {
		p = towner[i]._tTalkingToPlayer;
		dx = abs(towner[i]._tx - plr[p]._px);
		dy = abs(towner[i]._ty - plr[p]._py);
		if (dx >= 2 || dy >= 2) {
			towner[i]._tbtcnt = false;
			qtextflag = false;
			stream_stop();
		}
	}
}

void TownBlackSmith()
{
	int i;

	i = GetActiveTowner(TOWN_SMITH);
	TownCtrlMsg(i);
}

void TownBarOwner()
{
	int i;

	i = GetActiveTowner(TOWN_TAVERN);
	TownCtrlMsg(i);
}

void TownDead()
{
	int tidx;

	tidx = GetActiveTowner(TOWN_DEADGUY);
	TownCtrlMsg(tidx);
	if (!qtextflag) {
		if (quests[Q_BUTCHER]._qactive == QUEST_ACTIVE && !quests[Q_BUTCHER]._qlog) {
			return;
		}
		if (quests[Q_BUTCHER]._qactive != QUEST_INIT) {
			towner[tidx]._tAnimDelay = 1000;
			towner[tidx]._tAnimFrame = 1;
			strcpy(towner[tidx]._tName, "Slain Townsman");
		}
	}
	if (quests[Q_BUTCHER]._qactive != QUEST_INIT)
		towner[tidx]._tAnimCnt = 0;
}

void TownHealer()
{
	int i;

	i = GetActiveTowner(TOWN_HEALER);
	TownCtrlMsg(i);
}

void TownStory()
{
	int i;

	i = GetActiveTowner(TOWN_STORY);
	TownCtrlMsg(i);
}

void TownDrunk()
{
	int i;

	i = GetActiveTowner(TOWN_DRUNK);
	TownCtrlMsg(i);
}

void TownBoy()
{
	int i;

	i = GetActiveTowner(TOWN_PEGBOY);
	TownCtrlMsg(i);
}

void TownWitch()
{
	int i;

	i = GetActiveTowner(TOWN_WITCH);
	TownCtrlMsg(i);
}

void TownBarMaid()
{
	int i;

	i = GetActiveTowner(TOWN_BMAID);
	TownCtrlMsg(i);
}

void TownCow()
{
	int i;

	i = GetActiveTowner(TOWN_COW);
	TownCtrlMsg(i);
}

void TownFarmer()
{
	int i;

	i = GetActiveTowner(TOWN_FARMER);
	TownCtrlMsg(i);
}

void TownCowFarmer()
{
	int i;

	i = GetActiveTowner(TOWN_COWFARM);
	TownCtrlMsg(i);
}

void TownGirl()
{
	int i;

	i = GetActiveTowner(TOWN_GIRL);
	TownCtrlMsg(i);
}

void ProcessTowners()
{
	int i, ao;

	for (i = 0; i < NUM_TOWNERS; i++) {
		switch (towner[i]._ttype) {
		case TOWN_SMITH:
			TownBlackSmith();
			break;
		case TOWN_HEALER:
			TownHealer();
			break;
		case TOWN_DEADGUY:
			TownDead();
			break;
		case TOWN_TAVERN:
			TownBarOwner();
			break;
		case TOWN_STORY:
			TownStory();
			break;
		case TOWN_DRUNK:
			TownDrunk();
			break;
		case TOWN_WITCH:
			TownWitch();
			break;
		case TOWN_BMAID:
			TownBarMaid();
			break;
		case TOWN_PEGBOY:
			TownBoy();
			break;
		case TOWN_COW:
			TownCow();
			break;
		case TOWN_FARMER:
			TownFarmer();
			break;
		case TOWN_GIRL:
			TownGirl();
			break;
		case TOWN_COWFARM:
			TownCowFarmer();
			break;
		case NUM_TOWNER_TYPES:
			app_fatal("Unkown towner: %d", towner[i]._ttype);
		}

		towner[i]._tAnimCnt++;
		if (towner[i]._tAnimCnt >= towner[i]._tAnimDelay) {
			towner[i]._tAnimCnt = 0;

			if (towner[i]._tAnimOrder >= 0) {
				ao = towner[i]._tAnimOrder;
				towner[i]._tAnimFrameCnt++;
				if (AnimOrder[ao][towner[i]._tAnimFrameCnt] == -1)
					towner[i]._tAnimFrameCnt = 0;

				towner[i]._tAnimFrame = AnimOrder[ao][towner[i]._tAnimFrameCnt];
			} else {
				towner[i]._tAnimFrame++;
				if (towner[i]._tAnimFrame > towner[i]._tAnimLen)
					towner[i]._tAnimFrame = 1;
			}
		}
	}
}

ItemStruct *PlrHasItem(int pnum, int item, int *i)
{
	for (*i = 0; *i < plr[pnum]._pNumInv; (*i)++) {
		if (plr[pnum].InvList[*i].IDidx == item)
			return &plr[pnum].InvList[*i];
	}

	return nullptr;
}

void TownerTalk(int first, int t)
{
	sgdwCowClicks = 0;
	sgnCowMsg = 0;
	storeflag = true;
	InitQTextMsg(first);
}

void TalkToTowner(int p, int t)
{
	int i, dx, dy;
	ItemStruct *Item;
	int qt, t2;

	dx = abs(plr[p]._px - towner[t]._tx);
	dy = abs(plr[p]._py - towner[t]._ty);
#ifdef _DEBUG
	if (!debug_mode_key_d)
#endif
		if (dx >= 2 || dy >= 2)
			return;

	if (qtextflag) {
		return;
	}

	towner[t]._tMsgSaid = false;

	if (pcurs >= CURSOR_FIRSTITEM) {
		return;
	}

	if (t == GetActiveTowner(TOWN_TAVERN)) {
		if (!plr[p]._pLvlVisited[0] && !towner[t]._tMsgSaid) {
			towner[t]._tbtcnt = true;
			towner[t]._tTalkingToPlayer = p;
			InitQTextMsg(TEXT_INTRO);
			towner[t]._tMsgSaid = true;
		}
		if ((plr[p]._pLvlVisited[2] || plr[p]._pLvlVisited[4]) && quests[Q_SKELKING]._qactive != QUEST_NOTAVAIL) {
			if (quests[Q_SKELKING]._qactive != QUEST_NOTAVAIL) {
				if (quests[Q_SKELKING]._qvar2 == 0 && !towner[t]._tMsgSaid) {
					quests[Q_SKELKING]._qvar2 = 1;
					quests[Q_SKELKING]._qlog = true;
					if (quests[Q_SKELKING]._qactive == QUEST_INIT) {
						quests[Q_SKELKING]._qactive = QUEST_ACTIVE;
						quests[Q_SKELKING]._qvar1 = 1;
					}
					towner[t]._tbtcnt = true;
					towner[t]._tTalkingToPlayer = p;
					InitQTextMsg(TEXT_KING2);
					towner[t]._tMsgSaid = true;
					NetSendCmdQuest(true, Q_SKELKING);
				}
			}
			if (quests[Q_SKELKING]._qactive == QUEST_DONE && quests[Q_SKELKING]._qvar2 == 1 && !towner[t]._tMsgSaid) {
				quests[Q_SKELKING]._qvar2 = 2;
				quests[Q_SKELKING]._qvar1 = 2;
				towner[t]._tbtcnt = true;
				towner[t]._tTalkingToPlayer = p;
				InitQTextMsg(TEXT_KING4);
				towner[t]._tMsgSaid = true;
				NetSendCmdQuest(true, Q_SKELKING);
			}
		}
		if (!gbIsMultiplayer) {
			if (plr[p]._pLvlVisited[3] && quests[Q_LTBANNER]._qactive != QUEST_NOTAVAIL) {
				if ((quests[Q_LTBANNER]._qactive == QUEST_INIT || quests[Q_LTBANNER]._qactive == QUEST_ACTIVE) && quests[Q_LTBANNER]._qvar2 == 0 && !towner[t]._tMsgSaid) {
					quests[Q_LTBANNER]._qvar2 = 1;
					if (quests[Q_LTBANNER]._qactive == QUEST_INIT) {
						quests[Q_LTBANNER]._qvar1 = 1;
						quests[Q_LTBANNER]._qactive = QUEST_ACTIVE;
					}
					quests[Q_LTBANNER]._qlog = true;
					towner[t]._tbtcnt = true;
					towner[t]._tTalkingToPlayer = p;
					InitQTextMsg(TEXT_BANNER2);
					towner[t]._tMsgSaid = true;
				}
				if (quests[Q_LTBANNER]._qvar2 == 1 && PlrHasItem(p, IDI_BANNER, &i) != nullptr && !towner[t]._tMsgSaid) {
					quests[Q_LTBANNER]._qactive = QUEST_DONE;
					quests[Q_LTBANNER]._qvar1 = 3;
					inventory->RemoveItem(p, i);
					SpawnUnique(UITEM_HARCREST, towner[t]._tx, towner[t]._ty + 1);
					towner[t]._tbtcnt = true;
					towner[t]._tTalkingToPlayer = p;
					InitQTextMsg(TEXT_BANNER3);
					towner[t]._tMsgSaid = true;
				}
			}
		}
		if (!qtextflag) {
			TownerTalk(TEXT_OGDEN1, t);
			if (storeflag) {
				StartStore(STORE_TAVERN);
			}
		}
	} else if (t == GetActiveTowner(TOWN_DEADGUY)) {
		if (quests[Q_BUTCHER]._qactive == QUEST_ACTIVE && quests[Q_BUTCHER]._qvar1 == 1) {
			towner[t]._tbtcnt = true;
			towner[t]._tTalkingToPlayer = p;
			quests[Q_BUTCHER]._qvar1 = 1;
			if (plr[p]._pClass == HeroClass::Warrior && !effect_is_playing(PS_WARR8)) {
				PlaySFX(PS_WARR8);
			} else if (plr[p]._pClass == HeroClass::Rogue && !effect_is_playing(PS_ROGUE8)) {
				PlaySFX(PS_ROGUE8);
			} else if (plr[p]._pClass == HeroClass::Sorcerer && !effect_is_playing(PS_MAGE8)) {
				PlaySFX(PS_MAGE8);
			} else if (plr[p]._pClass == HeroClass::Monk && !effect_is_playing(PS_MONK8)) {
				PlaySFX(PS_MONK8);
			} else if (plr[p]._pClass == HeroClass::Bard && !effect_is_playing(PS_ROGUE8)) {
				PlaySFX(PS_ROGUE8);
			} else if (plr[p]._pClass == HeroClass::Barbarian && !effect_is_playing(PS_WARR8)) {
				PlaySFX(PS_WARR8);
			}
			towner[t]._tMsgSaid = true;
		} else if (quests[Q_BUTCHER]._qactive == QUEST_DONE && quests[Q_BUTCHER]._qvar1 == 1) {
			quests[Q_BUTCHER]._qvar1 = 1;
			towner[t]._tbtcnt = true;
			towner[t]._tTalkingToPlayer = p;
			towner[t]._tMsgSaid = true;
		} else if (quests[Q_BUTCHER]._qactive == QUEST_INIT || (quests[Q_BUTCHER]._qactive == QUEST_ACTIVE && quests[Q_BUTCHER]._qvar1 == 0)) {
			quests[Q_BUTCHER]._qactive = QUEST_ACTIVE;
			quests[Q_BUTCHER]._qlog = true;
			quests[Q_BUTCHER]._qmsg = TEXT_BUTCH9;
			quests[Q_BUTCHER]._qvar1 = 1;
			towner[t]._tbtcnt = true;
			towner[t]._tTalkingToPlayer = p;
			InitQTextMsg(TEXT_BUTCH9);
			towner[t]._tMsgSaid = true;
			NetSendCmdQuest(true, Q_BUTCHER);
		}
	} else if (t == GetActiveTowner(TOWN_SMITH)) {
		if (!gbIsMultiplayer) {
			if (plr[p]._pLvlVisited[4] && quests[Q_ROCK]._qactive != QUEST_NOTAVAIL) {
				if (quests[Q_ROCK]._qvar2 == 0) {
					quests[Q_ROCK]._qvar2 = 1;
					quests[Q_ROCK]._qlog = true;
					if (quests[Q_ROCK]._qactive == QUEST_INIT) {
						quests[Q_ROCK]._qactive = QUEST_ACTIVE;
						quests[Q_ROCK]._qvar1 = 1;
					}
					towner[t]._tbtcnt = true;
					towner[t]._tTalkingToPlayer = p;
					InitQTextMsg(TEXT_INFRA5);
					towner[t]._tMsgSaid = true;
				}
				if (quests[Q_ROCK]._qvar2 == 1 && PlrHasItem(p, IDI_ROCK, &i) != nullptr && !towner[t]._tMsgSaid) {
					quests[Q_ROCK]._qactive = QUEST_DONE;
					quests[Q_ROCK]._qvar2 = 2;
					quests[Q_ROCK]._qvar1 = 2;
					inventory->RemoveItem(p, i);
					SpawnUnique(UITEM_INFRARING, towner[t]._tx, towner[t]._ty + 1);
					towner[t]._tbtcnt = true;
					towner[t]._tTalkingToPlayer = p;
					InitQTextMsg(TEXT_INFRA7);
					towner[t]._tMsgSaid = true;
				}
			}
			if (plr[p]._pLvlVisited[9] && quests[Q_ANVIL]._qactive != QUEST_NOTAVAIL) {
				if ((quests[Q_ANVIL]._qactive == QUEST_INIT || quests[Q_ANVIL]._qactive == QUEST_ACTIVE) && quests[Q_ANVIL]._qvar2 == 0 && !towner[t]._tMsgSaid) {
					if (quests[Q_ROCK]._qvar2 == 2 || (quests[Q_ROCK]._qactive == QUEST_ACTIVE && quests[Q_ROCK]._qvar2 == 1)) {
						quests[Q_ANVIL]._qvar2 = 1;
						quests[Q_ANVIL]._qlog = true;
						if (quests[Q_ANVIL]._qactive == QUEST_INIT) {
							quests[Q_ANVIL]._qactive = QUEST_ACTIVE;
							quests[Q_ANVIL]._qvar1 = 1;
						}
						towner[t]._tbtcnt = true;
						towner[t]._tTalkingToPlayer = p;
						InitQTextMsg(TEXT_ANVIL5);
						towner[t]._tMsgSaid = true;
					}
				}
				if (quests[Q_ANVIL]._qvar2 == 1 && PlrHasItem(p, IDI_ANVIL, &i) != nullptr) {
					if (!towner[t]._tMsgSaid) {
						quests[Q_ANVIL]._qactive = QUEST_DONE;
						quests[Q_ANVIL]._qvar2 = 2;
						quests[Q_ANVIL]._qvar1 = 2;
						inventory->RemoveItem(p, i);
						SpawnUnique(UITEM_GRISWOLD, towner[t]._tx, towner[t]._ty + 1);
						towner[t]._tbtcnt = true;
						towner[t]._tTalkingToPlayer = p;
						InitQTextMsg(TEXT_ANVIL7);
						towner[t]._tMsgSaid = true;
					}
				}
			}
		}
		if (!qtextflag) {
			TownerTalk(TEXT_GRISWOLD1, t);
			if (storeflag) {
				StartStore(STORE_SMITH);
			}
		}
	} else if (t == GetActiveTowner(TOWN_WITCH)) {
<<<<<<< HEAD
		if (quests[Q_MUSHROOM]._qactive == QUEST_INIT && PlrHasItem(p, IDI_FUNGALTM, &i) != NULL) {
			inventory->RemoveItem(p, i);
=======
		if (quests[Q_MUSHROOM]._qactive == QUEST_INIT && PlrHasItem(p, IDI_FUNGALTM, &i) != nullptr) {
			RemoveInvItem(p, i);
>>>>>>> 6ba343e3
			quests[Q_MUSHROOM]._qactive = QUEST_ACTIVE;
			quests[Q_MUSHROOM]._qlog = true;
			quests[Q_MUSHROOM]._qvar1 = QS_TOMEGIVEN;
			towner[t]._tbtcnt = true;
			towner[t]._tTalkingToPlayer = p;
			InitQTextMsg(TEXT_MUSH8);
			towner[t]._tMsgSaid = true;
		} else if (quests[Q_MUSHROOM]._qactive == QUEST_ACTIVE) {
			if (quests[Q_MUSHROOM]._qvar1 >= QS_TOMEGIVEN && quests[Q_MUSHROOM]._qvar1 <= QS_MUSHPICKED) {
<<<<<<< HEAD
				if (PlrHasItem(p, IDI_MUSHROOM, &i) != NULL) {
					inventory->RemoveItem(p, i);
=======
				if (PlrHasItem(p, IDI_MUSHROOM, &i) != nullptr) {
					RemoveInvItem(p, i);
>>>>>>> 6ba343e3
					quests[Q_MUSHROOM]._qvar1 = QS_MUSHGIVEN;
					Qtalklist[TOWN_HEALER][Q_MUSHROOM] = TEXT_MUSH3;
					Qtalklist[TOWN_WITCH][Q_MUSHROOM] = TEXT_NONE;
					towner[t]._tbtcnt = true;
					towner[t]._tTalkingToPlayer = p;
					quests[Q_MUSHROOM]._qmsg = TEXT_MUSH10;
					InitQTextMsg(TEXT_MUSH10);
					towner[t]._tMsgSaid = true;
				} else if (quests[Q_MUSHROOM]._qmsg != TEXT_MUSH9) {
					towner[t]._tbtcnt = true;
					towner[t]._tTalkingToPlayer = p;
					quests[Q_MUSHROOM]._qmsg = TEXT_MUSH9;
					InitQTextMsg(TEXT_MUSH9);
					towner[t]._tMsgSaid = true;
				}
			} else {
				Item = PlrHasItem(p, IDI_SPECELIX, &i);
				if (Item != nullptr) {
					towner[t]._tbtcnt = true;
					towner[t]._tTalkingToPlayer = p;
					InitQTextMsg(TEXT_MUSH12);
					quests[Q_MUSHROOM]._qactive = QUEST_DONE;
					towner[t]._tMsgSaid = true;
					AllItemsList[Item->IDidx].iUsable = true;
				} else if (PlrHasItem(p, IDI_BRAIN, &i) != nullptr && quests[Q_MUSHROOM]._qvar2 != TEXT_MUSH11) {
					towner[t]._tbtcnt = true;
					towner[t]._tTalkingToPlayer = p;
					quests[Q_MUSHROOM]._qvar2 = TEXT_MUSH11;
					InitQTextMsg(TEXT_MUSH11);
					towner[t]._tMsgSaid = true;
				}
			}
		}
		if (!qtextflag) {
			TownerTalk(TEXT_ADRIA1, t);
			if (storeflag) {
				StartStore(STORE_WITCH);
			}
		}
	} else if (t == GetActiveTowner(TOWN_BMAID)) {
		if (!plr[p]._pLvlVisited[21] && PlrHasItem(p, IDI_MAPOFDOOM, &i)) {
			quests[Q_GRAVE]._qactive = QUEST_ACTIVE;
			quests[Q_GRAVE]._qlog = 1;
			quests[Q_GRAVE]._qmsg = TEXT_GRAVE8;
			InitQTextMsg(TEXT_GRAVE8);
			towner[t]._tMsgSaid = true;
		}
		if (!qtextflag) {
			TownerTalk(TEXT_GILLIAN1, t);
			if (storeflag) {
				StartStore(STORE_BARMAID);
			}
		}
	} else if (t == GetActiveTowner(TOWN_DRUNK)) {
		if (!qtextflag) {
			TownerTalk(TEXT_FARNHAM1, t);
			if (storeflag) {
				StartStore(STORE_DRUNK);
			}
		}
	} else if (t == GetActiveTowner(TOWN_HEALER)) {
		if (!gbIsMultiplayer) {
			if (plr[p]._pLvlVisited[1] || (gbIsHellfire && plr[p]._pLvlVisited[5])) {
				if (!towner[t]._tMsgSaid) {
					if (quests[Q_PWATER]._qactive == QUEST_INIT) {
						quests[Q_PWATER]._qactive = QUEST_ACTIVE;
						quests[Q_PWATER]._qlog = true;
						quests[Q_PWATER]._qmsg = TEXT_POISON3;
						quests[Q_PWATER]._qvar1 = 1;
						towner[t]._tbtcnt = true;
						towner[t]._tTalkingToPlayer = p;
						InitQTextMsg(TEXT_POISON3);
						towner[t]._tMsgSaid = true;
					} else if (quests[Q_PWATER]._qactive == QUEST_DONE && quests[Q_PWATER]._qvar1 != 2) {
						quests[Q_PWATER]._qvar1 = 2;
						towner[t]._tbtcnt = true;
						towner[t]._tTalkingToPlayer = p;
						InitQTextMsg(TEXT_POISON5);
						SpawnUnique(UITEM_TRING, towner[t]._tx, towner[t]._ty + 1);
						towner[t]._tMsgSaid = true;
					}
				}
			}
<<<<<<< HEAD
			if (quests[Q_MUSHROOM]._qactive == QUEST_ACTIVE && quests[Q_MUSHROOM]._qmsg == TEXT_MUSH10 && PlrHasItem(p, IDI_BRAIN, &i) != NULL) {
				inventory->RemoveItem(p, i);
=======
			if (quests[Q_MUSHROOM]._qactive == QUEST_ACTIVE && quests[Q_MUSHROOM]._qmsg == TEXT_MUSH10 && PlrHasItem(p, IDI_BRAIN, &i) != nullptr) {
				RemoveInvItem(p, i);
>>>>>>> 6ba343e3
				SpawnQuestItem(IDI_SPECELIX, towner[t]._tx, towner[t]._ty + 1, 0, 0);
				InitQTextMsg(TEXT_MUSH4);
				quests[Q_MUSHROOM]._qvar1 = QS_BRAINGIVEN;
				Qtalklist[TOWN_HEALER][Q_MUSHROOM] = TEXT_NONE;
			}
		}
		if (!qtextflag) {
			TownerTalk(TEXT_PEPIN1, t);
			if (storeflag) {
				StartStore(STORE_HEALER);
			}
		}
	} else if (t == GetActiveTowner(TOWN_PEGBOY)) {
		if (!qtextflag) {
			TownerTalk(TEXT_WIRT1, t);
			if (storeflag) {
				StartStore(STORE_BOY);
			}
		}
	} else if (t == GetActiveTowner(TOWN_STORY)) {
		if (!gbIsMultiplayer) {
<<<<<<< HEAD
			if (quests[Q_BETRAYER]._qactive == QUEST_INIT && PlrHasItem(p, IDI_LAZSTAFF, &i) != NULL) {
				inventory->RemoveItem(p, i);
=======
			if (quests[Q_BETRAYER]._qactive == QUEST_INIT && PlrHasItem(p, IDI_LAZSTAFF, &i) != nullptr) {
				RemoveInvItem(p, i);
>>>>>>> 6ba343e3
				quests[Q_BETRAYER]._qvar1 = 2;
				towner[t]._tbtcnt = true;
				towner[t]._tTalkingToPlayer = p;
				InitQTextMsg(TEXT_VILE1);
				towner[t]._tMsgSaid = true;
				quests[Q_BETRAYER]._qactive = QUEST_ACTIVE;
				quests[Q_BETRAYER]._qlog = true;
			} else if (quests[Q_BETRAYER]._qactive == QUEST_DONE && quests[Q_BETRAYER]._qvar1 == 7) {
				quests[Q_BETRAYER]._qvar1 = 8;
				towner[t]._tbtcnt = true;
				towner[t]._tTalkingToPlayer = p;
				InitQTextMsg(TEXT_VILE3);
				towner[t]._tMsgSaid = true;
				quests[Q_DIABLO]._qlog = true;
			}
		}
		if (gbIsMultiplayer) {
			if (quests[Q_BETRAYER]._qactive == QUEST_ACTIVE && !quests[Q_BETRAYER]._qlog) {
				towner[t]._tbtcnt = true;
				towner[t]._tTalkingToPlayer = p;
				InitQTextMsg(TEXT_VILE1);
				towner[t]._tMsgSaid = true;
				quests[Q_BETRAYER]._qlog = true;
				NetSendCmdQuest(true, Q_BETRAYER);
			} else if (quests[Q_BETRAYER]._qactive == QUEST_DONE && quests[Q_BETRAYER]._qvar1 == 7) {
				quests[Q_BETRAYER]._qvar1 = 8;
				towner[t]._tbtcnt = true;
				towner[t]._tTalkingToPlayer = p;
				InitQTextMsg(TEXT_VILE3);
				towner[t]._tMsgSaid = true;
				NetSendCmdQuest(true, Q_BETRAYER);
				quests[Q_DIABLO]._qlog = true;
				NetSendCmdQuest(true, Q_DIABLO);
			}
		}
		if (!qtextflag) {
			TownerTalk(TEXT_STORY1, t);
			if (storeflag) {
				StartStore(STORE_STORY);
			}
		}
	} else if (towner[t]._ttype == TOWN_COW) {
		if (!qtextflag)
			CowSFX(p);
	} else if (towner[t]._ttype == TOWN_FARMER) {
		if (!qtextflag) {
			qt = TEXT_FARMER1;
			t2 = 1;
			switch (quests[Q_FARMER]._qactive) {
			case QUEST_NOTAVAIL:
				if (PlrHasItem(p, IDI_RUNEBOMB, &i)) {
					qt = TEXT_FARMER2;
					quests[Q_FARMER]._qactive = QUEST_ACTIVE;
					quests[Q_FARMER]._qvar1 = 1;
					quests[Q_FARMER]._qlog = 1;
					quests[Q_FARMER]._qmsg = TEXT_FARMER1;
					break;
				} else if (!plr[p]._pLvlVisited[9] && plr[p]._pLevel < 15) {
					qt = TEXT_FARMER8;
					if (plr[p]._pLvlVisited[2])
						qt = TEXT_FARMER5;
					if (plr[p]._pLvlVisited[5])
						qt = TEXT_FARMER7;
					if (plr[p]._pLvlVisited[7])
						qt = TEXT_FARMER9;
				} else {
					qt = TEXT_FARMER1;
					quests[Q_FARMER]._qactive = QUEST_ACTIVE;
					quests[Q_FARMER]._qvar1 = 1;
					quests[Q_FARMER]._qlog = 1;
					quests[Q_FARMER]._qmsg = TEXT_FARMER1;
					SpawnRuneBomb(towner[t]._tx + 1, towner[t]._ty);
					t2 = 1;
					break;
				}
			case QUEST_ACTIVE:
				if (PlrHasItem(p, IDI_RUNEBOMB, &i))
					qt = TEXT_FARMER2;
				else
					qt = TEXT_FARMER3;
				break;
			case QUEST_INIT:
				if (PlrHasItem(p, IDI_RUNEBOMB, &i)) {
					qt = TEXT_FARMER2;
					quests[Q_FARMER]._qactive = QUEST_ACTIVE;
					quests[Q_FARMER]._qvar1 = 1;
					quests[Q_FARMER]._qmsg = TEXT_FARMER1;
					quests[Q_FARMER]._qlog = 1;
				} else if (!plr[p]._pLvlVisited[9] && plr[p]._pLevel < 15) {
					qt = TEXT_FARMER8;
					if (plr[p]._pLvlVisited[2]) {
						qt = TEXT_FARMER5;
					}
					if (plr[p]._pLvlVisited[5]) {
						qt = TEXT_FARMER7;
					}
					if (plr[p]._pLvlVisited[7]) {
						qt = TEXT_FARMER9;
					}
				} else {
					qt = TEXT_FARMER1;
					quests[Q_FARMER]._qactive = QUEST_ACTIVE;
					quests[Q_FARMER]._qvar1 = 1;
					quests[Q_FARMER]._qlog = 1;
					quests[Q_FARMER]._qmsg = TEXT_FARMER1;
					SpawnRuneBomb(towner[t]._tx + 1, towner[t]._ty);
					t2 = 1;
				}
				break;
			case QUEST_DONE:
				qt = TEXT_FARMER4;
				SpawnRewardItem(IDI_AURIC, towner[t]._tx + 1, towner[t]._ty);
				quests[Q_FARMER]._qactive = QUEST_HIVE_DONE;
				quests[Q_FARMER]._qlog = 0;
				t2 = 1;
				break;
			case QUEST_HIVE_DONE:
				qt = TEXT_NONE;
				break;
			default:
				quests[Q_FARMER]._qactive = QUEST_NOTAVAIL;
				qt = TEXT_FARMER4;
				break;
			}
			if (qt != TEXT_NONE) {
				if (t2)
					InitQTextMsg(qt);
				else
					PlaySFX(alltext[qt].sfxnr);
			}
			if (gbIsMultiplayer) {
				NetSendCmdQuest(true, Q_FARMER);
			}
		}
	} else if (towner[t]._ttype == TOWN_COWFARM) {
		if (!qtextflag) {
			qt = TEXT_JERSEY1;
			t2 = 1;
			if (PlrHasItem(p, IDI_GREYSUIT, &i)) {
				qt = TEXT_JERSEY7;
				inventory->RemoveItem(p, i);
			} else if (PlrHasItem(p, IDI_BROWNSUIT, &i)) {
				SpawnUnique(UITEM_BOVINE, towner[t]._tx + 1, towner[t]._ty);
				inventory->RemoveItem(p, i);
				qt = TEXT_JERSEY8;
				quests[Q_JERSEY]._qactive = QUEST_DONE;
			} else if (PlrHasItem(p, IDI_RUNEBOMB, &i)) {
				qt = TEXT_JERSEY5;
				quests[Q_JERSEY]._qactive = QUEST_ACTIVE;
				quests[Q_JERSEY]._qvar1 = 1;
				quests[Q_JERSEY]._qmsg = TEXT_JERSEY4;
				quests[Q_JERSEY]._qlog = 1;
			} else {
				switch (quests[Q_JERSEY]._qactive) {
				case QUEST_NOTAVAIL:
				case QUEST_INIT:
					qt = TEXT_JERSEY1;
					quests[Q_JERSEY]._qactive = QUEST_HIVE_TEASE1;
					break;
				case QUEST_ACTIVE:
					qt = TEXT_JERSEY5;
					break;
				case QUEST_DONE:
					qt = TEXT_JERSEY1;
					break;
				case QUEST_HIVE_TEASE1:
					qt = TEXT_JERSEY2;
					quests[Q_JERSEY]._qactive = QUEST_HIVE_TEASE2;
					break;
				case QUEST_HIVE_TEASE2:
					qt = TEXT_JERSEY3;
					quests[Q_JERSEY]._qactive = QUEST_HIVE_ACTIVE;
					break;
				case QUEST_HIVE_ACTIVE:
					if (!plr[p]._pLvlVisited[9] && plr[p]._pLevel < 15) {
						switch (random_(0, 4)) {
						case 0:
							qt = TEXT_JERSEY9;
							break;
						case 1:
							qt = TEXT_JERSEY10;
							break;
						case 2:
							qt = TEXT_JERSEY11;
							break;
						default:
							qt = TEXT_JERSEY12;
						}
						break;
					} else {
						qt = TEXT_JERSEY4;
						quests[Q_JERSEY]._qactive = QUEST_ACTIVE;
						quests[Q_JERSEY]._qvar1 = 1;
						quests[Q_JERSEY]._qmsg = TEXT_JERSEY4;
						quests[Q_JERSEY]._qlog = 1;
						SpawnRuneBomb(towner[t]._tx + 1, towner[t]._ty);
						t2 = 1;
					}
					break;
				default:
					qt = TEXT_JERSEY5;
					quests[Q_JERSEY]._qactive = QUEST_NOTAVAIL;
					break;
				}
			}
			if (qt != -1) {
				if (t2)
					InitQTextMsg(qt);
				else
					PlaySFX(alltext[qt].sfxnr);
			}
			if (gbIsMultiplayer) {
				NetSendCmdQuest(true, Q_JERSEY);
			}
		}
	} else if (towner[t]._ttype == TOWN_GIRL) {
		if (!qtextflag) {
			qt = TEXT_GIRL1;
			t2 = 0;
			if (!PlrHasItem(p, IDI_THEODORE, &i) || quests[Q_GIRL]._qactive == QUEST_DONE) {
				switch (quests[Q_GIRL]._qactive) {
				case 0:
					qt = TEXT_GIRL2;
					quests[Q_GIRL]._qactive = QUEST_ACTIVE;
					quests[Q_GIRL]._qvar1 = 1;
					quests[Q_GIRL]._qlog = 1;
					quests[Q_GIRL]._qmsg = TEXT_GIRL2;
					t2 = 1;
					break;
				case 1:
					qt = TEXT_GIRL2;
					quests[Q_GIRL]._qvar1 = 1;
					quests[Q_GIRL]._qlog = 1;
					quests[Q_GIRL]._qmsg = TEXT_GIRL2;
					quests[Q_GIRL]._qactive = QUEST_ACTIVE;
					t2 = 1;
					break;
				case 2:
					qt = TEXT_GIRL3;
					t2 = 1;
					break;
				case 3:
					qt = TEXT_NONE;
					break;
				default:
					quests[Q_GIRL]._qactive = QUEST_NOTAVAIL;
					qt = TEXT_GIRL1;
					break;
				}
			} else {
				qt = TEXT_GIRL4;
				inventory->RemoveItem(p, i);
				CreateAmulet(towner[t]._tx, towner[t]._ty, 13, 0, 1);
				quests[Q_GIRL]._qlog = 0;
				quests[Q_GIRL]._qactive = QUEST_DONE;
				t2 = 1;
			}
			if (qt != -1) {
				if (t2 != 0) {
					InitQTextMsg(qt);
				} else {
					PlaySFX(alltext[qt].sfxnr);
				}
			}
			if (gbIsMultiplayer) {
				NetSendCmdQuest(true, Q_GIRL);
			}
		}
	}
}

} // namespace devilution
<|MERGE_RESOLUTION|>--- conflicted
+++ resolved
@@ -1,1327 +1,1307 @@
-/**
- * @file towners.cpp
- *
- * Implementation of functionality for loading and spawning towners.
- */
-#include "towners.h"
-
-#include "cursor.h"
-#include "inv.h"
-#include "minitext.h"
-#include "stores.h"
-
-namespace devilution {
-
-bool storeflag;
-int sgnCowMsg;
-int numtowners;
-DWORD sgdwCowClicks;
-BYTE *pCowCels;
-TownerStruct towner[NUM_TOWNERS];
-
-/**
- * Maps from active cow sound effect index and player class to sound
- * effect ID for interacting with cows in Tristram.
- *
- * ref: enum _sfx_id
- * ref: enum HeroClass
- */
-const _sfx_id snSFX[3][enum_size<HeroClass>::value] = {
-	{ PS_WARR52, PS_ROGUE52, PS_MAGE52, PS_MONK52, PS_ROGUE52, PS_WARR52 }, // BUGFIX: add warrior sounds for barbarian instead of 0 - walk sound (fixed)
-	{ PS_WARR49, PS_ROGUE49, PS_MAGE49, PS_MONK49, PS_ROGUE49, PS_WARR49 },
-	{ PS_WARR50, PS_ROGUE50, PS_MAGE50, PS_MONK50, PS_ROGUE50, PS_WARR50 },
-};
-
-/* data */
-/** Specifies the animation frame sequence of a given NPC. */
-char AnimOrder[6][148] = {
-	{ 5, 6, 7, 8, 9, 10, 11, 12, 13, 14,
-	    14, 13, 12, 11, 10, 9, 8, 7, 6, 5,
-	    5, 6, 7, 8, 9, 10, 11, 12, 13, 14,
-	    14, 13, 12, 11, 10, 9, 8, 7, 6, 5,
-	    5, 6, 7, 8, 9, 10, 11, 12, 13, 14,
-	    14, 13, 12, 11, 10, 9, 8, 7, 6, 5,
-	    5, 6, 7, 8, 9, 10, 11, 12, 13, 14,
-	    14, 13, 12, 11, 10, 9, 8, 7, 6, 5,
-	    5, 6, 7, 8, 9, 10, 11, 12, 13, 14,
-	    14, 13, 12, 11, 10, 9, 8, 7, 6, 5,
-	    5, 6, 7, 8, 9, 10, 11, 12, 13, 14,
-	    15, 5, 1, 1, 1, 1, 1, 1, 1, 1,
-	    1, 1, 1, 1, 1, 1, 1, 2, 3, 4,
-	    -1 },
-	{ 1, 2, 3, 3, 2, 1, 20, 19, 19, 20,
-	    1, 2, 3, 3, 2, 1, 20, 19, 19, 20,
-	    1, 2, 3, 3, 2, 1, 20, 19, 19, 20,
-	    1, 2, 3, 3, 2, 1, 20, 19, 19, 20,
-	    1, 2, 3, 4, 5, 6, 7, 8, 9, 10,
-	    11, 12, 13, 14, 15, 16, 15, 14, 13, 12,
-	    11, 10, 9, 8, 7, 6, 5, 4, 5, 6,
-	    7, 8, 9, 10, 11, 12, 13, 14, 15, 16,
-	    15, 14, 13, 12, 11, 10, 9, 8, 7, 6,
-	    5, 4, 5, 6, 7, 8, 9, 10, 11, 12,
-	    13, 14, 15, 16, 17, 18, 19, 20, -1 },
-	{ 1, 1, 25, 25, 24, 23, 22, 21, 20, 19,
-	    18, 17, 16, 15, 16, 17, 18, 19, 20, 21,
-	    22, 23, 24, 25, 25, 25, 1, 1, 1, 25,
-	    1, 2, 3, 4, 5, 6, 7, 8, 9, 10,
-	    11, 12, 13, 14, 15, 14, 13, 12, 11, 10,
-	    9, 8, 7, 6, 5, 4, 3, 2, 1, -1 },
-	{ 1, 2, 3, 3, 2, 1, 16, 15, 14, 14,
-	    16, 1, 2, 3, 3, 2, 1, 16, 15, 14,
-	    14, 15, 16, 1, 2, 3, 3, 2, 1, 16,
-	    15, 14, 14, 15, 16, 1, 2, 3, 3, 2,
-	    1, 16, 15, 14, 14, 15, 16, 1, 2, 3,
-	    3, 2, 1, 16, 15, 14, 14, 15, 16, 1,
-	    2, 3, 3, 2, 1, 16, 15, 14, 14, 15,
-	    16, 1, 2, 3, 3, 2, 1, 16, 15, 14,
-	    14, 15, 16, 1, 2, 3, 2, 1, 16, 15,
-	    14, 14, 15, 16, 1, 2, 3, 4, 5, 6,
-	    7, 8, 9, 10, 11, 12, 13, 14, 15, 16,
-	    -1 },
-	{ 1, 1, 1, 2, 3, 4, 5, 6, 7, 8,
-	    9, 10, 11, 11, 11, 11, 12, 13, 14, 15,
-	    16, 17, 18, 18, 1, 1, 1, 18, 17, 16,
-	    15, 14, 13, 12, 11, 10, 11, 12, 13, 14,
-	    15, 16, 17, 18, 1, 2, 3, 4, 5, 5,
-	    5, 4, 3, 2, -1 },
-	{ 4, 4, 4, 5, 6, 6, 6, 5, 4, 15,
-	    14, 13, 13, 13, 14, 15, 4, 5, 6, 6,
-	    6, 5, 4, 4, 4, 5, 6, 6, 6, 5,
-	    4, 15, 14, 13, 13, 13, 14, 15, 4, 5,
-	    6, 6, 6, 5, 4, 4, 4, 5, 6, 6,
-	    6, 5, 4, 15, 14, 13, 13, 13, 14, 15,
-	    4, 5, 6, 6, 6, 5, 4, 3, 2, 1,
-	    19, 18, 19, 1, 2, 1, 19, 18, 19, 1,
-	    2, 1, 2, 3, 4, 5, 6, 7, 8, 9,
-	    10, 11, 12, 13, 14, 15, 15, 15, 14, 13,
-	    13, 13, 13, 14, 15, 15, 15, 14, 13, 12,
-	    12, 12, 11, 10, 10, 10, 9, 8, 9, 10,
-	    10, 11, 12, 13, 14, 15, 16, 17, 18, 19,
-	    1, 2, 1, 19, 18, 19, 1, 2, 1, 2,
-	    3, -1 }
-};
-/** Specifies the start X-coordinates of the cows in Tristram. */
-int TownCowX[] = { 58, 56, 59 };
-/** Specifies the start Y-coordinates of the cows in Tristram. */
-int TownCowY[] = { 16, 14, 20 };
-/** Specifies the start directions of the cows in Tristram. */
-int TownCowDir[] = { DIR_SW, DIR_NW, DIR_N };
-/** Maps from direction to X-coordinate delta, which is used when
- * placing cows in Tristram. A single cow may require space of up
- * to three tiles when being placed on the map.
- */
-int cowoffx[8] = { -1, 0, -1, -1, -1, 0, -1, -1 };
-/** Maps from direction to Y-coordinate delta, which is used when
- * placing cows in Tristram. A single cow may require space of up
- * to three tiles when being placed on the map.
- */
-int cowoffy[8] = { -1, -1, -1, 0, -1, -1, -1, 0 };
-/** Contains the data related to quest gossip for each towner ID. */
-_speech_id Qtalklist[NUM_TOWNER_TYPES][MAXQUESTS] = {
-	// clang-format off
-	//                 Q_ROCK,       Q_MUSHROOM,  Q_GARBUD,  Q_ZHAR,    Q_VEIL,     Q_DIABLO,   Q_BUTCHER,   Q_LTBANNER,   Q_BLIND,     Q_BLOOD,     Q_ANVIL,      Q_WARLORD,    Q_SKELKING,  Q_PWATER,      Q_SCHAMB,   Q_BETRAYER,  Q_GRAVE,     Q_FARMER,  Q_GIRL,    Q_TRADER,  Q_DEFILER, Q_NAKRUL,  Q_CORNSTN, Q_JERSEY
-	/*TOWN_SMITH*/   { TEXT_INFRA6,  TEXT_MUSH6,  TEXT_NONE, TEXT_NONE, TEXT_VEIL5, TEXT_NONE,  TEXT_BUTCH5, TEXT_BANNER6, TEXT_BLIND5, TEXT_BLOOD5, TEXT_ANVIL6,  TEXT_WARLRD5, TEXT_KING7,  TEXT_POISON7,  TEXT_BONE5, TEXT_VILE9,  TEXT_GRAVE2, TEXT_NONE, TEXT_NONE, TEXT_NONE, TEXT_NONE, TEXT_NONE, TEXT_NONE, TEXT_NONE },
-	/*TOWN_HEALER*/  { TEXT_INFRA3,  TEXT_NONE,   TEXT_NONE, TEXT_NONE, TEXT_VEIL3, TEXT_NONE,  TEXT_BUTCH3, TEXT_BANNER4, TEXT_BLIND3, TEXT_BLOOD3, TEXT_ANVIL3,  TEXT_WARLRD3, TEXT_KING5,  TEXT_POISON4,  TEXT_BONE3, TEXT_VILE7,  TEXT_GRAVE3, TEXT_NONE, TEXT_NONE, TEXT_NONE, TEXT_NONE, TEXT_NONE, TEXT_NONE, TEXT_NONE },
-	/*TOWN_DEADGUY*/ { TEXT_NONE,    TEXT_NONE,   TEXT_NONE, TEXT_NONE, TEXT_NONE,  TEXT_NONE,  TEXT_NONE,   TEXT_NONE,    TEXT_NONE,   TEXT_NONE,   TEXT_NONE,    TEXT_NONE,    TEXT_NONE,   TEXT_NONE,     TEXT_NONE,  TEXT_NONE,   TEXT_NONE,   TEXT_NONE, TEXT_NONE, TEXT_NONE, TEXT_NONE, TEXT_NONE, TEXT_NONE, TEXT_NONE },
-	/*TOWN_TAVERN*/  { TEXT_INFRA2,  TEXT_MUSH2,  TEXT_NONE, TEXT_NONE, TEXT_VEIL2, TEXT_NONE,  TEXT_BUTCH2, TEXT_NONE,    TEXT_BLIND2, TEXT_BLOOD2, TEXT_ANVIL2,  TEXT_WARLRD2, TEXT_KING3,  TEXT_POISON2,  TEXT_BONE2, TEXT_VILE4,  TEXT_GRAVE5, TEXT_NONE, TEXT_NONE, TEXT_NONE, TEXT_NONE, TEXT_NONE, TEXT_NONE, TEXT_NONE },
-	/*TOWN_STORY*/   { TEXT_INFRA1,  TEXT_MUSH1,  TEXT_NONE, TEXT_NONE, TEXT_VEIL1, TEXT_VILE3, TEXT_BUTCH1, TEXT_BANNER1, TEXT_BLIND1, TEXT_BLOOD1, TEXT_ANVIL1,  TEXT_WARLRD1, TEXT_KING1,  TEXT_POISON1,  TEXT_BONE1, TEXT_VILE2,  TEXT_GRAVE6, TEXT_NONE, TEXT_NONE, TEXT_NONE, TEXT_NONE, TEXT_NONE, TEXT_NONE, TEXT_NONE },
-	/*TOWN_DRUNK*/   { TEXT_INFRA8,  TEXT_MUSH7,  TEXT_NONE, TEXT_NONE, TEXT_VEIL6, TEXT_NONE,  TEXT_BUTCH6, TEXT_BANNER7, TEXT_BLIND6, TEXT_BLOOD6, TEXT_ANVIL8,  TEXT_WARLRD6, TEXT_KING8,  TEXT_POISON8,  TEXT_BONE6, TEXT_VILE10, TEXT_GRAVE7, TEXT_NONE, TEXT_NONE, TEXT_NONE, TEXT_NONE, TEXT_NONE, TEXT_NONE, TEXT_NONE },
-	/*TOWN_WITCH*/   { TEXT_INFRA9,  TEXT_MUSH9,  TEXT_NONE, TEXT_NONE, TEXT_VEIL7, TEXT_NONE,  TEXT_BUTCH7, TEXT_BANNER8, TEXT_BLIND7, TEXT_BLOOD7, TEXT_ANVIL9,  TEXT_WARLRD7, TEXT_KING9,  TEXT_POISON9,  TEXT_BONE7, TEXT_VILE11, TEXT_GRAVE1, TEXT_NONE, TEXT_NONE, TEXT_NONE, TEXT_NONE, TEXT_NONE, TEXT_NONE, TEXT_NONE },
-	/*TOWN_BMAID*/   { TEXT_INFRA4,  TEXT_MUSH5,  TEXT_NONE, TEXT_NONE, TEXT_VEIL4, TEXT_NONE,  TEXT_BUTCH4, TEXT_BANNER5, TEXT_BLIND4, TEXT_BLOOD4, TEXT_ANVIL4,  TEXT_WARLRD4, TEXT_KING6,  TEXT_POISON6,  TEXT_BONE4, TEXT_VILE8,  TEXT_GRAVE8, TEXT_NONE, TEXT_NONE, TEXT_NONE, TEXT_NONE, TEXT_NONE, TEXT_NONE, TEXT_NONE },
-	/*TOWN_PEGBOY*/  { TEXT_INFRA10, TEXT_MUSH13, TEXT_NONE, TEXT_NONE, TEXT_VEIL8, TEXT_NONE,  TEXT_BUTCH8, TEXT_BANNER9, TEXT_BLIND8, TEXT_BLOOD8, TEXT_ANVIL10, TEXT_WARLRD8, TEXT_KING10, TEXT_POISON10, TEXT_BONE8, TEXT_VILE12, TEXT_GRAVE9, TEXT_NONE, TEXT_NONE, TEXT_NONE, TEXT_NONE, TEXT_NONE, TEXT_NONE, TEXT_NONE },
-	/*TOWN_COW*/     { TEXT_NONE,    TEXT_NONE,   TEXT_NONE, TEXT_NONE, TEXT_NONE,  TEXT_NONE,  TEXT_NONE,   TEXT_NONE,    TEXT_NONE,   TEXT_NONE,   TEXT_NONE,    TEXT_NONE,    TEXT_NONE,   TEXT_NONE,     TEXT_NONE,  TEXT_NONE,   TEXT_NONE,   TEXT_NONE, TEXT_NONE, TEXT_NONE, TEXT_NONE, TEXT_NONE, TEXT_NONE, TEXT_NONE },
-	/*TOWN_FARMER*/  { TEXT_NONE,    TEXT_NONE,   TEXT_NONE, TEXT_NONE, TEXT_NONE,  TEXT_NONE,  TEXT_NONE,   TEXT_NONE,    TEXT_NONE,   TEXT_NONE,   TEXT_NONE,    TEXT_NONE,    TEXT_NONE,   TEXT_NONE,     TEXT_NONE,  TEXT_NONE,   TEXT_NONE,   TEXT_NONE, TEXT_NONE, TEXT_NONE, TEXT_NONE, TEXT_NONE, TEXT_NONE, TEXT_NONE },
-	/*TOWN_GIRL*/    { TEXT_NONE,    TEXT_NONE,   TEXT_NONE, TEXT_NONE, TEXT_NONE,  TEXT_NONE,  TEXT_NONE,   TEXT_NONE,    TEXT_NONE,   TEXT_NONE,   TEXT_NONE,    TEXT_NONE,    TEXT_NONE,   TEXT_NONE,     TEXT_NONE,  TEXT_NONE,   TEXT_NONE,   TEXT_NONE, TEXT_NONE, TEXT_NONE, TEXT_NONE, TEXT_NONE, TEXT_NONE, TEXT_NONE },
-	/*TOWN_COWFARM*/ { TEXT_NONE,    TEXT_NONE,   TEXT_NONE, TEXT_NONE, TEXT_NONE,  TEXT_NONE,  TEXT_NONE,   TEXT_NONE,    TEXT_NONE,   TEXT_NONE,   TEXT_NONE,    TEXT_NONE,    TEXT_NONE,   TEXT_NONE,     TEXT_NONE,  TEXT_NONE,   TEXT_NONE,   TEXT_NONE, TEXT_NONE, TEXT_NONE, TEXT_NONE, TEXT_NONE, TEXT_NONE, TEXT_NONE },
-	// clang-format on
-};
-
-namespace {
-
-/** Specifies the active sound effect ID for interacting with cows. */
-_sfx_id CowPlaying = SFX_NONE;
-
-void CowSFX(int pnum)
-{
-	if (CowPlaying != -1 && effect_is_playing(CowPlaying))
-		return;
-
-	sgdwCowClicks++;
-
-	if (gbIsSpawn) {
-		if (sgdwCowClicks == 4) {
-			sgdwCowClicks = 0;
-			CowPlaying = TSFX_COW2;
-		} else {
-			CowPlaying = TSFX_COW1;
-		}
-	} else {
-		if (sgdwCowClicks >= 8) {
-			PlaySfxLoc(TSFX_COW1, plr[pnum]._px, plr[pnum]._py + 5);
-			sgdwCowClicks = 4;
-			CowPlaying = snSFX[sgnCowMsg][static_cast<std::size_t>(plr[pnum]._pClass)]; /* snSFX is local */
-			sgnCowMsg++;
-			if (sgnCowMsg >= 3)
-				sgnCowMsg = 0;
-		} else {
-			CowPlaying = sgdwCowClicks == 4 ? TSFX_COW2 : TSFX_COW1;
-		}
-	}
-
-	PlaySfxLoc(CowPlaying, plr[pnum]._px, plr[pnum]._py);
-}
-
-int GetActiveTowner(int t)
-{
-	int i;
-
-	for (i = 0; i < numtowners; i++) {
-		if (towner[i]._ttype == t)
-			return i;
-	}
-
-	return -1;
-}
-
-void SetTownerGPtrs(BYTE *pData, BYTE **pAnim)
-{
-	for (int i = 0; i < 8; i++) {
-		pAnim[i] = CelGetFrameStart(pData, i);
-	}
-}
-
-void NewTownerAnim(int tnum, BYTE *pAnim, uint8_t numFrames, int Delay)
-{
-	towner[tnum]._tAnimData = pAnim;
-	towner[tnum]._tAnimLen = numFrames;
-	towner[tnum]._tAnimFrame = 1;
-	towner[tnum]._tAnimCnt = 0;
-	towner[tnum]._tAnimDelay = Delay;
-}
-
-void InitTownerInfo(int i, int w, int sel, _talker_id t, int x, int y, int ao)
-{
-	memset(&towner[i], 0, sizeof(TownerStruct));
-	towner[i]._tSelFlag = sel;
-	towner[i]._tAnimWidth = w;
-	towner[i]._tAnimWidth2 = (w - 64) >> 1;
-	towner[i]._tMsgSaid = false;
-	towner[i]._ttype = t;
-	towner[i]._tx = x;
-	towner[i]._ty = y;
-	dMonster[x][y] = i + 1;
-	towner[i]._tAnimOrder = ao;
-	towner[i]._tSeed = AdvanceRndSeed();
-}
-
-void InitQstSnds(int id, _talker_id type)
-{
-	for (int i = 0; i < MAXQUESTS; i++) {
-		towner[id].qsts[i]._qsttype = quests[i]._qtype;
-		towner[id].qsts[i]._qstmsg = Qtalklist[type][i];
-		towner[id].qsts[i]._qstmsgact = Qtalklist[type][i] != TEXT_NONE;
-	}
-}
-
-/**
- * @brief Load Griswold into the game
- */
-void InitSmith()
-{
-	int i;
-
-	InitTownerInfo(numtowners, 96, true, TOWN_SMITH, 62, 63, 0);
-	InitQstSnds(numtowners, TOWN_SMITH);
-	towner[numtowners]._tNData = LoadFileInMem("Towners\\Smith\\SmithN.CEL", nullptr);
-	for (i = 0; i < 8; i++) {
-		towner[numtowners]._tNAnim[i] = towner[numtowners]._tNData;
-	}
-	towner[numtowners]._tNFrames = 16;
-	NewTownerAnim(numtowners, towner[numtowners]._tNAnim[DIR_SW], towner[numtowners]._tNFrames, 3);
-	strcpy(towner[numtowners]._tName, "Griswold the Blacksmith");
-	numtowners++;
-}
-
-void InitBarOwner()
-{
-	InitTownerInfo(numtowners, 96, true, TOWN_TAVERN, 55, 62, 3);
-	InitQstSnds(numtowners, TOWN_TAVERN);
-	towner[numtowners]._tNData = LoadFileInMem("Towners\\TwnF\\TwnFN.CEL", nullptr);
-	for (int i = 0; i < 8; i++) {
-		towner[numtowners]._tNAnim[i] = towner[numtowners]._tNData;
-	}
-	towner[numtowners]._tNFrames = 16;
-	NewTownerAnim(numtowners, towner[numtowners]._tNAnim[DIR_SW], towner[numtowners]._tNFrames, 3);
-	strcpy(towner[numtowners]._tName, "Ogden the Tavern owner");
-	numtowners++;
-}
-
-void InitTownDead()
-{
-	int i;
-
-	InitTownerInfo(numtowners, 96, true, TOWN_DEADGUY, 24, 32, -1);
-	InitQstSnds(numtowners, TOWN_DEADGUY);
-	towner[numtowners]._tNData = LoadFileInMem("Towners\\Butch\\Deadguy.CEL", nullptr);
-	for (i = 0; i < 8; i++) {
-		towner[numtowners]._tNAnim[i] = towner[numtowners]._tNData;
-	}
-	towner[numtowners]._tNFrames = 8;
-	NewTownerAnim(numtowners, towner[numtowners]._tNAnim[DIR_N], towner[numtowners]._tNFrames, 6);
-	strcpy(towner[numtowners]._tName, "Wounded Townsman");
-	numtowners++;
-}
-
-void InitWitch()
-{
-	int i;
-
-	InitTownerInfo(numtowners, 96, true, TOWN_WITCH, 80, 20, 5);
-	InitQstSnds(numtowners, TOWN_WITCH);
-	towner[numtowners]._tNData = LoadFileInMem("Towners\\TownWmn1\\Witch.CEL", nullptr);
-	for (i = 0; i < 8; i++) {
-		towner[numtowners]._tNAnim[i] = towner[numtowners]._tNData;
-	}
-	towner[numtowners]._tNFrames = 19;
-	NewTownerAnim(numtowners, towner[numtowners]._tNAnim[DIR_S], towner[numtowners]._tNFrames, 6);
-	strcpy(towner[numtowners]._tName, "Adria the Witch");
-	numtowners++;
-}
-
-void InitBarmaid()
-{
-	int i;
-
-	InitTownerInfo(numtowners, 96, true, TOWN_BMAID, 43, 66, -1);
-	InitQstSnds(numtowners, TOWN_BMAID);
-	towner[numtowners]._tNData = LoadFileInMem("Towners\\TownWmn1\\WmnN.CEL", nullptr);
-	for (i = 0; i < 8; i++) {
-		towner[numtowners]._tNAnim[i] = towner[numtowners]._tNData;
-	}
-	towner[numtowners]._tNFrames = 18;
-	NewTownerAnim(numtowners, towner[numtowners]._tNAnim[DIR_S], towner[numtowners]._tNFrames, 6);
-	strcpy(towner[numtowners]._tName, "Gillian the Barmaid");
-	numtowners++;
-}
-
-void InitBoy()
-{
-	int i;
-
-	InitTownerInfo(numtowners, 96, true, TOWN_PEGBOY, 11, 53, -1);
-	InitQstSnds(numtowners, TOWN_PEGBOY);
-	towner[numtowners]._tNData = LoadFileInMem("Towners\\TownBoy\\PegKid1.CEL", nullptr);
-	for (i = 0; i < 8; i++) {
-		towner[numtowners]._tNAnim[i] = towner[numtowners]._tNData;
-	}
-	towner[numtowners]._tNFrames = 20;
-	NewTownerAnim(numtowners, towner[numtowners]._tNAnim[DIR_S], towner[numtowners]._tNFrames, 6);
-	strcpy(towner[numtowners]._tName, "Wirt the Peg-legged boy");
-	numtowners++;
-}
-
-void InitHealer()
-{
-	int i;
-
-	InitTownerInfo(numtowners, 96, true, TOWN_HEALER, 55, 79, 1);
-	InitQstSnds(numtowners, TOWN_HEALER);
-	towner[numtowners]._tNData = LoadFileInMem("Towners\\Healer\\Healer.CEL", nullptr);
-	for (i = 0; i < 8; i++) {
-		towner[numtowners]._tNAnim[i] = towner[numtowners]._tNData;
-	}
-	towner[numtowners]._tNFrames = 20;
-	NewTownerAnim(numtowners, towner[numtowners]._tNAnim[DIR_SE], towner[numtowners]._tNFrames, 6);
-	strcpy(towner[numtowners]._tName, "Pepin the Healer");
-	numtowners++;
-}
-
-void InitTeller()
-{
-	int i;
-
-	InitTownerInfo(numtowners, 96, true, TOWN_STORY, 62, 71, 2);
-	InitQstSnds(numtowners, TOWN_STORY);
-	towner[numtowners]._tNData = LoadFileInMem("Towners\\Strytell\\Strytell.CEL", nullptr);
-	for (i = 0; i < 8; i++) {
-		towner[numtowners]._tNAnim[i] = towner[numtowners]._tNData;
-	}
-	towner[numtowners]._tNFrames = 25;
-	NewTownerAnim(numtowners, towner[numtowners]._tNAnim[DIR_S], towner[numtowners]._tNFrames, 3);
-	strcpy(towner[numtowners]._tName, "Cain the Elder");
-	numtowners++;
-}
-
-void InitDrunk()
-{
-	int i;
-
-	InitTownerInfo(numtowners, 96, true, TOWN_DRUNK, 71, 84, 4);
-	InitQstSnds(numtowners, TOWN_DRUNK);
-	towner[numtowners]._tNData = LoadFileInMem("Towners\\Drunk\\TwnDrunk.CEL", nullptr);
-	for (i = 0; i < 8; i++) {
-		towner[numtowners]._tNAnim[i] = towner[numtowners]._tNData;
-	}
-	towner[numtowners]._tNFrames = 18;
-	NewTownerAnim(numtowners, towner[numtowners]._tNAnim[DIR_S], towner[numtowners]._tNFrames, 3);
-	strcpy(towner[numtowners]._tName, "Farnham the Drunk");
-	numtowners++;
-}
-
-void InitCows()
-{
-	int i, dir;
-	int x, y, xo, yo;
-
-	//if ( pCowCels )
-	// assertion_failed(__LINE__, __FILE__, "! pCowCels");
-	pCowCels = LoadFileInMem("Towners\\Animals\\Cow.CEL", nullptr);
-	for (i = 0; i < 3; i++) {
-		x = TownCowX[i];
-		y = TownCowY[i];
-		dir = TownCowDir[i];
-		InitTownerInfo(numtowners, 128, false, TOWN_COW, x, y, -1);
-		towner[numtowners]._tNData = pCowCels;
-		SetTownerGPtrs(towner[numtowners]._tNData, towner[numtowners]._tNAnim);
-		towner[numtowners]._tNFrames = 12;
-		NewTownerAnim(numtowners, towner[numtowners]._tNAnim[dir], towner[numtowners]._tNFrames, 3);
-		towner[numtowners]._tAnimFrame = random_(0, 11) + 1;
-		towner[numtowners]._tSelFlag = true;
-		strcpy(towner[numtowners]._tName, "Cow");
-
-		xo = x + cowoffx[dir];
-		yo = y + cowoffy[dir];
-		if (dMonster[x][yo] == 0)
-			dMonster[x][yo] = -(numtowners + 1);
-		if (dMonster[xo][y] == 0)
-			dMonster[xo][y] = -(numtowners + 1);
-		if (dMonster[xo][yo] == 0)
-			dMonster[xo][yo] = -(numtowners + 1);
-
-		numtowners++;
-	}
-}
-
-void InitFarmer()
-{
-	int i;
-
-	InitTownerInfo(numtowners, 96, 1, TOWN_FARMER, 62, 16, -1);
-	InitQstSnds(numtowners, TOWN_FARMER);
-	towner[numtowners]._tNData = LoadFileInMem("Towners\\Farmer\\Farmrn2.CEL", nullptr);
-	for (i = 0; i < 8; i++) {
-		towner[numtowners]._tNAnim[i] = towner[numtowners]._tNData;
-	}
-	towner[numtowners]._tNFrames = 15;
-	NewTownerAnim(numtowners, towner[numtowners]._tNAnim[DIR_S], towner[numtowners]._tNFrames, 3);
-	strcpy(towner[numtowners]._tName, "Lester the farmer");
-	numtowners++;
-}
-
-void InitCowFarmer()
-{
-	int i;
-
-	InitTownerInfo(numtowners, 96, 1, TOWN_COWFARM, 61, 22, -1);
-	InitQstSnds(numtowners, TOWN_COWFARM);
-	if (quests[Q_JERSEY]._qactive != QUEST_DONE) {
-		towner[numtowners]._tNData = LoadFileInMem("Towners\\Farmer\\cfrmrn2.CEL", nullptr);
-	} else {
-		towner[numtowners]._tNData = LoadFileInMem("Towners\\Farmer\\mfrmrn2.CEL", nullptr);
-	}
-	for (i = 0; i < 8; i++) {
-		towner[numtowners]._tNAnim[i] = towner[numtowners]._tNData;
-	}
-	towner[numtowners]._tNFrames = 15;
-	NewTownerAnim(numtowners, towner[numtowners]._tNAnim[DIR_SW], towner[numtowners]._tNFrames, 3);
-	strcpy(towner[numtowners]._tName, "Complete Nut");
-	numtowners++;
-}
-
-void InitGirl()
-{
-	int i;
-
-	InitTownerInfo(numtowners, 96, 1, TOWN_GIRL, 77, 43, -1);
-	InitQstSnds(numtowners, TOWN_GIRL);
-	if (quests[Q_GIRL]._qactive != QUEST_DONE) {
-		towner[numtowners]._tNData = LoadFileInMem("Towners\\Girl\\Girlw1.CEL", nullptr);
-	} else {
-		towner[numtowners]._tNData = LoadFileInMem("Towners\\Girl\\Girls1.CEL", nullptr);
-	}
-	for (i = 0; i < 8; i++) {
-		towner[numtowners]._tNAnim[i] = towner[numtowners]._tNData;
-	}
-	towner[numtowners]._tNFrames = 20;
-	NewTownerAnim(numtowners, towner[numtowners]._tNAnim[DIR_S], towner[numtowners]._tNFrames, 6);
-	strcpy(towner[numtowners]._tName, "Celia");
-	numtowners++;
-}
-
-} // namespace
-
-void InitTowners()
-{
-	numtowners = 0;
-	InitSmith();
-	InitHealer();
-	if (quests[Q_BUTCHER]._qactive != QUEST_NOTAVAIL && quests[Q_BUTCHER]._qactive != QUEST_DONE)
-		InitTownDead();
-	InitBarOwner();
-	InitTeller();
-	InitDrunk();
-	InitWitch();
-	InitBarmaid();
-	InitBoy();
-	InitCows();
-	if (gbIsHellfire) {
-		if (sgGameInitInfo.bCowQuest) {
-			InitCowFarmer();
-		} else if (quests[Q_FARMER]._qactive != 10) {
-			InitFarmer();
-		}
-		if (sgGameInitInfo.bTheoQuest && plr->_pLvlVisited[17]) {
-			InitGirl();
-		}
-	}
-}
-
-void FreeTownerGFX()
-{
-	int i;
-
-	for (i = 0; i < NUM_TOWNERS; i++) {
-		if (towner[i]._tNData == pCowCels) {
-			towner[i]._tNData = nullptr;
-		} else if (towner[i]._tNData) {
-			MemFreeDbg(towner[i]._tNData);
-		}
-	}
-
-	MemFreeDbg(pCowCels);
-}
-
-void TownCtrlMsg(int i)
-{
-	int p;
-	int dx, dy;
-
-	if (i == -1)
-		return;
-
-	if (towner[i]._tbtcnt) {
-		p = towner[i]._tTalkingToPlayer;
-		dx = abs(towner[i]._tx - plr[p]._px);
-		dy = abs(towner[i]._ty - plr[p]._py);
-		if (dx >= 2 || dy >= 2) {
-			towner[i]._tbtcnt = false;
-			qtextflag = false;
-			stream_stop();
-		}
-	}
-}
-
-void TownBlackSmith()
-{
-	int i;
-
-	i = GetActiveTowner(TOWN_SMITH);
-	TownCtrlMsg(i);
-}
-
-void TownBarOwner()
-{
-	int i;
-
-	i = GetActiveTowner(TOWN_TAVERN);
-	TownCtrlMsg(i);
-}
-
-void TownDead()
-{
-	int tidx;
-
-	tidx = GetActiveTowner(TOWN_DEADGUY);
-	TownCtrlMsg(tidx);
-	if (!qtextflag) {
-		if (quests[Q_BUTCHER]._qactive == QUEST_ACTIVE && !quests[Q_BUTCHER]._qlog) {
-			return;
-		}
-		if (quests[Q_BUTCHER]._qactive != QUEST_INIT) {
-			towner[tidx]._tAnimDelay = 1000;
-			towner[tidx]._tAnimFrame = 1;
-			strcpy(towner[tidx]._tName, "Slain Townsman");
-		}
-	}
-	if (quests[Q_BUTCHER]._qactive != QUEST_INIT)
-		towner[tidx]._tAnimCnt = 0;
-}
-
-void TownHealer()
-{
-	int i;
-
-	i = GetActiveTowner(TOWN_HEALER);
-	TownCtrlMsg(i);
-}
-
-void TownStory()
-{
-	int i;
-
-	i = GetActiveTowner(TOWN_STORY);
-	TownCtrlMsg(i);
-}
-
-void TownDrunk()
-{
-	int i;
-
-	i = GetActiveTowner(TOWN_DRUNK);
-	TownCtrlMsg(i);
-}
-
-void TownBoy()
-{
-	int i;
-
-	i = GetActiveTowner(TOWN_PEGBOY);
-	TownCtrlMsg(i);
-}
-
-void TownWitch()
-{
-	int i;
-
-	i = GetActiveTowner(TOWN_WITCH);
-	TownCtrlMsg(i);
-}
-
-void TownBarMaid()
-{
-	int i;
-
-	i = GetActiveTowner(TOWN_BMAID);
-	TownCtrlMsg(i);
-}
-
-void TownCow()
-{
-	int i;
-
-	i = GetActiveTowner(TOWN_COW);
-	TownCtrlMsg(i);
-}
-
-void TownFarmer()
-{
-	int i;
-
-	i = GetActiveTowner(TOWN_FARMER);
-	TownCtrlMsg(i);
-}
-
-void TownCowFarmer()
-{
-	int i;
-
-	i = GetActiveTowner(TOWN_COWFARM);
-	TownCtrlMsg(i);
-}
-
-void TownGirl()
-{
-	int i;
-
-	i = GetActiveTowner(TOWN_GIRL);
-	TownCtrlMsg(i);
-}
-
-void ProcessTowners()
-{
-	int i, ao;
-
-	for (i = 0; i < NUM_TOWNERS; i++) {
-		switch (towner[i]._ttype) {
-		case TOWN_SMITH:
-			TownBlackSmith();
-			break;
-		case TOWN_HEALER:
-			TownHealer();
-			break;
-		case TOWN_DEADGUY:
-			TownDead();
-			break;
-		case TOWN_TAVERN:
-			TownBarOwner();
-			break;
-		case TOWN_STORY:
-			TownStory();
-			break;
-		case TOWN_DRUNK:
-			TownDrunk();
-			break;
-		case TOWN_WITCH:
-			TownWitch();
-			break;
-		case TOWN_BMAID:
-			TownBarMaid();
-			break;
-		case TOWN_PEGBOY:
-			TownBoy();
-			break;
-		case TOWN_COW:
-			TownCow();
-			break;
-		case TOWN_FARMER:
-			TownFarmer();
-			break;
-		case TOWN_GIRL:
-			TownGirl();
-			break;
-		case TOWN_COWFARM:
-			TownCowFarmer();
-			break;
-		case NUM_TOWNER_TYPES:
-			app_fatal("Unkown towner: %d", towner[i]._ttype);
-		}
-
-		towner[i]._tAnimCnt++;
-		if (towner[i]._tAnimCnt >= towner[i]._tAnimDelay) {
-			towner[i]._tAnimCnt = 0;
-
-			if (towner[i]._tAnimOrder >= 0) {
-				ao = towner[i]._tAnimOrder;
-				towner[i]._tAnimFrameCnt++;
-				if (AnimOrder[ao][towner[i]._tAnimFrameCnt] == -1)
-					towner[i]._tAnimFrameCnt = 0;
-
-				towner[i]._tAnimFrame = AnimOrder[ao][towner[i]._tAnimFrameCnt];
-			} else {
-				towner[i]._tAnimFrame++;
-				if (towner[i]._tAnimFrame > towner[i]._tAnimLen)
-					towner[i]._tAnimFrame = 1;
-			}
-		}
-	}
-}
-
-ItemStruct *PlrHasItem(int pnum, int item, int *i)
-{
-	for (*i = 0; *i < plr[pnum]._pNumInv; (*i)++) {
-		if (plr[pnum].InvList[*i].IDidx == item)
-			return &plr[pnum].InvList[*i];
-	}
-
-	return nullptr;
-}
-
-void TownerTalk(int first, int t)
-{
-	sgdwCowClicks = 0;
-	sgnCowMsg = 0;
-	storeflag = true;
-	InitQTextMsg(first);
-}
-
-void TalkToTowner(int p, int t)
-{
-	int i, dx, dy;
-	ItemStruct *Item;
-	int qt, t2;
-
-	dx = abs(plr[p]._px - towner[t]._tx);
-	dy = abs(plr[p]._py - towner[t]._ty);
-#ifdef _DEBUG
-	if (!debug_mode_key_d)
-#endif
-		if (dx >= 2 || dy >= 2)
-			return;
-
-	if (qtextflag) {
-		return;
-	}
-
-	towner[t]._tMsgSaid = false;
-
-	if (pcurs >= CURSOR_FIRSTITEM) {
-		return;
-	}
-
-	if (t == GetActiveTowner(TOWN_TAVERN)) {
-		if (!plr[p]._pLvlVisited[0] && !towner[t]._tMsgSaid) {
-			towner[t]._tbtcnt = true;
-			towner[t]._tTalkingToPlayer = p;
-			InitQTextMsg(TEXT_INTRO);
-			towner[t]._tMsgSaid = true;
-		}
-		if ((plr[p]._pLvlVisited[2] || plr[p]._pLvlVisited[4]) && quests[Q_SKELKING]._qactive != QUEST_NOTAVAIL) {
-			if (quests[Q_SKELKING]._qactive != QUEST_NOTAVAIL) {
-				if (quests[Q_SKELKING]._qvar2 == 0 && !towner[t]._tMsgSaid) {
-					quests[Q_SKELKING]._qvar2 = 1;
-					quests[Q_SKELKING]._qlog = true;
-					if (quests[Q_SKELKING]._qactive == QUEST_INIT) {
-						quests[Q_SKELKING]._qactive = QUEST_ACTIVE;
-						quests[Q_SKELKING]._qvar1 = 1;
-					}
-					towner[t]._tbtcnt = true;
-					towner[t]._tTalkingToPlayer = p;
-					InitQTextMsg(TEXT_KING2);
-					towner[t]._tMsgSaid = true;
-					NetSendCmdQuest(true, Q_SKELKING);
-				}
-			}
-			if (quests[Q_SKELKING]._qactive == QUEST_DONE && quests[Q_SKELKING]._qvar2 == 1 && !towner[t]._tMsgSaid) {
-				quests[Q_SKELKING]._qvar2 = 2;
-				quests[Q_SKELKING]._qvar1 = 2;
-				towner[t]._tbtcnt = true;
-				towner[t]._tTalkingToPlayer = p;
-				InitQTextMsg(TEXT_KING4);
-				towner[t]._tMsgSaid = true;
-				NetSendCmdQuest(true, Q_SKELKING);
-			}
-		}
-		if (!gbIsMultiplayer) {
-			if (plr[p]._pLvlVisited[3] && quests[Q_LTBANNER]._qactive != QUEST_NOTAVAIL) {
-				if ((quests[Q_LTBANNER]._qactive == QUEST_INIT || quests[Q_LTBANNER]._qactive == QUEST_ACTIVE) && quests[Q_LTBANNER]._qvar2 == 0 && !towner[t]._tMsgSaid) {
-					quests[Q_LTBANNER]._qvar2 = 1;
-					if (quests[Q_LTBANNER]._qactive == QUEST_INIT) {
-						quests[Q_LTBANNER]._qvar1 = 1;
-						quests[Q_LTBANNER]._qactive = QUEST_ACTIVE;
-					}
-					quests[Q_LTBANNER]._qlog = true;
-					towner[t]._tbtcnt = true;
-					towner[t]._tTalkingToPlayer = p;
-					InitQTextMsg(TEXT_BANNER2);
-					towner[t]._tMsgSaid = true;
-				}
-				if (quests[Q_LTBANNER]._qvar2 == 1 && PlrHasItem(p, IDI_BANNER, &i) != nullptr && !towner[t]._tMsgSaid) {
-					quests[Q_LTBANNER]._qactive = QUEST_DONE;
-					quests[Q_LTBANNER]._qvar1 = 3;
-					inventory->RemoveItem(p, i);
-					SpawnUnique(UITEM_HARCREST, towner[t]._tx, towner[t]._ty + 1);
-					towner[t]._tbtcnt = true;
-					towner[t]._tTalkingToPlayer = p;
-					InitQTextMsg(TEXT_BANNER3);
-					towner[t]._tMsgSaid = true;
-				}
-			}
-		}
-		if (!qtextflag) {
-			TownerTalk(TEXT_OGDEN1, t);
-			if (storeflag) {
-				StartStore(STORE_TAVERN);
-			}
-		}
-	} else if (t == GetActiveTowner(TOWN_DEADGUY)) {
-		if (quests[Q_BUTCHER]._qactive == QUEST_ACTIVE && quests[Q_BUTCHER]._qvar1 == 1) {
-			towner[t]._tbtcnt = true;
-			towner[t]._tTalkingToPlayer = p;
-			quests[Q_BUTCHER]._qvar1 = 1;
-			if (plr[p]._pClass == HeroClass::Warrior && !effect_is_playing(PS_WARR8)) {
-				PlaySFX(PS_WARR8);
-			} else if (plr[p]._pClass == HeroClass::Rogue && !effect_is_playing(PS_ROGUE8)) {
-				PlaySFX(PS_ROGUE8);
-			} else if (plr[p]._pClass == HeroClass::Sorcerer && !effect_is_playing(PS_MAGE8)) {
-				PlaySFX(PS_MAGE8);
-			} else if (plr[p]._pClass == HeroClass::Monk && !effect_is_playing(PS_MONK8)) {
-				PlaySFX(PS_MONK8);
-			} else if (plr[p]._pClass == HeroClass::Bard && !effect_is_playing(PS_ROGUE8)) {
-				PlaySFX(PS_ROGUE8);
-			} else if (plr[p]._pClass == HeroClass::Barbarian && !effect_is_playing(PS_WARR8)) {
-				PlaySFX(PS_WARR8);
-			}
-			towner[t]._tMsgSaid = true;
-		} else if (quests[Q_BUTCHER]._qactive == QUEST_DONE && quests[Q_BUTCHER]._qvar1 == 1) {
-			quests[Q_BUTCHER]._qvar1 = 1;
-			towner[t]._tbtcnt = true;
-			towner[t]._tTalkingToPlayer = p;
-			towner[t]._tMsgSaid = true;
-		} else if (quests[Q_BUTCHER]._qactive == QUEST_INIT || (quests[Q_BUTCHER]._qactive == QUEST_ACTIVE && quests[Q_BUTCHER]._qvar1 == 0)) {
-			quests[Q_BUTCHER]._qactive = QUEST_ACTIVE;
-			quests[Q_BUTCHER]._qlog = true;
-			quests[Q_BUTCHER]._qmsg = TEXT_BUTCH9;
-			quests[Q_BUTCHER]._qvar1 = 1;
-			towner[t]._tbtcnt = true;
-			towner[t]._tTalkingToPlayer = p;
-			InitQTextMsg(TEXT_BUTCH9);
-			towner[t]._tMsgSaid = true;
-			NetSendCmdQuest(true, Q_BUTCHER);
-		}
-	} else if (t == GetActiveTowner(TOWN_SMITH)) {
-		if (!gbIsMultiplayer) {
-			if (plr[p]._pLvlVisited[4] && quests[Q_ROCK]._qactive != QUEST_NOTAVAIL) {
-				if (quests[Q_ROCK]._qvar2 == 0) {
-					quests[Q_ROCK]._qvar2 = 1;
-					quests[Q_ROCK]._qlog = true;
-					if (quests[Q_ROCK]._qactive == QUEST_INIT) {
-						quests[Q_ROCK]._qactive = QUEST_ACTIVE;
-						quests[Q_ROCK]._qvar1 = 1;
-					}
-					towner[t]._tbtcnt = true;
-					towner[t]._tTalkingToPlayer = p;
-					InitQTextMsg(TEXT_INFRA5);
-					towner[t]._tMsgSaid = true;
-				}
-				if (quests[Q_ROCK]._qvar2 == 1 && PlrHasItem(p, IDI_ROCK, &i) != nullptr && !towner[t]._tMsgSaid) {
-					quests[Q_ROCK]._qactive = QUEST_DONE;
-					quests[Q_ROCK]._qvar2 = 2;
-					quests[Q_ROCK]._qvar1 = 2;
-					inventory->RemoveItem(p, i);
-					SpawnUnique(UITEM_INFRARING, towner[t]._tx, towner[t]._ty + 1);
-					towner[t]._tbtcnt = true;
-					towner[t]._tTalkingToPlayer = p;
-					InitQTextMsg(TEXT_INFRA7);
-					towner[t]._tMsgSaid = true;
-				}
-			}
-			if (plr[p]._pLvlVisited[9] && quests[Q_ANVIL]._qactive != QUEST_NOTAVAIL) {
-				if ((quests[Q_ANVIL]._qactive == QUEST_INIT || quests[Q_ANVIL]._qactive == QUEST_ACTIVE) && quests[Q_ANVIL]._qvar2 == 0 && !towner[t]._tMsgSaid) {
-					if (quests[Q_ROCK]._qvar2 == 2 || (quests[Q_ROCK]._qactive == QUEST_ACTIVE && quests[Q_ROCK]._qvar2 == 1)) {
-						quests[Q_ANVIL]._qvar2 = 1;
-						quests[Q_ANVIL]._qlog = true;
-						if (quests[Q_ANVIL]._qactive == QUEST_INIT) {
-							quests[Q_ANVIL]._qactive = QUEST_ACTIVE;
-							quests[Q_ANVIL]._qvar1 = 1;
-						}
-						towner[t]._tbtcnt = true;
-						towner[t]._tTalkingToPlayer = p;
-						InitQTextMsg(TEXT_ANVIL5);
-						towner[t]._tMsgSaid = true;
-					}
-				}
-				if (quests[Q_ANVIL]._qvar2 == 1 && PlrHasItem(p, IDI_ANVIL, &i) != nullptr) {
-					if (!towner[t]._tMsgSaid) {
-						quests[Q_ANVIL]._qactive = QUEST_DONE;
-						quests[Q_ANVIL]._qvar2 = 2;
-						quests[Q_ANVIL]._qvar1 = 2;
-						inventory->RemoveItem(p, i);
-						SpawnUnique(UITEM_GRISWOLD, towner[t]._tx, towner[t]._ty + 1);
-						towner[t]._tbtcnt = true;
-						towner[t]._tTalkingToPlayer = p;
-						InitQTextMsg(TEXT_ANVIL7);
-						towner[t]._tMsgSaid = true;
-					}
-				}
-			}
-		}
-		if (!qtextflag) {
-			TownerTalk(TEXT_GRISWOLD1, t);
-			if (storeflag) {
-				StartStore(STORE_SMITH);
-			}
-		}
-	} else if (t == GetActiveTowner(TOWN_WITCH)) {
-<<<<<<< HEAD
-		if (quests[Q_MUSHROOM]._qactive == QUEST_INIT && PlrHasItem(p, IDI_FUNGALTM, &i) != NULL) {
-			inventory->RemoveItem(p, i);
-=======
-		if (quests[Q_MUSHROOM]._qactive == QUEST_INIT && PlrHasItem(p, IDI_FUNGALTM, &i) != nullptr) {
-			RemoveInvItem(p, i);
->>>>>>> 6ba343e3
-			quests[Q_MUSHROOM]._qactive = QUEST_ACTIVE;
-			quests[Q_MUSHROOM]._qlog = true;
-			quests[Q_MUSHROOM]._qvar1 = QS_TOMEGIVEN;
-			towner[t]._tbtcnt = true;
-			towner[t]._tTalkingToPlayer = p;
-			InitQTextMsg(TEXT_MUSH8);
-			towner[t]._tMsgSaid = true;
-		} else if (quests[Q_MUSHROOM]._qactive == QUEST_ACTIVE) {
-			if (quests[Q_MUSHROOM]._qvar1 >= QS_TOMEGIVEN && quests[Q_MUSHROOM]._qvar1 <= QS_MUSHPICKED) {
-<<<<<<< HEAD
-				if (PlrHasItem(p, IDI_MUSHROOM, &i) != NULL) {
-					inventory->RemoveItem(p, i);
-=======
-				if (PlrHasItem(p, IDI_MUSHROOM, &i) != nullptr) {
-					RemoveInvItem(p, i);
->>>>>>> 6ba343e3
-					quests[Q_MUSHROOM]._qvar1 = QS_MUSHGIVEN;
-					Qtalklist[TOWN_HEALER][Q_MUSHROOM] = TEXT_MUSH3;
-					Qtalklist[TOWN_WITCH][Q_MUSHROOM] = TEXT_NONE;
-					towner[t]._tbtcnt = true;
-					towner[t]._tTalkingToPlayer = p;
-					quests[Q_MUSHROOM]._qmsg = TEXT_MUSH10;
-					InitQTextMsg(TEXT_MUSH10);
-					towner[t]._tMsgSaid = true;
-				} else if (quests[Q_MUSHROOM]._qmsg != TEXT_MUSH9) {
-					towner[t]._tbtcnt = true;
-					towner[t]._tTalkingToPlayer = p;
-					quests[Q_MUSHROOM]._qmsg = TEXT_MUSH9;
-					InitQTextMsg(TEXT_MUSH9);
-					towner[t]._tMsgSaid = true;
-				}
-			} else {
-				Item = PlrHasItem(p, IDI_SPECELIX, &i);
-				if (Item != nullptr) {
-					towner[t]._tbtcnt = true;
-					towner[t]._tTalkingToPlayer = p;
-					InitQTextMsg(TEXT_MUSH12);
-					quests[Q_MUSHROOM]._qactive = QUEST_DONE;
-					towner[t]._tMsgSaid = true;
-					AllItemsList[Item->IDidx].iUsable = true;
-				} else if (PlrHasItem(p, IDI_BRAIN, &i) != nullptr && quests[Q_MUSHROOM]._qvar2 != TEXT_MUSH11) {
-					towner[t]._tbtcnt = true;
-					towner[t]._tTalkingToPlayer = p;
-					quests[Q_MUSHROOM]._qvar2 = TEXT_MUSH11;
-					InitQTextMsg(TEXT_MUSH11);
-					towner[t]._tMsgSaid = true;
-				}
-			}
-		}
-		if (!qtextflag) {
-			TownerTalk(TEXT_ADRIA1, t);
-			if (storeflag) {
-				StartStore(STORE_WITCH);
-			}
-		}
-	} else if (t == GetActiveTowner(TOWN_BMAID)) {
-		if (!plr[p]._pLvlVisited[21] && PlrHasItem(p, IDI_MAPOFDOOM, &i)) {
-			quests[Q_GRAVE]._qactive = QUEST_ACTIVE;
-			quests[Q_GRAVE]._qlog = 1;
-			quests[Q_GRAVE]._qmsg = TEXT_GRAVE8;
-			InitQTextMsg(TEXT_GRAVE8);
-			towner[t]._tMsgSaid = true;
-		}
-		if (!qtextflag) {
-			TownerTalk(TEXT_GILLIAN1, t);
-			if (storeflag) {
-				StartStore(STORE_BARMAID);
-			}
-		}
-	} else if (t == GetActiveTowner(TOWN_DRUNK)) {
-		if (!qtextflag) {
-			TownerTalk(TEXT_FARNHAM1, t);
-			if (storeflag) {
-				StartStore(STORE_DRUNK);
-			}
-		}
-	} else if (t == GetActiveTowner(TOWN_HEALER)) {
-		if (!gbIsMultiplayer) {
-			if (plr[p]._pLvlVisited[1] || (gbIsHellfire && plr[p]._pLvlVisited[5])) {
-				if (!towner[t]._tMsgSaid) {
-					if (quests[Q_PWATER]._qactive == QUEST_INIT) {
-						quests[Q_PWATER]._qactive = QUEST_ACTIVE;
-						quests[Q_PWATER]._qlog = true;
-						quests[Q_PWATER]._qmsg = TEXT_POISON3;
-						quests[Q_PWATER]._qvar1 = 1;
-						towner[t]._tbtcnt = true;
-						towner[t]._tTalkingToPlayer = p;
-						InitQTextMsg(TEXT_POISON3);
-						towner[t]._tMsgSaid = true;
-					} else if (quests[Q_PWATER]._qactive == QUEST_DONE && quests[Q_PWATER]._qvar1 != 2) {
-						quests[Q_PWATER]._qvar1 = 2;
-						towner[t]._tbtcnt = true;
-						towner[t]._tTalkingToPlayer = p;
-						InitQTextMsg(TEXT_POISON5);
-						SpawnUnique(UITEM_TRING, towner[t]._tx, towner[t]._ty + 1);
-						towner[t]._tMsgSaid = true;
-					}
-				}
-			}
-<<<<<<< HEAD
-			if (quests[Q_MUSHROOM]._qactive == QUEST_ACTIVE && quests[Q_MUSHROOM]._qmsg == TEXT_MUSH10 && PlrHasItem(p, IDI_BRAIN, &i) != NULL) {
-				inventory->RemoveItem(p, i);
-=======
-			if (quests[Q_MUSHROOM]._qactive == QUEST_ACTIVE && quests[Q_MUSHROOM]._qmsg == TEXT_MUSH10 && PlrHasItem(p, IDI_BRAIN, &i) != nullptr) {
-				RemoveInvItem(p, i);
->>>>>>> 6ba343e3
-				SpawnQuestItem(IDI_SPECELIX, towner[t]._tx, towner[t]._ty + 1, 0, 0);
-				InitQTextMsg(TEXT_MUSH4);
-				quests[Q_MUSHROOM]._qvar1 = QS_BRAINGIVEN;
-				Qtalklist[TOWN_HEALER][Q_MUSHROOM] = TEXT_NONE;
-			}
-		}
-		if (!qtextflag) {
-			TownerTalk(TEXT_PEPIN1, t);
-			if (storeflag) {
-				StartStore(STORE_HEALER);
-			}
-		}
-	} else if (t == GetActiveTowner(TOWN_PEGBOY)) {
-		if (!qtextflag) {
-			TownerTalk(TEXT_WIRT1, t);
-			if (storeflag) {
-				StartStore(STORE_BOY);
-			}
-		}
-	} else if (t == GetActiveTowner(TOWN_STORY)) {
-		if (!gbIsMultiplayer) {
-<<<<<<< HEAD
-			if (quests[Q_BETRAYER]._qactive == QUEST_INIT && PlrHasItem(p, IDI_LAZSTAFF, &i) != NULL) {
-				inventory->RemoveItem(p, i);
-=======
-			if (quests[Q_BETRAYER]._qactive == QUEST_INIT && PlrHasItem(p, IDI_LAZSTAFF, &i) != nullptr) {
-				RemoveInvItem(p, i);
->>>>>>> 6ba343e3
-				quests[Q_BETRAYER]._qvar1 = 2;
-				towner[t]._tbtcnt = true;
-				towner[t]._tTalkingToPlayer = p;
-				InitQTextMsg(TEXT_VILE1);
-				towner[t]._tMsgSaid = true;
-				quests[Q_BETRAYER]._qactive = QUEST_ACTIVE;
-				quests[Q_BETRAYER]._qlog = true;
-			} else if (quests[Q_BETRAYER]._qactive == QUEST_DONE && quests[Q_BETRAYER]._qvar1 == 7) {
-				quests[Q_BETRAYER]._qvar1 = 8;
-				towner[t]._tbtcnt = true;
-				towner[t]._tTalkingToPlayer = p;
-				InitQTextMsg(TEXT_VILE3);
-				towner[t]._tMsgSaid = true;
-				quests[Q_DIABLO]._qlog = true;
-			}
-		}
-		if (gbIsMultiplayer) {
-			if (quests[Q_BETRAYER]._qactive == QUEST_ACTIVE && !quests[Q_BETRAYER]._qlog) {
-				towner[t]._tbtcnt = true;
-				towner[t]._tTalkingToPlayer = p;
-				InitQTextMsg(TEXT_VILE1);
-				towner[t]._tMsgSaid = true;
-				quests[Q_BETRAYER]._qlog = true;
-				NetSendCmdQuest(true, Q_BETRAYER);
-			} else if (quests[Q_BETRAYER]._qactive == QUEST_DONE && quests[Q_BETRAYER]._qvar1 == 7) {
-				quests[Q_BETRAYER]._qvar1 = 8;
-				towner[t]._tbtcnt = true;
-				towner[t]._tTalkingToPlayer = p;
-				InitQTextMsg(TEXT_VILE3);
-				towner[t]._tMsgSaid = true;
-				NetSendCmdQuest(true, Q_BETRAYER);
-				quests[Q_DIABLO]._qlog = true;
-				NetSendCmdQuest(true, Q_DIABLO);
-			}
-		}
-		if (!qtextflag) {
-			TownerTalk(TEXT_STORY1, t);
-			if (storeflag) {
-				StartStore(STORE_STORY);
-			}
-		}
-	} else if (towner[t]._ttype == TOWN_COW) {
-		if (!qtextflag)
-			CowSFX(p);
-	} else if (towner[t]._ttype == TOWN_FARMER) {
-		if (!qtextflag) {
-			qt = TEXT_FARMER1;
-			t2 = 1;
-			switch (quests[Q_FARMER]._qactive) {
-			case QUEST_NOTAVAIL:
-				if (PlrHasItem(p, IDI_RUNEBOMB, &i)) {
-					qt = TEXT_FARMER2;
-					quests[Q_FARMER]._qactive = QUEST_ACTIVE;
-					quests[Q_FARMER]._qvar1 = 1;
-					quests[Q_FARMER]._qlog = 1;
-					quests[Q_FARMER]._qmsg = TEXT_FARMER1;
-					break;
-				} else if (!plr[p]._pLvlVisited[9] && plr[p]._pLevel < 15) {
-					qt = TEXT_FARMER8;
-					if (plr[p]._pLvlVisited[2])
-						qt = TEXT_FARMER5;
-					if (plr[p]._pLvlVisited[5])
-						qt = TEXT_FARMER7;
-					if (plr[p]._pLvlVisited[7])
-						qt = TEXT_FARMER9;
-				} else {
-					qt = TEXT_FARMER1;
-					quests[Q_FARMER]._qactive = QUEST_ACTIVE;
-					quests[Q_FARMER]._qvar1 = 1;
-					quests[Q_FARMER]._qlog = 1;
-					quests[Q_FARMER]._qmsg = TEXT_FARMER1;
-					SpawnRuneBomb(towner[t]._tx + 1, towner[t]._ty);
-					t2 = 1;
-					break;
-				}
-			case QUEST_ACTIVE:
-				if (PlrHasItem(p, IDI_RUNEBOMB, &i))
-					qt = TEXT_FARMER2;
-				else
-					qt = TEXT_FARMER3;
-				break;
-			case QUEST_INIT:
-				if (PlrHasItem(p, IDI_RUNEBOMB, &i)) {
-					qt = TEXT_FARMER2;
-					quests[Q_FARMER]._qactive = QUEST_ACTIVE;
-					quests[Q_FARMER]._qvar1 = 1;
-					quests[Q_FARMER]._qmsg = TEXT_FARMER1;
-					quests[Q_FARMER]._qlog = 1;
-				} else if (!plr[p]._pLvlVisited[9] && plr[p]._pLevel < 15) {
-					qt = TEXT_FARMER8;
-					if (plr[p]._pLvlVisited[2]) {
-						qt = TEXT_FARMER5;
-					}
-					if (plr[p]._pLvlVisited[5]) {
-						qt = TEXT_FARMER7;
-					}
-					if (plr[p]._pLvlVisited[7]) {
-						qt = TEXT_FARMER9;
-					}
-				} else {
-					qt = TEXT_FARMER1;
-					quests[Q_FARMER]._qactive = QUEST_ACTIVE;
-					quests[Q_FARMER]._qvar1 = 1;
-					quests[Q_FARMER]._qlog = 1;
-					quests[Q_FARMER]._qmsg = TEXT_FARMER1;
-					SpawnRuneBomb(towner[t]._tx + 1, towner[t]._ty);
-					t2 = 1;
-				}
-				break;
-			case QUEST_DONE:
-				qt = TEXT_FARMER4;
-				SpawnRewardItem(IDI_AURIC, towner[t]._tx + 1, towner[t]._ty);
-				quests[Q_FARMER]._qactive = QUEST_HIVE_DONE;
-				quests[Q_FARMER]._qlog = 0;
-				t2 = 1;
-				break;
-			case QUEST_HIVE_DONE:
-				qt = TEXT_NONE;
-				break;
-			default:
-				quests[Q_FARMER]._qactive = QUEST_NOTAVAIL;
-				qt = TEXT_FARMER4;
-				break;
-			}
-			if (qt != TEXT_NONE) {
-				if (t2)
-					InitQTextMsg(qt);
-				else
-					PlaySFX(alltext[qt].sfxnr);
-			}
-			if (gbIsMultiplayer) {
-				NetSendCmdQuest(true, Q_FARMER);
-			}
-		}
-	} else if (towner[t]._ttype == TOWN_COWFARM) {
-		if (!qtextflag) {
-			qt = TEXT_JERSEY1;
-			t2 = 1;
-			if (PlrHasItem(p, IDI_GREYSUIT, &i)) {
-				qt = TEXT_JERSEY7;
-				inventory->RemoveItem(p, i);
-			} else if (PlrHasItem(p, IDI_BROWNSUIT, &i)) {
-				SpawnUnique(UITEM_BOVINE, towner[t]._tx + 1, towner[t]._ty);
-				inventory->RemoveItem(p, i);
-				qt = TEXT_JERSEY8;
-				quests[Q_JERSEY]._qactive = QUEST_DONE;
-			} else if (PlrHasItem(p, IDI_RUNEBOMB, &i)) {
-				qt = TEXT_JERSEY5;
-				quests[Q_JERSEY]._qactive = QUEST_ACTIVE;
-				quests[Q_JERSEY]._qvar1 = 1;
-				quests[Q_JERSEY]._qmsg = TEXT_JERSEY4;
-				quests[Q_JERSEY]._qlog = 1;
-			} else {
-				switch (quests[Q_JERSEY]._qactive) {
-				case QUEST_NOTAVAIL:
-				case QUEST_INIT:
-					qt = TEXT_JERSEY1;
-					quests[Q_JERSEY]._qactive = QUEST_HIVE_TEASE1;
-					break;
-				case QUEST_ACTIVE:
-					qt = TEXT_JERSEY5;
-					break;
-				case QUEST_DONE:
-					qt = TEXT_JERSEY1;
-					break;
-				case QUEST_HIVE_TEASE1:
-					qt = TEXT_JERSEY2;
-					quests[Q_JERSEY]._qactive = QUEST_HIVE_TEASE2;
-					break;
-				case QUEST_HIVE_TEASE2:
-					qt = TEXT_JERSEY3;
-					quests[Q_JERSEY]._qactive = QUEST_HIVE_ACTIVE;
-					break;
-				case QUEST_HIVE_ACTIVE:
-					if (!plr[p]._pLvlVisited[9] && plr[p]._pLevel < 15) {
-						switch (random_(0, 4)) {
-						case 0:
-							qt = TEXT_JERSEY9;
-							break;
-						case 1:
-							qt = TEXT_JERSEY10;
-							break;
-						case 2:
-							qt = TEXT_JERSEY11;
-							break;
-						default:
-							qt = TEXT_JERSEY12;
-						}
-						break;
-					} else {
-						qt = TEXT_JERSEY4;
-						quests[Q_JERSEY]._qactive = QUEST_ACTIVE;
-						quests[Q_JERSEY]._qvar1 = 1;
-						quests[Q_JERSEY]._qmsg = TEXT_JERSEY4;
-						quests[Q_JERSEY]._qlog = 1;
-						SpawnRuneBomb(towner[t]._tx + 1, towner[t]._ty);
-						t2 = 1;
-					}
-					break;
-				default:
-					qt = TEXT_JERSEY5;
-					quests[Q_JERSEY]._qactive = QUEST_NOTAVAIL;
-					break;
-				}
-			}
-			if (qt != -1) {
-				if (t2)
-					InitQTextMsg(qt);
-				else
-					PlaySFX(alltext[qt].sfxnr);
-			}
-			if (gbIsMultiplayer) {
-				NetSendCmdQuest(true, Q_JERSEY);
-			}
-		}
-	} else if (towner[t]._ttype == TOWN_GIRL) {
-		if (!qtextflag) {
-			qt = TEXT_GIRL1;
-			t2 = 0;
-			if (!PlrHasItem(p, IDI_THEODORE, &i) || quests[Q_GIRL]._qactive == QUEST_DONE) {
-				switch (quests[Q_GIRL]._qactive) {
-				case 0:
-					qt = TEXT_GIRL2;
-					quests[Q_GIRL]._qactive = QUEST_ACTIVE;
-					quests[Q_GIRL]._qvar1 = 1;
-					quests[Q_GIRL]._qlog = 1;
-					quests[Q_GIRL]._qmsg = TEXT_GIRL2;
-					t2 = 1;
-					break;
-				case 1:
-					qt = TEXT_GIRL2;
-					quests[Q_GIRL]._qvar1 = 1;
-					quests[Q_GIRL]._qlog = 1;
-					quests[Q_GIRL]._qmsg = TEXT_GIRL2;
-					quests[Q_GIRL]._qactive = QUEST_ACTIVE;
-					t2 = 1;
-					break;
-				case 2:
-					qt = TEXT_GIRL3;
-					t2 = 1;
-					break;
-				case 3:
-					qt = TEXT_NONE;
-					break;
-				default:
-					quests[Q_GIRL]._qactive = QUEST_NOTAVAIL;
-					qt = TEXT_GIRL1;
-					break;
-				}
-			} else {
-				qt = TEXT_GIRL4;
-				inventory->RemoveItem(p, i);
-				CreateAmulet(towner[t]._tx, towner[t]._ty, 13, 0, 1);
-				quests[Q_GIRL]._qlog = 0;
-				quests[Q_GIRL]._qactive = QUEST_DONE;
-				t2 = 1;
-			}
-			if (qt != -1) {
-				if (t2 != 0) {
-					InitQTextMsg(qt);
-				} else {
-					PlaySFX(alltext[qt].sfxnr);
-				}
-			}
-			if (gbIsMultiplayer) {
-				NetSendCmdQuest(true, Q_GIRL);
-			}
-		}
-	}
-}
-
-} // namespace devilution
+/**
+ * @file towners.cpp
+ *
+ * Implementation of functionality for loading and spawning towners.
+ */
+#include "towners.h"
+
+#include "cursor.h"
+#include "inv.h"
+#include "minitext.h"
+#include "stores.h"
+
+namespace devilution {
+
+bool storeflag;
+int sgnCowMsg;
+int numtowners;
+DWORD sgdwCowClicks;
+BYTE *pCowCels;
+TownerStruct towner[NUM_TOWNERS];
+
+/**
+ * Maps from active cow sound effect index and player class to sound
+ * effect ID for interacting with cows in Tristram.
+ *
+ * ref: enum _sfx_id
+ * ref: enum HeroClass
+ */
+const _sfx_id snSFX[3][enum_size<HeroClass>::value] = {
+	{ PS_WARR52, PS_ROGUE52, PS_MAGE52, PS_MONK52, PS_ROGUE52, PS_WARR52 }, // BUGFIX: add warrior sounds for barbarian instead of 0 - walk sound (fixed)
+	{ PS_WARR49, PS_ROGUE49, PS_MAGE49, PS_MONK49, PS_ROGUE49, PS_WARR49 },
+	{ PS_WARR50, PS_ROGUE50, PS_MAGE50, PS_MONK50, PS_ROGUE50, PS_WARR50 },
+};
+
+/* data */
+/** Specifies the animation frame sequence of a given NPC. */
+char AnimOrder[6][148] = {
+	{ 5, 6, 7, 8, 9, 10, 11, 12, 13, 14,
+	    14, 13, 12, 11, 10, 9, 8, 7, 6, 5,
+	    5, 6, 7, 8, 9, 10, 11, 12, 13, 14,
+	    14, 13, 12, 11, 10, 9, 8, 7, 6, 5,
+	    5, 6, 7, 8, 9, 10, 11, 12, 13, 14,
+	    14, 13, 12, 11, 10, 9, 8, 7, 6, 5,
+	    5, 6, 7, 8, 9, 10, 11, 12, 13, 14,
+	    14, 13, 12, 11, 10, 9, 8, 7, 6, 5,
+	    5, 6, 7, 8, 9, 10, 11, 12, 13, 14,
+	    14, 13, 12, 11, 10, 9, 8, 7, 6, 5,
+	    5, 6, 7, 8, 9, 10, 11, 12, 13, 14,
+	    15, 5, 1, 1, 1, 1, 1, 1, 1, 1,
+	    1, 1, 1, 1, 1, 1, 1, 2, 3, 4,
+	    -1 },
+	{ 1, 2, 3, 3, 2, 1, 20, 19, 19, 20,
+	    1, 2, 3, 3, 2, 1, 20, 19, 19, 20,
+	    1, 2, 3, 3, 2, 1, 20, 19, 19, 20,
+	    1, 2, 3, 3, 2, 1, 20, 19, 19, 20,
+	    1, 2, 3, 4, 5, 6, 7, 8, 9, 10,
+	    11, 12, 13, 14, 15, 16, 15, 14, 13, 12,
+	    11, 10, 9, 8, 7, 6, 5, 4, 5, 6,
+	    7, 8, 9, 10, 11, 12, 13, 14, 15, 16,
+	    15, 14, 13, 12, 11, 10, 9, 8, 7, 6,
+	    5, 4, 5, 6, 7, 8, 9, 10, 11, 12,
+	    13, 14, 15, 16, 17, 18, 19, 20, -1 },
+	{ 1, 1, 25, 25, 24, 23, 22, 21, 20, 19,
+	    18, 17, 16, 15, 16, 17, 18, 19, 20, 21,
+	    22, 23, 24, 25, 25, 25, 1, 1, 1, 25,
+	    1, 2, 3, 4, 5, 6, 7, 8, 9, 10,
+	    11, 12, 13, 14, 15, 14, 13, 12, 11, 10,
+	    9, 8, 7, 6, 5, 4, 3, 2, 1, -1 },
+	{ 1, 2, 3, 3, 2, 1, 16, 15, 14, 14,
+	    16, 1, 2, 3, 3, 2, 1, 16, 15, 14,
+	    14, 15, 16, 1, 2, 3, 3, 2, 1, 16,
+	    15, 14, 14, 15, 16, 1, 2, 3, 3, 2,
+	    1, 16, 15, 14, 14, 15, 16, 1, 2, 3,
+	    3, 2, 1, 16, 15, 14, 14, 15, 16, 1,
+	    2, 3, 3, 2, 1, 16, 15, 14, 14, 15,
+	    16, 1, 2, 3, 3, 2, 1, 16, 15, 14,
+	    14, 15, 16, 1, 2, 3, 2, 1, 16, 15,
+	    14, 14, 15, 16, 1, 2, 3, 4, 5, 6,
+	    7, 8, 9, 10, 11, 12, 13, 14, 15, 16,
+	    -1 },
+	{ 1, 1, 1, 2, 3, 4, 5, 6, 7, 8,
+	    9, 10, 11, 11, 11, 11, 12, 13, 14, 15,
+	    16, 17, 18, 18, 1, 1, 1, 18, 17, 16,
+	    15, 14, 13, 12, 11, 10, 11, 12, 13, 14,
+	    15, 16, 17, 18, 1, 2, 3, 4, 5, 5,
+	    5, 4, 3, 2, -1 },
+	{ 4, 4, 4, 5, 6, 6, 6, 5, 4, 15,
+	    14, 13, 13, 13, 14, 15, 4, 5, 6, 6,
+	    6, 5, 4, 4, 4, 5, 6, 6, 6, 5,
+	    4, 15, 14, 13, 13, 13, 14, 15, 4, 5,
+	    6, 6, 6, 5, 4, 4, 4, 5, 6, 6,
+	    6, 5, 4, 15, 14, 13, 13, 13, 14, 15,
+	    4, 5, 6, 6, 6, 5, 4, 3, 2, 1,
+	    19, 18, 19, 1, 2, 1, 19, 18, 19, 1,
+	    2, 1, 2, 3, 4, 5, 6, 7, 8, 9,
+	    10, 11, 12, 13, 14, 15, 15, 15, 14, 13,
+	    13, 13, 13, 14, 15, 15, 15, 14, 13, 12,
+	    12, 12, 11, 10, 10, 10, 9, 8, 9, 10,
+	    10, 11, 12, 13, 14, 15, 16, 17, 18, 19,
+	    1, 2, 1, 19, 18, 19, 1, 2, 1, 2,
+	    3, -1 }
+};
+/** Specifies the start X-coordinates of the cows in Tristram. */
+int TownCowX[] = { 58, 56, 59 };
+/** Specifies the start Y-coordinates of the cows in Tristram. */
+int TownCowY[] = { 16, 14, 20 };
+/** Specifies the start directions of the cows in Tristram. */
+int TownCowDir[] = { DIR_SW, DIR_NW, DIR_N };
+/** Maps from direction to X-coordinate delta, which is used when
+ * placing cows in Tristram. A single cow may require space of up
+ * to three tiles when being placed on the map.
+ */
+int cowoffx[8] = { -1, 0, -1, -1, -1, 0, -1, -1 };
+/** Maps from direction to Y-coordinate delta, which is used when
+ * placing cows in Tristram. A single cow may require space of up
+ * to three tiles when being placed on the map.
+ */
+int cowoffy[8] = { -1, -1, -1, 0, -1, -1, -1, 0 };
+/** Contains the data related to quest gossip for each towner ID. */
+_speech_id Qtalklist[NUM_TOWNER_TYPES][MAXQUESTS] = {
+	// clang-format off
+	//                 Q_ROCK,       Q_MUSHROOM,  Q_GARBUD,  Q_ZHAR,    Q_VEIL,     Q_DIABLO,   Q_BUTCHER,   Q_LTBANNER,   Q_BLIND,     Q_BLOOD,     Q_ANVIL,      Q_WARLORD,    Q_SKELKING,  Q_PWATER,      Q_SCHAMB,   Q_BETRAYER,  Q_GRAVE,     Q_FARMER,  Q_GIRL,    Q_TRADER,  Q_DEFILER, Q_NAKRUL,  Q_CORNSTN, Q_JERSEY
+	/*TOWN_SMITH*/   { TEXT_INFRA6,  TEXT_MUSH6,  TEXT_NONE, TEXT_NONE, TEXT_VEIL5, TEXT_NONE,  TEXT_BUTCH5, TEXT_BANNER6, TEXT_BLIND5, TEXT_BLOOD5, TEXT_ANVIL6,  TEXT_WARLRD5, TEXT_KING7,  TEXT_POISON7,  TEXT_BONE5, TEXT_VILE9,  TEXT_GRAVE2, TEXT_NONE, TEXT_NONE, TEXT_NONE, TEXT_NONE, TEXT_NONE, TEXT_NONE, TEXT_NONE },
+	/*TOWN_HEALER*/  { TEXT_INFRA3,  TEXT_NONE,   TEXT_NONE, TEXT_NONE, TEXT_VEIL3, TEXT_NONE,  TEXT_BUTCH3, TEXT_BANNER4, TEXT_BLIND3, TEXT_BLOOD3, TEXT_ANVIL3,  TEXT_WARLRD3, TEXT_KING5,  TEXT_POISON4,  TEXT_BONE3, TEXT_VILE7,  TEXT_GRAVE3, TEXT_NONE, TEXT_NONE, TEXT_NONE, TEXT_NONE, TEXT_NONE, TEXT_NONE, TEXT_NONE },
+	/*TOWN_DEADGUY*/ { TEXT_NONE,    TEXT_NONE,   TEXT_NONE, TEXT_NONE, TEXT_NONE,  TEXT_NONE,  TEXT_NONE,   TEXT_NONE,    TEXT_NONE,   TEXT_NONE,   TEXT_NONE,    TEXT_NONE,    TEXT_NONE,   TEXT_NONE,     TEXT_NONE,  TEXT_NONE,   TEXT_NONE,   TEXT_NONE, TEXT_NONE, TEXT_NONE, TEXT_NONE, TEXT_NONE, TEXT_NONE, TEXT_NONE },
+	/*TOWN_TAVERN*/  { TEXT_INFRA2,  TEXT_MUSH2,  TEXT_NONE, TEXT_NONE, TEXT_VEIL2, TEXT_NONE,  TEXT_BUTCH2, TEXT_NONE,    TEXT_BLIND2, TEXT_BLOOD2, TEXT_ANVIL2,  TEXT_WARLRD2, TEXT_KING3,  TEXT_POISON2,  TEXT_BONE2, TEXT_VILE4,  TEXT_GRAVE5, TEXT_NONE, TEXT_NONE, TEXT_NONE, TEXT_NONE, TEXT_NONE, TEXT_NONE, TEXT_NONE },
+	/*TOWN_STORY*/   { TEXT_INFRA1,  TEXT_MUSH1,  TEXT_NONE, TEXT_NONE, TEXT_VEIL1, TEXT_VILE3, TEXT_BUTCH1, TEXT_BANNER1, TEXT_BLIND1, TEXT_BLOOD1, TEXT_ANVIL1,  TEXT_WARLRD1, TEXT_KING1,  TEXT_POISON1,  TEXT_BONE1, TEXT_VILE2,  TEXT_GRAVE6, TEXT_NONE, TEXT_NONE, TEXT_NONE, TEXT_NONE, TEXT_NONE, TEXT_NONE, TEXT_NONE },
+	/*TOWN_DRUNK*/   { TEXT_INFRA8,  TEXT_MUSH7,  TEXT_NONE, TEXT_NONE, TEXT_VEIL6, TEXT_NONE,  TEXT_BUTCH6, TEXT_BANNER7, TEXT_BLIND6, TEXT_BLOOD6, TEXT_ANVIL8,  TEXT_WARLRD6, TEXT_KING8,  TEXT_POISON8,  TEXT_BONE6, TEXT_VILE10, TEXT_GRAVE7, TEXT_NONE, TEXT_NONE, TEXT_NONE, TEXT_NONE, TEXT_NONE, TEXT_NONE, TEXT_NONE },
+	/*TOWN_WITCH*/   { TEXT_INFRA9,  TEXT_MUSH9,  TEXT_NONE, TEXT_NONE, TEXT_VEIL7, TEXT_NONE,  TEXT_BUTCH7, TEXT_BANNER8, TEXT_BLIND7, TEXT_BLOOD7, TEXT_ANVIL9,  TEXT_WARLRD7, TEXT_KING9,  TEXT_POISON9,  TEXT_BONE7, TEXT_VILE11, TEXT_GRAVE1, TEXT_NONE, TEXT_NONE, TEXT_NONE, TEXT_NONE, TEXT_NONE, TEXT_NONE, TEXT_NONE },
+	/*TOWN_BMAID*/   { TEXT_INFRA4,  TEXT_MUSH5,  TEXT_NONE, TEXT_NONE, TEXT_VEIL4, TEXT_NONE,  TEXT_BUTCH4, TEXT_BANNER5, TEXT_BLIND4, TEXT_BLOOD4, TEXT_ANVIL4,  TEXT_WARLRD4, TEXT_KING6,  TEXT_POISON6,  TEXT_BONE4, TEXT_VILE8,  TEXT_GRAVE8, TEXT_NONE, TEXT_NONE, TEXT_NONE, TEXT_NONE, TEXT_NONE, TEXT_NONE, TEXT_NONE },
+	/*TOWN_PEGBOY*/  { TEXT_INFRA10, TEXT_MUSH13, TEXT_NONE, TEXT_NONE, TEXT_VEIL8, TEXT_NONE,  TEXT_BUTCH8, TEXT_BANNER9, TEXT_BLIND8, TEXT_BLOOD8, TEXT_ANVIL10, TEXT_WARLRD8, TEXT_KING10, TEXT_POISON10, TEXT_BONE8, TEXT_VILE12, TEXT_GRAVE9, TEXT_NONE, TEXT_NONE, TEXT_NONE, TEXT_NONE, TEXT_NONE, TEXT_NONE, TEXT_NONE },
+	/*TOWN_COW*/     { TEXT_NONE,    TEXT_NONE,   TEXT_NONE, TEXT_NONE, TEXT_NONE,  TEXT_NONE,  TEXT_NONE,   TEXT_NONE,    TEXT_NONE,   TEXT_NONE,   TEXT_NONE,    TEXT_NONE,    TEXT_NONE,   TEXT_NONE,     TEXT_NONE,  TEXT_NONE,   TEXT_NONE,   TEXT_NONE, TEXT_NONE, TEXT_NONE, TEXT_NONE, TEXT_NONE, TEXT_NONE, TEXT_NONE },
+	/*TOWN_FARMER*/  { TEXT_NONE,    TEXT_NONE,   TEXT_NONE, TEXT_NONE, TEXT_NONE,  TEXT_NONE,  TEXT_NONE,   TEXT_NONE,    TEXT_NONE,   TEXT_NONE,   TEXT_NONE,    TEXT_NONE,    TEXT_NONE,   TEXT_NONE,     TEXT_NONE,  TEXT_NONE,   TEXT_NONE,   TEXT_NONE, TEXT_NONE, TEXT_NONE, TEXT_NONE, TEXT_NONE, TEXT_NONE, TEXT_NONE },
+	/*TOWN_GIRL*/    { TEXT_NONE,    TEXT_NONE,   TEXT_NONE, TEXT_NONE, TEXT_NONE,  TEXT_NONE,  TEXT_NONE,   TEXT_NONE,    TEXT_NONE,   TEXT_NONE,   TEXT_NONE,    TEXT_NONE,    TEXT_NONE,   TEXT_NONE,     TEXT_NONE,  TEXT_NONE,   TEXT_NONE,   TEXT_NONE, TEXT_NONE, TEXT_NONE, TEXT_NONE, TEXT_NONE, TEXT_NONE, TEXT_NONE },
+	/*TOWN_COWFARM*/ { TEXT_NONE,    TEXT_NONE,   TEXT_NONE, TEXT_NONE, TEXT_NONE,  TEXT_NONE,  TEXT_NONE,   TEXT_NONE,    TEXT_NONE,   TEXT_NONE,   TEXT_NONE,    TEXT_NONE,    TEXT_NONE,   TEXT_NONE,     TEXT_NONE,  TEXT_NONE,   TEXT_NONE,   TEXT_NONE, TEXT_NONE, TEXT_NONE, TEXT_NONE, TEXT_NONE, TEXT_NONE, TEXT_NONE },
+	// clang-format on
+};
+
+namespace {
+
+/** Specifies the active sound effect ID for interacting with cows. */
+_sfx_id CowPlaying = SFX_NONE;
+
+void CowSFX(int pnum)
+{
+	if (CowPlaying != -1 && effect_is_playing(CowPlaying))
+		return;
+
+	sgdwCowClicks++;
+
+	if (gbIsSpawn) {
+		if (sgdwCowClicks == 4) {
+			sgdwCowClicks = 0;
+			CowPlaying = TSFX_COW2;
+		} else {
+			CowPlaying = TSFX_COW1;
+		}
+	} else {
+		if (sgdwCowClicks >= 8) {
+			PlaySfxLoc(TSFX_COW1, plr[pnum]._px, plr[pnum]._py + 5);
+			sgdwCowClicks = 4;
+			CowPlaying = snSFX[sgnCowMsg][static_cast<std::size_t>(plr[pnum]._pClass)]; /* snSFX is local */
+			sgnCowMsg++;
+			if (sgnCowMsg >= 3)
+				sgnCowMsg = 0;
+		} else {
+			CowPlaying = sgdwCowClicks == 4 ? TSFX_COW2 : TSFX_COW1;
+		}
+	}
+
+	PlaySfxLoc(CowPlaying, plr[pnum]._px, plr[pnum]._py);
+}
+
+int GetActiveTowner(int t)
+{
+	int i;
+
+	for (i = 0; i < numtowners; i++) {
+		if (towner[i]._ttype == t)
+			return i;
+	}
+
+	return -1;
+}
+
+void SetTownerGPtrs(BYTE *pData, BYTE **pAnim)
+{
+	for (int i = 0; i < 8; i++) {
+		pAnim[i] = CelGetFrameStart(pData, i);
+	}
+}
+
+void NewTownerAnim(int tnum, BYTE *pAnim, uint8_t numFrames, int Delay)
+{
+	towner[tnum]._tAnimData = pAnim;
+	towner[tnum]._tAnimLen = numFrames;
+	towner[tnum]._tAnimFrame = 1;
+	towner[tnum]._tAnimCnt = 0;
+	towner[tnum]._tAnimDelay = Delay;
+}
+
+void InitTownerInfo(int i, int w, int sel, _talker_id t, int x, int y, int ao)
+{
+	memset(&towner[i], 0, sizeof(TownerStruct));
+	towner[i]._tSelFlag = sel;
+	towner[i]._tAnimWidth = w;
+	towner[i]._tAnimWidth2 = (w - 64) >> 1;
+	towner[i]._tMsgSaid = false;
+	towner[i]._ttype = t;
+	towner[i]._tx = x;
+	towner[i]._ty = y;
+	dMonster[x][y] = i + 1;
+	towner[i]._tAnimOrder = ao;
+	towner[i]._tSeed = AdvanceRndSeed();
+}
+
+void InitQstSnds(int id, _talker_id type)
+{
+	for (int i = 0; i < MAXQUESTS; i++) {
+		towner[id].qsts[i]._qsttype = quests[i]._qtype;
+		towner[id].qsts[i]._qstmsg = Qtalklist[type][i];
+		towner[id].qsts[i]._qstmsgact = Qtalklist[type][i] != TEXT_NONE;
+	}
+}
+
+/**
+ * @brief Load Griswold into the game
+ */
+void InitSmith()
+{
+	int i;
+
+	InitTownerInfo(numtowners, 96, true, TOWN_SMITH, 62, 63, 0);
+	InitQstSnds(numtowners, TOWN_SMITH);
+	towner[numtowners]._tNData = LoadFileInMem("Towners\\Smith\\SmithN.CEL", nullptr);
+	for (i = 0; i < 8; i++) {
+		towner[numtowners]._tNAnim[i] = towner[numtowners]._tNData;
+	}
+	towner[numtowners]._tNFrames = 16;
+	NewTownerAnim(numtowners, towner[numtowners]._tNAnim[DIR_SW], towner[numtowners]._tNFrames, 3);
+	strcpy(towner[numtowners]._tName, "Griswold the Blacksmith");
+	numtowners++;
+}
+
+void InitBarOwner()
+{
+	InitTownerInfo(numtowners, 96, true, TOWN_TAVERN, 55, 62, 3);
+	InitQstSnds(numtowners, TOWN_TAVERN);
+	towner[numtowners]._tNData = LoadFileInMem("Towners\\TwnF\\TwnFN.CEL", nullptr);
+	for (int i = 0; i < 8; i++) {
+		towner[numtowners]._tNAnim[i] = towner[numtowners]._tNData;
+	}
+	towner[numtowners]._tNFrames = 16;
+	NewTownerAnim(numtowners, towner[numtowners]._tNAnim[DIR_SW], towner[numtowners]._tNFrames, 3);
+	strcpy(towner[numtowners]._tName, "Ogden the Tavern owner");
+	numtowners++;
+}
+
+void InitTownDead()
+{
+	int i;
+
+	InitTownerInfo(numtowners, 96, true, TOWN_DEADGUY, 24, 32, -1);
+	InitQstSnds(numtowners, TOWN_DEADGUY);
+	towner[numtowners]._tNData = LoadFileInMem("Towners\\Butch\\Deadguy.CEL", nullptr);
+	for (i = 0; i < 8; i++) {
+		towner[numtowners]._tNAnim[i] = towner[numtowners]._tNData;
+	}
+	towner[numtowners]._tNFrames = 8;
+	NewTownerAnim(numtowners, towner[numtowners]._tNAnim[DIR_N], towner[numtowners]._tNFrames, 6);
+	strcpy(towner[numtowners]._tName, "Wounded Townsman");
+	numtowners++;
+}
+
+void InitWitch()
+{
+	int i;
+
+	InitTownerInfo(numtowners, 96, true, TOWN_WITCH, 80, 20, 5);
+	InitQstSnds(numtowners, TOWN_WITCH);
+	towner[numtowners]._tNData = LoadFileInMem("Towners\\TownWmn1\\Witch.CEL", nullptr);
+	for (i = 0; i < 8; i++) {
+		towner[numtowners]._tNAnim[i] = towner[numtowners]._tNData;
+	}
+	towner[numtowners]._tNFrames = 19;
+	NewTownerAnim(numtowners, towner[numtowners]._tNAnim[DIR_S], towner[numtowners]._tNFrames, 6);
+	strcpy(towner[numtowners]._tName, "Adria the Witch");
+	numtowners++;
+}
+
+void InitBarmaid()
+{
+	int i;
+
+	InitTownerInfo(numtowners, 96, true, TOWN_BMAID, 43, 66, -1);
+	InitQstSnds(numtowners, TOWN_BMAID);
+	towner[numtowners]._tNData = LoadFileInMem("Towners\\TownWmn1\\WmnN.CEL", nullptr);
+	for (i = 0; i < 8; i++) {
+		towner[numtowners]._tNAnim[i] = towner[numtowners]._tNData;
+	}
+	towner[numtowners]._tNFrames = 18;
+	NewTownerAnim(numtowners, towner[numtowners]._tNAnim[DIR_S], towner[numtowners]._tNFrames, 6);
+	strcpy(towner[numtowners]._tName, "Gillian the Barmaid");
+	numtowners++;
+}
+
+void InitBoy()
+{
+	int i;
+
+	InitTownerInfo(numtowners, 96, true, TOWN_PEGBOY, 11, 53, -1);
+	InitQstSnds(numtowners, TOWN_PEGBOY);
+	towner[numtowners]._tNData = LoadFileInMem("Towners\\TownBoy\\PegKid1.CEL", nullptr);
+	for (i = 0; i < 8; i++) {
+		towner[numtowners]._tNAnim[i] = towner[numtowners]._tNData;
+	}
+	towner[numtowners]._tNFrames = 20;
+	NewTownerAnim(numtowners, towner[numtowners]._tNAnim[DIR_S], towner[numtowners]._tNFrames, 6);
+	strcpy(towner[numtowners]._tName, "Wirt the Peg-legged boy");
+	numtowners++;
+}
+
+void InitHealer()
+{
+	int i;
+
+	InitTownerInfo(numtowners, 96, true, TOWN_HEALER, 55, 79, 1);
+	InitQstSnds(numtowners, TOWN_HEALER);
+	towner[numtowners]._tNData = LoadFileInMem("Towners\\Healer\\Healer.CEL", nullptr);
+	for (i = 0; i < 8; i++) {
+		towner[numtowners]._tNAnim[i] = towner[numtowners]._tNData;
+	}
+	towner[numtowners]._tNFrames = 20;
+	NewTownerAnim(numtowners, towner[numtowners]._tNAnim[DIR_SE], towner[numtowners]._tNFrames, 6);
+	strcpy(towner[numtowners]._tName, "Pepin the Healer");
+	numtowners++;
+}
+
+void InitTeller()
+{
+	int i;
+
+	InitTownerInfo(numtowners, 96, true, TOWN_STORY, 62, 71, 2);
+	InitQstSnds(numtowners, TOWN_STORY);
+	towner[numtowners]._tNData = LoadFileInMem("Towners\\Strytell\\Strytell.CEL", nullptr);
+	for (i = 0; i < 8; i++) {
+		towner[numtowners]._tNAnim[i] = towner[numtowners]._tNData;
+	}
+	towner[numtowners]._tNFrames = 25;
+	NewTownerAnim(numtowners, towner[numtowners]._tNAnim[DIR_S], towner[numtowners]._tNFrames, 3);
+	strcpy(towner[numtowners]._tName, "Cain the Elder");
+	numtowners++;
+}
+
+void InitDrunk()
+{
+	int i;
+
+	InitTownerInfo(numtowners, 96, true, TOWN_DRUNK, 71, 84, 4);
+	InitQstSnds(numtowners, TOWN_DRUNK);
+	towner[numtowners]._tNData = LoadFileInMem("Towners\\Drunk\\TwnDrunk.CEL", nullptr);
+	for (i = 0; i < 8; i++) {
+		towner[numtowners]._tNAnim[i] = towner[numtowners]._tNData;
+	}
+	towner[numtowners]._tNFrames = 18;
+	NewTownerAnim(numtowners, towner[numtowners]._tNAnim[DIR_S], towner[numtowners]._tNFrames, 3);
+	strcpy(towner[numtowners]._tName, "Farnham the Drunk");
+	numtowners++;
+}
+
+void InitCows()
+{
+	int i, dir;
+	int x, y, xo, yo;
+
+	//if ( pCowCels )
+	// assertion_failed(__LINE__, __FILE__, "! pCowCels");
+	pCowCels = LoadFileInMem("Towners\\Animals\\Cow.CEL", nullptr);
+	for (i = 0; i < 3; i++) {
+		x = TownCowX[i];
+		y = TownCowY[i];
+		dir = TownCowDir[i];
+		InitTownerInfo(numtowners, 128, false, TOWN_COW, x, y, -1);
+		towner[numtowners]._tNData = pCowCels;
+		SetTownerGPtrs(towner[numtowners]._tNData, towner[numtowners]._tNAnim);
+		towner[numtowners]._tNFrames = 12;
+		NewTownerAnim(numtowners, towner[numtowners]._tNAnim[dir], towner[numtowners]._tNFrames, 3);
+		towner[numtowners]._tAnimFrame = random_(0, 11) + 1;
+		towner[numtowners]._tSelFlag = true;
+		strcpy(towner[numtowners]._tName, "Cow");
+
+		xo = x + cowoffx[dir];
+		yo = y + cowoffy[dir];
+		if (dMonster[x][yo] == 0)
+			dMonster[x][yo] = -(numtowners + 1);
+		if (dMonster[xo][y] == 0)
+			dMonster[xo][y] = -(numtowners + 1);
+		if (dMonster[xo][yo] == 0)
+			dMonster[xo][yo] = -(numtowners + 1);
+
+		numtowners++;
+	}
+}
+
+void InitFarmer()
+{
+	int i;
+
+	InitTownerInfo(numtowners, 96, 1, TOWN_FARMER, 62, 16, -1);
+	InitQstSnds(numtowners, TOWN_FARMER);
+	towner[numtowners]._tNData = LoadFileInMem("Towners\\Farmer\\Farmrn2.CEL", nullptr);
+	for (i = 0; i < 8; i++) {
+		towner[numtowners]._tNAnim[i] = towner[numtowners]._tNData;
+	}
+	towner[numtowners]._tNFrames = 15;
+	NewTownerAnim(numtowners, towner[numtowners]._tNAnim[DIR_S], towner[numtowners]._tNFrames, 3);
+	strcpy(towner[numtowners]._tName, "Lester the farmer");
+	numtowners++;
+}
+
+void InitCowFarmer()
+{
+	int i;
+
+	InitTownerInfo(numtowners, 96, 1, TOWN_COWFARM, 61, 22, -1);
+	InitQstSnds(numtowners, TOWN_COWFARM);
+	if (quests[Q_JERSEY]._qactive != QUEST_DONE) {
+		towner[numtowners]._tNData = LoadFileInMem("Towners\\Farmer\\cfrmrn2.CEL", nullptr);
+	} else {
+		towner[numtowners]._tNData = LoadFileInMem("Towners\\Farmer\\mfrmrn2.CEL", nullptr);
+	}
+	for (i = 0; i < 8; i++) {
+		towner[numtowners]._tNAnim[i] = towner[numtowners]._tNData;
+	}
+	towner[numtowners]._tNFrames = 15;
+	NewTownerAnim(numtowners, towner[numtowners]._tNAnim[DIR_SW], towner[numtowners]._tNFrames, 3);
+	strcpy(towner[numtowners]._tName, "Complete Nut");
+	numtowners++;
+}
+
+void InitGirl()
+{
+	int i;
+
+	InitTownerInfo(numtowners, 96, 1, TOWN_GIRL, 77, 43, -1);
+	InitQstSnds(numtowners, TOWN_GIRL);
+	if (quests[Q_GIRL]._qactive != QUEST_DONE) {
+		towner[numtowners]._tNData = LoadFileInMem("Towners\\Girl\\Girlw1.CEL", nullptr);
+	} else {
+		towner[numtowners]._tNData = LoadFileInMem("Towners\\Girl\\Girls1.CEL", nullptr);
+	}
+	for (i = 0; i < 8; i++) {
+		towner[numtowners]._tNAnim[i] = towner[numtowners]._tNData;
+	}
+	towner[numtowners]._tNFrames = 20;
+	NewTownerAnim(numtowners, towner[numtowners]._tNAnim[DIR_S], towner[numtowners]._tNFrames, 6);
+	strcpy(towner[numtowners]._tName, "Celia");
+	numtowners++;
+}
+
+} // namespace
+
+void InitTowners()
+{
+	numtowners = 0;
+	InitSmith();
+	InitHealer();
+	if (quests[Q_BUTCHER]._qactive != QUEST_NOTAVAIL && quests[Q_BUTCHER]._qactive != QUEST_DONE)
+		InitTownDead();
+	InitBarOwner();
+	InitTeller();
+	InitDrunk();
+	InitWitch();
+	InitBarmaid();
+	InitBoy();
+	InitCows();
+	if (gbIsHellfire) {
+		if (sgGameInitInfo.bCowQuest) {
+			InitCowFarmer();
+		} else if (quests[Q_FARMER]._qactive != 10) {
+			InitFarmer();
+		}
+		if (sgGameInitInfo.bTheoQuest && plr->_pLvlVisited[17]) {
+			InitGirl();
+		}
+	}
+}
+
+void FreeTownerGFX()
+{
+	int i;
+
+	for (i = 0; i < NUM_TOWNERS; i++) {
+		if (towner[i]._tNData == pCowCels) {
+			towner[i]._tNData = nullptr;
+		} else if (towner[i]._tNData) {
+			MemFreeDbg(towner[i]._tNData);
+		}
+	}
+
+	MemFreeDbg(pCowCels);
+}
+
+void TownCtrlMsg(int i)
+{
+	int p;
+	int dx, dy;
+
+	if (i == -1)
+		return;
+
+	if (towner[i]._tbtcnt) {
+		p = towner[i]._tTalkingToPlayer;
+		dx = abs(towner[i]._tx - plr[p]._px);
+		dy = abs(towner[i]._ty - plr[p]._py);
+		if (dx >= 2 || dy >= 2) {
+			towner[i]._tbtcnt = false;
+			qtextflag = false;
+			stream_stop();
+		}
+	}
+}
+
+void TownBlackSmith()
+{
+	int i;
+
+	i = GetActiveTowner(TOWN_SMITH);
+	TownCtrlMsg(i);
+}
+
+void TownBarOwner()
+{
+	int i;
+
+	i = GetActiveTowner(TOWN_TAVERN);
+	TownCtrlMsg(i);
+}
+
+void TownDead()
+{
+	int tidx;
+
+	tidx = GetActiveTowner(TOWN_DEADGUY);
+	TownCtrlMsg(tidx);
+	if (!qtextflag) {
+		if (quests[Q_BUTCHER]._qactive == QUEST_ACTIVE && !quests[Q_BUTCHER]._qlog) {
+			return;
+		}
+		if (quests[Q_BUTCHER]._qactive != QUEST_INIT) {
+			towner[tidx]._tAnimDelay = 1000;
+			towner[tidx]._tAnimFrame = 1;
+			strcpy(towner[tidx]._tName, "Slain Townsman");
+		}
+	}
+	if (quests[Q_BUTCHER]._qactive != QUEST_INIT)
+		towner[tidx]._tAnimCnt = 0;
+}
+
+void TownHealer()
+{
+	int i;
+
+	i = GetActiveTowner(TOWN_HEALER);
+	TownCtrlMsg(i);
+}
+
+void TownStory()
+{
+	int i;
+
+	i = GetActiveTowner(TOWN_STORY);
+	TownCtrlMsg(i);
+}
+
+void TownDrunk()
+{
+	int i;
+
+	i = GetActiveTowner(TOWN_DRUNK);
+	TownCtrlMsg(i);
+}
+
+void TownBoy()
+{
+	int i;
+
+	i = GetActiveTowner(TOWN_PEGBOY);
+	TownCtrlMsg(i);
+}
+
+void TownWitch()
+{
+	int i;
+
+	i = GetActiveTowner(TOWN_WITCH);
+	TownCtrlMsg(i);
+}
+
+void TownBarMaid()
+{
+	int i;
+
+	i = GetActiveTowner(TOWN_BMAID);
+	TownCtrlMsg(i);
+}
+
+void TownCow()
+{
+	int i;
+
+	i = GetActiveTowner(TOWN_COW);
+	TownCtrlMsg(i);
+}
+
+void TownFarmer()
+{
+	int i;
+
+	i = GetActiveTowner(TOWN_FARMER);
+	TownCtrlMsg(i);
+}
+
+void TownCowFarmer()
+{
+	int i;
+
+	i = GetActiveTowner(TOWN_COWFARM);
+	TownCtrlMsg(i);
+}
+
+void TownGirl()
+{
+	int i;
+
+	i = GetActiveTowner(TOWN_GIRL);
+	TownCtrlMsg(i);
+}
+
+void ProcessTowners()
+{
+	int i, ao;
+
+	for (i = 0; i < NUM_TOWNERS; i++) {
+		switch (towner[i]._ttype) {
+		case TOWN_SMITH:
+			TownBlackSmith();
+			break;
+		case TOWN_HEALER:
+			TownHealer();
+			break;
+		case TOWN_DEADGUY:
+			TownDead();
+			break;
+		case TOWN_TAVERN:
+			TownBarOwner();
+			break;
+		case TOWN_STORY:
+			TownStory();
+			break;
+		case TOWN_DRUNK:
+			TownDrunk();
+			break;
+		case TOWN_WITCH:
+			TownWitch();
+			break;
+		case TOWN_BMAID:
+			TownBarMaid();
+			break;
+		case TOWN_PEGBOY:
+			TownBoy();
+			break;
+		case TOWN_COW:
+			TownCow();
+			break;
+		case TOWN_FARMER:
+			TownFarmer();
+			break;
+		case TOWN_GIRL:
+			TownGirl();
+			break;
+		case TOWN_COWFARM:
+			TownCowFarmer();
+			break;
+		case NUM_TOWNER_TYPES:
+			app_fatal("Unkown towner: %d", towner[i]._ttype);
+		}
+
+		towner[i]._tAnimCnt++;
+		if (towner[i]._tAnimCnt >= towner[i]._tAnimDelay) {
+			towner[i]._tAnimCnt = 0;
+
+			if (towner[i]._tAnimOrder >= 0) {
+				ao = towner[i]._tAnimOrder;
+				towner[i]._tAnimFrameCnt++;
+				if (AnimOrder[ao][towner[i]._tAnimFrameCnt] == -1)
+					towner[i]._tAnimFrameCnt = 0;
+
+				towner[i]._tAnimFrame = AnimOrder[ao][towner[i]._tAnimFrameCnt];
+			} else {
+				towner[i]._tAnimFrame++;
+				if (towner[i]._tAnimFrame > towner[i]._tAnimLen)
+					towner[i]._tAnimFrame = 1;
+			}
+		}
+	}
+}
+
+ItemStruct *PlrHasItem(int pnum, int item, int *i)
+{
+	for (*i = 0; *i < plr[pnum]._pNumInv; (*i)++) {
+		if (plr[pnum].InvList[*i].IDidx == item)
+			return &plr[pnum].InvList[*i];
+	}
+
+	return nullptr;
+}
+
+void TownerTalk(int first, int t)
+{
+	sgdwCowClicks = 0;
+	sgnCowMsg = 0;
+	storeflag = true;
+	InitQTextMsg(first);
+}
+
+void TalkToTowner(int p, int t)
+{
+	int i, dx, dy;
+	ItemStruct *Item;
+	int qt, t2;
+
+	dx = abs(plr[p]._px - towner[t]._tx);
+	dy = abs(plr[p]._py - towner[t]._ty);
+#ifdef _DEBUG
+	if (!debug_mode_key_d)
+#endif
+		if (dx >= 2 || dy >= 2)
+			return;
+
+	if (qtextflag) {
+		return;
+	}
+
+	towner[t]._tMsgSaid = false;
+
+	if (pcurs >= CURSOR_FIRSTITEM) {
+		return;
+	}
+
+	if (t == GetActiveTowner(TOWN_TAVERN)) {
+		if (!plr[p]._pLvlVisited[0] && !towner[t]._tMsgSaid) {
+			towner[t]._tbtcnt = true;
+			towner[t]._tTalkingToPlayer = p;
+			InitQTextMsg(TEXT_INTRO);
+			towner[t]._tMsgSaid = true;
+		}
+		if ((plr[p]._pLvlVisited[2] || plr[p]._pLvlVisited[4]) && quests[Q_SKELKING]._qactive != QUEST_NOTAVAIL) {
+			if (quests[Q_SKELKING]._qactive != QUEST_NOTAVAIL) {
+				if (quests[Q_SKELKING]._qvar2 == 0 && !towner[t]._tMsgSaid) {
+					quests[Q_SKELKING]._qvar2 = 1;
+					quests[Q_SKELKING]._qlog = true;
+					if (quests[Q_SKELKING]._qactive == QUEST_INIT) {
+						quests[Q_SKELKING]._qactive = QUEST_ACTIVE;
+						quests[Q_SKELKING]._qvar1 = 1;
+					}
+					towner[t]._tbtcnt = true;
+					towner[t]._tTalkingToPlayer = p;
+					InitQTextMsg(TEXT_KING2);
+					towner[t]._tMsgSaid = true;
+					NetSendCmdQuest(true, Q_SKELKING);
+				}
+			}
+			if (quests[Q_SKELKING]._qactive == QUEST_DONE && quests[Q_SKELKING]._qvar2 == 1 && !towner[t]._tMsgSaid) {
+				quests[Q_SKELKING]._qvar2 = 2;
+				quests[Q_SKELKING]._qvar1 = 2;
+				towner[t]._tbtcnt = true;
+				towner[t]._tTalkingToPlayer = p;
+				InitQTextMsg(TEXT_KING4);
+				towner[t]._tMsgSaid = true;
+				NetSendCmdQuest(true, Q_SKELKING);
+			}
+		}
+		if (!gbIsMultiplayer) {
+			if (plr[p]._pLvlVisited[3] && quests[Q_LTBANNER]._qactive != QUEST_NOTAVAIL) {
+				if ((quests[Q_LTBANNER]._qactive == QUEST_INIT || quests[Q_LTBANNER]._qactive == QUEST_ACTIVE) && quests[Q_LTBANNER]._qvar2 == 0 && !towner[t]._tMsgSaid) {
+					quests[Q_LTBANNER]._qvar2 = 1;
+					if (quests[Q_LTBANNER]._qactive == QUEST_INIT) {
+						quests[Q_LTBANNER]._qvar1 = 1;
+						quests[Q_LTBANNER]._qactive = QUEST_ACTIVE;
+					}
+					quests[Q_LTBANNER]._qlog = true;
+					towner[t]._tbtcnt = true;
+					towner[t]._tTalkingToPlayer = p;
+					InitQTextMsg(TEXT_BANNER2);
+					towner[t]._tMsgSaid = true;
+				}
+				if (quests[Q_LTBANNER]._qvar2 == 1 && PlrHasItem(p, IDI_BANNER, &i) != nullptr && !towner[t]._tMsgSaid) {
+					quests[Q_LTBANNER]._qactive = QUEST_DONE;
+					quests[Q_LTBANNER]._qvar1 = 3;
+					inventory->RemoveItem(p, i);
+					SpawnUnique(UITEM_HARCREST, towner[t]._tx, towner[t]._ty + 1);
+					towner[t]._tbtcnt = true;
+					towner[t]._tTalkingToPlayer = p;
+					InitQTextMsg(TEXT_BANNER3);
+					towner[t]._tMsgSaid = true;
+				}
+			}
+		}
+		if (!qtextflag) {
+			TownerTalk(TEXT_OGDEN1, t);
+			if (storeflag) {
+				StartStore(STORE_TAVERN);
+			}
+		}
+	} else if (t == GetActiveTowner(TOWN_DEADGUY)) {
+		if (quests[Q_BUTCHER]._qactive == QUEST_ACTIVE && quests[Q_BUTCHER]._qvar1 == 1) {
+			towner[t]._tbtcnt = true;
+			towner[t]._tTalkingToPlayer = p;
+			quests[Q_BUTCHER]._qvar1 = 1;
+			if (plr[p]._pClass == HeroClass::Warrior && !effect_is_playing(PS_WARR8)) {
+				PlaySFX(PS_WARR8);
+			} else if (plr[p]._pClass == HeroClass::Rogue && !effect_is_playing(PS_ROGUE8)) {
+				PlaySFX(PS_ROGUE8);
+			} else if (plr[p]._pClass == HeroClass::Sorcerer && !effect_is_playing(PS_MAGE8)) {
+				PlaySFX(PS_MAGE8);
+			} else if (plr[p]._pClass == HeroClass::Monk && !effect_is_playing(PS_MONK8)) {
+				PlaySFX(PS_MONK8);
+			} else if (plr[p]._pClass == HeroClass::Bard && !effect_is_playing(PS_ROGUE8)) {
+				PlaySFX(PS_ROGUE8);
+			} else if (plr[p]._pClass == HeroClass::Barbarian && !effect_is_playing(PS_WARR8)) {
+				PlaySFX(PS_WARR8);
+			}
+			towner[t]._tMsgSaid = true;
+		} else if (quests[Q_BUTCHER]._qactive == QUEST_DONE && quests[Q_BUTCHER]._qvar1 == 1) {
+			quests[Q_BUTCHER]._qvar1 = 1;
+			towner[t]._tbtcnt = true;
+			towner[t]._tTalkingToPlayer = p;
+			towner[t]._tMsgSaid = true;
+		} else if (quests[Q_BUTCHER]._qactive == QUEST_INIT || (quests[Q_BUTCHER]._qactive == QUEST_ACTIVE && quests[Q_BUTCHER]._qvar1 == 0)) {
+			quests[Q_BUTCHER]._qactive = QUEST_ACTIVE;
+			quests[Q_BUTCHER]._qlog = true;
+			quests[Q_BUTCHER]._qmsg = TEXT_BUTCH9;
+			quests[Q_BUTCHER]._qvar1 = 1;
+			towner[t]._tbtcnt = true;
+			towner[t]._tTalkingToPlayer = p;
+			InitQTextMsg(TEXT_BUTCH9);
+			towner[t]._tMsgSaid = true;
+			NetSendCmdQuest(true, Q_BUTCHER);
+		}
+	} else if (t == GetActiveTowner(TOWN_SMITH)) {
+		if (!gbIsMultiplayer) {
+			if (plr[p]._pLvlVisited[4] && quests[Q_ROCK]._qactive != QUEST_NOTAVAIL) {
+				if (quests[Q_ROCK]._qvar2 == 0) {
+					quests[Q_ROCK]._qvar2 = 1;
+					quests[Q_ROCK]._qlog = true;
+					if (quests[Q_ROCK]._qactive == QUEST_INIT) {
+						quests[Q_ROCK]._qactive = QUEST_ACTIVE;
+						quests[Q_ROCK]._qvar1 = 1;
+					}
+					towner[t]._tbtcnt = true;
+					towner[t]._tTalkingToPlayer = p;
+					InitQTextMsg(TEXT_INFRA5);
+					towner[t]._tMsgSaid = true;
+				}
+				if (quests[Q_ROCK]._qvar2 == 1 && PlrHasItem(p, IDI_ROCK, &i) != nullptr && !towner[t]._tMsgSaid) {
+					quests[Q_ROCK]._qactive = QUEST_DONE;
+					quests[Q_ROCK]._qvar2 = 2;
+					quests[Q_ROCK]._qvar1 = 2;
+					inventory->RemoveItem(p, i);
+					SpawnUnique(UITEM_INFRARING, towner[t]._tx, towner[t]._ty + 1);
+					towner[t]._tbtcnt = true;
+					towner[t]._tTalkingToPlayer = p;
+					InitQTextMsg(TEXT_INFRA7);
+					towner[t]._tMsgSaid = true;
+				}
+			}
+			if (plr[p]._pLvlVisited[9] && quests[Q_ANVIL]._qactive != QUEST_NOTAVAIL) {
+				if ((quests[Q_ANVIL]._qactive == QUEST_INIT || quests[Q_ANVIL]._qactive == QUEST_ACTIVE) && quests[Q_ANVIL]._qvar2 == 0 && !towner[t]._tMsgSaid) {
+					if (quests[Q_ROCK]._qvar2 == 2 || (quests[Q_ROCK]._qactive == QUEST_ACTIVE && quests[Q_ROCK]._qvar2 == 1)) {
+						quests[Q_ANVIL]._qvar2 = 1;
+						quests[Q_ANVIL]._qlog = true;
+						if (quests[Q_ANVIL]._qactive == QUEST_INIT) {
+							quests[Q_ANVIL]._qactive = QUEST_ACTIVE;
+							quests[Q_ANVIL]._qvar1 = 1;
+						}
+						towner[t]._tbtcnt = true;
+						towner[t]._tTalkingToPlayer = p;
+						InitQTextMsg(TEXT_ANVIL5);
+						towner[t]._tMsgSaid = true;
+					}
+				}
+				if (quests[Q_ANVIL]._qvar2 == 1 && PlrHasItem(p, IDI_ANVIL, &i) != nullptr) {
+					if (!towner[t]._tMsgSaid) {
+						quests[Q_ANVIL]._qactive = QUEST_DONE;
+						quests[Q_ANVIL]._qvar2 = 2;
+						quests[Q_ANVIL]._qvar1 = 2;
+						inventory->RemoveItem(p, i);
+						SpawnUnique(UITEM_GRISWOLD, towner[t]._tx, towner[t]._ty + 1);
+						towner[t]._tbtcnt = true;
+						towner[t]._tTalkingToPlayer = p;
+						InitQTextMsg(TEXT_ANVIL7);
+						towner[t]._tMsgSaid = true;
+					}
+				}
+			}
+		}
+		if (!qtextflag) {
+			TownerTalk(TEXT_GRISWOLD1, t);
+			if (storeflag) {
+				StartStore(STORE_SMITH);
+			}
+		}
+	} else if (t == GetActiveTowner(TOWN_WITCH)) {
+		if (quests[Q_MUSHROOM]._qactive == QUEST_INIT && PlrHasItem(p, IDI_FUNGALTM, &i) != nullptr) {
+			inventory->RemoveItem(p, i);
+			quests[Q_MUSHROOM]._qactive = QUEST_ACTIVE;
+			quests[Q_MUSHROOM]._qlog = true;
+			quests[Q_MUSHROOM]._qvar1 = QS_TOMEGIVEN;
+			towner[t]._tbtcnt = true;
+			towner[t]._tTalkingToPlayer = p;
+			InitQTextMsg(TEXT_MUSH8);
+			towner[t]._tMsgSaid = true;
+		} else if (quests[Q_MUSHROOM]._qactive == QUEST_ACTIVE) {
+			if (quests[Q_MUSHROOM]._qvar1 >= QS_TOMEGIVEN && quests[Q_MUSHROOM]._qvar1 <= QS_MUSHPICKED) {
+				if (PlrHasItem(p, IDI_MUSHROOM, &i) != nullptr) {
+					inventory->RemoveItem(p, i);
+					quests[Q_MUSHROOM]._qvar1 = QS_MUSHGIVEN;
+					Qtalklist[TOWN_HEALER][Q_MUSHROOM] = TEXT_MUSH3;
+					Qtalklist[TOWN_WITCH][Q_MUSHROOM] = TEXT_NONE;
+					towner[t]._tbtcnt = true;
+					towner[t]._tTalkingToPlayer = p;
+					quests[Q_MUSHROOM]._qmsg = TEXT_MUSH10;
+					InitQTextMsg(TEXT_MUSH10);
+					towner[t]._tMsgSaid = true;
+				} else if (quests[Q_MUSHROOM]._qmsg != TEXT_MUSH9) {
+					towner[t]._tbtcnt = true;
+					towner[t]._tTalkingToPlayer = p;
+					quests[Q_MUSHROOM]._qmsg = TEXT_MUSH9;
+					InitQTextMsg(TEXT_MUSH9);
+					towner[t]._tMsgSaid = true;
+				}
+			} else {
+				Item = PlrHasItem(p, IDI_SPECELIX, &i);
+				if (Item != nullptr) {
+					towner[t]._tbtcnt = true;
+					towner[t]._tTalkingToPlayer = p;
+					InitQTextMsg(TEXT_MUSH12);
+					quests[Q_MUSHROOM]._qactive = QUEST_DONE;
+					towner[t]._tMsgSaid = true;
+					AllItemsList[Item->IDidx].iUsable = true;
+				} else if (PlrHasItem(p, IDI_BRAIN, &i) != nullptr && quests[Q_MUSHROOM]._qvar2 != TEXT_MUSH11) {
+					towner[t]._tbtcnt = true;
+					towner[t]._tTalkingToPlayer = p;
+					quests[Q_MUSHROOM]._qvar2 = TEXT_MUSH11;
+					InitQTextMsg(TEXT_MUSH11);
+					towner[t]._tMsgSaid = true;
+				}
+			}
+		}
+		if (!qtextflag) {
+			TownerTalk(TEXT_ADRIA1, t);
+			if (storeflag) {
+				StartStore(STORE_WITCH);
+			}
+		}
+	} else if (t == GetActiveTowner(TOWN_BMAID)) {
+		if (!plr[p]._pLvlVisited[21] && PlrHasItem(p, IDI_MAPOFDOOM, &i)) {
+			quests[Q_GRAVE]._qactive = QUEST_ACTIVE;
+			quests[Q_GRAVE]._qlog = 1;
+			quests[Q_GRAVE]._qmsg = TEXT_GRAVE8;
+			InitQTextMsg(TEXT_GRAVE8);
+			towner[t]._tMsgSaid = true;
+		}
+		if (!qtextflag) {
+			TownerTalk(TEXT_GILLIAN1, t);
+			if (storeflag) {
+				StartStore(STORE_BARMAID);
+			}
+		}
+	} else if (t == GetActiveTowner(TOWN_DRUNK)) {
+		if (!qtextflag) {
+			TownerTalk(TEXT_FARNHAM1, t);
+			if (storeflag) {
+				StartStore(STORE_DRUNK);
+			}
+		}
+	} else if (t == GetActiveTowner(TOWN_HEALER)) {
+		if (!gbIsMultiplayer) {
+			if (plr[p]._pLvlVisited[1] || (gbIsHellfire && plr[p]._pLvlVisited[5])) {
+				if (!towner[t]._tMsgSaid) {
+					if (quests[Q_PWATER]._qactive == QUEST_INIT) {
+						quests[Q_PWATER]._qactive = QUEST_ACTIVE;
+						quests[Q_PWATER]._qlog = true;
+						quests[Q_PWATER]._qmsg = TEXT_POISON3;
+						quests[Q_PWATER]._qvar1 = 1;
+						towner[t]._tbtcnt = true;
+						towner[t]._tTalkingToPlayer = p;
+						InitQTextMsg(TEXT_POISON3);
+						towner[t]._tMsgSaid = true;
+					} else if (quests[Q_PWATER]._qactive == QUEST_DONE && quests[Q_PWATER]._qvar1 != 2) {
+						quests[Q_PWATER]._qvar1 = 2;
+						towner[t]._tbtcnt = true;
+						towner[t]._tTalkingToPlayer = p;
+						InitQTextMsg(TEXT_POISON5);
+						SpawnUnique(UITEM_TRING, towner[t]._tx, towner[t]._ty + 1);
+						towner[t]._tMsgSaid = true;
+					}
+				}
+			}
+			if (quests[Q_MUSHROOM]._qactive == QUEST_ACTIVE && quests[Q_MUSHROOM]._qmsg == TEXT_MUSH10 && PlrHasItem(p, IDI_BRAIN, &i) != nullptr) {
+				inventory->RemoveItem(p, i);
+				SpawnQuestItem(IDI_SPECELIX, towner[t]._tx, towner[t]._ty + 1, 0, 0);
+				InitQTextMsg(TEXT_MUSH4);
+				quests[Q_MUSHROOM]._qvar1 = QS_BRAINGIVEN;
+				Qtalklist[TOWN_HEALER][Q_MUSHROOM] = TEXT_NONE;
+			}
+		}
+		if (!qtextflag) {
+			TownerTalk(TEXT_PEPIN1, t);
+			if (storeflag) {
+				StartStore(STORE_HEALER);
+			}
+		}
+	} else if (t == GetActiveTowner(TOWN_PEGBOY)) {
+		if (!qtextflag) {
+			TownerTalk(TEXT_WIRT1, t);
+			if (storeflag) {
+				StartStore(STORE_BOY);
+			}
+		}
+	} else if (t == GetActiveTowner(TOWN_STORY)) {
+		if (!gbIsMultiplayer) {
+			if (quests[Q_BETRAYER]._qactive == QUEST_INIT && PlrHasItem(p, IDI_LAZSTAFF, &i) != nullptr) {
+				inventory->RemoveItem(p, i);
+				quests[Q_BETRAYER]._qvar1 = 2;
+				towner[t]._tbtcnt = true;
+				towner[t]._tTalkingToPlayer = p;
+				InitQTextMsg(TEXT_VILE1);
+				towner[t]._tMsgSaid = true;
+				quests[Q_BETRAYER]._qactive = QUEST_ACTIVE;
+				quests[Q_BETRAYER]._qlog = true;
+			} else if (quests[Q_BETRAYER]._qactive == QUEST_DONE && quests[Q_BETRAYER]._qvar1 == 7) {
+				quests[Q_BETRAYER]._qvar1 = 8;
+				towner[t]._tbtcnt = true;
+				towner[t]._tTalkingToPlayer = p;
+				InitQTextMsg(TEXT_VILE3);
+				towner[t]._tMsgSaid = true;
+				quests[Q_DIABLO]._qlog = true;
+			}
+		}
+		if (gbIsMultiplayer) {
+			if (quests[Q_BETRAYER]._qactive == QUEST_ACTIVE && !quests[Q_BETRAYER]._qlog) {
+				towner[t]._tbtcnt = true;
+				towner[t]._tTalkingToPlayer = p;
+				InitQTextMsg(TEXT_VILE1);
+				towner[t]._tMsgSaid = true;
+				quests[Q_BETRAYER]._qlog = true;
+				NetSendCmdQuest(true, Q_BETRAYER);
+			} else if (quests[Q_BETRAYER]._qactive == QUEST_DONE && quests[Q_BETRAYER]._qvar1 == 7) {
+				quests[Q_BETRAYER]._qvar1 = 8;
+				towner[t]._tbtcnt = true;
+				towner[t]._tTalkingToPlayer = p;
+				InitQTextMsg(TEXT_VILE3);
+				towner[t]._tMsgSaid = true;
+				NetSendCmdQuest(true, Q_BETRAYER);
+				quests[Q_DIABLO]._qlog = true;
+				NetSendCmdQuest(true, Q_DIABLO);
+			}
+		}
+		if (!qtextflag) {
+			TownerTalk(TEXT_STORY1, t);
+			if (storeflag) {
+				StartStore(STORE_STORY);
+			}
+		}
+	} else if (towner[t]._ttype == TOWN_COW) {
+		if (!qtextflag)
+			CowSFX(p);
+	} else if (towner[t]._ttype == TOWN_FARMER) {
+		if (!qtextflag) {
+			qt = TEXT_FARMER1;
+			t2 = 1;
+			switch (quests[Q_FARMER]._qactive) {
+			case QUEST_NOTAVAIL:
+				if (PlrHasItem(p, IDI_RUNEBOMB, &i)) {
+					qt = TEXT_FARMER2;
+					quests[Q_FARMER]._qactive = QUEST_ACTIVE;
+					quests[Q_FARMER]._qvar1 = 1;
+					quests[Q_FARMER]._qlog = 1;
+					quests[Q_FARMER]._qmsg = TEXT_FARMER1;
+					break;
+				} else if (!plr[p]._pLvlVisited[9] && plr[p]._pLevel < 15) {
+					qt = TEXT_FARMER8;
+					if (plr[p]._pLvlVisited[2])
+						qt = TEXT_FARMER5;
+					if (plr[p]._pLvlVisited[5])
+						qt = TEXT_FARMER7;
+					if (plr[p]._pLvlVisited[7])
+						qt = TEXT_FARMER9;
+				} else {
+					qt = TEXT_FARMER1;
+					quests[Q_FARMER]._qactive = QUEST_ACTIVE;
+					quests[Q_FARMER]._qvar1 = 1;
+					quests[Q_FARMER]._qlog = 1;
+					quests[Q_FARMER]._qmsg = TEXT_FARMER1;
+					SpawnRuneBomb(towner[t]._tx + 1, towner[t]._ty);
+					t2 = 1;
+					break;
+				}
+			case QUEST_ACTIVE:
+				if (PlrHasItem(p, IDI_RUNEBOMB, &i))
+					qt = TEXT_FARMER2;
+				else
+					qt = TEXT_FARMER3;
+				break;
+			case QUEST_INIT:
+				if (PlrHasItem(p, IDI_RUNEBOMB, &i)) {
+					qt = TEXT_FARMER2;
+					quests[Q_FARMER]._qactive = QUEST_ACTIVE;
+					quests[Q_FARMER]._qvar1 = 1;
+					quests[Q_FARMER]._qmsg = TEXT_FARMER1;
+					quests[Q_FARMER]._qlog = 1;
+				} else if (!plr[p]._pLvlVisited[9] && plr[p]._pLevel < 15) {
+					qt = TEXT_FARMER8;
+					if (plr[p]._pLvlVisited[2]) {
+						qt = TEXT_FARMER5;
+					}
+					if (plr[p]._pLvlVisited[5]) {
+						qt = TEXT_FARMER7;
+					}
+					if (plr[p]._pLvlVisited[7]) {
+						qt = TEXT_FARMER9;
+					}
+				} else {
+					qt = TEXT_FARMER1;
+					quests[Q_FARMER]._qactive = QUEST_ACTIVE;
+					quests[Q_FARMER]._qvar1 = 1;
+					quests[Q_FARMER]._qlog = 1;
+					quests[Q_FARMER]._qmsg = TEXT_FARMER1;
+					SpawnRuneBomb(towner[t]._tx + 1, towner[t]._ty);
+					t2 = 1;
+				}
+				break;
+			case QUEST_DONE:
+				qt = TEXT_FARMER4;
+				SpawnRewardItem(IDI_AURIC, towner[t]._tx + 1, towner[t]._ty);
+				quests[Q_FARMER]._qactive = QUEST_HIVE_DONE;
+				quests[Q_FARMER]._qlog = 0;
+				t2 = 1;
+				break;
+			case QUEST_HIVE_DONE:
+				qt = TEXT_NONE;
+				break;
+			default:
+				quests[Q_FARMER]._qactive = QUEST_NOTAVAIL;
+				qt = TEXT_FARMER4;
+				break;
+			}
+			if (qt != TEXT_NONE) {
+				if (t2)
+					InitQTextMsg(qt);
+				else
+					PlaySFX(alltext[qt].sfxnr);
+			}
+			if (gbIsMultiplayer) {
+				NetSendCmdQuest(true, Q_FARMER);
+			}
+		}
+	} else if (towner[t]._ttype == TOWN_COWFARM) {
+		if (!qtextflag) {
+			qt = TEXT_JERSEY1;
+			t2 = 1;
+			if (PlrHasItem(p, IDI_GREYSUIT, &i)) {
+				qt = TEXT_JERSEY7;
+				inventory->RemoveItem(p, i);
+			} else if (PlrHasItem(p, IDI_BROWNSUIT, &i)) {
+				SpawnUnique(UITEM_BOVINE, towner[t]._tx + 1, towner[t]._ty);
+				inventory->RemoveItem(p, i);
+				qt = TEXT_JERSEY8;
+				quests[Q_JERSEY]._qactive = QUEST_DONE;
+			} else if (PlrHasItem(p, IDI_RUNEBOMB, &i)) {
+				qt = TEXT_JERSEY5;
+				quests[Q_JERSEY]._qactive = QUEST_ACTIVE;
+				quests[Q_JERSEY]._qvar1 = 1;
+				quests[Q_JERSEY]._qmsg = TEXT_JERSEY4;
+				quests[Q_JERSEY]._qlog = 1;
+			} else {
+				switch (quests[Q_JERSEY]._qactive) {
+				case QUEST_NOTAVAIL:
+				case QUEST_INIT:
+					qt = TEXT_JERSEY1;
+					quests[Q_JERSEY]._qactive = QUEST_HIVE_TEASE1;
+					break;
+				case QUEST_ACTIVE:
+					qt = TEXT_JERSEY5;
+					break;
+				case QUEST_DONE:
+					qt = TEXT_JERSEY1;
+					break;
+				case QUEST_HIVE_TEASE1:
+					qt = TEXT_JERSEY2;
+					quests[Q_JERSEY]._qactive = QUEST_HIVE_TEASE2;
+					break;
+				case QUEST_HIVE_TEASE2:
+					qt = TEXT_JERSEY3;
+					quests[Q_JERSEY]._qactive = QUEST_HIVE_ACTIVE;
+					break;
+				case QUEST_HIVE_ACTIVE:
+					if (!plr[p]._pLvlVisited[9] && plr[p]._pLevel < 15) {
+						switch (random_(0, 4)) {
+						case 0:
+							qt = TEXT_JERSEY9;
+							break;
+						case 1:
+							qt = TEXT_JERSEY10;
+							break;
+						case 2:
+							qt = TEXT_JERSEY11;
+							break;
+						default:
+							qt = TEXT_JERSEY12;
+						}
+						break;
+					} else {
+						qt = TEXT_JERSEY4;
+						quests[Q_JERSEY]._qactive = QUEST_ACTIVE;
+						quests[Q_JERSEY]._qvar1 = 1;
+						quests[Q_JERSEY]._qmsg = TEXT_JERSEY4;
+						quests[Q_JERSEY]._qlog = 1;
+						SpawnRuneBomb(towner[t]._tx + 1, towner[t]._ty);
+						t2 = 1;
+					}
+					break;
+				default:
+					qt = TEXT_JERSEY5;
+					quests[Q_JERSEY]._qactive = QUEST_NOTAVAIL;
+					break;
+				}
+			}
+			if (qt != -1) {
+				if (t2)
+					InitQTextMsg(qt);
+				else
+					PlaySFX(alltext[qt].sfxnr);
+			}
+			if (gbIsMultiplayer) {
+				NetSendCmdQuest(true, Q_JERSEY);
+			}
+		}
+	} else if (towner[t]._ttype == TOWN_GIRL) {
+		if (!qtextflag) {
+			qt = TEXT_GIRL1;
+			t2 = 0;
+			if (!PlrHasItem(p, IDI_THEODORE, &i) || quests[Q_GIRL]._qactive == QUEST_DONE) {
+				switch (quests[Q_GIRL]._qactive) {
+				case 0:
+					qt = TEXT_GIRL2;
+					quests[Q_GIRL]._qactive = QUEST_ACTIVE;
+					quests[Q_GIRL]._qvar1 = 1;
+					quests[Q_GIRL]._qlog = 1;
+					quests[Q_GIRL]._qmsg = TEXT_GIRL2;
+					t2 = 1;
+					break;
+				case 1:
+					qt = TEXT_GIRL2;
+					quests[Q_GIRL]._qvar1 = 1;
+					quests[Q_GIRL]._qlog = 1;
+					quests[Q_GIRL]._qmsg = TEXT_GIRL2;
+					quests[Q_GIRL]._qactive = QUEST_ACTIVE;
+					t2 = 1;
+					break;
+				case 2:
+					qt = TEXT_GIRL3;
+					t2 = 1;
+					break;
+				case 3:
+					qt = TEXT_NONE;
+					break;
+				default:
+					quests[Q_GIRL]._qactive = QUEST_NOTAVAIL;
+					qt = TEXT_GIRL1;
+					break;
+				}
+			} else {
+				qt = TEXT_GIRL4;
+				inventory->RemoveItem(p, i);
+				CreateAmulet(towner[t]._tx, towner[t]._ty, 13, 0, 1);
+				quests[Q_GIRL]._qlog = 0;
+				quests[Q_GIRL]._qactive = QUEST_DONE;
+				t2 = 1;
+			}
+			if (qt != -1) {
+				if (t2 != 0) {
+					InitQTextMsg(qt);
+				} else {
+					PlaySFX(alltext[qt].sfxnr);
+				}
+			}
+			if (gbIsMultiplayer) {
+				NetSendCmdQuest(true, Q_GIRL);
+			}
+		}
+	}
+}
+
+} // namespace devilution