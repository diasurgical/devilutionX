--- conflicted
+++ resolved
@@ -1,863 +1,858 @@
-/**
- * @file player.h
- *
- * Interface of player functionality, leveling, actions, creation, loading, etc.
- */
-#pragma once
-
-#include <cstdint>
-#include <vector>
-
-#include <algorithm>
-#include <array>
-
-#include "diablo.h"
-#include "engine.h"
-#include "engine/actor_position.hpp"
-#include "engine/animationinfo.h"
-#include "engine/clx_sprite.hpp"
-#include "engine/path.h"
-#include "engine/point.hpp"
-#include "interfac.h"
-#include "items.h"
-#include "levels/gendung.h"
-#include "multi.h"
-#include "spelldat.h"
-#include "utils/attributes.h"
-#include "utils/enum_traits.h"
-#include "utils/stdcompat/algorithm.hpp"
-
-namespace devilution {
-
-constexpr int InventoryGridCells = 40;
-constexpr int MaxBeltItems = 8;
-constexpr int MaxResistance = 75;
-constexpr int MaxCharacterLevel = 50;
-constexpr uint8_t MaxSpellLevel = 15;
-constexpr int PlayerNameLength = 32;
-
-constexpr size_t NumHotkeys = 12;
-constexpr int BaseHitChance = 50;
-
-/** Walking directions */
-enum {
-	// clang-format off
-	WALK_NE   =  1,
-	WALK_NW   =  2,
-	WALK_SE   =  3,
-	WALK_SW   =  4,
-	WALK_N    =  5,
-	WALK_E    =  6,
-	WALK_S    =  7,
-	WALK_W    =  8,
-	WALK_NONE = -1,
-	// clang-format on
-};
-
-enum class HeroClass : uint8_t {
-	Warrior,
-	Rogue,
-	Sorcerer,
-	Monk,
-	Bard,
-	Barbarian,
-
-	LAST = Barbarian
-};
-
-enum class CharacterAttribute : uint8_t {
-	Strength,
-	Magic,
-	Dexterity,
-	Vitality,
-
-	FIRST = Strength,
-	LAST = Vitality
-};
-
-// Logical equipment locations
-enum inv_body_loc : uint8_t {
-	INVLOC_HEAD,
-	INVLOC_RING_LEFT,
-	INVLOC_RING_RIGHT,
-	INVLOC_AMULET,
-	INVLOC_HAND_LEFT,
-	INVLOC_HAND_RIGHT,
-	INVLOC_CHEST,
-	NUM_INVLOC,
-};
-
-enum class player_graphic : uint8_t {
-	Stand,
-	Walk,
-	Attack,
-	Hit,
-	Lightning,
-	Fire,
-	Magic,
-	Death,
-	Block,
-
-	LAST = Block
-};
-
-enum class PlayerWeaponGraphic : uint8_t {
-	Unarmed,
-	UnarmedShield,
-	Sword,
-	SwordShield,
-	Bow,
-	Axe,
-	Mace,
-	MaceShield,
-	Staff,
-};
-
-enum PLR_MODE : uint8_t {
-	PM_STAND,
-	PM_WALK_NORTHWARDS,
-	PM_WALK_SOUTHWARDS,
-	PM_WALK_SIDEWAYS,
-	PM_ATTACK,
-	PM_RATTACK,
-	PM_BLOCK,
-	PM_GOTHIT,
-	PM_DEATH,
-	PM_SPELL,
-	PM_NEWLVL,
-	PM_QUIT,
-};
-
-enum action_id : int8_t {
-	// clang-format off
-	ACTION_WALK        = -2, // Automatic walk when using gamepad
-	ACTION_NONE        = -1,
-	ACTION_ATTACK      = 9,
-	ACTION_RATTACK     = 10,
-	ACTION_SPELL       = 12,
-	ACTION_OPERATE     = 13,
-	ACTION_DISARM      = 14,
-	ACTION_PICKUPITEM  = 15, // put item in hand (inventory screen open)
-	ACTION_PICKUPAITEM = 16, // put item in inventory
-	ACTION_TALK        = 17,
-	ACTION_OPERATETK   = 18, // operate via telekinesis
-	ACTION_ATTACKMON   = 20,
-	ACTION_ATTACKPLR   = 21,
-	ACTION_RATTACKMON  = 22,
-	ACTION_RATTACKPLR  = 23,
-	ACTION_SPELLMON    = 24,
-	ACTION_SPELLPLR    = 25,
-	ACTION_SPELLWALL   = 26,
-	// clang-format on
-};
-
-enum class SpellFlag : uint8_t {
-	// clang-format off
-	None         = 0,
-	Etherealize  = 1 << 0,
-	RageActive   = 1 << 1,
-	RageCooldown = 1 << 2,
-	// bits 3-7 are unused
-	// clang-format on
-};
-use_enum_as_flags(SpellFlag);
-
-/* @brief When the player dies, what is the reason/source why? */
-enum class DeathReason {
-	/* @brief Monster or Trap (dungeon) */
-	MonsterOrTrap,
-	/* @brief Other player or selfkill (for example firewall) */
-	Player,
-	/* @brief HP is zero but we don't know when or where this happend */
-	Unknown,
-};
-
-/** Maps from armor animation to letter used in graphic files. */
-constexpr std::array<char, 4> ArmourChar = {
-	'l', // light
-	'm', // medium
-	'h', // heavy
-};
-/** Maps from weapon animation to letter used in graphic files. */
-constexpr std::array<char, 9> WepChar = {
-	'n', // unarmed
-	'u', // no weapon + shield
-	's', // sword + no shield
-	'd', // sword + shield
-	'b', // bow
-	'a', // axe
-	'm', // blunt + no shield
-	'h', // blunt + shield
-	't', // staff
-};
-
-/** Maps from player class to letter used in graphic files. */
-constexpr std::array<char, 6> CharChar = {
-	'w', // warrior
-	'r', // rogue
-	's', // sorcerer
-	'm', // monk
-	'b',
-	'c',
-};
-
-/**
- * @brief Contains Data (CelSprites) for a player graphic (player_graphic)
- */
-struct PlayerAnimationData {
-	/**
-	 * @brief Sprite lists for each of the 8 directions.
-	 */
-	OptionalOwnedClxSpriteSheet sprites;
-
-	[[nodiscard]] ClxSpriteList spritesForDirection(Direction direction) const
-	{
-		return (*sprites)[static_cast<size_t>(direction)];
-	}
-};
-
-struct SpellCastInfo {
-	SpellID spellId;
-	SpellType spellType;
-	/* @brief Inventory location for scrolls */
-	int8_t spellFrom;
-	/* @brief Used for spell level */
-	int spellLevel;
-};
-
-struct Player {
-	Player() = default;
-	Player(Player &&) noexcept = default;
-	Player &operator=(Player &&) noexcept = default;
-
-	char _pName[PlayerNameLength];
-	Item InvBody[NUM_INVLOC];
-	Item InvList[InventoryGridCells];
-	Item SpdList[MaxBeltItems];
-	Item HoldItem;
-
-	int lightId;
-
-	int _pNumInv;
-	int _pStrength;
-	int _pBaseStr;
-	int _pMagic;
-	int _pBaseMag;
-	int _pDexterity;
-	int _pBaseDex;
-	int _pVitality;
-	int _pBaseVit;
-	int _pStatPts;
-	int _pDamageMod;
-	int _pBaseToBlk;
-	int _pHPBase;
-	int _pMaxHPBase;
-	int _pHitPoints;
-	int _pMaxHP;
-	int _pHPPer;
-	int _pManaBase;
-	int _pMaxManaBase;
-	int _pMana;
-	int _pMaxMana;
-	int _pManaPer;
-	int _pIMinDam;
-	int _pIMaxDam;
-	int _pIAC;
-	int _pIBonusDam;
-	int _pIBonusToHit;
-	int _pIBonusAC;
-	int _pIBonusDamMod;
-	int _pIGetHit;
-	int _pISplDur;
-	int _pIEnAc;
-	int _pIFMinDam;
-	int _pIFMaxDam;
-	int _pILMinDam;
-	int _pILMaxDam;
-	uint32_t _pExperience;
-	uint32_t _pNextExper;
-	PLR_MODE _pmode;
-	int8_t walkpath[MaxPathLength];
-	bool plractive;
-	action_id destAction;
-	int destParam1;
-	int destParam2;
-	int destParam3;
-	int destParam4;
-	int _pGold;
-
-	/**
-	 * @brief Contains Information for current Animation
-	 */
-	AnimationInfo AnimInfo;
-	/**
-	 * @brief Contains a optional preview ClxSprite that is displayed until the current command is handled by the game logic
-	 */
-	OptionalClxSprite previewCelSprite;
-	/**
-	 * @brief Contains the progress to next game tick when previewCelSprite was set
-	 */
-	int8_t progressToNextGameTickWhenPreviewWasSet;
-	/** @brief Bitmask using item_special_effect */
-	ItemSpecialEffect _pIFlags;
-	/**
-	 * @brief Contains Data (Sprites) for the different Animations
-	 */
-	std::array<PlayerAnimationData, enum_size<player_graphic>::value> AnimationData;
-	int8_t _pNFrames;
-	int8_t _pWFrames;
-	int8_t _pAFrames;
-	int8_t _pAFNum;
-	int8_t _pSFrames;
-	int8_t _pSFNum;
-	int8_t _pHFrames;
-	int8_t _pDFrames;
-	int8_t _pBFrames;
-	int8_t InvGrid[InventoryGridCells];
-
-	uint8_t plrlevel;
-	bool plrIsOnSetLevel;
-	ActorPosition position;
-	Direction _pdir; // Direction faced by player (direction enum)
-	HeroClass _pClass;
-	int8_t _pLevel;
-	int8_t _pMaxLvl;
-	uint8_t _pgfxnum; // Bitmask indicating what variant of the sprite the player is using. The 3 lower bits define weapon (PlayerWeaponGraphic) and the higher bits define armour (starting with PlayerArmorGraphic)
-	int8_t _pISplLvlAdd;
-	/** @brief Specifies whether players are in non-PvP mode. */
-	bool friendlyMode = true;
-
-	/** @brief The next queued spell */
-	SpellCastInfo queuedSpell;
-	/** @brief The spell that is currently being cast */
-	SpellCastInfo executedSpell;
-	/* @brief Which spell should be executed with CURSOR_TELEPORT */
-	SpellID inventorySpell;
-	/* @brief Inventory location for scrolls with CURSOR_TELEPORT */
-	int8_t spellFrom;
-	SpellID _pRSpell;
-	SpellType _pRSplType;
-	SpellID _pSBkSpell;
-	uint8_t _pSplLvl[64];
-	/** @brief Bitmask of staff spell */
-	uint64_t _pISpells;
-	/** @brief Bitmask of learned spells */
-	uint64_t _pMemSpells;
-	/** @brief Bitmask of abilities */
-	uint64_t _pAblSpells;
-	/** @brief Bitmask of spells available via scrolls */
-	uint64_t _pScrlSpells;
-	SpellFlag _pSpellFlags;
-	SpellID _pSplHotKey[NumHotkeys];
-	SpellType _pSplTHotKey[NumHotkeys];
-	bool _pBlockFlag;
-	bool _pInvincible;
-	int8_t _pLightRad;
-	/** @brief True when the player is transitioning between levels */
-	bool _pLvlChanging;
-
-	int8_t _pArmorClass;
-	int8_t _pMagResist;
-	int8_t _pFireResist;
-	int8_t _pLghtResist;
-	bool _pInfraFlag;
-	/** Player's direction when ending movement. Also used for casting direction of SpellID::FireWall. */
-	Direction tempDirection;
-
-	bool _pLvlVisited[NUMLEVELS];
-	bool _pSLvlVisited[NUMLEVELS]; // only 10 used
-
-	item_misc_id _pOilType;
-	uint8_t pTownWarps;
-	uint8_t pDungMsgs;
-	uint8_t pLvlLoad;
-	bool pBattleNet;
-	bool pManaShield;
-	uint8_t pDungMsgs2;
-	bool pOriginalCathedral;
-	uint8_t pDiabloKillLevel;
-	uint16_t wReflections;
-	_difficulty pDifficulty;
-	ItemSpecialEffectHf pDamAcFlags;
-<<<<<<< HEAD
-	/** @brief Specifies whether players are in non-PvP mode. */
-	bool friendlyMode = true;
-	missile_id _pSpecEffect = MIS_ARROW;
-	uint8_t _pSpecEffectMinDam = 0;
-	uint8_t _pSpecEffectMaxDam = 0;
-=======
->>>>>>> defc52f9
-
-	void CalcScrolls();
-
-	bool CanUseItem(const Item &item) const
-	{
-		return _pStrength >= item._iMinStr
-		    && _pMagic >= item._iMinMag
-		    && _pDexterity >= item._iMinDex;
-	}
-
-	/**
-	 * @brief Remove an item from player inventory
-	 * @param iv invList index of item to be removed
-	 * @param calcScrolls If true, CalcScrolls() gets called after removing item
-	 */
-	void RemoveInvItem(int iv, bool calcScrolls = true);
-
-	/**
-	 * @brief Returns the network identifier for this player
-	 */
-	[[nodiscard]] size_t getId() const;
-
-	void RemoveSpdBarItem(int iv);
-
-	/**
-	 * @brief Gets the most valuable item out of all the player's items that match the given predicate.
-	 * @param itemPredicate The predicate used to match the items.
-	 * @return The most valuable item out of all the player's items that match the given predicate, or 'nullptr' in case no
-	 * matching items were found.
-	 */
-	template <typename TPredicate>
-	const Item *GetMostValuableItem(const TPredicate &itemPredicate) const
-	{
-		const auto getMostValuableItem = [&itemPredicate](const Item *begin, const Item *end, const Item *mostValuableItem = nullptr) {
-			for (const auto *item = begin; item < end; item++) {
-				if (item->isEmpty() || !itemPredicate(*item)) {
-					continue;
-				}
-
-				if (mostValuableItem == nullptr || item->_iIvalue > mostValuableItem->_iIvalue) {
-					mostValuableItem = item;
-				}
-			}
-
-			return mostValuableItem;
-		};
-
-		const Item *mostValuableItem = getMostValuableItem(SpdList, SpdList + MaxBeltItems);
-		mostValuableItem = getMostValuableItem(InvBody, InvBody + inv_body_loc::NUM_INVLOC, mostValuableItem);
-		mostValuableItem = getMostValuableItem(InvList, InvList + _pNumInv, mostValuableItem);
-
-		return mostValuableItem;
-	}
-
-	/**
-	 * @brief Gets the base value of the player's specified attribute.
-	 * @param attribute The attribute to retrieve the base value for
-	 * @return The base value for the requested attribute.
-	 */
-	int GetBaseAttributeValue(CharacterAttribute attribute) const;
-
-	/**
-	 * @brief Gets the current value of the player's specified attribute.
-	 * @param attribute The attribute to retrieve the current value for
-	 * @return The current value for the requested attribute.
-	 */
-	int GetCurrentAttributeValue(CharacterAttribute attribute) const;
-
-	/**
-	 * @brief Gets the maximum value of the player's specified attribute.
-	 * @param attribute The attribute to retrieve the maximum value for
-	 * @return The maximum value for the requested attribute.
-	 */
-	int GetMaximumAttributeValue(CharacterAttribute attribute) const;
-
-	/**
-	 * @brief Get the tile coordinates a player is moving to (if not moving, then it corresponds to current position).
-	 */
-	Point GetTargetPosition() const;
-
-	/**
-	 * @brief Says a speech line.
-	 * @todo BUGFIX Prevent more than one speech to be played at a time (reject new requests).
-	 */
-	void Say(HeroSpeech speechId) const;
-	/**
-	 * @brief Says a speech line after a given delay.
-	 * @param speechId The speech ID to say.
-	 * @param delay Multiple of 50ms wait before starting the speech
-	 */
-	void Say(HeroSpeech speechId, int delay) const;
-	/**
-	 * @brief Says a speech line, without random variants.
-	 */
-	void SaySpecific(HeroSpeech speechId) const;
-
-	/**
-	 * @brief Attempts to stop the player from performing any queued up action. If the player is currently walking, his walking will
-	 * stop as soon as he reaches the next tile. If any action was queued with the previous command (like targeting a monster,
-	 * opening a chest, picking an item up, etc) this action will also be cancelled.
-	 */
-	void Stop();
-
-	/**
-	 * @brief Is the player currently walking?
-	 */
-	bool isWalking() const;
-
-	/**
-	 * @brief Returns item location taking into consideration barbarian's ability to hold two-handed maces and clubs in one hand.
-	 */
-	item_equip_type GetItemLocation(const Item &item) const
-	{
-		if (_pClass == HeroClass::Barbarian && item._iLoc == ILOC_TWOHAND && IsAnyOf(item._itype, ItemType::Sword, ItemType::Mace))
-			return ILOC_ONEHAND;
-		return item._iLoc;
-	}
-
-	/**
-	 * @brief Return player's armor value
-	 */
-	int GetArmor() const
-	{
-		return _pIBonusAC + _pIAC + _pDexterity / 5;
-	}
-
-	/**
-	 * @brief Return player's melee to hit value
-	 */
-	int GetMeleeToHit() const
-	{
-		int hper = _pLevel + _pDexterity / 2 + _pIBonusToHit + BaseHitChance;
-		if (_pClass == HeroClass::Warrior)
-			hper += 20;
-		return hper;
-	}
-
-	/**
-	 * @brief Return player's melee to hit value, including armor piercing
-	 */
-	int GetMeleePiercingToHit() const
-	{
-		int hper = GetMeleeToHit();
-		// in hellfire armor piercing ignores % of enemy armor instead, no way to include it here
-		if (!gbIsHellfire)
-			hper += _pIEnAc;
-		return hper;
-	}
-
-	/**
-	 * @brief Return player's ranged to hit value
-	 */
-	int GetRangedToHit() const
-	{
-		int hper = _pLevel + _pDexterity + _pIBonusToHit + BaseHitChance;
-		if (_pClass == HeroClass::Rogue)
-			hper += 20;
-		else if (_pClass == HeroClass::Warrior || _pClass == HeroClass::Bard)
-			hper += 10;
-		return hper;
-	}
-
-	int GetRangedPiercingToHit() const
-	{
-		int hper = GetRangedToHit();
-		// in hellfire armor piercing ignores % of enemy armor instead, no way to include it here
-		if (!gbIsHellfire)
-			hper += _pIEnAc;
-		return hper;
-	}
-
-	/**
-	 * @brief Return magic hit chance
-	 */
-	int GetMagicToHit() const
-	{
-		int hper = _pMagic + BaseHitChance;
-		if (_pClass == HeroClass::Sorcerer)
-			hper += 20;
-		else if (_pClass == HeroClass::Bard)
-			hper += 10;
-		return hper;
-	}
-
-	/**
-	 * @brief Return block chance
-	 * @param useLevel - indicate if player's level should be added to block chance (the only case where it isn't is blocking a trap)
-	 */
-	int GetBlockChance(bool useLevel = true) const
-	{
-		int blkper = _pDexterity + _pBaseToBlk;
-		if (useLevel)
-			blkper += _pLevel * 2;
-		return blkper;
-	}
-
-	/**
-	 * @brief Return reciprocal of the factor for calculating damage reduction due to Mana Shield.
-	 *
-	 * Valid only for players with Mana Shield spell level greater than zero.
-	 */
-	int GetManaShieldDamageReduction();
-
-	/**
-	 * @brief Gets the effective spell level for the player, considering item bonuses
-	 * @param spell SpellID enum member identifying the spell
-	 * @return effective spell level
-	 */
-	int GetSpellLevel(SpellID spell) const
-	{
-		if (spell == SpellID::Invalid || static_cast<std::size_t>(spell) >= sizeof(_pSplLvl)) {
-			return 0;
-		}
-
-		return std::max<int>(_pISplLvlAdd + _pSplLvl[static_cast<std::size_t>(spell)], 0);
-	}
-
-	/**
-	 * @brief Return monster armor value after including player's armor piercing % (hellfire only)
-	 * @param monsterArmor - monster armor before applying % armor pierce
-	 * @param isMelee - indicates if it's melee or ranged combat
-	 */
-	int CalculateArmorPierce(int monsterArmor, bool isMelee) const
-	{
-		int tmac = monsterArmor;
-		if (_pIEnAc > 0) {
-			if (gbIsHellfire) {
-				int pIEnAc = _pIEnAc - 1;
-				if (pIEnAc > 0)
-					tmac >>= pIEnAc;
-				else
-					tmac -= tmac / 4;
-			}
-			if (isMelee && _pClass == HeroClass::Barbarian) {
-				tmac -= monsterArmor / 8;
-			}
-		}
-		if (tmac < 0)
-			tmac = 0;
-
-		return tmac;
-	}
-
-	/**
-	 * @brief Calculates the players current Hit Points as a percentage of their max HP and stores it for later reference
-	 *
-	 * The stored value is unused...
-	 * @see _pHPPer
-	 * @return The players current hit points as a percentage of their maximum (from 0 to 80%)
-	 */
-	int UpdateHitPointPercentage()
-	{
-		if (_pMaxHP <= 0) { // divide by zero guard
-			_pHPPer = 0;
-		} else {
-			// Maximum achievable HP is approximately 1200. Diablo uses fixed point integers where the last 6 bits are
-			// fractional values. This means that we will never overflow HP values normally by doing this multiplication
-			// as the max value is representable in 17 bits and the multiplication result will be at most 23 bits
-			_pHPPer = clamp(_pHitPoints * 80 / _pMaxHP, 0, 80); // hp should never be greater than maxHP but just in case
-		}
-
-		return _pHPPer;
-	}
-
-	int UpdateManaPercentage()
-	{
-		if (_pMaxMana <= 0) {
-			_pManaPer = 0;
-		} else {
-			_pManaPer = clamp(_pMana * 80 / _pMaxMana, 0, 80);
-		}
-
-		return _pManaPer;
-	}
-
-	/**
-	 * @brief Restores between 1/8 (inclusive) and 1/4 (exclusive) of the players max HP (further adjusted by class).
-	 *
-	 * This determines a random amount of non-fractional life points to restore then scales the value based on the
-	 *  player class. Warriors/barbarians get between 1/4 and 1/2 life restored per potion, rogue/monk/bard get 3/16
-	 *  to 3/8, and sorcerers get the base amount.
-	 */
-	void RestorePartialLife();
-
-	/**
-	 * @brief Resets hp to maxHp
-	 */
-	void RestoreFullLife()
-	{
-		_pHitPoints = _pMaxHP;
-		_pHPBase = _pMaxHPBase;
-	}
-
-	/**
-	 * @brief Restores between 1/8 (inclusive) and 1/4 (exclusive) of the players max Mana (further adjusted by class).
-	 *
-	 * This determines a random amount of non-fractional mana points to restore then scales the value based on the
-	 *  player class. Sorcerers get between 1/4 and 1/2 mana restored per potion, rogue/monk/bard get 3/16 to 3/8,
-	 *  and warrior/barbarian get the base amount. However if the player can't use magic due to an equipped item then
-	 *  they get nothing.
-	 */
-	void RestorePartialMana();
-
-	/**
-	 * @brief Resets mana to maxMana (if the player can use magic)
-	 */
-	void RestoreFullMana()
-	{
-		if (HasNoneOf(_pIFlags, ItemSpecialEffect::NoMana)) {
-			_pMana = _pMaxMana;
-			_pManaBase = _pMaxManaBase;
-		}
-	}
-	/**
-	 * @brief Sets the readied spell to the spell in the specified equipment slot. Does nothing if the item does not have a valid spell.
-	 * @param bodyLocation - the body location whose item will be checked for the spell.
-	 */
-	void ReadySpellFromEquipment(inv_body_loc bodyLocation);
-
-	/**
-	 * @brief Does the player currently have a ranged weapon equipped?
-	 */
-	bool UsesRangedWeapon() const
-	{
-		return static_cast<PlayerWeaponGraphic>(_pgfxnum & 0xF) == PlayerWeaponGraphic::Bow;
-	}
-
-	bool CanChangeAction()
-	{
-		if (_pmode == PM_STAND)
-			return true;
-		if (_pmode == PM_ATTACK && AnimInfo.currentFrame >= _pAFNum)
-			return true;
-		if (_pmode == PM_RATTACK && AnimInfo.currentFrame >= _pAFNum)
-			return true;
-		if (_pmode == PM_SPELL && AnimInfo.currentFrame >= _pSFNum)
-			return true;
-		if (isWalking() && AnimInfo.isLastFrame())
-			return true;
-		return false;
-	}
-
-	[[nodiscard]] player_graphic getGraphic() const;
-
-	[[nodiscard]] uint16_t getSpriteWidth() const;
-
-	void getAnimationFramesAndTicksPerFrame(player_graphic graphics, int8_t &numberOfFrames, int8_t &ticksPerFrame) const;
-
-	/**
-	 * @brief Updates previewCelSprite according to new requested command
-	 * @param cmdId What command is requested
-	 * @param point Point for the command
-	 * @param wParam1 First Parameter
-	 * @param wParam2 Second Parameter
-	 */
-	void UpdatePreviewCelSprite(_cmd_id cmdId, Point point, uint16_t wParam1, uint16_t wParam2);
-
-	/** @brief Checks if the player is on the same level as the local player (MyPlayer). */
-	bool isOnActiveLevel() const
-	{
-		if (setlevel)
-			return isOnLevel(setlvlnum);
-		return isOnLevel(currlevel);
-	}
-
-	/** @brief Checks if the player is on the corresponding level. */
-	bool isOnLevel(uint8_t level) const
-	{
-		return !this->plrIsOnSetLevel && this->plrlevel == level;
-	}
-	/** @brief Checks if the player is on the corresponding level. */
-	bool isOnLevel(_setlevels level) const
-	{
-		return this->plrIsOnSetLevel && this->plrlevel == static_cast<uint8_t>(level);
-	}
-	/** @brief Checks if the player is on a arena level. */
-	bool isOnArenaLevel() const
-	{
-		return plrIsOnSetLevel && IsArenaLevel(static_cast<_setlevels>(plrlevel));
-	}
-	void setLevel(uint8_t level)
-	{
-		this->plrlevel = level;
-		this->plrIsOnSetLevel = false;
-	}
-	void setLevel(_setlevels level)
-	{
-		this->plrlevel = static_cast<uint8_t>(level);
-		this->plrIsOnSetLevel = true;
-	}
-};
-
-extern DVL_API_FOR_TEST size_t MyPlayerId;
-extern DVL_API_FOR_TEST Player *MyPlayer;
-extern DVL_API_FOR_TEST std::vector<Player> Players;
-/** @brief What Player items and stats should be displayed? Normally this is identical to MyPlayer but can differ when /inspect was used. */
-extern Player *InspectPlayer;
-/** @brief Do we currently inspect a remote player (/inspect was used)? In this case the (remote) players items and stats can't be modified. */
-inline bool IsInspectingPlayer()
-{
-	return MyPlayer != InspectPlayer;
-}
-extern bool MyPlayerIsDead;
-
-Player *PlayerAtPosition(Point position);
-
-void LoadPlrGFX(Player &player, player_graphic graphic);
-void InitPlayerGFX(Player &player);
-void ResetPlayerGFX(Player &player);
-
-/**
- * @brief Sets the new Player Animation with all relevant information for rendering
- * @param player The player to set the animation for
- * @param graphic What player animation should be displayed
- * @param dir Direction of the animation
- * @param numberOfFrames Number of Frames in Animation
- * @param delayLen Delay after each Animation sequence
- * @param flags Specifies what special logics are applied to this Animation
- * @param numSkippedFrames Number of Frames that will be skipped (for example with modifier "faster attack")
- * @param distributeFramesBeforeFrame Distribute the numSkippedFrames only before this frame
- */
-void NewPlrAnim(Player &player, player_graphic graphic, Direction dir, AnimationDistributionFlags flags = AnimationDistributionFlags::None, int8_t numSkippedFrames = 0, int8_t distributeFramesBeforeFrame = 0);
-void SetPlrAnims(Player &player);
-void CreatePlayer(Player &player, HeroClass c);
-int CalcStatDiff(Player &player);
-#ifdef _DEBUG
-void NextPlrLevel(Player &player);
-#endif
-void AddPlrExperience(Player &player, int lvl, int exp);
-void AddPlrMonstExper(int lvl, int exp, char pmask);
-void ApplyPlrDamage(DamageType damageType, Player &player, int dam, int minHP = 0, int frac = 0, DeathReason deathReason = DeathReason::MonsterOrTrap);
-void InitPlayer(Player &player, bool FirstTime);
-void InitMultiView();
-void PlrClrTrans(Point position);
-void PlrDoTrans(Point position);
-void SetPlayerOld(Player &player);
-void FixPlayerLocation(Player &player, Direction bDir);
-void StartStand(Player &player, Direction dir);
-void StartPlrBlock(Player &player, Direction dir);
-void FixPlrWalkTags(const Player &player);
-void StartPlrHit(Player &player, int dam, bool forcehit);
-void StartPlayerKill(Player &player, DeathReason deathReason);
-/**
- * @brief Strip the top off gold piles that are larger than MaxGold
- */
-void StripTopGold(Player &player);
-void SyncPlrKill(Player &player, DeathReason deathReason);
-void RemovePlrMissiles(const Player &player);
-void StartNewLvl(Player &player, interface_mode fom, int lvl);
-void RestartTownLvl(Player &player);
-void StartWarpLvl(Player &player, size_t pidx);
-void ProcessPlayers();
-void ClrPlrPath(Player &player);
-bool PosOkPlayer(const Player &player, Point position);
-void MakePlrPath(Player &player, Point targetPosition, bool endspace);
-void CalcPlrStaff(Player &player);
-void CheckPlrSpell(bool isShiftHeld, SpellID spellID = MyPlayer->_pRSpell, SpellType spellType = MyPlayer->_pRSplType);
-void SyncPlrAnim(Player &player);
-void SyncInitPlrPos(Player &player);
-void SyncInitPlr(Player &player);
-void CheckStats(Player &player);
-void ModifyPlrStr(Player &player, int l);
-void ModifyPlrMag(Player &player, int l);
-void ModifyPlrDex(Player &player, int l);
-void ModifyPlrVit(Player &player, int l);
-void SetPlayerHitPoints(Player &player, int val);
-void SetPlrStr(Player &player, int v);
-void SetPlrMag(Player &player, int v);
-void SetPlrDex(Player &player, int v);
-void SetPlrVit(Player &player, int v);
-void InitDungMsgs(Player &player);
-void PlayDungMsgs();
-
-} // namespace devilution
+/**
+ * @file player.h
+ *
+ * Interface of player functionality, leveling, actions, creation, loading, etc.
+ */
+#pragma once
+
+#include <cstdint>
+#include <vector>
+
+#include <algorithm>
+#include <array>
+
+#include "diablo.h"
+#include "engine.h"
+#include "engine/actor_position.hpp"
+#include "engine/animationinfo.h"
+#include "engine/clx_sprite.hpp"
+#include "engine/path.h"
+#include "engine/point.hpp"
+#include "interfac.h"
+#include "items.h"
+#include "levels/gendung.h"
+#include "multi.h"
+#include "spelldat.h"
+#include "utils/attributes.h"
+#include "utils/enum_traits.h"
+#include "utils/stdcompat/algorithm.hpp"
+
+namespace devilution {
+
+constexpr int InventoryGridCells = 40;
+constexpr int MaxBeltItems = 8;
+constexpr int MaxResistance = 75;
+constexpr int MaxCharacterLevel = 50;
+constexpr uint8_t MaxSpellLevel = 15;
+constexpr int PlayerNameLength = 32;
+
+constexpr size_t NumHotkeys = 12;
+constexpr int BaseHitChance = 50;
+
+/** Walking directions */
+enum {
+	// clang-format off
+	WALK_NE   =  1,
+	WALK_NW   =  2,
+	WALK_SE   =  3,
+	WALK_SW   =  4,
+	WALK_N    =  5,
+	WALK_E    =  6,
+	WALK_S    =  7,
+	WALK_W    =  8,
+	WALK_NONE = -1,
+	// clang-format on
+};
+
+enum class HeroClass : uint8_t {
+	Warrior,
+	Rogue,
+	Sorcerer,
+	Monk,
+	Bard,
+	Barbarian,
+
+	LAST = Barbarian
+};
+
+enum class CharacterAttribute : uint8_t {
+	Strength,
+	Magic,
+	Dexterity,
+	Vitality,
+
+	FIRST = Strength,
+	LAST = Vitality
+};
+
+// Logical equipment locations
+enum inv_body_loc : uint8_t {
+	INVLOC_HEAD,
+	INVLOC_RING_LEFT,
+	INVLOC_RING_RIGHT,
+	INVLOC_AMULET,
+	INVLOC_HAND_LEFT,
+	INVLOC_HAND_RIGHT,
+	INVLOC_CHEST,
+	NUM_INVLOC,
+};
+
+enum class player_graphic : uint8_t {
+	Stand,
+	Walk,
+	Attack,
+	Hit,
+	Lightning,
+	Fire,
+	Magic,
+	Death,
+	Block,
+
+	LAST = Block
+};
+
+enum class PlayerWeaponGraphic : uint8_t {
+	Unarmed,
+	UnarmedShield,
+	Sword,
+	SwordShield,
+	Bow,
+	Axe,
+	Mace,
+	MaceShield,
+	Staff,
+};
+
+enum PLR_MODE : uint8_t {
+	PM_STAND,
+	PM_WALK_NORTHWARDS,
+	PM_WALK_SOUTHWARDS,
+	PM_WALK_SIDEWAYS,
+	PM_ATTACK,
+	PM_RATTACK,
+	PM_BLOCK,
+	PM_GOTHIT,
+	PM_DEATH,
+	PM_SPELL,
+	PM_NEWLVL,
+	PM_QUIT,
+};
+
+enum action_id : int8_t {
+	// clang-format off
+	ACTION_WALK        = -2, // Automatic walk when using gamepad
+	ACTION_NONE        = -1,
+	ACTION_ATTACK      = 9,
+	ACTION_RATTACK     = 10,
+	ACTION_SPELL       = 12,
+	ACTION_OPERATE     = 13,
+	ACTION_DISARM      = 14,
+	ACTION_PICKUPITEM  = 15, // put item in hand (inventory screen open)
+	ACTION_PICKUPAITEM = 16, // put item in inventory
+	ACTION_TALK        = 17,
+	ACTION_OPERATETK   = 18, // operate via telekinesis
+	ACTION_ATTACKMON   = 20,
+	ACTION_ATTACKPLR   = 21,
+	ACTION_RATTACKMON  = 22,
+	ACTION_RATTACKPLR  = 23,
+	ACTION_SPELLMON    = 24,
+	ACTION_SPELLPLR    = 25,
+	ACTION_SPELLWALL   = 26,
+	// clang-format on
+};
+
+enum class SpellFlag : uint8_t {
+	// clang-format off
+	None         = 0,
+	Etherealize  = 1 << 0,
+	RageActive   = 1 << 1,
+	RageCooldown = 1 << 2,
+	// bits 3-7 are unused
+	// clang-format on
+};
+use_enum_as_flags(SpellFlag);
+
+/* @brief When the player dies, what is the reason/source why? */
+enum class DeathReason {
+	/* @brief Monster or Trap (dungeon) */
+	MonsterOrTrap,
+	/* @brief Other player or selfkill (for example firewall) */
+	Player,
+	/* @brief HP is zero but we don't know when or where this happend */
+	Unknown,
+};
+
+/** Maps from armor animation to letter used in graphic files. */
+constexpr std::array<char, 4> ArmourChar = {
+	'l', // light
+	'm', // medium
+	'h', // heavy
+};
+/** Maps from weapon animation to letter used in graphic files. */
+constexpr std::array<char, 9> WepChar = {
+	'n', // unarmed
+	'u', // no weapon + shield
+	's', // sword + no shield
+	'd', // sword + shield
+	'b', // bow
+	'a', // axe
+	'm', // blunt + no shield
+	'h', // blunt + shield
+	't', // staff
+};
+
+/** Maps from player class to letter used in graphic files. */
+constexpr std::array<char, 6> CharChar = {
+	'w', // warrior
+	'r', // rogue
+	's', // sorcerer
+	'm', // monk
+	'b',
+	'c',
+};
+
+/**
+ * @brief Contains Data (CelSprites) for a player graphic (player_graphic)
+ */
+struct PlayerAnimationData {
+	/**
+	 * @brief Sprite lists for each of the 8 directions.
+	 */
+	OptionalOwnedClxSpriteSheet sprites;
+
+	[[nodiscard]] ClxSpriteList spritesForDirection(Direction direction) const
+	{
+		return (*sprites)[static_cast<size_t>(direction)];
+	}
+};
+
+struct SpellCastInfo {
+	SpellID spellId;
+	SpellType spellType;
+	/* @brief Inventory location for scrolls */
+	int8_t spellFrom;
+	/* @brief Used for spell level */
+	int spellLevel;
+};
+
+struct Player {
+	Player() = default;
+	Player(Player &&) noexcept = default;
+	Player &operator=(Player &&) noexcept = default;
+
+	char _pName[PlayerNameLength];
+	Item InvBody[NUM_INVLOC];
+	Item InvList[InventoryGridCells];
+	Item SpdList[MaxBeltItems];
+	Item HoldItem;
+
+	int lightId;
+
+	int _pNumInv;
+	int _pStrength;
+	int _pBaseStr;
+	int _pMagic;
+	int _pBaseMag;
+	int _pDexterity;
+	int _pBaseDex;
+	int _pVitality;
+	int _pBaseVit;
+	int _pStatPts;
+	int _pDamageMod;
+	int _pBaseToBlk;
+	int _pHPBase;
+	int _pMaxHPBase;
+	int _pHitPoints;
+	int _pMaxHP;
+	int _pHPPer;
+	int _pManaBase;
+	int _pMaxManaBase;
+	int _pMana;
+	int _pMaxMana;
+	int _pManaPer;
+	int _pIMinDam;
+	int _pIMaxDam;
+	int _pIAC;
+	int _pIBonusDam;
+	int _pIBonusToHit;
+	int _pIBonusAC;
+	int _pIBonusDamMod;
+	int _pIGetHit;
+	int _pISplDur;
+	int _pIEnAc;
+	int _pIFMinDam;
+	int _pIFMaxDam;
+	int _pILMinDam;
+	int _pILMaxDam;
+	uint32_t _pExperience;
+	uint32_t _pNextExper;
+	PLR_MODE _pmode;
+	int8_t walkpath[MaxPathLength];
+	bool plractive;
+	action_id destAction;
+	int destParam1;
+	int destParam2;
+	int destParam3;
+	int destParam4;
+	int _pGold;
+
+	/**
+	 * @brief Contains Information for current Animation
+	 */
+	AnimationInfo AnimInfo;
+	/**
+	 * @brief Contains a optional preview ClxSprite that is displayed until the current command is handled by the game logic
+	 */
+	OptionalClxSprite previewCelSprite;
+	/**
+	 * @brief Contains the progress to next game tick when previewCelSprite was set
+	 */
+	int8_t progressToNextGameTickWhenPreviewWasSet;
+	/** @brief Bitmask using item_special_effect */
+	ItemSpecialEffect _pIFlags;
+	/**
+	 * @brief Contains Data (Sprites) for the different Animations
+	 */
+	std::array<PlayerAnimationData, enum_size<player_graphic>::value> AnimationData;
+	int8_t _pNFrames;
+	int8_t _pWFrames;
+	int8_t _pAFrames;
+	int8_t _pAFNum;
+	int8_t _pSFrames;
+	int8_t _pSFNum;
+	int8_t _pHFrames;
+	int8_t _pDFrames;
+	int8_t _pBFrames;
+	int8_t InvGrid[InventoryGridCells];
+
+	uint8_t plrlevel;
+	bool plrIsOnSetLevel;
+	ActorPosition position;
+	Direction _pdir; // Direction faced by player (direction enum)
+	HeroClass _pClass;
+	int8_t _pLevel;
+	int8_t _pMaxLvl;
+	uint8_t _pgfxnum; // Bitmask indicating what variant of the sprite the player is using. The 3 lower bits define weapon (PlayerWeaponGraphic) and the higher bits define armour (starting with PlayerArmorGraphic)
+	int8_t _pISplLvlAdd;
+	/** @brief Specifies whether players are in non-PvP mode. */
+	bool friendlyMode = true;
+
+	/** @brief The next queued spell */
+	SpellCastInfo queuedSpell;
+	/** @brief The spell that is currently being cast */
+	SpellCastInfo executedSpell;
+	/* @brief Which spell should be executed with CURSOR_TELEPORT */
+	SpellID inventorySpell;
+	/* @brief Inventory location for scrolls with CURSOR_TELEPORT */
+	int8_t spellFrom;
+	SpellID _pRSpell;
+	SpellType _pRSplType;
+	SpellID _pSBkSpell;
+	uint8_t _pSplLvl[64];
+	/** @brief Bitmask of staff spell */
+	uint64_t _pISpells;
+	/** @brief Bitmask of learned spells */
+	uint64_t _pMemSpells;
+	/** @brief Bitmask of abilities */
+	uint64_t _pAblSpells;
+	/** @brief Bitmask of spells available via scrolls */
+	uint64_t _pScrlSpells;
+	SpellFlag _pSpellFlags;
+	SpellID _pSplHotKey[NumHotkeys];
+	SpellType _pSplTHotKey[NumHotkeys];
+	bool _pBlockFlag;
+	bool _pInvincible;
+	int8_t _pLightRad;
+	/** @brief True when the player is transitioning between levels */
+	bool _pLvlChanging;
+
+	int8_t _pArmorClass;
+	int8_t _pMagResist;
+	int8_t _pFireResist;
+	int8_t _pLghtResist;
+	bool _pInfraFlag;
+	/** Player's direction when ending movement. Also used for casting direction of SpellID::FireWall. */
+	Direction tempDirection;
+
+	bool _pLvlVisited[NUMLEVELS];
+	bool _pSLvlVisited[NUMLEVELS]; // only 10 used
+
+	item_misc_id _pOilType;
+	uint8_t pTownWarps;
+	uint8_t pDungMsgs;
+	uint8_t pLvlLoad;
+	bool pBattleNet;
+	bool pManaShield;
+	uint8_t pDungMsgs2;
+	bool pOriginalCathedral;
+	uint8_t pDiabloKillLevel;
+	uint16_t wReflections;
+	_difficulty pDifficulty;
+	ItemSpecialEffectHf pDamAcFlags;
+	missile_id _pSpecEffect = MIS_ARROW;
+	uint8_t _pSpecEffectMinDam = 0;
+	uint8_t _pSpecEffectMaxDam = 0;
+
+	void CalcScrolls();
+
+	bool CanUseItem(const Item &item) const
+	{
+		return _pStrength >= item._iMinStr
+		    && _pMagic >= item._iMinMag
+		    && _pDexterity >= item._iMinDex;
+	}
+
+	/**
+	 * @brief Remove an item from player inventory
+	 * @param iv invList index of item to be removed
+	 * @param calcScrolls If true, CalcScrolls() gets called after removing item
+	 */
+	void RemoveInvItem(int iv, bool calcScrolls = true);
+
+	/**
+	 * @brief Returns the network identifier for this player
+	 */
+	[[nodiscard]] size_t getId() const;
+
+	void RemoveSpdBarItem(int iv);
+
+	/**
+	 * @brief Gets the most valuable item out of all the player's items that match the given predicate.
+	 * @param itemPredicate The predicate used to match the items.
+	 * @return The most valuable item out of all the player's items that match the given predicate, or 'nullptr' in case no
+	 * matching items were found.
+	 */
+	template <typename TPredicate>
+	const Item *GetMostValuableItem(const TPredicate &itemPredicate) const
+	{
+		const auto getMostValuableItem = [&itemPredicate](const Item *begin, const Item *end, const Item *mostValuableItem = nullptr) {
+			for (const auto *item = begin; item < end; item++) {
+				if (item->isEmpty() || !itemPredicate(*item)) {
+					continue;
+				}
+
+				if (mostValuableItem == nullptr || item->_iIvalue > mostValuableItem->_iIvalue) {
+					mostValuableItem = item;
+				}
+			}
+
+			return mostValuableItem;
+		};
+
+		const Item *mostValuableItem = getMostValuableItem(SpdList, SpdList + MaxBeltItems);
+		mostValuableItem = getMostValuableItem(InvBody, InvBody + inv_body_loc::NUM_INVLOC, mostValuableItem);
+		mostValuableItem = getMostValuableItem(InvList, InvList + _pNumInv, mostValuableItem);
+
+		return mostValuableItem;
+	}
+
+	/**
+	 * @brief Gets the base value of the player's specified attribute.
+	 * @param attribute The attribute to retrieve the base value for
+	 * @return The base value for the requested attribute.
+	 */
+	int GetBaseAttributeValue(CharacterAttribute attribute) const;
+
+	/**
+	 * @brief Gets the current value of the player's specified attribute.
+	 * @param attribute The attribute to retrieve the current value for
+	 * @return The current value for the requested attribute.
+	 */
+	int GetCurrentAttributeValue(CharacterAttribute attribute) const;
+
+	/**
+	 * @brief Gets the maximum value of the player's specified attribute.
+	 * @param attribute The attribute to retrieve the maximum value for
+	 * @return The maximum value for the requested attribute.
+	 */
+	int GetMaximumAttributeValue(CharacterAttribute attribute) const;
+
+	/**
+	 * @brief Get the tile coordinates a player is moving to (if not moving, then it corresponds to current position).
+	 */
+	Point GetTargetPosition() const;
+
+	/**
+	 * @brief Says a speech line.
+	 * @todo BUGFIX Prevent more than one speech to be played at a time (reject new requests).
+	 */
+	void Say(HeroSpeech speechId) const;
+	/**
+	 * @brief Says a speech line after a given delay.
+	 * @param speechId The speech ID to say.
+	 * @param delay Multiple of 50ms wait before starting the speech
+	 */
+	void Say(HeroSpeech speechId, int delay) const;
+	/**
+	 * @brief Says a speech line, without random variants.
+	 */
+	void SaySpecific(HeroSpeech speechId) const;
+
+	/**
+	 * @brief Attempts to stop the player from performing any queued up action. If the player is currently walking, his walking will
+	 * stop as soon as he reaches the next tile. If any action was queued with the previous command (like targeting a monster,
+	 * opening a chest, picking an item up, etc) this action will also be cancelled.
+	 */
+	void Stop();
+
+	/**
+	 * @brief Is the player currently walking?
+	 */
+	bool isWalking() const;
+
+	/**
+	 * @brief Returns item location taking into consideration barbarian's ability to hold two-handed maces and clubs in one hand.
+	 */
+	item_equip_type GetItemLocation(const Item &item) const
+	{
+		if (_pClass == HeroClass::Barbarian && item._iLoc == ILOC_TWOHAND && IsAnyOf(item._itype, ItemType::Sword, ItemType::Mace))
+			return ILOC_ONEHAND;
+		return item._iLoc;
+	}
+
+	/**
+	 * @brief Return player's armor value
+	 */
+	int GetArmor() const
+	{
+		return _pIBonusAC + _pIAC + _pDexterity / 5;
+	}
+
+	/**
+	 * @brief Return player's melee to hit value
+	 */
+	int GetMeleeToHit() const
+	{
+		int hper = _pLevel + _pDexterity / 2 + _pIBonusToHit + BaseHitChance;
+		if (_pClass == HeroClass::Warrior)
+			hper += 20;
+		return hper;
+	}
+
+	/**
+	 * @brief Return player's melee to hit value, including armor piercing
+	 */
+	int GetMeleePiercingToHit() const
+	{
+		int hper = GetMeleeToHit();
+		// in hellfire armor piercing ignores % of enemy armor instead, no way to include it here
+		if (!gbIsHellfire)
+			hper += _pIEnAc;
+		return hper;
+	}
+
+	/**
+	 * @brief Return player's ranged to hit value
+	 */
+	int GetRangedToHit() const
+	{
+		int hper = _pLevel + _pDexterity + _pIBonusToHit + BaseHitChance;
+		if (_pClass == HeroClass::Rogue)
+			hper += 20;
+		else if (_pClass == HeroClass::Warrior || _pClass == HeroClass::Bard)
+			hper += 10;
+		return hper;
+	}
+
+	int GetRangedPiercingToHit() const
+	{
+		int hper = GetRangedToHit();
+		// in hellfire armor piercing ignores % of enemy armor instead, no way to include it here
+		if (!gbIsHellfire)
+			hper += _pIEnAc;
+		return hper;
+	}
+
+	/**
+	 * @brief Return magic hit chance
+	 */
+	int GetMagicToHit() const
+	{
+		int hper = _pMagic + BaseHitChance;
+		if (_pClass == HeroClass::Sorcerer)
+			hper += 20;
+		else if (_pClass == HeroClass::Bard)
+			hper += 10;
+		return hper;
+	}
+
+	/**
+	 * @brief Return block chance
+	 * @param useLevel - indicate if player's level should be added to block chance (the only case where it isn't is blocking a trap)
+	 */
+	int GetBlockChance(bool useLevel = true) const
+	{
+		int blkper = _pDexterity + _pBaseToBlk;
+		if (useLevel)
+			blkper += _pLevel * 2;
+		return blkper;
+	}
+
+	/**
+	 * @brief Return reciprocal of the factor for calculating damage reduction due to Mana Shield.
+	 *
+	 * Valid only for players with Mana Shield spell level greater than zero.
+	 */
+	int GetManaShieldDamageReduction();
+
+	/**
+	 * @brief Gets the effective spell level for the player, considering item bonuses
+	 * @param spell SpellID enum member identifying the spell
+	 * @return effective spell level
+	 */
+	int GetSpellLevel(SpellID spell) const
+	{
+		if (spell == SpellID::Invalid || static_cast<std::size_t>(spell) >= sizeof(_pSplLvl)) {
+			return 0;
+		}
+
+		return std::max<int>(_pISplLvlAdd + _pSplLvl[static_cast<std::size_t>(spell)], 0);
+	}
+
+	/**
+	 * @brief Return monster armor value after including player's armor piercing % (hellfire only)
+	 * @param monsterArmor - monster armor before applying % armor pierce
+	 * @param isMelee - indicates if it's melee or ranged combat
+	 */
+	int CalculateArmorPierce(int monsterArmor, bool isMelee) const
+	{
+		int tmac = monsterArmor;
+		if (_pIEnAc > 0) {
+			if (gbIsHellfire) {
+				int pIEnAc = _pIEnAc - 1;
+				if (pIEnAc > 0)
+					tmac >>= pIEnAc;
+				else
+					tmac -= tmac / 4;
+			}
+			if (isMelee && _pClass == HeroClass::Barbarian) {
+				tmac -= monsterArmor / 8;
+			}
+		}
+		if (tmac < 0)
+			tmac = 0;
+
+		return tmac;
+	}
+
+	/**
+	 * @brief Calculates the players current Hit Points as a percentage of their max HP and stores it for later reference
+	 *
+	 * The stored value is unused...
+	 * @see _pHPPer
+	 * @return The players current hit points as a percentage of their maximum (from 0 to 80%)
+	 */
+	int UpdateHitPointPercentage()
+	{
+		if (_pMaxHP <= 0) { // divide by zero guard
+			_pHPPer = 0;
+		} else {
+			// Maximum achievable HP is approximately 1200. Diablo uses fixed point integers where the last 6 bits are
+			// fractional values. This means that we will never overflow HP values normally by doing this multiplication
+			// as the max value is representable in 17 bits and the multiplication result will be at most 23 bits
+			_pHPPer = clamp(_pHitPoints * 80 / _pMaxHP, 0, 80); // hp should never be greater than maxHP but just in case
+		}
+
+		return _pHPPer;
+	}
+
+	int UpdateManaPercentage()
+	{
+		if (_pMaxMana <= 0) {
+			_pManaPer = 0;
+		} else {
+			_pManaPer = clamp(_pMana * 80 / _pMaxMana, 0, 80);
+		}
+
+		return _pManaPer;
+	}
+
+	/**
+	 * @brief Restores between 1/8 (inclusive) and 1/4 (exclusive) of the players max HP (further adjusted by class).
+	 *
+	 * This determines a random amount of non-fractional life points to restore then scales the value based on the
+	 *  player class. Warriors/barbarians get between 1/4 and 1/2 life restored per potion, rogue/monk/bard get 3/16
+	 *  to 3/8, and sorcerers get the base amount.
+	 */
+	void RestorePartialLife();
+
+	/**
+	 * @brief Resets hp to maxHp
+	 */
+	void RestoreFullLife()
+	{
+		_pHitPoints = _pMaxHP;
+		_pHPBase = _pMaxHPBase;
+	}
+
+	/**
+	 * @brief Restores between 1/8 (inclusive) and 1/4 (exclusive) of the players max Mana (further adjusted by class).
+	 *
+	 * This determines a random amount of non-fractional mana points to restore then scales the value based on the
+	 *  player class. Sorcerers get between 1/4 and 1/2 mana restored per potion, rogue/monk/bard get 3/16 to 3/8,
+	 *  and warrior/barbarian get the base amount. However if the player can't use magic due to an equipped item then
+	 *  they get nothing.
+	 */
+	void RestorePartialMana();
+
+	/**
+	 * @brief Resets mana to maxMana (if the player can use magic)
+	 */
+	void RestoreFullMana()
+	{
+		if (HasNoneOf(_pIFlags, ItemSpecialEffect::NoMana)) {
+			_pMana = _pMaxMana;
+			_pManaBase = _pMaxManaBase;
+		}
+	}
+	/**
+	 * @brief Sets the readied spell to the spell in the specified equipment slot. Does nothing if the item does not have a valid spell.
+	 * @param bodyLocation - the body location whose item will be checked for the spell.
+	 */
+	void ReadySpellFromEquipment(inv_body_loc bodyLocation);
+
+	/**
+	 * @brief Does the player currently have a ranged weapon equipped?
+	 */
+	bool UsesRangedWeapon() const
+	{
+		return static_cast<PlayerWeaponGraphic>(_pgfxnum & 0xF) == PlayerWeaponGraphic::Bow;
+	}
+
+	bool CanChangeAction()
+	{
+		if (_pmode == PM_STAND)
+			return true;
+		if (_pmode == PM_ATTACK && AnimInfo.currentFrame >= _pAFNum)
+			return true;
+		if (_pmode == PM_RATTACK && AnimInfo.currentFrame >= _pAFNum)
+			return true;
+		if (_pmode == PM_SPELL && AnimInfo.currentFrame >= _pSFNum)
+			return true;
+		if (isWalking() && AnimInfo.isLastFrame())
+			return true;
+		return false;
+	}
+
+	[[nodiscard]] player_graphic getGraphic() const;
+
+	[[nodiscard]] uint16_t getSpriteWidth() const;
+
+	void getAnimationFramesAndTicksPerFrame(player_graphic graphics, int8_t &numberOfFrames, int8_t &ticksPerFrame) const;
+
+	/**
+	 * @brief Updates previewCelSprite according to new requested command
+	 * @param cmdId What command is requested
+	 * @param point Point for the command
+	 * @param wParam1 First Parameter
+	 * @param wParam2 Second Parameter
+	 */
+	void UpdatePreviewCelSprite(_cmd_id cmdId, Point point, uint16_t wParam1, uint16_t wParam2);
+
+	/** @brief Checks if the player is on the same level as the local player (MyPlayer). */
+	bool isOnActiveLevel() const
+	{
+		if (setlevel)
+			return isOnLevel(setlvlnum);
+		return isOnLevel(currlevel);
+	}
+
+	/** @brief Checks if the player is on the corresponding level. */
+	bool isOnLevel(uint8_t level) const
+	{
+		return !this->plrIsOnSetLevel && this->plrlevel == level;
+	}
+	/** @brief Checks if the player is on the corresponding level. */
+	bool isOnLevel(_setlevels level) const
+	{
+		return this->plrIsOnSetLevel && this->plrlevel == static_cast<uint8_t>(level);
+	}
+	/** @brief Checks if the player is on a arena level. */
+	bool isOnArenaLevel() const
+	{
+		return plrIsOnSetLevel && IsArenaLevel(static_cast<_setlevels>(plrlevel));
+	}
+	void setLevel(uint8_t level)
+	{
+		this->plrlevel = level;
+		this->plrIsOnSetLevel = false;
+	}
+	void setLevel(_setlevels level)
+	{
+		this->plrlevel = static_cast<uint8_t>(level);
+		this->plrIsOnSetLevel = true;
+	}
+};
+
+extern DVL_API_FOR_TEST size_t MyPlayerId;
+extern DVL_API_FOR_TEST Player *MyPlayer;
+extern DVL_API_FOR_TEST std::vector<Player> Players;
+/** @brief What Player items and stats should be displayed? Normally this is identical to MyPlayer but can differ when /inspect was used. */
+extern Player *InspectPlayer;
+/** @brief Do we currently inspect a remote player (/inspect was used)? In this case the (remote) players items and stats can't be modified. */
+inline bool IsInspectingPlayer()
+{
+	return MyPlayer != InspectPlayer;
+}
+extern bool MyPlayerIsDead;
+
+Player *PlayerAtPosition(Point position);
+
+void LoadPlrGFX(Player &player, player_graphic graphic);
+void InitPlayerGFX(Player &player);
+void ResetPlayerGFX(Player &player);
+
+/**
+ * @brief Sets the new Player Animation with all relevant information for rendering
+ * @param player The player to set the animation for
+ * @param graphic What player animation should be displayed
+ * @param dir Direction of the animation
+ * @param numberOfFrames Number of Frames in Animation
+ * @param delayLen Delay after each Animation sequence
+ * @param flags Specifies what special logics are applied to this Animation
+ * @param numSkippedFrames Number of Frames that will be skipped (for example with modifier "faster attack")
+ * @param distributeFramesBeforeFrame Distribute the numSkippedFrames only before this frame
+ */
+void NewPlrAnim(Player &player, player_graphic graphic, Direction dir, AnimationDistributionFlags flags = AnimationDistributionFlags::None, int8_t numSkippedFrames = 0, int8_t distributeFramesBeforeFrame = 0);
+void SetPlrAnims(Player &player);
+void CreatePlayer(Player &player, HeroClass c);
+int CalcStatDiff(Player &player);
+#ifdef _DEBUG
+void NextPlrLevel(Player &player);
+#endif
+void AddPlrExperience(Player &player, int lvl, int exp);
+void AddPlrMonstExper(int lvl, int exp, char pmask);
+void ApplyPlrDamage(DamageType damageType, Player &player, int dam, int minHP = 0, int frac = 0, DeathReason deathReason = DeathReason::MonsterOrTrap);
+void InitPlayer(Player &player, bool FirstTime);
+void InitMultiView();
+void PlrClrTrans(Point position);
+void PlrDoTrans(Point position);
+void SetPlayerOld(Player &player);
+void FixPlayerLocation(Player &player, Direction bDir);
+void StartStand(Player &player, Direction dir);
+void StartPlrBlock(Player &player, Direction dir);
+void FixPlrWalkTags(const Player &player);
+void StartPlrHit(Player &player, int dam, bool forcehit);
+void StartPlayerKill(Player &player, DeathReason deathReason);
+/**
+ * @brief Strip the top off gold piles that are larger than MaxGold
+ */
+void StripTopGold(Player &player);
+void SyncPlrKill(Player &player, DeathReason deathReason);
+void RemovePlrMissiles(const Player &player);
+void StartNewLvl(Player &player, interface_mode fom, int lvl);
+void RestartTownLvl(Player &player);
+void StartWarpLvl(Player &player, size_t pidx);
+void ProcessPlayers();
+void ClrPlrPath(Player &player);
+bool PosOkPlayer(const Player &player, Point position);
+void MakePlrPath(Player &player, Point targetPosition, bool endspace);
+void CalcPlrStaff(Player &player);
+void CheckPlrSpell(bool isShiftHeld, SpellID spellID = MyPlayer->_pRSpell, SpellType spellType = MyPlayer->_pRSplType);
+void SyncPlrAnim(Player &player);
+void SyncInitPlrPos(Player &player);
+void SyncInitPlr(Player &player);
+void CheckStats(Player &player);
+void ModifyPlrStr(Player &player, int l);
+void ModifyPlrMag(Player &player, int l);
+void ModifyPlrDex(Player &player, int l);
+void ModifyPlrVit(Player &player, int l);
+void SetPlayerHitPoints(Player &player, int val);
+void SetPlrStr(Player &player, int v);
+void SetPlrMag(Player &player, int v);
+void SetPlrDex(Player &player, int v);
+void SetPlrVit(Player &player, int v);
+void InitDungMsgs(Player &player);
+void PlayDungMsgs();
+
+} // namespace devilution