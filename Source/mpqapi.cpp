//HEADER_GOES_HERE

#include "../types.h"

DEVILUTION_BEGIN_NAMESPACE

int sgdwMpqOffset; // idb
char mpq_buf[4096];
_HASHENTRY *sgpHashTbl;
BOOL save_archive_modified; // weak
_BLOCKENTRY *sgpBlockTbl;
BOOLEAN save_archive_open; // weak

//note: 32872 = 32768 + 104 (sizeof(_FILEHEADER))

/* data */

HANDLE sghArchive = (HANDLE)0xFFFFFFFF; // idb

BOOL mpqapi_set_hidden(const char *pszArchive, BOOL hidden)
{
	DWORD dwFileAttributes;
	DWORD dwFileAttributesToSet;

	dwFileAttributes = GetFileAttributes(pszArchive);
	if (dwFileAttributes == INVALID_FILE_ATTRIBUTES)
		return GetLastError() == ERROR_FILE_NOT_FOUND;
	dwFileAttributesToSet = hidden ? FILE_ATTRIBUTE_SYSTEM | FILE_ATTRIBUTE_HIDDEN : 0;
	if (dwFileAttributes == dwFileAttributesToSet)
		return TRUE;
	else
		return SetFileAttributes(pszArchive, dwFileAttributesToSet);
}

void mpqapi_store_creation_time(const char *pszArchive, int dwChar)
{
	int v2;                                // esi
	const char *v3;                        // ebx
	HANDLE v4;                             // eax
	int v5;                                // esi
	struct _WIN32_FIND_DATAA FindFileData; // [esp+8h] [ebp-1E0h]
	char dst[160];                         // [esp+148h] [ebp-A0h]

	v2 = dwChar;
	v3 = pszArchive;
	if (gbMaxPlayers != 1) {
		mpqapi_reg_load_modification_time(dst, 160);
		v4 = FindFirstFile(v3, &FindFileData);
		if (v4 != (HANDLE)-1) {
			FindClose(v4);
			v5 = 16 * v2;
			*(_DWORD *)&dst[v5] = FindFileData.ftCreationTime.dwLowDateTime;
			*(_DWORD *)&dst[v5 + 4] = FindFileData.ftCreationTime.dwHighDateTime;
			mpqapi_reg_store_modification_time(dst, 160);
		}
	}
}
// 679660: using guessed type char gbMaxPlayers;

BOOL mpqapi_reg_load_modification_time(char *dst, int size)
{
	unsigned int iSize;
	char *pszDst;
	char *pbData;
	int nbytes_read;

	iSize = size;
	pszDst = dst;
	memset(dst, 0, size);
	if (!SRegLoadData("Diablo", "Video Player ", 0, (unsigned char *)pszDst, iSize, (LPDWORD)&nbytes_read)) {
		return FALSE;
	}

	if (nbytes_read != size)
		return FALSE;

	for (; iSize >= 8; iSize -= 8) {
		pbData = pszDst;
		pszDst += 8;
		mpqapi_xor_buf(pbData);
	}

	return TRUE;
}

void mpqapi_xor_buf(char *pbData)
{
	signed int v1; // eax
	char *v2;      // esi
	signed int v3; // edi

	v1 = 0xF0761AB;
	v2 = pbData;
	v3 = 8;
	do {
		*v2 ^= v1;
		++v2;
		v1 = _rotl(v1, 1);
		--v3;
	} while (v3);
}

void mpqapi_update_multi_creation_time(DWORD dwChar)
{
}

BOOLEAN mpqapi_reg_store_modification_time(char *pbData, DWORD dwLen)
{
	char *pbCurrentData;
	DWORD i;
	char *pbDataToXor;

	pbCurrentData = pbData;
	if (dwLen >= 8) {
		i = dwLen >> 3;
		do {
			pbDataToXor = pbCurrentData;
			pbCurrentData += 8;
			mpqapi_xor_buf(pbDataToXor);
			--i;
		} while (i);
	}

	return SRegSaveData("Diablo", "Video Player ", 0, (unsigned char *)pbData, dwLen);
}

void mpqapi_remove_hash_entry(const char *pszName)
{
	int v1;          // eax
	_HASHENTRY *v2;  // ecx
	_BLOCKENTRY *v3; // eax
	int v4;          // esi
	int v5;          // edi

	v1 = mpqapi_get_hash_index_of_path(pszName);
	if (v1 != -1) {
		v2 = &sgpHashTbl[v1];
		v3 = &sgpBlockTbl[v2->block];
		v2->block = -2;
		v4 = v3->offset;
		v5 = v3->sizealloc;
		memset(v3, 0, 0x10u);
		mpqapi_free_block(v4, v5);
		save_archive_modified = 1;
	}
}
// 65AB0C: using guessed type int save_archive_modified;

void mpqapi_free_block(int block_offset, int block_size)
{
	int v2;          // esi
	int v3;          // edi
	_BLOCKENTRY *v4; // eax
	signed int v5;   // edx
	signed int v6;   // ecx
	int v7;          // ecx
	BOOLEAN v8;      // zf
	_BLOCKENTRY *v9; // eax

	v2 = block_size;
	v3 = block_offset;
LABEL_2:
	v4 = sgpBlockTbl;
	v5 = 2048;
	while (1) {
		v6 = v5--;
		if (!v6)
			break;
		v7 = v4->offset;
		if (v4->offset && !v4->flags && !v4->sizefile) {
			if (v7 + v4->sizealloc == v3) {
				v3 = v4->offset;
			LABEL_11:
				v2 += v4->sizealloc;
				memset(v4, 0, 0x10u);
				goto LABEL_2;
			}
			if (v3 + v2 == v7)
				goto LABEL_11;
		}
		++v4;
	}
	v8 = v3 + v2 == sgdwMpqOffset;
	if (v3 + v2 > sgdwMpqOffset) {
		app_fatal("MPQ free list error");
		v8 = v3 + v2 == sgdwMpqOffset;
	}
	if (v8) {
		sgdwMpqOffset = v3;
	} else {
		v9 = mpqapi_new_block(0);
		v9->offset = v3;
		v9->sizealloc = v2;
		v9->sizefile = 0;
		v9->flags = 0;
	}
}

_BLOCKENTRY *mpqapi_new_block(int *block_index)
{
	_BLOCKENTRY *result; // eax
	unsigned int v2;     // edx

	result = sgpBlockTbl;
	v2 = 0;
	while (result->offset || result->sizealloc || result->flags || result->sizefile) {
		++v2;
		++result;
		if (v2 >= 0x800) {
			app_fatal("Out of free block entries");
			return 0;
		}
	}
	if (block_index)
		*block_index = v2;
	return result;
}

int mpqapi_get_hash_index_of_path(const char *pszName) // FetchHandle
{
	return mpqapi_get_hash_index(Hash(pszName, 0), Hash(pszName, 1), Hash(pszName, 2), 0);
}

int mpqapi_get_hash_index(short index, int hash_a, int hash_b, int locale)
{
	int v4;         // ecx
	signed int v5;  // eax
	signed int v6;  // edx
	_HASHENTRY *v7; // ecx
	int v8;         // edi
	int v10;        // [esp+Ch] [ebp-8h]
	int i;          // [esp+10h] [ebp-4h]

	v4 = index & 0x7FF;
	v10 = hash_a;
	v5 = 2048;
	for (i = v4;; i = (i + 1) & 0x7FF) {
		v7 = &sgpHashTbl[v4];
		v8 = v7->block;
		if (v8 == -1)
			return -1;
		v6 = v5--;
		if (!v6)
			return -1;
		if (v7->hashcheck[0] == v10 && v7->hashcheck[1] == hash_b && v7->lcid == locale && v8 != -2)
			break;
		v4 = (i + 1) & 0x7FF;
	}
	return i;
}

void mpqapi_remove_hash_entries(BOOL(__stdcall *fnGetName)(DWORD, char *))
{
	DWORD dwIndex;
	BOOL i;
	char pszFileName[MAX_PATH];

	dwIndex = 1;
	for (i = fnGetName(0, pszFileName); i; i = fnGetName(dwIndex++, pszFileName)) {
		mpqapi_remove_hash_entry(pszFileName);
	}
}

BOOL mpqapi_write_file(const char *pszName, const BYTE *pbData, DWORD dwLen)
{
	_BLOCKENTRY *blockEntry;

	save_archive_modified = TRUE;
	mpqapi_remove_hash_entry(pszName);
	blockEntry = mpqapi_add_file(pszName, 0, 0);
	if (!mpqapi_write_file_contents(pszName, pbData, dwLen, blockEntry)) {
		mpqapi_remove_hash_entry(pszName);
		return FALSE;
	}
	return TRUE;
}
// 65AB0C: using guessed type int save_archive_modified;

_BLOCKENTRY *mpqapi_add_file(const char *pszName, _BLOCKENTRY *pBlk, int block_index)
{
	const char *v3;   // edi
	short v4;         // si
	int v5;           // ebx
	signed int v6;    // edx
	int v7;           // esi
	int v8;           // ecx
	int v9;           // esi
	int v11;          // [esp+Ch] [ebp-8h]
	_BLOCKENTRY *v12; // [esp+10h] [ebp-4h]

	v12 = pBlk;
	v3 = pszName;
	v4 = Hash(pszName, 0);
	v5 = Hash(v3, 1);
	v11 = Hash(v3, 2);
	if (mpqapi_get_hash_index(v4, v5, v11, 0) != -1)
		app_fatal("Hash collision between \"%s\" and existing file\n", v3);
	v6 = 2048;
	v7 = v4 & 0x7FF;
	while (1) {
		--v6;
		v8 = sgpHashTbl[v7].block;
		if (v8 == -1 || v8 == -2)
			break;
		v7 = (v7 + 1) & 0x7FF;
		if (!v6) {
			v6 = -1;
			break;
		}
	}
	if (v6 < 0)
		app_fatal("Out of hash space");
	if (!v12)
		v12 = mpqapi_new_block(&block_index);
	v9 = v7;
	sgpHashTbl[v9].hashcheck[0] = v5;
	sgpHashTbl[v9].hashcheck[1] = v11;
	sgpHashTbl[v9].lcid = 0;
	sgpHashTbl[v9].block = block_index;
	return v12;
}

BOOL mpqapi_write_file_contents(const char *pszName, const BYTE *pbData, int dwLen, _BLOCKENTRY *pBlk)
{
	const char *v4;              // esi
	const char *v5;              // eax
	unsigned int destsize;       // ebx
	const char *v7;              // eax
	unsigned int v8;             // esi
	_BLOCKENTRY *v9;             // edi
	int v10;                     // eax
	signed int v11;              // eax
	unsigned int v13;            // eax
	unsigned int v14;            // eax
	int v15;                     // ecx
	int size;                    // [esp+Ch] [ebp-10h]
	const BYTE *v17;             // [esp+10h] [ebp-Ch]
	int v18;                     // [esp+14h] [ebp-8h]
	DWORD nNumberOfBytesToWrite; // [esp+18h] [ebp-4h]

	v4 = pszName;
	v17 = pbData;
	v5 = strchr(pszName, ':');
	destsize = 0;
	while (v5) {
		v4 = v5 + 1;
		v5 = strchr(v5 + 1, ':');
	}
	while (1) {
		v7 = strchr(v4, '\\');
		if (!v7)
			break;
		v4 = v7 + 1;
	}
	Hash(v4, 3);
	v8 = dwLen;
	v9 = pBlk;
	size = 4 * ((unsigned int)(dwLen + 4095) >> 12) + 4;
	nNumberOfBytesToWrite = 4 * ((unsigned int)(dwLen + 4095) >> 12) + 4;
	v10 = mpqapi_find_free_block(size + dwLen, &pBlk->sizealloc);
	v9->offset = v10;
	v9->sizefile = v8;
	v9->flags = 0x80000100;
	if (SetFilePointer(sghArchive, v10, NULL, FILE_BEGIN) == -1)
		return 0;
	pBlk = 0;
	v18 = 0;
	while (v8) {
		v11 = 0;
		do
			mpq_buf[v11++] -= 86;
		while (v11 < 4096);
		dwLen = v8;
		if (v8 >= 0x1000)
			dwLen = 4096;
		memcpy(mpq_buf, v17, dwLen);
		v17 += dwLen;
		dwLen = PkwareCompress(mpq_buf, dwLen);
		if (!v18) {
			nNumberOfBytesToWrite = size;
			pBlk = (_BLOCKENTRY *)DiabloAllocPtr(size);
			memset(pBlk, 0, nNumberOfBytesToWrite);
			if (!WriteFile(sghArchive, pBlk, nNumberOfBytesToWrite, &nNumberOfBytesToWrite, 0))
				goto LABEL_25;
			destsize += nNumberOfBytesToWrite;
		}
		*(&pBlk->offset + v18) = destsize;
		if (!WriteFile(sghArchive, mpq_buf, dwLen, (LPDWORD)&dwLen, 0))
			goto LABEL_25;
		++v18;
		if (v8 <= 0x1000)
			v8 = 0;
		else
			v8 -= 4096;
		destsize += dwLen;
	}
	*(&pBlk->offset + v18) = destsize;
	if (SetFilePointer(sghArchive, -destsize, NULL, FILE_CURRENT) == -1
	    || !WriteFile(sghArchive, pBlk, nNumberOfBytesToWrite, &nNumberOfBytesToWrite, 0)
	    || SetFilePointer(sghArchive, destsize - nNumberOfBytesToWrite, NULL, FILE_CURRENT) == -1) {
	LABEL_25:
		if (pBlk)
			mem_free_dbg(pBlk);
		return 0;
	}
	mem_free_dbg(pBlk);
	v13 = v9->sizealloc;
	if (destsize < v13) {
		v14 = v13 - destsize;
		if (v14 >= 0x400) {
			v15 = destsize + v9->offset;
			v9->sizealloc = destsize;
			mpqapi_free_block(v15, v14);
		}
	}
	return 1;
}

int mpqapi_find_free_block(int size, int *block_size)
{
	_BLOCKENTRY *v2; // eax
	signed int v3;   // esi
	int result;      // eax
	int v5;          // esi
	BOOLEAN v6;      // zf

	v2 = sgpBlockTbl;
	v3 = 2048;
	while (1) {
		--v3;
		if (v2->offset) {
			if (!v2->flags && !v2->sizefile && v2->sizealloc >= (unsigned int)size)
				break;
		}
		++v2;
		if (!v3) {
			*block_size = size;
			result = sgdwMpqOffset;
			sgdwMpqOffset += size;
			return result;
		}
	}
	v5 = v2->offset;
	*block_size = size;
	v2->offset += size;
	v6 = v2->sizealloc == size;
	v2->sizealloc -= size;
	if (v6)
		memset(v2, 0, 0x10u);
	return v5;
}

void mpqapi_rename(char *pszOld, char *pszNew)
{
	int index, block;
	_HASHENTRY *hashEntry;
	_BLOCKENTRY *blockEntry;

	index = mpqapi_get_hash_index_of_path(pszOld);
	if (index != -1) {
		hashEntry = &sgpHashTbl[index];
		block = hashEntry->block;
		blockEntry = &sgpBlockTbl[block];
		hashEntry->block = -2;
		mpqapi_add_file(pszNew, blockEntry, block);
		save_archive_modified = TRUE;
	}
}
// 65AB0C: using guessed type int save_archive_modified;

BOOL mpqapi_has_file(const char *pszName)
{
	return mpqapi_get_hash_index_of_path(pszName) != -1;
}

BOOL mpqapi_open_archive(const char *pszArchive, BOOL hidden, int dwChar) // OpenMPQ
{
	const char *v3;         // ebp
	BOOL v4;                // esi
	DWORD v6;               // edi
	int v8;                 // eax
	int v10;                // eax
	const char *lpFileName; // [esp+10h] [ebp-70h]
	DWORD dwTemp;           // [esp+14h] [ebp-6Ch]
	_FILEHEADER fhdr;       // [esp+18h] [ebp-68h]

	v3 = pszArchive;
	v4 = hidden;
	lpFileName = pszArchive;
	InitHash();
	if (!mpqapi_set_hidden(v3, v4))
		return 0;
	v6 = (unsigned char)gbMaxPlayers > 1u ? FILE_FLAG_WRITE_THROUGH : 0;
	save_archive_open = 0;
	sghArchive = CreateFile(v3, GENERIC_READ | GENERIC_WRITE, 0, NULL, OPEN_EXISTING, v6, NULL);
	if (sghArchive == (HANDLE)-1) {
		sghArchive = CreateFile(lpFileName, GENERIC_READ | GENERIC_WRITE, 0, NULL, CREATE_ALWAYS, v6 | (v4 != 0 ? FILE_ATTRIBUTE_SYSTEM | FILE_ATTRIBUTE_HIDDEN : 0), NULL);
		if (sghArchive == (HANDLE)-1)
			return 0;
		save_archive_open = 1;
		save_archive_modified = 1;
	}
	if (!sgpBlockTbl || !sgpHashTbl) {
		memset(&fhdr, 0, 0x68u);
		if (!mpqapi_parse_archive_header(&fhdr, &sgdwMpqOffset)) {
		LABEL_15:
			mpqapi_close_archive(lpFileName, 1, dwChar);
			return 0;
		}
		sgpBlockTbl = (_BLOCKENTRY *)DiabloAllocPtr(0x8000);
		memset(sgpBlockTbl, 0, 0x8000u);
		if (fhdr.blockcount) {
			if (SetFilePointer(sghArchive, 104, NULL, FILE_BEGIN) == -1
			    || !ReadFile(sghArchive, sgpBlockTbl, 0x8000u, &dwTemp, NULL)) {
				goto LABEL_15;
			}
			v8 = Hash("(block table)", 3);
			Decrypt(sgpBlockTbl, 0x8000, v8);
		}
		sgpHashTbl = (_HASHENTRY *)DiabloAllocPtr(0x8000);
		memset(sgpHashTbl, 255, 0x8000u);
		if (fhdr.hashcount) {
			if (SetFilePointer(sghArchive, 32872, NULL, FILE_BEGIN) == -1
			    || !ReadFile(sghArchive, sgpHashTbl, 0x8000u, &dwTemp, NULL)) {
				goto LABEL_15;
			}
			v10 = Hash("(hash table)", 3);
			Decrypt(sgpHashTbl, 0x8000, v10);
		}
	}
	return 1;
}
// 65AB0C: using guessed type int save_archive_modified;
// 65AB14: using guessed type char save_archive_open;
// 679660: using guessed type char gbMaxPlayers;

BOOLEAN mpqapi_parse_archive_header(_FILEHEADER *pHdr, int *pdwNextFileStart) // ParseMPQHeader
{
	int *v2;                 // ebp
	_FILEHEADER *v3;         // esi
	DWORD v4;                // eax
	DWORD v5;                // edi
	DWORD NumberOfBytesRead; // [esp+10h] [ebp-4h]

	v2 = pdwNextFileStart;
	v3 = pHdr;
	v4 = GetFileSize(sghArchive, 0);
	v5 = v4;
	*v2 = v4;
	if (v4 == -1
	    || v4 < 0x68
	    || !ReadFile(sghArchive, v3, 0x68u, &NumberOfBytesRead, NULL)
	    || NumberOfBytesRead != 104
	    || v3->signature != '\x1AQPM'
	    || v3->headersize != 32
	    || v3->version > 0u
	    || v3->sectorsizeid != 3
	    || v3->filesize != v5
	    || v3->hashoffset != 32872
	    || v3->blockoffset != 104
	    || v3->hashcount != 2048
	    || v3->blockcount != 2048) {
		if (SetFilePointer(sghArchive, 0, NULL, FILE_BEGIN) == -1 || !SetEndOfFile(sghArchive))
			return 0;
		memset(v3, 0, 0x68u);
		v3->signature = '\x1AQPM';
		v3->headersize = 32;
		v3->sectorsizeid = 3;
		v3->version = 0;
		*v2 = 0x10068;
		save_archive_modified = 1;
		save_archive_open = 1;
	}
	return 1;
}
// 65AB0C: using guessed type int save_archive_modified;
// 65AB14: using guessed type char save_archive_open;

void mpqapi_close_archive(const char *pszArchive, BOOL bFree, int dwChar) // CloseMPQ
{
	_BLOCKENTRY *blockEntry;
	_HASHENTRY *hashEntry;

	if (bFree) {
		blockEntry = sgpBlockTbl;
		sgpBlockTbl = NULL;
		mem_free_dbg(blockEntry);
		hashEntry = sgpHashTbl;
		sgpHashTbl = NULL;
		mem_free_dbg(hashEntry);
	}
	if (sghArchive != INVALID_HANDLE_VALUE) {
		CloseHandle(sghArchive);
		sghArchive = INVALID_HANDLE_VALUE;
	}
	if (save_archive_modified) {
		save_archive_modified = FALSE;
		mpqapi_store_modified_time(pszArchive, dwChar);
	}
	if (save_archive_open) {
		save_archive_open = FALSE;
		mpqapi_store_creation_time(pszArchive, dwChar);
	}
}
// 65AB0C: using guessed type int save_archive_modified;
// 65AB14: using guessed type char save_archive_open;

void mpqapi_store_modified_time(const char *pszArchive, int dwChar)
{
	int v2;                                // esi
	const char *v3;                        // ebx
	HANDLE v4;                             // eax
	int v5;                                // esi
	struct _WIN32_FIND_DATAA FindFileData; // [esp+8h] [ebp-1E0h]
	char dst[160];                         // [esp+148h] [ebp-A0h]

	v2 = dwChar;
	v3 = pszArchive;
	if (gbMaxPlayers != 1) {
		mpqapi_reg_load_modification_time(dst, 160);
		v4 = FindFirstFile(v3, &FindFileData);
		if (v4 != (HANDLE)-1) {
			FindClose(v4);
			v5 = 16 * v2;
			*(_DWORD *)&dst[v5 + 8] = FindFileData.ftLastWriteTime.dwLowDateTime;
			*(_DWORD *)&dst[v5 + 12] = FindFileData.ftLastWriteTime.dwHighDateTime;
			mpqapi_reg_store_modification_time(dst, 160);
		}
	}
}
// 679660: using guessed type char gbMaxPlayers;

void mpqapi_flush_and_close(const char *pszArchive, BOOL bFree, int dwChar)
{
	if (sghArchive != (HANDLE)-1) {
		if (save_archive_modified) {
			if (mpqapi_can_seek()) {
				if (mpqapi_write_header()) {
					if (mpqapi_write_block_table())
						mpqapi_write_hash_table();
				}
			}
		}
	}
	mpqapi_close_archive(pszArchive, bFree, dwChar);
}
// 65AB0C: using guessed type int save_archive_modified;

BOOLEAN mpqapi_write_header() // WriteMPQHeader
{
	BOOLEAN result;             // al
	_FILEHEADER fhdr;           // [esp+8h] [ebp-6Ch]
	DWORD NumberOfBytesWritten; // [esp+70h] [ebp-4h]

	memset(&fhdr, 0, 0x68u);
	fhdr.signature = '\x1AQPM';
	fhdr.headersize = 32;
	fhdr.filesize = GetFileSize(sghArchive, 0);
	fhdr.version = 0;
	fhdr.sectorsizeid = 3;
	fhdr.hashoffset = 32872;
	fhdr.blockoffset = 104;
	fhdr.hashcount = 2048;
	fhdr.blockcount = 2048;
	if (SetFilePointer(sghArchive, 0, NULL, FILE_BEGIN) != -1 && WriteFile(sghArchive, &fhdr, 0x68u, &NumberOfBytesWritten, 0))
		result = NumberOfBytesWritten == 104;
	else
		result = 0;
	return result;
}

BOOL mpqapi_write_block_table()
{
	BOOL success;
	DWORD NumberOfBytesWritten;

	if (SetFilePointer(sghArchive, 104, NULL, FILE_BEGIN) == -1)
		return FALSE;

	Encrypt(sgpBlockTbl, 0x8000, Hash("(block table)", 3));
	success = WriteFile(sghArchive, sgpBlockTbl, 0x8000, &NumberOfBytesWritten, 0);
	Decrypt(sgpBlockTbl, 0x8000, Hash("(block table)", 3));
	return success && NumberOfBytesWritten == 0x8000;
}

BOOL mpqapi_write_hash_table()
{
	BOOL success;
	DWORD NumberOfBytesWritten;

	if (SetFilePointer(sghArchive, 32872, NULL, FILE_BEGIN) == -1)
		return FALSE;

	Encrypt(sgpHashTbl, 0x8000, Hash("(hash table)", 3));
	success = WriteFile(sghArchive, sgpHashTbl, 0x8000, &NumberOfBytesWritten, 0);
	Decrypt(sgpHashTbl, 0x8000, Hash("(hash table)", 3));
	return success && NumberOfBytesWritten == 0x8000;
}

BOOL mpqapi_can_seek()
{
	if (SetFilePointer(sghArchive, sgdwMpqOffset, NULL, FILE_BEGIN) == -1)
<<<<<<< HEAD
		result = 0;
	else
		result = SetEndOfFile(sghArchive);
	return result;
}

DEVILUTION_END_NAMESPACE

=======
		return FALSE;
	return SetEndOfFile(sghArchive);
}

>>>>>>> e791f3ee
<|MERGE_RESOLUTION|>--- conflicted
+++ resolved
@@ -1,717 +1,707 @@
-//HEADER_GOES_HERE
-
-#include "../types.h"
-
-DEVILUTION_BEGIN_NAMESPACE
-
-int sgdwMpqOffset; // idb
-char mpq_buf[4096];
-_HASHENTRY *sgpHashTbl;
-BOOL save_archive_modified; // weak
-_BLOCKENTRY *sgpBlockTbl;
-BOOLEAN save_archive_open; // weak
-
-//note: 32872 = 32768 + 104 (sizeof(_FILEHEADER))
-
-/* data */
-
-HANDLE sghArchive = (HANDLE)0xFFFFFFFF; // idb
-
-BOOL mpqapi_set_hidden(const char *pszArchive, BOOL hidden)
-{
-	DWORD dwFileAttributes;
-	DWORD dwFileAttributesToSet;
-
-	dwFileAttributes = GetFileAttributes(pszArchive);
-	if (dwFileAttributes == INVALID_FILE_ATTRIBUTES)
-		return GetLastError() == ERROR_FILE_NOT_FOUND;
-	dwFileAttributesToSet = hidden ? FILE_ATTRIBUTE_SYSTEM | FILE_ATTRIBUTE_HIDDEN : 0;
-	if (dwFileAttributes == dwFileAttributesToSet)
-		return TRUE;
-	else
-		return SetFileAttributes(pszArchive, dwFileAttributesToSet);
-}
-
-void mpqapi_store_creation_time(const char *pszArchive, int dwChar)
-{
-	int v2;                                // esi
-	const char *v3;                        // ebx
-	HANDLE v4;                             // eax
-	int v5;                                // esi
-	struct _WIN32_FIND_DATAA FindFileData; // [esp+8h] [ebp-1E0h]
-	char dst[160];                         // [esp+148h] [ebp-A0h]
-
-	v2 = dwChar;
-	v3 = pszArchive;
-	if (gbMaxPlayers != 1) {
-		mpqapi_reg_load_modification_time(dst, 160);
-		v4 = FindFirstFile(v3, &FindFileData);
-		if (v4 != (HANDLE)-1) {
-			FindClose(v4);
-			v5 = 16 * v2;
-			*(_DWORD *)&dst[v5] = FindFileData.ftCreationTime.dwLowDateTime;
-			*(_DWORD *)&dst[v5 + 4] = FindFileData.ftCreationTime.dwHighDateTime;
-			mpqapi_reg_store_modification_time(dst, 160);
-		}
-	}
-}
-// 679660: using guessed type char gbMaxPlayers;
-
-BOOL mpqapi_reg_load_modification_time(char *dst, int size)
-{
-	unsigned int iSize;
-	char *pszDst;
-	char *pbData;
-	int nbytes_read;
-
-	iSize = size;
-	pszDst = dst;
-	memset(dst, 0, size);
-	if (!SRegLoadData("Diablo", "Video Player ", 0, (unsigned char *)pszDst, iSize, (LPDWORD)&nbytes_read)) {
-		return FALSE;
-	}
-
-	if (nbytes_read != size)
-		return FALSE;
-
-	for (; iSize >= 8; iSize -= 8) {
-		pbData = pszDst;
-		pszDst += 8;
-		mpqapi_xor_buf(pbData);
-	}
-
-	return TRUE;
-}
-
-void mpqapi_xor_buf(char *pbData)
-{
-	signed int v1; // eax
-	char *v2;      // esi
-	signed int v3; // edi
-
-	v1 = 0xF0761AB;
-	v2 = pbData;
-	v3 = 8;
-	do {
-		*v2 ^= v1;
-		++v2;
-		v1 = _rotl(v1, 1);
-		--v3;
-	} while (v3);
-}
-
-void mpqapi_update_multi_creation_time(DWORD dwChar)
-{
-}
-
-BOOLEAN mpqapi_reg_store_modification_time(char *pbData, DWORD dwLen)
-{
-	char *pbCurrentData;
-	DWORD i;
-	char *pbDataToXor;
-
-	pbCurrentData = pbData;
-	if (dwLen >= 8) {
-		i = dwLen >> 3;
-		do {
-			pbDataToXor = pbCurrentData;
-			pbCurrentData += 8;
-			mpqapi_xor_buf(pbDataToXor);
-			--i;
-		} while (i);
-	}
-
-	return SRegSaveData("Diablo", "Video Player ", 0, (unsigned char *)pbData, dwLen);
-}
-
-void mpqapi_remove_hash_entry(const char *pszName)
-{
-	int v1;          // eax
-	_HASHENTRY *v2;  // ecx
-	_BLOCKENTRY *v3; // eax
-	int v4;          // esi
-	int v5;          // edi
-
-	v1 = mpqapi_get_hash_index_of_path(pszName);
-	if (v1 != -1) {
-		v2 = &sgpHashTbl[v1];
-		v3 = &sgpBlockTbl[v2->block];
-		v2->block = -2;
-		v4 = v3->offset;
-		v5 = v3->sizealloc;
-		memset(v3, 0, 0x10u);
-		mpqapi_free_block(v4, v5);
-		save_archive_modified = 1;
-	}
-}
-// 65AB0C: using guessed type int save_archive_modified;
-
-void mpqapi_free_block(int block_offset, int block_size)
-{
-	int v2;          // esi
-	int v3;          // edi
-	_BLOCKENTRY *v4; // eax
-	signed int v5;   // edx
-	signed int v6;   // ecx
-	int v7;          // ecx
-	BOOLEAN v8;      // zf
-	_BLOCKENTRY *v9; // eax
-
-	v2 = block_size;
-	v3 = block_offset;
-LABEL_2:
-	v4 = sgpBlockTbl;
-	v5 = 2048;
-	while (1) {
-		v6 = v5--;
-		if (!v6)
-			break;
-		v7 = v4->offset;
-		if (v4->offset && !v4->flags && !v4->sizefile) {
-			if (v7 + v4->sizealloc == v3) {
-				v3 = v4->offset;
-			LABEL_11:
-				v2 += v4->sizealloc;
-				memset(v4, 0, 0x10u);
-				goto LABEL_2;
-			}
-			if (v3 + v2 == v7)
-				goto LABEL_11;
-		}
-		++v4;
-	}
-	v8 = v3 + v2 == sgdwMpqOffset;
-	if (v3 + v2 > sgdwMpqOffset) {
-		app_fatal("MPQ free list error");
-		v8 = v3 + v2 == sgdwMpqOffset;
-	}
-	if (v8) {
-		sgdwMpqOffset = v3;
-	} else {
-		v9 = mpqapi_new_block(0);
-		v9->offset = v3;
-		v9->sizealloc = v2;
-		v9->sizefile = 0;
-		v9->flags = 0;
-	}
-}
-
-_BLOCKENTRY *mpqapi_new_block(int *block_index)
-{
-	_BLOCKENTRY *result; // eax
-	unsigned int v2;     // edx
-
-	result = sgpBlockTbl;
-	v2 = 0;
-	while (result->offset || result->sizealloc || result->flags || result->sizefile) {
-		++v2;
-		++result;
-		if (v2 >= 0x800) {
-			app_fatal("Out of free block entries");
-			return 0;
-		}
-	}
-	if (block_index)
-		*block_index = v2;
-	return result;
-}
-
-int mpqapi_get_hash_index_of_path(const char *pszName) // FetchHandle
-{
-	return mpqapi_get_hash_index(Hash(pszName, 0), Hash(pszName, 1), Hash(pszName, 2), 0);
-}
-
-int mpqapi_get_hash_index(short index, int hash_a, int hash_b, int locale)
-{
-	int v4;         // ecx
-	signed int v5;  // eax
-	signed int v6;  // edx
-	_HASHENTRY *v7; // ecx
-	int v8;         // edi
-	int v10;        // [esp+Ch] [ebp-8h]
-	int i;          // [esp+10h] [ebp-4h]
-
-	v4 = index & 0x7FF;
-	v10 = hash_a;
-	v5 = 2048;
-	for (i = v4;; i = (i + 1) & 0x7FF) {
-		v7 = &sgpHashTbl[v4];
-		v8 = v7->block;
-		if (v8 == -1)
-			return -1;
-		v6 = v5--;
-		if (!v6)
-			return -1;
-		if (v7->hashcheck[0] == v10 && v7->hashcheck[1] == hash_b && v7->lcid == locale && v8 != -2)
-			break;
-		v4 = (i + 1) & 0x7FF;
-	}
-	return i;
-}
-
-void mpqapi_remove_hash_entries(BOOL(__stdcall *fnGetName)(DWORD, char *))
-{
-	DWORD dwIndex;
-	BOOL i;
-	char pszFileName[MAX_PATH];
-
-	dwIndex = 1;
-	for (i = fnGetName(0, pszFileName); i; i = fnGetName(dwIndex++, pszFileName)) {
-		mpqapi_remove_hash_entry(pszFileName);
-	}
-}
-
-BOOL mpqapi_write_file(const char *pszName, const BYTE *pbData, DWORD dwLen)
-{
-	_BLOCKENTRY *blockEntry;
-
-	save_archive_modified = TRUE;
-	mpqapi_remove_hash_entry(pszName);
-	blockEntry = mpqapi_add_file(pszName, 0, 0);
-	if (!mpqapi_write_file_contents(pszName, pbData, dwLen, blockEntry)) {
-		mpqapi_remove_hash_entry(pszName);
-		return FALSE;
-	}
-	return TRUE;
-}
-// 65AB0C: using guessed type int save_archive_modified;
-
-_BLOCKENTRY *mpqapi_add_file(const char *pszName, _BLOCKENTRY *pBlk, int block_index)
-{
-	const char *v3;   // edi
-	short v4;         // si
-	int v5;           // ebx
-	signed int v6;    // edx
-	int v7;           // esi
-	int v8;           // ecx
-	int v9;           // esi
-	int v11;          // [esp+Ch] [ebp-8h]
-	_BLOCKENTRY *v12; // [esp+10h] [ebp-4h]
-
-	v12 = pBlk;
-	v3 = pszName;
-	v4 = Hash(pszName, 0);
-	v5 = Hash(v3, 1);
-	v11 = Hash(v3, 2);
-	if (mpqapi_get_hash_index(v4, v5, v11, 0) != -1)
-		app_fatal("Hash collision between \"%s\" and existing file\n", v3);
-	v6 = 2048;
-	v7 = v4 & 0x7FF;
-	while (1) {
-		--v6;
-		v8 = sgpHashTbl[v7].block;
-		if (v8 == -1 || v8 == -2)
-			break;
-		v7 = (v7 + 1) & 0x7FF;
-		if (!v6) {
-			v6 = -1;
-			break;
-		}
-	}
-	if (v6 < 0)
-		app_fatal("Out of hash space");
-	if (!v12)
-		v12 = mpqapi_new_block(&block_index);
-	v9 = v7;
-	sgpHashTbl[v9].hashcheck[0] = v5;
-	sgpHashTbl[v9].hashcheck[1] = v11;
-	sgpHashTbl[v9].lcid = 0;
-	sgpHashTbl[v9].block = block_index;
-	return v12;
-}
-
-BOOL mpqapi_write_file_contents(const char *pszName, const BYTE *pbData, int dwLen, _BLOCKENTRY *pBlk)
-{
-	const char *v4;              // esi
-	const char *v5;              // eax
-	unsigned int destsize;       // ebx
-	const char *v7;              // eax
-	unsigned int v8;             // esi
-	_BLOCKENTRY *v9;             // edi
-	int v10;                     // eax
-	signed int v11;              // eax
-	unsigned int v13;            // eax
-	unsigned int v14;            // eax
-	int v15;                     // ecx
-	int size;                    // [esp+Ch] [ebp-10h]
-	const BYTE *v17;             // [esp+10h] [ebp-Ch]
-	int v18;                     // [esp+14h] [ebp-8h]
-	DWORD nNumberOfBytesToWrite; // [esp+18h] [ebp-4h]
-
-	v4 = pszName;
-	v17 = pbData;
-	v5 = strchr(pszName, ':');
-	destsize = 0;
-	while (v5) {
-		v4 = v5 + 1;
-		v5 = strchr(v5 + 1, ':');
-	}
-	while (1) {
-		v7 = strchr(v4, '\\');
-		if (!v7)
-			break;
-		v4 = v7 + 1;
-	}
-	Hash(v4, 3);
-	v8 = dwLen;
-	v9 = pBlk;
-	size = 4 * ((unsigned int)(dwLen + 4095) >> 12) + 4;
-	nNumberOfBytesToWrite = 4 * ((unsigned int)(dwLen + 4095) >> 12) + 4;
-	v10 = mpqapi_find_free_block(size + dwLen, &pBlk->sizealloc);
-	v9->offset = v10;
-	v9->sizefile = v8;
-	v9->flags = 0x80000100;
-	if (SetFilePointer(sghArchive, v10, NULL, FILE_BEGIN) == -1)
-		return 0;
-	pBlk = 0;
-	v18 = 0;
-	while (v8) {
-		v11 = 0;
-		do
-			mpq_buf[v11++] -= 86;
-		while (v11 < 4096);
-		dwLen = v8;
-		if (v8 >= 0x1000)
-			dwLen = 4096;
-		memcpy(mpq_buf, v17, dwLen);
-		v17 += dwLen;
-		dwLen = PkwareCompress(mpq_buf, dwLen);
-		if (!v18) {
-			nNumberOfBytesToWrite = size;
-			pBlk = (_BLOCKENTRY *)DiabloAllocPtr(size);
-			memset(pBlk, 0, nNumberOfBytesToWrite);
-			if (!WriteFile(sghArchive, pBlk, nNumberOfBytesToWrite, &nNumberOfBytesToWrite, 0))
-				goto LABEL_25;
-			destsize += nNumberOfBytesToWrite;
-		}
-		*(&pBlk->offset + v18) = destsize;
-		if (!WriteFile(sghArchive, mpq_buf, dwLen, (LPDWORD)&dwLen, 0))
-			goto LABEL_25;
-		++v18;
-		if (v8 <= 0x1000)
-			v8 = 0;
-		else
-			v8 -= 4096;
-		destsize += dwLen;
-	}
-	*(&pBlk->offset + v18) = destsize;
-	if (SetFilePointer(sghArchive, -destsize, NULL, FILE_CURRENT) == -1
-	    || !WriteFile(sghArchive, pBlk, nNumberOfBytesToWrite, &nNumberOfBytesToWrite, 0)
-	    || SetFilePointer(sghArchive, destsize - nNumberOfBytesToWrite, NULL, FILE_CURRENT) == -1) {
-	LABEL_25:
-		if (pBlk)
-			mem_free_dbg(pBlk);
-		return 0;
-	}
-	mem_free_dbg(pBlk);
-	v13 = v9->sizealloc;
-	if (destsize < v13) {
-		v14 = v13 - destsize;
-		if (v14 >= 0x400) {
-			v15 = destsize + v9->offset;
-			v9->sizealloc = destsize;
-			mpqapi_free_block(v15, v14);
-		}
-	}
-	return 1;
-}
-
-int mpqapi_find_free_block(int size, int *block_size)
-{
-	_BLOCKENTRY *v2; // eax
-	signed int v3;   // esi
-	int result;      // eax
-	int v5;          // esi
-	BOOLEAN v6;      // zf
-
-	v2 = sgpBlockTbl;
-	v3 = 2048;
-	while (1) {
-		--v3;
-		if (v2->offset) {
-			if (!v2->flags && !v2->sizefile && v2->sizealloc >= (unsigned int)size)
-				break;
-		}
-		++v2;
-		if (!v3) {
-			*block_size = size;
-			result = sgdwMpqOffset;
-			sgdwMpqOffset += size;
-			return result;
-		}
-	}
-	v5 = v2->offset;
-	*block_size = size;
-	v2->offset += size;
-	v6 = v2->sizealloc == size;
-	v2->sizealloc -= size;
-	if (v6)
-		memset(v2, 0, 0x10u);
-	return v5;
-}
-
-void mpqapi_rename(char *pszOld, char *pszNew)
-{
-	int index, block;
-	_HASHENTRY *hashEntry;
-	_BLOCKENTRY *blockEntry;
-
-	index = mpqapi_get_hash_index_of_path(pszOld);
-	if (index != -1) {
-		hashEntry = &sgpHashTbl[index];
-		block = hashEntry->block;
-		blockEntry = &sgpBlockTbl[block];
-		hashEntry->block = -2;
-		mpqapi_add_file(pszNew, blockEntry, block);
-		save_archive_modified = TRUE;
-	}
-}
-// 65AB0C: using guessed type int save_archive_modified;
-
-BOOL mpqapi_has_file(const char *pszName)
-{
-	return mpqapi_get_hash_index_of_path(pszName) != -1;
-}
-
-BOOL mpqapi_open_archive(const char *pszArchive, BOOL hidden, int dwChar) // OpenMPQ
-{
-	const char *v3;         // ebp
-	BOOL v4;                // esi
-	DWORD v6;               // edi
-	int v8;                 // eax
-	int v10;                // eax
-	const char *lpFileName; // [esp+10h] [ebp-70h]
-	DWORD dwTemp;           // [esp+14h] [ebp-6Ch]
-	_FILEHEADER fhdr;       // [esp+18h] [ebp-68h]
-
-	v3 = pszArchive;
-	v4 = hidden;
-	lpFileName = pszArchive;
-	InitHash();
-	if (!mpqapi_set_hidden(v3, v4))
-		return 0;
-	v6 = (unsigned char)gbMaxPlayers > 1u ? FILE_FLAG_WRITE_THROUGH : 0;
-	save_archive_open = 0;
-	sghArchive = CreateFile(v3, GENERIC_READ | GENERIC_WRITE, 0, NULL, OPEN_EXISTING, v6, NULL);
-	if (sghArchive == (HANDLE)-1) {
-		sghArchive = CreateFile(lpFileName, GENERIC_READ | GENERIC_WRITE, 0, NULL, CREATE_ALWAYS, v6 | (v4 != 0 ? FILE_ATTRIBUTE_SYSTEM | FILE_ATTRIBUTE_HIDDEN : 0), NULL);
-		if (sghArchive == (HANDLE)-1)
-			return 0;
-		save_archive_open = 1;
-		save_archive_modified = 1;
-	}
-	if (!sgpBlockTbl || !sgpHashTbl) {
-		memset(&fhdr, 0, 0x68u);
-		if (!mpqapi_parse_archive_header(&fhdr, &sgdwMpqOffset)) {
-		LABEL_15:
-			mpqapi_close_archive(lpFileName, 1, dwChar);
-			return 0;
-		}
-		sgpBlockTbl = (_BLOCKENTRY *)DiabloAllocPtr(0x8000);
-		memset(sgpBlockTbl, 0, 0x8000u);
-		if (fhdr.blockcount) {
-			if (SetFilePointer(sghArchive, 104, NULL, FILE_BEGIN) == -1
-			    || !ReadFile(sghArchive, sgpBlockTbl, 0x8000u, &dwTemp, NULL)) {
-				goto LABEL_15;
-			}
-			v8 = Hash("(block table)", 3);
-			Decrypt(sgpBlockTbl, 0x8000, v8);
-		}
-		sgpHashTbl = (_HASHENTRY *)DiabloAllocPtr(0x8000);
-		memset(sgpHashTbl, 255, 0x8000u);
-		if (fhdr.hashcount) {
-			if (SetFilePointer(sghArchive, 32872, NULL, FILE_BEGIN) == -1
-			    || !ReadFile(sghArchive, sgpHashTbl, 0x8000u, &dwTemp, NULL)) {
-				goto LABEL_15;
-			}
-			v10 = Hash("(hash table)", 3);
-			Decrypt(sgpHashTbl, 0x8000, v10);
-		}
-	}
-	return 1;
-}
-// 65AB0C: using guessed type int save_archive_modified;
-// 65AB14: using guessed type char save_archive_open;
-// 679660: using guessed type char gbMaxPlayers;
-
-BOOLEAN mpqapi_parse_archive_header(_FILEHEADER *pHdr, int *pdwNextFileStart) // ParseMPQHeader
-{
-	int *v2;                 // ebp
-	_FILEHEADER *v3;         // esi
-	DWORD v4;                // eax
-	DWORD v5;                // edi
-	DWORD NumberOfBytesRead; // [esp+10h] [ebp-4h]
-
-	v2 = pdwNextFileStart;
-	v3 = pHdr;
-	v4 = GetFileSize(sghArchive, 0);
-	v5 = v4;
-	*v2 = v4;
-	if (v4 == -1
-	    || v4 < 0x68
-	    || !ReadFile(sghArchive, v3, 0x68u, &NumberOfBytesRead, NULL)
-	    || NumberOfBytesRead != 104
-	    || v3->signature != '\x1AQPM'
-	    || v3->headersize != 32
-	    || v3->version > 0u
-	    || v3->sectorsizeid != 3
-	    || v3->filesize != v5
-	    || v3->hashoffset != 32872
-	    || v3->blockoffset != 104
-	    || v3->hashcount != 2048
-	    || v3->blockcount != 2048) {
-		if (SetFilePointer(sghArchive, 0, NULL, FILE_BEGIN) == -1 || !SetEndOfFile(sghArchive))
-			return 0;
-		memset(v3, 0, 0x68u);
-		v3->signature = '\x1AQPM';
-		v3->headersize = 32;
-		v3->sectorsizeid = 3;
-		v3->version = 0;
-		*v2 = 0x10068;
-		save_archive_modified = 1;
-		save_archive_open = 1;
-	}
-	return 1;
-}
-// 65AB0C: using guessed type int save_archive_modified;
-// 65AB14: using guessed type char save_archive_open;
-
-void mpqapi_close_archive(const char *pszArchive, BOOL bFree, int dwChar) // CloseMPQ
-{
-	_BLOCKENTRY *blockEntry;
-	_HASHENTRY *hashEntry;
-
-	if (bFree) {
-		blockEntry = sgpBlockTbl;
-		sgpBlockTbl = NULL;
-		mem_free_dbg(blockEntry);
-		hashEntry = sgpHashTbl;
-		sgpHashTbl = NULL;
-		mem_free_dbg(hashEntry);
-	}
-	if (sghArchive != INVALID_HANDLE_VALUE) {
-		CloseHandle(sghArchive);
-		sghArchive = INVALID_HANDLE_VALUE;
-	}
-	if (save_archive_modified) {
-		save_archive_modified = FALSE;
-		mpqapi_store_modified_time(pszArchive, dwChar);
-	}
-	if (save_archive_open) {
-		save_archive_open = FALSE;
-		mpqapi_store_creation_time(pszArchive, dwChar);
-	}
-}
-// 65AB0C: using guessed type int save_archive_modified;
-// 65AB14: using guessed type char save_archive_open;
-
-void mpqapi_store_modified_time(const char *pszArchive, int dwChar)
-{
-	int v2;                                // esi
-	const char *v3;                        // ebx
-	HANDLE v4;                             // eax
-	int v5;                                // esi
-	struct _WIN32_FIND_DATAA FindFileData; // [esp+8h] [ebp-1E0h]
-	char dst[160];                         // [esp+148h] [ebp-A0h]
-
-	v2 = dwChar;
-	v3 = pszArchive;
-	if (gbMaxPlayers != 1) {
-		mpqapi_reg_load_modification_time(dst, 160);
-		v4 = FindFirstFile(v3, &FindFileData);
-		if (v4 != (HANDLE)-1) {
-			FindClose(v4);
-			v5 = 16 * v2;
-			*(_DWORD *)&dst[v5 + 8] = FindFileData.ftLastWriteTime.dwLowDateTime;
-			*(_DWORD *)&dst[v5 + 12] = FindFileData.ftLastWriteTime.dwHighDateTime;
-			mpqapi_reg_store_modification_time(dst, 160);
-		}
-	}
-}
-// 679660: using guessed type char gbMaxPlayers;
-
-void mpqapi_flush_and_close(const char *pszArchive, BOOL bFree, int dwChar)
-{
-	if (sghArchive != (HANDLE)-1) {
-		if (save_archive_modified) {
-			if (mpqapi_can_seek()) {
-				if (mpqapi_write_header()) {
-					if (mpqapi_write_block_table())
-						mpqapi_write_hash_table();
-				}
-			}
-		}
-	}
-	mpqapi_close_archive(pszArchive, bFree, dwChar);
-}
-// 65AB0C: using guessed type int save_archive_modified;
-
-BOOLEAN mpqapi_write_header() // WriteMPQHeader
-{
-	BOOLEAN result;             // al
-	_FILEHEADER fhdr;           // [esp+8h] [ebp-6Ch]
-	DWORD NumberOfBytesWritten; // [esp+70h] [ebp-4h]
-
-	memset(&fhdr, 0, 0x68u);
-	fhdr.signature = '\x1AQPM';
-	fhdr.headersize = 32;
-	fhdr.filesize = GetFileSize(sghArchive, 0);
-	fhdr.version = 0;
-	fhdr.sectorsizeid = 3;
-	fhdr.hashoffset = 32872;
-	fhdr.blockoffset = 104;
-	fhdr.hashcount = 2048;
-	fhdr.blockcount = 2048;
-	if (SetFilePointer(sghArchive, 0, NULL, FILE_BEGIN) != -1 && WriteFile(sghArchive, &fhdr, 0x68u, &NumberOfBytesWritten, 0))
-		result = NumberOfBytesWritten == 104;
-	else
-		result = 0;
-	return result;
-}
-
-BOOL mpqapi_write_block_table()
-{
-	BOOL success;
-	DWORD NumberOfBytesWritten;
-
-	if (SetFilePointer(sghArchive, 104, NULL, FILE_BEGIN) == -1)
-		return FALSE;
-
-	Encrypt(sgpBlockTbl, 0x8000, Hash("(block table)", 3));
-	success = WriteFile(sghArchive, sgpBlockTbl, 0x8000, &NumberOfBytesWritten, 0);
-	Decrypt(sgpBlockTbl, 0x8000, Hash("(block table)", 3));
-	return success && NumberOfBytesWritten == 0x8000;
-}
-
-BOOL mpqapi_write_hash_table()
-{
-	BOOL success;
-	DWORD NumberOfBytesWritten;
-
-	if (SetFilePointer(sghArchive, 32872, NULL, FILE_BEGIN) == -1)
-		return FALSE;
-
-	Encrypt(sgpHashTbl, 0x8000, Hash("(hash table)", 3));
-	success = WriteFile(sghArchive, sgpHashTbl, 0x8000, &NumberOfBytesWritten, 0);
-	Decrypt(sgpHashTbl, 0x8000, Hash("(hash table)", 3));
-	return success && NumberOfBytesWritten == 0x8000;
-}
-
-BOOL mpqapi_can_seek()
-{
-	if (SetFilePointer(sghArchive, sgdwMpqOffset, NULL, FILE_BEGIN) == -1)
-<<<<<<< HEAD
-		result = 0;
-	else
-		result = SetEndOfFile(sghArchive);
-	return result;
-}
-
-DEVILUTION_END_NAMESPACE
-
-=======
-		return FALSE;
-	return SetEndOfFile(sghArchive);
-}
-
->>>>>>> e791f3ee
+//HEADER_GOES_HERE
+
+#include "../types.h"
+
+DEVILUTION_BEGIN_NAMESPACE
+
+int sgdwMpqOffset; // idb
+char mpq_buf[4096];
+_HASHENTRY *sgpHashTbl;
+BOOL save_archive_modified; // weak
+_BLOCKENTRY *sgpBlockTbl;
+BOOLEAN save_archive_open; // weak
+
+//note: 32872 = 32768 + 104 (sizeof(_FILEHEADER))
+
+/* data */
+
+HANDLE sghArchive = (HANDLE)0xFFFFFFFF; // idb
+
+BOOL mpqapi_set_hidden(const char *pszArchive, BOOL hidden)
+{
+	DWORD dwFileAttributes;
+	DWORD dwFileAttributesToSet;
+
+	dwFileAttributes = GetFileAttributes(pszArchive);
+	if (dwFileAttributes == INVALID_FILE_ATTRIBUTES)
+		return GetLastError() == ERROR_FILE_NOT_FOUND;
+	dwFileAttributesToSet = hidden ? FILE_ATTRIBUTE_SYSTEM | FILE_ATTRIBUTE_HIDDEN : 0;
+	if (dwFileAttributes == dwFileAttributesToSet)
+		return TRUE;
+	else
+		return SetFileAttributes(pszArchive, dwFileAttributesToSet);
+}
+
+void mpqapi_store_creation_time(const char *pszArchive, int dwChar)
+{
+	int v2;                                // esi
+	const char *v3;                        // ebx
+	HANDLE v4;                             // eax
+	int v5;                                // esi
+	struct _WIN32_FIND_DATAA FindFileData; // [esp+8h] [ebp-1E0h]
+	char dst[160];                         // [esp+148h] [ebp-A0h]
+
+	v2 = dwChar;
+	v3 = pszArchive;
+	if (gbMaxPlayers != 1) {
+		mpqapi_reg_load_modification_time(dst, 160);
+		v4 = FindFirstFile(v3, &FindFileData);
+		if (v4 != (HANDLE)-1) {
+			FindClose(v4);
+			v5 = 16 * v2;
+			*(_DWORD *)&dst[v5] = FindFileData.ftCreationTime.dwLowDateTime;
+			*(_DWORD *)&dst[v5 + 4] = FindFileData.ftCreationTime.dwHighDateTime;
+			mpqapi_reg_store_modification_time(dst, 160);
+		}
+	}
+}
+// 679660: using guessed type char gbMaxPlayers;
+
+BOOL mpqapi_reg_load_modification_time(char *dst, int size)
+{
+	unsigned int iSize;
+	char *pszDst;
+	char *pbData;
+	int nbytes_read;
+
+	iSize = size;
+	pszDst = dst;
+	memset(dst, 0, size);
+	if (!SRegLoadData("Diablo", "Video Player ", 0, (unsigned char *)pszDst, iSize, (LPDWORD)&nbytes_read)) {
+		return FALSE;
+	}
+
+	if (nbytes_read != size)
+		return FALSE;
+
+	for (; iSize >= 8; iSize -= 8) {
+		pbData = pszDst;
+		pszDst += 8;
+		mpqapi_xor_buf(pbData);
+	}
+
+	return TRUE;
+}
+
+void mpqapi_xor_buf(char *pbData)
+{
+	signed int v1; // eax
+	char *v2;      // esi
+	signed int v3; // edi
+
+	v1 = 0xF0761AB;
+	v2 = pbData;
+	v3 = 8;
+	do {
+		*v2 ^= v1;
+		++v2;
+		v1 = _rotl(v1, 1);
+		--v3;
+	} while (v3);
+}
+
+void mpqapi_update_multi_creation_time(DWORD dwChar)
+{
+}
+
+BOOLEAN mpqapi_reg_store_modification_time(char *pbData, DWORD dwLen)
+{
+	char *pbCurrentData;
+	DWORD i;
+	char *pbDataToXor;
+
+	pbCurrentData = pbData;
+	if (dwLen >= 8) {
+		i = dwLen >> 3;
+		do {
+			pbDataToXor = pbCurrentData;
+			pbCurrentData += 8;
+			mpqapi_xor_buf(pbDataToXor);
+			--i;
+		} while (i);
+	}
+
+	return SRegSaveData("Diablo", "Video Player ", 0, (unsigned char *)pbData, dwLen);
+}
+
+void mpqapi_remove_hash_entry(const char *pszName)
+{
+	int v1;          // eax
+	_HASHENTRY *v2;  // ecx
+	_BLOCKENTRY *v3; // eax
+	int v4;          // esi
+	int v5;          // edi
+
+	v1 = mpqapi_get_hash_index_of_path(pszName);
+	if (v1 != -1) {
+		v2 = &sgpHashTbl[v1];
+		v3 = &sgpBlockTbl[v2->block];
+		v2->block = -2;
+		v4 = v3->offset;
+		v5 = v3->sizealloc;
+		memset(v3, 0, 0x10u);
+		mpqapi_free_block(v4, v5);
+		save_archive_modified = 1;
+	}
+}
+// 65AB0C: using guessed type int save_archive_modified;
+
+void mpqapi_free_block(int block_offset, int block_size)
+{
+	int v2;          // esi
+	int v3;          // edi
+	_BLOCKENTRY *v4; // eax
+	signed int v5;   // edx
+	signed int v6;   // ecx
+	int v7;          // ecx
+	BOOLEAN v8;      // zf
+	_BLOCKENTRY *v9; // eax
+
+	v2 = block_size;
+	v3 = block_offset;
+LABEL_2:
+	v4 = sgpBlockTbl;
+	v5 = 2048;
+	while (1) {
+		v6 = v5--;
+		if (!v6)
+			break;
+		v7 = v4->offset;
+		if (v4->offset && !v4->flags && !v4->sizefile) {
+			if (v7 + v4->sizealloc == v3) {
+				v3 = v4->offset;
+			LABEL_11:
+				v2 += v4->sizealloc;
+				memset(v4, 0, 0x10u);
+				goto LABEL_2;
+			}
+			if (v3 + v2 == v7)
+				goto LABEL_11;
+		}
+		++v4;
+	}
+	v8 = v3 + v2 == sgdwMpqOffset;
+	if (v3 + v2 > sgdwMpqOffset) {
+		app_fatal("MPQ free list error");
+		v8 = v3 + v2 == sgdwMpqOffset;
+	}
+	if (v8) {
+		sgdwMpqOffset = v3;
+	} else {
+		v9 = mpqapi_new_block(0);
+		v9->offset = v3;
+		v9->sizealloc = v2;
+		v9->sizefile = 0;
+		v9->flags = 0;
+	}
+}
+
+_BLOCKENTRY *mpqapi_new_block(int *block_index)
+{
+	_BLOCKENTRY *result; // eax
+	unsigned int v2;     // edx
+
+	result = sgpBlockTbl;
+	v2 = 0;
+	while (result->offset || result->sizealloc || result->flags || result->sizefile) {
+		++v2;
+		++result;
+		if (v2 >= 0x800) {
+			app_fatal("Out of free block entries");
+			return 0;
+		}
+	}
+	if (block_index)
+		*block_index = v2;
+	return result;
+}
+
+int mpqapi_get_hash_index_of_path(const char *pszName) // FetchHandle
+{
+	return mpqapi_get_hash_index(Hash(pszName, 0), Hash(pszName, 1), Hash(pszName, 2), 0);
+}
+
+int mpqapi_get_hash_index(short index, int hash_a, int hash_b, int locale)
+{
+	int v4;         // ecx
+	signed int v5;  // eax
+	signed int v6;  // edx
+	_HASHENTRY *v7; // ecx
+	int v8;         // edi
+	int v10;        // [esp+Ch] [ebp-8h]
+	int i;          // [esp+10h] [ebp-4h]
+
+	v4 = index & 0x7FF;
+	v10 = hash_a;
+	v5 = 2048;
+	for (i = v4;; i = (i + 1) & 0x7FF) {
+		v7 = &sgpHashTbl[v4];
+		v8 = v7->block;
+		if (v8 == -1)
+			return -1;
+		v6 = v5--;
+		if (!v6)
+			return -1;
+		if (v7->hashcheck[0] == v10 && v7->hashcheck[1] == hash_b && v7->lcid == locale && v8 != -2)
+			break;
+		v4 = (i + 1) & 0x7FF;
+	}
+	return i;
+}
+
+void mpqapi_remove_hash_entries(BOOL(__stdcall *fnGetName)(DWORD, char *))
+{
+	DWORD dwIndex;
+	BOOL i;
+	char pszFileName[MAX_PATH];
+
+	dwIndex = 1;
+	for (i = fnGetName(0, pszFileName); i; i = fnGetName(dwIndex++, pszFileName)) {
+		mpqapi_remove_hash_entry(pszFileName);
+	}
+}
+
+BOOL mpqapi_write_file(const char *pszName, const BYTE *pbData, DWORD dwLen)
+{
+	_BLOCKENTRY *blockEntry;
+
+	save_archive_modified = TRUE;
+	mpqapi_remove_hash_entry(pszName);
+	blockEntry = mpqapi_add_file(pszName, 0, 0);
+	if (!mpqapi_write_file_contents(pszName, pbData, dwLen, blockEntry)) {
+		mpqapi_remove_hash_entry(pszName);
+		return FALSE;
+	}
+	return TRUE;
+}
+// 65AB0C: using guessed type int save_archive_modified;
+
+_BLOCKENTRY *mpqapi_add_file(const char *pszName, _BLOCKENTRY *pBlk, int block_index)
+{
+	const char *v3;   // edi
+	short v4;         // si
+	int v5;           // ebx
+	signed int v6;    // edx
+	int v7;           // esi
+	int v8;           // ecx
+	int v9;           // esi
+	int v11;          // [esp+Ch] [ebp-8h]
+	_BLOCKENTRY *v12; // [esp+10h] [ebp-4h]
+
+	v12 = pBlk;
+	v3 = pszName;
+	v4 = Hash(pszName, 0);
+	v5 = Hash(v3, 1);
+	v11 = Hash(v3, 2);
+	if (mpqapi_get_hash_index(v4, v5, v11, 0) != -1)
+		app_fatal("Hash collision between \"%s\" and existing file\n", v3);
+	v6 = 2048;
+	v7 = v4 & 0x7FF;
+	while (1) {
+		--v6;
+		v8 = sgpHashTbl[v7].block;
+		if (v8 == -1 || v8 == -2)
+			break;
+		v7 = (v7 + 1) & 0x7FF;
+		if (!v6) {
+			v6 = -1;
+			break;
+		}
+	}
+	if (v6 < 0)
+		app_fatal("Out of hash space");
+	if (!v12)
+		v12 = mpqapi_new_block(&block_index);
+	v9 = v7;
+	sgpHashTbl[v9].hashcheck[0] = v5;
+	sgpHashTbl[v9].hashcheck[1] = v11;
+	sgpHashTbl[v9].lcid = 0;
+	sgpHashTbl[v9].block = block_index;
+	return v12;
+}
+
+BOOL mpqapi_write_file_contents(const char *pszName, const BYTE *pbData, int dwLen, _BLOCKENTRY *pBlk)
+{
+	const char *v4;              // esi
+	const char *v5;              // eax
+	unsigned int destsize;       // ebx
+	const char *v7;              // eax
+	unsigned int v8;             // esi
+	_BLOCKENTRY *v9;             // edi
+	int v10;                     // eax
+	signed int v11;              // eax
+	unsigned int v13;            // eax
+	unsigned int v14;            // eax
+	int v15;                     // ecx
+	int size;                    // [esp+Ch] [ebp-10h]
+	const BYTE *v17;             // [esp+10h] [ebp-Ch]
+	int v18;                     // [esp+14h] [ebp-8h]
+	DWORD nNumberOfBytesToWrite; // [esp+18h] [ebp-4h]
+
+	v4 = pszName;
+	v17 = pbData;
+	v5 = strchr(pszName, ':');
+	destsize = 0;
+	while (v5) {
+		v4 = v5 + 1;
+		v5 = strchr(v5 + 1, ':');
+	}
+	while (1) {
+		v7 = strchr(v4, '\\');
+		if (!v7)
+			break;
+		v4 = v7 + 1;
+	}
+	Hash(v4, 3);
+	v8 = dwLen;
+	v9 = pBlk;
+	size = 4 * ((unsigned int)(dwLen + 4095) >> 12) + 4;
+	nNumberOfBytesToWrite = 4 * ((unsigned int)(dwLen + 4095) >> 12) + 4;
+	v10 = mpqapi_find_free_block(size + dwLen, &pBlk->sizealloc);
+	v9->offset = v10;
+	v9->sizefile = v8;
+	v9->flags = 0x80000100;
+	if (SetFilePointer(sghArchive, v10, NULL, FILE_BEGIN) == -1)
+		return 0;
+	pBlk = 0;
+	v18 = 0;
+	while (v8) {
+		v11 = 0;
+		do
+			mpq_buf[v11++] -= 86;
+		while (v11 < 4096);
+		dwLen = v8;
+		if (v8 >= 0x1000)
+			dwLen = 4096;
+		memcpy(mpq_buf, v17, dwLen);
+		v17 += dwLen;
+		dwLen = PkwareCompress(mpq_buf, dwLen);
+		if (!v18) {
+			nNumberOfBytesToWrite = size;
+			pBlk = (_BLOCKENTRY *)DiabloAllocPtr(size);
+			memset(pBlk, 0, nNumberOfBytesToWrite);
+			if (!WriteFile(sghArchive, pBlk, nNumberOfBytesToWrite, &nNumberOfBytesToWrite, 0))
+				goto LABEL_25;
+			destsize += nNumberOfBytesToWrite;
+		}
+		*(&pBlk->offset + v18) = destsize;
+		if (!WriteFile(sghArchive, mpq_buf, dwLen, (LPDWORD)&dwLen, 0))
+			goto LABEL_25;
+		++v18;
+		if (v8 <= 0x1000)
+			v8 = 0;
+		else
+			v8 -= 4096;
+		destsize += dwLen;
+	}
+	*(&pBlk->offset + v18) = destsize;
+	if (SetFilePointer(sghArchive, -destsize, NULL, FILE_CURRENT) == -1
+	    || !WriteFile(sghArchive, pBlk, nNumberOfBytesToWrite, &nNumberOfBytesToWrite, 0)
+	    || SetFilePointer(sghArchive, destsize - nNumberOfBytesToWrite, NULL, FILE_CURRENT) == -1) {
+	LABEL_25:
+		if (pBlk)
+			mem_free_dbg(pBlk);
+		return 0;
+	}
+	mem_free_dbg(pBlk);
+	v13 = v9->sizealloc;
+	if (destsize < v13) {
+		v14 = v13 - destsize;
+		if (v14 >= 0x400) {
+			v15 = destsize + v9->offset;
+			v9->sizealloc = destsize;
+			mpqapi_free_block(v15, v14);
+		}
+	}
+	return 1;
+}
+
+int mpqapi_find_free_block(int size, int *block_size)
+{
+	_BLOCKENTRY *v2; // eax
+	signed int v3;   // esi
+	int result;      // eax
+	int v5;          // esi
+	BOOLEAN v6;      // zf
+
+	v2 = sgpBlockTbl;
+	v3 = 2048;
+	while (1) {
+		--v3;
+		if (v2->offset) {
+			if (!v2->flags && !v2->sizefile && v2->sizealloc >= (unsigned int)size)
+				break;
+		}
+		++v2;
+		if (!v3) {
+			*block_size = size;
+			result = sgdwMpqOffset;
+			sgdwMpqOffset += size;
+			return result;
+		}
+	}
+	v5 = v2->offset;
+	*block_size = size;
+	v2->offset += size;
+	v6 = v2->sizealloc == size;
+	v2->sizealloc -= size;
+	if (v6)
+		memset(v2, 0, 0x10u);
+	return v5;
+}
+
+void mpqapi_rename(char *pszOld, char *pszNew)
+{
+	int index, block;
+	_HASHENTRY *hashEntry;
+	_BLOCKENTRY *blockEntry;
+
+	index = mpqapi_get_hash_index_of_path(pszOld);
+	if (index != -1) {
+		hashEntry = &sgpHashTbl[index];
+		block = hashEntry->block;
+		blockEntry = &sgpBlockTbl[block];
+		hashEntry->block = -2;
+		mpqapi_add_file(pszNew, blockEntry, block);
+		save_archive_modified = TRUE;
+	}
+}
+// 65AB0C: using guessed type int save_archive_modified;
+
+BOOL mpqapi_has_file(const char *pszName)
+{
+	return mpqapi_get_hash_index_of_path(pszName) != -1;
+}
+
+BOOL mpqapi_open_archive(const char *pszArchive, BOOL hidden, int dwChar) // OpenMPQ
+{
+	const char *v3;         // ebp
+	BOOL v4;                // esi
+	DWORD v6;               // edi
+	int v8;                 // eax
+	int v10;                // eax
+	const char *lpFileName; // [esp+10h] [ebp-70h]
+	DWORD dwTemp;           // [esp+14h] [ebp-6Ch]
+	_FILEHEADER fhdr;       // [esp+18h] [ebp-68h]
+
+	v3 = pszArchive;
+	v4 = hidden;
+	lpFileName = pszArchive;
+	InitHash();
+	if (!mpqapi_set_hidden(v3, v4))
+		return 0;
+	v6 = (unsigned char)gbMaxPlayers > 1u ? FILE_FLAG_WRITE_THROUGH : 0;
+	save_archive_open = 0;
+	sghArchive = CreateFile(v3, GENERIC_READ | GENERIC_WRITE, 0, NULL, OPEN_EXISTING, v6, NULL);
+	if (sghArchive == (HANDLE)-1) {
+		sghArchive = CreateFile(lpFileName, GENERIC_READ | GENERIC_WRITE, 0, NULL, CREATE_ALWAYS, v6 | (v4 != 0 ? FILE_ATTRIBUTE_SYSTEM | FILE_ATTRIBUTE_HIDDEN : 0), NULL);
+		if (sghArchive == (HANDLE)-1)
+			return 0;
+		save_archive_open = 1;
+		save_archive_modified = 1;
+	}
+	if (!sgpBlockTbl || !sgpHashTbl) {
+		memset(&fhdr, 0, 0x68u);
+		if (!mpqapi_parse_archive_header(&fhdr, &sgdwMpqOffset)) {
+		LABEL_15:
+			mpqapi_close_archive(lpFileName, 1, dwChar);
+			return 0;
+		}
+		sgpBlockTbl = (_BLOCKENTRY *)DiabloAllocPtr(0x8000);
+		memset(sgpBlockTbl, 0, 0x8000u);
+		if (fhdr.blockcount) {
+			if (SetFilePointer(sghArchive, 104, NULL, FILE_BEGIN) == -1
+			    || !ReadFile(sghArchive, sgpBlockTbl, 0x8000u, &dwTemp, NULL)) {
+				goto LABEL_15;
+			}
+			v8 = Hash("(block table)", 3);
+			Decrypt(sgpBlockTbl, 0x8000, v8);
+		}
+		sgpHashTbl = (_HASHENTRY *)DiabloAllocPtr(0x8000);
+		memset(sgpHashTbl, 255, 0x8000u);
+		if (fhdr.hashcount) {
+			if (SetFilePointer(sghArchive, 32872, NULL, FILE_BEGIN) == -1
+			    || !ReadFile(sghArchive, sgpHashTbl, 0x8000u, &dwTemp, NULL)) {
+				goto LABEL_15;
+			}
+			v10 = Hash("(hash table)", 3);
+			Decrypt(sgpHashTbl, 0x8000, v10);
+		}
+	}
+	return 1;
+}
+// 65AB0C: using guessed type int save_archive_modified;
+// 65AB14: using guessed type char save_archive_open;
+// 679660: using guessed type char gbMaxPlayers;
+
+BOOLEAN mpqapi_parse_archive_header(_FILEHEADER *pHdr, int *pdwNextFileStart) // ParseMPQHeader
+{
+	int *v2;                 // ebp
+	_FILEHEADER *v3;         // esi
+	DWORD v4;                // eax
+	DWORD v5;                // edi
+	DWORD NumberOfBytesRead; // [esp+10h] [ebp-4h]
+
+	v2 = pdwNextFileStart;
+	v3 = pHdr;
+	v4 = GetFileSize(sghArchive, 0);
+	v5 = v4;
+	*v2 = v4;
+	if (v4 == -1
+	    || v4 < 0x68
+	    || !ReadFile(sghArchive, v3, 0x68u, &NumberOfBytesRead, NULL)
+	    || NumberOfBytesRead != 104
+	    || v3->signature != '\x1AQPM'
+	    || v3->headersize != 32
+	    || v3->version > 0u
+	    || v3->sectorsizeid != 3
+	    || v3->filesize != v5
+	    || v3->hashoffset != 32872
+	    || v3->blockoffset != 104
+	    || v3->hashcount != 2048
+	    || v3->blockcount != 2048) {
+		if (SetFilePointer(sghArchive, 0, NULL, FILE_BEGIN) == -1 || !SetEndOfFile(sghArchive))
+			return 0;
+		memset(v3, 0, 0x68u);
+		v3->signature = '\x1AQPM';
+		v3->headersize = 32;
+		v3->sectorsizeid = 3;
+		v3->version = 0;
+		*v2 = 0x10068;
+		save_archive_modified = 1;
+		save_archive_open = 1;
+	}
+	return 1;
+}
+// 65AB0C: using guessed type int save_archive_modified;
+// 65AB14: using guessed type char save_archive_open;
+
+void mpqapi_close_archive(const char *pszArchive, BOOL bFree, int dwChar) // CloseMPQ
+{
+	_BLOCKENTRY *blockEntry;
+	_HASHENTRY *hashEntry;
+
+	if (bFree) {
+		blockEntry = sgpBlockTbl;
+		sgpBlockTbl = NULL;
+		mem_free_dbg(blockEntry);
+		hashEntry = sgpHashTbl;
+		sgpHashTbl = NULL;
+		mem_free_dbg(hashEntry);
+	}
+	if (sghArchive != INVALID_HANDLE_VALUE) {
+		CloseHandle(sghArchive);
+		sghArchive = INVALID_HANDLE_VALUE;
+	}
+	if (save_archive_modified) {
+		save_archive_modified = FALSE;
+		mpqapi_store_modified_time(pszArchive, dwChar);
+	}
+	if (save_archive_open) {
+		save_archive_open = FALSE;
+		mpqapi_store_creation_time(pszArchive, dwChar);
+	}
+}
+// 65AB0C: using guessed type int save_archive_modified;
+// 65AB14: using guessed type char save_archive_open;
+
+void mpqapi_store_modified_time(const char *pszArchive, int dwChar)
+{
+	int v2;                                // esi
+	const char *v3;                        // ebx
+	HANDLE v4;                             // eax
+	int v5;                                // esi
+	struct _WIN32_FIND_DATAA FindFileData; // [esp+8h] [ebp-1E0h]
+	char dst[160];                         // [esp+148h] [ebp-A0h]
+
+	v2 = dwChar;
+	v3 = pszArchive;
+	if (gbMaxPlayers != 1) {
+		mpqapi_reg_load_modification_time(dst, 160);
+		v4 = FindFirstFile(v3, &FindFileData);
+		if (v4 != (HANDLE)-1) {
+			FindClose(v4);
+			v5 = 16 * v2;
+			*(_DWORD *)&dst[v5 + 8] = FindFileData.ftLastWriteTime.dwLowDateTime;
+			*(_DWORD *)&dst[v5 + 12] = FindFileData.ftLastWriteTime.dwHighDateTime;
+			mpqapi_reg_store_modification_time(dst, 160);
+		}
+	}
+}
+// 679660: using guessed type char gbMaxPlayers;
+
+void mpqapi_flush_and_close(const char *pszArchive, BOOL bFree, int dwChar)
+{
+	if (sghArchive != (HANDLE)-1) {
+		if (save_archive_modified) {
+			if (mpqapi_can_seek()) {
+				if (mpqapi_write_header()) {
+					if (mpqapi_write_block_table())
+						mpqapi_write_hash_table();
+				}
+			}
+		}
+	}
+	mpqapi_close_archive(pszArchive, bFree, dwChar);
+}
+// 65AB0C: using guessed type int save_archive_modified;
+
+BOOLEAN mpqapi_write_header() // WriteMPQHeader
+{
+	BOOLEAN result;             // al
+	_FILEHEADER fhdr;           // [esp+8h] [ebp-6Ch]
+	DWORD NumberOfBytesWritten; // [esp+70h] [ebp-4h]
+
+	memset(&fhdr, 0, 0x68u);
+	fhdr.signature = '\x1AQPM';
+	fhdr.headersize = 32;
+	fhdr.filesize = GetFileSize(sghArchive, 0);
+	fhdr.version = 0;
+	fhdr.sectorsizeid = 3;
+	fhdr.hashoffset = 32872;
+	fhdr.blockoffset = 104;
+	fhdr.hashcount = 2048;
+	fhdr.blockcount = 2048;
+	if (SetFilePointer(sghArchive, 0, NULL, FILE_BEGIN) != -1 && WriteFile(sghArchive, &fhdr, 0x68u, &NumberOfBytesWritten, 0))
+		result = NumberOfBytesWritten == 104;
+	else
+		result = 0;
+	return result;
+}
+
+BOOL mpqapi_write_block_table()
+{
+	BOOL success;
+	DWORD NumberOfBytesWritten;
+
+	if (SetFilePointer(sghArchive, 104, NULL, FILE_BEGIN) == -1)
+		return FALSE;
+
+	Encrypt(sgpBlockTbl, 0x8000, Hash("(block table)", 3));
+	success = WriteFile(sghArchive, sgpBlockTbl, 0x8000, &NumberOfBytesWritten, 0);
+	Decrypt(sgpBlockTbl, 0x8000, Hash("(block table)", 3));
+	return success && NumberOfBytesWritten == 0x8000;
+}
+
+BOOL mpqapi_write_hash_table()
+{
+	BOOL success;
+	DWORD NumberOfBytesWritten;
+
+	if (SetFilePointer(sghArchive, 32872, NULL, FILE_BEGIN) == -1)
+		return FALSE;
+
+	Encrypt(sgpHashTbl, 0x8000, Hash("(hash table)", 3));
+	success = WriteFile(sghArchive, sgpHashTbl, 0x8000, &NumberOfBytesWritten, 0);
+	Decrypt(sgpHashTbl, 0x8000, Hash("(hash table)", 3));
+	return success && NumberOfBytesWritten == 0x8000;
+}
+
+BOOL mpqapi_can_seek()
+{
+	if (SetFilePointer(sghArchive, sgdwMpqOffset, NULL, FILE_BEGIN) == -1)
+		return FALSE;
+	return SetEndOfFile(sghArchive);
+}
+
+DEVILUTION_END_NAMESPACE