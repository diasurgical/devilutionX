/**
 * @file mpqapi.cpp
 *
 * Implementation of functions for creating and editing MPQ files.
 */
#include <cerrno>
#include <cinttypes>
#include <cstdint>
#include <cstring>
#include <fstream>
#include <memory>
#include <type_traits>

#include "all.h"
#include "../SourceS/file_util.h"
#include "../3rdParty/Storm/Source/storm.h"

<<<<<<< HEAD
DEVILUTION_BEGIN_NAMESPACE
=======
DWORD sgdwMpqOffset;
BYTE mpq_buf[4096];
_HASHENTRY *sgpHashTbl;
/** Has the savegame-file been modified in memory. */
BOOL save_archive_modified;
_BLOCKENTRY *sgpBlockTbl;
/** Is the savegame-file currently open. */
BOOLEAN save_archive_open;

//note: 32872 = 32768 + 104 (sizeof(_FILEHEADER))

/* data */
>>>>>>> 46224337

// Amiga cannot seekp beyond EOF.
// See https://github.com/bebbo/libnix/issues/30
#ifndef __AMIGA__
#define CAN_SEEKP_BEYOND_EOF
#endif

namespace {

// Validates that a Type is of a particular size and that its alignment is <= the size of the type.
// Done with templates so that error messages include actual size.
template <std::size_t A, std::size_t B>
struct assert_eq : std::true_type {
	static_assert(A == B, "");
};
template <std::size_t A, std::size_t B>
struct assert_lte : std::true_type {
	static_assert(A <= B, "");
};
template <typename T, std::size_t S>
struct check_size : assert_eq<sizeof(T), S>, assert_lte<alignof(T), sizeof(T)> {
};

// Check sizes and alignments of the structs that we decrypt and encrypt.
// The decryption algorithm treats them as a stream of 32-bit uints, so the
// sizes must be exact as there cannot be any padding.
static_assert(check_size<_HASHENTRY, 4 * 4>::value, "");
static_assert(check_size<_BLOCKENTRY, 4 * 4>::value, "");

const char *DirToString(std::ios::seekdir dir)
{
	switch (dir) {
	case std::ios::beg:
		return "std::ios::beg";
	case std::ios::end:
		return "std::ios::end";
	case std::ios::cur:
		return "std::ios::cur";
	default:
		return "invalid";
	}
}

std::string OpenModeToString(std::ios::openmode mode)
{
	std::string result;
	if ((mode & std::ios::app) != 0)
		result.append("std::ios::app | ");
	if ((mode & std::ios::ate) != 0)
		result.append("std::ios::ate | ");
	if ((mode & std::ios::binary) != 0)
		result.append("std::ios::binary | ");
	if ((mode & std::ios::in) != 0)
		result.append("std::ios::in | ");
	if ((mode & std::ios::out) != 0)
		result.append("std::ios::out | ");
	if ((mode & std::ios::trunc) != 0)
		result.append("std::ios::trunc | ");
	if (!result.empty())
		result.resize(result.size() - 3);
	return result;
}

struct FStreamWrapper {
public:
	bool Open(const char *path, std::ios::openmode mode)
	{
		s_.reset(new std::fstream(path, mode));
		return CheckError("new std::fstream(\"%s\", %s)", path, OpenModeToString(mode).c_str());
	}

	void Close()
	{
		s_ = nullptr;
	}

	bool IsOpen() const
	{
		return s_ != nullptr;
	}

	bool seekg(std::streampos pos)
	{
		s_->seekg(pos);
		return CheckError("seekg(%" PRIuMAX ")", static_cast<std::uintmax_t>(pos));
	}

	bool seekg(std::streamoff pos, std::ios::seekdir dir)
	{
		s_->seekg(pos, dir);
		return CheckError("seekg(%" PRIdMAX ", %s)", static_cast<std::intmax_t>(pos), DirToString(dir));
	}

	bool seekp(std::streampos pos)
	{
		s_->seekp(pos);
		return CheckError("seekp(%" PRIuMAX ")", static_cast<std::uintmax_t>(pos));
	}

	bool seekp(std::streamoff pos, std::ios::seekdir dir)
	{
		s_->seekp(pos, dir);
		return CheckError("seekp(%" PRIdMAX ", %s)", static_cast<std::intmax_t>(pos), DirToString(dir));
	}

	bool tellg(std::streampos *result)
	{
		*result = s_->tellg();
		return CheckError("tellg() = %" PRIuMAX, static_cast<std::uintmax_t>(*result));
	}

	bool tellp(std::streampos *result)
	{
		*result = s_->tellp();
		return CheckError("tellp() = %" PRIuMAX, static_cast<std::uintmax_t>(*result));
	}

	bool write(const char *data, std::streamsize size)
	{
		s_->write(data, size);
		return CheckError("write(data, %" PRIuMAX ")", static_cast<std::uintmax_t>(size));
	}

	bool read(char *out, std::streamsize size)
	{
		s_->read(out, size);
		return CheckError("read(out, %" PRIuMAX ")", static_cast<std::uintmax_t>(size));
	}

private:
	template <typename... PrintFArgs>
	bool CheckError(const char *fmt, PrintFArgs... args)
	{
		if (s_->fail()) {
			std::string fmt_with_error = fmt;
			fmt_with_error.append(": failed with \"%s\"");
			const char *error_message = std::strerror(errno);
			if (error_message == nullptr)
				error_message = "";
			SDL_Log(fmt_with_error.c_str(), args..., error_message);
#ifdef _DEBUG
		} else {
			SDL_Log(fmt, args...);
#endif
		}
		return !s_->fail();
	}

<<<<<<< HEAD
	std::unique_ptr<std::fstream> s_;
};

constexpr std::size_t kBlockEntrySize = 0x8000;
constexpr std::size_t kHashEntrySize = 0x8000;
constexpr std::ios::off_type kMpqBlockEntryOffset = sizeof(_FILEHEADER);
constexpr std::ios::off_type kMpqHashEntryOffset = kMpqBlockEntryOffset + kBlockEntrySize;

struct Archive {
	FStreamWrapper stream;
	std::string name;
	std::uintmax_t size;
	bool modified;
	bool exists;

#ifndef CAN_SEEKP_BEYOND_EOF
	std::streampos stream_begin;
=======
BOOL mpqapi_reg_load_modification_time(char *dst, int size)
{
	char *pszDst;
	char *pbData;
	DWORD nbytes_read;

	pszDst = dst;
	memset(dst, 0, size);
#ifdef SPAWN
	if (!SRegLoadData(APP_NAME, "Audio Playback ", 0, (BYTE *)pszDst, size, &nbytes_read)) {
#else
	if (!SRegLoadData(APP_NAME, "Video Player ", 0, (BYTE *)pszDst, size, &nbytes_read)) {
>>>>>>> 46224337
#endif

	_HASHENTRY *sgpHashTbl;
	_BLOCKENTRY *sgpBlockTbl;

	bool Open(const char *name)
	{
		Close();
#ifdef _DEBUG
		SDL_Log("Opening %s", name);
#endif
		exists = FileExists(name);
		std::ios::openmode mode = std::ios::in | std::ios::out | std::ios::binary;
		if (exists) {
			if (GetFileSize(name, &size) == 0) {
				SDL_Log("GetFileSize(\"%s\") failed with \"%s\"", name, std::strerror(errno));
				return false;
#ifdef _DEBUG
			} else {
				SDL_Log("GetFileSize(\"%s\") = %" PRIuMAX, name, size);
#endif
			}
		} else {
			mode |= std::ios::trunc;
		}
		if (!stream.Open(name, mode)) {
			stream.Close();
			return false;
		}
		modified = !exists;

		this->name = name;
		return true;
	}

	bool Close(bool clear_tables = true)
	{
		if (!stream.IsOpen())
			return true;
#ifdef _DEBUG
		SDL_Log("Closing %s", name.c_str());
#endif

		bool result = true;
		if (modified && !(stream.seekp(0, std::ios::beg) && WriteHeaderAndTables()))
			result = false;
		stream.Close();
		if (modified && result && size != 0) {
#ifdef _DEBUG
			SDL_Log("ResizeFile(\"%s\", %" PRIuMAX ")", name.c_str(), size);
#endif
			result = ResizeFile(name.c_str(), size);
		}
		name.clear();
		if (clear_tables) {
			delete[] sgpHashTbl;
			sgpHashTbl = nullptr;
			delete[] sgpBlockTbl;
			sgpBlockTbl = nullptr;
		}
		return result;
	}

	bool WriteHeaderAndTables() {
		return WriteHeader() && WriteBlockTable() && WriteHashTable();
	}

	~Archive()
	{
		Close();
	}

private:
	bool WriteHeader()
	{
		_FILEHEADER fhdr;

		memset(&fhdr, 0, sizeof(fhdr));
		fhdr.signature = SDL_SwapLE32('\x1AQPM');
		fhdr.headersize = SDL_SwapLE32(32);
		fhdr.filesize = SDL_SwapLE32(static_cast<std::uint32_t>(size));
		fhdr.version = SDL_SwapLE16(0);
		fhdr.sectorsizeid = SDL_SwapLE16(3);
		fhdr.hashoffset = SDL_SwapLE32(static_cast<std::uint32_t>(kMpqHashEntryOffset));
		fhdr.blockoffset = SDL_SwapLE32(static_cast<std::uint32_t>(kMpqBlockEntryOffset));
		fhdr.hashcount = SDL_SwapLE32(2048);
		fhdr.blockcount = SDL_SwapLE32(2048);

		if (!stream.write(reinterpret_cast<const char *>(&fhdr), sizeof(fhdr)))
			return false;
		return true;
	}

	bool WriteBlockTable()
	{
		Encrypt(sgpBlockTbl, kBlockEntrySize, Hash("(block table)", 3));
		const bool success = stream.write(reinterpret_cast<const char *>(sgpBlockTbl), kBlockEntrySize);
		Decrypt(sgpBlockTbl, kBlockEntrySize, Hash("(block table)", 3));
		return success;
	}

	bool WriteHashTable()
	{
		Encrypt(sgpHashTbl, kHashEntrySize, Hash("(hash table)", 3));
		const bool success = stream.write(reinterpret_cast<const char *>(sgpHashTbl), kHashEntrySize);
		Decrypt(sgpHashTbl, kHashEntrySize, Hash("(hash table)", 3));
		return success;
	}
};

Archive cur_archive;

void ByteSwapHdr(_FILEHEADER *hdr)
{
	hdr->signature = SDL_SwapLE32(hdr->signature);
	hdr->headersize = SDL_SwapLE32(hdr->headersize);
	hdr->filesize = SDL_SwapLE32(hdr->filesize);
	hdr->version = SDL_SwapLE16(hdr->version);
	hdr->sectorsizeid = SDL_SwapLE16(hdr->sectorsizeid);
	hdr->hashoffset = SDL_SwapLE32(hdr->hashoffset);
	hdr->blockoffset = SDL_SwapLE32(hdr->blockoffset);
	hdr->hashcount = SDL_SwapLE32(hdr->hashcount);
	hdr->blockcount = SDL_SwapLE32(hdr->blockcount);
}

void InitDefaultMpqHeader(Archive *archive, _FILEHEADER *hdr)
{
	std::memset(hdr, 0, sizeof(*hdr));
	hdr->signature = '\x1AQPM';
	hdr->headersize = 32;
	hdr->sectorsizeid = 3;
	hdr->version = 0;
	archive->size = kMpqHashEntryOffset + kHashEntrySize;
	archive->modified = true;
}

bool IsValidMPQHeader(const Archive &archive, _FILEHEADER *hdr)
{
	return hdr->signature == '\x1AQPM'
	    && hdr->headersize == 32
	    && hdr->version <= 0
	    && hdr->sectorsizeid == 3
	    && hdr->filesize == archive.size
	    && hdr->hashoffset == kMpqHashEntryOffset
	    && hdr->blockoffset == sizeof(_FILEHEADER)
	    && hdr->hashcount == 2048
	    && hdr->blockcount == 2048;
}

<<<<<<< HEAD
bool ReadMPQHeader(Archive *archive, _FILEHEADER *hdr)
{
	const bool has_hdr = archive->size >= sizeof(*hdr);
	if (has_hdr) {
		if (!archive->stream.read(reinterpret_cast<char *>(hdr), sizeof(*hdr)))
			return false;
		ByteSwapHdr(hdr);
	}
	if (!has_hdr || !IsValidMPQHeader(*archive, hdr)) {
		InitDefaultMpqHeader(archive, hdr);
	}
	return true;
=======
#ifdef SPAWN
	return SRegSaveData(APP_NAME, "Audio Playback ", 0, (BYTE *)pbData, dwLen);
#else
	return SRegSaveData(APP_NAME, "Video Player ", 0, (BYTE *)pbData, dwLen);
#endif
>>>>>>> 46224337
}

} // namespace

void mpqapi_remove_hash_entry(const char *pszName)
{
	_HASHENTRY *pHashTbl;
	_BLOCKENTRY *blockEntry;
	int hIdx, block_offset, block_size;

	hIdx = FetchHandle(pszName);
	if (hIdx != -1) {
		pHashTbl = &cur_archive.sgpHashTbl[hIdx];
		blockEntry = &cur_archive.sgpBlockTbl[pHashTbl->block];
		pHashTbl->block = -2;
		block_offset = blockEntry->offset;
		block_size = blockEntry->sizealloc;
		memset(blockEntry, 0, sizeof(*blockEntry));
		mpqapi_alloc_block(block_offset, block_size);
		cur_archive.modified = true;
	}
}

void mpqapi_alloc_block(uint32_t block_offset, uint32_t block_size)
{
	_BLOCKENTRY *block;
	int i;

	block = cur_archive.sgpBlockTbl;
	i = 2048;
	while (i-- != 0) {
		if (block->offset && !block->flags && !block->sizefile) {
			if (block->offset + block->sizealloc == block_offset) {
				block_offset = block->offset;
				block_size += block->sizealloc;
				memset(block, 0, sizeof(_BLOCKENTRY));
				mpqapi_alloc_block(block_offset, block_size);
				return;
			}
			if (block_offset + block_size == block->offset) {
				block_size += block->sizealloc;
				memset(block, 0, sizeof(_BLOCKENTRY));
				mpqapi_alloc_block(block_offset, block_size);
				return;
			}
		}
		block++;
	}
	if (block_offset + block_size > cur_archive.size) {
		app_fatal("MPQ free list error");
	}
	if (block_offset + block_size == cur_archive.size) {
		cur_archive.size = block_offset;
	} else {
		block = mpqapi_new_block(NULL);
		block->offset = block_offset;
		block->sizealloc = block_size;
		block->sizefile = 0;
		block->flags = 0;
	}
}

_BLOCKENTRY *mpqapi_new_block(int *block_index)
{
	_BLOCKENTRY *blockEntry;
	DWORD i;

	blockEntry = cur_archive.sgpBlockTbl;

	i = 0;
	while (blockEntry->offset || blockEntry->sizealloc || blockEntry->flags || blockEntry->sizefile) {
		i++;
		blockEntry++;
		if (i >= 2048) {
			app_fatal("Out of free block entries");
			return NULL;
		}
	}
	if (block_index)
		*block_index = i;

	return blockEntry;
}

int FetchHandle(const char *pszName)
{
	return mpqapi_get_hash_index(Hash(pszName, 0), Hash(pszName, 1), Hash(pszName, 2), 0);
}

int mpqapi_get_hash_index(short index, int hash_a, int hash_b, int locale)
{
	int idx, i;

	i = 2048;
	for (idx = index & 0x7FF; cur_archive.sgpHashTbl[idx].block != -1; idx = (idx + 1) & 0x7FF) {
		if (!i--)
			break;
		if (cur_archive.sgpHashTbl[idx].hashcheck[0] == hash_a && cur_archive.sgpHashTbl[idx].hashcheck[1] == hash_b
		    && cur_archive.sgpHashTbl[idx].lcid == locale
		    && cur_archive.sgpHashTbl[idx].block != -2)
			return idx;
	}

	return -1;
}

void mpqapi_remove_hash_entries(BOOL (*fnGetName)(DWORD, char *))
{
	DWORD dwIndex, i;
	char pszFileName[MAX_PATH];

	dwIndex = 1;
	for (i = fnGetName(0, pszFileName); i; i = fnGetName(dwIndex++, pszFileName)) {
		mpqapi_remove_hash_entry(pszFileName);
	}
}

BOOL mpqapi_write_file(const char *pszName, const BYTE *pbData, DWORD dwLen)
{
	_BLOCKENTRY *blockEntry;

	cur_archive.modified = true;
	mpqapi_remove_hash_entry(pszName);
	blockEntry = mpqapi_add_file(pszName, 0, 0);
	if (!mpqapi_write_file_contents(pszName, pbData, dwLen, blockEntry)) {
		mpqapi_remove_hash_entry(pszName);
		return FALSE;
	}
	return TRUE;
}

_BLOCKENTRY *mpqapi_add_file(const char *pszName, _BLOCKENTRY *pBlk, int block_index)
{
	DWORD h1, h2, h3;
	int i, hIdx;

	h1 = Hash(pszName, 0);
	h2 = Hash(pszName, 1);
	h3 = Hash(pszName, 2);
	if (mpqapi_get_hash_index(h1, h2, h3, 0) != -1)
		app_fatal("Hash collision between \"%s\" and existing file\n", pszName);
	hIdx = h1 & 0x7FF;
	i = 2048;
	while (i--) {
		if (cur_archive.sgpHashTbl[hIdx].block == -1 || cur_archive.sgpHashTbl[hIdx].block == -2)
			break;
		hIdx = (hIdx + 1) & 0x7FF;
	}
	if (i < 0)
		app_fatal("Out of hash space");
	if (!pBlk)
		pBlk = mpqapi_new_block(&block_index);

	cur_archive.sgpHashTbl[hIdx].hashcheck[0] = h2;
	cur_archive.sgpHashTbl[hIdx].hashcheck[1] = h3;
	cur_archive.sgpHashTbl[hIdx].lcid = 0;
	cur_archive.sgpHashTbl[hIdx].block = block_index;

	return pBlk;
}

BOOL mpqapi_write_file_contents(const char *pszName, const BYTE *pbData, DWORD dwLen, _BLOCKENTRY *pBlk)
{
	const char *str_ptr = pszName;
	const char *tmp;
	while ((tmp = strchr(str_ptr, ':')))
		str_ptr = tmp + 1;
	while ((tmp = strchr(str_ptr, '\\')))
		str_ptr = tmp + 1;
	Hash(str_ptr, 3);

	constexpr std::uint32_t kSectorSize = 4096;
	const std::uint32_t num_sectors = (dwLen + (kSectorSize - 1)) / kSectorSize;
	const std::uint32_t offset_table_bytesize = sizeof(std::uint32_t) * (num_sectors + 1);
	pBlk->offset = mpqapi_find_free_block(dwLen + offset_table_bytesize, &pBlk->sizealloc);
	pBlk->sizefile = dwLen;
	pBlk->flags = 0x80000100;

	// We populate the table of sector offset while we write the data.
	// We can't pre-populate it because we don't know the compressed sector sizes yet.
	// First offset is the start of the first sector, last offset is the end of the last sector.
	std::unique_ptr<std::uint32_t[]> sectoroffsettable(new std::uint32_t[num_sectors + 1]);

#ifdef CAN_SEEKP_BEYOND_EOF
	if (!cur_archive.stream.seekp(pBlk->offset + offset_table_bytesize, std::ios::beg))
		return FALSE;
#else
	// Ensure we do not seekp beyond EOF by filling the missing space.
	std::streampos stream_end;
	if (!cur_archive.stream.seekp(0, std::ios::end) || !cur_archive.stream.tellp(&stream_end))
		return FALSE;
	const std::uintmax_t cur_size = stream_end - cur_archive.stream_begin;
	if (cur_size < pBlk->offset + offset_table_bytesize) {
		if (cur_size < pBlk->offset) {
			std::unique_ptr<char[]> filler(new char[pBlk->offset - cur_size]);
			if (!cur_archive.stream.write(filler.get(), pBlk->offset - cur_size))
				return FALSE;
		}
		if (!cur_archive.stream.write(reinterpret_cast<const char *>(sectoroffsettable.get()), offset_table_bytesize))
			return FALSE;
	} else {
		if (!cur_archive.stream.seekp(pBlk->offset + offset_table_bytesize, std::ios::beg))
			return FALSE;
	}
#endif

	const BYTE *src = pbData;
	std::uint32_t destsize = offset_table_bytesize;
	char mpq_buf[kSectorSize];
	std::size_t cur_sector = 0;
	while (true) {
		std::uint32_t len = std::min(dwLen, kSectorSize);
		memcpy(mpq_buf, src, len);
		src += len;
		len = PkwareCompress(mpq_buf, len);
		if (!cur_archive.stream.write(mpq_buf, len))
			return FALSE;
		sectoroffsettable[cur_sector++] = SwapLE32(destsize);
		destsize += len;  // compressed length
		if (dwLen > kSectorSize)
			dwLen -= kSectorSize;
		else
			break;
	}

	sectoroffsettable[num_sectors] = SwapLE32(destsize);
	if (!cur_archive.stream.seekp(pBlk->offset, std::ios::beg))
		return FALSE;
	if (!cur_archive.stream.write(reinterpret_cast<const char *>(sectoroffsettable.get()), offset_table_bytesize))
		return FALSE;
	if (!cur_archive.stream.seekp(destsize - offset_table_bytesize, std::ios::cur))
		return FALSE;

	if (destsize < pBlk->sizealloc) {
		const std::uint32_t block_size = pBlk->sizealloc - destsize;
		if (block_size >= 1024) {
			pBlk->sizealloc = destsize;
			mpqapi_alloc_block(pBlk->sizealloc + pBlk->offset, block_size);
		}
	}
	return TRUE;
}

int mpqapi_find_free_block(uint32_t size, uint32_t *block_size)
{
	_BLOCKENTRY *pBlockTbl;
	int i, result;

	pBlockTbl = cur_archive.sgpBlockTbl;
	i = 2048;
	while (1) {
		i--;
		if (pBlockTbl->offset && !pBlockTbl->flags && !pBlockTbl->sizefile && (DWORD)pBlockTbl->sizealloc >= size)
			break;
		pBlockTbl++;
		if (!i) {
			*block_size = size;
			result = cur_archive.size;
			cur_archive.size += size;
			return result;
		}
	}

	result = pBlockTbl->offset;
	*block_size = size;
	pBlockTbl->offset += size;
	pBlockTbl->sizealloc -= size;

	if (!pBlockTbl->sizealloc)
		memset(pBlockTbl, 0, sizeof(*pBlockTbl));

	return result;
}

void mpqapi_rename(char *pszOld, char *pszNew)
{
	int index, block;
	_HASHENTRY *hashEntry;
	_BLOCKENTRY *blockEntry;

	index = FetchHandle(pszOld);
	if (index != -1) {
		hashEntry = &cur_archive.sgpHashTbl[index];
		block = hashEntry->block;
		blockEntry = &cur_archive.sgpBlockTbl[block];
		hashEntry->block = -2;
		mpqapi_add_file(pszNew, blockEntry, block);
		cur_archive.modified = true;
	}
}

BOOL mpqapi_has_file(const char *pszName)
{
	return FetchHandle(pszName) != -1;
}

BOOL OpenMPQ(const char *pszArchive, DWORD dwChar)
{
	DWORD dwFlagsAndAttributes;
	DWORD key;
	_FILEHEADER fhdr;

	InitHash();

	if (!cur_archive.Open(pszArchive)) {
		return FALSE;
	}
	if (cur_archive.sgpBlockTbl == NULL || cur_archive.sgpHashTbl == NULL) {
		if (!cur_archive.exists) {
			InitDefaultMpqHeader(&cur_archive, &fhdr);
		} else if (!ReadMPQHeader(&cur_archive, &fhdr)) {
			goto on_error;
		}
		cur_archive.sgpBlockTbl = new _BLOCKENTRY[kBlockEntrySize / sizeof(_BLOCKENTRY)];
		std::memset(cur_archive.sgpBlockTbl, 0, kBlockEntrySize);
		if (fhdr.blockcount) {
			if (!cur_archive.stream.read(reinterpret_cast<char *>(cur_archive.sgpBlockTbl), kBlockEntrySize))
				goto on_error;
			key = Hash("(block table)", 3);
<<<<<<< HEAD
			Decrypt(cur_archive.sgpBlockTbl, kBlockEntrySize, key);
=======
			Decrypt((DWORD *)sgpBlockTbl, 0x8000, key);
>>>>>>> 46224337
		}
		cur_archive.sgpHashTbl = new _HASHENTRY[kHashEntrySize / sizeof(_HASHENTRY)];
		std::memset(cur_archive.sgpHashTbl, 255, kHashEntrySize);
		if (fhdr.hashcount) {
			if (!cur_archive.stream.read(reinterpret_cast<char *>(cur_archive.sgpHashTbl), kHashEntrySize))
				goto on_error;
			key = Hash("(hash table)", 3);
<<<<<<< HEAD
			Decrypt(cur_archive.sgpHashTbl, kHashEntrySize, key);
=======
			Decrypt((DWORD *)sgpHashTbl, 0x8000, key);
>>>>>>> 46224337
		}

#ifndef CAN_SEEKP_BEYOND_EOF
		if (!cur_archive.stream.seekp(0, std::ios::beg))
			goto on_error;

		// Memorize stream begin, we'll need it for calculations later.
		if (!cur_archive.stream.tellp(&cur_archive.stream_begin))
			goto on_error;

		// Write garbage header and tables because some platforms cannot `seekp` beyond EOF.
		// The data is incorrect at this point, it will be overwritten on Close.
		if (!cur_archive.exists)
			cur_archive.WriteHeaderAndTables();
#endif
	}
	return TRUE;
on_error:
	cur_archive.Close(/*clear_tables=*/true);
	return FALSE;
}

BOOL mpqapi_flush_and_close(const char *pszArchive, BOOL bFree, DWORD dwChar)
{
<<<<<<< HEAD
	return cur_archive.Close(/*clear_tables=*/bFree);
=======
	BOOL ret = FALSE;
	if (sghArchive == INVALID_HANDLE_VALUE)
		ret = TRUE;
	else {
		ret = FALSE;
		if (!save_archive_modified)
			ret = TRUE;
		else if (mpqapi_can_seek() && WriteMPQHeader() && mpqapi_write_block_table()) {
			if (mpqapi_write_hash_table())
				ret = TRUE;
			else
				ret = FALSE;
		}
	}
	CloseMPQ(pszArchive, bFree, dwChar);
	return ret;
}

BOOL WriteMPQHeader()
{
	_FILEHEADER fhdr;
	DWORD NumberOfBytesWritten;

	memset(&fhdr, 0, sizeof(fhdr));
	fhdr.signature = '\x1AQPM';
	fhdr.headersize = 32;
	fhdr.filesize = GetFileSize(sghArchive, 0);
	fhdr.version = 0;
	fhdr.sectorsizeid = 3;
	fhdr.hashoffset = 32872;
	fhdr.blockoffset = 104;
	fhdr.hashcount = 2048;
	fhdr.blockcount = 2048;

	if (SetFilePointer(sghArchive, 0, NULL, FILE_BEGIN) == -1)
		return FALSE;
	if (!WriteFile(sghArchive, &fhdr, sizeof(fhdr), &NumberOfBytesWritten, 0))
		return FALSE;

	return NumberOfBytesWritten == 104;
}

BOOL mpqapi_write_block_table()
{
	BOOL success;
	DWORD NumberOfBytesWritten;

	if (SetFilePointer(sghArchive, 104, NULL, FILE_BEGIN) == -1)
		return FALSE;

	Encrypt((DWORD *)sgpBlockTbl, 0x8000, Hash("(block table)", 3));
	success = WriteFile(sghArchive, sgpBlockTbl, 0x8000, &NumberOfBytesWritten, 0);
	Decrypt((DWORD *)sgpBlockTbl, 0x8000, Hash("(block table)", 3));
	return success && NumberOfBytesWritten == 0x8000;
}

BOOL mpqapi_write_hash_table()
{
	BOOL success;
	DWORD NumberOfBytesWritten;

	if (SetFilePointer(sghArchive, 32872, NULL, FILE_BEGIN) == -1)
		return FALSE;

	Encrypt((DWORD *)sgpHashTbl, 0x8000, Hash("(hash table)", 3));
	success = WriteFile(sghArchive, sgpHashTbl, 0x8000, &NumberOfBytesWritten, 0);
	Decrypt((DWORD *)sgpHashTbl, 0x8000, Hash("(hash table)", 3));
	return success && NumberOfBytesWritten == 0x8000;
>>>>>>> 46224337
}

DEVILUTION_END_NAMESPACE
<|MERGE_RESOLUTION|>--- conflicted
+++ resolved
@@ -1,817 +1,701 @@
-/**
- * @file mpqapi.cpp
- *
- * Implementation of functions for creating and editing MPQ files.
- */
-#include <cerrno>
-#include <cinttypes>
-#include <cstdint>
-#include <cstring>
-#include <fstream>
-#include <memory>
-#include <type_traits>
-
-#include "all.h"
-#include "../SourceS/file_util.h"
-#include "../3rdParty/Storm/Source/storm.h"
-
-<<<<<<< HEAD
-DEVILUTION_BEGIN_NAMESPACE
-=======
-DWORD sgdwMpqOffset;
-BYTE mpq_buf[4096];
-_HASHENTRY *sgpHashTbl;
-/** Has the savegame-file been modified in memory. */
-BOOL save_archive_modified;
-_BLOCKENTRY *sgpBlockTbl;
-/** Is the savegame-file currently open. */
-BOOLEAN save_archive_open;
-
-//note: 32872 = 32768 + 104 (sizeof(_FILEHEADER))
-
-/* data */
->>>>>>> 46224337
-
-// Amiga cannot seekp beyond EOF.
-// See https://github.com/bebbo/libnix/issues/30
-#ifndef __AMIGA__
-#define CAN_SEEKP_BEYOND_EOF
-#endif
-
-namespace {
-
-// Validates that a Type is of a particular size and that its alignment is <= the size of the type.
-// Done with templates so that error messages include actual size.
-template <std::size_t A, std::size_t B>
-struct assert_eq : std::true_type {
-	static_assert(A == B, "");
-};
-template <std::size_t A, std::size_t B>
-struct assert_lte : std::true_type {
-	static_assert(A <= B, "");
-};
-template <typename T, std::size_t S>
-struct check_size : assert_eq<sizeof(T), S>, assert_lte<alignof(T), sizeof(T)> {
-};
-
-// Check sizes and alignments of the structs that we decrypt and encrypt.
-// The decryption algorithm treats them as a stream of 32-bit uints, so the
-// sizes must be exact as there cannot be any padding.
-static_assert(check_size<_HASHENTRY, 4 * 4>::value, "");
-static_assert(check_size<_BLOCKENTRY, 4 * 4>::value, "");
-
-const char *DirToString(std::ios::seekdir dir)
-{
-	switch (dir) {
-	case std::ios::beg:
-		return "std::ios::beg";
-	case std::ios::end:
-		return "std::ios::end";
-	case std::ios::cur:
-		return "std::ios::cur";
-	default:
-		return "invalid";
-	}
-}
-
-std::string OpenModeToString(std::ios::openmode mode)
-{
-	std::string result;
-	if ((mode & std::ios::app) != 0)
-		result.append("std::ios::app | ");
-	if ((mode & std::ios::ate) != 0)
-		result.append("std::ios::ate | ");
-	if ((mode & std::ios::binary) != 0)
-		result.append("std::ios::binary | ");
-	if ((mode & std::ios::in) != 0)
-		result.append("std::ios::in | ");
-	if ((mode & std::ios::out) != 0)
-		result.append("std::ios::out | ");
-	if ((mode & std::ios::trunc) != 0)
-		result.append("std::ios::trunc | ");
-	if (!result.empty())
-		result.resize(result.size() - 3);
-	return result;
-}
-
-struct FStreamWrapper {
-public:
-	bool Open(const char *path, std::ios::openmode mode)
-	{
-		s_.reset(new std::fstream(path, mode));
-		return CheckError("new std::fstream(\"%s\", %s)", path, OpenModeToString(mode).c_str());
-	}
-
-	void Close()
-	{
-		s_ = nullptr;
-	}
-
-	bool IsOpen() const
-	{
-		return s_ != nullptr;
-	}
-
-	bool seekg(std::streampos pos)
-	{
-		s_->seekg(pos);
-		return CheckError("seekg(%" PRIuMAX ")", static_cast<std::uintmax_t>(pos));
-	}
-
-	bool seekg(std::streamoff pos, std::ios::seekdir dir)
-	{
-		s_->seekg(pos, dir);
-		return CheckError("seekg(%" PRIdMAX ", %s)", static_cast<std::intmax_t>(pos), DirToString(dir));
-	}
-
-	bool seekp(std::streampos pos)
-	{
-		s_->seekp(pos);
-		return CheckError("seekp(%" PRIuMAX ")", static_cast<std::uintmax_t>(pos));
-	}
-
-	bool seekp(std::streamoff pos, std::ios::seekdir dir)
-	{
-		s_->seekp(pos, dir);
-		return CheckError("seekp(%" PRIdMAX ", %s)", static_cast<std::intmax_t>(pos), DirToString(dir));
-	}
-
-	bool tellg(std::streampos *result)
-	{
-		*result = s_->tellg();
-		return CheckError("tellg() = %" PRIuMAX, static_cast<std::uintmax_t>(*result));
-	}
-
-	bool tellp(std::streampos *result)
-	{
-		*result = s_->tellp();
-		return CheckError("tellp() = %" PRIuMAX, static_cast<std::uintmax_t>(*result));
-	}
-
-	bool write(const char *data, std::streamsize size)
-	{
-		s_->write(data, size);
-		return CheckError("write(data, %" PRIuMAX ")", static_cast<std::uintmax_t>(size));
-	}
-
-	bool read(char *out, std::streamsize size)
-	{
-		s_->read(out, size);
-		return CheckError("read(out, %" PRIuMAX ")", static_cast<std::uintmax_t>(size));
-	}
-
-private:
-	template <typename... PrintFArgs>
-	bool CheckError(const char *fmt, PrintFArgs... args)
-	{
-		if (s_->fail()) {
-			std::string fmt_with_error = fmt;
-			fmt_with_error.append(": failed with \"%s\"");
-			const char *error_message = std::strerror(errno);
-			if (error_message == nullptr)
-				error_message = "";
-			SDL_Log(fmt_with_error.c_str(), args..., error_message);
-#ifdef _DEBUG
-		} else {
-			SDL_Log(fmt, args...);
-#endif
-		}
-		return !s_->fail();
-	}
-
-<<<<<<< HEAD
-	std::unique_ptr<std::fstream> s_;
-};
-
-constexpr std::size_t kBlockEntrySize = 0x8000;
-constexpr std::size_t kHashEntrySize = 0x8000;
-constexpr std::ios::off_type kMpqBlockEntryOffset = sizeof(_FILEHEADER);
-constexpr std::ios::off_type kMpqHashEntryOffset = kMpqBlockEntryOffset + kBlockEntrySize;
-
-struct Archive {
-	FStreamWrapper stream;
-	std::string name;
-	std::uintmax_t size;
-	bool modified;
-	bool exists;
-
-#ifndef CAN_SEEKP_BEYOND_EOF
-	std::streampos stream_begin;
-=======
-BOOL mpqapi_reg_load_modification_time(char *dst, int size)
-{
-	char *pszDst;
-	char *pbData;
-	DWORD nbytes_read;
-
-	pszDst = dst;
-	memset(dst, 0, size);
-#ifdef SPAWN
-	if (!SRegLoadData(APP_NAME, "Audio Playback ", 0, (BYTE *)pszDst, size, &nbytes_read)) {
-#else
-	if (!SRegLoadData(APP_NAME, "Video Player ", 0, (BYTE *)pszDst, size, &nbytes_read)) {
->>>>>>> 46224337
-#endif
-
-	_HASHENTRY *sgpHashTbl;
-	_BLOCKENTRY *sgpBlockTbl;
-
-	bool Open(const char *name)
-	{
-		Close();
-#ifdef _DEBUG
-		SDL_Log("Opening %s", name);
-#endif
-		exists = FileExists(name);
-		std::ios::openmode mode = std::ios::in | std::ios::out | std::ios::binary;
-		if (exists) {
-			if (GetFileSize(name, &size) == 0) {
-				SDL_Log("GetFileSize(\"%s\") failed with \"%s\"", name, std::strerror(errno));
-				return false;
-#ifdef _DEBUG
-			} else {
-				SDL_Log("GetFileSize(\"%s\") = %" PRIuMAX, name, size);
-#endif
-			}
-		} else {
-			mode |= std::ios::trunc;
-		}
-		if (!stream.Open(name, mode)) {
-			stream.Close();
-			return false;
-		}
-		modified = !exists;
-
-		this->name = name;
-		return true;
-	}
-
-	bool Close(bool clear_tables = true)
-	{
-		if (!stream.IsOpen())
-			return true;
-#ifdef _DEBUG
-		SDL_Log("Closing %s", name.c_str());
-#endif
-
-		bool result = true;
-		if (modified && !(stream.seekp(0, std::ios::beg) && WriteHeaderAndTables()))
-			result = false;
-		stream.Close();
-		if (modified && result && size != 0) {
-#ifdef _DEBUG
-			SDL_Log("ResizeFile(\"%s\", %" PRIuMAX ")", name.c_str(), size);
-#endif
-			result = ResizeFile(name.c_str(), size);
-		}
-		name.clear();
-		if (clear_tables) {
-			delete[] sgpHashTbl;
-			sgpHashTbl = nullptr;
-			delete[] sgpBlockTbl;
-			sgpBlockTbl = nullptr;
-		}
-		return result;
-	}
-
-	bool WriteHeaderAndTables() {
-		return WriteHeader() && WriteBlockTable() && WriteHashTable();
-	}
-
-	~Archive()
-	{
-		Close();
-	}
-
-private:
-	bool WriteHeader()
-	{
-		_FILEHEADER fhdr;
-
-		memset(&fhdr, 0, sizeof(fhdr));
-		fhdr.signature = SDL_SwapLE32('\x1AQPM');
-		fhdr.headersize = SDL_SwapLE32(32);
-		fhdr.filesize = SDL_SwapLE32(static_cast<std::uint32_t>(size));
-		fhdr.version = SDL_SwapLE16(0);
-		fhdr.sectorsizeid = SDL_SwapLE16(3);
-		fhdr.hashoffset = SDL_SwapLE32(static_cast<std::uint32_t>(kMpqHashEntryOffset));
-		fhdr.blockoffset = SDL_SwapLE32(static_cast<std::uint32_t>(kMpqBlockEntryOffset));
-		fhdr.hashcount = SDL_SwapLE32(2048);
-		fhdr.blockcount = SDL_SwapLE32(2048);
-
-		if (!stream.write(reinterpret_cast<const char *>(&fhdr), sizeof(fhdr)))
-			return false;
-		return true;
-	}
-
-	bool WriteBlockTable()
-	{
-		Encrypt(sgpBlockTbl, kBlockEntrySize, Hash("(block table)", 3));
-		const bool success = stream.write(reinterpret_cast<const char *>(sgpBlockTbl), kBlockEntrySize);
-		Decrypt(sgpBlockTbl, kBlockEntrySize, Hash("(block table)", 3));
-		return success;
-	}
-
-	bool WriteHashTable()
-	{
-		Encrypt(sgpHashTbl, kHashEntrySize, Hash("(hash table)", 3));
-		const bool success = stream.write(reinterpret_cast<const char *>(sgpHashTbl), kHashEntrySize);
-		Decrypt(sgpHashTbl, kHashEntrySize, Hash("(hash table)", 3));
-		return success;
-	}
-};
-
-Archive cur_archive;
-
-void ByteSwapHdr(_FILEHEADER *hdr)
-{
-	hdr->signature = SDL_SwapLE32(hdr->signature);
-	hdr->headersize = SDL_SwapLE32(hdr->headersize);
-	hdr->filesize = SDL_SwapLE32(hdr->filesize);
-	hdr->version = SDL_SwapLE16(hdr->version);
-	hdr->sectorsizeid = SDL_SwapLE16(hdr->sectorsizeid);
-	hdr->hashoffset = SDL_SwapLE32(hdr->hashoffset);
-	hdr->blockoffset = SDL_SwapLE32(hdr->blockoffset);
-	hdr->hashcount = SDL_SwapLE32(hdr->hashcount);
-	hdr->blockcount = SDL_SwapLE32(hdr->blockcount);
-}
-
-void InitDefaultMpqHeader(Archive *archive, _FILEHEADER *hdr)
-{
-	std::memset(hdr, 0, sizeof(*hdr));
-	hdr->signature = '\x1AQPM';
-	hdr->headersize = 32;
-	hdr->sectorsizeid = 3;
-	hdr->version = 0;
-	archive->size = kMpqHashEntryOffset + kHashEntrySize;
-	archive->modified = true;
-}
-
-bool IsValidMPQHeader(const Archive &archive, _FILEHEADER *hdr)
-{
-	return hdr->signature == '\x1AQPM'
-	    && hdr->headersize == 32
-	    && hdr->version <= 0
-	    && hdr->sectorsizeid == 3
-	    && hdr->filesize == archive.size
-	    && hdr->hashoffset == kMpqHashEntryOffset
-	    && hdr->blockoffset == sizeof(_FILEHEADER)
-	    && hdr->hashcount == 2048
-	    && hdr->blockcount == 2048;
-}
-
-<<<<<<< HEAD
-bool ReadMPQHeader(Archive *archive, _FILEHEADER *hdr)
-{
-	const bool has_hdr = archive->size >= sizeof(*hdr);
-	if (has_hdr) {
-		if (!archive->stream.read(reinterpret_cast<char *>(hdr), sizeof(*hdr)))
-			return false;
-		ByteSwapHdr(hdr);
-	}
-	if (!has_hdr || !IsValidMPQHeader(*archive, hdr)) {
-		InitDefaultMpqHeader(archive, hdr);
-	}
-	return true;
-=======
-#ifdef SPAWN
-	return SRegSaveData(APP_NAME, "Audio Playback ", 0, (BYTE *)pbData, dwLen);
-#else
-	return SRegSaveData(APP_NAME, "Video Player ", 0, (BYTE *)pbData, dwLen);
-#endif
->>>>>>> 46224337
-}
-
-} // namespace
-
-void mpqapi_remove_hash_entry(const char *pszName)
-{
-	_HASHENTRY *pHashTbl;
-	_BLOCKENTRY *blockEntry;
-	int hIdx, block_offset, block_size;
-
-	hIdx = FetchHandle(pszName);
-	if (hIdx != -1) {
-		pHashTbl = &cur_archive.sgpHashTbl[hIdx];
-		blockEntry = &cur_archive.sgpBlockTbl[pHashTbl->block];
-		pHashTbl->block = -2;
-		block_offset = blockEntry->offset;
-		block_size = blockEntry->sizealloc;
-		memset(blockEntry, 0, sizeof(*blockEntry));
-		mpqapi_alloc_block(block_offset, block_size);
-		cur_archive.modified = true;
-	}
-}
-
-void mpqapi_alloc_block(uint32_t block_offset, uint32_t block_size)
-{
-	_BLOCKENTRY *block;
-	int i;
-
-	block = cur_archive.sgpBlockTbl;
-	i = 2048;
-	while (i-- != 0) {
-		if (block->offset && !block->flags && !block->sizefile) {
-			if (block->offset + block->sizealloc == block_offset) {
-				block_offset = block->offset;
-				block_size += block->sizealloc;
-				memset(block, 0, sizeof(_BLOCKENTRY));
-				mpqapi_alloc_block(block_offset, block_size);
-				return;
-			}
-			if (block_offset + block_size == block->offset) {
-				block_size += block->sizealloc;
-				memset(block, 0, sizeof(_BLOCKENTRY));
-				mpqapi_alloc_block(block_offset, block_size);
-				return;
-			}
-		}
-		block++;
-	}
-	if (block_offset + block_size > cur_archive.size) {
-		app_fatal("MPQ free list error");
-	}
-	if (block_offset + block_size == cur_archive.size) {
-		cur_archive.size = block_offset;
-	} else {
-		block = mpqapi_new_block(NULL);
-		block->offset = block_offset;
-		block->sizealloc = block_size;
-		block->sizefile = 0;
-		block->flags = 0;
-	}
-}
-
-_BLOCKENTRY *mpqapi_new_block(int *block_index)
-{
-	_BLOCKENTRY *blockEntry;
-	DWORD i;
-
-	blockEntry = cur_archive.sgpBlockTbl;
-
-	i = 0;
-	while (blockEntry->offset || blockEntry->sizealloc || blockEntry->flags || blockEntry->sizefile) {
-		i++;
-		blockEntry++;
-		if (i >= 2048) {
-			app_fatal("Out of free block entries");
-			return NULL;
-		}
-	}
-	if (block_index)
-		*block_index = i;
-
-	return blockEntry;
-}
-
-int FetchHandle(const char *pszName)
-{
-	return mpqapi_get_hash_index(Hash(pszName, 0), Hash(pszName, 1), Hash(pszName, 2), 0);
-}
-
-int mpqapi_get_hash_index(short index, int hash_a, int hash_b, int locale)
-{
-	int idx, i;
-
-	i = 2048;
-	for (idx = index & 0x7FF; cur_archive.sgpHashTbl[idx].block != -1; idx = (idx + 1) & 0x7FF) {
-		if (!i--)
-			break;
-		if (cur_archive.sgpHashTbl[idx].hashcheck[0] == hash_a && cur_archive.sgpHashTbl[idx].hashcheck[1] == hash_b
-		    && cur_archive.sgpHashTbl[idx].lcid == locale
-		    && cur_archive.sgpHashTbl[idx].block != -2)
-			return idx;
-	}
-
-	return -1;
-}
-
-void mpqapi_remove_hash_entries(BOOL (*fnGetName)(DWORD, char *))
-{
-	DWORD dwIndex, i;
-	char pszFileName[MAX_PATH];
-
-	dwIndex = 1;
-	for (i = fnGetName(0, pszFileName); i; i = fnGetName(dwIndex++, pszFileName)) {
-		mpqapi_remove_hash_entry(pszFileName);
-	}
-}
-
-BOOL mpqapi_write_file(const char *pszName, const BYTE *pbData, DWORD dwLen)
-{
-	_BLOCKENTRY *blockEntry;
-
-	cur_archive.modified = true;
-	mpqapi_remove_hash_entry(pszName);
-	blockEntry = mpqapi_add_file(pszName, 0, 0);
-	if (!mpqapi_write_file_contents(pszName, pbData, dwLen, blockEntry)) {
-		mpqapi_remove_hash_entry(pszName);
-		return FALSE;
-	}
-	return TRUE;
-}
-
-_BLOCKENTRY *mpqapi_add_file(const char *pszName, _BLOCKENTRY *pBlk, int block_index)
-{
-	DWORD h1, h2, h3;
-	int i, hIdx;
-
-	h1 = Hash(pszName, 0);
-	h2 = Hash(pszName, 1);
-	h3 = Hash(pszName, 2);
-	if (mpqapi_get_hash_index(h1, h2, h3, 0) != -1)
-		app_fatal("Hash collision between \"%s\" and existing file\n", pszName);
-	hIdx = h1 & 0x7FF;
-	i = 2048;
-	while (i--) {
-		if (cur_archive.sgpHashTbl[hIdx].block == -1 || cur_archive.sgpHashTbl[hIdx].block == -2)
-			break;
-		hIdx = (hIdx + 1) & 0x7FF;
-	}
-	if (i < 0)
-		app_fatal("Out of hash space");
-	if (!pBlk)
-		pBlk = mpqapi_new_block(&block_index);
-
-	cur_archive.sgpHashTbl[hIdx].hashcheck[0] = h2;
-	cur_archive.sgpHashTbl[hIdx].hashcheck[1] = h3;
-	cur_archive.sgpHashTbl[hIdx].lcid = 0;
-	cur_archive.sgpHashTbl[hIdx].block = block_index;
-
-	return pBlk;
-}
-
-BOOL mpqapi_write_file_contents(const char *pszName, const BYTE *pbData, DWORD dwLen, _BLOCKENTRY *pBlk)
-{
-	const char *str_ptr = pszName;
-	const char *tmp;
-	while ((tmp = strchr(str_ptr, ':')))
-		str_ptr = tmp + 1;
-	while ((tmp = strchr(str_ptr, '\\')))
-		str_ptr = tmp + 1;
-	Hash(str_ptr, 3);
-
-	constexpr std::uint32_t kSectorSize = 4096;
-	const std::uint32_t num_sectors = (dwLen + (kSectorSize - 1)) / kSectorSize;
-	const std::uint32_t offset_table_bytesize = sizeof(std::uint32_t) * (num_sectors + 1);
-	pBlk->offset = mpqapi_find_free_block(dwLen + offset_table_bytesize, &pBlk->sizealloc);
-	pBlk->sizefile = dwLen;
-	pBlk->flags = 0x80000100;
-
-	// We populate the table of sector offset while we write the data.
-	// We can't pre-populate it because we don't know the compressed sector sizes yet.
-	// First offset is the start of the first sector, last offset is the end of the last sector.
-	std::unique_ptr<std::uint32_t[]> sectoroffsettable(new std::uint32_t[num_sectors + 1]);
-
-#ifdef CAN_SEEKP_BEYOND_EOF
-	if (!cur_archive.stream.seekp(pBlk->offset + offset_table_bytesize, std::ios::beg))
-		return FALSE;
-#else
-	// Ensure we do not seekp beyond EOF by filling the missing space.
-	std::streampos stream_end;
-	if (!cur_archive.stream.seekp(0, std::ios::end) || !cur_archive.stream.tellp(&stream_end))
-		return FALSE;
-	const std::uintmax_t cur_size = stream_end - cur_archive.stream_begin;
-	if (cur_size < pBlk->offset + offset_table_bytesize) {
-		if (cur_size < pBlk->offset) {
-			std::unique_ptr<char[]> filler(new char[pBlk->offset - cur_size]);
-			if (!cur_archive.stream.write(filler.get(), pBlk->offset - cur_size))
-				return FALSE;
-		}
-		if (!cur_archive.stream.write(reinterpret_cast<const char *>(sectoroffsettable.get()), offset_table_bytesize))
-			return FALSE;
-	} else {
-		if (!cur_archive.stream.seekp(pBlk->offset + offset_table_bytesize, std::ios::beg))
-			return FALSE;
-	}
-#endif
-
-	const BYTE *src = pbData;
-	std::uint32_t destsize = offset_table_bytesize;
-	char mpq_buf[kSectorSize];
-	std::size_t cur_sector = 0;
-	while (true) {
-		std::uint32_t len = std::min(dwLen, kSectorSize);
-		memcpy(mpq_buf, src, len);
-		src += len;
-		len = PkwareCompress(mpq_buf, len);
-		if (!cur_archive.stream.write(mpq_buf, len))
-			return FALSE;
-		sectoroffsettable[cur_sector++] = SwapLE32(destsize);
-		destsize += len;  // compressed length
-		if (dwLen > kSectorSize)
-			dwLen -= kSectorSize;
-		else
-			break;
-	}
-
-	sectoroffsettable[num_sectors] = SwapLE32(destsize);
-	if (!cur_archive.stream.seekp(pBlk->offset, std::ios::beg))
-		return FALSE;
-	if (!cur_archive.stream.write(reinterpret_cast<const char *>(sectoroffsettable.get()), offset_table_bytesize))
-		return FALSE;
-	if (!cur_archive.stream.seekp(destsize - offset_table_bytesize, std::ios::cur))
-		return FALSE;
-
-	if (destsize < pBlk->sizealloc) {
-		const std::uint32_t block_size = pBlk->sizealloc - destsize;
-		if (block_size >= 1024) {
-			pBlk->sizealloc = destsize;
-			mpqapi_alloc_block(pBlk->sizealloc + pBlk->offset, block_size);
-		}
-	}
-	return TRUE;
-}
-
-int mpqapi_find_free_block(uint32_t size, uint32_t *block_size)
-{
-	_BLOCKENTRY *pBlockTbl;
-	int i, result;
-
-	pBlockTbl = cur_archive.sgpBlockTbl;
-	i = 2048;
-	while (1) {
-		i--;
-		if (pBlockTbl->offset && !pBlockTbl->flags && !pBlockTbl->sizefile && (DWORD)pBlockTbl->sizealloc >= size)
-			break;
-		pBlockTbl++;
-		if (!i) {
-			*block_size = size;
-			result = cur_archive.size;
-			cur_archive.size += size;
-			return result;
-		}
-	}
-
-	result = pBlockTbl->offset;
-	*block_size = size;
-	pBlockTbl->offset += size;
-	pBlockTbl->sizealloc -= size;
-
-	if (!pBlockTbl->sizealloc)
-		memset(pBlockTbl, 0, sizeof(*pBlockTbl));
-
-	return result;
-}
-
-void mpqapi_rename(char *pszOld, char *pszNew)
-{
-	int index, block;
-	_HASHENTRY *hashEntry;
-	_BLOCKENTRY *blockEntry;
-
-	index = FetchHandle(pszOld);
-	if (index != -1) {
-		hashEntry = &cur_archive.sgpHashTbl[index];
-		block = hashEntry->block;
-		blockEntry = &cur_archive.sgpBlockTbl[block];
-		hashEntry->block = -2;
-		mpqapi_add_file(pszNew, blockEntry, block);
-		cur_archive.modified = true;
-	}
-}
-
-BOOL mpqapi_has_file(const char *pszName)
-{
-	return FetchHandle(pszName) != -1;
-}
-
-BOOL OpenMPQ(const char *pszArchive, DWORD dwChar)
-{
-	DWORD dwFlagsAndAttributes;
-	DWORD key;
-	_FILEHEADER fhdr;
-
-	InitHash();
-
-	if (!cur_archive.Open(pszArchive)) {
-		return FALSE;
-	}
-	if (cur_archive.sgpBlockTbl == NULL || cur_archive.sgpHashTbl == NULL) {
-		if (!cur_archive.exists) {
-			InitDefaultMpqHeader(&cur_archive, &fhdr);
-		} else if (!ReadMPQHeader(&cur_archive, &fhdr)) {
-			goto on_error;
-		}
-		cur_archive.sgpBlockTbl = new _BLOCKENTRY[kBlockEntrySize / sizeof(_BLOCKENTRY)];
-		std::memset(cur_archive.sgpBlockTbl, 0, kBlockEntrySize);
-		if (fhdr.blockcount) {
-			if (!cur_archive.stream.read(reinterpret_cast<char *>(cur_archive.sgpBlockTbl), kBlockEntrySize))
-				goto on_error;
-			key = Hash("(block table)", 3);
-<<<<<<< HEAD
-			Decrypt(cur_archive.sgpBlockTbl, kBlockEntrySize, key);
-=======
-			Decrypt((DWORD *)sgpBlockTbl, 0x8000, key);
->>>>>>> 46224337
-		}
-		cur_archive.sgpHashTbl = new _HASHENTRY[kHashEntrySize / sizeof(_HASHENTRY)];
-		std::memset(cur_archive.sgpHashTbl, 255, kHashEntrySize);
-		if (fhdr.hashcount) {
-			if (!cur_archive.stream.read(reinterpret_cast<char *>(cur_archive.sgpHashTbl), kHashEntrySize))
-				goto on_error;
-			key = Hash("(hash table)", 3);
-<<<<<<< HEAD
-			Decrypt(cur_archive.sgpHashTbl, kHashEntrySize, key);
-=======
-			Decrypt((DWORD *)sgpHashTbl, 0x8000, key);
->>>>>>> 46224337
-		}
-
-#ifndef CAN_SEEKP_BEYOND_EOF
-		if (!cur_archive.stream.seekp(0, std::ios::beg))
-			goto on_error;
-
-		// Memorize stream begin, we'll need it for calculations later.
-		if (!cur_archive.stream.tellp(&cur_archive.stream_begin))
-			goto on_error;
-
-		// Write garbage header and tables because some platforms cannot `seekp` beyond EOF.
-		// The data is incorrect at this point, it will be overwritten on Close.
-		if (!cur_archive.exists)
-			cur_archive.WriteHeaderAndTables();
-#endif
-	}
-	return TRUE;
-on_error:
-	cur_archive.Close(/*clear_tables=*/true);
-	return FALSE;
-}
-
-BOOL mpqapi_flush_and_close(const char *pszArchive, BOOL bFree, DWORD dwChar)
-{
-<<<<<<< HEAD
-	return cur_archive.Close(/*clear_tables=*/bFree);
-=======
-	BOOL ret = FALSE;
-	if (sghArchive == INVALID_HANDLE_VALUE)
-		ret = TRUE;
-	else {
-		ret = FALSE;
-		if (!save_archive_modified)
-			ret = TRUE;
-		else if (mpqapi_can_seek() && WriteMPQHeader() && mpqapi_write_block_table()) {
-			if (mpqapi_write_hash_table())
-				ret = TRUE;
-			else
-				ret = FALSE;
-		}
-	}
-	CloseMPQ(pszArchive, bFree, dwChar);
-	return ret;
-}
-
-BOOL WriteMPQHeader()
-{
-	_FILEHEADER fhdr;
-	DWORD NumberOfBytesWritten;
-
-	memset(&fhdr, 0, sizeof(fhdr));
-	fhdr.signature = '\x1AQPM';
-	fhdr.headersize = 32;
-	fhdr.filesize = GetFileSize(sghArchive, 0);
-	fhdr.version = 0;
-	fhdr.sectorsizeid = 3;
-	fhdr.hashoffset = 32872;
-	fhdr.blockoffset = 104;
-	fhdr.hashcount = 2048;
-	fhdr.blockcount = 2048;
-
-	if (SetFilePointer(sghArchive, 0, NULL, FILE_BEGIN) == -1)
-		return FALSE;
-	if (!WriteFile(sghArchive, &fhdr, sizeof(fhdr), &NumberOfBytesWritten, 0))
-		return FALSE;
-
-	return NumberOfBytesWritten == 104;
-}
-
-BOOL mpqapi_write_block_table()
-{
-	BOOL success;
-	DWORD NumberOfBytesWritten;
-
-	if (SetFilePointer(sghArchive, 104, NULL, FILE_BEGIN) == -1)
-		return FALSE;
-
-	Encrypt((DWORD *)sgpBlockTbl, 0x8000, Hash("(block table)", 3));
-	success = WriteFile(sghArchive, sgpBlockTbl, 0x8000, &NumberOfBytesWritten, 0);
-	Decrypt((DWORD *)sgpBlockTbl, 0x8000, Hash("(block table)", 3));
-	return success && NumberOfBytesWritten == 0x8000;
-}
-
-BOOL mpqapi_write_hash_table()
-{
-	BOOL success;
-	DWORD NumberOfBytesWritten;
-
-	if (SetFilePointer(sghArchive, 32872, NULL, FILE_BEGIN) == -1)
-		return FALSE;
-
-	Encrypt((DWORD *)sgpHashTbl, 0x8000, Hash("(hash table)", 3));
-	success = WriteFile(sghArchive, sgpHashTbl, 0x8000, &NumberOfBytesWritten, 0);
-	Decrypt((DWORD *)sgpHashTbl, 0x8000, Hash("(hash table)", 3));
-	return success && NumberOfBytesWritten == 0x8000;
->>>>>>> 46224337
-}
-
-DEVILUTION_END_NAMESPACE
+/**
+ * @file mpqapi.cpp
+ *
+ * Implementation of functions for creating and editing MPQ files.
+ */
+#include <cerrno>
+#include <cinttypes>
+#include <cstdint>
+#include <cstring>
+#include <fstream>
+#include <memory>
+#include <type_traits>
+
+#include "all.h"
+#include "../SourceS/file_util.h"
+#include "../3rdParty/Storm/Source/storm.h"
+
+DEVILUTION_BEGIN_NAMESPACE
+
+// Amiga cannot seekp beyond EOF.
+// See https://github.com/bebbo/libnix/issues/30
+#ifndef __AMIGA__
+#define CAN_SEEKP_BEYOND_EOF
+#endif
+
+namespace {
+
+// Validates that a Type is of a particular size and that its alignment is <= the size of the type.
+// Done with templates so that error messages include actual size.
+template <std::size_t A, std::size_t B>
+struct assert_eq : std::true_type {
+	static_assert(A == B, "");
+};
+template <std::size_t A, std::size_t B>
+struct assert_lte : std::true_type {
+	static_assert(A <= B, "");
+};
+template <typename T, std::size_t S>
+struct check_size : assert_eq<sizeof(T), S>, assert_lte<alignof(T), sizeof(T)> {
+};
+
+// Check sizes and alignments of the structs that we decrypt and encrypt.
+// The decryption algorithm treats them as a stream of 32-bit uints, so the
+// sizes must be exact as there cannot be any padding.
+static_assert(check_size<_HASHENTRY, 4 * 4>::value, "");
+static_assert(check_size<_BLOCKENTRY, 4 * 4>::value, "");
+
+const char *DirToString(std::ios::seekdir dir)
+{
+	switch (dir) {
+	case std::ios::beg:
+		return "std::ios::beg";
+	case std::ios::end:
+		return "std::ios::end";
+	case std::ios::cur:
+		return "std::ios::cur";
+	default:
+		return "invalid";
+	}
+}
+
+std::string OpenModeToString(std::ios::openmode mode)
+{
+	std::string result;
+	if ((mode & std::ios::app) != 0)
+		result.append("std::ios::app | ");
+	if ((mode & std::ios::ate) != 0)
+		result.append("std::ios::ate | ");
+	if ((mode & std::ios::binary) != 0)
+		result.append("std::ios::binary | ");
+	if ((mode & std::ios::in) != 0)
+		result.append("std::ios::in | ");
+	if ((mode & std::ios::out) != 0)
+		result.append("std::ios::out | ");
+	if ((mode & std::ios::trunc) != 0)
+		result.append("std::ios::trunc | ");
+	if (!result.empty())
+		result.resize(result.size() - 3);
+	return result;
+}
+
+struct FStreamWrapper {
+public:
+	bool Open(const char *path, std::ios::openmode mode)
+	{
+		s_.reset(new std::fstream(path, mode));
+		return CheckError("new std::fstream(\"%s\", %s)", path, OpenModeToString(mode).c_str());
+	}
+
+	void Close()
+	{
+		s_ = nullptr;
+	}
+
+	bool IsOpen() const
+	{
+		return s_ != nullptr;
+	}
+
+	bool seekg(std::streampos pos)
+	{
+		s_->seekg(pos);
+		return CheckError("seekg(%" PRIuMAX ")", static_cast<std::uintmax_t>(pos));
+	}
+
+	bool seekg(std::streamoff pos, std::ios::seekdir dir)
+	{
+		s_->seekg(pos, dir);
+		return CheckError("seekg(%" PRIdMAX ", %s)", static_cast<std::intmax_t>(pos), DirToString(dir));
+	}
+
+	bool seekp(std::streampos pos)
+	{
+		s_->seekp(pos);
+		return CheckError("seekp(%" PRIuMAX ")", static_cast<std::uintmax_t>(pos));
+	}
+
+	bool seekp(std::streamoff pos, std::ios::seekdir dir)
+	{
+		s_->seekp(pos, dir);
+		return CheckError("seekp(%" PRIdMAX ", %s)", static_cast<std::intmax_t>(pos), DirToString(dir));
+	}
+
+	bool tellg(std::streampos *result)
+	{
+		*result = s_->tellg();
+		return CheckError("tellg() = %" PRIuMAX, static_cast<std::uintmax_t>(*result));
+	}
+
+	bool tellp(std::streampos *result)
+	{
+		*result = s_->tellp();
+		return CheckError("tellp() = %" PRIuMAX, static_cast<std::uintmax_t>(*result));
+	}
+
+	bool write(const char *data, std::streamsize size)
+	{
+		s_->write(data, size);
+		return CheckError("write(data, %" PRIuMAX ")", static_cast<std::uintmax_t>(size));
+	}
+
+	bool read(char *out, std::streamsize size)
+	{
+		s_->read(out, size);
+		return CheckError("read(out, %" PRIuMAX ")", static_cast<std::uintmax_t>(size));
+	}
+
+private:
+	template <typename... PrintFArgs>
+	bool CheckError(const char *fmt, PrintFArgs... args)
+	{
+		if (s_->fail()) {
+			std::string fmt_with_error = fmt;
+			fmt_with_error.append(": failed with \"%s\"");
+			const char *error_message = std::strerror(errno);
+			if (error_message == nullptr)
+				error_message = "";
+			SDL_Log(fmt_with_error.c_str(), args..., error_message);
+#ifdef _DEBUG
+		} else {
+			SDL_Log(fmt, args...);
+#endif
+		}
+		return !s_->fail();
+	}
+
+	std::unique_ptr<std::fstream> s_;
+};
+
+constexpr std::size_t kBlockEntrySize = 0x8000;
+constexpr std::size_t kHashEntrySize = 0x8000;
+constexpr std::ios::off_type kMpqBlockEntryOffset = sizeof(_FILEHEADER);
+constexpr std::ios::off_type kMpqHashEntryOffset = kMpqBlockEntryOffset + kBlockEntrySize;
+
+struct Archive {
+	FStreamWrapper stream;
+	std::string name;
+	std::uintmax_t size;
+	bool modified;
+	bool exists;
+
+#ifndef CAN_SEEKP_BEYOND_EOF
+	std::streampos stream_begin;
+#endif
+
+	_HASHENTRY *sgpHashTbl;
+	_BLOCKENTRY *sgpBlockTbl;
+
+	bool Open(const char *name)
+	{
+		Close();
+#ifdef _DEBUG
+		SDL_Log("Opening %s", name);
+#endif
+		exists = FileExists(name);
+		std::ios::openmode mode = std::ios::in | std::ios::out | std::ios::binary;
+		if (exists) {
+			if (GetFileSize(name, &size) == 0) {
+				SDL_Log("GetFileSize(\"%s\") failed with \"%s\"", name, std::strerror(errno));
+				return false;
+#ifdef _DEBUG
+			} else {
+				SDL_Log("GetFileSize(\"%s\") = %" PRIuMAX, name, size);
+#endif
+			}
+		} else {
+			mode |= std::ios::trunc;
+		}
+		if (!stream.Open(name, mode)) {
+			stream.Close();
+			return false;
+		}
+		modified = !exists;
+
+		this->name = name;
+		return true;
+	}
+
+	bool Close(bool clear_tables = true)
+	{
+		if (!stream.IsOpen())
+			return true;
+#ifdef _DEBUG
+		SDL_Log("Closing %s", name.c_str());
+#endif
+
+		bool result = true;
+		if (modified && !(stream.seekp(0, std::ios::beg) && WriteHeaderAndTables()))
+			result = false;
+		stream.Close();
+		if (modified && result && size != 0) {
+#ifdef _DEBUG
+			SDL_Log("ResizeFile(\"%s\", %" PRIuMAX ")", name.c_str(), size);
+#endif
+			result = ResizeFile(name.c_str(), size);
+		}
+		name.clear();
+		if (clear_tables) {
+			delete[] sgpHashTbl;
+			sgpHashTbl = nullptr;
+			delete[] sgpBlockTbl;
+			sgpBlockTbl = nullptr;
+		}
+		return result;
+	}
+
+	bool WriteHeaderAndTables()
+	{
+		return WriteHeader() && WriteBlockTable() && WriteHashTable();
+	}
+
+	~Archive()
+	{
+		Close();
+	}
+
+private:
+	bool WriteHeader()
+	{
+		_FILEHEADER fhdr;
+
+		memset(&fhdr, 0, sizeof(fhdr));
+		fhdr.signature = SDL_SwapLE32('\x1AQPM');
+		fhdr.headersize = SDL_SwapLE32(32);
+		fhdr.filesize = SDL_SwapLE32(static_cast<std::uint32_t>(size));
+		fhdr.version = SDL_SwapLE16(0);
+		fhdr.sectorsizeid = SDL_SwapLE16(3);
+		fhdr.hashoffset = SDL_SwapLE32(static_cast<std::uint32_t>(kMpqHashEntryOffset));
+		fhdr.blockoffset = SDL_SwapLE32(static_cast<std::uint32_t>(kMpqBlockEntryOffset));
+		fhdr.hashcount = SDL_SwapLE32(2048);
+		fhdr.blockcount = SDL_SwapLE32(2048);
+
+		if (!stream.write(reinterpret_cast<const char *>(&fhdr), sizeof(fhdr)))
+			return false;
+		return true;
+	}
+
+	bool WriteBlockTable()
+	{
+		Encrypt((DWORD *)sgpBlockTbl, kBlockEntrySize, Hash("(block table)", 3));
+		const bool success = stream.write(reinterpret_cast<const char *>(sgpBlockTbl), kBlockEntrySize);
+		Decrypt((DWORD *)sgpBlockTbl, kBlockEntrySize, Hash("(block table)", 3));
+		return success;
+	}
+
+	bool WriteHashTable()
+	{
+		Encrypt((DWORD *)sgpHashTbl, kHashEntrySize, Hash("(hash table)", 3));
+		const bool success = stream.write(reinterpret_cast<const char *>(sgpHashTbl), kHashEntrySize);
+		Decrypt((DWORD *)sgpHashTbl, kHashEntrySize, Hash("(hash table)", 3));
+		return success;
+	}
+};
+
+Archive cur_archive;
+
+void ByteSwapHdr(_FILEHEADER *hdr)
+{
+	hdr->signature = SDL_SwapLE32(hdr->signature);
+	hdr->headersize = SDL_SwapLE32(hdr->headersize);
+	hdr->filesize = SDL_SwapLE32(hdr->filesize);
+	hdr->version = SDL_SwapLE16(hdr->version);
+	hdr->sectorsizeid = SDL_SwapLE16(hdr->sectorsizeid);
+	hdr->hashoffset = SDL_SwapLE32(hdr->hashoffset);
+	hdr->blockoffset = SDL_SwapLE32(hdr->blockoffset);
+	hdr->hashcount = SDL_SwapLE32(hdr->hashcount);
+	hdr->blockcount = SDL_SwapLE32(hdr->blockcount);
+}
+
+void InitDefaultMpqHeader(Archive *archive, _FILEHEADER *hdr)
+{
+	std::memset(hdr, 0, sizeof(*hdr));
+	hdr->signature = '\x1AQPM';
+	hdr->headersize = 32;
+	hdr->sectorsizeid = 3;
+	hdr->version = 0;
+	archive->size = kMpqHashEntryOffset + kHashEntrySize;
+	archive->modified = true;
+}
+
+bool IsValidMPQHeader(const Archive &archive, _FILEHEADER *hdr)
+{
+	return hdr->signature == '\x1AQPM'
+	    && hdr->headersize == 32
+	    && hdr->version <= 0
+	    && hdr->sectorsizeid == 3
+	    && hdr->filesize == archive.size
+	    && hdr->hashoffset == kMpqHashEntryOffset
+	    && hdr->blockoffset == sizeof(_FILEHEADER)
+	    && hdr->hashcount == 2048
+	    && hdr->blockcount == 2048;
+}
+
+bool ReadMPQHeader(Archive *archive, _FILEHEADER *hdr)
+{
+	const bool has_hdr = archive->size >= sizeof(*hdr);
+	if (has_hdr) {
+		if (!archive->stream.read(reinterpret_cast<char *>(hdr), sizeof(*hdr)))
+			return false;
+		ByteSwapHdr(hdr);
+	}
+	if (!has_hdr || !IsValidMPQHeader(*archive, hdr)) {
+		InitDefaultMpqHeader(archive, hdr);
+	}
+	return true;
+}
+
+} // namespace
+
+void mpqapi_remove_hash_entry(const char *pszName)
+{
+	_HASHENTRY *pHashTbl;
+	_BLOCKENTRY *blockEntry;
+	int hIdx, block_offset, block_size;
+
+	hIdx = FetchHandle(pszName);
+	if (hIdx != -1) {
+		pHashTbl = &cur_archive.sgpHashTbl[hIdx];
+		blockEntry = &cur_archive.sgpBlockTbl[pHashTbl->block];
+		pHashTbl->block = -2;
+		block_offset = blockEntry->offset;
+		block_size = blockEntry->sizealloc;
+		memset(blockEntry, 0, sizeof(*blockEntry));
+		mpqapi_alloc_block(block_offset, block_size);
+		cur_archive.modified = true;
+	}
+}
+
+void mpqapi_alloc_block(uint32_t block_offset, uint32_t block_size)
+{
+	_BLOCKENTRY *block;
+	int i;
+
+	block = cur_archive.sgpBlockTbl;
+	i = 2048;
+	while (i-- != 0) {
+		if (block->offset && !block->flags && !block->sizefile) {
+			if (block->offset + block->sizealloc == block_offset) {
+				block_offset = block->offset;
+				block_size += block->sizealloc;
+				memset(block, 0, sizeof(_BLOCKENTRY));
+				mpqapi_alloc_block(block_offset, block_size);
+				return;
+			}
+			if (block_offset + block_size == block->offset) {
+				block_size += block->sizealloc;
+				memset(block, 0, sizeof(_BLOCKENTRY));
+				mpqapi_alloc_block(block_offset, block_size);
+				return;
+			}
+		}
+		block++;
+	}
+	if (block_offset + block_size > cur_archive.size) {
+		app_fatal("MPQ free list error");
+	}
+	if (block_offset + block_size == cur_archive.size) {
+		cur_archive.size = block_offset;
+	} else {
+		block = mpqapi_new_block(NULL);
+		block->offset = block_offset;
+		block->sizealloc = block_size;
+		block->sizefile = 0;
+		block->flags = 0;
+	}
+}
+
+_BLOCKENTRY *mpqapi_new_block(int *block_index)
+{
+	_BLOCKENTRY *blockEntry;
+	DWORD i;
+
+	blockEntry = cur_archive.sgpBlockTbl;
+
+	i = 0;
+	while (blockEntry->offset || blockEntry->sizealloc || blockEntry->flags || blockEntry->sizefile) {
+		i++;
+		blockEntry++;
+		if (i >= 2048) {
+			app_fatal("Out of free block entries");
+			return NULL;
+		}
+	}
+	if (block_index)
+		*block_index = i;
+
+	return blockEntry;
+}
+
+int FetchHandle(const char *pszName)
+{
+	return mpqapi_get_hash_index(Hash(pszName, 0), Hash(pszName, 1), Hash(pszName, 2), 0);
+}
+
+int mpqapi_get_hash_index(short index, int hash_a, int hash_b, int locale)
+{
+	int idx, i;
+
+	i = 2048;
+	for (idx = index & 0x7FF; cur_archive.sgpHashTbl[idx].block != -1; idx = (idx + 1) & 0x7FF) {
+		if (!i--)
+			break;
+		if (cur_archive.sgpHashTbl[idx].hashcheck[0] == hash_a && cur_archive.sgpHashTbl[idx].hashcheck[1] == hash_b
+		    && cur_archive.sgpHashTbl[idx].lcid == locale
+		    && cur_archive.sgpHashTbl[idx].block != -2)
+			return idx;
+	}
+
+	return -1;
+}
+
+void mpqapi_remove_hash_entries(BOOL (*fnGetName)(DWORD, char *))
+{
+	DWORD dwIndex, i;
+	char pszFileName[MAX_PATH];
+
+	dwIndex = 1;
+	for (i = fnGetName(0, pszFileName); i; i = fnGetName(dwIndex++, pszFileName)) {
+		mpqapi_remove_hash_entry(pszFileName);
+	}
+}
+
+BOOL mpqapi_write_file(const char *pszName, const BYTE *pbData, DWORD dwLen)
+{
+	_BLOCKENTRY *blockEntry;
+
+	cur_archive.modified = true;
+	mpqapi_remove_hash_entry(pszName);
+	blockEntry = mpqapi_add_file(pszName, 0, 0);
+	if (!mpqapi_write_file_contents(pszName, pbData, dwLen, blockEntry)) {
+		mpqapi_remove_hash_entry(pszName);
+		return FALSE;
+	}
+	return TRUE;
+}
+
+_BLOCKENTRY *mpqapi_add_file(const char *pszName, _BLOCKENTRY *pBlk, int block_index)
+{
+	DWORD h1, h2, h3;
+	int i, hIdx;
+
+	h1 = Hash(pszName, 0);
+	h2 = Hash(pszName, 1);
+	h3 = Hash(pszName, 2);
+	if (mpqapi_get_hash_index(h1, h2, h3, 0) != -1)
+		app_fatal("Hash collision between \"%s\" and existing file\n", pszName);
+	hIdx = h1 & 0x7FF;
+	i = 2048;
+	while (i--) {
+		if (cur_archive.sgpHashTbl[hIdx].block == -1 || cur_archive.sgpHashTbl[hIdx].block == -2)
+			break;
+		hIdx = (hIdx + 1) & 0x7FF;
+	}
+	if (i < 0)
+		app_fatal("Out of hash space");
+	if (!pBlk)
+		pBlk = mpqapi_new_block(&block_index);
+
+	cur_archive.sgpHashTbl[hIdx].hashcheck[0] = h2;
+	cur_archive.sgpHashTbl[hIdx].hashcheck[1] = h3;
+	cur_archive.sgpHashTbl[hIdx].lcid = 0;
+	cur_archive.sgpHashTbl[hIdx].block = block_index;
+
+	return pBlk;
+}
+
+BOOL mpqapi_write_file_contents(const char *pszName, const BYTE *pbData, DWORD dwLen, _BLOCKENTRY *pBlk)
+{
+	const char *str_ptr = pszName;
+	const char *tmp;
+	while ((tmp = strchr(str_ptr, ':')))
+		str_ptr = tmp + 1;
+	while ((tmp = strchr(str_ptr, '\\')))
+		str_ptr = tmp + 1;
+	Hash(str_ptr, 3);
+
+	constexpr std::uint32_t kSectorSize = 4096;
+	const std::uint32_t num_sectors = (dwLen + (kSectorSize - 1)) / kSectorSize;
+	const std::uint32_t offset_table_bytesize = sizeof(std::uint32_t) * (num_sectors + 1);
+	pBlk->offset = mpqapi_find_free_block(dwLen + offset_table_bytesize, &pBlk->sizealloc);
+	pBlk->sizefile = dwLen;
+	pBlk->flags = 0x80000100;
+
+	// We populate the table of sector offset while we write the data.
+	// We can't pre-populate it because we don't know the compressed sector sizes yet.
+	// First offset is the start of the first sector, last offset is the end of the last sector.
+	std::unique_ptr<std::uint32_t[]> sectoroffsettable(new std::uint32_t[num_sectors + 1]);
+
+#ifdef CAN_SEEKP_BEYOND_EOF
+	if (!cur_archive.stream.seekp(pBlk->offset + offset_table_bytesize, std::ios::beg))
+		return FALSE;
+#else
+	// Ensure we do not seekp beyond EOF by filling the missing space.
+	std::streampos stream_end;
+	if (!cur_archive.stream.seekp(0, std::ios::end) || !cur_archive.stream.tellp(&stream_end))
+		return FALSE;
+	const std::uintmax_t cur_size = stream_end - cur_archive.stream_begin;
+	if (cur_size < pBlk->offset + offset_table_bytesize) {
+		if (cur_size < pBlk->offset) {
+			std::unique_ptr<char[]> filler(new char[pBlk->offset - cur_size]);
+			if (!cur_archive.stream.write(filler.get(), pBlk->offset - cur_size))
+				return FALSE;
+		}
+		if (!cur_archive.stream.write(reinterpret_cast<const char *>(sectoroffsettable.get()), offset_table_bytesize))
+			return FALSE;
+	} else {
+		if (!cur_archive.stream.seekp(pBlk->offset + offset_table_bytesize, std::ios::beg))
+			return FALSE;
+	}
+#endif
+
+	const BYTE *src = pbData;
+	std::uint32_t destsize = offset_table_bytesize;
+	char mpq_buf[kSectorSize];
+	std::size_t cur_sector = 0;
+	while (true) {
+		std::uint32_t len = std::min(dwLen, kSectorSize);
+		memcpy(mpq_buf, src, len);
+		src += len;
+		len = PkwareCompress(mpq_buf, len);
+		if (!cur_archive.stream.write(mpq_buf, len))
+			return FALSE;
+		sectoroffsettable[cur_sector++] = SwapLE32(destsize);
+		destsize += len; // compressed length
+		if (dwLen > kSectorSize)
+			dwLen -= kSectorSize;
+		else
+			break;
+	}
+
+	sectoroffsettable[num_sectors] = SwapLE32(destsize);
+	if (!cur_archive.stream.seekp(pBlk->offset, std::ios::beg))
+		return FALSE;
+	if (!cur_archive.stream.write(reinterpret_cast<const char *>(sectoroffsettable.get()), offset_table_bytesize))
+		return FALSE;
+	if (!cur_archive.stream.seekp(destsize - offset_table_bytesize, std::ios::cur))
+		return FALSE;
+
+	if (destsize < pBlk->sizealloc) {
+		const std::uint32_t block_size = pBlk->sizealloc - destsize;
+		if (block_size >= 1024) {
+			pBlk->sizealloc = destsize;
+			mpqapi_alloc_block(pBlk->sizealloc + pBlk->offset, block_size);
+		}
+	}
+	return TRUE;
+}
+
+int mpqapi_find_free_block(uint32_t size, uint32_t *block_size)
+{
+	_BLOCKENTRY *pBlockTbl;
+	int i, result;
+
+	pBlockTbl = cur_archive.sgpBlockTbl;
+	i = 2048;
+	while (1) {
+		i--;
+		if (pBlockTbl->offset && !pBlockTbl->flags && !pBlockTbl->sizefile && (DWORD)pBlockTbl->sizealloc >= size)
+			break;
+		pBlockTbl++;
+		if (!i) {
+			*block_size = size;
+			result = cur_archive.size;
+			cur_archive.size += size;
+			return result;
+		}
+	}
+
+	result = pBlockTbl->offset;
+	*block_size = size;
+	pBlockTbl->offset += size;
+	pBlockTbl->sizealloc -= size;
+
+	if (!pBlockTbl->sizealloc)
+		memset(pBlockTbl, 0, sizeof(*pBlockTbl));
+
+	return result;
+}
+
+void mpqapi_rename(char *pszOld, char *pszNew)
+{
+	int index, block;
+	_HASHENTRY *hashEntry;
+	_BLOCKENTRY *blockEntry;
+
+	index = FetchHandle(pszOld);
+	if (index != -1) {
+		hashEntry = &cur_archive.sgpHashTbl[index];
+		block = hashEntry->block;
+		blockEntry = &cur_archive.sgpBlockTbl[block];
+		hashEntry->block = -2;
+		mpqapi_add_file(pszNew, blockEntry, block);
+		cur_archive.modified = true;
+	}
+}
+
+BOOL mpqapi_has_file(const char *pszName)
+{
+	return FetchHandle(pszName) != -1;
+}
+
+BOOL OpenMPQ(const char *pszArchive, DWORD dwChar)
+{
+	DWORD dwFlagsAndAttributes;
+	DWORD key;
+	_FILEHEADER fhdr;
+
+	InitHash();
+
+	if (!cur_archive.Open(pszArchive)) {
+		return FALSE;
+	}
+	if (cur_archive.sgpBlockTbl == NULL || cur_archive.sgpHashTbl == NULL) {
+		if (!cur_archive.exists) {
+			InitDefaultMpqHeader(&cur_archive, &fhdr);
+		} else if (!ReadMPQHeader(&cur_archive, &fhdr)) {
+			goto on_error;
+		}
+		cur_archive.sgpBlockTbl = new _BLOCKENTRY[kBlockEntrySize / sizeof(_BLOCKENTRY)];
+		std::memset(cur_archive.sgpBlockTbl, 0, kBlockEntrySize);
+		if (fhdr.blockcount) {
+			if (!cur_archive.stream.read(reinterpret_cast<char *>(cur_archive.sgpBlockTbl), kBlockEntrySize))
+				goto on_error;
+			key = Hash("(block table)", 3);
+			Decrypt((DWORD *)cur_archive.sgpBlockTbl, kBlockEntrySize, key);
+		}
+		cur_archive.sgpHashTbl = new _HASHENTRY[kHashEntrySize / sizeof(_HASHENTRY)];
+		std::memset(cur_archive.sgpHashTbl, 255, kHashEntrySize);
+		if (fhdr.hashcount) {
+			if (!cur_archive.stream.read(reinterpret_cast<char *>(cur_archive.sgpHashTbl), kHashEntrySize))
+				goto on_error;
+			key = Hash("(hash table)", 3);
+			Decrypt((DWORD *)cur_archive.sgpHashTbl, kHashEntrySize, key);
+		}
+
+#ifndef CAN_SEEKP_BEYOND_EOF
+		if (!cur_archive.stream.seekp(0, std::ios::beg))
+			goto on_error;
+
+		// Memorize stream begin, we'll need it for calculations later.
+		if (!cur_archive.stream.tellp(&cur_archive.stream_begin))
+			goto on_error;
+
+		// Write garbage header and tables because some platforms cannot `seekp` beyond EOF.
+		// The data is incorrect at this point, it will be overwritten on Close.
+		if (!cur_archive.exists)
+			cur_archive.WriteHeaderAndTables();
+#endif
+	}
+	return TRUE;
+on_error:
+	cur_archive.Close(/*clear_tables=*/true);
+	return FALSE;
+}
+
+BOOL mpqapi_flush_and_close(const char *pszArchive, BOOL bFree, DWORD dwChar)
+{
+	return cur_archive.Close(/*clear_tables=*/bFree);
+}
+
+DEVILUTION_END_NAMESPACE