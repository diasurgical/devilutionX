--- conflicted
+++ resolved
@@ -1,499 +1,483 @@
-/**
- * @file items.h
- *
- * Interface of item functionality.
- */
-#pragma once
-
-#include <cstdint>
-
-#include "DiabloUI/ui_item.h"
-#include "engine/animationinfo.h"
-#include "engine/point.hpp"
-#include "engine.h"
-#include "itemdat.h"
-#include "utils/stdcompat/optional.hpp"
-
-namespace devilution {
-
-#define MAXITEMS 127
-#define ITEMTYPES 43
-
-#define GOLD_SMALL_LIMIT 1000
-#define GOLD_MEDIUM_LIMIT 2500
-#define GOLD_MAX_LIMIT 5000
-
-// Item indestructible durability
-#define DUR_INDESTRUCTIBLE 255
-
-enum item_quality : uint8_t {
-	ITEM_QUALITY_NORMAL,
-	ITEM_QUALITY_MAGIC,
-	ITEM_QUALITY_UNIQUE,
-};
-
-enum _unique_items : int8_t {
-	UITEM_CLEAVER,
-	UITEM_SKCROWN,
-	UITEM_INFRARING,
-	UITEM_OPTAMULET,
-	UITEM_TRING,
-	UITEM_HARCREST,
-	UITEM_STEELVEIL,
-	UITEM_ARMOFVAL,
-	UITEM_GRISWOLD,
-	UITEM_BOVINE,
-	UITEM_RIFTBOW,
-	UITEM_NEEDLER,
-	UITEM_CELESTBOW,
-	UITEM_DEADLYHUNT,
-	UITEM_BOWOFDEAD,
-	UITEM_BLKOAKBOW,
-	UITEM_FLAMEDART,
-	UITEM_FLESHSTING,
-	UITEM_WINDFORCE,
-	UITEM_EAGLEHORN,
-	UITEM_GONNAGALDIRK,
-	UITEM_DEFENDER,
-	UITEM_GRYPHONCLAW,
-	UITEM_BLACKRAZOR,
-	UITEM_GIBBOUSMOON,
-	UITEM_ICESHANK,
-	UITEM_EXECUTIONER,
-	UITEM_BONESAW,
-	UITEM_SHADHAWK,
-	UITEM_WIZSPIKE,
-	UITEM_LGTSABRE,
-	UITEM_FALCONTALON,
-	UITEM_INFERNO,
-	UITEM_DOOMBRINGER,
-	UITEM_GRIZZLY,
-	UITEM_GRANDFATHER,
-	UITEM_MANGLER,
-	UITEM_SHARPBEAK,
-	UITEM_BLOODLSLAYER,
-	UITEM_CELESTAXE,
-	UITEM_WICKEDAXE,
-	UITEM_STONECLEAV,
-	UITEM_AGUHATCHET,
-	UITEM_HELLSLAYER,
-	UITEM_MESSERREAVER,
-	UITEM_CRACKRUST,
-	UITEM_JHOLMHAMM,
-	UITEM_CIVERBS,
-	UITEM_CELESTSTAR,
-	UITEM_BARANSTAR,
-	UITEM_GNARLROOT,
-	UITEM_CRANBASH,
-	UITEM_SCHAEFHAMM,
-	UITEM_DREAMFLANGE,
-	UITEM_STAFFOFSHAD,
-	UITEM_IMMOLATOR,
-	UITEM_STORMSPIRE,
-	UITEM_GLEAMSONG,
-	UITEM_THUNDERCALL,
-	UITEM_PROTECTOR,
-	UITEM_NAJPUZZLE,
-	UITEM_MINDCRY,
-	UITEM_RODOFONAN,
-	UITEM_SPIRITSHELM,
-	UITEM_THINKINGCAP,
-	UITEM_OVERLORDHELM,
-	UITEM_FOOLSCREST,
-	UITEM_GOTTERDAM,
-	UITEM_ROYCIRCLET,
-	UITEM_TORNFLESH,
-	UITEM_GLADBANE,
-	UITEM_RAINCLOAK,
-	UITEM_LEATHAUT,
-	UITEM_WISDWRAP,
-	UITEM_SPARKMAIL,
-	UITEM_SCAVCARAP,
-	UITEM_NIGHTSCAPE,
-	UITEM_NAJPLATE,
-	UITEM_DEMONSPIKE,
-	UITEM_DEFLECTOR,
-	UITEM_SKULLSHLD,
-	UITEM_DRAGONBRCH,
-	UITEM_BLKOAKSHLD,
-	UITEM_HOLYDEF,
-	UITEM_STORMSHLD,
-	UITEM_BRAMBLE,
-	UITEM_REGHA,
-	UITEM_BLEEDER,
-	UITEM_CONSTRICT,
-	UITEM_ENGAGE,
-	UITEM_INVALID = -1,
-};
-
-/*
- First 5 bits store level
- 6th bit stores onlygood flag
- 7th bit stores uper15 flag - uper means unique percent, this flag is true for unique monsters and loot from them has 15% to become unique
- 8th bit stores uper1 flag - this is loot from normal monsters, which has 1% to become unique
- 9th bit stores info if item is unique
- 10th bit stores info if item is a basic one from griswold
- 11th bit stores info if item is a premium one from griswold
- 12th bit stores info if item is from wirt
- 13th bit stores info if item is from adria
- 14th bit stores info if item is from pepin
- 15th bit stores pregen flag
-
- combining CF_UPER15 and CF_UPER1 flags (CF_USEFUL) is used to mark potions and town portal scrolls created on the ground
- CF_TOWN is combining all store flags and indicates if item has been bought from a NPC
- */
-enum icreateinfo_flag {
-	// clang-format off
-	CF_LEVEL        = (1 << 6) - 1,
-	CF_ONLYGOOD     = 1 << 6,
-	CF_UPER15       = 1 << 7,
-	CF_UPER1        = 1 << 8,
-	CF_UNIQUE       = 1 << 9,
-	CF_SMITH        = 1 << 10,
-	CF_SMITHPREMIUM = 1 << 11,
-	CF_BOY          = 1 << 12,
-	CF_WITCH        = 1 << 13,
-	CF_HEALER       = 1 << 14,
-	CF_PREGEN       = 1 << 15,
-
-	CF_USEFUL = CF_UPER15 | CF_UPER1,
-	CF_TOWN   = CF_SMITH | CF_SMITHPREMIUM | CF_BOY | CF_WITCH | CF_HEALER,
-	// clang-format on
-};
-
-enum icreateinfo_flag2 {
-	// clang-format off
-	CF_HELLFIRE = 1,
-	// clang-format on
-};
-
-// All item animation frames have this width.
-constexpr int ItemAnimWidth = 96;
-
-struct ItemStruct {
-	/** Randomly generated identifier */
-	int32_t _iSeed;
-	uint16_t _iCreateInfo;
-	enum item_type _itype;
-	Point position;
-	bool _iAnimFlag;
-	/*
-	 * @brief Contains Information for current Animation
-	 */
-	AnimationInfo AnimInfo;
-	bool _iDelFlag; // set when item is flagged for deletion, deprecated in 1.02
-	uint8_t _iSelFlag;
-	bool _iPostDraw;
-	bool _iIdentified;
-	item_quality _iMagical;
-	char _iName[64];
-	char _iIName[64];
-	enum item_equip_type _iLoc;
-	enum item_class _iClass;
-	uint8_t _iCurs;
-	int _ivalue;
-	int _iIvalue;
-	uint8_t _iMinDam;
-	uint8_t _iMaxDam;
-	int16_t _iAC;
-	uint32_t _iFlags; // item_special_effect
-	enum item_misc_id _iMiscId;
-	enum spell_id _iSpell;
-	int _iCharges;
-	int _iMaxCharges;
-	uint8_t _iDurability;
-	uint8_t _iMaxDur;
-	int16_t _iPLDam;
-	int16_t _iPLToHit;
-	int16_t _iPLAC;
-	int16_t _iPLStr;
-	int16_t _iPLMag;
-	int16_t _iPLDex;
-	int16_t _iPLVit;
-	int16_t _iPLFR;
-	int16_t _iPLLR;
-	int16_t _iPLMR;
-	int16_t _iPLMana;
-	int16_t _iPLHP;
-	int16_t _iPLDamMod;
-	int16_t _iPLGetHit;
-	int16_t _iPLLight;
-	int8_t _iSplLvlAdd;
-	bool _iRequest;
-	/** Unique item ID, used as an index into UniqueItemList */
-	int _iUid;
-	int16_t _iFMinDam;
-	int16_t _iFMaxDam;
-	int16_t _iLMinDam;
-	int16_t _iLMaxDam;
-	int16_t _iPLEnAc;
-	enum item_effect_type _iPrePower;
-	enum item_effect_type _iSufPower;
-	int _iVAdd1;
-	int _iVMult1;
-	int _iVAdd2;
-	int _iVMult2;
-	int8_t _iMinStr;
-	uint8_t _iMinMag;
-	int8_t _iMinDex;
-	bool _iStatFlag;
-	_item_indexes IDidx;
-	uint32_t dwBuff;
-	uint32_t _iDamAcFlags;
-
-	/**
-	 * @brief Checks whether this item is empty or not.
-	 * @return 'True' in case the item is empty and 'False' otherwise.
-	 */
-	bool isEmpty() const
-	{
-		return this->_itype == ITYPE_NONE;
-	}
-
-	/**
-	 * @brief Checks whether this item is an equipment.
-	 * @return 'True' in case the item is an equipment and 'False' otherwise.
-	 */
-	bool isEquipment() const
-	{
-		if (this->isEmpty()) {
-			return false;
-		}
-
-		switch (this->_iLoc) {
-		case ILOC_AMULET:
-		case ILOC_ARMOR:
-		case ILOC_HELM:
-		case ILOC_ONEHAND:
-		case ILOC_RING:
-		case ILOC_TWOHAND:
-			return true;
-
-		default:
-			return false;
-		}
-	}
-
-	/**
-	 * @brief Checks whether this item is a weapon.
-	 * @return 'True' in case the item is a weapon and 'False' otherwise.
-	 */
-	bool isWeapon() const
-	{
-		if (this->isEmpty()) {
-			return false;
-		}
-
-		switch (this->_itype) {
-		case ITYPE_AXE:
-		case ITYPE_BOW:
-		case ITYPE_MACE:
-		case ITYPE_STAFF:
-		case ITYPE_SWORD:
-			return true;
-
-		default:
-			return false;
-		}
-	}
-
-	/**
-	 * @brief Checks whether this item is an armor.
-	 * @return 'True' in case the item is an armor and 'False' otherwise.
-	 */
-	bool isArmor() const
-	{
-		if (this->isEmpty()) {
-			return false;
-		}
-
-		switch (this->_itype) {
-		case ITYPE_HARMOR:
-		case ITYPE_LARMOR:
-		case ITYPE_MARMOR:
-			return true;
-
-		default:
-			return false;
-		}
-	}
-
-	/**
-	 * @brief Checks whether this item is a helm.
-	 * @return 'True' in case the item is a helm and 'False' otherwise.
-	 */
-	bool isHelm() const
-	{
-		return !this->isEmpty() && this->_itype == ITYPE_HELM;
-	}
-
-	/**
-	 * @brief Checks whether this item is a shield.
-	 * @return 'True' in case the item is a shield and 'False' otherwise.
-	 */
-	bool isShield() const
-	{
-		return !this->isEmpty() && this->_itype == ITYPE_SHIELD;
-	}
-
-	/**
-	 * @brief Checks whether this item is a jewelry.
-	 * @return 'True' in case the item is a jewelry and 'False' otherwise.
-	 */
-	bool isJewelry() const
-	{
-		if (this->isEmpty()) {
-			return false;
-		}
-
-		switch (this->_itype) {
-		case ITYPE_AMULET:
-		case ITYPE_RING:
-			return true;
-
-		default:
-			return false;
-		}
-	}
-
-	UiFlags getTextColor() const
-	{
-		switch (_iMagical) {
-		case ITEM_QUALITY_MAGIC:
-			return UIS_BLUE;
-		case ITEM_QUALITY_UNIQUE:
-			return UIS_GOLD;
-		default:
-			return UIS_SILVER;
-		}
-	}
-
-	UiFlags getTextColorWithStatCheck() const
-	{
-		if (!_iStatFlag)
-			return UIS_RED;
-		return getTextColor();
-	}
-
-	/**
-	 * @brief Sets the current Animation for the Item
-	 * @param showAnimation Definies if the Animation (Flipping) is shown or if only the final Frame (item on the ground) is shown
-	 */
-	void SetNewAnimation(bool showAnimation);
-};
-
-struct ItemGetRecordStruct {
-	int32_t nSeed;
-	uint16_t wCI;
-	int nIndex;
-	uint32_t dwTimestamp;
-};
-
-struct CornerStoneStruct {
-	Point position;
-	bool activated;
-	ItemStruct item;
-};
-
-extern int itemactive[MAXITEMS];
-extern bool uitemflag;
-extern int itemavail[MAXITEMS];
-extern ItemStruct items[MAXITEMS + 1];
-extern CornerStoneStruct CornerStone;
-extern bool UniqueItemFlags[128];
-extern int numitems;
-
-BYTE GetOutlineColor(const ItemStruct &item, bool checkReq);
-bool IsItemAvailable(int i);
-bool IsUniqueAvailable(int i);
-void InitItemGFX();
-void InitItems();
-void CalcPlrItemVals(int p, bool Loadgfx);
-void CalcPlrInv(int p, bool Loadgfx);
-void SetPlrHandItem(ItemStruct *h, int idata);
-void GetPlrHandSeed(ItemStruct *h);
-void GetGoldSeed(int pnum, ItemStruct *h);
-int GetGoldCursor(int value);
-void SetPlrHandGoldCurs(ItemStruct *h);
-void CreatePlrItems(int playerId);
-bool ItemSpaceOk(Point position);
-int AllocateItem();
-Point GetSuperItemLoc(Point position);
-void GetItemAttrs(int i, int idata, int lvl);
-void SaveItemPower(int i, item_effect_type power, int param1, int param2, int minval, int maxval, int multval);
-void GetItemPower(int i, int minlvl, int maxlvl, affix_item_type flgs, bool onlygood);
-void SetupItem(int i);
-int RndItem(int m);
-<<<<<<< HEAD
-void SpawnUnique(_unique_items uid, Point position);
-void SpawnItem(int m, Point position, bool sendmsg);
-void CreateRndItem(Point position, bool onlygood, bool sendmsg, bool delta);
-void CreateRndUseful(Point position, bool sendmsg);
-void CreateTypeItem(Point position, bool onlygood, int itype, int imisc, bool sendmsg, bool delta);
-void RecreateItem(int ii, int idx, uint16_t icreateinfo, int iseed, int ivalue, bool isHellfire);
-void RecreateEar(int ii, uint16_t ic, int iseed, int Id, int dur, int mdur, int ch, int mch, int ivalue, int ibuff);
-void items_427A72();
-void items_427ABA(Point position);
-void SpawnQuestItem(int itemid, Point position, int randarea, int selflag);
-=======
-void SpawnUnique(int uid, int x, int y);
-void SpawnItem(int m, int x, int y, BOOL sendmsg);
-void CreateItem(int uid, int x, int y);
-void CreateRndItem(int x, int y, BOOL onlygood, BOOL sendmsg, BOOL delta);
-void CreateRndUseful(int pnum, int x, int y, BOOL sendmsg);
-void CreateTypeItem(int x, int y, BOOL onlygood, int itype, int imisc, BOOL sendmsg, BOOL delta);
-void RecreateItem(int ii, int idx, WORD icreateinfo, int iseed, int ivalue);
-void RecreateEar(int ii, WORD ic, int iseed, int Id, int dur, int mdur, int ch, int mch, int ivalue, int ibuff);
-#ifdef HELLFIRE
-void CornerstoneSave();
-void CornerstoneLoad(int x, int y);
-#endif
-void SpawnQuestItem(int itemid, int x, int y, int randarea, int selflag);
->>>>>>> e426c38a
-void SpawnRock();
-void SpawnRewardItem(int itemid, Point position);
-void SpawnMapOfDoom(Point position);
-void SpawnRuneBomb(Point position);
-void SpawnTheodore(Point position);
-void RespawnItem(ItemStruct *item, bool FlipFlag);
-void DeleteItem(int ii, int i);
-void ProcessItems();
-void FreeItemGFX();
-void GetItemFrm(int i);
-void GetItemStr(int i);
-void CheckIdentify(int pnum, int cii);
-void DoRepair(int pnum, int cii);
-void DoRecharge(int pnum, int cii);
-void DoOil(int pnum, int cii);
-void PrintItemPower(char plidx, ItemStruct *x);
-void DrawUniqueInfo(const CelOutputBuffer &out);
-void PrintItemDetails(ItemStruct *x);
-void PrintItemDur(ItemStruct *x);
-void UseItem(int p, item_misc_id Mid, spell_id spl);
-bool StoreStatOk(ItemStruct *h);
-void SpawnSmith(int lvl);
-void SpawnPremium(int pnum);
-void WitchBookLevel(int ii);
-void SpawnWitch(int lvl);
-void SpawnBoy(int lvl);
-void SpawnHealer(int lvl);
-void SpawnStoreGold();
-void RecreateTownItem(int ii, int idx, uint16_t icreateinfo, int iseed);
-void RecalcStoreStats();
-int ItemNoFlippy();
-void CreateSpellBook(Point position, spell_id ispell, bool sendmsg, bool delta);
-void CreateMagicArmor(Point position, int imisc, int icurs, bool sendmsg, bool delta);
-void CreateAmulet(Point position, int lvl, bool sendmsg, bool delta);
-void CreateMagicWeapon(Point position, int imisc, int icurs, bool sendmsg, bool delta);
-bool GetItemRecord(int nSeed, uint16_t wCI, int nIndex);
-void SetItemRecord(int nSeed, uint16_t wCI, int nIndex);
-void PutItemRecord(int nSeed, uint16_t wCI, int nIndex);
-
-/* data */
-
-extern int MaxGold;
-
-extern BYTE ItemCAnimTbl[];
-extern _sfx_id ItemInvSnds[];
-
-} // namespace devilution
+/**
+ * @file items.h
+ *
+ * Interface of item functionality.
+ */
+#pragma once
+
+#include <cstdint>
+
+#include "DiabloUI/ui_item.h"
+#include "engine/animationinfo.h"
+#include "engine/point.hpp"
+#include "engine.h"
+#include "itemdat.h"
+#include "utils/stdcompat/optional.hpp"
+
+namespace devilution {
+
+#define MAXITEMS 127
+#define ITEMTYPES 43
+
+#define GOLD_SMALL_LIMIT 1000
+#define GOLD_MEDIUM_LIMIT 2500
+#define GOLD_MAX_LIMIT 5000
+
+// Item indestructible durability
+#define DUR_INDESTRUCTIBLE 255
+
+enum item_quality : uint8_t {
+	ITEM_QUALITY_NORMAL,
+	ITEM_QUALITY_MAGIC,
+	ITEM_QUALITY_UNIQUE,
+};
+
+enum _unique_items : int8_t {
+	UITEM_CLEAVER,
+	UITEM_SKCROWN,
+	UITEM_INFRARING,
+	UITEM_OPTAMULET,
+	UITEM_TRING,
+	UITEM_HARCREST,
+	UITEM_STEELVEIL,
+	UITEM_ARMOFVAL,
+	UITEM_GRISWOLD,
+	UITEM_BOVINE,
+	UITEM_RIFTBOW,
+	UITEM_NEEDLER,
+	UITEM_CELESTBOW,
+	UITEM_DEADLYHUNT,
+	UITEM_BOWOFDEAD,
+	UITEM_BLKOAKBOW,
+	UITEM_FLAMEDART,
+	UITEM_FLESHSTING,
+	UITEM_WINDFORCE,
+	UITEM_EAGLEHORN,
+	UITEM_GONNAGALDIRK,
+	UITEM_DEFENDER,
+	UITEM_GRYPHONCLAW,
+	UITEM_BLACKRAZOR,
+	UITEM_GIBBOUSMOON,
+	UITEM_ICESHANK,
+	UITEM_EXECUTIONER,
+	UITEM_BONESAW,
+	UITEM_SHADHAWK,
+	UITEM_WIZSPIKE,
+	UITEM_LGTSABRE,
+	UITEM_FALCONTALON,
+	UITEM_INFERNO,
+	UITEM_DOOMBRINGER,
+	UITEM_GRIZZLY,
+	UITEM_GRANDFATHER,
+	UITEM_MANGLER,
+	UITEM_SHARPBEAK,
+	UITEM_BLOODLSLAYER,
+	UITEM_CELESTAXE,
+	UITEM_WICKEDAXE,
+	UITEM_STONECLEAV,
+	UITEM_AGUHATCHET,
+	UITEM_HELLSLAYER,
+	UITEM_MESSERREAVER,
+	UITEM_CRACKRUST,
+	UITEM_JHOLMHAMM,
+	UITEM_CIVERBS,
+	UITEM_CELESTSTAR,
+	UITEM_BARANSTAR,
+	UITEM_GNARLROOT,
+	UITEM_CRANBASH,
+	UITEM_SCHAEFHAMM,
+	UITEM_DREAMFLANGE,
+	UITEM_STAFFOFSHAD,
+	UITEM_IMMOLATOR,
+	UITEM_STORMSPIRE,
+	UITEM_GLEAMSONG,
+	UITEM_THUNDERCALL,
+	UITEM_PROTECTOR,
+	UITEM_NAJPUZZLE,
+	UITEM_MINDCRY,
+	UITEM_RODOFONAN,
+	UITEM_SPIRITSHELM,
+	UITEM_THINKINGCAP,
+	UITEM_OVERLORDHELM,
+	UITEM_FOOLSCREST,
+	UITEM_GOTTERDAM,
+	UITEM_ROYCIRCLET,
+	UITEM_TORNFLESH,
+	UITEM_GLADBANE,
+	UITEM_RAINCLOAK,
+	UITEM_LEATHAUT,
+	UITEM_WISDWRAP,
+	UITEM_SPARKMAIL,
+	UITEM_SCAVCARAP,
+	UITEM_NIGHTSCAPE,
+	UITEM_NAJPLATE,
+	UITEM_DEMONSPIKE,
+	UITEM_DEFLECTOR,
+	UITEM_SKULLSHLD,
+	UITEM_DRAGONBRCH,
+	UITEM_BLKOAKSHLD,
+	UITEM_HOLYDEF,
+	UITEM_STORMSHLD,
+	UITEM_BRAMBLE,
+	UITEM_REGHA,
+	UITEM_BLEEDER,
+	UITEM_CONSTRICT,
+	UITEM_ENGAGE,
+	UITEM_INVALID = -1,
+};
+
+/*
+ First 5 bits store level
+ 6th bit stores onlygood flag
+ 7th bit stores uper15 flag - uper means unique percent, this flag is true for unique monsters and loot from them has 15% to become unique
+ 8th bit stores uper1 flag - this is loot from normal monsters, which has 1% to become unique
+ 9th bit stores info if item is unique
+ 10th bit stores info if item is a basic one from griswold
+ 11th bit stores info if item is a premium one from griswold
+ 12th bit stores info if item is from wirt
+ 13th bit stores info if item is from adria
+ 14th bit stores info if item is from pepin
+ 15th bit stores pregen flag
+
+ combining CF_UPER15 and CF_UPER1 flags (CF_USEFUL) is used to mark potions and town portal scrolls created on the ground
+ CF_TOWN is combining all store flags and indicates if item has been bought from a NPC
+ */
+enum icreateinfo_flag {
+	// clang-format off
+	CF_LEVEL        = (1 << 6) - 1,
+	CF_ONLYGOOD     = 1 << 6,
+	CF_UPER15       = 1 << 7,
+	CF_UPER1        = 1 << 8,
+	CF_UNIQUE       = 1 << 9,
+	CF_SMITH        = 1 << 10,
+	CF_SMITHPREMIUM = 1 << 11,
+	CF_BOY          = 1 << 12,
+	CF_WITCH        = 1 << 13,
+	CF_HEALER       = 1 << 14,
+	CF_PREGEN       = 1 << 15,
+
+	CF_USEFUL = CF_UPER15 | CF_UPER1,
+	CF_TOWN   = CF_SMITH | CF_SMITHPREMIUM | CF_BOY | CF_WITCH | CF_HEALER,
+	// clang-format on
+};
+
+enum icreateinfo_flag2 {
+	// clang-format off
+	CF_HELLFIRE = 1,
+	// clang-format on
+};
+
+// All item animation frames have this width.
+constexpr int ItemAnimWidth = 96;
+
+struct ItemStruct {
+	/** Randomly generated identifier */
+	int32_t _iSeed;
+	uint16_t _iCreateInfo;
+	enum item_type _itype;
+	Point position;
+	bool _iAnimFlag;
+	/*
+	 * @brief Contains Information for current Animation
+	 */
+	AnimationInfo AnimInfo;
+	bool _iDelFlag; // set when item is flagged for deletion, deprecated in 1.02
+	uint8_t _iSelFlag;
+	bool _iPostDraw;
+	bool _iIdentified;
+	item_quality _iMagical;
+	char _iName[64];
+	char _iIName[64];
+	enum item_equip_type _iLoc;
+	enum item_class _iClass;
+	uint8_t _iCurs;
+	int _ivalue;
+	int _iIvalue;
+	uint8_t _iMinDam;
+	uint8_t _iMaxDam;
+	int16_t _iAC;
+	uint32_t _iFlags; // item_special_effect
+	enum item_misc_id _iMiscId;
+	enum spell_id _iSpell;
+	int _iCharges;
+	int _iMaxCharges;
+	uint8_t _iDurability;
+	uint8_t _iMaxDur;
+	int16_t _iPLDam;
+	int16_t _iPLToHit;
+	int16_t _iPLAC;
+	int16_t _iPLStr;
+	int16_t _iPLMag;
+	int16_t _iPLDex;
+	int16_t _iPLVit;
+	int16_t _iPLFR;
+	int16_t _iPLLR;
+	int16_t _iPLMR;
+	int16_t _iPLMana;
+	int16_t _iPLHP;
+	int16_t _iPLDamMod;
+	int16_t _iPLGetHit;
+	int16_t _iPLLight;
+	int8_t _iSplLvlAdd;
+	bool _iRequest;
+	/** Unique item ID, used as an index into UniqueItemList */
+	int _iUid;
+	int16_t _iFMinDam;
+	int16_t _iFMaxDam;
+	int16_t _iLMinDam;
+	int16_t _iLMaxDam;
+	int16_t _iPLEnAc;
+	enum item_effect_type _iPrePower;
+	enum item_effect_type _iSufPower;
+	int _iVAdd1;
+	int _iVMult1;
+	int _iVAdd2;
+	int _iVMult2;
+	int8_t _iMinStr;
+	uint8_t _iMinMag;
+	int8_t _iMinDex;
+	bool _iStatFlag;
+	_item_indexes IDidx;
+	uint32_t dwBuff;
+	uint32_t _iDamAcFlags;
+
+	/**
+	 * @brief Checks whether this item is empty or not.
+	 * @return 'True' in case the item is empty and 'False' otherwise.
+	 */
+	bool isEmpty() const
+	{
+		return this->_itype == ITYPE_NONE;
+	}
+
+	/**
+	 * @brief Checks whether this item is an equipment.
+	 * @return 'True' in case the item is an equipment and 'False' otherwise.
+	 */
+	bool isEquipment() const
+	{
+		if (this->isEmpty()) {
+			return false;
+		}
+
+		switch (this->_iLoc) {
+		case ILOC_AMULET:
+		case ILOC_ARMOR:
+		case ILOC_HELM:
+		case ILOC_ONEHAND:
+		case ILOC_RING:
+		case ILOC_TWOHAND:
+			return true;
+
+		default:
+			return false;
+		}
+	}
+
+	/**
+	 * @brief Checks whether this item is a weapon.
+	 * @return 'True' in case the item is a weapon and 'False' otherwise.
+	 */
+	bool isWeapon() const
+	{
+		if (this->isEmpty()) {
+			return false;
+		}
+
+		switch (this->_itype) {
+		case ITYPE_AXE:
+		case ITYPE_BOW:
+		case ITYPE_MACE:
+		case ITYPE_STAFF:
+		case ITYPE_SWORD:
+			return true;
+
+		default:
+			return false;
+		}
+	}
+
+	/**
+	 * @brief Checks whether this item is an armor.
+	 * @return 'True' in case the item is an armor and 'False' otherwise.
+	 */
+	bool isArmor() const
+	{
+		if (this->isEmpty()) {
+			return false;
+		}
+
+		switch (this->_itype) {
+		case ITYPE_HARMOR:
+		case ITYPE_LARMOR:
+		case ITYPE_MARMOR:
+			return true;
+
+		default:
+			return false;
+		}
+	}
+
+	/**
+	 * @brief Checks whether this item is a helm.
+	 * @return 'True' in case the item is a helm and 'False' otherwise.
+	 */
+	bool isHelm() const
+	{
+		return !this->isEmpty() && this->_itype == ITYPE_HELM;
+	}
+
+	/**
+	 * @brief Checks whether this item is a shield.
+	 * @return 'True' in case the item is a shield and 'False' otherwise.
+	 */
+	bool isShield() const
+	{
+		return !this->isEmpty() && this->_itype == ITYPE_SHIELD;
+	}
+
+	/**
+	 * @brief Checks whether this item is a jewelry.
+	 * @return 'True' in case the item is a jewelry and 'False' otherwise.
+	 */
+	bool isJewelry() const
+	{
+		if (this->isEmpty()) {
+			return false;
+		}
+
+		switch (this->_itype) {
+		case ITYPE_AMULET:
+		case ITYPE_RING:
+			return true;
+
+		default:
+			return false;
+		}
+	}
+
+	UiFlags getTextColor() const
+	{
+		switch (_iMagical) {
+		case ITEM_QUALITY_MAGIC:
+			return UIS_BLUE;
+		case ITEM_QUALITY_UNIQUE:
+			return UIS_GOLD;
+		default:
+			return UIS_SILVER;
+		}
+	}
+
+	UiFlags getTextColorWithStatCheck() const
+	{
+		if (!_iStatFlag)
+			return UIS_RED;
+		return getTextColor();
+	}
+
+	/**
+	 * @brief Sets the current Animation for the Item
+	 * @param showAnimation Definies if the Animation (Flipping) is shown or if only the final Frame (item on the ground) is shown
+	 */
+	void SetNewAnimation(bool showAnimation);
+};
+
+struct ItemGetRecordStruct {
+	int32_t nSeed;
+	uint16_t wCI;
+	int nIndex;
+	uint32_t dwTimestamp;
+};
+
+struct CornerStoneStruct {
+	Point position;
+	bool activated;
+	ItemStruct item;
+};
+
+extern int itemactive[MAXITEMS];
+extern bool uitemflag;
+extern int itemavail[MAXITEMS];
+extern ItemStruct items[MAXITEMS + 1];
+extern CornerStoneStruct CornerStone;
+extern bool UniqueItemFlags[128];
+extern int numitems;
+
+BYTE GetOutlineColor(const ItemStruct &item, bool checkReq);
+bool IsItemAvailable(int i);
+bool IsUniqueAvailable(int i);
+void InitItemGFX();
+void InitItems();
+void CalcPlrItemVals(int p, bool Loadgfx);
+void CalcPlrInv(int p, bool Loadgfx);
+void SetPlrHandItem(ItemStruct *h, int idata);
+void GetPlrHandSeed(ItemStruct *h);
+void GetGoldSeed(int pnum, ItemStruct *h);
+int GetGoldCursor(int value);
+void SetPlrHandGoldCurs(ItemStruct *h);
+void CreatePlrItems(int playerId);
+bool ItemSpaceOk(Point position);
+int AllocateItem();
+Point GetSuperItemLoc(Point position);
+void GetItemAttrs(int i, int idata, int lvl);
+void SaveItemPower(int i, item_effect_type power, int param1, int param2, int minval, int maxval, int multval);
+void GetItemPower(int i, int minlvl, int maxlvl, affix_item_type flgs, bool onlygood);
+void SetupItem(int i);
+int RndItem(int m);
+void SpawnUnique(_unique_items uid, Point position);
+void SpawnItem(int m, Point position, bool sendmsg);
+void CreateRndItem(Point position, bool onlygood, bool sendmsg, bool delta);
+void CreateRndUseful(Point position, bool sendmsg);
+void CreateTypeItem(Point position, bool onlygood, int itype, int imisc, bool sendmsg, bool delta);
+void RecreateItem(int ii, int idx, uint16_t icreateinfo, int iseed, int ivalue, bool isHellfire);
+void RecreateEar(int ii, uint16_t ic, int iseed, int Id, int dur, int mdur, int ch, int mch, int ivalue, int ibuff);
+void CornerstoneSave();
+void CornerstoneLoad(Point position);
+void SpawnQuestItem(int itemid, Point position, int randarea, int selflag);
+void SpawnRock();
+void SpawnRewardItem(int itemid, Point position);
+void SpawnMapOfDoom(Point position);
+void SpawnRuneBomb(Point position);
+void SpawnTheodore(Point position);
+void RespawnItem(ItemStruct *item, bool FlipFlag);
+void DeleteItem(int ii, int i);
+void ProcessItems();
+void FreeItemGFX();
+void GetItemFrm(int i);
+void GetItemStr(int i);
+void CheckIdentify(int pnum, int cii);
+void DoRepair(int pnum, int cii);
+void DoRecharge(int pnum, int cii);
+void DoOil(int pnum, int cii);
+void PrintItemPower(char plidx, ItemStruct *x);
+void DrawUniqueInfo(const CelOutputBuffer &out);
+void PrintItemDetails(ItemStruct *x);
+void PrintItemDur(ItemStruct *x);
+void UseItem(int p, item_misc_id Mid, spell_id spl);
+bool StoreStatOk(ItemStruct *h);
+void SpawnSmith(int lvl);
+void SpawnPremium(int pnum);
+void WitchBookLevel(int ii);
+void SpawnWitch(int lvl);
+void SpawnBoy(int lvl);
+void SpawnHealer(int lvl);
+void SpawnStoreGold();
+void RecreateTownItem(int ii, int idx, uint16_t icreateinfo, int iseed);
+void RecalcStoreStats();
+int ItemNoFlippy();
+void CreateSpellBook(Point position, spell_id ispell, bool sendmsg, bool delta);
+void CreateMagicArmor(Point position, int imisc, int icurs, bool sendmsg, bool delta);
+void CreateAmulet(Point position, int lvl, bool sendmsg, bool delta);
+void CreateMagicWeapon(Point position, int imisc, int icurs, bool sendmsg, bool delta);
+bool GetItemRecord(int nSeed, uint16_t wCI, int nIndex);
+void SetItemRecord(int nSeed, uint16_t wCI, int nIndex);
+void PutItemRecord(int nSeed, uint16_t wCI, int nIndex);
+
+/* data */
+
+extern int MaxGold;
+
+extern BYTE ItemCAnimTbl[];
+extern _sfx_id ItemInvSnds[];
+
+} // namespace devilution