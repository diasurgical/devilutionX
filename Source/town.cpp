--- conflicted
+++ resolved
@@ -1,1207 +1,1188 @@
-#include "diablo.h"
-#include "../3rdParty/StormLib/src/StormPort.h"
-
-DEVILUTION_BEGIN_NAMESPACE
-
-void town_clear_upper_buf(BYTE *pBuff)
-{
-	/// ASSERT: assert(gpBuffer);
-
-	int i, j, k;
-	BYTE *dst;
-
-	dst = pBuff;
-
-	for (i = 30, j = 1; i >= 0 && dst >= gpBufEnd; i -= 2, j++, dst -= BUFFER_WIDTH + 64) {
-		dst += i;
-		for (k = 0; k < 4 * j; k++)
-			*dst++ = 0;
-		dst += i;
-	}
-	for (i = 2, j = 15; i != 32 && dst >= gpBufEnd; i += 2, j--, dst -= BUFFER_WIDTH + 64) {
-		dst += i;
-		for (k = 0; k < 4 * j; k++)
-			*dst++ = 0;
-		dst += i;
-	}
-
-}
-
-void town_clear_low_buf(BYTE *pBuff)
-{
-	/// ASSERT: assert(gpBuffer);
-
-	int i, j, k;
-	BYTE *dst;
-
-	dst = pBuff;
-
-	for (i = 30, j = 1; i >= 0; i -= 2, j++, dst -= BUFFER_WIDTH + 64) {
-		if (dst < gpBufEnd) {
-			dst += i;
-			for (k = 0; k < 4 * j; k++)
-				*dst++ = 0;
-			dst += i;
-		} else {
-			dst += 64;
-		}
-	}
-	for (i = 2, j = 15; i != 32; i += 2, j--, dst -= BUFFER_WIDTH + 64) {
-		if (dst < gpBufEnd) {
-			dst += i;
-			for (k = 0; k < 4 * j; k++)
-				*dst++ = 0;
-			dst += i;
-		} else {
-			dst += 64;
-		}
-	}
-
-}
-
-void town_special_lower(BYTE *pBuff, int nCel)
-{
-
-}
-
-void town_special_upper(BYTE *pBuff, int nCel)
-{
-
-}
-
-void town_draw_clipped_e_flag(BYTE *pBuff, int x, int y, int sx, int sy)
-{
-	int i;
-	BYTE *dst;
-	MICROS *pMap;
-
-	dst = pBuff;
-	pMap = &dpiece_defs_map_1[IsometricCoord(x, y)];
-
-	for (i = 0; i < 12; i += 2) {
-		level_cel_block = pMap->mt[i];
-		if (level_cel_block != 0) {
-			drawLowerScreen(dst);
-		}
-		level_cel_block = pMap->mt[i + 1];
-		if (level_cel_block != 0) {
-			drawLowerScreen(dst + 32);
-		}
-		dst -= BUFFER_WIDTH * 32;
-	}
-
-	town_draw_clipped_town(pBuff, x, y, sx, sy, 0);
-}
-
-void town_draw_clipped_town(BYTE *pBuff, int sx, int sy, int dx, int dy, int eflag)
-{
-	int mi, px, py;
-	char bv;
-
-	/// ASSERT: assert(gpBuffer);
-
-	pBuff = &gpBuffer[dx + PitchTbl[dy]];
-
-	if (dItem[sx][sy] != 0) {
-		bv = dItem[sx][sy] - 1;
-		px = dx - item[bv]._iAnimWidth2;
-		if (bv == pcursitem) {
-			CelDrawHdrClrHL(181, px, dy, item[bv]._iAnimData, item[bv]._iAnimFrame, item[bv]._iAnimWidth, 0, 8);
-		}
-		Cel2DrawHdrOnly(px, dy, item[bv]._iAnimData, item[bv]._iAnimFrame, item[bv]._iAnimWidth, 0, 8);
-	}
-	if (dFlags[sx][sy] & BFLAG_MONSTLR) {
-		mi = -(dMonster[sx][sy - 1] + 1);
-		px = dx - towner[mi]._tAnimWidth2;
-		if (mi == pcursmonst) {
-			CelDrawHdrClrHL(166, px, dy, towner[mi]._tAnimData, towner[mi]._tAnimFrame, towner[mi]._tAnimWidth, 0, 8);
-		}
-		Cel2DrawHdrOnly(px, dy, towner[mi]._tAnimData, towner[mi]._tAnimFrame, towner[mi]._tAnimWidth, 0, 8);
-	}
-	if (dMonster[sx][sy] > 0) {
-		mi = dMonster[sx][sy] - 1;
-		px = dx - towner[mi]._tAnimWidth2;
-		if (mi == pcursmonst) {
-			CelDrawHdrClrHL(166, px, dy, towner[mi]._tAnimData, towner[mi]._tAnimFrame, towner[mi]._tAnimWidth, 0, 8);
-		}
-		Cel2DrawHdrOnly(px, dy, towner[mi]._tAnimData, towner[mi]._tAnimFrame, towner[mi]._tAnimWidth, 0, 8);
-	}
-	if (dFlags[sx][sy] & BFLAG_PLAYERLR) {
-		bv = -(dPlayer[sx][sy - 1] + 1);
-		px = dx + plr[bv]._pxoff - plr[bv]._pAnimWidth2;
-		py = dy + plr[bv]._pyoff;
-		if (bv == pcursplr) {
-			Cl2DecodeClrHL(165, px, py, plr[bv]._pAnimData, plr[bv]._pAnimFrame, plr[bv]._pAnimWidth, 0, 8);
-		}
-		Cl2DecodeFrm4(px, py, plr[bv]._pAnimData, plr[bv]._pAnimFrame, plr[bv]._pAnimWidth, 0, 8);
-		if (eflag && plr[bv]._peflag) {
-			town_draw_clipped_e_flag(pBuff - 64, sx - 1, sy + 1, dx - 64, dy);
-		}
-	}
-	if (dFlags[sx][sy] & BFLAG_DEAD_PLAYER) {
-		DrawDeadPlayer(sx, sy, dx, dy, 0, 8, 1);
-	}
-	if (dPlayer[sx][sy] > 0) {
-		bv = dPlayer[sx][sy] - 1;
-		px = dx + plr[bv]._pxoff - plr[bv]._pAnimWidth2;
-		py = dy + plr[bv]._pyoff;
-		if (bv == pcursplr) {
-			Cl2DecodeClrHL(165, px, py, plr[bv]._pAnimData, plr[bv]._pAnimFrame, plr[bv]._pAnimWidth, 0, 8);
-		}
-		Cl2DecodeFrm4(px, py, plr[bv]._pAnimData, plr[bv]._pAnimFrame, plr[bv]._pAnimWidth, 0, 8);
-		if (eflag && plr[bv]._peflag) {
-			town_draw_clipped_e_flag(pBuff - 64, sx - 1, sy + 1, dx - 64, dy);
-		}
-	}
-	if (dFlags[sx][sy] & BFLAG_MISSILE) {
-		DrawClippedMissile(sx, sy, dx, dy, 0, 8, 0);
-	}
-	if (dArch[sx][sy] != 0) {
-		town_special_lower(pBuff, dArch[sx][sy]);
-	}
-}
-
-void town_draw_lower(int x, int y, int sx, int sy, int chunks, int eflag)
-{
-	int i, j;
-	BYTE *dst;
-	MICROS *pMap;
-
-	/// ASSERT: assert(gpBuffer);
-
-	if (eflag) {
-		if (y >= 0 && y < MAXDUNY && x >= 0 && x < MAXDUNX) {
-			level_cel_block = dPiece[x][y];
-			if (level_cel_block != 0) {
-				dst = &gpBuffer[sx + 32 + PitchTbl[sy]];
-				pMap = &dpiece_defs_map_1[IsometricCoord(x, y)];
-				for (i = 1; i < 17; i += 2) {
-					level_cel_block = pMap->mt[i];
-					if (level_cel_block != 0) {
-						drawLowerScreen(dst);
-					}
-					dst -= BUFFER_WIDTH * 32;
-				}
-				town_draw_clipped_town(&gpBuffer[sx + PitchTbl[sy]], x, y, sx, sy, 0);
-			} else {
-				town_clear_low_buf(&gpBuffer[sx + PitchTbl[sy]]);
-			}
-		} else {
-			town_clear_low_buf(&gpBuffer[sx + PitchTbl[sy]]);
-		}
-		x++;
-		y--;
-		sx += 64;
-	}
-
-	for (j = 0; j < chunks - eflag; j++) {
-		if (y >= 0 && y < MAXDUNY && x >= 0 && x < MAXDUNX) {
-			level_cel_block = dPiece[x][y];
-			if (level_cel_block != 0) {
-				dst = &gpBuffer[sx + PitchTbl[sy]];
-				pMap = &dpiece_defs_map_1[IsometricCoord(x, y)];
-				for (i = 0; i < 16; i += 2) {
-					level_cel_block = pMap->mt[i];
-					if (level_cel_block != 0) {
-						drawLowerScreen(dst);
-					}
-					level_cel_block = pMap->mt[i + 1];
-					if (level_cel_block != 0) {
-						drawLowerScreen(dst + 32);
-					}
-					dst -= BUFFER_WIDTH * 32;
-				}
-				town_draw_clipped_town(&gpBuffer[sx + PitchTbl[sy]], x, y, sx, sy, 1);
-			} else {
-				town_clear_low_buf(&gpBuffer[sx + PitchTbl[sy]]);
-			}
-		} else {
-			town_clear_low_buf(&gpBuffer[sx + PitchTbl[sy]]);
-		}
-		x++;
-		y--;
-		sx += 64;
-	}
-
-	if (eflag) {
-		if (y >= 0 && y < MAXDUNY && x >= 0 && x < MAXDUNX) {
-			level_cel_block = dPiece[x][y];
-			if (level_cel_block != 0) {
-				dst = &gpBuffer[sx + PitchTbl[sy]];
-				pMap = &dpiece_defs_map_1[IsometricCoord(x, y)];
-				for (i = 0; i < 16; i += 2) {
-					level_cel_block = pMap->mt[i];
-					if (level_cel_block != 0) {
-						drawLowerScreen(dst);
-					}
-					dst -= BUFFER_WIDTH * 32;
-				}
-				town_draw_clipped_town(&gpBuffer[sx + PitchTbl[sy]], x, y, sx, sy, 0);
-			} else {
-				town_clear_low_buf(&gpBuffer[sx + PitchTbl[sy]]);
-			}
-		} else {
-			town_clear_low_buf(&gpBuffer[sx + PitchTbl[sy]]);
-		}
-	}
-}
-
-void town_draw_clipped_e_flag_2(BYTE *pBuff, int x, int y, int skipChunks, int CelSkip, int sx, int sy)
-{
-	int i;
-	BYTE *dst;
-	MICROS *pMap;
-
-	if (skipChunks == 0) {
-		dst = pBuff;
-	} else {
-		dst = &pBuff[BUFFER_WIDTH * 32 * skipChunks];
-	}
-
-	pMap = &dpiece_defs_map_1[IsometricCoord(x, y)];
-
-	for (i = 0; i < 6; i++) {
-		if (skipChunks <= i) {
-			level_cel_block = pMap->mt[2 * i + 2];
-			if (level_cel_block != 0) {
-				drawLowerScreen(dst);
-			}
-			level_cel_block = pMap->mt[2 * i + 3];
-			if (level_cel_block != 0) {
-				drawLowerScreen(dst + 32);
-			}
-		}
-		dst -= BUFFER_WIDTH * 32;
-	}
-
-	if (CelSkip < 8) {
-		town_draw_clipped_town_2(pBuff, x, y, skipChunks, CelSkip, sx, sy, 0);
-	}
-}
-
-void town_draw_clipped_town_2(BYTE *pBuff, int sx, int sy, int skipChunks, int CelSkip, int dx, int dy, int eflag)
-{
-	int mi, px, py;
-	char bv;
-
-	if (dItem[sx][sy] != 0) {
-		bv = dItem[sx][sy] - 1;
-		px = dx - item[bv]._iAnimWidth2;
-		if (bv == pcursitem) {
-			CelDrawHdrClrHL(181, px, dy, item[bv]._iAnimData, item[bv]._iAnimFrame, item[bv]._iAnimWidth, CelSkip, 8);
-		}
-		Cel2DrawHdrOnly(px, dy, item[bv]._iAnimData, item[bv]._iAnimFrame, item[bv]._iAnimWidth, CelSkip, 8);
-	}
-	if (dFlags[sx][sy] & BFLAG_MONSTLR) {
-		mi = -(dMonster[sx][sy - 1] + 1);
-		px = dx - towner[mi]._tAnimWidth2;
-		if (mi == pcursmonst) {
-			CelDrawHdrClrHL(166, px, dy, towner[mi]._tAnimData, towner[mi]._tAnimFrame, towner[mi]._tAnimWidth, CelSkip, 8);
-		}
-		Cel2DrawHdrOnly(px, dy, towner[mi]._tAnimData, towner[mi]._tAnimFrame, towner[mi]._tAnimWidth, CelSkip, 8);
-	}
-	if (dMonster[sx][sy] > 0) {
-		mi = dMonster[sx][sy] - 1;
-		px = dx - towner[mi]._tAnimWidth2;
-		if (mi == pcursmonst) {
-			CelDrawHdrClrHL(166, px, dy, towner[mi]._tAnimData, towner[mi]._tAnimFrame, towner[mi]._tAnimWidth, CelSkip, 8);
-		}
-		Cel2DrawHdrOnly(px, dy, towner[mi]._tAnimData, towner[mi]._tAnimFrame, towner[mi]._tAnimWidth, CelSkip, 8);
-	}
-	if (dFlags[sx][sy] & BFLAG_PLAYERLR) {
-		bv = -(dPlayer[sx][sy - 1] + 1);
-		px = dx + plr[bv]._pxoff - plr[bv]._pAnimWidth2;
-		py = dy + plr[bv]._pyoff;
-		if (bv == pcursplr) {
-			Cl2DecodeClrHL(165, px, py, plr[bv]._pAnimData, plr[bv]._pAnimFrame, plr[bv]._pAnimWidth, CelSkip, 8);
-		}
-		Cl2DecodeFrm4(px, py, plr[bv]._pAnimData, plr[bv]._pAnimFrame, plr[bv]._pAnimWidth, CelSkip, 8);
-		if (eflag && plr[bv]._peflag) {
-			town_draw_clipped_e_flag_2(pBuff - 64, sx - 1, sy + 1, skipChunks, CelSkip, dx - 64, dy);
-		}
-	}
-	if (dFlags[sx][sy] & BFLAG_DEAD_PLAYER) {
-		DrawDeadPlayer(sx, sy, dx, dy, CelSkip, 8, 1);
-	}
-	if (dPlayer[sx][sy] > 0) {
-		bv = dPlayer[sx][sy] - 1;
-		px = dx + plr[bv]._pxoff - plr[bv]._pAnimWidth2;
-		py = dy + plr[bv]._pyoff;
-		if (bv == pcursplr) {
-			Cl2DecodeClrHL(165, px, py, plr[bv]._pAnimData, plr[bv]._pAnimFrame, plr[bv]._pAnimWidth, CelSkip, 8);
-		}
-		Cl2DecodeFrm4(px, py, plr[bv]._pAnimData, plr[bv]._pAnimFrame, plr[bv]._pAnimWidth, CelSkip, 8);
-		if (eflag && plr[bv]._peflag) {
-			town_draw_clipped_e_flag_2(pBuff - 64, sx - 1, sy + 1, skipChunks, CelSkip, dx - 64, dy);
-		}
-	}
-	if (dFlags[sx][sy] & BFLAG_MISSILE) {
-		DrawClippedMissile(sx, sy, dx, dy, CelSkip, 8, 0);
-	}
-	if (dArch[sx][sy] != 0) {
-		town_special_lower(&pBuff[PitchTbl[16 * CelSkip]], dArch[sx][sy]);
-	}
-}
-
-void town_draw_lower_2(int x, int y, int sx, int sy, int chunks, int skipChunks, int eflag)
-{
-	int i, j, CelSkip;
-	BYTE *dst;
-	MICROS *pMap;
-
-	/// ASSERT: assert(gpBuffer);
-
-	CelSkip = 2 * skipChunks + 2;
-
-	if (eflag) {
-		if (y >= 0 && y < MAXDUNY && x >= 0 && x < MAXDUNX) {
-			level_cel_block = dPiece[x][y];
-			if (level_cel_block != 0) {
-				dst = &gpBuffer[sx - (BUFFER_WIDTH * 32 - 32) + PitchTbl[sy]];
-				pMap = &dpiece_defs_map_1[IsometricCoord(x, y)];
-				for (i = 0; i < 7; i++) {
-					if (skipChunks <= i) {
-						level_cel_block = pMap->mt[2 * i + 3];
-						if (level_cel_block != 0) {
-							drawLowerScreen(dst);
-						}
-					}
-					dst -= BUFFER_WIDTH * 32;
-				}
-				if (CelSkip < 8) {
-					town_draw_clipped_town_2(&gpBuffer[sx + PitchTbl[sy]], x, y, skipChunks, CelSkip, sx, sy, 0);
-				}
-			} else {
-				town_clear_low_buf(&gpBuffer[sx + PitchTbl[sy]]);
-			}
-		} else {
-			town_clear_low_buf(&gpBuffer[sx + PitchTbl[sy]]);
-		}
-		x++;
-		y--;
-		sx += 64;
-	}
-
-	for (j = 0; j < chunks - eflag; j++) {
-		if (y >= 0 && y < MAXDUNY && x >= 0 && x < MAXDUNX) {
-			level_cel_block = dPiece[x][y];
-			if (level_cel_block != 0) {
-				dst = &gpBuffer[sx - BUFFER_WIDTH * 32 + PitchTbl[sy]];
-				pMap = &dpiece_defs_map_1[IsometricCoord(x, y)];
-				for (i = 0; i < 7; i++) {
-					if (skipChunks <= i) {
-						level_cel_block = pMap->mt[2 * i + 2];
-						if (level_cel_block != 0) {
-							drawLowerScreen(dst);
-						}
-						level_cel_block = pMap->mt[2 * i + 3];
-						if (level_cel_block != 0) {
-							drawLowerScreen(dst + 32);
-						}
-					}
-					dst -= BUFFER_WIDTH * 32;
-				}
-				if (CelSkip < 8) {
-					town_draw_clipped_town_2(&gpBuffer[sx + PitchTbl[sy] - BUFFER_WIDTH * 16 * CelSkip], x, y, skipChunks, CelSkip, sx, sy, 1);
-				}
-			} else {
-				town_clear_low_buf(&gpBuffer[sx + PitchTbl[sy]]);
-			}
-		} else {
-			town_clear_low_buf(&gpBuffer[sx + PitchTbl[sy]]);
-		}
-		x++;
-		y--;
-		sx += 64;
-	}
-
-	if (eflag) {
-		if (y >= 0 && y < MAXDUNY && x >= 0 && x < MAXDUNX) {
-			level_cel_block = dPiece[x][y];
-			if (level_cel_block != 0) {
-				dst = &gpBuffer[sx - BUFFER_WIDTH * 32 + PitchTbl[sy]];
-				pMap = &dpiece_defs_map_1[IsometricCoord(x, y)];
-				for (i = 0; i < 7; i++) {
-					if (skipChunks <= i) {
-						level_cel_block = pMap->mt[2 * i + 2];
-						if (level_cel_block != 0) {
-							drawLowerScreen(dst);
-						}
-					}
-					dst -= BUFFER_WIDTH * 32;
-				}
-				if (CelSkip < 8) {
-					town_draw_clipped_town_2(&gpBuffer[sx + PitchTbl[sy]], x, y, skipChunks, CelSkip, sx, sy, 0);
-				}
-			} else {
-				town_clear_low_buf(&gpBuffer[sx + PitchTbl[sy]]);
-			}
-		} else {
-			town_clear_low_buf(&gpBuffer[sx + PitchTbl[sy]]);
-		}
-	}
-}
-
-void town_draw_e_flag(BYTE *pBuff, int x, int y, int capChunks, int CelCap, int sx, int sy)
-{
-	int i;
-	BYTE *dst;
-	MICROS *pMap;
-
-	dst = pBuff;
-	pMap = &dpiece_defs_map_1[IsometricCoord(x, y)];
-
-	for (i = 0; i < 7; i++) {
-		if (capChunks >= i) {
-			level_cel_block = pMap->mt[2 * i];
-			if (level_cel_block != 0) {
-				drawUpperScreen(dst);
-			}
-			level_cel_block = pMap->mt[2 * i + 1];
-			if (level_cel_block != 0) {
-				drawUpperScreen(dst + 32);
-			}
-		}
-		dst -= BUFFER_WIDTH * 32;
-	}
-
-	town_draw_town_all(pBuff, x, y, capChunks, CelCap, sx, sy, 0);
-}
-
-void town_draw_town_all(BYTE *pBuff, int x, int y, int capChunks, int CelCap, int sx, int sy, int eflag)
-{
-	int mi, px, py;
-	char bv;
-//	px = 0;
-
-	if (dItem[x][y] != 0) {
-		bv = dItem[x][y] - 1;
-		px = sx - item[bv]._iAnimWidth2;
-
-		if (bv == pcursitem) {
-			CelDecodeClr(181, px, sy, item[bv]._iAnimData, item[bv]._iAnimFrame, item[bv]._iAnimWidth, 0, CelCap);
-		}
-		/// ASSERT:assert(item[bv]._iAnimData);
-		CelDrawHdrOnly(px, sy, item[bv]._iAnimData, item[bv]._iAnimFrame, item[bv]._iAnimWidth, 0, CelCap);
-	}
-	if (dFlags[x][y] & BFLAG_MONSTLR) {
-		mi = -(dMonster[x][y - 1] + 1);
-		px = sx - towner[mi]._tAnimWidth2;
-
-		if (mi == pcursmonst) {
-			CelDecodeClr(166, px, sy, towner[mi]._tAnimData, towner[mi]._tAnimFrame, towner[mi]._tAnimWidth, 0, CelCap);
-		}
-		/// ASSERT:assert(towner[mi]._tAnimData);
-		CelDrawHdrOnly(px, sy, towner[mi]._tAnimData, towner[mi]._tAnimFrame, towner[mi]._tAnimWidth, 0, CelCap);
-	}
-	if (dMonster[x][y] > 0) {
-		mi = dMonster[x][y] - 1;
-		px = sx - towner[mi]._tAnimWidth2;
-		if (mi == pcursmonst) {
-			CelDecodeClr(166, px, sy, towner[mi]._tAnimData, towner[mi]._tAnimFrame, towner[mi]._tAnimWidth, 0, CelCap);
-		}
-		/// ASSERT:assert(towner[mi]._tAnimData);
-		CelDrawHdrOnly(px, sy, towner[mi]._tAnimData, towner[mi]._tAnimFrame, towner[mi]._tAnimWidth, 0, CelCap);
-	}
-	if (dFlags[x][y] & BFLAG_PLAYERLR) {
-		bv = -(dPlayer[x][y - 1] + 1);
-		px = sx + plr[bv]._pxoff - plr[bv]._pAnimWidth2;
-		py = sy + plr[bv]._pyoff;
-
-		if (bv == pcursplr) {
-			Cl2DecodeFrm2(165, px, py, plr[bv]._pAnimData, plr[bv]._pAnimFrame, plr[bv]._pAnimWidth, 0, CelCap);
-		}
-		/// ASSERT:assert(plr[bv]._pAnimData);
-
-		Cl2DecodeFrm1(px, py, plr[bv]._pAnimData, plr[bv]._pAnimFrame, plr[bv]._pAnimWidth, 0, CelCap);
-		if (eflag && plr[bv]._peflag) {
-			town_draw_e_flag(pBuff - 64, x - 1, y + 1, capChunks, CelCap, sx - 64, sy);
-		}
-	}
-	if (dFlags[x][y] & BFLAG_DEAD_PLAYER) {
-
-		DrawDeadPlayer(x, y, sx, sy, 0, CelCap, 0);
-	}
-	if (dPlayer[x][y] > 0) {
-		bv = dPlayer[x][y] - 1;
-		px = sx + plr[bv]._pxoff - plr[bv]._pAnimWidth2;
-		py = sy + plr[bv]._pyoff;
-
-		if (bv == pcursplr) {
-			Cl2DecodeFrm2(165, px, py, plr[bv]._pAnimData, plr[bv]._pAnimFrame, plr[bv]._pAnimWidth, 0, CelCap);
-		}
-		/// ASSERT:
-		//assert(plr[bv]._pAnimData);
-
-		Cl2DecodeFrm1(px, py, plr[bv]._pAnimData, plr[bv]._pAnimFrame, plr[bv]._pAnimWidth, 0, CelCap);
-
-		if (eflag && plr[bv]._peflag) {
-			town_draw_e_flag(pBuff - 64, x - 1, y + 1, capChunks, CelCap, sx - 64, sy);
-		}
-	}
-	if (dFlags[x][y] & BFLAG_MISSILE) {
-		DrawMissile(x, y, sx, sy, 0, CelCap, 0);
-	}
-
-	if (dArch[x][y] != 0) {
-
-		town_special_upper(pBuff, dArch[x][y]);
-	}
-}
-
-void town_draw_upper(int x, int y, int sx, int sy, int chunks, int capChunks, int eflag)
-{
-	int i, j, CelCap;
-	BYTE *dst;
-	MICROS *pMap;
-
-	/// ASSERT: assert(gpBuffer);
-
-	CelCap = 2 * capChunks + 2;
-	if (CelCap > 8) {
-		CelCap = 8;
-	}
-
-	if (eflag) {
-		if (y >= 0 && y < MAXDUNY && x >= 0 && x < MAXDUNX) {
-			level_cel_block = dPiece[x][y];
-
-			if (level_cel_block != 0) {
-				dst = &gpBuffer[sx + 32 + PitchTbl[sy]];
-
-				pMap = &dpiece_defs_map_1[IsometricCoord(x, y)];
-
-				for (i = 0; i < 7; i++) {
-					if (capChunks >= i) {
-						level_cel_block = pMap->mt[2 * i + 1];
-
-						if (level_cel_block != 0) {
-							drawUpperScreen(dst);
-						}
-					}
-					dst -= BUFFER_WIDTH * 32;
-				}
-				town_draw_town_all(&gpBuffer[sx + PitchTbl[sy]], x, y, capChunks, CelCap, sx, sy, 0);
-			} else {
-				town_clear_upper_buf(&gpBuffer[sx + PitchTbl[sy]]);
-			}
-		} else {
-			town_clear_upper_buf(&gpBuffer[sx + PitchTbl[sy]]);
-		}
-		x++;
-		y--;
-		sx += 64;
-	}
-
-	for (j = 0; j < chunks - eflag; j++) {
-		if (y >= 0 && y < MAXDUNY && x >= 0 && x < MAXDUNX) {
-			level_cel_block = dPiece[x][y];
-			if (level_cel_block != 0) {
-				dst = &gpBuffer[sx + PitchTbl[sy]];
-				pMap = &dpiece_defs_map_1[IsometricCoord(x, y)];
-				for (i = 0; i < 7; i++) {
-					if (capChunks >= i) {
-						level_cel_block = pMap->mt[2 * i];
-
-						if (level_cel_block != 0) {
-							drawUpperScreen(dst);
-						}
-						level_cel_block = pMap->mt[2 * i + 1];
-						if (level_cel_block != 0) {
-							drawUpperScreen(dst + 32);
-						}
-					}
-					dst -= BUFFER_WIDTH * 32;
-				}
-				town_draw_town_all(&gpBuffer[sx + PitchTbl[sy]], x, y, capChunks, CelCap, sx, sy, 1);
-			} else {
-				town_clear_upper_buf(&gpBuffer[sx + PitchTbl[sy]]);
-			}
-		} else {
-			town_clear_upper_buf(&gpBuffer[sx + PitchTbl[sy]]);
-		}
-		x++;
-		y--;
-		sx += 64;
-	}
-
-	if (eflag) {
-		if (y >= 0 && y < MAXDUNY && x >= 0 && x < MAXDUNX) {
-			level_cel_block = dPiece[x][y];
-			if (level_cel_block != 0) {
-				dst = &gpBuffer[sx + PitchTbl[sy]];
-				pMap = &dpiece_defs_map_1[IsometricCoord(x, y)];
-				for (i = 0; i < 7; i++) {
-					if (capChunks >= i) {
-						level_cel_block = pMap->mt[2 * i];
-						if (level_cel_block != 0) {
-							drawUpperScreen(dst);
-						}
-					}
-					dst -= BUFFER_WIDTH * 32;
-				}
-				town_draw_town_all(&gpBuffer[sx + PitchTbl[sy]], x, y, capChunks, CelCap, sx, sy, 0);
-			} else {
-				town_clear_upper_buf(&gpBuffer[sx + PitchTbl[sy]]);
-			}
-		} else {
-			town_clear_upper_buf(&gpBuffer[sx + PitchTbl[sy]]);
-		}
-	}
-}
-
-void T_DrawGame(int x, int y)
-{
-	int i, sx, sy, chunks, blocks;
-
-	scr_pix_width = SCREEN_WIDTH;
-	scr_pix_height = VIEWPORT_HEIGHT;
-	dword_5C2FF8 = SCREEN_WIDTH / 64;
-	dword_5C2FFC = VIEWPORT_HEIGHT / 32;
-
-	sx = ScrollInfo._sxoff + 64;
-	sy = ScrollInfo._syoff + 175;
-	x -= 10;
-	y--;
-	chunks = 10;
-	blocks = 5;
-
-	if (chrflag || questlog) {
-		x += 2;
-		y -= 2;
-		sx += 288;
-		chunks = 6;
-	}
-	if (invflag || sbookflag) {
-		x += 2;
-		y -= 2;
-		sx -= 32;
-		chunks = 6;
-	}
-
-	switch (ScrollInfo._sdir) {
-	case SDIR_NONE:
-		break;
-	case SDIR_N:
-		sy -= 32;
-		x--;
-		y--;
-		blocks++;
-		break;
-	case SDIR_NE:
-		sy -= 32;
-		x--;
-		y--;
-		chunks++;
-		blocks++;
-		break;
-	case SDIR_E:
-		chunks++;
-		break;
-	case SDIR_SE:
-		chunks++;
-		blocks++;
-		break;
-	case SDIR_S:
-		blocks++;
-		break;
-	case SDIR_SW:
-		sx -= 64;
-		x--;
-		y++;
-		chunks++;
-		blocks++;
-		break;
-	case SDIR_W:
-		sx -= 64;
-		x--;
-		y++;
-		chunks++;
-		break;
-	case SDIR_NW:
-		sx -= 64;
-		sy -= 32;
-		x -= 2;
-		chunks++;
-		blocks++;
-		break;
-	}
-
-	/// ASSERT: assert(gpBuffer);
-	gpBufEnd = &gpBuffer[PitchTbl[SCREEN_Y]];
-	for (i = 0; i < 7; i++) {
-		town_draw_upper(x, y, sx, sy, chunks, i, 0);
-		y++;
-		sx -= 32;
-		sy += 16;
-		town_draw_upper(x, y, sx, sy, chunks, i, 1);
-		x++;
-		sx += 32;
-		sy += 16;
-	}
-	/// ASSERT: assert(gpBuffer);
-	gpBufEnd = &gpBuffer[PitchTbl[VIEWPORT_HEIGHT + SCREEN_Y]];
-	for (i = 0; i < blocks; i++) {
-		town_draw_lower(x, y, sx, sy, chunks, 0);
-		y++;
-		sx -= 32;
-		sy += 16;
-		town_draw_lower(x, y, sx, sy, chunks, 1);
-		x++;
-		sx += 32;
-		sy += 16;
-	}
-	for (i = 0; i < 7; i++) {
-		town_draw_lower_2(x, y, sx, sy, chunks, i, 0);
-		y++;
-		sx -= 32;
-		sy += 16;
-		town_draw_lower_2(x, y, sx, sy, chunks, i, 1);
-		x++;
-		sx += 32;
-		sy += 16;
-	}
-}
-
-void T_DrawZoom(int x, int y)
-{
-	int i, sx, sy, chunks, blocks;
-	int wdt, nSrcOff, nDstOff;
-
-	scr_pix_width = ZOOM_WIDTH;
-	scr_pix_height = 192;
-	dword_5C2FF8 = ZOOM_WIDTH / 64;
-	dword_5C2FFC = 192 / 32;
-
-	sx = ScrollInfo._sxoff + 64;
-	sy = ScrollInfo._syoff + 143;
-	x -= 6;
-	y--;
-	chunks = 6;
-	blocks = 0;
-
-	switch (ScrollInfo._sdir) {
-	case SDIR_NONE:
-		break;
-	case SDIR_N:
-		sy -= 32;
-		x--;
-		y--;
-		blocks++;
-		break;
-	case SDIR_NE:
-		sy -= 32;
-		x--;
-		y--;
-		chunks++;
-		blocks++;
-		break;
-	case SDIR_E:
-		chunks++;
-		break;
-	case SDIR_SE:
-		chunks++;
-		blocks++;
-		break;
-	case SDIR_S:
-		blocks++;
-		break;
-	case SDIR_SW:
-		sx -= 64;
-		x--;
-		y++;
-		chunks++;
-		blocks++;
-		break;
-	case SDIR_W:
-		sx -= 64;
-		x--;
-		y++;
-		chunks++;
-		break;
-	case SDIR_NW:
-		sx -= 64;
-		sy -= 32;
-		x -= 2;
-		chunks++;
-		blocks++;
-		break;
-	}
-
-	/// ASSERT: assert(gpBuffer);
-	gpBufEnd = &gpBuffer[PitchTbl[-17 + SCREEN_Y]];
-	for (i = 0; i < 7; i++) {
-		town_draw_upper(x, y, sx, sy, chunks, i, 0);
-		y++;
-		sx -= 32;
-		sy += 16;
-		town_draw_upper(x, y, sx, sy, chunks, i, 1);
-		x++;
-		sx += 32;
-		sy += 16;
-	}
-	/// ASSERT: assert(gpBuffer);
-	gpBufEnd = &gpBuffer[PitchTbl[160 + SCREEN_Y]];
-	for (i = 0; i < blocks; i++) {
-		town_draw_lower(x, y, sx, sy, chunks, 0);
-		y++;
-		sx -= 32;
-		sy += 16;
-		town_draw_lower(x, y, sx, sy, chunks, 1);
-		x++;
-		sx += 32;
-		sy += 16;
-	}
-	for (i = 0; i < 7; i++) {
-		town_draw_lower_2(x, y, sx, sy, chunks, i, 0);
-		y++;
-		sx -= 32;
-		sy += 16;
-		town_draw_lower_2(x, y, sx, sy, chunks, i, 1);
-		x++;
-		sx += 32;
-		sy += 16;
-	}
-
-	if (chrflag || questlog) {
-		nSrcOff = SCREENXY(112, 159);
-		nDstOff = SCREENXY(320, 350);
-		wdt = (SCREEN_WIDTH - 320) / 2;
-	} else if (invflag || sbookflag) {
-		nSrcOff = SCREENXY(112, 159);
-		nDstOff = SCREENXY(0, 350);
-		wdt = (SCREEN_WIDTH - 320) / 2;
-	} else {
-		nSrcOff = SCREENXY(32, 159);
-		nDstOff = SCREENXY(0, 350);
-		wdt = SCREEN_WIDTH / 2;
-	}
-
-	/// ASSERT: assert(gpBuffer);
-
-	int hgt;
-	BYTE *src, *dst1, *dst2;
-
-	src = &gpBuffer[nSrcOff];
-	dst1 = &gpBuffer[nDstOff];
-	dst2 = &gpBuffer[nDstOff + BUFFER_WIDTH];
-
-	for (hgt = 176; hgt != 0; hgt--, src -= BUFFER_WIDTH + wdt, dst1 -= 2 * (BUFFER_WIDTH + wdt), dst2 -= 2 * (BUFFER_WIDTH + wdt)) {
-		for (i = wdt; i != 0; i--) {
-			*dst1++ = *src;
-			*dst1++ = *src;
-			*dst2++ = *src;
-			*dst2++ = *src;
-			src++;
-		}
-	}
-
-}
-
-void T_DrawView(int StartX, int StartY)
-{
-	light_table_index = 0;
-	cel_transparency_active = 0;
-	if (zoomflag) {
-		T_DrawGame(StartX, StartY);
-	} else {
-		T_DrawZoom(StartX, StartY);
-	}
-	if (automapflag) {
-		DrawAutomap();
-	}
-	if (stextflag && !qtextflag)
-		DrawSText();
-	if (invflag) {
-		DrawInv();
-	} else if (sbookflag) {
-		DrawSpellBook();
-	}
-
-	DrawDurIcon();
-
-	if (chrflag) {
-		DrawChr();
-	} else if (questlog) {
-		DrawQuestLog();
-	} else if (plr[myplr]._pStatPts != 0 && !spselflag) {
-		DrawLevelUpIcon();
-	}
-	if (uitemflag) {
-		DrawUniqueInfo();
-	}
-	if (qtextflag) {
-		DrawQText();
-	}
-	if (spselflag) {
-		DrawSpellList();
-	}
-	if (dropGoldFlag) {
-		DrawGoldSplit(dropGoldValue);
-	}
-	if (helpflag) {
-		DrawHelp();
-	}
-	if (msgflag) {
-		DrawDiabloMsg();
-	}
-	if (PauseMode != 0 && !deathflag) {
-		gmenu_draw_pause();
-	}
-
-	DrawPlrMsg();
-	gmenu_draw();
-	doom_draw();
-	DrawInfoBox();
-	DrawLifeFlask();
-	DrawManaFlask();
-}
-
-void SetTownMicros()
-{
-	int i, x, y, lv;
-	WORD *pPiece;
-	MICROS *pMap;
-
-	for (y = 0; y < MAXDUNY; y++) {
-		for (x = 0; x < MAXDUNX; x++) {
-			lv = dPiece[x][y];
-			pMap = &dpiece_defs_map_1[IsometricCoord(x, y)];
-			if (lv != 0) {
-				lv--;
-				pPiece = (WORD *)&pLevelPieces[32 * lv];
-				for (i = 0; i < 16; i++) {
-					pMap->mt[i] = BSWAP_INT16_UNSIGNED(pPiece[(i & 1) + 14 - (i & 0xE)]);
-				}
-			} else {
-				for (i = 0; i < 16; i++) {
-					pMap->mt[i] = 0;
-				}
-			}
-		}
-	}
-
-	if (zoomflag) {
-		scr_pix_width = SCREEN_WIDTH;
-		scr_pix_height = VIEWPORT_HEIGHT;
-		dword_5C2FF8 = SCREEN_WIDTH / 64;
-		dword_5C2FFC = VIEWPORT_HEIGHT / 32;
-	} else {
-		scr_pix_width = ZOOM_WIDTH;
-		scr_pix_height = ZOOM_HEIGHT;
-		dword_5C2FF8 = ZOOM_WIDTH / 64;
-		dword_5C2FFC = ZOOM_HEIGHT / 32;
-	}
-}
-
-void T_FillSector(BYTE *P3Tiles, BYTE *pSector, int xi, int yi, int w, int h)
-{
-	int i, j, xx, yy;
-	long v1, v2, v3, v4, ii;
-
-	ii = 4;
-	yy = yi;
-	for (j = 0; j < h; j++) {
-		xx = xi;
-		for (i = 0; i < w; i++) {
-
-			WORD *Map;
-			Map = ((WORD *)&pSector[ii]);
-
-
-
-			int nMap = BSWAP_INT16_UNSIGNED(*Map);
-
-
-			if (nMap) {
-
-			    WORD *Sector;
-
-				Sector = (((WORD *)&P3Tiles[(nMap - 1) * 8]));
-
-				v1 = BSWAP_INT16_UNSIGNED(*(Sector)) + 1;
-				v2 = BSWAP_INT16_UNSIGNED(*(Sector + 1)) + 1;
-				v3 = BSWAP_INT16_UNSIGNED(*(Sector + 2)) + 1;
-				v4 = BSWAP_INT16_UNSIGNED(*(Sector + 3)) + 1;
-
-			} else {
-				v1 = 0;
-				v2 = 0;
-				v3 = 0;
-				v4 = 0;
-			}
-
-			dPiece[xx][yy] = v1;
-			dPiece[xx + 1][yy] = v2;
-			dPiece[xx][yy + 1] = v3;
-			dPiece[xx + 1][yy + 1] = v4;
-			xx += 2;
-			ii += 2;
-		}
-		yy += 2;
-	}
-}
-
-void T_FillTile(BYTE *P3Tiles, int xx, int yy, int t)
-{
-	long v1, v2, v3, v4;
-
-	WORD *Tiles;
-	Tiles = ((WORD *)&P3Tiles[(t - 1) * 8]);
-
-	v1 = BSWAP_INT16_UNSIGNED(*(Tiles)) + 1;
-	v2 = BSWAP_INT16_UNSIGNED(*(Tiles + 1)) + 1;
-	v3 = BSWAP_INT16_UNSIGNED(*(Tiles + 2)) + 1;
-	v4 = BSWAP_INT16_UNSIGNED(*(Tiles + 3)) + 1;
-
-	dPiece[xx][yy] = v1;
-	dPiece[xx + 1][yy] = v2;
-	dPiece[xx][yy + 1] = v3;
-	dPiece[xx + 1][yy + 1] = v4;
-}
-
-void T_Pass3()
-{
-	int xx, yy, x;
-	BYTE *P3Tiles, *pSector;
-
-	for (yy = 0; yy < MAXDUNY; yy += 2) {
-		for (xx = 0; xx < MAXDUNX; xx += 2) {
-			dPiece[xx][yy] = 0;
-			dPiece[xx + 1][yy] = 0;
-			dPiece[xx][yy + 1] = 0;
-			dPiece[xx + 1][yy + 1] = 0;
-		}
-	}
-
-	P3Tiles = (LoadFileInMem("Levels\\TownData\\Town.TIL", NULL));
-
-	pSector = (LoadFileInMem("Levels\\TownData\\Sector1s.DUN", NULL));
-	T_FillSector(P3Tiles, pSector, 46, 46, 25, 25);
-	mem_free_dbg(pSector);
-	pSector = (LoadFileInMem("Levels\\TownData\\Sector2s.DUN", NULL));
-	T_FillSector(P3Tiles, pSector, 46, 0, 25, 23);
-	mem_free_dbg(pSector);
-	pSector = (LoadFileInMem("Levels\\TownData\\Sector3s.DUN", NULL));
-	T_FillSector(P3Tiles, pSector, 0, 46, 23, 25);
-	mem_free_dbg(pSector);
-	pSector = (LoadFileInMem("Levels\\TownData\\Sector4s.DUN", NULL));
-	T_FillSector(P3Tiles, pSector, 0, 0, 23, 23);
-	mem_free_dbg(pSector);
-
-#ifndef SPAWN
-	if (gbMaxPlayers == 1) {
-
-		if (!(plr[myplr].pTownWarps & 1)) {
-#endif
-			T_FillTile(P3Tiles, 48, 20, 320);
-#ifndef SPAWN
-		}
-		if (!(plr[myplr].pTownWarps & 2)) {
-#endif
-			T_FillTile(P3Tiles, 16, 68, 332);
-			T_FillTile(P3Tiles, 16, 70, 331);
-#ifndef SPAWN
-		}
-		if (!(plr[myplr].pTownWarps & 4)) {
-<<<<<<< HEAD
-
-=======
-#endif
->>>>>>> b58b3300
-			for (x = 36; x < 46; x++) {
-				T_FillTile(P3Tiles, x, 78, random(0, 4) + 1);
-			}
-#ifndef SPAWN
-		}
-	}
-#endif
-
-	if (quests[13]._qactive != 3 && quests[13]._qactive) {
-		T_FillTile(P3Tiles, 60, 70, 342);
-	} else {
-		T_FillTile(P3Tiles, 60, 70, 71);
-	}
-
-	mem_free_dbg(P3Tiles);
-}
-
-void CreateTown(int entry)
-{
-	int x, y;
-
-	dminx = 10;
-	dminy = 10;
-	dmaxx = 84;
-	dmaxy = 84;
-
-	if (entry == 0) {
-		ViewX = 75;
-		ViewY = 68;
-	} else if (entry == 1) {
-		ViewX = 25;
-		ViewY = 31;
-	} else if (entry == 7) {
-		if (TWarpFrom == 5) {
-			ViewX = 49;
-			ViewY = 22;
-		}
-		if (TWarpFrom == 9) {
-			ViewX = 18;
-			ViewY = 69;
-		}
-		if (TWarpFrom == 13) {
-			ViewX = 41;
-			ViewY = 81;
-		}
-	}
-
-	T_Pass3();
-	memset(dLight, 0, sizeof(dLight));
-	memset(dFlags, 0, sizeof(dFlags));
-	memset(dPlayer, 0, sizeof(dPlayer));
-	memset(dMonster, 0, sizeof(dMonster));
-	memset(dObject, 0, sizeof(dObject));
-	memset(dItem, 0, sizeof(dItem));
-	memset(dArch, 0, sizeof(dArch));
-
-	for (y = 0; y < MAXDUNY; y++) {
-		for (x = 0; x < MAXDUNX; x++) {
-			if (dPiece[x][y] == 360) {
-				dArch[x][y] = 1;
-			} else if (dPiece[x][y] == 358) {
-				dArch[x][y] = 2;
-			} else if (dPiece[x][y] == 129) {
-				dArch[x][y] = 6;
-			} else if (dPiece[x][y] == 130) {
-				dArch[x][y] = 7;
-			} else if (dPiece[x][y] == 128) {
-				dArch[x][y] = 8;
-			} else if (dPiece[x][y] == 117) {
-				dArch[x][y] = 9;
-			} else if (dPiece[x][y] == 157) {
-				dArch[x][y] = 10;
-			} else if (dPiece[x][y] == 158) {
-				dArch[x][y] = 11;
-			} else if (dPiece[x][y] == 156) {
-				dArch[x][y] = 12;
-			} else if (dPiece[x][y] == 162) {
-				dArch[x][y] = 13;
-			} else if (dPiece[x][y] == 160) {
-				dArch[x][y] = 14;
-			} else if (dPiece[x][y] == 214) {
-				dArch[x][y] = 15;
-			} else if (dPiece[x][y] == 212) {
-				dArch[x][y] = 16;
-			} else if (dPiece[x][y] == 217) {
-				dArch[x][y] = 17;
-			} else if (dPiece[x][y] == 216) {
-				dArch[x][y] = 18;
-			}
-		}
-	}
-
-	SetTownMicros();
-}
-
-DEVILUTION_END_NAMESPACE
+#include "diablo.h"
+#include "../3rdParty/StormLib/src/StormPort.h"
+
+DEVILUTION_BEGIN_NAMESPACE
+
+void town_clear_upper_buf(BYTE *pBuff)
+{
+	/// ASSERT: assert(gpBuffer);
+
+	int i, j, k;
+	BYTE *dst;
+
+	dst = pBuff;
+
+	for (i = 30, j = 1; i >= 0 && dst >= gpBufEnd; i -= 2, j++, dst -= BUFFER_WIDTH + 64) {
+		dst += i;
+		for (k = 0; k < 4 * j; k++)
+			*dst++ = 0;
+		dst += i;
+	}
+	for (i = 2, j = 15; i != 32 && dst >= gpBufEnd; i += 2, j--, dst -= BUFFER_WIDTH + 64) {
+		dst += i;
+		for (k = 0; k < 4 * j; k++)
+			*dst++ = 0;
+		dst += i;
+	}
+
+}
+
+void town_clear_low_buf(BYTE *pBuff)
+{
+	/// ASSERT: assert(gpBuffer);
+
+	int i, j, k;
+	BYTE *dst;
+
+	dst = pBuff;
+
+	for (i = 30, j = 1; i >= 0; i -= 2, j++, dst -= BUFFER_WIDTH + 64) {
+		if (dst < gpBufEnd) {
+			dst += i;
+			for (k = 0; k < 4 * j; k++)
+				*dst++ = 0;
+			dst += i;
+		} else {
+			dst += 64;
+		}
+	}
+	for (i = 2, j = 15; i != 32; i += 2, j--, dst -= BUFFER_WIDTH + 64) {
+		if (dst < gpBufEnd) {
+			dst += i;
+			for (k = 0; k < 4 * j; k++)
+				*dst++ = 0;
+			dst += i;
+		} else {
+			dst += 64;
+		}
+	}
+
+}
+
+void town_special_lower(BYTE *pBuff, int nCel)
+{
+
+}
+
+void town_special_upper(BYTE *pBuff, int nCel)
+{
+
+}
+
+void town_draw_clipped_e_flag(BYTE *pBuff, int x, int y, int sx, int sy)
+{
+	int i;
+	BYTE *dst;
+	MICROS *pMap;
+
+	dst = pBuff;
+	pMap = &dpiece_defs_map_1[IsometricCoord(x, y)];
+
+	for (i = 0; i < 12; i += 2) {
+		level_cel_block = pMap->mt[i];
+		if (level_cel_block != 0) {
+			drawLowerScreen(dst);
+		}
+		level_cel_block = pMap->mt[i + 1];
+		if (level_cel_block != 0) {
+			drawLowerScreen(dst + 32);
+		}
+		dst -= BUFFER_WIDTH * 32;
+	}
+
+	town_draw_clipped_town(pBuff, x, y, sx, sy, 0);
+}
+
+void town_draw_clipped_town(BYTE *pBuff, int sx, int sy, int dx, int dy, int eflag)
+{
+	int mi, px, py;
+	char bv;
+
+	/// ASSERT: assert(gpBuffer);
+
+	pBuff = &gpBuffer[dx + PitchTbl[dy]];
+
+	if (dItem[sx][sy] != 0) {
+		bv = dItem[sx][sy] - 1;
+		px = dx - item[bv]._iAnimWidth2;
+		if (bv == pcursitem) {
+			CelDrawHdrClrHL(181, px, dy, item[bv]._iAnimData, item[bv]._iAnimFrame, item[bv]._iAnimWidth, 0, 8);
+		}
+		Cel2DrawHdrOnly(px, dy, item[bv]._iAnimData, item[bv]._iAnimFrame, item[bv]._iAnimWidth, 0, 8);
+	}
+	if (dFlags[sx][sy] & BFLAG_MONSTLR) {
+		mi = -(dMonster[sx][sy - 1] + 1);
+		px = dx - towner[mi]._tAnimWidth2;
+		if (mi == pcursmonst) {
+			CelDrawHdrClrHL(166, px, dy, towner[mi]._tAnimData, towner[mi]._tAnimFrame, towner[mi]._tAnimWidth, 0, 8);
+		}
+		Cel2DrawHdrOnly(px, dy, towner[mi]._tAnimData, towner[mi]._tAnimFrame, towner[mi]._tAnimWidth, 0, 8);
+	}
+	if (dMonster[sx][sy] > 0) {
+		mi = dMonster[sx][sy] - 1;
+		px = dx - towner[mi]._tAnimWidth2;
+		if (mi == pcursmonst) {
+			CelDrawHdrClrHL(166, px, dy, towner[mi]._tAnimData, towner[mi]._tAnimFrame, towner[mi]._tAnimWidth, 0, 8);
+		}
+		Cel2DrawHdrOnly(px, dy, towner[mi]._tAnimData, towner[mi]._tAnimFrame, towner[mi]._tAnimWidth, 0, 8);
+	}
+	if (dFlags[sx][sy] & BFLAG_PLAYERLR) {
+		bv = -(dPlayer[sx][sy - 1] + 1);
+		px = dx + plr[bv]._pxoff - plr[bv]._pAnimWidth2;
+		py = dy + plr[bv]._pyoff;
+		if (bv == pcursplr) {
+			Cl2DecodeClrHL(165, px, py, plr[bv]._pAnimData, plr[bv]._pAnimFrame, plr[bv]._pAnimWidth, 0, 8);
+		}
+		Cl2DecodeFrm4(px, py, plr[bv]._pAnimData, plr[bv]._pAnimFrame, plr[bv]._pAnimWidth, 0, 8);
+		if (eflag && plr[bv]._peflag) {
+			town_draw_clipped_e_flag(pBuff - 64, sx - 1, sy + 1, dx - 64, dy);
+		}
+	}
+	if (dFlags[sx][sy] & BFLAG_DEAD_PLAYER) {
+		DrawDeadPlayer(sx, sy, dx, dy, 0, 8, 1);
+	}
+	if (dPlayer[sx][sy] > 0) {
+		bv = dPlayer[sx][sy] - 1;
+		px = dx + plr[bv]._pxoff - plr[bv]._pAnimWidth2;
+		py = dy + plr[bv]._pyoff;
+		if (bv == pcursplr) {
+			Cl2DecodeClrHL(165, px, py, plr[bv]._pAnimData, plr[bv]._pAnimFrame, plr[bv]._pAnimWidth, 0, 8);
+		}
+		Cl2DecodeFrm4(px, py, plr[bv]._pAnimData, plr[bv]._pAnimFrame, plr[bv]._pAnimWidth, 0, 8);
+		if (eflag && plr[bv]._peflag) {
+			town_draw_clipped_e_flag(pBuff - 64, sx - 1, sy + 1, dx - 64, dy);
+		}
+	}
+	if (dFlags[sx][sy] & BFLAG_MISSILE) {
+		DrawClippedMissile(sx, sy, dx, dy, 0, 8, 0);
+	}
+	if (dArch[sx][sy] != 0) {
+		town_special_lower(pBuff, dArch[sx][sy]);
+	}
+}
+
+void town_draw_lower(int x, int y, int sx, int sy, int chunks, int eflag)
+{
+	int i, j;
+	BYTE *dst;
+	MICROS *pMap;
+
+	/// ASSERT: assert(gpBuffer);
+
+	if (eflag) {
+		if (y >= 0 && y < MAXDUNY && x >= 0 && x < MAXDUNX) {
+			level_cel_block = dPiece[x][y];
+			if (level_cel_block != 0) {
+				dst = &gpBuffer[sx + 32 + PitchTbl[sy]];
+				pMap = &dpiece_defs_map_1[IsometricCoord(x, y)];
+				for (i = 1; i < 17; i += 2) {
+					level_cel_block = pMap->mt[i];
+					if (level_cel_block != 0) {
+						drawLowerScreen(dst);
+					}
+					dst -= BUFFER_WIDTH * 32;
+				}
+				town_draw_clipped_town(&gpBuffer[sx + PitchTbl[sy]], x, y, sx, sy, 0);
+			} else {
+				town_clear_low_buf(&gpBuffer[sx + PitchTbl[sy]]);
+			}
+		} else {
+			town_clear_low_buf(&gpBuffer[sx + PitchTbl[sy]]);
+		}
+		x++;
+		y--;
+		sx += 64;
+	}
+
+	for (j = 0; j < chunks - eflag; j++) {
+		if (y >= 0 && y < MAXDUNY && x >= 0 && x < MAXDUNX) {
+			level_cel_block = dPiece[x][y];
+			if (level_cel_block != 0) {
+				dst = &gpBuffer[sx + PitchTbl[sy]];
+				pMap = &dpiece_defs_map_1[IsometricCoord(x, y)];
+				for (i = 0; i < 16; i += 2) {
+					level_cel_block = pMap->mt[i];
+					if (level_cel_block != 0) {
+						drawLowerScreen(dst);
+					}
+					level_cel_block = pMap->mt[i + 1];
+					if (level_cel_block != 0) {
+						drawLowerScreen(dst + 32);
+					}
+					dst -= BUFFER_WIDTH * 32;
+				}
+				town_draw_clipped_town(&gpBuffer[sx + PitchTbl[sy]], x, y, sx, sy, 1);
+			} else {
+				town_clear_low_buf(&gpBuffer[sx + PitchTbl[sy]]);
+			}
+		} else {
+			town_clear_low_buf(&gpBuffer[sx + PitchTbl[sy]]);
+		}
+		x++;
+		y--;
+		sx += 64;
+	}
+
+	if (eflag) {
+		if (y >= 0 && y < MAXDUNY && x >= 0 && x < MAXDUNX) {
+			level_cel_block = dPiece[x][y];
+			if (level_cel_block != 0) {
+				dst = &gpBuffer[sx + PitchTbl[sy]];
+				pMap = &dpiece_defs_map_1[IsometricCoord(x, y)];
+				for (i = 0; i < 16; i += 2) {
+					level_cel_block = pMap->mt[i];
+					if (level_cel_block != 0) {
+						drawLowerScreen(dst);
+					}
+					dst -= BUFFER_WIDTH * 32;
+				}
+				town_draw_clipped_town(&gpBuffer[sx + PitchTbl[sy]], x, y, sx, sy, 0);
+			} else {
+				town_clear_low_buf(&gpBuffer[sx + PitchTbl[sy]]);
+			}
+		} else {
+			town_clear_low_buf(&gpBuffer[sx + PitchTbl[sy]]);
+		}
+	}
+}
+
+void town_draw_clipped_e_flag_2(BYTE *pBuff, int x, int y, int skipChunks, int CelSkip, int sx, int sy)
+{
+	int i;
+	BYTE *dst;
+	MICROS *pMap;
+
+	if (skipChunks == 0) {
+		dst = pBuff;
+	} else {
+		dst = &pBuff[BUFFER_WIDTH * 32 * skipChunks];
+	}
+
+	pMap = &dpiece_defs_map_1[IsometricCoord(x, y)];
+
+	for (i = 0; i < 6; i++) {
+		if (skipChunks <= i) {
+			level_cel_block = pMap->mt[2 * i + 2];
+			if (level_cel_block != 0) {
+				drawLowerScreen(dst);
+			}
+			level_cel_block = pMap->mt[2 * i + 3];
+			if (level_cel_block != 0) {
+				drawLowerScreen(dst + 32);
+			}
+		}
+		dst -= BUFFER_WIDTH * 32;
+	}
+
+	if (CelSkip < 8) {
+		town_draw_clipped_town_2(pBuff, x, y, skipChunks, CelSkip, sx, sy, 0);
+	}
+}
+
+void town_draw_clipped_town_2(BYTE *pBuff, int sx, int sy, int skipChunks, int CelSkip, int dx, int dy, int eflag)
+{
+	int mi, px, py;
+	char bv;
+
+	if (dItem[sx][sy] != 0) {
+		bv = dItem[sx][sy] - 1;
+		px = dx - item[bv]._iAnimWidth2;
+		if (bv == pcursitem) {
+			CelDrawHdrClrHL(181, px, dy, item[bv]._iAnimData, item[bv]._iAnimFrame, item[bv]._iAnimWidth, CelSkip, 8);
+		}
+		Cel2DrawHdrOnly(px, dy, item[bv]._iAnimData, item[bv]._iAnimFrame, item[bv]._iAnimWidth, CelSkip, 8);
+	}
+	if (dFlags[sx][sy] & BFLAG_MONSTLR) {
+		mi = -(dMonster[sx][sy - 1] + 1);
+		px = dx - towner[mi]._tAnimWidth2;
+		if (mi == pcursmonst) {
+			CelDrawHdrClrHL(166, px, dy, towner[mi]._tAnimData, towner[mi]._tAnimFrame, towner[mi]._tAnimWidth, CelSkip, 8);
+		}
+		Cel2DrawHdrOnly(px, dy, towner[mi]._tAnimData, towner[mi]._tAnimFrame, towner[mi]._tAnimWidth, CelSkip, 8);
+	}
+	if (dMonster[sx][sy] > 0) {
+		mi = dMonster[sx][sy] - 1;
+		px = dx - towner[mi]._tAnimWidth2;
+		if (mi == pcursmonst) {
+			CelDrawHdrClrHL(166, px, dy, towner[mi]._tAnimData, towner[mi]._tAnimFrame, towner[mi]._tAnimWidth, CelSkip, 8);
+		}
+		Cel2DrawHdrOnly(px, dy, towner[mi]._tAnimData, towner[mi]._tAnimFrame, towner[mi]._tAnimWidth, CelSkip, 8);
+	}
+	if (dFlags[sx][sy] & BFLAG_PLAYERLR) {
+		bv = -(dPlayer[sx][sy - 1] + 1);
+		px = dx + plr[bv]._pxoff - plr[bv]._pAnimWidth2;
+		py = dy + plr[bv]._pyoff;
+		if (bv == pcursplr) {
+			Cl2DecodeClrHL(165, px, py, plr[bv]._pAnimData, plr[bv]._pAnimFrame, plr[bv]._pAnimWidth, CelSkip, 8);
+		}
+		Cl2DecodeFrm4(px, py, plr[bv]._pAnimData, plr[bv]._pAnimFrame, plr[bv]._pAnimWidth, CelSkip, 8);
+		if (eflag && plr[bv]._peflag) {
+			town_draw_clipped_e_flag_2(pBuff - 64, sx - 1, sy + 1, skipChunks, CelSkip, dx - 64, dy);
+		}
+	}
+	if (dFlags[sx][sy] & BFLAG_DEAD_PLAYER) {
+		DrawDeadPlayer(sx, sy, dx, dy, CelSkip, 8, 1);
+	}
+	if (dPlayer[sx][sy] > 0) {
+		bv = dPlayer[sx][sy] - 1;
+		px = dx + plr[bv]._pxoff - plr[bv]._pAnimWidth2;
+		py = dy + plr[bv]._pyoff;
+		if (bv == pcursplr) {
+			Cl2DecodeClrHL(165, px, py, plr[bv]._pAnimData, plr[bv]._pAnimFrame, plr[bv]._pAnimWidth, CelSkip, 8);
+		}
+		Cl2DecodeFrm4(px, py, plr[bv]._pAnimData, plr[bv]._pAnimFrame, plr[bv]._pAnimWidth, CelSkip, 8);
+		if (eflag && plr[bv]._peflag) {
+			town_draw_clipped_e_flag_2(pBuff - 64, sx - 1, sy + 1, skipChunks, CelSkip, dx - 64, dy);
+		}
+	}
+	if (dFlags[sx][sy] & BFLAG_MISSILE) {
+		DrawClippedMissile(sx, sy, dx, dy, CelSkip, 8, 0);
+	}
+	if (dArch[sx][sy] != 0) {
+		town_special_lower(&pBuff[PitchTbl[16 * CelSkip]], dArch[sx][sy]);
+	}
+}
+
+void town_draw_lower_2(int x, int y, int sx, int sy, int chunks, int skipChunks, int eflag)
+{
+	int i, j, CelSkip;
+	BYTE *dst;
+	MICROS *pMap;
+
+	/// ASSERT: assert(gpBuffer);
+
+	CelSkip = 2 * skipChunks + 2;
+
+	if (eflag) {
+		if (y >= 0 && y < MAXDUNY && x >= 0 && x < MAXDUNX) {
+			level_cel_block = dPiece[x][y];
+			if (level_cel_block != 0) {
+				dst = &gpBuffer[sx - (BUFFER_WIDTH * 32 - 32) + PitchTbl[sy]];
+				pMap = &dpiece_defs_map_1[IsometricCoord(x, y)];
+				for (i = 0; i < 7; i++) {
+					if (skipChunks <= i) {
+						level_cel_block = pMap->mt[2 * i + 3];
+						if (level_cel_block != 0) {
+							drawLowerScreen(dst);
+						}
+					}
+					dst -= BUFFER_WIDTH * 32;
+				}
+				if (CelSkip < 8) {
+					town_draw_clipped_town_2(&gpBuffer[sx + PitchTbl[sy]], x, y, skipChunks, CelSkip, sx, sy, 0);
+				}
+			} else {
+				town_clear_low_buf(&gpBuffer[sx + PitchTbl[sy]]);
+			}
+		} else {
+			town_clear_low_buf(&gpBuffer[sx + PitchTbl[sy]]);
+		}
+		x++;
+		y--;
+		sx += 64;
+	}
+
+	for (j = 0; j < chunks - eflag; j++) {
+		if (y >= 0 && y < MAXDUNY && x >= 0 && x < MAXDUNX) {
+			level_cel_block = dPiece[x][y];
+			if (level_cel_block != 0) {
+				dst = &gpBuffer[sx - BUFFER_WIDTH * 32 + PitchTbl[sy]];
+				pMap = &dpiece_defs_map_1[IsometricCoord(x, y)];
+				for (i = 0; i < 7; i++) {
+					if (skipChunks <= i) {
+						level_cel_block = pMap->mt[2 * i + 2];
+						if (level_cel_block != 0) {
+							drawLowerScreen(dst);
+						}
+						level_cel_block = pMap->mt[2 * i + 3];
+						if (level_cel_block != 0) {
+							drawLowerScreen(dst + 32);
+						}
+					}
+					dst -= BUFFER_WIDTH * 32;
+				}
+				if (CelSkip < 8) {
+					town_draw_clipped_town_2(&gpBuffer[sx + PitchTbl[sy] - BUFFER_WIDTH * 16 * CelSkip], x, y, skipChunks, CelSkip, sx, sy, 1);
+				}
+			} else {
+				town_clear_low_buf(&gpBuffer[sx + PitchTbl[sy]]);
+			}
+		} else {
+			town_clear_low_buf(&gpBuffer[sx + PitchTbl[sy]]);
+		}
+		x++;
+		y--;
+		sx += 64;
+	}
+
+	if (eflag) {
+		if (y >= 0 && y < MAXDUNY && x >= 0 && x < MAXDUNX) {
+			level_cel_block = dPiece[x][y];
+			if (level_cel_block != 0) {
+				dst = &gpBuffer[sx - BUFFER_WIDTH * 32 + PitchTbl[sy]];
+				pMap = &dpiece_defs_map_1[IsometricCoord(x, y)];
+				for (i = 0; i < 7; i++) {
+					if (skipChunks <= i) {
+						level_cel_block = pMap->mt[2 * i + 2];
+						if (level_cel_block != 0) {
+							drawLowerScreen(dst);
+						}
+					}
+					dst -= BUFFER_WIDTH * 32;
+				}
+				if (CelSkip < 8) {
+					town_draw_clipped_town_2(&gpBuffer[sx + PitchTbl[sy]], x, y, skipChunks, CelSkip, sx, sy, 0);
+				}
+			} else {
+				town_clear_low_buf(&gpBuffer[sx + PitchTbl[sy]]);
+			}
+		} else {
+			town_clear_low_buf(&gpBuffer[sx + PitchTbl[sy]]);
+		}
+	}
+}
+
+void town_draw_e_flag(BYTE *pBuff, int x, int y, int capChunks, int CelCap, int sx, int sy)
+{
+	int i;
+	BYTE *dst;
+	MICROS *pMap;
+
+	dst = pBuff;
+	pMap = &dpiece_defs_map_1[IsometricCoord(x, y)];
+
+	for (i = 0; i < 7; i++) {
+		if (capChunks >= i) {
+			level_cel_block = pMap->mt[2 * i];
+			if (level_cel_block != 0) {
+				drawUpperScreen(dst);
+			}
+			level_cel_block = pMap->mt[2 * i + 1];
+			if (level_cel_block != 0) {
+				drawUpperScreen(dst + 32);
+			}
+		}
+		dst -= BUFFER_WIDTH * 32;
+	}
+
+	town_draw_town_all(pBuff, x, y, capChunks, CelCap, sx, sy, 0);
+}
+
+void town_draw_town_all(BYTE *pBuff, int x, int y, int capChunks, int CelCap, int sx, int sy, int eflag)
+{
+	int mi, px, py;
+	char bv;
+//	px = 0;
+
+	if (dItem[x][y] != 0) {
+		bv = dItem[x][y] - 1;
+		px = sx - item[bv]._iAnimWidth2;
+		if (bv == pcursitem) {
+			CelDecodeClr(181, px, sy, item[bv]._iAnimData, item[bv]._iAnimFrame, item[bv]._iAnimWidth, 0, CelCap);
+		}
+		/// ASSERT: assert(item[bv]._iAnimData);
+		CelDrawHdrOnly(px, sy, item[bv]._iAnimData, item[bv]._iAnimFrame, item[bv]._iAnimWidth, 0, CelCap);
+	}
+	if (dFlags[x][y] & BFLAG_MONSTLR) {
+		mi = -(dMonster[x][y - 1] + 1);
+		px = sx - towner[mi]._tAnimWidth2;
+		if (mi == pcursmonst) {
+			CelDecodeClr(166, px, sy, towner[mi]._tAnimData, towner[mi]._tAnimFrame, towner[mi]._tAnimWidth, 0, CelCap);
+		}
+		/// ASSERT: assert(towner[mi]._tAnimData);
+		CelDrawHdrOnly(px, sy, towner[mi]._tAnimData, towner[mi]._tAnimFrame, towner[mi]._tAnimWidth, 0, CelCap);
+	}
+	if (dMonster[x][y] > 0) {
+		mi = dMonster[x][y] - 1;
+		px = sx - towner[mi]._tAnimWidth2;
+		if (mi == pcursmonst) {
+			CelDecodeClr(166, px, sy, towner[mi]._tAnimData, towner[mi]._tAnimFrame, towner[mi]._tAnimWidth, 0, CelCap);
+		}
+		/// ASSERT: assert(towner[mi]._tAnimData);
+		CelDrawHdrOnly(px, sy, towner[mi]._tAnimData, towner[mi]._tAnimFrame, towner[mi]._tAnimWidth, 0, CelCap);
+	}
+	if (dFlags[x][y] & BFLAG_PLAYERLR) {
+		bv = -(dPlayer[x][y - 1] + 1);
+		px = sx + plr[bv]._pxoff - plr[bv]._pAnimWidth2;
+		py = sy + plr[bv]._pyoff;
+		if (bv == pcursplr) {
+			Cl2DecodeFrm2(165, px, py, plr[bv]._pAnimData, plr[bv]._pAnimFrame, plr[bv]._pAnimWidth, 0, CelCap);
+		}
+		/// ASSERT: assert(plr[bv]._pAnimData);
+		Cl2DecodeFrm1(px, py, plr[bv]._pAnimData, plr[bv]._pAnimFrame, plr[bv]._pAnimWidth, 0, CelCap);
+		if (eflag && plr[bv]._peflag) {
+			town_draw_e_flag(pBuff - 64, x - 1, y + 1, capChunks, CelCap, sx - 64, sy);
+		}
+	}
+	if (dFlags[x][y] & BFLAG_DEAD_PLAYER) {
+		DrawDeadPlayer(x, y, sx, sy, 0, CelCap, 0);
+	}
+	if (dPlayer[x][y] > 0) {
+		bv = dPlayer[x][y] - 1;
+		px = sx + plr[bv]._pxoff - plr[bv]._pAnimWidth2;
+		py = sy + plr[bv]._pyoff;
+		if (bv == pcursplr) {
+			Cl2DecodeFrm2(165, px, py, plr[bv]._pAnimData, plr[bv]._pAnimFrame, plr[bv]._pAnimWidth, 0, CelCap);
+		}
+		/// ASSERT:
+		//assert(plr[bv]._pAnimData);
+
+		Cl2DecodeFrm1(px, py, plr[bv]._pAnimData, plr[bv]._pAnimFrame, plr[bv]._pAnimWidth, 0, CelCap);
+		if (eflag && plr[bv]._peflag) {
+			town_draw_e_flag(pBuff - 64, x - 1, y + 1, capChunks, CelCap, sx - 64, sy);
+		}
+	}
+	if (dFlags[x][y] & BFLAG_MISSILE) {
+		DrawMissile(x, y, sx, sy, 0, CelCap, 0);
+	}
+	if (dArch[x][y] != 0) {
+		town_special_upper(pBuff, dArch[x][y]);
+	}
+}
+
+void town_draw_upper(int x, int y, int sx, int sy, int chunks, int capChunks, int eflag)
+{
+	int i, j, CelCap;
+	BYTE *dst;
+	MICROS *pMap;
+
+	/// ASSERT: assert(gpBuffer);
+
+	CelCap = 2 * capChunks + 2;
+	if (CelCap > 8) {
+		CelCap = 8;
+	}
+
+	if (eflag) {
+		if (y >= 0 && y < MAXDUNY && x >= 0 && x < MAXDUNX) {
+			level_cel_block = dPiece[x][y];
+			if (level_cel_block != 0) {
+				dst = &gpBuffer[sx + 32 + PitchTbl[sy]];
+				pMap = &dpiece_defs_map_1[IsometricCoord(x, y)];
+				for (i = 0; i < 7; i++) {
+					if (capChunks >= i) {
+						level_cel_block = pMap->mt[2 * i + 1];
+						if (level_cel_block != 0) {
+							drawUpperScreen(dst);
+						}
+					}
+					dst -= BUFFER_WIDTH * 32;
+				}
+				town_draw_town_all(&gpBuffer[sx + PitchTbl[sy]], x, y, capChunks, CelCap, sx, sy, 0);
+			} else {
+				town_clear_upper_buf(&gpBuffer[sx + PitchTbl[sy]]);
+			}
+		} else {
+			town_clear_upper_buf(&gpBuffer[sx + PitchTbl[sy]]);
+		}
+		x++;
+		y--;
+		sx += 64;
+	}
+
+	for (j = 0; j < chunks - eflag; j++) {
+		if (y >= 0 && y < MAXDUNY && x >= 0 && x < MAXDUNX) {
+			level_cel_block = dPiece[x][y];
+			if (level_cel_block != 0) {
+				dst = &gpBuffer[sx + PitchTbl[sy]];
+				pMap = &dpiece_defs_map_1[IsometricCoord(x, y)];
+				for (i = 0; i < 7; i++) {
+					if (capChunks >= i) {
+						level_cel_block = pMap->mt[2 * i];
+						if (level_cel_block != 0) {
+							drawUpperScreen(dst);
+						}
+						level_cel_block = pMap->mt[2 * i + 1];
+						if (level_cel_block != 0) {
+							drawUpperScreen(dst + 32);
+						}
+					}
+					dst -= BUFFER_WIDTH * 32;
+				}
+				town_draw_town_all(&gpBuffer[sx + PitchTbl[sy]], x, y, capChunks, CelCap, sx, sy, 1);
+			} else {
+				town_clear_upper_buf(&gpBuffer[sx + PitchTbl[sy]]);
+			}
+		} else {
+			town_clear_upper_buf(&gpBuffer[sx + PitchTbl[sy]]);
+		}
+		x++;
+		y--;
+		sx += 64;
+	}
+
+	if (eflag) {
+		if (y >= 0 && y < MAXDUNY && x >= 0 && x < MAXDUNX) {
+			level_cel_block = dPiece[x][y];
+			if (level_cel_block != 0) {
+				dst = &gpBuffer[sx + PitchTbl[sy]];
+				pMap = &dpiece_defs_map_1[IsometricCoord(x, y)];
+				for (i = 0; i < 7; i++) {
+					if (capChunks >= i) {
+						level_cel_block = pMap->mt[2 * i];
+						if (level_cel_block != 0) {
+							drawUpperScreen(dst);
+						}
+					}
+					dst -= BUFFER_WIDTH * 32;
+				}
+				town_draw_town_all(&gpBuffer[sx + PitchTbl[sy]], x, y, capChunks, CelCap, sx, sy, 0);
+			} else {
+				town_clear_upper_buf(&gpBuffer[sx + PitchTbl[sy]]);
+			}
+		} else {
+			town_clear_upper_buf(&gpBuffer[sx + PitchTbl[sy]]);
+		}
+	}
+}
+
+void T_DrawGame(int x, int y)
+{
+	int i, sx, sy, chunks, blocks;
+
+	scr_pix_width = SCREEN_WIDTH;
+	scr_pix_height = VIEWPORT_HEIGHT;
+	dword_5C2FF8 = SCREEN_WIDTH / 64;
+	dword_5C2FFC = VIEWPORT_HEIGHT / 32;
+
+	sx = ScrollInfo._sxoff + 64;
+	sy = ScrollInfo._syoff + 175;
+	x -= 10;
+	y--;
+	chunks = 10;
+	blocks = 5;
+
+	if (chrflag || questlog) {
+		x += 2;
+		y -= 2;
+		sx += 288;
+		chunks = 6;
+	}
+	if (invflag || sbookflag) {
+		x += 2;
+		y -= 2;
+		sx -= 32;
+		chunks = 6;
+	}
+
+	switch (ScrollInfo._sdir) {
+	case SDIR_NONE:
+		break;
+	case SDIR_N:
+		sy -= 32;
+		x--;
+		y--;
+		blocks++;
+		break;
+	case SDIR_NE:
+		sy -= 32;
+		x--;
+		y--;
+		chunks++;
+		blocks++;
+		break;
+	case SDIR_E:
+		chunks++;
+		break;
+	case SDIR_SE:
+		chunks++;
+		blocks++;
+		break;
+	case SDIR_S:
+		blocks++;
+		break;
+	case SDIR_SW:
+		sx -= 64;
+		x--;
+		y++;
+		chunks++;
+		blocks++;
+		break;
+	case SDIR_W:
+		sx -= 64;
+		x--;
+		y++;
+		chunks++;
+		break;
+	case SDIR_NW:
+		sx -= 64;
+		sy -= 32;
+		x -= 2;
+		chunks++;
+		blocks++;
+		break;
+	}
+
+	/// ASSERT: assert(gpBuffer);
+	gpBufEnd = &gpBuffer[PitchTbl[SCREEN_Y]];
+	for (i = 0; i < 7; i++) {
+		town_draw_upper(x, y, sx, sy, chunks, i, 0);
+		y++;
+		sx -= 32;
+		sy += 16;
+		town_draw_upper(x, y, sx, sy, chunks, i, 1);
+		x++;
+		sx += 32;
+		sy += 16;
+	}
+	/// ASSERT: assert(gpBuffer);
+	gpBufEnd = &gpBuffer[PitchTbl[VIEWPORT_HEIGHT + SCREEN_Y]];
+	for (i = 0; i < blocks; i++) {
+		town_draw_lower(x, y, sx, sy, chunks, 0);
+		y++;
+		sx -= 32;
+		sy += 16;
+		town_draw_lower(x, y, sx, sy, chunks, 1);
+		x++;
+		sx += 32;
+		sy += 16;
+	}
+	for (i = 0; i < 7; i++) {
+		town_draw_lower_2(x, y, sx, sy, chunks, i, 0);
+		y++;
+		sx -= 32;
+		sy += 16;
+		town_draw_lower_2(x, y, sx, sy, chunks, i, 1);
+		x++;
+		sx += 32;
+		sy += 16;
+	}
+}
+
+void T_DrawZoom(int x, int y)
+{
+	int i, sx, sy, chunks, blocks;
+	int wdt, nSrcOff, nDstOff;
+
+	scr_pix_width = ZOOM_WIDTH;
+	scr_pix_height = 192;
+	dword_5C2FF8 = ZOOM_WIDTH / 64;
+	dword_5C2FFC = 192 / 32;
+
+	sx = ScrollInfo._sxoff + 64;
+	sy = ScrollInfo._syoff + 143;
+	x -= 6;
+	y--;
+	chunks = 6;
+	blocks = 0;
+
+	switch (ScrollInfo._sdir) {
+	case SDIR_NONE:
+		break;
+	case SDIR_N:
+		sy -= 32;
+		x--;
+		y--;
+		blocks++;
+		break;
+	case SDIR_NE:
+		sy -= 32;
+		x--;
+		y--;
+		chunks++;
+		blocks++;
+		break;
+	case SDIR_E:
+		chunks++;
+		break;
+	case SDIR_SE:
+		chunks++;
+		blocks++;
+		break;
+	case SDIR_S:
+		blocks++;
+		break;
+	case SDIR_SW:
+		sx -= 64;
+		x--;
+		y++;
+		chunks++;
+		blocks++;
+		break;
+	case SDIR_W:
+		sx -= 64;
+		x--;
+		y++;
+		chunks++;
+		break;
+	case SDIR_NW:
+		sx -= 64;
+		sy -= 32;
+		x -= 2;
+		chunks++;
+		blocks++;
+		break;
+	}
+
+	/// ASSERT: assert(gpBuffer);
+	gpBufEnd = &gpBuffer[PitchTbl[-17 + SCREEN_Y]];
+	for (i = 0; i < 7; i++) {
+		town_draw_upper(x, y, sx, sy, chunks, i, 0);
+		y++;
+		sx -= 32;
+		sy += 16;
+		town_draw_upper(x, y, sx, sy, chunks, i, 1);
+		x++;
+		sx += 32;
+		sy += 16;
+	}
+	/// ASSERT: assert(gpBuffer);
+	gpBufEnd = &gpBuffer[PitchTbl[160 + SCREEN_Y]];
+	for (i = 0; i < blocks; i++) {
+		town_draw_lower(x, y, sx, sy, chunks, 0);
+		y++;
+		sx -= 32;
+		sy += 16;
+		town_draw_lower(x, y, sx, sy, chunks, 1);
+		x++;
+		sx += 32;
+		sy += 16;
+	}
+	for (i = 0; i < 7; i++) {
+		town_draw_lower_2(x, y, sx, sy, chunks, i, 0);
+		y++;
+		sx -= 32;
+		sy += 16;
+		town_draw_lower_2(x, y, sx, sy, chunks, i, 1);
+		x++;
+		sx += 32;
+		sy += 16;
+	}
+
+	if (chrflag || questlog) {
+		nSrcOff = SCREENXY(112, 159);
+		nDstOff = SCREENXY(320, 350);
+		wdt = (SCREEN_WIDTH - 320) / 2;
+	} else if (invflag || sbookflag) {
+		nSrcOff = SCREENXY(112, 159);
+		nDstOff = SCREENXY(0, 350);
+		wdt = (SCREEN_WIDTH - 320) / 2;
+	} else {
+		nSrcOff = SCREENXY(32, 159);
+		nDstOff = SCREENXY(0, 350);
+		wdt = SCREEN_WIDTH / 2;
+	}
+
+	/// ASSERT: assert(gpBuffer);
+
+	int hgt;
+	BYTE *src, *dst1, *dst2;
+
+	src = &gpBuffer[nSrcOff];
+	dst1 = &gpBuffer[nDstOff];
+	dst2 = &gpBuffer[nDstOff + BUFFER_WIDTH];
+
+	for (hgt = 176; hgt != 0; hgt--, src -= BUFFER_WIDTH + wdt, dst1 -= 2 * (BUFFER_WIDTH + wdt), dst2 -= 2 * (BUFFER_WIDTH + wdt)) {
+		for (i = wdt; i != 0; i--) {
+			*dst1++ = *src;
+			*dst1++ = *src;
+			*dst2++ = *src;
+			*dst2++ = *src;
+			src++;
+		}
+	}
+
+}
+
+void T_DrawView(int StartX, int StartY)
+{
+	light_table_index = 0;
+	cel_transparency_active = 0;
+	if (zoomflag) {
+		T_DrawGame(StartX, StartY);
+	} else {
+		T_DrawZoom(StartX, StartY);
+	}
+	if (automapflag) {
+		DrawAutomap();
+	}
+	if (stextflag && !qtextflag)
+		DrawSText();
+	if (invflag) {
+		DrawInv();
+	} else if (sbookflag) {
+		DrawSpellBook();
+	}
+
+	DrawDurIcon();
+
+	if (chrflag) {
+		DrawChr();
+	} else if (questlog) {
+		DrawQuestLog();
+	} else if (plr[myplr]._pStatPts != 0 && !spselflag) {
+		DrawLevelUpIcon();
+	}
+	if (uitemflag) {
+		DrawUniqueInfo();
+	}
+	if (qtextflag) {
+		DrawQText();
+	}
+	if (spselflag) {
+		DrawSpellList();
+	}
+	if (dropGoldFlag) {
+		DrawGoldSplit(dropGoldValue);
+	}
+	if (helpflag) {
+		DrawHelp();
+	}
+	if (msgflag) {
+		DrawDiabloMsg();
+	}
+	if (PauseMode != 0 && !deathflag) {
+		gmenu_draw_pause();
+	}
+
+	DrawPlrMsg();
+	gmenu_draw();
+	doom_draw();
+	DrawInfoBox();
+	DrawLifeFlask();
+	DrawManaFlask();
+}
+
+void SetTownMicros()
+{
+	int i, x, y, lv;
+	WORD *pPiece;
+	MICROS *pMap;
+
+	for (y = 0; y < MAXDUNY; y++) {
+		for (x = 0; x < MAXDUNX; x++) {
+			lv = dPiece[x][y];
+			pMap = &dpiece_defs_map_1[IsometricCoord(x, y)];
+			if (lv != 0) {
+				lv--;
+				pPiece = (WORD *)&pLevelPieces[32 * lv];
+				for (i = 0; i < 16; i++) {
+					pMap->mt[i] = BSWAP_INT16_UNSIGNED(pPiece[(i & 1) + 14 - (i & 0xE)]);
+				}
+			} else {
+				for (i = 0; i < 16; i++) {
+					pMap->mt[i] = 0;
+				}
+			}
+		}
+	}
+
+	if (zoomflag) {
+		scr_pix_width = SCREEN_WIDTH;
+		scr_pix_height = VIEWPORT_HEIGHT;
+		dword_5C2FF8 = SCREEN_WIDTH / 64;
+		dword_5C2FFC = VIEWPORT_HEIGHT / 32;
+	} else {
+		scr_pix_width = ZOOM_WIDTH;
+		scr_pix_height = ZOOM_HEIGHT;
+		dword_5C2FF8 = ZOOM_WIDTH / 64;
+		dword_5C2FFC = ZOOM_HEIGHT / 32;
+	}
+}
+
+void T_FillSector(BYTE *P3Tiles, BYTE *pSector, int xi, int yi, int w, int h)
+{
+	int i, j, xx, yy;
+	long v1, v2, v3, v4, ii;
+
+	ii = 4;
+	yy = yi;
+	for (j = 0; j < h; j++) {
+		xx = xi;
+		for (i = 0; i < w; i++) {
+
+			WORD *Map;
+			Map = ((WORD *)&pSector[ii]);
+
+
+
+			int nMap = BSWAP_INT16_UNSIGNED(*Map);
+
+
+			if (nMap) {
+
+			    WORD *Sector;
+
+				Sector = (((WORD *)&P3Tiles[(nMap - 1) * 8]));
+
+				v1 = BSWAP_INT16_UNSIGNED(*(Sector)) + 1;
+				v2 = BSWAP_INT16_UNSIGNED(*(Sector + 1)) + 1;
+				v3 = BSWAP_INT16_UNSIGNED(*(Sector + 2)) + 1;
+				v4 = BSWAP_INT16_UNSIGNED(*(Sector + 3)) + 1;
+
+			} else {
+				v1 = 0;
+				v2 = 0;
+				v3 = 0;
+				v4 = 0;
+			}
+
+			dPiece[xx][yy] = v1;
+			dPiece[xx + 1][yy] = v2;
+			dPiece[xx][yy + 1] = v3;
+			dPiece[xx + 1][yy + 1] = v4;
+			xx += 2;
+			ii += 2;
+		}
+		yy += 2;
+	}
+}
+
+void T_FillTile(BYTE *P3Tiles, int xx, int yy, int t)
+{
+	long v1, v2, v3, v4;
+
+	WORD *Tiles;
+	Tiles = ((WORD *)&P3Tiles[(t - 1) * 8]);
+
+	v1 = BSWAP_INT16_UNSIGNED(*(Tiles)) + 1;
+	v2 = BSWAP_INT16_UNSIGNED(*(Tiles + 1)) + 1;
+	v3 = BSWAP_INT16_UNSIGNED(*(Tiles + 2)) + 1;
+	v4 = BSWAP_INT16_UNSIGNED(*(Tiles + 3)) + 1;
+
+	dPiece[xx][yy] = v1;
+	dPiece[xx + 1][yy] = v2;
+	dPiece[xx][yy + 1] = v3;
+	dPiece[xx + 1][yy + 1] = v4;
+}
+
+void T_Pass3()
+{
+	int xx, yy, x;
+	BYTE *P3Tiles, *pSector;
+
+	for (yy = 0; yy < MAXDUNY; yy += 2) {
+		for (xx = 0; xx < MAXDUNX; xx += 2) {
+			dPiece[xx][yy] = 0;
+			dPiece[xx + 1][yy] = 0;
+			dPiece[xx][yy + 1] = 0;
+			dPiece[xx + 1][yy + 1] = 0;
+		}
+	}
+
+	P3Tiles = (LoadFileInMem("Levels\\TownData\\Town.TIL", NULL));
+
+	pSector = (LoadFileInMem("Levels\\TownData\\Sector1s.DUN", NULL));
+	T_FillSector(P3Tiles, pSector, 46, 46, 25, 25);
+	mem_free_dbg(pSector);
+	pSector = (LoadFileInMem("Levels\\TownData\\Sector2s.DUN", NULL));
+	T_FillSector(P3Tiles, pSector, 46, 0, 25, 23);
+	mem_free_dbg(pSector);
+	pSector = (LoadFileInMem("Levels\\TownData\\Sector3s.DUN", NULL));
+	T_FillSector(P3Tiles, pSector, 0, 46, 23, 25);
+	mem_free_dbg(pSector);
+	pSector = (LoadFileInMem("Levels\\TownData\\Sector4s.DUN", NULL));
+	T_FillSector(P3Tiles, pSector, 0, 0, 23, 23);
+	mem_free_dbg(pSector);
+
+#ifndef SPAWN
+	if (gbMaxPlayers == 1) {
+		if (!(plr[myplr].pTownWarps & 1)) {
+#endif
+			T_FillTile(P3Tiles, 48, 20, 320);
+#ifndef SPAWN
+		}
+		if (!(plr[myplr].pTownWarps & 2)) {
+#endif
+			T_FillTile(P3Tiles, 16, 68, 332);
+			T_FillTile(P3Tiles, 16, 70, 331);
+#ifndef SPAWN
+		}
+		if (!(plr[myplr].pTownWarps & 4)) {
+#endif
+			for (x = 36; x < 46; x++) {
+				T_FillTile(P3Tiles, x, 78, random(0, 4) + 1);
+			}
+#ifndef SPAWN
+		}
+	}
+#endif
+
+	if (quests[13]._qactive != 3 && quests[13]._qactive) {
+		T_FillTile(P3Tiles, 60, 70, 342);
+	} else {
+		T_FillTile(P3Tiles, 60, 70, 71);
+	}
+
+	mem_free_dbg(P3Tiles);
+}
+
+void CreateTown(int entry)
+{
+	int x, y;
+
+	dminx = 10;
+	dminy = 10;
+	dmaxx = 84;
+	dmaxy = 84;
+
+	if (entry == 0) {
+		ViewX = 75;
+		ViewY = 68;
+	} else if (entry == 1) {
+		ViewX = 25;
+		ViewY = 31;
+	} else if (entry == 7) {
+		if (TWarpFrom == 5) {
+			ViewX = 49;
+			ViewY = 22;
+		}
+		if (TWarpFrom == 9) {
+			ViewX = 18;
+			ViewY = 69;
+		}
+		if (TWarpFrom == 13) {
+			ViewX = 41;
+			ViewY = 81;
+		}
+	}
+
+	T_Pass3();
+	memset(dLight, 0, sizeof(dLight));
+	memset(dFlags, 0, sizeof(dFlags));
+	memset(dPlayer, 0, sizeof(dPlayer));
+	memset(dMonster, 0, sizeof(dMonster));
+	memset(dObject, 0, sizeof(dObject));
+	memset(dItem, 0, sizeof(dItem));
+	memset(dArch, 0, sizeof(dArch));
+
+	for (y = 0; y < MAXDUNY; y++) {
+		for (x = 0; x < MAXDUNX; x++) {
+			if (dPiece[x][y] == 360) {
+				dArch[x][y] = 1;
+			} else if (dPiece[x][y] == 358) {
+				dArch[x][y] = 2;
+			} else if (dPiece[x][y] == 129) {
+				dArch[x][y] = 6;
+			} else if (dPiece[x][y] == 130) {
+				dArch[x][y] = 7;
+			} else if (dPiece[x][y] == 128) {
+				dArch[x][y] = 8;
+			} else if (dPiece[x][y] == 117) {
+				dArch[x][y] = 9;
+			} else if (dPiece[x][y] == 157) {
+				dArch[x][y] = 10;
+			} else if (dPiece[x][y] == 158) {
+				dArch[x][y] = 11;
+			} else if (dPiece[x][y] == 156) {
+				dArch[x][y] = 12;
+			} else if (dPiece[x][y] == 162) {
+				dArch[x][y] = 13;
+			} else if (dPiece[x][y] == 160) {
+				dArch[x][y] = 14;
+			} else if (dPiece[x][y] == 214) {
+				dArch[x][y] = 15;
+			} else if (dPiece[x][y] == 212) {
+				dArch[x][y] = 16;
+			} else if (dPiece[x][y] == 217) {
+				dArch[x][y] = 17;
+			} else if (dPiece[x][y] == 216) {
+				dArch[x][y] = 18;
+			}
+		}
+	}
+
+	SetTownMicros();
+}
+
+DEVILUTION_END_NAMESPACE