#include "diablo.h"

DEVILUTION_BEGIN_NAMESPACE

void SetTownMicros()
{
	int i, x, y, lv;
	WORD *pPiece;
	MICROS *pMap;

	MicroTileLen = 16;

	for (y = 0; y < MAXDUNY; y++) {
		for (x = 0; x < MAXDUNX; x++) {
			lv = dPiece[x][y];
			pMap = &dpiece_defs_map_2[x][y];
			if (lv != 0) {
				lv--;
				pPiece = (WORD *)&pLevelPieces[32 * lv];
				for (i = 0; i < 16; i++) {
<<<<<<< HEAD
					pMap->mt[i] = SDL_SwapLE16(pPiece[(i & 1) + 14 - (i & 0xE)]);
=======
					pMap->mt[i] = pPiece[(i & 1) + 16 - 2 - (i & 0xE)];
>>>>>>> cd0a7548
				}
			} else {
				for (i = 0; i < 16; i++) {
					pMap->mt[i] = 0;
				}
			}
		}
	}
}

/**
 * @brief Load level data into dPiece
 * @param P3Tiles Tile set
 * @param pSector Sector data
 * @param xi upper left destination
 * @param yi upper left destination
 * @param w width of sector
 * @param h height of sector
 */
void T_FillSector(BYTE *P3Tiles, BYTE *pSector, int xi, int yi, int w, int h)
{
	int i, j, xx, yy, nMap;
	long v1, v2, v3, v4, ii;
	WORD *Sector;

	ii = 4;
	yy = yi;
	for (j = 0; j < h; j++) {
		xx = xi;
		for (i = 0; i < w; i++) {
			WORD *Map;

			Map = (WORD *)&pSector[ii];
			nMap = SDL_SwapLE16(*Map);
			if (nMap) {
				Sector = (((WORD *)&P3Tiles[(nMap - 1) * 8]));
				v1 = SDL_SwapLE16(*(Sector + 0)) + 1;
				v2 = SDL_SwapLE16(*(Sector + 1)) + 1;
				v3 = SDL_SwapLE16(*(Sector + 2)) + 1;
				v4 = SDL_SwapLE16(*(Sector + 3)) + 1;

			} else {
				v1 = 0;
				v2 = 0;
				v3 = 0;
				v4 = 0;
			}
			dPiece[xx][yy] = v1;
			dPiece[xx + 1][yy] = v2;
			dPiece[xx][yy + 1] = v3;
			dPiece[xx + 1][yy + 1] = v4;
			xx += 2;
			ii += 2;
		}
		yy += 2;
	}
}

/**
 * @brief Load a tile in to dPiece
 * @param P3Tiles Tile set
 * @param xx upper left destination
 * @param yy upper left destination
 * @param t tile id
 */
void T_FillTile(BYTE *P3Tiles, int xx, int yy, int t)
{
	long v1, v2, v3, v4;
	WORD *Tiles;

	Tiles = ((WORD *)&P3Tiles[(t - 1) * 8]);
	v1 = SDL_SwapLE16(*(Tiles + 0)) + 1;
	v2 = SDL_SwapLE16(*(Tiles + 1)) + 1;
	v3 = SDL_SwapLE16(*(Tiles + 2)) + 1;
	v4 = SDL_SwapLE16(*(Tiles + 3)) + 1;

	dPiece[xx][yy] = v1;
	dPiece[xx + 1][yy] = v2;
	dPiece[xx][yy + 1] = v3;
	dPiece[xx + 1][yy + 1] = v4;
}

/**
 * @brief Initialize all of the levels data
 */
void T_Pass3()
{
	int xx, yy, x;
	BYTE *P3Tiles, *pSector;

	for (yy = 0; yy < MAXDUNY; yy += 2) {
		for (xx = 0; xx < MAXDUNX; xx += 2) {
			dPiece[xx][yy] = 0;
			dPiece[xx + 1][yy] = 0;
			dPiece[xx][yy + 1] = 0;
			dPiece[xx + 1][yy + 1] = 0;
		}
	}

	P3Tiles = LoadFileInMem("Levels\\TownData\\Town.TIL", NULL);
	pSector = LoadFileInMem("Levels\\TownData\\Sector1s.DUN", NULL);
	T_FillSector(P3Tiles, pSector, 46, 46, 25, 25);
	mem_free_dbg(pSector);
	pSector = LoadFileInMem("Levels\\TownData\\Sector2s.DUN", NULL);
	T_FillSector(P3Tiles, pSector, 46, 0, 25, 23);
	mem_free_dbg(pSector);
	pSector = LoadFileInMem("Levels\\TownData\\Sector3s.DUN", NULL);
	T_FillSector(P3Tiles, pSector, 0, 46, 23, 25);
	mem_free_dbg(pSector);
	pSector = LoadFileInMem("Levels\\TownData\\Sector4s.DUN", NULL);
	T_FillSector(P3Tiles, pSector, 0, 0, 23, 23);
	mem_free_dbg(pSector);

#ifndef SPAWN
	if (gbMaxPlayers == 1) {
		if (!(plr[myplr].pTownWarps & 1)) {
#endif
			T_FillTile(P3Tiles, 48, 20, 320);
#ifndef SPAWN
		}
		if (!(plr[myplr].pTownWarps & 2)) {
#endif
			T_FillTile(P3Tiles, 16, 68, 332);
			T_FillTile(P3Tiles, 16, 70, 331);
#ifndef SPAWN
		}
		if (!(plr[myplr].pTownWarps & 4)) {
#endif
			for (x = 36; x < 46; x++) {
				T_FillTile(P3Tiles, x, 78, random_(0, 4) + 1);
			}
#ifndef SPAWN
		}
	}
#endif

	if (quests[QTYPE_PW]._qactive != 3 && quests[QTYPE_PW]._qactive) {
		T_FillTile(P3Tiles, 60, 70, 342);
	} else {
		T_FillTile(P3Tiles, 60, 70, 71);
	}

	mem_free_dbg(P3Tiles);
}

/**
 * @brief Initialize town level
 * @param entry Methode of entry
 */
void CreateTown(int entry)
{
	int x, y;

	dminx = 10;
	dminy = 10;
	dmaxx = 84;
	dmaxy = 84;
	DRLG_InitTrans();
	DRLG_Init_Globals();

	if (entry == 0) {
		ViewX = 75;
		ViewY = 68;
	} else if (entry == 1) {
		ViewX = 25;
		ViewY = 31;
	} else if (entry == 7) {
		if (TWarpFrom == 5) {
			ViewX = 49;
			ViewY = 22;
		}
		if (TWarpFrom == 9) {
			ViewX = 18;
			ViewY = 69;
		}
		if (TWarpFrom == 13) {
			ViewX = 41;
			ViewY = 81;
		}
	}

	T_Pass3();
	memset(dLight, 0, sizeof(dLight));
	memset(dFlags, 0, sizeof(dFlags));
	memset(dPlayer, 0, sizeof(dPlayer));
	memset(dMonster, 0, sizeof(dMonster));
	memset(dObject, 0, sizeof(dObject));
	memset(dItem, 0, sizeof(dItem));
	memset(dArch, 0, sizeof(dArch));

	for (y = 0; y < MAXDUNY; y++) {
		for (x = 0; x < MAXDUNX; x++) {
			if (dPiece[x][y] == 360) {
				dArch[x][y] = 1;
			} else if (dPiece[x][y] == 358) {
				dArch[x][y] = 2;
			} else if (dPiece[x][y] == 129) {
				dArch[x][y] = 6;
			} else if (dPiece[x][y] == 130) {
				dArch[x][y] = 7;
			} else if (dPiece[x][y] == 128) {
				dArch[x][y] = 8;
			} else if (dPiece[x][y] == 117) {
				dArch[x][y] = 9;
			} else if (dPiece[x][y] == 157) {
				dArch[x][y] = 10;
			} else if (dPiece[x][y] == 158) {
				dArch[x][y] = 11;
			} else if (dPiece[x][y] == 156) {
				dArch[x][y] = 12;
			} else if (dPiece[x][y] == 162) {
				dArch[x][y] = 13;
			} else if (dPiece[x][y] == 160) {
				dArch[x][y] = 14;
			} else if (dPiece[x][y] == 214) {
				dArch[x][y] = 15;
			} else if (dPiece[x][y] == 212) {
				dArch[x][y] = 16;
			} else if (dPiece[x][y] == 217) {
				dArch[x][y] = 17;
			} else if (dPiece[x][y] == 216) {
				dArch[x][y] = 18;
			}
		}
	}

	SetTownMicros();
}

DEVILUTION_END_NAMESPACE
<|MERGE_RESOLUTION|>--- conflicted
+++ resolved
@@ -1,255 +1,251 @@
-#include "diablo.h"
-
-DEVILUTION_BEGIN_NAMESPACE
-
-void SetTownMicros()
-{
-	int i, x, y, lv;
-	WORD *pPiece;
-	MICROS *pMap;
-
-	MicroTileLen = 16;
-
-	for (y = 0; y < MAXDUNY; y++) {
-		for (x = 0; x < MAXDUNX; x++) {
-			lv = dPiece[x][y];
-			pMap = &dpiece_defs_map_2[x][y];
-			if (lv != 0) {
-				lv--;
-				pPiece = (WORD *)&pLevelPieces[32 * lv];
-				for (i = 0; i < 16; i++) {
-<<<<<<< HEAD
-					pMap->mt[i] = SDL_SwapLE16(pPiece[(i & 1) + 14 - (i & 0xE)]);
-=======
-					pMap->mt[i] = pPiece[(i & 1) + 16 - 2 - (i & 0xE)];
->>>>>>> cd0a7548
-				}
-			} else {
-				for (i = 0; i < 16; i++) {
-					pMap->mt[i] = 0;
-				}
-			}
-		}
-	}
-}
-
-/**
- * @brief Load level data into dPiece
- * @param P3Tiles Tile set
- * @param pSector Sector data
- * @param xi upper left destination
- * @param yi upper left destination
- * @param w width of sector
- * @param h height of sector
- */
-void T_FillSector(BYTE *P3Tiles, BYTE *pSector, int xi, int yi, int w, int h)
-{
-	int i, j, xx, yy, nMap;
-	long v1, v2, v3, v4, ii;
-	WORD *Sector;
-
-	ii = 4;
-	yy = yi;
-	for (j = 0; j < h; j++) {
-		xx = xi;
-		for (i = 0; i < w; i++) {
-			WORD *Map;
-
-			Map = (WORD *)&pSector[ii];
-			nMap = SDL_SwapLE16(*Map);
-			if (nMap) {
-				Sector = (((WORD *)&P3Tiles[(nMap - 1) * 8]));
-				v1 = SDL_SwapLE16(*(Sector + 0)) + 1;
-				v2 = SDL_SwapLE16(*(Sector + 1)) + 1;
-				v3 = SDL_SwapLE16(*(Sector + 2)) + 1;
-				v4 = SDL_SwapLE16(*(Sector + 3)) + 1;
-
-			} else {
-				v1 = 0;
-				v2 = 0;
-				v3 = 0;
-				v4 = 0;
-			}
-			dPiece[xx][yy] = v1;
-			dPiece[xx + 1][yy] = v2;
-			dPiece[xx][yy + 1] = v3;
-			dPiece[xx + 1][yy + 1] = v4;
-			xx += 2;
-			ii += 2;
-		}
-		yy += 2;
-	}
-}
-
-/**
- * @brief Load a tile in to dPiece
- * @param P3Tiles Tile set
- * @param xx upper left destination
- * @param yy upper left destination
- * @param t tile id
- */
-void T_FillTile(BYTE *P3Tiles, int xx, int yy, int t)
-{
-	long v1, v2, v3, v4;
-	WORD *Tiles;
-
-	Tiles = ((WORD *)&P3Tiles[(t - 1) * 8]);
-	v1 = SDL_SwapLE16(*(Tiles + 0)) + 1;
-	v2 = SDL_SwapLE16(*(Tiles + 1)) + 1;
-	v3 = SDL_SwapLE16(*(Tiles + 2)) + 1;
-	v4 = SDL_SwapLE16(*(Tiles + 3)) + 1;
-
-	dPiece[xx][yy] = v1;
-	dPiece[xx + 1][yy] = v2;
-	dPiece[xx][yy + 1] = v3;
-	dPiece[xx + 1][yy + 1] = v4;
-}
-
-/**
- * @brief Initialize all of the levels data
- */
-void T_Pass3()
-{
-	int xx, yy, x;
-	BYTE *P3Tiles, *pSector;
-
-	for (yy = 0; yy < MAXDUNY; yy += 2) {
-		for (xx = 0; xx < MAXDUNX; xx += 2) {
-			dPiece[xx][yy] = 0;
-			dPiece[xx + 1][yy] = 0;
-			dPiece[xx][yy + 1] = 0;
-			dPiece[xx + 1][yy + 1] = 0;
-		}
-	}
-
-	P3Tiles = LoadFileInMem("Levels\\TownData\\Town.TIL", NULL);
-	pSector = LoadFileInMem("Levels\\TownData\\Sector1s.DUN", NULL);
-	T_FillSector(P3Tiles, pSector, 46, 46, 25, 25);
-	mem_free_dbg(pSector);
-	pSector = LoadFileInMem("Levels\\TownData\\Sector2s.DUN", NULL);
-	T_FillSector(P3Tiles, pSector, 46, 0, 25, 23);
-	mem_free_dbg(pSector);
-	pSector = LoadFileInMem("Levels\\TownData\\Sector3s.DUN", NULL);
-	T_FillSector(P3Tiles, pSector, 0, 46, 23, 25);
-	mem_free_dbg(pSector);
-	pSector = LoadFileInMem("Levels\\TownData\\Sector4s.DUN", NULL);
-	T_FillSector(P3Tiles, pSector, 0, 0, 23, 23);
-	mem_free_dbg(pSector);
-
-#ifndef SPAWN
-	if (gbMaxPlayers == 1) {
-		if (!(plr[myplr].pTownWarps & 1)) {
-#endif
-			T_FillTile(P3Tiles, 48, 20, 320);
-#ifndef SPAWN
-		}
-		if (!(plr[myplr].pTownWarps & 2)) {
-#endif
-			T_FillTile(P3Tiles, 16, 68, 332);
-			T_FillTile(P3Tiles, 16, 70, 331);
-#ifndef SPAWN
-		}
-		if (!(plr[myplr].pTownWarps & 4)) {
-#endif
-			for (x = 36; x < 46; x++) {
-				T_FillTile(P3Tiles, x, 78, random_(0, 4) + 1);
-			}
-#ifndef SPAWN
-		}
-	}
-#endif
-
-	if (quests[QTYPE_PW]._qactive != 3 && quests[QTYPE_PW]._qactive) {
-		T_FillTile(P3Tiles, 60, 70, 342);
-	} else {
-		T_FillTile(P3Tiles, 60, 70, 71);
-	}
-
-	mem_free_dbg(P3Tiles);
-}
-
-/**
- * @brief Initialize town level
- * @param entry Methode of entry
- */
-void CreateTown(int entry)
-{
-	int x, y;
-
-	dminx = 10;
-	dminy = 10;
-	dmaxx = 84;
-	dmaxy = 84;
-	DRLG_InitTrans();
-	DRLG_Init_Globals();
-
-	if (entry == 0) {
-		ViewX = 75;
-		ViewY = 68;
-	} else if (entry == 1) {
-		ViewX = 25;
-		ViewY = 31;
-	} else if (entry == 7) {
-		if (TWarpFrom == 5) {
-			ViewX = 49;
-			ViewY = 22;
-		}
-		if (TWarpFrom == 9) {
-			ViewX = 18;
-			ViewY = 69;
-		}
-		if (TWarpFrom == 13) {
-			ViewX = 41;
-			ViewY = 81;
-		}
-	}
-
-	T_Pass3();
-	memset(dLight, 0, sizeof(dLight));
-	memset(dFlags, 0, sizeof(dFlags));
-	memset(dPlayer, 0, sizeof(dPlayer));
-	memset(dMonster, 0, sizeof(dMonster));
-	memset(dObject, 0, sizeof(dObject));
-	memset(dItem, 0, sizeof(dItem));
-	memset(dArch, 0, sizeof(dArch));
-
-	for (y = 0; y < MAXDUNY; y++) {
-		for (x = 0; x < MAXDUNX; x++) {
-			if (dPiece[x][y] == 360) {
-				dArch[x][y] = 1;
-			} else if (dPiece[x][y] == 358) {
-				dArch[x][y] = 2;
-			} else if (dPiece[x][y] == 129) {
-				dArch[x][y] = 6;
-			} else if (dPiece[x][y] == 130) {
-				dArch[x][y] = 7;
-			} else if (dPiece[x][y] == 128) {
-				dArch[x][y] = 8;
-			} else if (dPiece[x][y] == 117) {
-				dArch[x][y] = 9;
-			} else if (dPiece[x][y] == 157) {
-				dArch[x][y] = 10;
-			} else if (dPiece[x][y] == 158) {
-				dArch[x][y] = 11;
-			} else if (dPiece[x][y] == 156) {
-				dArch[x][y] = 12;
-			} else if (dPiece[x][y] == 162) {
-				dArch[x][y] = 13;
-			} else if (dPiece[x][y] == 160) {
-				dArch[x][y] = 14;
-			} else if (dPiece[x][y] == 214) {
-				dArch[x][y] = 15;
-			} else if (dPiece[x][y] == 212) {
-				dArch[x][y] = 16;
-			} else if (dPiece[x][y] == 217) {
-				dArch[x][y] = 17;
-			} else if (dPiece[x][y] == 216) {
-				dArch[x][y] = 18;
-			}
-		}
-	}
-
-	SetTownMicros();
-}
-
-DEVILUTION_END_NAMESPACE
+#include "diablo.h"
+
+DEVILUTION_BEGIN_NAMESPACE
+
+void SetTownMicros()
+{
+	int i, x, y, lv;
+	WORD *pPiece;
+	MICROS *pMap;
+
+	MicroTileLen = 16;
+
+	for (y = 0; y < MAXDUNY; y++) {
+		for (x = 0; x < MAXDUNX; x++) {
+			lv = dPiece[x][y];
+			pMap = &dpiece_defs_map_2[x][y];
+			if (lv != 0) {
+				lv--;
+				pPiece = (WORD *)&pLevelPieces[32 * lv];
+				for (i = 0; i < 16; i++) {
+					pMap->mt[i] = SDL_SwapLE16(pPiece[(i & 1) + 16 - 2 - (i & 0xE)]);
+				}
+			} else {
+				for (i = 0; i < 16; i++) {
+					pMap->mt[i] = 0;
+				}
+			}
+		}
+	}
+}
+
+/**
+ * @brief Load level data into dPiece
+ * @param P3Tiles Tile set
+ * @param pSector Sector data
+ * @param xi upper left destination
+ * @param yi upper left destination
+ * @param w width of sector
+ * @param h height of sector
+ */
+void T_FillSector(BYTE *P3Tiles, BYTE *pSector, int xi, int yi, int w, int h)
+{
+	int i, j, xx, yy, nMap;
+	long v1, v2, v3, v4, ii;
+	WORD *Sector;
+
+	ii = 4;
+	yy = yi;
+	for (j = 0; j < h; j++) {
+		xx = xi;
+		for (i = 0; i < w; i++) {
+			WORD *Map;
+
+			Map = (WORD *)&pSector[ii];
+			nMap = SDL_SwapLE16(*Map);
+			if (nMap) {
+				Sector = (((WORD *)&P3Tiles[(nMap - 1) * 8]));
+				v1 = SDL_SwapLE16(*(Sector + 0)) + 1;
+				v2 = SDL_SwapLE16(*(Sector + 1)) + 1;
+				v3 = SDL_SwapLE16(*(Sector + 2)) + 1;
+				v4 = SDL_SwapLE16(*(Sector + 3)) + 1;
+
+			} else {
+				v1 = 0;
+				v2 = 0;
+				v3 = 0;
+				v4 = 0;
+			}
+			dPiece[xx][yy] = v1;
+			dPiece[xx + 1][yy] = v2;
+			dPiece[xx][yy + 1] = v3;
+			dPiece[xx + 1][yy + 1] = v4;
+			xx += 2;
+			ii += 2;
+		}
+		yy += 2;
+	}
+}
+
+/**
+ * @brief Load a tile in to dPiece
+ * @param P3Tiles Tile set
+ * @param xx upper left destination
+ * @param yy upper left destination
+ * @param t tile id
+ */
+void T_FillTile(BYTE *P3Tiles, int xx, int yy, int t)
+{
+	long v1, v2, v3, v4;
+	WORD *Tiles;
+
+	Tiles = ((WORD *)&P3Tiles[(t - 1) * 8]);
+	v1 = SDL_SwapLE16(*(Tiles + 0)) + 1;
+	v2 = SDL_SwapLE16(*(Tiles + 1)) + 1;
+	v3 = SDL_SwapLE16(*(Tiles + 2)) + 1;
+	v4 = SDL_SwapLE16(*(Tiles + 3)) + 1;
+
+	dPiece[xx][yy] = v1;
+	dPiece[xx + 1][yy] = v2;
+	dPiece[xx][yy + 1] = v3;
+	dPiece[xx + 1][yy + 1] = v4;
+}
+
+/**
+ * @brief Initialize all of the levels data
+ */
+void T_Pass3()
+{
+	int xx, yy, x;
+	BYTE *P3Tiles, *pSector;
+
+	for (yy = 0; yy < MAXDUNY; yy += 2) {
+		for (xx = 0; xx < MAXDUNX; xx += 2) {
+			dPiece[xx][yy] = 0;
+			dPiece[xx + 1][yy] = 0;
+			dPiece[xx][yy + 1] = 0;
+			dPiece[xx + 1][yy + 1] = 0;
+		}
+	}
+
+	P3Tiles = LoadFileInMem("Levels\\TownData\\Town.TIL", NULL);
+	pSector = LoadFileInMem("Levels\\TownData\\Sector1s.DUN", NULL);
+	T_FillSector(P3Tiles, pSector, 46, 46, 25, 25);
+	mem_free_dbg(pSector);
+	pSector = LoadFileInMem("Levels\\TownData\\Sector2s.DUN", NULL);
+	T_FillSector(P3Tiles, pSector, 46, 0, 25, 23);
+	mem_free_dbg(pSector);
+	pSector = LoadFileInMem("Levels\\TownData\\Sector3s.DUN", NULL);
+	T_FillSector(P3Tiles, pSector, 0, 46, 23, 25);
+	mem_free_dbg(pSector);
+	pSector = LoadFileInMem("Levels\\TownData\\Sector4s.DUN", NULL);
+	T_FillSector(P3Tiles, pSector, 0, 0, 23, 23);
+	mem_free_dbg(pSector);
+
+#ifndef SPAWN
+	if (gbMaxPlayers == 1) {
+		if (!(plr[myplr].pTownWarps & 1)) {
+#endif
+			T_FillTile(P3Tiles, 48, 20, 320);
+#ifndef SPAWN
+		}
+		if (!(plr[myplr].pTownWarps & 2)) {
+#endif
+			T_FillTile(P3Tiles, 16, 68, 332);
+			T_FillTile(P3Tiles, 16, 70, 331);
+#ifndef SPAWN
+		}
+		if (!(plr[myplr].pTownWarps & 4)) {
+#endif
+			for (x = 36; x < 46; x++) {
+				T_FillTile(P3Tiles, x, 78, random_(0, 4) + 1);
+			}
+#ifndef SPAWN
+		}
+	}
+#endif
+
+	if (quests[QTYPE_PW]._qactive != 3 && quests[QTYPE_PW]._qactive) {
+		T_FillTile(P3Tiles, 60, 70, 342);
+	} else {
+		T_FillTile(P3Tiles, 60, 70, 71);
+	}
+
+	mem_free_dbg(P3Tiles);
+}
+
+/**
+ * @brief Initialize town level
+ * @param entry Methode of entry
+ */
+void CreateTown(int entry)
+{
+	int x, y;
+
+	dminx = 10;
+	dminy = 10;
+	dmaxx = 84;
+	dmaxy = 84;
+	DRLG_InitTrans();
+	DRLG_Init_Globals();
+
+	if (entry == 0) {
+		ViewX = 75;
+		ViewY = 68;
+	} else if (entry == 1) {
+		ViewX = 25;
+		ViewY = 31;
+	} else if (entry == 7) {
+		if (TWarpFrom == 5) {
+			ViewX = 49;
+			ViewY = 22;
+		}
+		if (TWarpFrom == 9) {
+			ViewX = 18;
+			ViewY = 69;
+		}
+		if (TWarpFrom == 13) {
+			ViewX = 41;
+			ViewY = 81;
+		}
+	}
+
+	T_Pass3();
+	memset(dLight, 0, sizeof(dLight));
+	memset(dFlags, 0, sizeof(dFlags));
+	memset(dPlayer, 0, sizeof(dPlayer));
+	memset(dMonster, 0, sizeof(dMonster));
+	memset(dObject, 0, sizeof(dObject));
+	memset(dItem, 0, sizeof(dItem));
+	memset(dArch, 0, sizeof(dArch));
+
+	for (y = 0; y < MAXDUNY; y++) {
+		for (x = 0; x < MAXDUNX; x++) {
+			if (dPiece[x][y] == 360) {
+				dArch[x][y] = 1;
+			} else if (dPiece[x][y] == 358) {
+				dArch[x][y] = 2;
+			} else if (dPiece[x][y] == 129) {
+				dArch[x][y] = 6;
+			} else if (dPiece[x][y] == 130) {
+				dArch[x][y] = 7;
+			} else if (dPiece[x][y] == 128) {
+				dArch[x][y] = 8;
+			} else if (dPiece[x][y] == 117) {
+				dArch[x][y] = 9;
+			} else if (dPiece[x][y] == 157) {
+				dArch[x][y] = 10;
+			} else if (dPiece[x][y] == 158) {
+				dArch[x][y] = 11;
+			} else if (dPiece[x][y] == 156) {
+				dArch[x][y] = 12;
+			} else if (dPiece[x][y] == 162) {
+				dArch[x][y] = 13;
+			} else if (dPiece[x][y] == 160) {
+				dArch[x][y] = 14;
+			} else if (dPiece[x][y] == 214) {
+				dArch[x][y] = 15;
+			} else if (dPiece[x][y] == 212) {
+				dArch[x][y] = 16;
+			} else if (dPiece[x][y] == 217) {
+				dArch[x][y] = 17;
+			} else if (dPiece[x][y] == 216) {
+				dArch[x][y] = 18;
+			}
+		}
+	}
+
+	SetTownMicros();
+}
+
+DEVILUTION_END_NAMESPACE