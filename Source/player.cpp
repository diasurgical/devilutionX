--- conflicted
+++ resolved
@@ -1,3641 +1,3536 @@
-/**
- * @file player.cpp
- *
- * Implementation of player functionality, leveling, actions, creation, loading, etc.
- */
-#include <algorithm>
-#include <cstdint>
-
-#include <fmt/compile.h>
-
-#include "control.h"
-#include "controls/plrctrls.h"
-#include "cursor.h"
-#include "dead.h"
-#ifdef _DEBUG
-#include "debug.h"
-#endif
-#include "engine/backbuffer_state.hpp"
-#include "engine/load_cl2.hpp"
-#include "engine/load_file.hpp"
-#include "engine/points_in_rectangle_range.hpp"
-#include "engine/random.hpp"
-#include "engine/render/clx_render.hpp"
-#include "engine/trn.hpp"
-#include "engine/world_tile.hpp"
-#include "gamemenu.h"
-#include "help.h"
-#include "init.h"
-#include "inv_iterators.hpp"
-#include "lighting.h"
-#include "loadsave.h"
-#include "minitext.h"
-#include "missiles.h"
-#include "nthread.h"
-#include "objects.h"
-#include "options.h"
-#include "player.h"
-#include "playerdat.hpp"
-#include "qol/autopickup.h"
-#include "qol/floatingnumbers.h"
-#include "qol/stash.h"
-#include "spells.h"
-#include "stores.h"
-#include "towners.h"
-#include "utils/language.h"
-#include "utils/log.hpp"
-#include "utils/str_cat.hpp"
-#include "utils/utf8.hpp"
-
-namespace devilution {
-
-size_t MyPlayerId;
-Player *MyPlayer;
-std::vector<Player> Players;
-bool MyPlayerIsDead;
-
-/** Specifies the X-coordinate delta from the player start location in Tristram. */
-const int8_t plrxoff[9] = { 0, 2, 0, 2, 1, 0, 1, 2, 1 };
-/** Specifies the Y-coordinate delta from the player start location in Tristram. */
-const int8_t plryoff[9] = { 0, 2, 2, 0, 1, 1, 0, 1, 2 };
-/** Specifies the X-coordinate delta from a player, used for instance when casting resurrect. */
-const int8_t plrxoff2[9] = { 0, 1, 0, 1, 2, 0, 1, 2, 2 };
-/** Specifies the Y-coordinate delta from a player, used for instance when casting resurrect. */
-const int8_t plryoff2[9] = { 0, 0, 1, 1, 0, 2, 2, 1, 2 };
-
-<<<<<<< HEAD
-/** Maps from player_class to starting stat in strength. */
-const int StrengthTbl[enum_size<HeroClass>::value] = {
-	30,
-	20,
-	15,
-	25,
-	20,
-	40,
-};
-/** Maps from player_class to starting stat in magic. */
-const int MagicTbl[enum_size<HeroClass>::value] = {
-	// clang-format off
-	10,
-	15,
-	35,
-	15,
-	20,
-	 0,
-	// clang-format on
-};
-/** Maps from player_class to starting stat in dexterity. */
-const int DexterityTbl[enum_size<HeroClass>::value] = {
-	20,
-	30,
-	15,
-	25,
-	25,
-	20,
-};
-/** Maps from player_class to starting stat in vitality. */
-const int VitalityTbl[enum_size<HeroClass>::value] = {
-	25,
-	20,
-	20,
-	20,
-	20,
-	25,
-};
-/** Specifies the chance to block bonus of each player class.*/
-const int BlockBonuses[enum_size<HeroClass>::value] = {
-	30,
-	20,
-	10,
-	25,
-	25,
-	30,
-};
-
-/** Specifies the experience point limit of each level. */
-const uint32_t ExpLvlsTbl[MaxCharacterLevel] = {
-	0,
-	2000,
-	4620,
-	8040,
-	12489,
-	18258,
-	25712,
-	35309,
-	47622,
-	63364,
-	83419,
-	108879,
-	141086,
-	181683,
-	231075,
-	313656,
-	424067,
-	571190,
-	766569,
-	1025154,
-	1366227,
-	1814568,
-	2401895,
-	3168651,
-	4166200,
-	5459523,
-	7130496,
-	9281874,
-	12042092,
-	15571031,
-	20066900,
-	25774405,
-	32994399,
-	42095202,
-	53525811,
-	67831218,
-	85670061,
-	107834823,
-	135274799,
-	169122009,
-	210720231,
-	261657253,
-	323800420,
-	399335440,
-	490808349,
-	601170414,
-	733825617,
-	892680222,
-	1082908612,
-	1310707109
-};
-
-=======
->>>>>>> 8b64546b
-namespace {
-
-struct DirectionSettings {
-	Direction dir;
-	DisplacementOf<int8_t> tileAdd;
-	DisplacementOf<int8_t> map;
-	PLR_MODE walkMode;
-	void (*walkModeHandler)(Player &, const DirectionSettings &);
-};
-
-void PmChangeLightOff(Player &player)
-{
-	if (player._plid == NO_LIGHT)
-		return;
-
-	const Light *l = &Lights[player._plid];
-	WorldTileDisplacement offset = player.position.CalculateWalkingOffset(player._pdir, player.AnimInfo);
-	int x = 2 * offset.deltaY + offset.deltaX;
-	int y = 2 * offset.deltaY - offset.deltaX;
-
-	x = (x / 8) * (x < 0 ? 1 : -1);
-	y = (y / 8) * (y < 0 ? 1 : -1);
-	int lx = x + (l->position.tile.x * 8);
-	int ly = y + (l->position.tile.y * 8);
-	int offx = l->position.offset.deltaX + (l->position.tile.x * 8);
-	int offy = l->position.offset.deltaY + (l->position.tile.y * 8);
-
-	if (abs(lx - offx) < 3 && abs(ly - offy) < 3)
-		return;
-
-	ChangeLightOffset(player._plid, { x, y });
-}
-
-void WalkNorthwards(Player &player, const DirectionSettings &walkParams)
-{
-	dPlayer[player.position.future.x][player.position.future.y] = -(player.getId() + 1);
-	player.position.temp = player.position.tile + walkParams.tileAdd;
-}
-
-void WalkSouthwards(Player &player, const DirectionSettings & /*walkParams*/)
-{
-	const size_t playerId = player.getId();
-	dPlayer[player.position.tile.x][player.position.tile.y] = -(playerId + 1);
-	player.position.temp = player.position.tile;
-	player.position.tile = player.position.future; // Move player to the next tile to maintain correct render order
-	dPlayer[player.position.tile.x][player.position.tile.y] = playerId + 1;
-	// BUGFIX: missing `if (leveltype != DTYPE_TOWN) {` for call to ChangeLightXY and PM_ChangeLightOff.
-	ChangeLightXY(player._plid, player.position.tile);
-	PmChangeLightOff(player);
-}
-
-void WalkSideways(Player &player, const DirectionSettings &walkParams)
-{
-	Point const nextPosition = player.position.tile + walkParams.map;
-
-	const size_t playerId = player.getId();
-	dPlayer[player.position.tile.x][player.position.tile.y] = -(playerId + 1);
-	dPlayer[player.position.future.x][player.position.future.y] = playerId + 1;
-
-	if (leveltype != DTYPE_TOWN) {
-		ChangeLightXY(player._plid, nextPosition);
-		PmChangeLightOff(player);
-	}
-
-	player.position.temp = player.position.future;
-}
-
-constexpr std::array<const DirectionSettings, 8> WalkSettings { {
-	// clang-format off
-	{ Direction::South,     {  1,  1 }, { 0, 0 }, PM_WALK_SOUTHWARDS, WalkSouthwards },
-	{ Direction::SouthWest, {  0,  1 }, { 0, 0 }, PM_WALK_SOUTHWARDS, WalkSouthwards },
-	{ Direction::West,      { -1,  1 }, { 0, 1 }, PM_WALK_SIDEWAYS,   WalkSideways   },
-	{ Direction::NorthWest, { -1,  0 }, { 0, 0 }, PM_WALK_NORTHWARDS, WalkNorthwards },
-	{ Direction::North,     { -1, -1 }, { 0, 0 }, PM_WALK_NORTHWARDS, WalkNorthwards },
-	{ Direction::NorthEast, {  0, -1 }, { 0, 0 }, PM_WALK_NORTHWARDS, WalkNorthwards },
-	{ Direction::East,      {  1, -1 }, { 1, 0 }, PM_WALK_SIDEWAYS,   WalkSideways   },
-	{ Direction::SouthEast, {  1,  0 }, { 0, 0 }, PM_WALK_SOUTHWARDS, WalkSouthwards }
-	// clang-format on
-} };
-
-bool PlrDirOK(const Player &player, Direction dir)
-{
-	Point position = player.position.tile;
-	Point futurePosition = position + dir;
-	if (futurePosition.x < 0 || !PosOkPlayer(player, futurePosition)) {
-		return false;
-	}
-
-	if (dir == Direction::East) {
-		return !IsTileSolid(position + Direction::SouthEast);
-	}
-
-	if (dir == Direction::West) {
-		return !IsTileSolid(position + Direction::SouthWest);
-	}
-
-	return true;
-}
-
-void HandleWalkMode(Player &player, Direction dir)
-{
-	const auto &dirModeParams = WalkSettings[static_cast<size_t>(dir)];
-	SetPlayerOld(player);
-	if (!PlrDirOK(player, dir)) {
-		return;
-	}
-
-	// The player's tile position after finishing this movement action
-	player.position.future = player.position.tile + dirModeParams.tileAdd;
-
-	dirModeParams.walkModeHandler(player, dirModeParams);
-
-	player.tempDirection = dirModeParams.dir;
-	player._pmode = dirModeParams.walkMode;
-
-	player._pdir = dir;
-}
-
-void StartWalkAnimation(Player &player, Direction dir, bool pmWillBeCalled)
-{
-	int8_t skippedFrames = -2;
-	if (leveltype == DTYPE_TOWN && sgGameInitInfo.bRunInTown != 0)
-		skippedFrames = 2;
-	if (pmWillBeCalled)
-		skippedFrames += 1;
-	NewPlrAnim(player, player_graphic::Walk, dir, AnimationDistributionFlags::ProcessAnimationPending, skippedFrames);
-}
-
-/**
- * @brief Start moving a player to a new tile
- */
-void StartWalk(Player &player, Direction dir, bool pmWillBeCalled)
-{
-	if (player._pInvincible && player._pHitPoints == 0 && &player == MyPlayer) {
-		SyncPlrKill(player, -1);
-		return;
-	}
-
-	HandleWalkMode(player, dir);
-	StartWalkAnimation(player, dir, pmWillBeCalled);
-}
-
-void ClearStateVariables(Player &player)
-{
-	player.position.temp = { 0, 0 };
-	player.tempDirection = Direction::South;
-	player.queuedSpell.spellLevel = 0;
-}
-
-void StartWalkStand(Player &player)
-{
-	player._pmode = PM_STAND;
-	player.position.future = player.position.tile;
-
-	if (&player == MyPlayer) {
-		ViewPosition = player.position.tile;
-	}
-}
-
-void ChangeOffset(Player &player)
-{
-	PmChangeLightOff(player);
-}
-
-void StartAttack(Player &player, Direction d, bool includesFirstFrame)
-{
-	if (player._pInvincible && player._pHitPoints == 0 && &player == MyPlayer) {
-		SyncPlrKill(player, -1);
-		return;
-	}
-
-	int8_t skippedAnimationFrames = 0;
-	if (includesFirstFrame) {
-		if (HasAnyOf(player._pIFlags, ItemSpecialEffect::FastestAttack) && HasAnyOf(player._pIFlags, ItemSpecialEffect::QuickAttack | ItemSpecialEffect::FastAttack)) {
-			// Combining Fastest Attack with any other attack speed modifier skips over the fourth frame, reducing the effectiveness of Fastest Attack.
-			// Faster Attack makes up for this by also skipping the sixth frame so this case only applies when using Quick or Fast Attack modifiers.
-			skippedAnimationFrames = 3;
-		} else if (HasAnyOf(player._pIFlags, ItemSpecialEffect::FastestAttack)) {
-			skippedAnimationFrames = 4;
-		} else if (HasAnyOf(player._pIFlags, ItemSpecialEffect::FasterAttack)) {
-			skippedAnimationFrames = 3;
-		} else if (HasAnyOf(player._pIFlags, ItemSpecialEffect::FastAttack)) {
-			skippedAnimationFrames = 2;
-		} else if (HasAnyOf(player._pIFlags, ItemSpecialEffect::QuickAttack)) {
-			skippedAnimationFrames = 1;
-		}
-	} else {
-		if (HasAnyOf(player._pIFlags, ItemSpecialEffect::FasterAttack)) {
-			// The combination of Faster and Fast Attack doesn't result in more skipped frames, because the second frame skip of Faster Attack is not triggered.
-			skippedAnimationFrames = 2;
-		} else if (HasAnyOf(player._pIFlags, ItemSpecialEffect::FastAttack)) {
-			skippedAnimationFrames = 1;
-		} else if (HasAnyOf(player._pIFlags, ItemSpecialEffect::FastestAttack)) {
-			// Fastest Attack is skipped if Fast or Faster Attack is also specified, because both skip the frame that triggers Fastest Attack skipping.
-			skippedAnimationFrames = 2;
-		}
-	}
-
-	auto animationFlags = AnimationDistributionFlags::ProcessAnimationPending;
-	if (player._pmode == PM_ATTACK)
-		animationFlags = static_cast<AnimationDistributionFlags>(animationFlags | AnimationDistributionFlags::RepeatedAction);
-	NewPlrAnim(player, player_graphic::Attack, d, animationFlags, skippedAnimationFrames, player._pAFNum);
-	player._pmode = PM_ATTACK;
-	FixPlayerLocation(player, d);
-	SetPlayerOld(player);
-}
-
-void StartRangeAttack(Player &player, Direction d, WorldTileCoord cx, WorldTileCoord cy, bool includesFirstFrame)
-{
-	if (player._pInvincible && player._pHitPoints == 0 && &player == MyPlayer) {
-		SyncPlrKill(player, -1);
-		return;
-	}
-
-	int8_t skippedAnimationFrames = 0;
-	if (!gbIsHellfire) {
-		if (includesFirstFrame && HasAnyOf(player._pIFlags, ItemSpecialEffect::QuickAttack | ItemSpecialEffect::FastAttack)) {
-			skippedAnimationFrames += 1;
-		}
-		if (HasAnyOf(player._pIFlags, ItemSpecialEffect::FastAttack)) {
-			skippedAnimationFrames += 1;
-		}
-	}
-
-	auto animationFlags = AnimationDistributionFlags::ProcessAnimationPending;
-	if (player._pmode == PM_RATTACK)
-		animationFlags = static_cast<AnimationDistributionFlags>(animationFlags | AnimationDistributionFlags::RepeatedAction);
-	NewPlrAnim(player, player_graphic::Attack, d, animationFlags, skippedAnimationFrames, player._pAFNum);
-
-	player._pmode = PM_RATTACK;
-	FixPlayerLocation(player, d);
-	SetPlayerOld(player);
-	player.position.temp = WorldTilePosition { cx, cy };
-}
-
-player_graphic GetPlayerGraphicForSpell(SpellID spellId)
-{
-	switch (GetSpellData(spellId).type()) {
-	case MagicType::Fire:
-		return player_graphic::Fire;
-	case MagicType::Lightning:
-		return player_graphic::Lightning;
-	default:
-		return player_graphic::Magic;
-	}
-}
-
-void StartSpell(Player &player, Direction d, WorldTileCoord cx, WorldTileCoord cy)
-{
-	if (player._pInvincible && player._pHitPoints == 0 && &player == MyPlayer) {
-		SyncPlrKill(player, -1);
-		return;
-	}
-
-	// Checks conditions for spell again, cause initial check was done when spell was queued and the parameters could be changed meanwhile
-	bool isValid = true;
-	switch (player.queuedSpell.spellType) {
-	case SpellType::Skill:
-	case SpellType::Spell:
-		isValid = CheckSpell(player, player.queuedSpell.spellId, player.queuedSpell.spellType, true) == SpellCheckResult::Success;
-		break;
-	case SpellType::Scroll:
-		isValid = CanUseScroll(player, player.queuedSpell.spellId);
-		break;
-	case SpellType::Charges:
-		isValid = CanUseStaff(player, player.queuedSpell.spellId);
-		break;
-	case SpellType::Invalid:
-		isValid = false;
-		break;
-	}
-	if (!isValid)
-		return;
-
-	auto animationFlags = AnimationDistributionFlags::ProcessAnimationPending;
-	if (player._pmode == PM_SPELL)
-		animationFlags = static_cast<AnimationDistributionFlags>(animationFlags | AnimationDistributionFlags::RepeatedAction);
-	NewPlrAnim(player, GetPlayerGraphicForSpell(player.queuedSpell.spellId), d, animationFlags, 0, player._pSFNum);
-
-	PlaySfxLoc(GetSpellData(player.queuedSpell.spellId).sSFX, player.position.tile);
-
-	player._pmode = PM_SPELL;
-
-	FixPlayerLocation(player, d);
-	SetPlayerOld(player);
-
-	player.position.temp = WorldTilePosition { cx, cy };
-	player.queuedSpell.spellLevel = player.GetSpellLevel(player.queuedSpell.spellId);
-	player.executedSpell = player.queuedSpell;
-}
-
-void RespawnDeadItem(Item &&itm, Point target)
-{
-	if (ActiveItemCount >= MAXITEMS)
-		return;
-
-	int ii = AllocateItem();
-
-	dItem[target.x][target.y] = ii + 1;
-
-	Items[ii] = itm;
-	Items[ii].position = target;
-	RespawnItem(Items[ii], true);
-	NetSendCmdPItem(false, CMD_RESPAWNITEM, target, Items[ii]);
-}
-
-void DeadItem(Player &player, Item &&itm, Displacement direction)
-{
-	if (itm.isEmpty())
-		return;
-
-	Point target = player.position.tile + direction;
-	if (direction != Displacement { 0, 0 } && ItemSpaceOk(target)) {
-		RespawnDeadItem(std::move(itm), target);
-		return;
-	}
-
-	for (int k = 1; k < 50; k++) {
-		for (int j = -k; j <= k; j++) {
-			for (int i = -k; i <= k; i++) {
-				Point next = player.position.tile + Displacement { i, j };
-				if (ItemSpaceOk(next)) {
-					RespawnDeadItem(std::move(itm), next);
-					return;
-				}
-			}
-		}
-	}
-}
-
-int DropGold(Player &player, int amount, bool skipFullStacks)
-{
-	for (int i = 0; i < player._pNumInv && amount > 0; i++) {
-		auto &item = player.InvList[i];
-
-		if (item._itype != ItemType::Gold || (skipFullStacks && item._ivalue == MaxGold))
-			continue;
-
-		if (amount < item._ivalue) {
-			Item goldItem;
-			MakeGoldStack(goldItem, amount);
-			DeadItem(player, std::move(goldItem), { 0, 0 });
-
-			item._ivalue -= amount;
-
-			return 0;
-		}
-
-		amount -= item._ivalue;
-		DeadItem(player, std::move(item), { 0, 0 });
-		player.RemoveInvItem(i);
-		i = -1;
-	}
-
-	return amount;
-}
-
-void DropHalfPlayersGold(Player &player)
-{
-	int remainingGold = DropGold(player, player._pGold / 2, true);
-	if (remainingGold > 0) {
-		DropGold(player, remainingGold, false);
-	}
-
-	player._pGold /= 2;
-}
-
-void InitLevelChange(Player &player)
-{
-	Player &myPlayer = *MyPlayer;
-
-	RemovePlrMissiles(player);
-	player.pManaShield = false;
-	player.wReflections = 0;
-	if (&player != MyPlayer) {
-		// share info about your manashield when another player joins the level
-		if (myPlayer.pManaShield)
-			NetSendCmd(true, CMD_SETSHIELD);
-		// share info about your reflect charges when another player joins the level
-		NetSendCmdParam1(true, CMD_SETREFLECT, myPlayer.wReflections);
-	} else if (qtextflag) {
-		qtextflag = false;
-		stream_stop();
-	}
-
-	FixPlrWalkTags(player);
-	SetPlayerOld(player);
-	if (&player == MyPlayer) {
-		dPlayer[player.position.tile.x][player.position.tile.y] = player.getId() + 1;
-	} else {
-		player._pLvlVisited[player.plrlevel] = true;
-	}
-
-	ClrPlrPath(player);
-	player.destAction = ACTION_NONE;
-	player._pLvlChanging = true;
-
-	if (&player == MyPlayer) {
-		player.pLvlLoad = 10;
-	}
-}
-
-/**
- * @brief Continue movement towards new tile
- */
-bool DoWalk(Player &player, int variant)
-{
-	// Play walking sound effect on certain animation frames
-	if (*sgOptions.Audio.walkingSound && (leveltype != DTYPE_TOWN || sgGameInitInfo.bRunInTown == 0)) {
-		if (player.AnimInfo.currentFrame == 0
-		    || player.AnimInfo.currentFrame == 4) {
-			PlaySfxLoc(PS_WALK1, player.position.tile);
-		}
-	}
-
-	if (!player.AnimInfo.isLastFrame()) {
-		// We didn't reach new tile so update player's "sub-tile" position
-		ChangeOffset(player);
-		return false;
-	}
-
-	// We reached the new tile -> update the player's tile position
-	switch (variant) {
-	case PM_WALK_NORTHWARDS:
-		dPlayer[player.position.tile.x][player.position.tile.y] = 0;
-		player.position.tile = player.position.temp;
-		dPlayer[player.position.tile.x][player.position.tile.y] = player.getId() + 1;
-		break;
-	case PM_WALK_SOUTHWARDS:
-		dPlayer[player.position.temp.x][player.position.temp.y] = 0;
-		break;
-	case PM_WALK_SIDEWAYS:
-		dPlayer[player.position.tile.x][player.position.tile.y] = 0;
-		player.position.tile = player.position.temp;
-		// dPlayer is set here for backwards comparability, without it the player would be invisible if loaded from a vanilla save.
-		dPlayer[player.position.tile.x][player.position.tile.y] = player.getId() + 1;
-		break;
-	}
-
-	// Update the coordinates for lighting and vision entries for the player
-	if (leveltype != DTYPE_TOWN) {
-		ChangeLightXY(player._plid, player.position.tile);
-		ChangeVisionXY(player._pvid, player.position.tile);
-	}
-
-	if (player.walkpath[0] != WALK_NONE) {
-		StartWalkStand(player);
-	} else {
-		StartStand(player, player.tempDirection);
-	}
-
-	ClearStateVariables(player);
-
-	// Reset the "sub-tile" position of the player's light entry to 0
-	if (leveltype != DTYPE_TOWN) {
-		ChangeLightOffset(player._plid, { 0, 0 });
-	}
-
-	AutoPickup(player);
-	return true;
-}
-
-bool WeaponDecay(Player &player, int ii)
-{
-	if (!player.InvBody[ii].isEmpty() && player.InvBody[ii]._iClass == ICLASS_WEAPON && HasAnyOf(player.InvBody[ii]._iDamAcFlags, ItemSpecialEffectHf::Decay)) {
-		player.InvBody[ii]._iPLDam -= 5;
-		if (player.InvBody[ii]._iPLDam <= -100) {
-			RemoveEquipment(player, static_cast<inv_body_loc>(ii), true);
-			CalcPlrInv(player, true);
-			return true;
-		}
-		CalcPlrInv(player, true);
-	}
-	return false;
-}
-
-bool DamageWeapon(Player &player, unsigned damageFrequency)
-{
-	if (&player != MyPlayer) {
-		return false;
-	}
-
-	if (WeaponDecay(player, INVLOC_HAND_LEFT))
-		return true;
-	if (WeaponDecay(player, INVLOC_HAND_RIGHT))
-		return true;
-
-	if (!FlipCoin(damageFrequency)) {
-		return false;
-	}
-
-	if (!player.InvBody[INVLOC_HAND_LEFT].isEmpty() && player.InvBody[INVLOC_HAND_LEFT]._iClass == ICLASS_WEAPON) {
-		if (player.InvBody[INVLOC_HAND_LEFT]._iDurability == DUR_INDESTRUCTIBLE) {
-			return false;
-		}
-
-		player.InvBody[INVLOC_HAND_LEFT]._iDurability--;
-		if (player.InvBody[INVLOC_HAND_LEFT]._iDurability <= 0) {
-			RemoveEquipment(player, INVLOC_HAND_LEFT, true);
-			CalcPlrInv(player, true);
-			return true;
-		}
-	}
-
-	if (!player.InvBody[INVLOC_HAND_RIGHT].isEmpty() && player.InvBody[INVLOC_HAND_RIGHT]._iClass == ICLASS_WEAPON) {
-		if (player.InvBody[INVLOC_HAND_RIGHT]._iDurability == DUR_INDESTRUCTIBLE) {
-			return false;
-		}
-
-		player.InvBody[INVLOC_HAND_RIGHT]._iDurability--;
-		if (player.InvBody[INVLOC_HAND_RIGHT]._iDurability == 0) {
-			RemoveEquipment(player, INVLOC_HAND_RIGHT, true);
-			CalcPlrInv(player, true);
-			return true;
-		}
-	}
-
-	if (player.InvBody[INVLOC_HAND_LEFT].isEmpty() && player.InvBody[INVLOC_HAND_RIGHT]._itype == ItemType::Shield) {
-		if (player.InvBody[INVLOC_HAND_RIGHT]._iDurability == DUR_INDESTRUCTIBLE) {
-			return false;
-		}
-
-		player.InvBody[INVLOC_HAND_RIGHT]._iDurability--;
-		if (player.InvBody[INVLOC_HAND_RIGHT]._iDurability == 0) {
-			RemoveEquipment(player, INVLOC_HAND_RIGHT, true);
-			CalcPlrInv(player, true);
-			return true;
-		}
-	}
-
-	if (player.InvBody[INVLOC_HAND_RIGHT].isEmpty() && player.InvBody[INVLOC_HAND_LEFT]._itype == ItemType::Shield) {
-		if (player.InvBody[INVLOC_HAND_LEFT]._iDurability == DUR_INDESTRUCTIBLE) {
-			return false;
-		}
-
-		player.InvBody[INVLOC_HAND_LEFT]._iDurability--;
-		if (player.InvBody[INVLOC_HAND_LEFT]._iDurability == 0) {
-			RemoveEquipment(player, INVLOC_HAND_LEFT, true);
-			CalcPlrInv(player, true);
-			return true;
-		}
-	}
-
-	return false;
-}
-
-bool PlrHitMonst(Player &player, Monster &monster, bool adjacentDamage = false)
-{
-	int hper = 0;
-
-	if (!monster.isPossibleToHit())
-		return false;
-
-	if (adjacentDamage) {
-		if (player._pLevel > 20)
-			hper -= 30;
-		else
-			hper -= (35 - player._pLevel) * 2;
-	}
-
-	int hit = GenerateRnd(100);
-	if (monster.mode == MonsterMode::Petrified) {
-		hit = 0;
-	}
-
-	hper += player.GetMeleePiercingToHit() - player.CalculateArmorPierce(monster.armorClass, true);
-	hper = clamp(hper, 5, 95);
-
-	if (monster.tryLiftGargoyle())
-		return true;
-
-	if (hit >= hper) {
-#ifdef _DEBUG
-		if (!DebugGodMode)
-#endif
-			return false;
-	}
-
-	if (gbIsHellfire && HasAllOf(player._pIFlags, ItemSpecialEffect::FireDamage | ItemSpecialEffect::LightningDamage)) {
-		int midam = player._pIFMinDam + GenerateRnd(player._pIFMaxDam - player._pIFMinDam);
-		AddMissile(player.position.tile, player.position.temp, player._pdir, MissileID::SpectralArrow, TARGET_MONSTERS, player.getId(), midam, 0);
-	}
-	int mind = player._pIMinDam;
-	int maxd = player._pIMaxDam;
-	int dam = GenerateRnd(maxd - mind + 1) + mind;
-	dam += dam * player._pIBonusDam / 100;
-	dam += player._pIBonusDamMod;
-	int dam2 = dam << 6;
-	dam += player._pDamageMod;
-	if (player._pClass == HeroClass::Warrior || player._pClass == HeroClass::Barbarian) {
-		if (GenerateRnd(100) < player._pLevel) {
-			dam *= 2;
-		}
-	}
-
-	ItemType phanditype = ItemType::None;
-	if (player.InvBody[INVLOC_HAND_LEFT]._itype == ItemType::Sword || player.InvBody[INVLOC_HAND_RIGHT]._itype == ItemType::Sword) {
-		phanditype = ItemType::Sword;
-	}
-	if (player.InvBody[INVLOC_HAND_LEFT]._itype == ItemType::Mace || player.InvBody[INVLOC_HAND_RIGHT]._itype == ItemType::Mace) {
-		phanditype = ItemType::Mace;
-	}
-
-	switch (monster.data().monsterClass) {
-	case MonsterClass::Undead:
-		if (phanditype == ItemType::Sword) {
-			dam -= dam / 2;
-		} else if (phanditype == ItemType::Mace) {
-			dam += dam / 2;
-		}
-		break;
-	case MonsterClass::Animal:
-		if (phanditype == ItemType::Mace) {
-			dam -= dam / 2;
-		} else if (phanditype == ItemType::Sword) {
-			dam += dam / 2;
-		}
-		break;
-	case MonsterClass::Demon:
-		if (HasAnyOf(player._pIFlags, ItemSpecialEffect::TripleDemonDamage)) {
-			dam *= 3;
-		}
-		break;
-	}
-
-	if (HasAnyOf(player.pDamAcFlags, ItemSpecialEffectHf::Devastation) && GenerateRnd(100) < 5) {
-		dam *= 3;
-	}
-
-	if (HasAnyOf(player.pDamAcFlags, ItemSpecialEffectHf::Doppelganger) && monster.type().type != MT_DIABLO && !monster.isUnique() && GenerateRnd(100) < 10) {
-		AddDoppelganger(monster);
-	}
-
-	dam <<= 6;
-	if (HasAnyOf(player.pDamAcFlags, ItemSpecialEffectHf::Jesters)) {
-		int r = GenerateRnd(201);
-		if (r >= 100)
-			r = 100 + (r - 100) * 5;
-		dam = dam * r / 100;
-	}
-
-	if (adjacentDamage)
-		dam >>= 2;
-
-	if (&player == MyPlayer) {
-		if (HasAnyOf(player.pDamAcFlags, ItemSpecialEffectHf::Peril)) {
-			dam2 += player._pIGetHit << 6;
-			if (dam2 >= 0) {
-				ApplyPlrDamage(DamageType::Physical, player, 0, 1, dam2);
-			}
-			dam *= 2;
-		}
-#ifdef _DEBUG
-		if (DebugGodMode) {
-			dam = monster.hitPoints; /* ensure monster is killed with one hit */
-		}
-#endif
-		ApplyMonsterDamage(DamageType::Physical, monster, dam);
-	}
-
-	int skdam = 0;
-	if (HasAnyOf(player._pIFlags, ItemSpecialEffect::RandomStealLife)) {
-		skdam = GenerateRnd(dam / 8);
-		player._pHitPoints += skdam;
-		if (player._pHitPoints > player._pMaxHP) {
-			player._pHitPoints = player._pMaxHP;
-		}
-		player._pHPBase += skdam;
-		if (player._pHPBase > player._pMaxHPBase) {
-			player._pHPBase = player._pMaxHPBase;
-		}
-		RedrawComponent(PanelDrawComponent::Health);
-	}
-	if (HasAnyOf(player._pIFlags, ItemSpecialEffect::StealMana3 | ItemSpecialEffect::StealMana5) && HasNoneOf(player._pIFlags, ItemSpecialEffect::NoMana)) {
-		if (HasAnyOf(player._pIFlags, ItemSpecialEffect::StealMana3)) {
-			skdam = 3 * dam / 100;
-		}
-		if (HasAnyOf(player._pIFlags, ItemSpecialEffect::StealMana5)) {
-			skdam = 5 * dam / 100;
-		}
-		player._pMana += skdam;
-		if (player._pMana > player._pMaxMana) {
-			player._pMana = player._pMaxMana;
-		}
-		player._pManaBase += skdam;
-		if (player._pManaBase > player._pMaxManaBase) {
-			player._pManaBase = player._pMaxManaBase;
-		}
-		RedrawComponent(PanelDrawComponent::Mana);
-	}
-	if (HasAnyOf(player._pIFlags, ItemSpecialEffect::StealLife3 | ItemSpecialEffect::StealLife5)) {
-		if (HasAnyOf(player._pIFlags, ItemSpecialEffect::StealLife3)) {
-			skdam = 3 * dam / 100;
-		}
-		if (HasAnyOf(player._pIFlags, ItemSpecialEffect::StealLife5)) {
-			skdam = 5 * dam / 100;
-		}
-		player._pHitPoints += skdam;
-		if (player._pHitPoints > player._pMaxHP) {
-			player._pHitPoints = player._pMaxHP;
-		}
-		player._pHPBase += skdam;
-		if (player._pHPBase > player._pMaxHPBase) {
-			player._pHPBase = player._pMaxHPBase;
-		}
-		RedrawComponent(PanelDrawComponent::Health);
-	}
-	if ((monster.hitPoints >> 6) <= 0) {
-		M_StartKill(monster, player);
-	} else {
-		if (monster.mode != MonsterMode::Petrified && HasAnyOf(player._pIFlags, ItemSpecialEffect::Knockback))
-			M_GetKnockback(monster);
-		M_StartHit(monster, player, dam);
-	}
-	return true;
-}
-
-bool PlrHitPlr(Player &attacker, Player &target)
-{
-	if (target._pInvincible) {
-		return false;
-	}
-
-	if (HasAnyOf(target._pSpellFlags, SpellFlag::Etherealize)) {
-		return false;
-	}
-
-	int hit = GenerateRnd(100);
-
-	int hper = attacker.GetMeleeToHit() - target.GetArmor();
-	hper = clamp(hper, 5, 95);
-
-	int blk = 100;
-	if ((target._pmode == PM_STAND || target._pmode == PM_ATTACK) && target._pBlockFlag) {
-		blk = GenerateRnd(100);
-	}
-
-	int blkper = target.GetBlockChance() - (attacker._pLevel * 2);
-	blkper = clamp(blkper, 0, 100);
-
-	if (hit >= hper) {
-		return false;
-	}
-
-	if (blk < blkper) {
-		Direction dir = GetDirection(target.position.tile, attacker.position.tile);
-		StartPlrBlock(target, dir);
-		return true;
-	}
-
-	int mind = attacker._pIMinDam;
-	int maxd = attacker._pIMaxDam;
-	int dam = GenerateRnd(maxd - mind + 1) + mind;
-	dam += (dam * attacker._pIBonusDam) / 100;
-	dam += attacker._pIBonusDamMod + attacker._pDamageMod;
-
-	if (attacker._pClass == HeroClass::Warrior || attacker._pClass == HeroClass::Barbarian) {
-		if (GenerateRnd(100) < attacker._pLevel) {
-			dam *= 2;
-		}
-	}
-	int skdam = dam << 6;
-	if (HasAnyOf(attacker._pIFlags, ItemSpecialEffect::RandomStealLife)) {
-		int tac = GenerateRnd(skdam / 8);
-		attacker._pHitPoints += tac;
-		if (attacker._pHitPoints > attacker._pMaxHP) {
-			attacker._pHitPoints = attacker._pMaxHP;
-		}
-		attacker._pHPBase += tac;
-		if (attacker._pHPBase > attacker._pMaxHPBase) {
-			attacker._pHPBase = attacker._pMaxHPBase;
-		}
-		RedrawComponent(PanelDrawComponent::Health);
-	}
-	if (&attacker == MyPlayer) {
-		NetSendCmdDamage(true, target.getId(), skdam, DamageType::Physical);
-	}
-	StartPlrHit(target, skdam, false);
-
-	return true;
-}
-
-bool PlrHitObj(const Player &player, Object &targetObject)
-{
-	if (targetObject.IsBreakable()) {
-		BreakObject(player, targetObject);
-		return true;
-	}
-
-	return false;
-}
-
-bool DoAttack(Player &player)
-{
-	if (player.AnimInfo.currentFrame == player._pAFNum - 2) {
-		PlaySfxLoc(PS_SWING, player.position.tile);
-	}
-
-	bool didhit = false;
-
-	if (player.AnimInfo.currentFrame == player._pAFNum - 1) {
-		Point position = player.position.tile + player._pdir;
-		Monster *monster = FindMonsterAtPosition(position);
-
-		if (monster != nullptr) {
-			if (CanTalkToMonst(*monster)) {
-				player.position.temp.x = 0; /** @todo Looks to be irrelevant, probably just remove it */
-				return false;
-			}
-		}
-
-		if (!gbIsHellfire || !HasAllOf(player._pIFlags, ItemSpecialEffect::FireDamage | ItemSpecialEffect::LightningDamage)) {
-			const size_t playerId = player.getId();
-			if (HasAnyOf(player._pIFlags, ItemSpecialEffect::FireDamage)) {
-				AddMissile(position, { 1, 0 }, Direction::South, MissileID::WeaponExplosion, TARGET_MONSTERS, playerId, 0, 0);
-			}
-			if (HasAnyOf(player._pIFlags, ItemSpecialEffect::LightningDamage)) {
-				AddMissile(position, { 2, 0 }, Direction::South, MissileID::WeaponExplosion, TARGET_MONSTERS, playerId, 0, 0);
-			}
-		}
-
-		if (monster != nullptr) {
-			didhit = PlrHitMonst(player, *monster);
-		} else if (PlayerAtPosition(position) != nullptr && !player.friendlyMode) {
-			didhit = PlrHitPlr(player, *PlayerAtPosition(position));
-		} else {
-			Object *object = FindObjectAtPosition(position, false);
-			if (object != nullptr) {
-				didhit = PlrHitObj(player, *object);
-			}
-		}
-		if ((player._pClass == HeroClass::Monk
-		        && (player.InvBody[INVLOC_HAND_LEFT]._itype == ItemType::Staff || player.InvBody[INVLOC_HAND_RIGHT]._itype == ItemType::Staff))
-		    || (player._pClass == HeroClass::Bard
-		        && player.InvBody[INVLOC_HAND_LEFT]._itype == ItemType::Sword && player.InvBody[INVLOC_HAND_RIGHT]._itype == ItemType::Sword)
-		    || (player._pClass == HeroClass::Barbarian
-		        && (player.InvBody[INVLOC_HAND_LEFT]._itype == ItemType::Axe || player.InvBody[INVLOC_HAND_RIGHT]._itype == ItemType::Axe
-		            || (((player.InvBody[INVLOC_HAND_LEFT]._itype == ItemType::Mace && player.InvBody[INVLOC_HAND_LEFT]._iLoc == ILOC_TWOHAND)
-		                    || (player.InvBody[INVLOC_HAND_RIGHT]._itype == ItemType::Mace && player.InvBody[INVLOC_HAND_RIGHT]._iLoc == ILOC_TWOHAND)
-		                    || (player.InvBody[INVLOC_HAND_LEFT]._itype == ItemType::Sword && player.InvBody[INVLOC_HAND_LEFT]._iLoc == ILOC_TWOHAND)
-		                    || (player.InvBody[INVLOC_HAND_RIGHT]._itype == ItemType::Sword && player.InvBody[INVLOC_HAND_RIGHT]._iLoc == ILOC_TWOHAND))
-		                && !(player.InvBody[INVLOC_HAND_LEFT]._itype == ItemType::Shield || player.InvBody[INVLOC_HAND_RIGHT]._itype == ItemType::Shield))))) {
-			// playing as a class/weapon with cleave
-			position = player.position.tile + Right(player._pdir);
-			monster = FindMonsterAtPosition(position);
-			if (monster != nullptr) {
-				if (!CanTalkToMonst(*monster) && monster->position.old == position) {
-					if (PlrHitMonst(player, *monster, true))
-						didhit = true;
-				}
-			}
-			position = player.position.tile + Left(player._pdir);
-			monster = FindMonsterAtPosition(position);
-			if (monster != nullptr) {
-				if (!CanTalkToMonst(*monster) && monster->position.old == position) {
-					if (PlrHitMonst(player, *monster, true))
-						didhit = true;
-				}
-			}
-		}
-
-		if (didhit && DamageWeapon(player, 30)) {
-			StartStand(player, player._pdir);
-			ClearStateVariables(player);
-			return true;
-		}
-	}
-
-	if (player.AnimInfo.isLastFrame()) {
-		StartStand(player, player._pdir);
-		ClearStateVariables(player);
-		return true;
-	}
-
-	return false;
-}
-
-bool DoRangeAttack(Player &player)
-{
-	int arrows = 0;
-	if (player.AnimInfo.currentFrame == player._pAFNum - 1) {
-		arrows = 1;
-	}
-
-	if (HasAnyOf(player._pIFlags, ItemSpecialEffect::MultipleArrows) && player.AnimInfo.currentFrame == player._pAFNum + 1) {
-		arrows = 2;
-	}
-
-	for (int arrow = 0; arrow < arrows; arrow++) {
-		int xoff = 0;
-		int yoff = 0;
-		if (arrows != 1) {
-			int angle = arrow == 0 ? -1 : 1;
-			int x = player.position.temp.x - player.position.tile.x;
-			if (x != 0)
-				yoff = x < 0 ? angle : -angle;
-			int y = player.position.temp.y - player.position.tile.y;
-			if (y != 0)
-				xoff = y < 0 ? -angle : angle;
-		}
-
-		int dmg = 4;
-		MissileID mistype = MissileID::Arrow;
-		if (HasAnyOf(player._pIFlags, ItemSpecialEffect::FireArrows)) {
-			mistype = MissileID::FireArrow;
-		}
-		if (HasAnyOf(player._pIFlags, ItemSpecialEffect::LightningArrows)) {
-			mistype = MissileID::LightningArrow;
-		}
-		if (HasAllOf(player._pIFlags, ItemSpecialEffect::FireArrows | ItemSpecialEffect::LightningArrows)) {
-			dmg = player._pIFMinDam + GenerateRnd(player._pIFMaxDam - player._pIFMinDam);
-			mistype = MissileID::SpectralArrow;
-		}
-
-		AddMissile(
-		    player.position.tile,
-		    player.position.temp + Displacement { xoff, yoff },
-		    player._pdir,
-		    mistype,
-		    TARGET_MONSTERS,
-		    player.getId(),
-		    dmg,
-		    0);
-
-		if (arrow == 0 && mistype != MissileID::SpectralArrow) {
-			PlaySfxLoc(arrows != 1 ? IS_STING1 : PS_BFIRE, player.position.tile);
-		}
-
-		if (DamageWeapon(player, 40)) {
-			StartStand(player, player._pdir);
-			ClearStateVariables(player);
-			return true;
-		}
-	}
-
-	if (player.AnimInfo.isLastFrame()) {
-		StartStand(player, player._pdir);
-		ClearStateVariables(player);
-		return true;
-	}
-	return false;
-}
-
-void DamageParryItem(Player &player)
-{
-	if (&player != MyPlayer) {
-		return;
-	}
-
-	if (player.InvBody[INVLOC_HAND_LEFT]._itype == ItemType::Shield || player.InvBody[INVLOC_HAND_LEFT]._itype == ItemType::Staff) {
-		if (player.InvBody[INVLOC_HAND_LEFT]._iDurability == DUR_INDESTRUCTIBLE) {
-			return;
-		}
-
-		player.InvBody[INVLOC_HAND_LEFT]._iDurability--;
-		if (player.InvBody[INVLOC_HAND_LEFT]._iDurability == 0) {
-			RemoveEquipment(player, INVLOC_HAND_LEFT, true);
-			CalcPlrInv(player, true);
-		}
-	}
-
-	if (player.InvBody[INVLOC_HAND_RIGHT]._itype == ItemType::Shield) {
-		if (player.InvBody[INVLOC_HAND_RIGHT]._iDurability != DUR_INDESTRUCTIBLE) {
-			player.InvBody[INVLOC_HAND_RIGHT]._iDurability--;
-			if (player.InvBody[INVLOC_HAND_RIGHT]._iDurability == 0) {
-				RemoveEquipment(player, INVLOC_HAND_RIGHT, true);
-				CalcPlrInv(player, true);
-			}
-		}
-	}
-}
-
-bool DoBlock(Player &player)
-{
-	if (player.AnimInfo.isLastFrame()) {
-		StartStand(player, player._pdir);
-		ClearStateVariables(player);
-
-		if (FlipCoin(10)) {
-			DamageParryItem(player);
-		}
-		return true;
-	}
-
-	return false;
-}
-
-void DamageArmor(Player &player)
-{
-	if (&player != MyPlayer) {
-		return;
-	}
-
-	if (player.InvBody[INVLOC_CHEST].isEmpty() && player.InvBody[INVLOC_HEAD].isEmpty()) {
-		return;
-	}
-
-	bool targetHead = FlipCoin(3);
-	if (!player.InvBody[INVLOC_CHEST].isEmpty() && player.InvBody[INVLOC_HEAD].isEmpty()) {
-		targetHead = false;
-	}
-	if (player.InvBody[INVLOC_CHEST].isEmpty() && !player.InvBody[INVLOC_HEAD].isEmpty()) {
-		targetHead = true;
-	}
-
-	Item *pi;
-	if (targetHead) {
-		pi = &player.InvBody[INVLOC_HEAD];
-	} else {
-		pi = &player.InvBody[INVLOC_CHEST];
-	}
-	if (pi->_iDurability == DUR_INDESTRUCTIBLE) {
-		return;
-	}
-
-	pi->_iDurability--;
-	if (pi->_iDurability != 0) {
-		return;
-	}
-
-	if (targetHead) {
-		RemoveEquipment(player, INVLOC_HEAD, true);
-	} else {
-		RemoveEquipment(player, INVLOC_CHEST, true);
-	}
-	CalcPlrInv(player, true);
-}
-
-bool DoSpell(Player &player)
-{
-	if (player.AnimInfo.currentFrame == player._pSFNum) {
-		CastSpell(
-		    player.getId(),
-		    player.executedSpell.spellId,
-		    player.position.tile.x,
-		    player.position.tile.y,
-		    player.position.temp.x,
-		    player.position.temp.y,
-		    player.executedSpell.spellLevel);
-
-		if (IsAnyOf(player.executedSpell.spellType, SpellType::Scroll, SpellType::Charges)) {
-			EnsureValidReadiedSpell(player);
-		}
-	}
-
-	if (player.AnimInfo.isLastFrame()) {
-		StartStand(player, player._pdir);
-		ClearStateVariables(player);
-		return true;
-	}
-
-	return false;
-}
-
-bool DoGotHit(Player &player)
-{
-	if (player.AnimInfo.isLastFrame()) {
-		StartStand(player, player._pdir);
-		ClearStateVariables(player);
-		if (!FlipCoin(4)) {
-			DamageArmor(player);
-		}
-
-		return true;
-	}
-
-	return false;
-}
-
-bool DoDeath(Player &player)
-{
-	if (player.AnimInfo.isLastFrame()) {
-		if (player.AnimInfo.tickCounterOfCurrentFrame == 0) {
-			player.AnimInfo.ticksPerFrame = 100;
-			dFlags[player.position.tile.x][player.position.tile.y] |= DungeonFlag::DeadPlayer;
-		} else if (&player == MyPlayer && player.AnimInfo.tickCounterOfCurrentFrame == 30) {
-			MyPlayerIsDead = true;
-			if (!gbIsMultiplayer) {
-				gamemenu_on();
-			}
-		}
-	}
-
-	return false;
-}
-
-bool IsPlayerAdjacentToObject(Player &player, Object &object)
-{
-	int x = abs(player.position.tile.x - object.position.x);
-	int y = abs(player.position.tile.y - object.position.y);
-	if (y > 1 && object.position.y >= 1 && FindObjectAtPosition(object.position + Direction::NorthEast) == &object) {
-		// special case for activating a large object from the north-east side
-		y = abs(player.position.tile.y - object.position.y + 1);
-	}
-	return x <= 1 && y <= 1;
-}
-
-void TryDisarm(const Player &player, Object &object)
-{
-	if (&player == MyPlayer)
-		NewCursor(CURSOR_HAND);
-	if (!object._oTrapFlag) {
-		return;
-	}
-	int trapdisper = 2 * player._pDexterity - 5 * currlevel;
-	if (GenerateRnd(100) > trapdisper) {
-		return;
-	}
-	for (int j = 0; j < ActiveObjectCount; j++) {
-		Object &trap = Objects[ActiveObjects[j]];
-		if (trap.IsTrap() && FindObjectAtPosition({ trap._oVar1, trap._oVar2 }) == &object) {
-			trap._oVar4 = 1;
-			object._oTrapFlag = false;
-		}
-	}
-	if (object.IsTrappedChest()) {
-		object._oTrapFlag = false;
-	}
-}
-
-void CheckNewPath(Player &player, bool pmWillBeCalled)
-{
-	int x = 0;
-	int y = 0;
-
-	Monster *monster;
-	Player *target;
-	Object *object;
-	Item *item;
-
-	int targetId = player.destParam1;
-
-	switch (player.destAction) {
-	case ACTION_ATTACKMON:
-	case ACTION_RATTACKMON:
-	case ACTION_SPELLMON:
-		monster = &Monsters[targetId];
-		if ((monster->hitPoints >> 6) <= 0) {
-			player.Stop();
-			return;
-		}
-		if (player.destAction == ACTION_ATTACKMON)
-			MakePlrPath(player, monster->position.future, false);
-		break;
-	case ACTION_ATTACKPLR:
-	case ACTION_RATTACKPLR:
-	case ACTION_SPELLPLR:
-		target = &Players[targetId];
-		if ((target->_pHitPoints >> 6) <= 0) {
-			player.Stop();
-			return;
-		}
-		if (player.destAction == ACTION_ATTACKPLR)
-			MakePlrPath(player, target->position.future, false);
-		break;
-	case ACTION_OPERATE:
-	case ACTION_DISARM:
-	case ACTION_OPERATETK:
-		object = &Objects[targetId];
-		break;
-	case ACTION_PICKUPITEM:
-	case ACTION_PICKUPAITEM:
-		item = &Items[targetId];
-		break;
-	default:
-		break;
-	}
-
-	Direction d;
-	if (player.walkpath[0] != WALK_NONE) {
-		if (player._pmode == PM_STAND) {
-			if (&player == MyPlayer) {
-				if (player.destAction == ACTION_ATTACKMON || player.destAction == ACTION_ATTACKPLR) {
-					if (player.destAction == ACTION_ATTACKMON) {
-						x = abs(player.position.future.x - monster->position.future.x);
-						y = abs(player.position.future.y - monster->position.future.y);
-						d = GetDirection(player.position.future, monster->position.future);
-					} else {
-						x = abs(player.position.future.x - target->position.future.x);
-						y = abs(player.position.future.y - target->position.future.y);
-						d = GetDirection(player.position.future, target->position.future);
-					}
-
-					if (x < 2 && y < 2) {
-						ClrPlrPath(player);
-						if (player.destAction == ACTION_ATTACKMON && monster->talkMsg != TEXT_NONE && monster->talkMsg != TEXT_VILE14) {
-							TalktoMonster(player, *monster);
-						} else {
-							StartAttack(player, d, pmWillBeCalled);
-						}
-						player.destAction = ACTION_NONE;
-					}
-				}
-			}
-
-			switch (player.walkpath[0]) {
-			case WALK_N:
-				StartWalk(player, Direction::North, pmWillBeCalled);
-				break;
-			case WALK_NE:
-				StartWalk(player, Direction::NorthEast, pmWillBeCalled);
-				break;
-			case WALK_E:
-				StartWalk(player, Direction::East, pmWillBeCalled);
-				break;
-			case WALK_SE:
-				StartWalk(player, Direction::SouthEast, pmWillBeCalled);
-				break;
-			case WALK_S:
-				StartWalk(player, Direction::South, pmWillBeCalled);
-				break;
-			case WALK_SW:
-				StartWalk(player, Direction::SouthWest, pmWillBeCalled);
-				break;
-			case WALK_W:
-				StartWalk(player, Direction::West, pmWillBeCalled);
-				break;
-			case WALK_NW:
-				StartWalk(player, Direction::NorthWest, pmWillBeCalled);
-				break;
-			}
-
-			for (size_t j = 1; j < MaxPathLength; j++) {
-				player.walkpath[j - 1] = player.walkpath[j];
-			}
-
-			player.walkpath[MaxPathLength - 1] = WALK_NONE;
-
-			if (player._pmode == PM_STAND) {
-				StartStand(player, player._pdir);
-				player.destAction = ACTION_NONE;
-			}
-		}
-
-		return;
-	}
-	if (player.destAction == ACTION_NONE) {
-		return;
-	}
-
-	if (player._pmode == PM_STAND) {
-		switch (player.destAction) {
-		case ACTION_ATTACK:
-			d = GetDirection(player.position.tile, { player.destParam1, player.destParam2 });
-			StartAttack(player, d, pmWillBeCalled);
-			break;
-		case ACTION_ATTACKMON:
-			x = abs(player.position.tile.x - monster->position.future.x);
-			y = abs(player.position.tile.y - monster->position.future.y);
-			if (x <= 1 && y <= 1) {
-				d = GetDirection(player.position.future, monster->position.future);
-				if (monster->talkMsg != TEXT_NONE && monster->talkMsg != TEXT_VILE14) {
-					TalktoMonster(player, *monster);
-				} else {
-					StartAttack(player, d, pmWillBeCalled);
-				}
-			}
-			break;
-		case ACTION_ATTACKPLR:
-			x = abs(player.position.tile.x - target->position.future.x);
-			y = abs(player.position.tile.y - target->position.future.y);
-			if (x <= 1 && y <= 1) {
-				d = GetDirection(player.position.future, target->position.future);
-				StartAttack(player, d, pmWillBeCalled);
-			}
-			break;
-		case ACTION_RATTACK:
-			d = GetDirection(player.position.tile, { player.destParam1, player.destParam2 });
-			StartRangeAttack(player, d, player.destParam1, player.destParam2, pmWillBeCalled);
-			break;
-		case ACTION_RATTACKMON:
-			d = GetDirection(player.position.future, monster->position.future);
-			if (monster->talkMsg != TEXT_NONE && monster->talkMsg != TEXT_VILE14) {
-				TalktoMonster(player, *monster);
-			} else {
-				StartRangeAttack(player, d, monster->position.future.x, monster->position.future.y, pmWillBeCalled);
-			}
-			break;
-		case ACTION_RATTACKPLR:
-			d = GetDirection(player.position.future, target->position.future);
-			StartRangeAttack(player, d, target->position.future.x, target->position.future.y, pmWillBeCalled);
-			break;
-		case ACTION_SPELL:
-			d = GetDirection(player.position.tile, { player.destParam1, player.destParam2 });
-			StartSpell(player, d, player.destParam1, player.destParam2);
-			player.executedSpell.spellLevel = player.destParam3;
-			break;
-		case ACTION_SPELLWALL:
-			StartSpell(player, static_cast<Direction>(player.destParam3), player.destParam1, player.destParam2);
-			player.tempDirection = static_cast<Direction>(player.destParam3);
-			player.executedSpell.spellLevel = player.destParam4;
-			break;
-		case ACTION_SPELLMON:
-			d = GetDirection(player.position.tile, monster->position.future);
-			StartSpell(player, d, monster->position.future.x, monster->position.future.y);
-			player.executedSpell.spellLevel = player.destParam2;
-			break;
-		case ACTION_SPELLPLR:
-			d = GetDirection(player.position.tile, target->position.future);
-			StartSpell(player, d, target->position.future.x, target->position.future.y);
-			player.executedSpell.spellLevel = player.destParam2;
-			break;
-		case ACTION_OPERATE:
-			if (IsPlayerAdjacentToObject(player, *object)) {
-				if (object->_oBreak == 1) {
-					d = GetDirection(player.position.tile, object->position);
-					StartAttack(player, d, pmWillBeCalled);
-				} else {
-					OperateObject(player, *object);
-				}
-			}
-			break;
-		case ACTION_DISARM:
-			if (IsPlayerAdjacentToObject(player, *object)) {
-				if (object->_oBreak == 1) {
-					d = GetDirection(player.position.tile, object->position);
-					StartAttack(player, d, pmWillBeCalled);
-				} else {
-					TryDisarm(player, *object);
-					OperateObject(player, *object);
-				}
-			}
-			break;
-		case ACTION_OPERATETK:
-			if (object->_oBreak != 1) {
-				OperateObject(player, *object);
-			}
-			break;
-		case ACTION_PICKUPITEM:
-			if (&player == MyPlayer) {
-				x = abs(player.position.tile.x - item->position.x);
-				y = abs(player.position.tile.y - item->position.y);
-				if (x <= 1 && y <= 1 && pcurs == CURSOR_HAND && !item->_iRequest) {
-					NetSendCmdGItem(true, CMD_REQUESTGITEM, player.getId(), targetId);
-					item->_iRequest = true;
-				}
-			}
-			break;
-		case ACTION_PICKUPAITEM:
-			if (&player == MyPlayer) {
-				x = abs(player.position.tile.x - item->position.x);
-				y = abs(player.position.tile.y - item->position.y);
-				if (x <= 1 && y <= 1 && pcurs == CURSOR_HAND) {
-					NetSendCmdGItem(true, CMD_REQUESTAGITEM, player.getId(), targetId);
-				}
-			}
-			break;
-		case ACTION_TALK:
-			if (&player == MyPlayer) {
-				HelpFlag = false;
-				TalkToTowner(player, player.destParam1);
-			}
-			break;
-		default:
-			break;
-		}
-
-		FixPlayerLocation(player, player._pdir);
-		player.destAction = ACTION_NONE;
-
-		return;
-	}
-
-	if (player._pmode == PM_ATTACK && player.AnimInfo.currentFrame >= player._pAFNum) {
-		if (player.destAction == ACTION_ATTACK) {
-			d = GetDirection(player.position.future, { player.destParam1, player.destParam2 });
-			StartAttack(player, d, pmWillBeCalled);
-			player.destAction = ACTION_NONE;
-		} else if (player.destAction == ACTION_ATTACKMON) {
-			x = abs(player.position.tile.x - monster->position.future.x);
-			y = abs(player.position.tile.y - monster->position.future.y);
-			if (x <= 1 && y <= 1) {
-				d = GetDirection(player.position.future, monster->position.future);
-				StartAttack(player, d, pmWillBeCalled);
-			}
-			player.destAction = ACTION_NONE;
-		} else if (player.destAction == ACTION_ATTACKPLR) {
-			x = abs(player.position.tile.x - target->position.future.x);
-			y = abs(player.position.tile.y - target->position.future.y);
-			if (x <= 1 && y <= 1) {
-				d = GetDirection(player.position.future, target->position.future);
-				StartAttack(player, d, pmWillBeCalled);
-			}
-			player.destAction = ACTION_NONE;
-		} else if (player.destAction == ACTION_OPERATE) {
-			if (IsPlayerAdjacentToObject(player, *object)) {
-				if (object->_oBreak == 1) {
-					d = GetDirection(player.position.tile, object->position);
-					StartAttack(player, d, pmWillBeCalled);
-				}
-			}
-		}
-	}
-
-	if (player._pmode == PM_RATTACK && player.AnimInfo.currentFrame >= player._pAFNum) {
-		if (player.destAction == ACTION_RATTACK) {
-			d = GetDirection(player.position.tile, { player.destParam1, player.destParam2 });
-			StartRangeAttack(player, d, player.destParam1, player.destParam2, pmWillBeCalled);
-			player.destAction = ACTION_NONE;
-		} else if (player.destAction == ACTION_RATTACKMON) {
-			d = GetDirection(player.position.tile, monster->position.future);
-			StartRangeAttack(player, d, monster->position.future.x, monster->position.future.y, pmWillBeCalled);
-			player.destAction = ACTION_NONE;
-		} else if (player.destAction == ACTION_RATTACKPLR) {
-			d = GetDirection(player.position.tile, target->position.future);
-			StartRangeAttack(player, d, target->position.future.x, target->position.future.y, pmWillBeCalled);
-			player.destAction = ACTION_NONE;
-		}
-	}
-
-	if (player._pmode == PM_SPELL && player.AnimInfo.currentFrame >= player._pSFNum) {
-		if (player.destAction == ACTION_SPELL) {
-			d = GetDirection(player.position.tile, { player.destParam1, player.destParam2 });
-			StartSpell(player, d, player.destParam1, player.destParam2);
-			player.destAction = ACTION_NONE;
-		} else if (player.destAction == ACTION_SPELLMON) {
-			d = GetDirection(player.position.tile, monster->position.future);
-			StartSpell(player, d, monster->position.future.x, monster->position.future.y);
-			player.destAction = ACTION_NONE;
-		} else if (player.destAction == ACTION_SPELLPLR) {
-			d = GetDirection(player.position.tile, target->position.future);
-			StartSpell(player, d, target->position.future.x, target->position.future.y);
-			player.destAction = ACTION_NONE;
-		}
-	}
-}
-
-bool PlrDeathModeOK(Player &player)
-{
-	if (&player != MyPlayer) {
-		return true;
-	}
-	if (player._pmode == PM_DEATH) {
-		return true;
-	}
-	if (player._pmode == PM_QUIT) {
-		return true;
-	}
-	if (player._pmode == PM_NEWLVL) {
-		return true;
-	}
-
-	return false;
-}
-
-void ValidatePlayer()
-{
-	assert(MyPlayer != nullptr);
-	Player &myPlayer = *MyPlayer;
-
-	if (myPlayer._pLevel > MaxCharacterLevel)
-		myPlayer._pLevel = MaxCharacterLevel;
-	if (myPlayer._pExperience > myPlayer._pNextExper) {
-		myPlayer._pExperience = myPlayer._pNextExper;
-		if (*sgOptions.Gameplay.experienceBar) {
-			RedrawEverything();
-		}
-	}
-
-	int gt = 0;
-	for (int i = 0; i < myPlayer._pNumInv; i++) {
-		if (myPlayer.InvList[i]._itype == ItemType::Gold) {
-			int maxGold = GOLD_MAX_LIMIT;
-			if (gbIsHellfire) {
-				maxGold *= 2;
-			}
-			if (myPlayer.InvList[i]._ivalue > maxGold) {
-				myPlayer.InvList[i]._ivalue = maxGold;
-			}
-			gt += myPlayer.InvList[i]._ivalue;
-		}
-	}
-	if (gt != myPlayer._pGold)
-		myPlayer._pGold = gt;
-
-	if (myPlayer._pBaseStr > myPlayer.GetMaximumAttributeValue(CharacterAttribute::Strength)) {
-		myPlayer._pBaseStr = myPlayer.GetMaximumAttributeValue(CharacterAttribute::Strength);
-	}
-	if (myPlayer._pBaseMag > myPlayer.GetMaximumAttributeValue(CharacterAttribute::Magic)) {
-		myPlayer._pBaseMag = myPlayer.GetMaximumAttributeValue(CharacterAttribute::Magic);
-	}
-	if (myPlayer._pBaseDex > myPlayer.GetMaximumAttributeValue(CharacterAttribute::Dexterity)) {
-		myPlayer._pBaseDex = myPlayer.GetMaximumAttributeValue(CharacterAttribute::Dexterity);
-	}
-	if (myPlayer._pBaseVit > myPlayer.GetMaximumAttributeValue(CharacterAttribute::Vitality)) {
-		myPlayer._pBaseVit = myPlayer.GetMaximumAttributeValue(CharacterAttribute::Vitality);
-	}
-
-	uint64_t msk = 0;
-	for (int b = static_cast<int8_t>(SpellID::Firebolt); b < MAX_SPELLS; b++) {
-		if (GetSpellBookLevel((SpellID)b) != -1) {
-			msk |= GetSpellBitmask(static_cast<SpellID>(b));
-			if (myPlayer._pSplLvl[b] > MaxSpellLevel)
-				myPlayer._pSplLvl[b] = MaxSpellLevel;
-		}
-	}
-
-	myPlayer._pMemSpells &= msk;
-}
-
-void CheckCheatStats(Player &player)
-{
-	if (player._pStrength > 750) {
-		player._pStrength = 750;
-	}
-
-	if (player._pDexterity > 750) {
-		player._pDexterity = 750;
-	}
-
-	if (player._pMagic > 750) {
-		player._pMagic = 750;
-	}
-
-	if (player._pVitality > 750) {
-		player._pVitality = 750;
-	}
-
-	if (player._pHitPoints > 128000) {
-		player._pHitPoints = 128000;
-	}
-
-	if (player._pMana > 128000) {
-		player._pMana = 128000;
-	}
-}
-
-HeroClass GetPlayerSpriteClass(HeroClass cls)
-{
-	if (cls == HeroClass::Bard && !gbBard)
-		return HeroClass::Rogue;
-	if (cls == HeroClass::Barbarian && !gbBarbarian)
-		return HeroClass::Warrior;
-	return cls;
-}
-
-PlayerWeaponGraphic GetPlayerWeaponGraphic(player_graphic graphic, PlayerWeaponGraphic weaponGraphic)
-{
-	if (leveltype == DTYPE_TOWN && IsAnyOf(graphic, player_graphic::Lightning, player_graphic::Fire, player_graphic::Magic)) {
-		// If the hero doesn't hold the weapon in town then we should use the unarmed animation for casting
-		switch (weaponGraphic) {
-		case PlayerWeaponGraphic::Mace:
-		case PlayerWeaponGraphic::Sword:
-			return PlayerWeaponGraphic::Unarmed;
-		case PlayerWeaponGraphic::SwordShield:
-		case PlayerWeaponGraphic::MaceShield:
-			return PlayerWeaponGraphic::UnarmedShield;
-		default:
-			break;
-		}
-	}
-	return weaponGraphic;
-}
-
-uint16_t GetPlayerSpriteWidth(HeroClass cls, player_graphic graphic, PlayerWeaponGraphic weaponGraphic)
-{
-	PlayerSpriteData spriteData = PlayersSpriteData[static_cast<size_t>(cls)];
-
-	switch (graphic) {
-	case player_graphic::Stand:
-		return spriteData.stand;
-	case player_graphic::Walk:
-		return spriteData.walk;
-	case player_graphic::Attack:
-		if (weaponGraphic == PlayerWeaponGraphic::Bow)
-			return spriteData.bow;
-		return spriteData.attack;
-	case player_graphic::Hit:
-		return spriteData.swHit;
-	case player_graphic::Block:
-		return spriteData.block;
-	case player_graphic::Lightning:
-		return spriteData.lightning;
-	case player_graphic::Fire:
-		return spriteData.fire;
-	case player_graphic::Magic:
-		return spriteData.magic;
-	case player_graphic::Death:
-		return spriteData.death;
-	}
-	app_fatal("Invalid player_graphic");
-}
-
-} // namespace
-
-void Player::CalcScrolls()
-{
-	_pScrlSpells = 0;
-	for (Item &item : InventoryAndBeltPlayerItemsRange { *this }) {
-		if (item.isScroll() && item._iStatFlag) {
-			_pScrlSpells |= GetSpellBitmask(item._iSpell);
-		}
-	}
-	EnsureValidReadiedSpell(*this);
-}
-
-void Player::RemoveInvItem(int iv, bool calcScrolls)
-{
-	if (this == MyPlayer) {
-		// Locate the first grid index containing this item and notify remote clients
-		for (size_t i = 0; i < InventoryGridCells; i++) {
-			int8_t itemIndex = InvGrid[i];
-			if (abs(itemIndex) - 1 == iv) {
-				NetSendCmdParam1(false, CMD_DELINVITEMS, i);
-				break;
-			}
-		}
-	}
-
-	// Iterate through invGrid and remove every reference to item
-	for (int8_t &itemIndex : InvGrid) {
-		if (abs(itemIndex) - 1 == iv) {
-			itemIndex = 0;
-		}
-	}
-
-	InvList[iv].clear();
-
-	_pNumInv--;
-
-	// If the item at the end of inventory array isn't the one we removed, we need to swap its position in the array with the removed item
-	if (_pNumInv > 0 && _pNumInv != iv) {
-		InvList[iv] = InvList[_pNumInv].pop();
-
-		for (int8_t &itemIndex : InvGrid) {
-			if (itemIndex == _pNumInv + 1) {
-				itemIndex = iv + 1;
-			}
-			if (itemIndex == -(_pNumInv + 1)) {
-				itemIndex = -(iv + 1);
-			}
-		}
-	}
-
-	if (calcScrolls) {
-		CalcScrolls();
-	}
-}
-
-void Player::RemoveSpdBarItem(int iv)
-{
-	if (this == MyPlayer) {
-		NetSendCmdParam1(false, CMD_DELBELTITEMS, iv);
-	}
-
-	SpdList[iv].clear();
-
-	CalcScrolls();
-	RedrawEverything();
-}
-
-[[nodiscard]] size_t Player::getId() const
-{
-	return std::distance<const Player *>(&Players[0], this);
-}
-
-int Player::GetBaseAttributeValue(CharacterAttribute attribute) const
-{
-	switch (attribute) {
-	case CharacterAttribute::Dexterity:
-		return this->_pBaseDex;
-	case CharacterAttribute::Magic:
-		return this->_pBaseMag;
-	case CharacterAttribute::Strength:
-		return this->_pBaseStr;
-	case CharacterAttribute::Vitality:
-		return this->_pBaseVit;
-	default:
-		app_fatal("Unsupported attribute");
-	}
-}
-
-int Player::GetCurrentAttributeValue(CharacterAttribute attribute) const
-{
-	switch (attribute) {
-	case CharacterAttribute::Dexterity:
-		return this->_pDexterity;
-	case CharacterAttribute::Magic:
-		return this->_pMagic;
-	case CharacterAttribute::Strength:
-		return this->_pStrength;
-	case CharacterAttribute::Vitality:
-		return this->_pVitality;
-	default:
-		app_fatal("Unsupported attribute");
-	}
-}
-
-int Player::GetMaximumAttributeValue(CharacterAttribute attribute) const
-{
-	PlayerData plrData = PlayersData[static_cast<std::size_t>(_pClass)];
-	switch (attribute) {
-	case CharacterAttribute::Strength:
-		return plrData.maxStr;
-	case CharacterAttribute::Magic:
-		return plrData.maxMag;
-	case CharacterAttribute::Dexterity:
-		return plrData.maxDex;
-	case CharacterAttribute::Vitality:
-		return plrData.maxVit;
-	}
-	app_fatal("Unsupported attribute");
-}
-
-Point Player::GetTargetPosition() const
-{
-	// clang-format off
-	constexpr int DirectionOffsetX[8] = {  0,-1, 1, 0,-1, 1, 1,-1 };
-	constexpr int DirectionOffsetY[8] = { -1, 0, 0, 1,-1,-1, 1, 1 };
-	// clang-format on
-	Point target = position.future;
-	for (auto step : walkpath) {
-		if (step == WALK_NONE)
-			break;
-		if (step > 0) {
-			target.x += DirectionOffsetX[step - 1];
-			target.y += DirectionOffsetY[step - 1];
-		}
-	}
-	return target;
-}
-
-void Player::Say(HeroSpeech speechId) const
-{
-	_sfx_id soundEffect = herosounds[static_cast<size_t>(_pClass)][static_cast<size_t>(speechId)];
-
-	if (soundEffect == SFX_NONE)
-		return;
-
-	PlaySfxLoc(soundEffect, position.tile);
-}
-
-void Player::SaySpecific(HeroSpeech speechId) const
-{
-	_sfx_id soundEffect = herosounds[static_cast<size_t>(_pClass)][static_cast<size_t>(speechId)];
-
-	if (soundEffect == SFX_NONE || effect_is_playing(soundEffect))
-		return;
-
-	PlaySfxLoc(soundEffect, position.tile, false);
-}
-
-void Player::Say(HeroSpeech speechId, int delay) const
-{
-	sfxdelay = delay;
-	sfxdnum = herosounds[static_cast<size_t>(_pClass)][static_cast<size_t>(speechId)];
-}
-
-void Player::Stop()
-{
-	ClrPlrPath(*this);
-	destAction = ACTION_NONE;
-}
-
-bool Player::isWalking() const
-{
-	return IsAnyOf(_pmode, PM_WALK_NORTHWARDS, PM_WALK_SOUTHWARDS, PM_WALK_SIDEWAYS);
-}
-
-int Player::GetManaShieldDamageReduction()
-{
-	constexpr int8_t Max = 7;
-	return 24 - std::min(_pSplLvl[static_cast<int8_t>(SpellID::ManaShield)], Max) * 3;
-}
-
-void Player::RestorePartialLife()
-{
-	int wholeHitpoints = _pMaxHP >> 6;
-	int l = ((wholeHitpoints / 8) + GenerateRnd(wholeHitpoints / 4)) << 6;
-	if (IsAnyOf(_pClass, HeroClass::Warrior, HeroClass::Barbarian))
-		l *= 2;
-	if (IsAnyOf(_pClass, HeroClass::Rogue, HeroClass::Monk, HeroClass::Bard))
-		l += l / 2;
-	_pHitPoints = std::min(_pHitPoints + l, _pMaxHP);
-	_pHPBase = std::min(_pHPBase + l, _pMaxHPBase);
-}
-
-void Player::RestorePartialMana()
-{
-	int wholeManaPoints = _pMaxMana >> 6;
-	int l = ((wholeManaPoints / 8) + GenerateRnd(wholeManaPoints / 4)) << 6;
-	if (_pClass == HeroClass::Sorcerer)
-		l *= 2;
-	if (IsAnyOf(_pClass, HeroClass::Rogue, HeroClass::Monk, HeroClass::Bard))
-		l += l / 2;
-	if (HasNoneOf(_pIFlags, ItemSpecialEffect::NoMana)) {
-		_pMana = std::min(_pMana + l, _pMaxMana);
-		_pManaBase = std::min(_pManaBase + l, _pMaxManaBase);
-	}
-}
-
-void Player::ReadySpellFromEquipment(inv_body_loc bodyLocation)
-{
-	auto &item = InvBody[bodyLocation];
-	if (item._itype == ItemType::Staff && IsValidSpell(item._iSpell) && item._iCharges > 0) {
-		_pRSpell = item._iSpell;
-		_pRSplType = SpellType::Charges;
-		RedrawEverything();
-	}
-}
-
-player_graphic Player::getGraphic() const
-{
-	switch (_pmode) {
-	case PM_STAND:
-	case PM_NEWLVL:
-	case PM_QUIT:
-		return player_graphic::Stand;
-	case PM_WALK_NORTHWARDS:
-	case PM_WALK_SOUTHWARDS:
-	case PM_WALK_SIDEWAYS:
-		return player_graphic::Walk;
-	case PM_ATTACK:
-	case PM_RATTACK:
-		return player_graphic::Attack;
-	case PM_BLOCK:
-		return player_graphic::Block;
-	case PM_SPELL:
-		return GetPlayerGraphicForSpell(executedSpell.spellId);
-	case PM_GOTHIT:
-		return player_graphic::Hit;
-	case PM_DEATH:
-		return player_graphic::Death;
-	default:
-		app_fatal("SyncPlrAnim");
-	}
-}
-
-uint16_t Player::getSpriteWidth() const
-{
-	if (!HeadlessMode)
-		return (*AnimInfo.sprites)[0].width();
-	const player_graphic graphic = getGraphic();
-	const HeroClass cls = GetPlayerSpriteClass(_pClass);
-	const PlayerWeaponGraphic weaponGraphic = GetPlayerWeaponGraphic(graphic, static_cast<PlayerWeaponGraphic>(_pgfxnum & 0xF));
-	return GetPlayerSpriteWidth(cls, graphic, weaponGraphic);
-}
-
-void Player::getAnimationFramesAndTicksPerFrame(player_graphic graphics, int8_t &numberOfFrames, int8_t &ticksPerFrame) const
-{
-	ticksPerFrame = 1;
-	switch (graphics) {
-	case player_graphic::Stand:
-		numberOfFrames = _pNFrames;
-		ticksPerFrame = 4;
-		break;
-	case player_graphic::Walk:
-		numberOfFrames = _pWFrames;
-		break;
-	case player_graphic::Attack:
-		numberOfFrames = _pAFrames;
-		break;
-	case player_graphic::Hit:
-		numberOfFrames = _pHFrames;
-		break;
-	case player_graphic::Lightning:
-	case player_graphic::Fire:
-	case player_graphic::Magic:
-		numberOfFrames = _pSFrames;
-		break;
-	case player_graphic::Death:
-		numberOfFrames = _pDFrames;
-		ticksPerFrame = 2;
-		break;
-	case player_graphic::Block:
-		numberOfFrames = _pBFrames;
-		ticksPerFrame = 3;
-		break;
-	default:
-		app_fatal("Unknown player graphics");
-	}
-}
-
-void Player::UpdatePreviewCelSprite(_cmd_id cmdId, Point point, uint16_t wParam1, uint16_t wParam2)
-{
-	// if game is not running don't show a preview
-	if (!gbRunGame || PauseMode != 0 || !gbProcessPlayers)
-		return;
-
-	// we can only show a preview if our command is executed in the next game tick
-	if (_pmode != PM_STAND)
-		return;
-
-	std::optional<player_graphic> graphic;
-	Direction dir = Direction::South;
-	int minimalWalkDistance = -1;
-
-	switch (cmdId) {
-	case _cmd_id::CMD_RATTACKID: {
-		auto &monster = Monsters[wParam1];
-		dir = GetDirection(position.future, monster.position.future);
-		graphic = player_graphic::Attack;
-		break;
-	}
-	case _cmd_id::CMD_SPELLID:
-	case _cmd_id::CMD_TSPELLID: {
-		auto &monster = Monsters[wParam1];
-		dir = GetDirection(position.future, monster.position.future);
-		graphic = GetPlayerGraphicForSpell(static_cast<SpellID>(wParam2));
-		break;
-	}
-	case _cmd_id::CMD_ATTACKID: {
-		auto &monster = Monsters[wParam1];
-		point = monster.position.future;
-		minimalWalkDistance = 2;
-		if (!CanTalkToMonst(monster)) {
-			dir = GetDirection(position.future, monster.position.future);
-			graphic = player_graphic::Attack;
-		}
-		break;
-	}
-	case _cmd_id::CMD_RATTACKPID: {
-		Player &targetPlayer = Players[wParam1];
-		dir = GetDirection(position.future, targetPlayer.position.future);
-		graphic = player_graphic::Attack;
-		break;
-	}
-	case _cmd_id::CMD_SPELLPID:
-	case _cmd_id::CMD_TSPELLPID: {
-		Player &targetPlayer = Players[wParam1];
-		dir = GetDirection(position.future, targetPlayer.position.future);
-		graphic = GetPlayerGraphicForSpell(static_cast<SpellID>(wParam2));
-		break;
-	}
-	case _cmd_id::CMD_ATTACKPID: {
-		Player &targetPlayer = Players[wParam1];
-		point = targetPlayer.position.future;
-		minimalWalkDistance = 2;
-		dir = GetDirection(position.future, targetPlayer.position.future);
-		graphic = player_graphic::Attack;
-		break;
-	}
-	case _cmd_id::CMD_ATTACKXY:
-	case _cmd_id::CMD_SATTACKXY:
-		dir = GetDirection(position.tile, point);
-		graphic = player_graphic::Attack;
-		minimalWalkDistance = 2;
-		break;
-	case _cmd_id::CMD_RATTACKXY:
-		dir = GetDirection(position.tile, point);
-		graphic = player_graphic::Attack;
-		break;
-	case _cmd_id::CMD_SPELLXY:
-	case _cmd_id::CMD_TSPELLXY:
-		dir = GetDirection(position.tile, point);
-		graphic = GetPlayerGraphicForSpell(static_cast<SpellID>(wParam1));
-		break;
-	case _cmd_id::CMD_SPELLXYD:
-		dir = static_cast<Direction>(wParam2);
-		graphic = GetPlayerGraphicForSpell(static_cast<SpellID>(wParam1));
-		break;
-	case _cmd_id::CMD_WALKXY:
-		minimalWalkDistance = 1;
-		break;
-	case _cmd_id::CMD_TALKXY:
-	case _cmd_id::CMD_DISARMXY:
-	case _cmd_id::CMD_OPOBJXY:
-	case _cmd_id::CMD_GOTOGETITEM:
-	case _cmd_id::CMD_GOTOAGETITEM:
-		minimalWalkDistance = 2;
-		break;
-	default:
-		return;
-	}
-
-	if (minimalWalkDistance >= 0 && position.future != point) {
-		int8_t testWalkPath[MaxPathLength];
-		int steps = FindPath([this](Point position) { return PosOkPlayer(*this, position); }, position.future, point, testWalkPath);
-		if (steps == 0) {
-			// Can't walk to desired location => stand still
-			return;
-		}
-		if (steps >= minimalWalkDistance) {
-			graphic = player_graphic::Walk;
-			switch (testWalkPath[0]) {
-			case WALK_N:
-				dir = Direction::North;
-				break;
-			case WALK_NE:
-				dir = Direction::NorthEast;
-				break;
-			case WALK_E:
-				dir = Direction::East;
-				break;
-			case WALK_SE:
-				dir = Direction::SouthEast;
-				break;
-			case WALK_S:
-				dir = Direction::South;
-				break;
-			case WALK_SW:
-				dir = Direction::SouthWest;
-				break;
-			case WALK_W:
-				dir = Direction::West;
-				break;
-			case WALK_NW:
-				dir = Direction::NorthWest;
-				break;
-			}
-			if (!PlrDirOK(*this, dir))
-				return;
-		}
-	}
-
-	if (!graphic || HeadlessMode)
-		return;
-
-	LoadPlrGFX(*this, *graphic);
-	ClxSpriteList sprites = AnimationData[static_cast<size_t>(*graphic)].spritesForDirection(dir);
-	if (!previewCelSprite || *previewCelSprite != sprites[0]) {
-		previewCelSprite = sprites[0];
-		progressToNextGameTickWhenPreviewWasSet = ProgressToNextGameTick;
-	}
-}
-
-Player *PlayerAtPosition(Point position)
-{
-	if (!InDungeonBounds(position))
-		return nullptr;
-
-	auto playerIndex = dPlayer[position.x][position.y];
-	if (playerIndex == 0)
-		return nullptr;
-
-	return &Players[abs(playerIndex) - 1];
-}
-
-void LoadPlrGFX(Player &player, player_graphic graphic)
-{
-	if (HeadlessMode)
-		return;
-
-	auto &animationData = player.AnimationData[static_cast<size_t>(graphic)];
-	if (animationData.sprites)
-		return;
-
-	const HeroClass cls = GetPlayerSpriteClass(player._pClass);
-	const PlayerWeaponGraphic animWeaponId = GetPlayerWeaponGraphic(graphic, static_cast<PlayerWeaponGraphic>(player._pgfxnum & 0xF));
-
-	const char *path = PlayersData[static_cast<std::size_t>(cls)].classPath;
-
-	const char *szCel;
-	switch (graphic) {
-	case player_graphic::Stand:
-		szCel = "as";
-		if (leveltype == DTYPE_TOWN)
-			szCel = "st";
-		break;
-	case player_graphic::Walk:
-		szCel = "aw";
-		if (leveltype == DTYPE_TOWN)
-			szCel = "wl";
-		break;
-	case player_graphic::Attack:
-		if (leveltype == DTYPE_TOWN)
-			return;
-		szCel = "at";
-		break;
-	case player_graphic::Hit:
-		if (leveltype == DTYPE_TOWN)
-			return;
-		szCel = "ht";
-		break;
-	case player_graphic::Lightning:
-		szCel = "lm";
-		break;
-	case player_graphic::Fire:
-		szCel = "fm";
-		break;
-	case player_graphic::Magic:
-		szCel = "qm";
-		break;
-	case player_graphic::Death:
-		if (animWeaponId != PlayerWeaponGraphic::Unarmed)
-			return;
-		szCel = "dt";
-		break;
-	case player_graphic::Block:
-		if (leveltype == DTYPE_TOWN)
-			return;
-		if (!player._pBlockFlag)
-			return;
-		szCel = "bl";
-		break;
-	default:
-		app_fatal("PLR:2");
-	}
-
-	if (HeadlessMode)
-		return;
-
-	char prefix[3] = { CharChar[static_cast<std::size_t>(cls)], ArmourChar[player._pgfxnum >> 4], WepChar[static_cast<std::size_t>(animWeaponId)] };
-	char pszName[256];
-	*fmt::format_to(pszName, FMT_COMPILE(R"(plrgfx\{0}\{1}\{1}{2})"), path, string_view(prefix, 3), szCel) = 0;
-	const uint16_t animationWidth = GetPlayerSpriteWidth(cls, graphic, animWeaponId);
-	animationData.sprites = LoadCl2Sheet(pszName, animationWidth);
-	std::optional<std::array<uint8_t, 256>> trn = GetClassTRN(player);
-	if (trn) {
-		ClxApplyTrans(*animationData.sprites, trn->data());
-	}
-}
-
-void InitPlayerGFX(Player &player)
-{
-	if (HeadlessMode)
-		return;
-
-	ResetPlayerGFX(player);
-
-	if (player._pHitPoints >> 6 == 0) {
-		player._pgfxnum &= ~0xFU;
-		LoadPlrGFX(player, player_graphic::Death);
-		return;
-	}
-
-	for (size_t i = 0; i < enum_size<player_graphic>::value; i++) {
-		auto graphic = static_cast<player_graphic>(i);
-		if (graphic == player_graphic::Death)
-			continue;
-		LoadPlrGFX(player, graphic);
-	}
-}
-
-void ResetPlayerGFX(Player &player)
-{
-	player.AnimInfo.sprites = std::nullopt;
-	for (PlayerAnimationData &animData : player.AnimationData) {
-		animData.sprites = std::nullopt;
-	}
-}
-
-void NewPlrAnim(Player &player, player_graphic graphic, Direction dir, AnimationDistributionFlags flags /*= AnimationDistributionFlags::None*/, int8_t numSkippedFrames /*= 0*/, int8_t distributeFramesBeforeFrame /*= 0*/)
-{
-	LoadPlrGFX(player, graphic);
-
-	OptionalClxSpriteList sprites;
-	int previewShownGameTickFragments = 0;
-	if (!HeadlessMode) {
-		sprites = player.AnimationData[static_cast<size_t>(graphic)].spritesForDirection(dir);
-		if (player.previewCelSprite && (*sprites)[0] == *player.previewCelSprite && !player.isWalking()) {
-			previewShownGameTickFragments = clamp<int>(AnimationInfo::baseValueFraction - player.progressToNextGameTickWhenPreviewWasSet, 0, AnimationInfo::baseValueFraction);
-		}
-	}
-
-	int8_t numberOfFrames;
-	int8_t ticksPerFrame;
-	player.getAnimationFramesAndTicksPerFrame(graphic, numberOfFrames, ticksPerFrame);
-	player.AnimInfo.setNewAnimation(sprites, numberOfFrames, ticksPerFrame, flags, numSkippedFrames, distributeFramesBeforeFrame, static_cast<uint8_t>(previewShownGameTickFragments));
-}
-
-void SetPlrAnims(Player &player)
-{
-	HeroClass pc = player._pClass;
-	PlayerAnimData plrAtkAnimData = PlayersAnimData[static_cast<uint8_t>(pc)];
-	auto gn = static_cast<PlayerWeaponGraphic>(player._pgfxnum & 0xFU);
-
-	if (leveltype == DTYPE_TOWN) {
-		player._pNFrames = plrAtkAnimData.townIdleFrames;
-		player._pWFrames = plrAtkAnimData.townWalkingFrames;
-	} else {
-		player._pNFrames = plrAtkAnimData.idleFrames;
-		player._pWFrames = plrAtkAnimData.walkingFrames;
-		player._pHFrames = plrAtkAnimData.recoveryFrames;
-		player._pBFrames = plrAtkAnimData.blockingFrames;
-		switch (gn) {
-		case PlayerWeaponGraphic::Unarmed:
-			player._pAFrames = plrAtkAnimData.unarmedFrames;
-			player._pAFNum = plrAtkAnimData.unarmedActionFrame;
-			break;
-		case PlayerWeaponGraphic::UnarmedShield:
-			player._pAFrames = plrAtkAnimData.unarmedShieldFrames;
-			player._pAFNum = plrAtkAnimData.unarmedShieldActionFrame;
-			break;
-		case PlayerWeaponGraphic::Sword:
-			player._pAFrames = plrAtkAnimData.swordFrames;
-			player._pAFNum = plrAtkAnimData.swordActionFrame;
-			break;
-		case PlayerWeaponGraphic::SwordShield:
-			player._pAFrames = plrAtkAnimData.swordShieldFrames;
-			player._pAFNum = plrAtkAnimData.swordShieldActionFrame;
-			break;
-		case PlayerWeaponGraphic::Bow:
-			player._pAFrames = plrAtkAnimData.bowFrames;
-			player._pAFNum = plrAtkAnimData.bowActionFrame;
-			break;
-		case PlayerWeaponGraphic::Axe:
-			player._pAFrames = plrAtkAnimData.axeFrames;
-			player._pAFNum = plrAtkAnimData.axeActionFrame;
-			break;
-		case PlayerWeaponGraphic::Mace:
-			player._pAFrames = plrAtkAnimData.maceFrames;
-			player._pAFNum = plrAtkAnimData.maceActionFrame;
-			break;
-		case PlayerWeaponGraphic::MaceShield:
-			player._pAFrames = plrAtkAnimData.maceShieldFrames;
-			player._pAFNum = plrAtkAnimData.maceShieldActionFrame;
-			break;
-		case PlayerWeaponGraphic::Staff:
-			player._pAFrames = plrAtkAnimData.staffFrames;
-			player._pAFNum = plrAtkAnimData.staffActionFrame;
-			break;
-		}
-	}
-
-	player._pDFrames = plrAtkAnimData.deathFrames;
-	player._pSFrames = plrAtkAnimData.castingFrames;
-	player._pSFNum = plrAtkAnimData.castingActionFrame;
-	int armorGraphicIndex = player._pgfxnum & ~0xFU;
-	if (IsAnyOf(pc, HeroClass::Warrior, HeroClass::Barbarian)) {
-		if (gn == PlayerWeaponGraphic::Bow && leveltype != DTYPE_TOWN)
-			player._pNFrames = 8;
-		if (armorGraphicIndex > 0)
-			player._pDFrames = 15;
-	}
-}
-
-/**
- * @param player The player reference.
- * @param c The hero class.
- */
-void CreatePlayer(Player &player, HeroClass c)
-{
-	player = {};
-	SetRndSeed(SDL_GetTicks());
-
-	player._pClass = c;
-
-	player._pBaseStr = PlayersData[static_cast<std::size_t>(c)].baseStr;
-	player._pStrength = player._pBaseStr;
-
-	player._pBaseMag = PlayersData[static_cast<std::size_t>(c)].baseMag;
-	player._pMagic = player._pBaseMag;
-
-	player._pBaseDex = PlayersData[static_cast<std::size_t>(c)].baseDex;
-	player._pDexterity = player._pBaseDex;
-
-	player._pBaseVit = PlayersData[static_cast<std::size_t>(c)].baseVit;
-	player._pVitality = player._pBaseVit;
-
-	player._pStatPts = 0;
-	player.pTownWarps = 0;
-	player.pDungMsgs = 0;
-	player.pDungMsgs2 = 0;
-	player.pLvlLoad = 0;
-	player.pDiabloKillLevel = 0;
-	player.pDifficulty = DIFF_NORMAL;
-
-	player._pLevel = 1;
-
-	player._pBaseToBlk = PlayersData[static_cast<std::size_t>(c)].blockBonus;
-
-	player._pHitPoints = (player._pVitality + 10) << 6;
-	if (player._pClass == HeroClass::Warrior || player._pClass == HeroClass::Barbarian) {
-		player._pHitPoints *= 2;
-	} else if (player._pClass == HeroClass::Rogue || player._pClass == HeroClass::Monk || player._pClass == HeroClass::Bard) {
-		player._pHitPoints += player._pHitPoints / 2;
-	}
-
-	player._pMaxHP = player._pHitPoints;
-	player._pHPBase = player._pHitPoints;
-	player._pMaxHPBase = player._pHitPoints;
-
-	player._pMana = player._pMagic << 6;
-	if (player._pClass == HeroClass::Sorcerer) {
-		player._pMana *= 2;
-	} else if (player._pClass == HeroClass::Bard) {
-		player._pMana += player._pMana * 3 / 4;
-	} else if (player._pClass == HeroClass::Rogue || player._pClass == HeroClass::Monk) {
-		player._pMana += player._pMana / 2;
-	}
-
-	player._pMaxMana = player._pMana;
-	player._pManaBase = player._pMana;
-	player._pMaxManaBase = player._pMana;
-
-	player._pMaxLvl = player._pLevel;
-	player._pExperience = 0;
-	player._pNextExper = ExpLvlsTbl[1];
-	player._pArmorClass = 0;
-	player._pLightRad = 10;
-	player._pInfraFlag = false;
-
-	player._pRSplType = SpellType::Skill;
-	SpellID s = PlayersData[static_cast<size_t>(c)].skill;
-	player._pAblSpells = GetSpellBitmask(s);
-	player._pRSpell = s;
-
-	if (c == HeroClass::Sorcerer) {
-		player._pMemSpells = GetSpellBitmask(SpellID::Firebolt);
-		player._pRSplType = SpellType::Spell;
-		player._pRSpell = SpellID::Firebolt;
-	} else {
-		player._pMemSpells = 0;
-	}
-
-	for (int8_t &spellLevel : player._pSplLvl) {
-		spellLevel = 0;
-	}
-
-	player._pSpellFlags = SpellFlag::None;
-
-	if (player._pClass == HeroClass::Sorcerer) {
-		player._pSplLvl[static_cast<int8_t>(SpellID::Firebolt)] = 2;
-	}
-
-	// Initializing the hotkey bindings to no selection
-	std::fill(player._pSplHotKey, player._pSplHotKey + NumHotkeys, SpellID::Invalid);
-
-	PlayerWeaponGraphic animWeaponId = PlayerWeaponGraphic::Unarmed;
-	switch (c) {
-	case HeroClass::Warrior:
-	case HeroClass::Bard:
-	case HeroClass::Barbarian:
-		animWeaponId = PlayerWeaponGraphic::SwordShield;
-		break;
-	case HeroClass::Rogue:
-		animWeaponId = PlayerWeaponGraphic::Bow;
-		break;
-	case HeroClass::Sorcerer:
-	case HeroClass::Monk:
-		animWeaponId = PlayerWeaponGraphic::Staff;
-		break;
-	}
-	player._pgfxnum = static_cast<uint8_t>(animWeaponId);
-
-	for (bool &levelVisited : player._pLvlVisited) {
-		levelVisited = false;
-	}
-
-	for (int i = 0; i < 10; i++) {
-		player._pSLvlVisited[i] = false;
-	}
-
-	player._pLvlChanging = false;
-	player.pTownWarps = 0;
-	player.pLvlLoad = 0;
-	player.pBattleNet = false;
-	player.pManaShield = false;
-	player.pDamAcFlags = ItemSpecialEffectHf::None;
-	player.wReflections = 0;
-
-	InitDungMsgs(player);
-	CreatePlrItems(player);
-	SetRndSeed(0);
-}
-
-int CalcStatDiff(Player &player)
-{
-	int diff = 0;
-	for (auto attribute : enum_values<CharacterAttribute>()) {
-		diff += player.GetMaximumAttributeValue(attribute);
-		diff -= player.GetBaseAttributeValue(attribute);
-	}
-	return diff;
-}
-
-void NextPlrLevel(Player &player)
-{
-	player._pLevel++;
-	player._pMaxLvl++;
-
-	CalcPlrInv(player, true);
-
-	if (CalcStatDiff(player) < 5) {
-		player._pStatPts = CalcStatDiff(player);
-	} else {
-		player._pStatPts += 5;
-	}
-	if (player._pLevel < MaxCharacterLevel)
-		player._pNextExper = ExpLvlsTbl[player._pLevel];
-	else
-		player._pNextExper = ExpLvlsTbl[MaxCharacterLevel - 1];
-
-	int hp = PlayersData[static_cast<size_t>(player._pClass)].lvlUpLife;
-
-	player._pMaxHP += hp;
-	player._pHitPoints = player._pMaxHP;
-	player._pMaxHPBase += hp;
-	player._pHPBase = player._pMaxHPBase;
-
-	if (&player == MyPlayer) {
-		RedrawComponent(PanelDrawComponent::Health);
-	}
-
-	int mana = PlayersData[static_cast<size_t>(player._pClass)].lvlUpMana;
-
-	player._pMaxMana += mana;
-	player._pMaxManaBase += mana;
-
-	if (HasNoneOf(player._pIFlags, ItemSpecialEffect::NoMana)) {
-		player._pMana = player._pMaxMana;
-		player._pManaBase = player._pMaxManaBase;
-	}
-
-	if (&player == MyPlayer) {
-		RedrawComponent(PanelDrawComponent::Mana);
-	}
-
-	if (ControlMode != ControlTypes::KeyboardAndMouse)
-		FocusOnCharInfo();
-
-	CalcPlrInv(player, true);
-}
-
-void AddPlrExperience(Player &player, int lvl, int exp)
-{
-	if (&player != MyPlayer || player._pHitPoints <= 0)
-		return;
-	if (player._pLevel > MaxCharacterLevel) {
-		player._pLevel = MaxCharacterLevel;
-		return;
-	}
-	if (player._pLevel == MaxCharacterLevel)
-		return;
-
-	// Adjust xp based on difference in level between player and monster
-	uint32_t clampedExp = std::max(static_cast<int>(exp * (1 + (lvl - player._pLevel) / 10.0)), 0);
-
-	// Prevent power leveling
-	if (gbIsMultiplayer) {
-		const uint32_t clampedPlayerLevel = clamp(static_cast<int>(player._pLevel), 1, MaxCharacterLevel);
-
-		// for low level characters experience gain is capped to 1/20 of current levels xp
-		// for high level characters experience gain is capped to 200 * current level - this is a smaller value than 1/20 of the exp needed for the next level after level 5.
-		clampedExp = std::min({ clampedExp, /* level 0-5: */ ExpLvlsTbl[clampedPlayerLevel] / 20U, /* level 6-50: */ 200U * clampedPlayerLevel });
-	}
-
-	const uint32_t MaxExperience = ExpLvlsTbl[MaxCharacterLevel - 1];
-
-	// Overflow is only possible if a kill grants more than (2^32-1 - MaxExperience) XP in one go, which doesn't happen in normal gameplay. Clamp to experience required to reach max level
-	player._pExperience = std::min(player._pExperience + clampedExp, MaxExperience);
-
-	if (*sgOptions.Gameplay.experienceBar) {
-		RedrawEverything();
-	}
-
-	// Increase player level if applicable
-	int newLvl = player._pLevel;
-	while (newLvl < MaxCharacterLevel && player._pExperience >= ExpLvlsTbl[newLvl]) {
-		newLvl++;
-	}
-	if (newLvl != player._pLevel) {
-		for (int i = newLvl - player._pLevel; i > 0; i--) {
-			NextPlrLevel(player);
-		}
-	}
-
-	NetSendCmdParam1(false, CMD_PLRLEVEL, player._pLevel);
-}
-
-void AddPlrMonstExper(int lvl, int exp, char pmask)
-{
-	int totplrs = 0;
-	for (size_t i = 0; i < Players.size(); i++) {
-		if (((1 << i) & pmask) != 0) {
-			totplrs++;
-		}
-	}
-
-	if (totplrs != 0) {
-		int e = exp / totplrs;
-		if ((pmask & (1 << MyPlayerId)) != 0)
-			AddPlrExperience(*MyPlayer, lvl, e);
-	}
-}
-
-void InitPlayer(Player &player, bool firstTime)
-{
-	if (firstTime) {
-		player._pRSplType = SpellType::Invalid;
-		player._pRSpell = SpellID::Invalid;
-		if (&player == MyPlayer)
-			LoadHotkeys();
-		player._pSBkSpell = SpellID::Invalid;
-		player.queuedSpell.spellId = player._pRSpell;
-		player.queuedSpell.spellType = player._pRSplType;
-		player.pManaShield = false;
-		player.wReflections = 0;
-	}
-
-	if (player.isOnActiveLevel()) {
-
-		SetPlrAnims(player);
-
-		ClearStateVariables(player);
-
-		if (player._pHitPoints >> 6 > 0) {
-			player._pmode = PM_STAND;
-			NewPlrAnim(player, player_graphic::Stand, Direction::South);
-			player.AnimInfo.currentFrame = GenerateRnd(player._pNFrames - 1);
-			player.AnimInfo.tickCounterOfCurrentFrame = GenerateRnd(3);
-		} else {
-			player._pgfxnum &= ~0xFU;
-			player._pmode = PM_DEATH;
-			NewPlrAnim(player, player_graphic::Death, Direction::South);
-			player.AnimInfo.currentFrame = player.AnimInfo.numberOfFrames - 2;
-		}
-
-		player._pdir = Direction::South;
-
-		if (&player == MyPlayer) {
-			if (!firstTime || leveltype != DTYPE_TOWN) {
-				player.position.tile = ViewPosition;
-			}
-		} else {
-			unsigned i;
-			for (i = 0; i < 8 && !PosOkPlayer(player, player.position.tile + Displacement { plrxoff2[i], plryoff2[i] }); i++)
-				;
-			player.position.tile.x += plrxoff2[i];
-			player.position.tile.y += plryoff2[i];
-		}
-
-		player.position.future = player.position.tile;
-		player.walkpath[0] = WALK_NONE;
-		player.destAction = ACTION_NONE;
-
-		if (&player == MyPlayer) {
-			player._plid = AddLight(player.position.tile, player._pLightRad);
-			ChangeLightXY(player._plid, player.position.tile); // fix for a bug where old light is still visible at the entrance after reentering level
-		} else {
-			player._plid = NO_LIGHT;
-		}
-		player._pvid = AddVision(player.position.tile, player._pLightRad, &player == MyPlayer);
-	}
-
-	SpellID s = PlayersData[static_cast<size_t>(player._pClass)].skill;
-	player._pAblSpells = GetSpellBitmask(s);
-
-	int level = player._pLevel;
-	if (player._pLevel >= MaxCharacterLevel)
-		level = MaxCharacterLevel - 1;
-	player._pNextExper = ExpLvlsTbl[level];
-	player._pInvincible = false;
-
-	if (&player == MyPlayer) {
-		MyPlayerIsDead = false;
-	}
-}
-
-void InitMultiView()
-{
-	assert(MyPlayer != nullptr);
-	ViewPosition = MyPlayer->position.tile;
-}
-
-void PlrClrTrans(Point position)
-{
-	for (int i = position.y - 1; i <= position.y + 1; i++) {
-		for (int j = position.x - 1; j <= position.x + 1; j++) {
-			TransList[dTransVal[j][i]] = false;
-		}
-	}
-}
-
-void PlrDoTrans(Point position)
-{
-	if (IsNoneOf(leveltype, DTYPE_CATHEDRAL, DTYPE_CATACOMBS, DTYPE_CRYPT)) {
-		TransList[1] = true;
-		return;
-	}
-
-	for (int i = position.y - 1; i <= position.y + 1; i++) {
-		for (int j = position.x - 1; j <= position.x + 1; j++) {
-			if (IsTileNotSolid({ j, i }) && dTransVal[j][i] != 0) {
-				TransList[dTransVal[j][i]] = true;
-			}
-		}
-	}
-}
-
-void SetPlayerOld(Player &player)
-{
-	player.position.old = player.position.tile;
-}
-
-void FixPlayerLocation(Player &player, Direction bDir)
-{
-	player.position.future = player.position.tile;
-	player._pdir = bDir;
-	if (&player == MyPlayer) {
-		ViewPosition = player.position.tile;
-	}
-	ChangeLightXY(player._plid, player.position.tile);
-	ChangeVisionXY(player._pvid, player.position.tile);
-}
-
-void StartStand(Player &player, Direction dir)
-{
-	if (player._pInvincible && player._pHitPoints == 0 && &player == MyPlayer) {
-		SyncPlrKill(player, -1);
-		return;
-	}
-
-	NewPlrAnim(player, player_graphic::Stand, dir);
-	player._pmode = PM_STAND;
-	FixPlayerLocation(player, dir);
-	FixPlrWalkTags(player);
-	dPlayer[player.position.tile.x][player.position.tile.y] = player.getId() + 1;
-	SetPlayerOld(player);
-}
-
-void StartPlrBlock(Player &player, Direction dir)
-{
-	if (player._pInvincible && player._pHitPoints == 0 && &player == MyPlayer) {
-		SyncPlrKill(player, -1);
-		return;
-	}
-
-	PlaySfxLoc(IS_ISWORD, player.position.tile);
-
-	int8_t skippedAnimationFrames = 0;
-	if (HasAnyOf(player._pIFlags, ItemSpecialEffect::FastBlock)) {
-		skippedAnimationFrames = (player._pBFrames - 2); // ISPL_FASTBLOCK means we cancel the animation if frame 2 was shown
-	}
-
-	NewPlrAnim(player, player_graphic::Block, dir, AnimationDistributionFlags::SkipsDelayOfLastFrame, skippedAnimationFrames);
-
-	player._pmode = PM_BLOCK;
-	FixPlayerLocation(player, dir);
-	SetPlayerOld(player);
-}
-
-void FixPlrWalkTags(const Player &player)
-{
-	for (Point searchTile : PointsInRectangle(Rectangle { player.position.old, 1 })) {
-		if (PlayerAtPosition(searchTile) == &player) {
-			dPlayer[searchTile.x][searchTile.y] = 0;
-		}
-	}
-}
-
-void StartPlrHit(Player &player, int dam, bool forcehit)
-{
-	if (player._pInvincible && player._pHitPoints == 0 && &player == MyPlayer) {
-		SyncPlrKill(player, -1);
-		return;
-	}
-
-	player.Say(HeroSpeech::ArghClang);
-
-	RedrawComponent(PanelDrawComponent::Health);
-	if (player._pClass == HeroClass::Barbarian) {
-		if (dam >> 6 < player._pLevel + player._pLevel / 4 && !forcehit) {
-			return;
-		}
-	} else if (dam >> 6 < player._pLevel && !forcehit) {
-		return;
-	}
-
-	Direction pd = player._pdir;
-
-	int8_t skippedAnimationFrames = 0;
-	if (HasAnyOf(player._pIFlags, ItemSpecialEffect::FastestHitRecovery)) {
-		skippedAnimationFrames = 3;
-	} else if (HasAnyOf(player._pIFlags, ItemSpecialEffect::FasterHitRecovery)) {
-		skippedAnimationFrames = 2;
-	} else if (HasAnyOf(player._pIFlags, ItemSpecialEffect::FastHitRecovery)) {
-		skippedAnimationFrames = 1;
-	} else {
-		skippedAnimationFrames = 0;
-	}
-
-	NewPlrAnim(player, player_graphic::Hit, pd, AnimationDistributionFlags::None, skippedAnimationFrames);
-
-	player._pmode = PM_GOTHIT;
-	FixPlayerLocation(player, pd);
-	FixPlrWalkTags(player);
-	dPlayer[player.position.tile.x][player.position.tile.y] = player.getId() + 1;
-	SetPlayerOld(player);
-}
-
-#if defined(__clang__) || defined(__GNUC__)
-__attribute__((no_sanitize("shift-base")))
-#endif
-void
-StartPlayerKill(Player &player, int earflag)
-{
-	if (player._pHitPoints <= 0 && player._pmode == PM_DEATH) {
-		return;
-	}
-
-	if (&player == MyPlayer) {
-		NetSendCmdParam1(true, CMD_PLRDEAD, earflag);
-	}
-
-	bool diablolevel = gbIsMultiplayer && (player.isOnLevel(16) || player.isOnArenaLevel());
-
-	player.Say(HeroSpeech::AuughUh);
-
-	if (player._pgfxnum != 0) {
-		if (diablolevel || earflag != 0)
-			player._pgfxnum &= ~0xFU;
-		else
-			player._pgfxnum = 0;
-		ResetPlayerGFX(player);
-		SetPlrAnims(player);
-	}
-
-	NewPlrAnim(player, player_graphic::Death, player._pdir);
-
-	player._pBlockFlag = false;
-	player._pmode = PM_DEATH;
-	player._pInvincible = true;
-	SetPlayerHitPoints(player, 0);
-
-	if (&player != MyPlayer && earflag == 0 && !diablolevel) {
-		for (auto &item : player.InvBody) {
-			item.clear();
-		}
-		CalcPlrInv(player, false);
-	}
-
-	if (player.isOnActiveLevel()) {
-		FixPlayerLocation(player, player._pdir);
-		FixPlrWalkTags(player);
-		dFlags[player.position.tile.x][player.position.tile.y] |= DungeonFlag::DeadPlayer;
-		SetPlayerOld(player);
-
-		if (&player == MyPlayer) {
-			RedrawComponent(PanelDrawComponent::Health);
-
-			if (!player.HoldItem.isEmpty()) {
-				DeadItem(player, std::move(player.HoldItem), { 0, 0 });
-				NewCursor(CURSOR_HAND);
-			}
-
-			if (!diablolevel) {
-				DropHalfPlayersGold(player);
-				if (earflag != -1) {
-					if (earflag != 0) {
-						Item ear;
-						InitializeItem(ear, IDI_EAR);
-						CopyUtf8(ear._iName, fmt::format(fmt::runtime(_("Ear of {:s}")), player._pName), sizeof(ear._iName));
-						CopyUtf8(ear._iIName, player._pName, sizeof(ear._iIName));
-						switch (player._pClass) {
-						case HeroClass::Sorcerer:
-							ear._iCurs = ICURS_EAR_SORCERER;
-							break;
-						case HeroClass::Warrior:
-							ear._iCurs = ICURS_EAR_WARRIOR;
-							break;
-						case HeroClass::Rogue:
-						case HeroClass::Monk:
-						case HeroClass::Bard:
-						case HeroClass::Barbarian:
-							ear._iCurs = ICURS_EAR_ROGUE;
-							break;
-						}
-
-						ear._iCreateInfo = player._pName[0] << 8 | player._pName[1];
-						ear._iSeed = player._pName[2] << 24 | player._pName[3] << 16 | player._pName[4] << 8 | player._pName[5];
-						ear._ivalue = player._pLevel;
-
-						if (FindGetItem(ear._iSeed, IDI_EAR, ear._iCreateInfo) == -1) {
-							DeadItem(player, std::move(ear), { 0, 0 });
-						}
-					} else {
-						Direction pdd = player._pdir;
-						for (auto &item : player.InvBody) {
-							pdd = Left(pdd);
-							DeadItem(player, item.pop(), Displacement(pdd));
-						}
-
-						CalcPlrInv(player, false);
-					}
-				}
-			}
-		}
-	}
-	SetPlayerHitPoints(player, 0);
-}
-
-void StripTopGold(Player &player)
-{
-	for (Item &item : InventoryPlayerItemsRange { player }) {
-		if (item._itype == ItemType::Gold) {
-			if (item._ivalue > MaxGold) {
-				Item excessGold;
-				MakeGoldStack(excessGold, item._ivalue - MaxGold);
-				item._ivalue = MaxGold;
-
-				if (!GoldAutoPlace(player, excessGold)) {
-					DeadItem(player, std::move(excessGold), { 0, 0 });
-				}
-			}
-		}
-	}
-	player._pGold = CalculateGold(player);
-}
-
-void ApplyPlrDamage(DamageType damageType, Player &player, int dam, int minHP /*= 0*/, int frac /*= 0*/, int earflag /*= 0*/)
-{
-	int totalDamage = (dam << 6) + frac;
-	if (&player == MyPlayer) {
-		AddFloatingNumber(damageType, player, totalDamage);
-	}
-	if (totalDamage > 0 && player.pManaShield) {
-		int8_t manaShieldLevel = player._pSplLvl[static_cast<int8_t>(SpellID::ManaShield)];
-		if (manaShieldLevel > 0) {
-			totalDamage += totalDamage / -player.GetManaShieldDamageReduction();
-		}
-		if (&player == MyPlayer)
-			RedrawComponent(PanelDrawComponent::Mana);
-		if (player._pMana >= totalDamage) {
-			player._pMana -= totalDamage;
-			player._pManaBase -= totalDamage;
-			totalDamage = 0;
-		} else {
-			totalDamage -= player._pMana;
-			if (manaShieldLevel > 0) {
-				totalDamage += totalDamage / (player.GetManaShieldDamageReduction() - 1);
-			}
-			player._pMana = 0;
-			player._pManaBase = player._pMaxManaBase - player._pMaxMana;
-			if (&player == MyPlayer)
-				NetSendCmd(true, CMD_REMSHIELD);
-		}
-	}
-
-	if (totalDamage == 0)
-		return;
-
-	RedrawComponent(PanelDrawComponent::Health);
-	player._pHitPoints -= totalDamage;
-	player._pHPBase -= totalDamage;
-	if (player._pHitPoints > player._pMaxHP) {
-		player._pHitPoints = player._pMaxHP;
-		player._pHPBase = player._pMaxHPBase;
-	}
-	int minHitPoints = minHP << 6;
-	if (player._pHitPoints < minHitPoints) {
-		SetPlayerHitPoints(player, minHitPoints);
-	}
-	if (player._pHitPoints >> 6 <= 0) {
-		SyncPlrKill(player, earflag);
-	}
-}
-
-void SyncPlrKill(Player &player, int earflag)
-{
-	if (player._pHitPoints <= 0 && leveltype == DTYPE_TOWN) {
-		SetPlayerHitPoints(player, 64);
-		return;
-	}
-
-	SetPlayerHitPoints(player, 0);
-	StartPlayerKill(player, earflag);
-}
-
-void RemovePlrMissiles(const Player &player)
-{
-	if (leveltype != DTYPE_TOWN && &player == MyPlayer) {
-		Monster &golem = Monsters[MyPlayerId];
-		if (golem.position.tile.x != 1 || golem.position.tile.y != 0) {
-			KillMyGolem();
-			AddCorpse(golem.position.tile, golem.type().corpseId, golem.direction);
-			int mx = golem.position.tile.x;
-			int my = golem.position.tile.y;
-			dMonster[mx][my] = 0;
-			golem.isInvalid = true;
-			DeleteMonsterList();
-		}
-	}
-
-	for (auto &missile : Missiles) {
-		if (missile._mitype == MissileID::StoneCurse && &Players[missile._misource] == &player) {
-			Monsters[missile.var2].mode = static_cast<MonsterMode>(missile.var1);
-		}
-	}
-}
-
-#if defined(__clang__) || defined(__GNUC__)
-__attribute__((no_sanitize("shift-base")))
-#endif
-void
-StartNewLvl(Player &player, interface_mode fom, int lvl)
-{
-	InitLevelChange(player);
-
-	switch (fom) {
-	case WM_DIABNEXTLVL:
-	case WM_DIABPREVLVL:
-	case WM_DIABRTNLVL:
-	case WM_DIABTOWNWARP:
-		player.setLevel(lvl);
-		break;
-	case WM_DIABSETLVL:
-		if (&player == MyPlayer)
-			setlvlnum = (_setlevels)lvl;
-		player.setLevel(setlvlnum);
-		break;
-	case WM_DIABTWARPUP:
-		MyPlayer->pTownWarps |= 1 << (leveltype - 2);
-		player.setLevel(lvl);
-		break;
-	case WM_DIABRETOWN:
-		break;
-	default:
-		app_fatal("StartNewLvl");
-	}
-
-	if (&player == MyPlayer) {
-		player._pmode = PM_NEWLVL;
-		player._pInvincible = true;
-		SDL_Event event;
-		event.type = CustomEventToSdlEvent(fom);
-		SDL_PushEvent(&event);
-		if (gbIsMultiplayer) {
-			NetSendCmdParam2(true, CMD_NEWLVL, fom, lvl);
-		}
-	}
-}
-
-void RestartTownLvl(Player &player)
-{
-	InitLevelChange(player);
-
-	player.setLevel(0);
-	player._pInvincible = false;
-
-	SetPlayerHitPoints(player, 64);
-
-	player._pMana = 0;
-	player._pManaBase = player._pMana - (player._pMaxMana - player._pMaxManaBase);
-
-	CalcPlrInv(player, false);
-
-	if (&player == MyPlayer) {
-		player._pmode = PM_NEWLVL;
-		player._pInvincible = true;
-		SDL_Event event;
-		event.type = CustomEventToSdlEvent(WM_DIABRETOWN);
-		SDL_PushEvent(&event);
-	}
-}
-
-void StartWarpLvl(Player &player, size_t pidx)
-{
-	InitLevelChange(player);
-
-	if (gbIsMultiplayer) {
-		if (!player.isOnLevel(0)) {
-			player.setLevel(0);
-		} else {
-			if (Portals[pidx].setlvl)
-				player.setLevel(static_cast<_setlevels>(Portals[pidx].level));
-			else
-				player.setLevel(Portals[pidx].level);
-		}
-	}
-
-	if (&player == MyPlayer) {
-		SetCurrentPortal(pidx);
-		player._pmode = PM_NEWLVL;
-		player._pInvincible = true;
-		SDL_Event event;
-		event.type = CustomEventToSdlEvent(WM_DIABWARPLVL);
-		SDL_PushEvent(&event);
-	}
-}
-
-void ProcessPlayers()
-{
-	assert(MyPlayer != nullptr);
-	Player &myPlayer = *MyPlayer;
-
-	if (myPlayer.pLvlLoad > 0) {
-		myPlayer.pLvlLoad--;
-	}
-
-	if (sfxdelay > 0) {
-		sfxdelay--;
-		if (sfxdelay == 0) {
-			switch (sfxdnum) {
-			case USFX_DEFILER1:
-				InitQTextMsg(TEXT_DEFILER1);
-				break;
-			case USFX_DEFILER2:
-				InitQTextMsg(TEXT_DEFILER2);
-				break;
-			case USFX_DEFILER3:
-				InitQTextMsg(TEXT_DEFILER3);
-				break;
-			case USFX_DEFILER4:
-				InitQTextMsg(TEXT_DEFILER4);
-				break;
-			default:
-				PlaySFX(sfxdnum);
-			}
-		}
-	}
-
-	ValidatePlayer();
-
-	for (size_t pnum = 0; pnum < Players.size(); pnum++) {
-		Player &player = Players[pnum];
-		if (player.plractive && player.isOnActiveLevel() && (&player == MyPlayer || !player._pLvlChanging)) {
-			CheckCheatStats(player);
-
-			if (!PlrDeathModeOK(player) && (player._pHitPoints >> 6) <= 0) {
-				SyncPlrKill(player, -1);
-			}
-
-			if (&player == MyPlayer) {
-				if (HasAnyOf(player._pIFlags, ItemSpecialEffect::DrainLife) && leveltype != DTYPE_TOWN) {
-					ApplyPlrDamage(DamageType::Physical, player, 0, 0, 4);
-				}
-				if (HasAnyOf(player._pIFlags, ItemSpecialEffect::NoMana) && player._pManaBase > 0) {
-					player._pManaBase -= player._pMana;
-					player._pMana = 0;
-					RedrawComponent(PanelDrawComponent::Mana);
-				}
-			}
-
-			bool tplayer = false;
-			do {
-				switch (player._pmode) {
-				case PM_STAND:
-				case PM_NEWLVL:
-				case PM_QUIT:
-					tplayer = false;
-					break;
-				case PM_WALK_NORTHWARDS:
-				case PM_WALK_SOUTHWARDS:
-				case PM_WALK_SIDEWAYS:
-					tplayer = DoWalk(player, player._pmode);
-					break;
-				case PM_ATTACK:
-					tplayer = DoAttack(player);
-					break;
-				case PM_RATTACK:
-					tplayer = DoRangeAttack(player);
-					break;
-				case PM_BLOCK:
-					tplayer = DoBlock(player);
-					break;
-				case PM_SPELL:
-					tplayer = DoSpell(player);
-					break;
-				case PM_GOTHIT:
-					tplayer = DoGotHit(player);
-					break;
-				case PM_DEATH:
-					tplayer = DoDeath(player);
-					break;
-				}
-				CheckNewPath(player, tplayer);
-			} while (tplayer);
-
-			player.previewCelSprite = std::nullopt;
-			if (player._pmode != PM_DEATH || player.AnimInfo.tickCounterOfCurrentFrame != 40)
-				player.AnimInfo.processAnimation();
-		}
-	}
-}
-
-void ClrPlrPath(Player &player)
-{
-	memset(player.walkpath, WALK_NONE, sizeof(player.walkpath));
-}
-
-/**
- * @brief Determines if the target position is clear for the given player to stand on.
- *
- * This requires an ID instead of a Player& to compare with the dPlayer lookup table values.
- *
- * @param player The player to check.
- * @param position Dungeon tile coordinates.
- * @return False if something (other than the player themselves) is blocking the tile.
- */
-bool PosOkPlayer(const Player &player, Point position)
-{
-	if (!InDungeonBounds(position))
-		return false;
-	if (!IsTileWalkable(position))
-		return false;
-	if (dPlayer[position.x][position.y] != 0) {
-		auto &otherPlayer = Players[abs(dPlayer[position.x][position.y]) - 1];
-		if (&otherPlayer != &player && otherPlayer._pHitPoints != 0) {
-			return false;
-		}
-	}
-
-	if (dMonster[position.x][position.y] != 0) {
-		if (leveltype == DTYPE_TOWN) {
-			return false;
-		}
-		if (dMonster[position.x][position.y] <= 0) {
-			return false;
-		}
-		if ((Monsters[dMonster[position.x][position.y] - 1].hitPoints >> 6) > 0) {
-			return false;
-		}
-	}
-
-	return true;
-}
-
-void MakePlrPath(Player &player, Point targetPosition, bool endspace)
-{
-	if (player.position.future == targetPosition) {
-		return;
-	}
-
-	int path = FindPath([&player](Point position) { return PosOkPlayer(player, position); }, player.position.future, targetPosition, player.walkpath);
-	if (path == 0) {
-		return;
-	}
-
-	if (!endspace) {
-		path--;
-	}
-
-	player.walkpath[path] = WALK_NONE;
-}
-
-void CalcPlrStaff(Player &player)
-{
-	player._pISpells = 0;
-	if (!player.InvBody[INVLOC_HAND_LEFT].isEmpty()
-	    && player.InvBody[INVLOC_HAND_LEFT]._iStatFlag
-	    && player.InvBody[INVLOC_HAND_LEFT]._iCharges > 0) {
-		player._pISpells |= GetSpellBitmask(player.InvBody[INVLOC_HAND_LEFT]._iSpell);
-	}
-}
-
-void CheckPlrSpell(bool isShiftHeld, SpellID spellID, SpellType spellType)
-{
-	bool addflag = false;
-
-	assert(MyPlayer != nullptr);
-	Player &myPlayer = *MyPlayer;
-
-	if (!IsValidSpell(spellID)) {
-		myPlayer.Say(HeroSpeech::IDontHaveASpellReady);
-		return;
-	}
-
-	if (ControlMode == ControlTypes::KeyboardAndMouse) {
-		if (pcurs != CURSOR_HAND)
-			return;
-
-		if (GetMainPanel().contains(MousePosition)) // inside main panel
-			return;
-
-		if (
-		    (IsLeftPanelOpen() && GetLeftPanel().contains(MousePosition))      // inside left panel
-		    || (IsRightPanelOpen() && GetRightPanel().contains(MousePosition)) // inside right panel
-		) {
-			if (spellID != SpellID::Healing
-			    && spellID != SpellID::Identify
-			    && spellID != SpellID::ItemRepair
-			    && spellID != SpellID::Infravision
-			    && spellID != SpellID::StaffRecharge)
-				return;
-		}
-	}
-
-	if (leveltype == DTYPE_TOWN && !GetSpellData(spellID).isAllowedInTown()) {
-		myPlayer.Say(HeroSpeech::ICantCastThatHere);
-		return;
-	}
-
-	SpellCheckResult spellcheck = SpellCheckResult::Success;
-	switch (spellType) {
-	case SpellType::Skill:
-	case SpellType::Spell:
-		spellcheck = CheckSpell(*MyPlayer, spellID, spellType, false);
-		addflag = spellcheck == SpellCheckResult::Success;
-		break;
-	case SpellType::Scroll:
-		addflag = pcurs == CURSOR_HAND && CanUseScroll(myPlayer, spellID);
-		break;
-	case SpellType::Charges:
-		addflag = pcurs == CURSOR_HAND && CanUseStaff(myPlayer, spellID);
-		break;
-	case SpellType::Invalid:
-		return;
-	}
-
-	if (!addflag) {
-		if (spellType == SpellType::Spell) {
-			switch (spellcheck) {
-			case SpellCheckResult::Fail_NoMana:
-				myPlayer.Say(HeroSpeech::NotEnoughMana);
-				break;
-			case SpellCheckResult::Fail_Level0:
-				myPlayer.Say(HeroSpeech::ICantCastThatYet);
-				break;
-			default:
-				myPlayer.Say(HeroSpeech::ICantDoThat);
-				break;
-			}
-			LastMouseButtonAction = MouseActionType::None;
-		}
-		return;
-	}
-
-	int sl = myPlayer.GetSpellLevel(spellID);
-	if (IsWallSpell(spellID)) {
-		LastMouseButtonAction = MouseActionType::Spell;
-		Direction sd = GetDirection(myPlayer.position.tile, cursPosition);
-		NetSendCmdLocParam4(true, CMD_SPELLXYD, cursPosition, static_cast<int8_t>(spellID), static_cast<uint8_t>(spellType), static_cast<uint16_t>(sd), sl);
-	} else if (pcursmonst != -1 && !isShiftHeld) {
-		LastMouseButtonAction = MouseActionType::SpellMonsterTarget;
-		NetSendCmdParam4(true, CMD_SPELLID, pcursmonst, static_cast<int8_t>(spellID), static_cast<uint8_t>(spellType), sl);
-	} else if (pcursplr != -1 && !isShiftHeld && !myPlayer.friendlyMode) {
-		LastMouseButtonAction = MouseActionType::SpellPlayerTarget;
-		NetSendCmdParam4(true, CMD_SPELLPID, pcursplr, static_cast<int8_t>(spellID), static_cast<uint8_t>(spellType), sl);
-	} else {
-		LastMouseButtonAction = MouseActionType::Spell;
-		NetSendCmdLocParam3(true, CMD_SPELLXY, cursPosition, static_cast<int8_t>(spellID), static_cast<uint8_t>(spellType), sl);
-	}
-}
-
-void SyncPlrAnim(Player &player)
-{
-	const player_graphic graphic = player.getGraphic();
-	if (!HeadlessMode)
-		player.AnimInfo.sprites = player.AnimationData[static_cast<size_t>(graphic)].spritesForDirection(player._pdir);
-}
-
-void SyncInitPlrPos(Player &player)
-{
-	if (!gbIsMultiplayer || !player.isOnActiveLevel()) {
-		return;
-	}
-
-	Point position = [&]() {
-		for (int i = 0; i < 8; i++) {
-			Point position = player.position.tile + Displacement { plrxoff2[i], plryoff2[i] };
-			if (PosOkPlayer(player, position))
-				return position;
-		}
-
-		std::optional<Point> nearPosition = FindClosestValidPosition(
-		    [&player](Point testPosition) {
-			    return PosOkPlayer(player, testPosition) && !PosOkPortal(currlevel, testPosition.x, testPosition.y);
-		    },
-		    player.position.tile,
-		    1, // skip the starting tile since that was checked in the previous loop
-		    50);
-
-		return nearPosition.value_or(Point { 0, 0 });
-	}();
-
-	player.position.tile = position;
-	dPlayer[position.x][position.y] = player.getId() + 1;
-
-	if (&player == MyPlayer) {
-		player.position.future = position;
-		ViewPosition = position;
-	}
-}
-
-void SyncInitPlr(Player &player)
-{
-	SetPlrAnims(player);
-	SyncInitPlrPos(player);
-	if (&player != MyPlayer)
-		player._plid = NO_LIGHT;
-}
-
-void CheckStats(Player &player)
-{
-	for (auto attribute : enum_values<CharacterAttribute>()) {
-		int maxStatPoint = player.GetMaximumAttributeValue(attribute);
-		switch (attribute) {
-		case CharacterAttribute::Strength:
-			player._pBaseStr = clamp(player._pBaseStr, 0, maxStatPoint);
-			break;
-		case CharacterAttribute::Magic:
-			player._pBaseMag = clamp(player._pBaseMag, 0, maxStatPoint);
-			break;
-		case CharacterAttribute::Dexterity:
-			player._pBaseDex = clamp(player._pBaseDex, 0, maxStatPoint);
-			break;
-		case CharacterAttribute::Vitality:
-			player._pBaseVit = clamp(player._pBaseVit, 0, maxStatPoint);
-			break;
-		}
-	}
-}
-
-void ModifyPlrStr(Player &player, int l)
-{
-	l = clamp(l, 0 - player._pBaseStr, player.GetMaximumAttributeValue(CharacterAttribute::Strength) - player._pBaseStr);
-
-	player._pStrength += l;
-	player._pBaseStr += l;
-
-	CalcPlrInv(player, true);
-
-	if (&player == MyPlayer) {
-		NetSendCmdParam1(false, CMD_SETSTR, player._pBaseStr);
-	}
-}
-
-void ModifyPlrMag(Player &player, int l)
-{
-	l = clamp(l, 0 - player._pBaseMag, player.GetMaximumAttributeValue(CharacterAttribute::Magic) - player._pBaseMag);
-
-	player._pMagic += l;
-	player._pBaseMag += l;
-
-	int ms = l;
-	ms *= PlayersData[static_cast<size_t>(player._pClass)].chrMana;
-
-	player._pMaxManaBase += ms;
-	player._pMaxMana += ms;
-	if (HasNoneOf(player._pIFlags, ItemSpecialEffect::NoMana)) {
-		player._pManaBase += ms;
-		player._pMana += ms;
-	}
-
-	CalcPlrInv(player, true);
-
-	if (&player == MyPlayer) {
-		NetSendCmdParam1(false, CMD_SETMAG, player._pBaseMag);
-	}
-}
-
-void ModifyPlrDex(Player &player, int l)
-{
-	l = clamp(l, 0 - player._pBaseDex, player.GetMaximumAttributeValue(CharacterAttribute::Dexterity) - player._pBaseDex);
-
-	player._pDexterity += l;
-	player._pBaseDex += l;
-	CalcPlrInv(player, true);
-
-	if (&player == MyPlayer) {
-		NetSendCmdParam1(false, CMD_SETDEX, player._pBaseDex);
-	}
-}
-
-void ModifyPlrVit(Player &player, int l)
-{
-	l = clamp(l, 0 - player._pBaseVit, player.GetMaximumAttributeValue(CharacterAttribute::Vitality) - player._pBaseVit);
-
-	player._pVitality += l;
-	player._pBaseVit += l;
-
-	int ms = l;
-	ms *= PlayersData[static_cast<size_t>(player._pClass)].chrLife;
-
-	player._pHPBase += ms;
-	player._pMaxHPBase += ms;
-	player._pHitPoints += ms;
-	player._pMaxHP += ms;
-
-	CalcPlrInv(player, true);
-
-	if (&player == MyPlayer) {
-		NetSendCmdParam1(false, CMD_SETVIT, player._pBaseVit);
-	}
-}
-
-void SetPlayerHitPoints(Player &player, int val)
-{
-	player._pHitPoints = val;
-	player._pHPBase = val + player._pMaxHPBase - player._pMaxHP;
-
-	if (&player == MyPlayer) {
-		RedrawComponent(PanelDrawComponent::Health);
-	}
-}
-
-void SetPlrStr(Player &player, int v)
-{
-	player._pBaseStr = v;
-	CalcPlrInv(player, true);
-}
-
-void SetPlrMag(Player &player, int v)
-{
-	player._pBaseMag = v;
-
-	int m = v;
-	m *= PlayersData[static_cast<size_t>(player._pClass)].chrMana;
-
-	player._pMaxManaBase = m;
-	player._pMaxMana = m;
-	CalcPlrInv(player, true);
-}
-
-void SetPlrDex(Player &player, int v)
-{
-	player._pBaseDex = v;
-	CalcPlrInv(player, true);
-}
-
-void SetPlrVit(Player &player, int v)
-{
-	player._pBaseVit = v;
-
-	int hp = v;
-	hp *= PlayersData[static_cast<size_t>(player._pClass)].chrLife;
-
-	player._pHPBase = hp;
-	player._pMaxHPBase = hp;
-	CalcPlrInv(player, true);
-}
-
-void InitDungMsgs(Player &player)
-{
-	player.pDungMsgs = 0;
-	player.pDungMsgs2 = 0;
-}
-
-enum {
-	// clang-format off
-	DungMsgCathedral = 1 << 0,
-	DungMsgCatacombs = 1 << 1,
-	DungMsgCaves     = 1 << 2,
-	DungMsgHell      = 1 << 3,
-	DungMsgDiablo    = 1 << 4,
-	// clang-format on
-};
-
-void PlayDungMsgs()
-{
-	assert(MyPlayer != nullptr);
-	Player &myPlayer = *MyPlayer;
-
-	if (!setlevel && currlevel == 1 && !myPlayer._pLvlVisited[1] && (myPlayer.pDungMsgs & DungMsgCathedral) == 0) {
-		myPlayer.Say(HeroSpeech::TheSanctityOfThisPlaceHasBeenFouled, 40);
-		myPlayer.pDungMsgs = myPlayer.pDungMsgs | DungMsgCathedral;
-	} else if (!setlevel && currlevel == 5 && !myPlayer._pLvlVisited[5] && (myPlayer.pDungMsgs & DungMsgCatacombs) == 0) {
-		myPlayer.Say(HeroSpeech::TheSmellOfDeathSurroundsMe, 40);
-		myPlayer.pDungMsgs |= DungMsgCatacombs;
-	} else if (!setlevel && currlevel == 9 && !myPlayer._pLvlVisited[9] && (myPlayer.pDungMsgs & DungMsgCaves) == 0) {
-		myPlayer.Say(HeroSpeech::ItsHotDownHere, 40);
-		myPlayer.pDungMsgs |= DungMsgCaves;
-	} else if (!setlevel && currlevel == 13 && !myPlayer._pLvlVisited[13] && (myPlayer.pDungMsgs & DungMsgHell) == 0) {
-		myPlayer.Say(HeroSpeech::IMustBeGettingClose, 40);
-		myPlayer.pDungMsgs |= DungMsgHell;
-	} else if (!setlevel && currlevel == 16 && !myPlayer._pLvlVisited[16] && (myPlayer.pDungMsgs & DungMsgDiablo) == 0) {
-		sfxdelay = 40;
-		sfxdnum = PS_DIABLVLINT;
-		myPlayer.pDungMsgs |= DungMsgDiablo;
-	} else if (!setlevel && currlevel == 17 && !myPlayer._pLvlVisited[17] && (myPlayer.pDungMsgs2 & 1) == 0) {
-		sfxdelay = 10;
-		sfxdnum = USFX_DEFILER1;
-		Quests[Q_DEFILER]._qactive = QUEST_ACTIVE;
-		Quests[Q_DEFILER]._qlog = true;
-		Quests[Q_DEFILER]._qmsg = TEXT_DEFILER1;
-		myPlayer.pDungMsgs2 |= 1;
-	} else if (!setlevel && currlevel == 19 && !myPlayer._pLvlVisited[19] && (myPlayer.pDungMsgs2 & 4) == 0) {
-		sfxdelay = 10;
-		sfxdnum = USFX_DEFILER3;
-		myPlayer.pDungMsgs2 |= 4;
-	} else if (!setlevel && currlevel == 21 && !myPlayer._pLvlVisited[21] && (myPlayer.pDungMsgs & 32) == 0) {
-		myPlayer.Say(HeroSpeech::ThisIsAPlaceOfGreatPower, 30);
-		myPlayer.pDungMsgs |= 32;
-	} else if (setlevel && setlvlnum == SL_SKELKING && !gbIsSpawn && !myPlayer._pSLvlVisited[SL_SKELKING] && Quests[Q_SKELKING]._qactive == QUEST_ACTIVE) {
-		sfxdelay = 10;
-		sfxdnum = USFX_SKING1;
-	} else {
-		sfxdelay = 0;
-	}
-}
-
-#ifdef BUILD_TESTING
-bool TestPlayerDoGotHit(Player &player)
-{
-	return DoGotHit(player);
-}
-#endif
-
-} // namespace devilution
+/**
+ * @file player.cpp
+ *
+ * Implementation of player functionality, leveling, actions, creation, loading, etc.
+ */
+#include <algorithm>
+#include <cstdint>
+
+#include <fmt/compile.h>
+
+#include "control.h"
+#include "controls/plrctrls.h"
+#include "cursor.h"
+#include "dead.h"
+#ifdef _DEBUG
+#include "debug.h"
+#endif
+#include "engine/backbuffer_state.hpp"
+#include "engine/load_cl2.hpp"
+#include "engine/load_file.hpp"
+#include "engine/points_in_rectangle_range.hpp"
+#include "engine/random.hpp"
+#include "engine/render/clx_render.hpp"
+#include "engine/trn.hpp"
+#include "engine/world_tile.hpp"
+#include "gamemenu.h"
+#include "help.h"
+#include "init.h"
+#include "inv_iterators.hpp"
+#include "lighting.h"
+#include "loadsave.h"
+#include "minitext.h"
+#include "missiles.h"
+#include "nthread.h"
+#include "objects.h"
+#include "options.h"
+#include "player.h"
+#include "playerdat.hpp"
+#include "qol/autopickup.h"
+#include "qol/floatingnumbers.h"
+#include "qol/stash.h"
+#include "spells.h"
+#include "stores.h"
+#include "towners.h"
+#include "utils/language.h"
+#include "utils/log.hpp"
+#include "utils/str_cat.hpp"
+#include "utils/utf8.hpp"
+
+namespace devilution {
+
+size_t MyPlayerId;
+Player *MyPlayer;
+std::vector<Player> Players;
+bool MyPlayerIsDead;
+
+/** Specifies the X-coordinate delta from the player start location in Tristram. */
+const int8_t plrxoff[9] = { 0, 2, 0, 2, 1, 0, 1, 2, 1 };
+/** Specifies the Y-coordinate delta from the player start location in Tristram. */
+const int8_t plryoff[9] = { 0, 2, 2, 0, 1, 1, 0, 1, 2 };
+/** Specifies the X-coordinate delta from a player, used for instance when casting resurrect. */
+const int8_t plrxoff2[9] = { 0, 1, 0, 1, 2, 0, 1, 2, 2 };
+/** Specifies the Y-coordinate delta from a player, used for instance when casting resurrect. */
+const int8_t plryoff2[9] = { 0, 0, 1, 1, 0, 2, 2, 1, 2 };
+
+namespace {
+
+struct DirectionSettings {
+	Direction dir;
+	DisplacementOf<int8_t> tileAdd;
+	DisplacementOf<int8_t> map;
+	PLR_MODE walkMode;
+	void (*walkModeHandler)(Player &, const DirectionSettings &);
+};
+
+void PmChangeLightOff(Player &player)
+{
+	if (player._plid == NO_LIGHT)
+		return;
+
+	const Light *l = &Lights[player._plid];
+	WorldTileDisplacement offset = player.position.CalculateWalkingOffset(player._pdir, player.AnimInfo);
+	int x = 2 * offset.deltaY + offset.deltaX;
+	int y = 2 * offset.deltaY - offset.deltaX;
+
+	x = (x / 8) * (x < 0 ? 1 : -1);
+	y = (y / 8) * (y < 0 ? 1 : -1);
+	int lx = x + (l->position.tile.x * 8);
+	int ly = y + (l->position.tile.y * 8);
+	int offx = l->position.offset.deltaX + (l->position.tile.x * 8);
+	int offy = l->position.offset.deltaY + (l->position.tile.y * 8);
+
+	if (abs(lx - offx) < 3 && abs(ly - offy) < 3)
+		return;
+
+	ChangeLightOffset(player._plid, { x, y });
+}
+
+void WalkNorthwards(Player &player, const DirectionSettings &walkParams)
+{
+	dPlayer[player.position.future.x][player.position.future.y] = -(player.getId() + 1);
+	player.position.temp = player.position.tile + walkParams.tileAdd;
+}
+
+void WalkSouthwards(Player &player, const DirectionSettings & /*walkParams*/)
+{
+	const size_t playerId = player.getId();
+	dPlayer[player.position.tile.x][player.position.tile.y] = -(playerId + 1);
+	player.position.temp = player.position.tile;
+	player.position.tile = player.position.future; // Move player to the next tile to maintain correct render order
+	dPlayer[player.position.tile.x][player.position.tile.y] = playerId + 1;
+	// BUGFIX: missing `if (leveltype != DTYPE_TOWN) {` for call to ChangeLightXY and PM_ChangeLightOff.
+	ChangeLightXY(player._plid, player.position.tile);
+	PmChangeLightOff(player);
+}
+
+void WalkSideways(Player &player, const DirectionSettings &walkParams)
+{
+	Point const nextPosition = player.position.tile + walkParams.map;
+
+	const size_t playerId = player.getId();
+	dPlayer[player.position.tile.x][player.position.tile.y] = -(playerId + 1);
+	dPlayer[player.position.future.x][player.position.future.y] = playerId + 1;
+
+	if (leveltype != DTYPE_TOWN) {
+		ChangeLightXY(player._plid, nextPosition);
+		PmChangeLightOff(player);
+	}
+
+	player.position.temp = player.position.future;
+}
+
+constexpr std::array<const DirectionSettings, 8> WalkSettings { {
+	// clang-format off
+	{ Direction::South,     {  1,  1 }, { 0, 0 }, PM_WALK_SOUTHWARDS, WalkSouthwards },
+	{ Direction::SouthWest, {  0,  1 }, { 0, 0 }, PM_WALK_SOUTHWARDS, WalkSouthwards },
+	{ Direction::West,      { -1,  1 }, { 0, 1 }, PM_WALK_SIDEWAYS,   WalkSideways   },
+	{ Direction::NorthWest, { -1,  0 }, { 0, 0 }, PM_WALK_NORTHWARDS, WalkNorthwards },
+	{ Direction::North,     { -1, -1 }, { 0, 0 }, PM_WALK_NORTHWARDS, WalkNorthwards },
+	{ Direction::NorthEast, {  0, -1 }, { 0, 0 }, PM_WALK_NORTHWARDS, WalkNorthwards },
+	{ Direction::East,      {  1, -1 }, { 1, 0 }, PM_WALK_SIDEWAYS,   WalkSideways   },
+	{ Direction::SouthEast, {  1,  0 }, { 0, 0 }, PM_WALK_SOUTHWARDS, WalkSouthwards }
+	// clang-format on
+} };
+
+bool PlrDirOK(const Player &player, Direction dir)
+{
+	Point position = player.position.tile;
+	Point futurePosition = position + dir;
+	if (futurePosition.x < 0 || !PosOkPlayer(player, futurePosition)) {
+		return false;
+	}
+
+	if (dir == Direction::East) {
+		return !IsTileSolid(position + Direction::SouthEast);
+	}
+
+	if (dir == Direction::West) {
+		return !IsTileSolid(position + Direction::SouthWest);
+	}
+
+	return true;
+}
+
+void HandleWalkMode(Player &player, Direction dir)
+{
+	const auto &dirModeParams = WalkSettings[static_cast<size_t>(dir)];
+	SetPlayerOld(player);
+	if (!PlrDirOK(player, dir)) {
+		return;
+	}
+
+	// The player's tile position after finishing this movement action
+	player.position.future = player.position.tile + dirModeParams.tileAdd;
+
+	dirModeParams.walkModeHandler(player, dirModeParams);
+
+	player.tempDirection = dirModeParams.dir;
+	player._pmode = dirModeParams.walkMode;
+
+	player._pdir = dir;
+}
+
+void StartWalkAnimation(Player &player, Direction dir, bool pmWillBeCalled)
+{
+	int8_t skippedFrames = -2;
+	if (leveltype == DTYPE_TOWN && sgGameInitInfo.bRunInTown != 0)
+		skippedFrames = 2;
+	if (pmWillBeCalled)
+		skippedFrames += 1;
+	NewPlrAnim(player, player_graphic::Walk, dir, AnimationDistributionFlags::ProcessAnimationPending, skippedFrames);
+}
+
+/**
+ * @brief Start moving a player to a new tile
+ */
+void StartWalk(Player &player, Direction dir, bool pmWillBeCalled)
+{
+	if (player._pInvincible && player._pHitPoints == 0 && &player == MyPlayer) {
+		SyncPlrKill(player, -1);
+		return;
+	}
+
+	HandleWalkMode(player, dir);
+	StartWalkAnimation(player, dir, pmWillBeCalled);
+}
+
+void ClearStateVariables(Player &player)
+{
+	player.position.temp = { 0, 0 };
+	player.tempDirection = Direction::South;
+	player.queuedSpell.spellLevel = 0;
+}
+
+void StartWalkStand(Player &player)
+{
+	player._pmode = PM_STAND;
+	player.position.future = player.position.tile;
+
+	if (&player == MyPlayer) {
+		ViewPosition = player.position.tile;
+	}
+}
+
+void ChangeOffset(Player &player)
+{
+	PmChangeLightOff(player);
+}
+
+void StartAttack(Player &player, Direction d, bool includesFirstFrame)
+{
+	if (player._pInvincible && player._pHitPoints == 0 && &player == MyPlayer) {
+		SyncPlrKill(player, -1);
+		return;
+	}
+
+	int8_t skippedAnimationFrames = 0;
+	if (includesFirstFrame) {
+		if (HasAnyOf(player._pIFlags, ItemSpecialEffect::FastestAttack) && HasAnyOf(player._pIFlags, ItemSpecialEffect::QuickAttack | ItemSpecialEffect::FastAttack)) {
+			// Combining Fastest Attack with any other attack speed modifier skips over the fourth frame, reducing the effectiveness of Fastest Attack.
+			// Faster Attack makes up for this by also skipping the sixth frame so this case only applies when using Quick or Fast Attack modifiers.
+			skippedAnimationFrames = 3;
+		} else if (HasAnyOf(player._pIFlags, ItemSpecialEffect::FastestAttack)) {
+			skippedAnimationFrames = 4;
+		} else if (HasAnyOf(player._pIFlags, ItemSpecialEffect::FasterAttack)) {
+			skippedAnimationFrames = 3;
+		} else if (HasAnyOf(player._pIFlags, ItemSpecialEffect::FastAttack)) {
+			skippedAnimationFrames = 2;
+		} else if (HasAnyOf(player._pIFlags, ItemSpecialEffect::QuickAttack)) {
+			skippedAnimationFrames = 1;
+		}
+	} else {
+		if (HasAnyOf(player._pIFlags, ItemSpecialEffect::FasterAttack)) {
+			// The combination of Faster and Fast Attack doesn't result in more skipped frames, because the second frame skip of Faster Attack is not triggered.
+			skippedAnimationFrames = 2;
+		} else if (HasAnyOf(player._pIFlags, ItemSpecialEffect::FastAttack)) {
+			skippedAnimationFrames = 1;
+		} else if (HasAnyOf(player._pIFlags, ItemSpecialEffect::FastestAttack)) {
+			// Fastest Attack is skipped if Fast or Faster Attack is also specified, because both skip the frame that triggers Fastest Attack skipping.
+			skippedAnimationFrames = 2;
+		}
+	}
+
+	auto animationFlags = AnimationDistributionFlags::ProcessAnimationPending;
+	if (player._pmode == PM_ATTACK)
+		animationFlags = static_cast<AnimationDistributionFlags>(animationFlags | AnimationDistributionFlags::RepeatedAction);
+	NewPlrAnim(player, player_graphic::Attack, d, animationFlags, skippedAnimationFrames, player._pAFNum);
+	player._pmode = PM_ATTACK;
+	FixPlayerLocation(player, d);
+	SetPlayerOld(player);
+}
+
+void StartRangeAttack(Player &player, Direction d, WorldTileCoord cx, WorldTileCoord cy, bool includesFirstFrame)
+{
+	if (player._pInvincible && player._pHitPoints == 0 && &player == MyPlayer) {
+		SyncPlrKill(player, -1);
+		return;
+	}
+
+	int8_t skippedAnimationFrames = 0;
+	if (!gbIsHellfire) {
+		if (includesFirstFrame && HasAnyOf(player._pIFlags, ItemSpecialEffect::QuickAttack | ItemSpecialEffect::FastAttack)) {
+			skippedAnimationFrames += 1;
+		}
+		if (HasAnyOf(player._pIFlags, ItemSpecialEffect::FastAttack)) {
+			skippedAnimationFrames += 1;
+		}
+	}
+
+	auto animationFlags = AnimationDistributionFlags::ProcessAnimationPending;
+	if (player._pmode == PM_RATTACK)
+		animationFlags = static_cast<AnimationDistributionFlags>(animationFlags | AnimationDistributionFlags::RepeatedAction);
+	NewPlrAnim(player, player_graphic::Attack, d, animationFlags, skippedAnimationFrames, player._pAFNum);
+
+	player._pmode = PM_RATTACK;
+	FixPlayerLocation(player, d);
+	SetPlayerOld(player);
+	player.position.temp = WorldTilePosition { cx, cy };
+}
+
+player_graphic GetPlayerGraphicForSpell(SpellID spellId)
+{
+	switch (GetSpellData(spellId).type()) {
+	case MagicType::Fire:
+		return player_graphic::Fire;
+	case MagicType::Lightning:
+		return player_graphic::Lightning;
+	default:
+		return player_graphic::Magic;
+	}
+}
+
+void StartSpell(Player &player, Direction d, WorldTileCoord cx, WorldTileCoord cy)
+{
+	if (player._pInvincible && player._pHitPoints == 0 && &player == MyPlayer) {
+		SyncPlrKill(player, -1);
+		return;
+	}
+
+	// Checks conditions for spell again, cause initial check was done when spell was queued and the parameters could be changed meanwhile
+	bool isValid = true;
+	switch (player.queuedSpell.spellType) {
+	case SpellType::Skill:
+	case SpellType::Spell:
+		isValid = CheckSpell(player, player.queuedSpell.spellId, player.queuedSpell.spellType, true) == SpellCheckResult::Success;
+		break;
+	case SpellType::Scroll:
+		isValid = CanUseScroll(player, player.queuedSpell.spellId);
+		break;
+	case SpellType::Charges:
+		isValid = CanUseStaff(player, player.queuedSpell.spellId);
+		break;
+	case SpellType::Invalid:
+		isValid = false;
+		break;
+	}
+	if (!isValid)
+		return;
+
+	auto animationFlags = AnimationDistributionFlags::ProcessAnimationPending;
+	if (player._pmode == PM_SPELL)
+		animationFlags = static_cast<AnimationDistributionFlags>(animationFlags | AnimationDistributionFlags::RepeatedAction);
+	NewPlrAnim(player, GetPlayerGraphicForSpell(player.queuedSpell.spellId), d, animationFlags, 0, player._pSFNum);
+
+	PlaySfxLoc(GetSpellData(player.queuedSpell.spellId).sSFX, player.position.tile);
+
+	player._pmode = PM_SPELL;
+
+	FixPlayerLocation(player, d);
+	SetPlayerOld(player);
+
+	player.position.temp = WorldTilePosition { cx, cy };
+	player.queuedSpell.spellLevel = player.GetSpellLevel(player.queuedSpell.spellId);
+	player.executedSpell = player.queuedSpell;
+}
+
+void RespawnDeadItem(Item &&itm, Point target)
+{
+	if (ActiveItemCount >= MAXITEMS)
+		return;
+
+	int ii = AllocateItem();
+
+	dItem[target.x][target.y] = ii + 1;
+
+	Items[ii] = itm;
+	Items[ii].position = target;
+	RespawnItem(Items[ii], true);
+	NetSendCmdPItem(false, CMD_RESPAWNITEM, target, Items[ii]);
+}
+
+void DeadItem(Player &player, Item &&itm, Displacement direction)
+{
+	if (itm.isEmpty())
+		return;
+
+	Point target = player.position.tile + direction;
+	if (direction != Displacement { 0, 0 } && ItemSpaceOk(target)) {
+		RespawnDeadItem(std::move(itm), target);
+		return;
+	}
+
+	for (int k = 1; k < 50; k++) {
+		for (int j = -k; j <= k; j++) {
+			for (int i = -k; i <= k; i++) {
+				Point next = player.position.tile + Displacement { i, j };
+				if (ItemSpaceOk(next)) {
+					RespawnDeadItem(std::move(itm), next);
+					return;
+				}
+			}
+		}
+	}
+}
+
+int DropGold(Player &player, int amount, bool skipFullStacks)
+{
+	for (int i = 0; i < player._pNumInv && amount > 0; i++) {
+		auto &item = player.InvList[i];
+
+		if (item._itype != ItemType::Gold || (skipFullStacks && item._ivalue == MaxGold))
+			continue;
+
+		if (amount < item._ivalue) {
+			Item goldItem;
+			MakeGoldStack(goldItem, amount);
+			DeadItem(player, std::move(goldItem), { 0, 0 });
+
+			item._ivalue -= amount;
+
+			return 0;
+		}
+
+		amount -= item._ivalue;
+		DeadItem(player, std::move(item), { 0, 0 });
+		player.RemoveInvItem(i);
+		i = -1;
+	}
+
+	return amount;
+}
+
+void DropHalfPlayersGold(Player &player)
+{
+	int remainingGold = DropGold(player, player._pGold / 2, true);
+	if (remainingGold > 0) {
+		DropGold(player, remainingGold, false);
+	}
+
+	player._pGold /= 2;
+}
+
+void InitLevelChange(Player &player)
+{
+	Player &myPlayer = *MyPlayer;
+
+	RemovePlrMissiles(player);
+	player.pManaShield = false;
+	player.wReflections = 0;
+	if (&player != MyPlayer) {
+		// share info about your manashield when another player joins the level
+		if (myPlayer.pManaShield)
+			NetSendCmd(true, CMD_SETSHIELD);
+		// share info about your reflect charges when another player joins the level
+		NetSendCmdParam1(true, CMD_SETREFLECT, myPlayer.wReflections);
+	} else if (qtextflag) {
+		qtextflag = false;
+		stream_stop();
+	}
+
+	FixPlrWalkTags(player);
+	SetPlayerOld(player);
+	if (&player == MyPlayer) {
+		dPlayer[player.position.tile.x][player.position.tile.y] = player.getId() + 1;
+	} else {
+		player._pLvlVisited[player.plrlevel] = true;
+	}
+
+	ClrPlrPath(player);
+	player.destAction = ACTION_NONE;
+	player._pLvlChanging = true;
+
+	if (&player == MyPlayer) {
+		player.pLvlLoad = 10;
+	}
+}
+
+/**
+ * @brief Continue movement towards new tile
+ */
+bool DoWalk(Player &player, int variant)
+{
+	// Play walking sound effect on certain animation frames
+	if (*sgOptions.Audio.walkingSound && (leveltype != DTYPE_TOWN || sgGameInitInfo.bRunInTown == 0)) {
+		if (player.AnimInfo.currentFrame == 0
+		    || player.AnimInfo.currentFrame == 4) {
+			PlaySfxLoc(PS_WALK1, player.position.tile);
+		}
+	}
+
+	if (!player.AnimInfo.isLastFrame()) {
+		// We didn't reach new tile so update player's "sub-tile" position
+		ChangeOffset(player);
+		return false;
+	}
+
+	// We reached the new tile -> update the player's tile position
+	switch (variant) {
+	case PM_WALK_NORTHWARDS:
+		dPlayer[player.position.tile.x][player.position.tile.y] = 0;
+		player.position.tile = player.position.temp;
+		dPlayer[player.position.tile.x][player.position.tile.y] = player.getId() + 1;
+		break;
+	case PM_WALK_SOUTHWARDS:
+		dPlayer[player.position.temp.x][player.position.temp.y] = 0;
+		break;
+	case PM_WALK_SIDEWAYS:
+		dPlayer[player.position.tile.x][player.position.tile.y] = 0;
+		player.position.tile = player.position.temp;
+		// dPlayer is set here for backwards comparability, without it the player would be invisible if loaded from a vanilla save.
+		dPlayer[player.position.tile.x][player.position.tile.y] = player.getId() + 1;
+		break;
+	}
+
+	// Update the coordinates for lighting and vision entries for the player
+	if (leveltype != DTYPE_TOWN) {
+		ChangeLightXY(player._plid, player.position.tile);
+		ChangeVisionXY(player._pvid, player.position.tile);
+	}
+
+	if (player.walkpath[0] != WALK_NONE) {
+		StartWalkStand(player);
+	} else {
+		StartStand(player, player.tempDirection);
+	}
+
+	ClearStateVariables(player);
+
+	// Reset the "sub-tile" position of the player's light entry to 0
+	if (leveltype != DTYPE_TOWN) {
+		ChangeLightOffset(player._plid, { 0, 0 });
+	}
+
+	AutoPickup(player);
+	return true;
+}
+
+bool WeaponDecay(Player &player, int ii)
+{
+	if (!player.InvBody[ii].isEmpty() && player.InvBody[ii]._iClass == ICLASS_WEAPON && HasAnyOf(player.InvBody[ii]._iDamAcFlags, ItemSpecialEffectHf::Decay)) {
+		player.InvBody[ii]._iPLDam -= 5;
+		if (player.InvBody[ii]._iPLDam <= -100) {
+			RemoveEquipment(player, static_cast<inv_body_loc>(ii), true);
+			CalcPlrInv(player, true);
+			return true;
+		}
+		CalcPlrInv(player, true);
+	}
+	return false;
+}
+
+bool DamageWeapon(Player &player, unsigned damageFrequency)
+{
+	if (&player != MyPlayer) {
+		return false;
+	}
+
+	if (WeaponDecay(player, INVLOC_HAND_LEFT))
+		return true;
+	if (WeaponDecay(player, INVLOC_HAND_RIGHT))
+		return true;
+
+	if (!FlipCoin(damageFrequency)) {
+		return false;
+	}
+
+	if (!player.InvBody[INVLOC_HAND_LEFT].isEmpty() && player.InvBody[INVLOC_HAND_LEFT]._iClass == ICLASS_WEAPON) {
+		if (player.InvBody[INVLOC_HAND_LEFT]._iDurability == DUR_INDESTRUCTIBLE) {
+			return false;
+		}
+
+		player.InvBody[INVLOC_HAND_LEFT]._iDurability--;
+		if (player.InvBody[INVLOC_HAND_LEFT]._iDurability <= 0) {
+			RemoveEquipment(player, INVLOC_HAND_LEFT, true);
+			CalcPlrInv(player, true);
+			return true;
+		}
+	}
+
+	if (!player.InvBody[INVLOC_HAND_RIGHT].isEmpty() && player.InvBody[INVLOC_HAND_RIGHT]._iClass == ICLASS_WEAPON) {
+		if (player.InvBody[INVLOC_HAND_RIGHT]._iDurability == DUR_INDESTRUCTIBLE) {
+			return false;
+		}
+
+		player.InvBody[INVLOC_HAND_RIGHT]._iDurability--;
+		if (player.InvBody[INVLOC_HAND_RIGHT]._iDurability == 0) {
+			RemoveEquipment(player, INVLOC_HAND_RIGHT, true);
+			CalcPlrInv(player, true);
+			return true;
+		}
+	}
+
+	if (player.InvBody[INVLOC_HAND_LEFT].isEmpty() && player.InvBody[INVLOC_HAND_RIGHT]._itype == ItemType::Shield) {
+		if (player.InvBody[INVLOC_HAND_RIGHT]._iDurability == DUR_INDESTRUCTIBLE) {
+			return false;
+		}
+
+		player.InvBody[INVLOC_HAND_RIGHT]._iDurability--;
+		if (player.InvBody[INVLOC_HAND_RIGHT]._iDurability == 0) {
+			RemoveEquipment(player, INVLOC_HAND_RIGHT, true);
+			CalcPlrInv(player, true);
+			return true;
+		}
+	}
+
+	if (player.InvBody[INVLOC_HAND_RIGHT].isEmpty() && player.InvBody[INVLOC_HAND_LEFT]._itype == ItemType::Shield) {
+		if (player.InvBody[INVLOC_HAND_LEFT]._iDurability == DUR_INDESTRUCTIBLE) {
+			return false;
+		}
+
+		player.InvBody[INVLOC_HAND_LEFT]._iDurability--;
+		if (player.InvBody[INVLOC_HAND_LEFT]._iDurability == 0) {
+			RemoveEquipment(player, INVLOC_HAND_LEFT, true);
+			CalcPlrInv(player, true);
+			return true;
+		}
+	}
+
+	return false;
+}
+
+bool PlrHitMonst(Player &player, Monster &monster, bool adjacentDamage = false)
+{
+	int hper = 0;
+
+	if (!monster.isPossibleToHit())
+		return false;
+
+	if (adjacentDamage) {
+		if (player._pLevel > 20)
+			hper -= 30;
+		else
+			hper -= (35 - player._pLevel) * 2;
+	}
+
+	int hit = GenerateRnd(100);
+	if (monster.mode == MonsterMode::Petrified) {
+		hit = 0;
+	}
+
+	hper += player.GetMeleePiercingToHit() - player.CalculateArmorPierce(monster.armorClass, true);
+	hper = clamp(hper, 5, 95);
+
+	if (monster.tryLiftGargoyle())
+		return true;
+
+	if (hit >= hper) {
+#ifdef _DEBUG
+		if (!DebugGodMode)
+#endif
+			return false;
+	}
+
+	if (gbIsHellfire && HasAllOf(player._pIFlags, ItemSpecialEffect::FireDamage | ItemSpecialEffect::LightningDamage)) {
+		int midam = player._pIFMinDam + GenerateRnd(player._pIFMaxDam - player._pIFMinDam);
+		AddMissile(player.position.tile, player.position.temp, player._pdir, MissileID::SpectralArrow, TARGET_MONSTERS, player.getId(), midam, 0);
+	}
+	int mind = player._pIMinDam;
+	int maxd = player._pIMaxDam;
+	int dam = GenerateRnd(maxd - mind + 1) + mind;
+	dam += dam * player._pIBonusDam / 100;
+	dam += player._pIBonusDamMod;
+	int dam2 = dam << 6;
+	dam += player._pDamageMod;
+	if (player._pClass == HeroClass::Warrior || player._pClass == HeroClass::Barbarian) {
+		if (GenerateRnd(100) < player._pLevel) {
+			dam *= 2;
+		}
+	}
+
+	ItemType phanditype = ItemType::None;
+	if (player.InvBody[INVLOC_HAND_LEFT]._itype == ItemType::Sword || player.InvBody[INVLOC_HAND_RIGHT]._itype == ItemType::Sword) {
+		phanditype = ItemType::Sword;
+	}
+	if (player.InvBody[INVLOC_HAND_LEFT]._itype == ItemType::Mace || player.InvBody[INVLOC_HAND_RIGHT]._itype == ItemType::Mace) {
+		phanditype = ItemType::Mace;
+	}
+
+	switch (monster.data().monsterClass) {
+	case MonsterClass::Undead:
+		if (phanditype == ItemType::Sword) {
+			dam -= dam / 2;
+		} else if (phanditype == ItemType::Mace) {
+			dam += dam / 2;
+		}
+		break;
+	case MonsterClass::Animal:
+		if (phanditype == ItemType::Mace) {
+			dam -= dam / 2;
+		} else if (phanditype == ItemType::Sword) {
+			dam += dam / 2;
+		}
+		break;
+	case MonsterClass::Demon:
+		if (HasAnyOf(player._pIFlags, ItemSpecialEffect::TripleDemonDamage)) {
+			dam *= 3;
+		}
+		break;
+	}
+
+	if (HasAnyOf(player.pDamAcFlags, ItemSpecialEffectHf::Devastation) && GenerateRnd(100) < 5) {
+		dam *= 3;
+	}
+
+	if (HasAnyOf(player.pDamAcFlags, ItemSpecialEffectHf::Doppelganger) && monster.type().type != MT_DIABLO && !monster.isUnique() && GenerateRnd(100) < 10) {
+		AddDoppelganger(monster);
+	}
+
+	dam <<= 6;
+	if (HasAnyOf(player.pDamAcFlags, ItemSpecialEffectHf::Jesters)) {
+		int r = GenerateRnd(201);
+		if (r >= 100)
+			r = 100 + (r - 100) * 5;
+		dam = dam * r / 100;
+	}
+
+	if (adjacentDamage)
+		dam >>= 2;
+
+	if (&player == MyPlayer) {
+		if (HasAnyOf(player.pDamAcFlags, ItemSpecialEffectHf::Peril)) {
+			dam2 += player._pIGetHit << 6;
+			if (dam2 >= 0) {
+				ApplyPlrDamage(DamageType::Physical, player, 0, 1, dam2);
+			}
+			dam *= 2;
+		}
+#ifdef _DEBUG
+		if (DebugGodMode) {
+			dam = monster.hitPoints; /* ensure monster is killed with one hit */
+		}
+#endif
+		ApplyMonsterDamage(DamageType::Physical, monster, dam);
+	}
+
+	int skdam = 0;
+	if (HasAnyOf(player._pIFlags, ItemSpecialEffect::RandomStealLife)) {
+		skdam = GenerateRnd(dam / 8);
+		player._pHitPoints += skdam;
+		if (player._pHitPoints > player._pMaxHP) {
+			player._pHitPoints = player._pMaxHP;
+		}
+		player._pHPBase += skdam;
+		if (player._pHPBase > player._pMaxHPBase) {
+			player._pHPBase = player._pMaxHPBase;
+		}
+		RedrawComponent(PanelDrawComponent::Health);
+	}
+	if (HasAnyOf(player._pIFlags, ItemSpecialEffect::StealMana3 | ItemSpecialEffect::StealMana5) && HasNoneOf(player._pIFlags, ItemSpecialEffect::NoMana)) {
+		if (HasAnyOf(player._pIFlags, ItemSpecialEffect::StealMana3)) {
+			skdam = 3 * dam / 100;
+		}
+		if (HasAnyOf(player._pIFlags, ItemSpecialEffect::StealMana5)) {
+			skdam = 5 * dam / 100;
+		}
+		player._pMana += skdam;
+		if (player._pMana > player._pMaxMana) {
+			player._pMana = player._pMaxMana;
+		}
+		player._pManaBase += skdam;
+		if (player._pManaBase > player._pMaxManaBase) {
+			player._pManaBase = player._pMaxManaBase;
+		}
+		RedrawComponent(PanelDrawComponent::Mana);
+	}
+	if (HasAnyOf(player._pIFlags, ItemSpecialEffect::StealLife3 | ItemSpecialEffect::StealLife5)) {
+		if (HasAnyOf(player._pIFlags, ItemSpecialEffect::StealLife3)) {
+			skdam = 3 * dam / 100;
+		}
+		if (HasAnyOf(player._pIFlags, ItemSpecialEffect::StealLife5)) {
+			skdam = 5 * dam / 100;
+		}
+		player._pHitPoints += skdam;
+		if (player._pHitPoints > player._pMaxHP) {
+			player._pHitPoints = player._pMaxHP;
+		}
+		player._pHPBase += skdam;
+		if (player._pHPBase > player._pMaxHPBase) {
+			player._pHPBase = player._pMaxHPBase;
+		}
+		RedrawComponent(PanelDrawComponent::Health);
+	}
+	if ((monster.hitPoints >> 6) <= 0) {
+		M_StartKill(monster, player);
+	} else {
+		if (monster.mode != MonsterMode::Petrified && HasAnyOf(player._pIFlags, ItemSpecialEffect::Knockback))
+			M_GetKnockback(monster);
+		M_StartHit(monster, player, dam);
+	}
+	return true;
+}
+
+bool PlrHitPlr(Player &attacker, Player &target)
+{
+	if (target._pInvincible) {
+		return false;
+	}
+
+	if (HasAnyOf(target._pSpellFlags, SpellFlag::Etherealize)) {
+		return false;
+	}
+
+	int hit = GenerateRnd(100);
+
+	int hper = attacker.GetMeleeToHit() - target.GetArmor();
+	hper = clamp(hper, 5, 95);
+
+	int blk = 100;
+	if ((target._pmode == PM_STAND || target._pmode == PM_ATTACK) && target._pBlockFlag) {
+		blk = GenerateRnd(100);
+	}
+
+	int blkper = target.GetBlockChance() - (attacker._pLevel * 2);
+	blkper = clamp(blkper, 0, 100);
+
+	if (hit >= hper) {
+		return false;
+	}
+
+	if (blk < blkper) {
+		Direction dir = GetDirection(target.position.tile, attacker.position.tile);
+		StartPlrBlock(target, dir);
+		return true;
+	}
+
+	int mind = attacker._pIMinDam;
+	int maxd = attacker._pIMaxDam;
+	int dam = GenerateRnd(maxd - mind + 1) + mind;
+	dam += (dam * attacker._pIBonusDam) / 100;
+	dam += attacker._pIBonusDamMod + attacker._pDamageMod;
+
+	if (attacker._pClass == HeroClass::Warrior || attacker._pClass == HeroClass::Barbarian) {
+		if (GenerateRnd(100) < attacker._pLevel) {
+			dam *= 2;
+		}
+	}
+	int skdam = dam << 6;
+	if (HasAnyOf(attacker._pIFlags, ItemSpecialEffect::RandomStealLife)) {
+		int tac = GenerateRnd(skdam / 8);
+		attacker._pHitPoints += tac;
+		if (attacker._pHitPoints > attacker._pMaxHP) {
+			attacker._pHitPoints = attacker._pMaxHP;
+		}
+		attacker._pHPBase += tac;
+		if (attacker._pHPBase > attacker._pMaxHPBase) {
+			attacker._pHPBase = attacker._pMaxHPBase;
+		}
+		RedrawComponent(PanelDrawComponent::Health);
+	}
+	if (&attacker == MyPlayer) {
+		NetSendCmdDamage(true, target.getId(), skdam, DamageType::Physical);
+	}
+	StartPlrHit(target, skdam, false);
+
+	return true;
+}
+
+bool PlrHitObj(const Player &player, Object &targetObject)
+{
+	if (targetObject.IsBreakable()) {
+		BreakObject(player, targetObject);
+		return true;
+	}
+
+	return false;
+}
+
+bool DoAttack(Player &player)
+{
+	if (player.AnimInfo.currentFrame == player._pAFNum - 2) {
+		PlaySfxLoc(PS_SWING, player.position.tile);
+	}
+
+	bool didhit = false;
+
+	if (player.AnimInfo.currentFrame == player._pAFNum - 1) {
+		Point position = player.position.tile + player._pdir;
+		Monster *monster = FindMonsterAtPosition(position);
+
+		if (monster != nullptr) {
+			if (CanTalkToMonst(*monster)) {
+				player.position.temp.x = 0; /** @todo Looks to be irrelevant, probably just remove it */
+				return false;
+			}
+		}
+
+		if (!gbIsHellfire || !HasAllOf(player._pIFlags, ItemSpecialEffect::FireDamage | ItemSpecialEffect::LightningDamage)) {
+			const size_t playerId = player.getId();
+			if (HasAnyOf(player._pIFlags, ItemSpecialEffect::FireDamage)) {
+				AddMissile(position, { 1, 0 }, Direction::South, MissileID::WeaponExplosion, TARGET_MONSTERS, playerId, 0, 0);
+			}
+			if (HasAnyOf(player._pIFlags, ItemSpecialEffect::LightningDamage)) {
+				AddMissile(position, { 2, 0 }, Direction::South, MissileID::WeaponExplosion, TARGET_MONSTERS, playerId, 0, 0);
+			}
+		}
+
+		if (monster != nullptr) {
+			didhit = PlrHitMonst(player, *monster);
+		} else if (PlayerAtPosition(position) != nullptr && !player.friendlyMode) {
+			didhit = PlrHitPlr(player, *PlayerAtPosition(position));
+		} else {
+			Object *object = FindObjectAtPosition(position, false);
+			if (object != nullptr) {
+				didhit = PlrHitObj(player, *object);
+			}
+		}
+		if ((player._pClass == HeroClass::Monk
+		        && (player.InvBody[INVLOC_HAND_LEFT]._itype == ItemType::Staff || player.InvBody[INVLOC_HAND_RIGHT]._itype == ItemType::Staff))
+		    || (player._pClass == HeroClass::Bard
+		        && player.InvBody[INVLOC_HAND_LEFT]._itype == ItemType::Sword && player.InvBody[INVLOC_HAND_RIGHT]._itype == ItemType::Sword)
+		    || (player._pClass == HeroClass::Barbarian
+		        && (player.InvBody[INVLOC_HAND_LEFT]._itype == ItemType::Axe || player.InvBody[INVLOC_HAND_RIGHT]._itype == ItemType::Axe
+		            || (((player.InvBody[INVLOC_HAND_LEFT]._itype == ItemType::Mace && player.InvBody[INVLOC_HAND_LEFT]._iLoc == ILOC_TWOHAND)
+		                    || (player.InvBody[INVLOC_HAND_RIGHT]._itype == ItemType::Mace && player.InvBody[INVLOC_HAND_RIGHT]._iLoc == ILOC_TWOHAND)
+		                    || (player.InvBody[INVLOC_HAND_LEFT]._itype == ItemType::Sword && player.InvBody[INVLOC_HAND_LEFT]._iLoc == ILOC_TWOHAND)
+		                    || (player.InvBody[INVLOC_HAND_RIGHT]._itype == ItemType::Sword && player.InvBody[INVLOC_HAND_RIGHT]._iLoc == ILOC_TWOHAND))
+		                && !(player.InvBody[INVLOC_HAND_LEFT]._itype == ItemType::Shield || player.InvBody[INVLOC_HAND_RIGHT]._itype == ItemType::Shield))))) {
+			// playing as a class/weapon with cleave
+			position = player.position.tile + Right(player._pdir);
+			monster = FindMonsterAtPosition(position);
+			if (monster != nullptr) {
+				if (!CanTalkToMonst(*monster) && monster->position.old == position) {
+					if (PlrHitMonst(player, *monster, true))
+						didhit = true;
+				}
+			}
+			position = player.position.tile + Left(player._pdir);
+			monster = FindMonsterAtPosition(position);
+			if (monster != nullptr) {
+				if (!CanTalkToMonst(*monster) && monster->position.old == position) {
+					if (PlrHitMonst(player, *monster, true))
+						didhit = true;
+				}
+			}
+		}
+
+		if (didhit && DamageWeapon(player, 30)) {
+			StartStand(player, player._pdir);
+			ClearStateVariables(player);
+			return true;
+		}
+	}
+
+	if (player.AnimInfo.isLastFrame()) {
+		StartStand(player, player._pdir);
+		ClearStateVariables(player);
+		return true;
+	}
+
+	return false;
+}
+
+bool DoRangeAttack(Player &player)
+{
+	int arrows = 0;
+	if (player.AnimInfo.currentFrame == player._pAFNum - 1) {
+		arrows = 1;
+	}
+
+	if (HasAnyOf(player._pIFlags, ItemSpecialEffect::MultipleArrows) && player.AnimInfo.currentFrame == player._pAFNum + 1) {
+		arrows = 2;
+	}
+
+	for (int arrow = 0; arrow < arrows; arrow++) {
+		int xoff = 0;
+		int yoff = 0;
+		if (arrows != 1) {
+			int angle = arrow == 0 ? -1 : 1;
+			int x = player.position.temp.x - player.position.tile.x;
+			if (x != 0)
+				yoff = x < 0 ? angle : -angle;
+			int y = player.position.temp.y - player.position.tile.y;
+			if (y != 0)
+				xoff = y < 0 ? -angle : angle;
+		}
+
+		int dmg = 4;
+		MissileID mistype = MissileID::Arrow;
+		if (HasAnyOf(player._pIFlags, ItemSpecialEffect::FireArrows)) {
+			mistype = MissileID::FireArrow;
+		}
+		if (HasAnyOf(player._pIFlags, ItemSpecialEffect::LightningArrows)) {
+			mistype = MissileID::LightningArrow;
+		}
+		if (HasAllOf(player._pIFlags, ItemSpecialEffect::FireArrows | ItemSpecialEffect::LightningArrows)) {
+			dmg = player._pIFMinDam + GenerateRnd(player._pIFMaxDam - player._pIFMinDam);
+			mistype = MissileID::SpectralArrow;
+		}
+
+		AddMissile(
+		    player.position.tile,
+		    player.position.temp + Displacement { xoff, yoff },
+		    player._pdir,
+		    mistype,
+		    TARGET_MONSTERS,
+		    player.getId(),
+		    dmg,
+		    0);
+
+		if (arrow == 0 && mistype != MissileID::SpectralArrow) {
+			PlaySfxLoc(arrows != 1 ? IS_STING1 : PS_BFIRE, player.position.tile);
+		}
+
+		if (DamageWeapon(player, 40)) {
+			StartStand(player, player._pdir);
+			ClearStateVariables(player);
+			return true;
+		}
+	}
+
+	if (player.AnimInfo.isLastFrame()) {
+		StartStand(player, player._pdir);
+		ClearStateVariables(player);
+		return true;
+	}
+	return false;
+}
+
+void DamageParryItem(Player &player)
+{
+	if (&player != MyPlayer) {
+		return;
+	}
+
+	if (player.InvBody[INVLOC_HAND_LEFT]._itype == ItemType::Shield || player.InvBody[INVLOC_HAND_LEFT]._itype == ItemType::Staff) {
+		if (player.InvBody[INVLOC_HAND_LEFT]._iDurability == DUR_INDESTRUCTIBLE) {
+			return;
+		}
+
+		player.InvBody[INVLOC_HAND_LEFT]._iDurability--;
+		if (player.InvBody[INVLOC_HAND_LEFT]._iDurability == 0) {
+			RemoveEquipment(player, INVLOC_HAND_LEFT, true);
+			CalcPlrInv(player, true);
+		}
+	}
+
+	if (player.InvBody[INVLOC_HAND_RIGHT]._itype == ItemType::Shield) {
+		if (player.InvBody[INVLOC_HAND_RIGHT]._iDurability != DUR_INDESTRUCTIBLE) {
+			player.InvBody[INVLOC_HAND_RIGHT]._iDurability--;
+			if (player.InvBody[INVLOC_HAND_RIGHT]._iDurability == 0) {
+				RemoveEquipment(player, INVLOC_HAND_RIGHT, true);
+				CalcPlrInv(player, true);
+			}
+		}
+	}
+}
+
+bool DoBlock(Player &player)
+{
+	if (player.AnimInfo.isLastFrame()) {
+		StartStand(player, player._pdir);
+		ClearStateVariables(player);
+
+		if (FlipCoin(10)) {
+			DamageParryItem(player);
+		}
+		return true;
+	}
+
+	return false;
+}
+
+void DamageArmor(Player &player)
+{
+	if (&player != MyPlayer) {
+		return;
+	}
+
+	if (player.InvBody[INVLOC_CHEST].isEmpty() && player.InvBody[INVLOC_HEAD].isEmpty()) {
+		return;
+	}
+
+	bool targetHead = FlipCoin(3);
+	if (!player.InvBody[INVLOC_CHEST].isEmpty() && player.InvBody[INVLOC_HEAD].isEmpty()) {
+		targetHead = false;
+	}
+	if (player.InvBody[INVLOC_CHEST].isEmpty() && !player.InvBody[INVLOC_HEAD].isEmpty()) {
+		targetHead = true;
+	}
+
+	Item *pi;
+	if (targetHead) {
+		pi = &player.InvBody[INVLOC_HEAD];
+	} else {
+		pi = &player.InvBody[INVLOC_CHEST];
+	}
+	if (pi->_iDurability == DUR_INDESTRUCTIBLE) {
+		return;
+	}
+
+	pi->_iDurability--;
+	if (pi->_iDurability != 0) {
+		return;
+	}
+
+	if (targetHead) {
+		RemoveEquipment(player, INVLOC_HEAD, true);
+	} else {
+		RemoveEquipment(player, INVLOC_CHEST, true);
+	}
+	CalcPlrInv(player, true);
+}
+
+bool DoSpell(Player &player)
+{
+	if (player.AnimInfo.currentFrame == player._pSFNum) {
+		CastSpell(
+		    player.getId(),
+		    player.executedSpell.spellId,
+		    player.position.tile.x,
+		    player.position.tile.y,
+		    player.position.temp.x,
+		    player.position.temp.y,
+		    player.executedSpell.spellLevel);
+
+		if (IsAnyOf(player.executedSpell.spellType, SpellType::Scroll, SpellType::Charges)) {
+			EnsureValidReadiedSpell(player);
+		}
+	}
+
+	if (player.AnimInfo.isLastFrame()) {
+		StartStand(player, player._pdir);
+		ClearStateVariables(player);
+		return true;
+	}
+
+	return false;
+}
+
+bool DoGotHit(Player &player)
+{
+	if (player.AnimInfo.isLastFrame()) {
+		StartStand(player, player._pdir);
+		ClearStateVariables(player);
+		if (!FlipCoin(4)) {
+			DamageArmor(player);
+		}
+
+		return true;
+	}
+
+	return false;
+}
+
+bool DoDeath(Player &player)
+{
+	if (player.AnimInfo.isLastFrame()) {
+		if (player.AnimInfo.tickCounterOfCurrentFrame == 0) {
+			player.AnimInfo.ticksPerFrame = 100;
+			dFlags[player.position.tile.x][player.position.tile.y] |= DungeonFlag::DeadPlayer;
+		} else if (&player == MyPlayer && player.AnimInfo.tickCounterOfCurrentFrame == 30) {
+			MyPlayerIsDead = true;
+			if (!gbIsMultiplayer) {
+				gamemenu_on();
+			}
+		}
+	}
+
+	return false;
+}
+
+bool IsPlayerAdjacentToObject(Player &player, Object &object)
+{
+	int x = abs(player.position.tile.x - object.position.x);
+	int y = abs(player.position.tile.y - object.position.y);
+	if (y > 1 && object.position.y >= 1 && FindObjectAtPosition(object.position + Direction::NorthEast) == &object) {
+		// special case for activating a large object from the north-east side
+		y = abs(player.position.tile.y - object.position.y + 1);
+	}
+	return x <= 1 && y <= 1;
+}
+
+void TryDisarm(const Player &player, Object &object)
+{
+	if (&player == MyPlayer)
+		NewCursor(CURSOR_HAND);
+	if (!object._oTrapFlag) {
+		return;
+	}
+	int trapdisper = 2 * player._pDexterity - 5 * currlevel;
+	if (GenerateRnd(100) > trapdisper) {
+		return;
+	}
+	for (int j = 0; j < ActiveObjectCount; j++) {
+		Object &trap = Objects[ActiveObjects[j]];
+		if (trap.IsTrap() && FindObjectAtPosition({ trap._oVar1, trap._oVar2 }) == &object) {
+			trap._oVar4 = 1;
+			object._oTrapFlag = false;
+		}
+	}
+	if (object.IsTrappedChest()) {
+		object._oTrapFlag = false;
+	}
+}
+
+void CheckNewPath(Player &player, bool pmWillBeCalled)
+{
+	int x = 0;
+	int y = 0;
+
+	Monster *monster;
+	Player *target;
+	Object *object;
+	Item *item;
+
+	int targetId = player.destParam1;
+
+	switch (player.destAction) {
+	case ACTION_ATTACKMON:
+	case ACTION_RATTACKMON:
+	case ACTION_SPELLMON:
+		monster = &Monsters[targetId];
+		if ((monster->hitPoints >> 6) <= 0) {
+			player.Stop();
+			return;
+		}
+		if (player.destAction == ACTION_ATTACKMON)
+			MakePlrPath(player, monster->position.future, false);
+		break;
+	case ACTION_ATTACKPLR:
+	case ACTION_RATTACKPLR:
+	case ACTION_SPELLPLR:
+		target = &Players[targetId];
+		if ((target->_pHitPoints >> 6) <= 0) {
+			player.Stop();
+			return;
+		}
+		if (player.destAction == ACTION_ATTACKPLR)
+			MakePlrPath(player, target->position.future, false);
+		break;
+	case ACTION_OPERATE:
+	case ACTION_DISARM:
+	case ACTION_OPERATETK:
+		object = &Objects[targetId];
+		break;
+	case ACTION_PICKUPITEM:
+	case ACTION_PICKUPAITEM:
+		item = &Items[targetId];
+		break;
+	default:
+		break;
+	}
+
+	Direction d;
+	if (player.walkpath[0] != WALK_NONE) {
+		if (player._pmode == PM_STAND) {
+			if (&player == MyPlayer) {
+				if (player.destAction == ACTION_ATTACKMON || player.destAction == ACTION_ATTACKPLR) {
+					if (player.destAction == ACTION_ATTACKMON) {
+						x = abs(player.position.future.x - monster->position.future.x);
+						y = abs(player.position.future.y - monster->position.future.y);
+						d = GetDirection(player.position.future, monster->position.future);
+					} else {
+						x = abs(player.position.future.x - target->position.future.x);
+						y = abs(player.position.future.y - target->position.future.y);
+						d = GetDirection(player.position.future, target->position.future);
+					}
+
+					if (x < 2 && y < 2) {
+						ClrPlrPath(player);
+						if (player.destAction == ACTION_ATTACKMON && monster->talkMsg != TEXT_NONE && monster->talkMsg != TEXT_VILE14) {
+							TalktoMonster(player, *monster);
+						} else {
+							StartAttack(player, d, pmWillBeCalled);
+						}
+						player.destAction = ACTION_NONE;
+					}
+				}
+			}
+
+			switch (player.walkpath[0]) {
+			case WALK_N:
+				StartWalk(player, Direction::North, pmWillBeCalled);
+				break;
+			case WALK_NE:
+				StartWalk(player, Direction::NorthEast, pmWillBeCalled);
+				break;
+			case WALK_E:
+				StartWalk(player, Direction::East, pmWillBeCalled);
+				break;
+			case WALK_SE:
+				StartWalk(player, Direction::SouthEast, pmWillBeCalled);
+				break;
+			case WALK_S:
+				StartWalk(player, Direction::South, pmWillBeCalled);
+				break;
+			case WALK_SW:
+				StartWalk(player, Direction::SouthWest, pmWillBeCalled);
+				break;
+			case WALK_W:
+				StartWalk(player, Direction::West, pmWillBeCalled);
+				break;
+			case WALK_NW:
+				StartWalk(player, Direction::NorthWest, pmWillBeCalled);
+				break;
+			}
+
+			for (size_t j = 1; j < MaxPathLength; j++) {
+				player.walkpath[j - 1] = player.walkpath[j];
+			}
+
+			player.walkpath[MaxPathLength - 1] = WALK_NONE;
+
+			if (player._pmode == PM_STAND) {
+				StartStand(player, player._pdir);
+				player.destAction = ACTION_NONE;
+			}
+		}
+
+		return;
+	}
+	if (player.destAction == ACTION_NONE) {
+		return;
+	}
+
+	if (player._pmode == PM_STAND) {
+		switch (player.destAction) {
+		case ACTION_ATTACK:
+			d = GetDirection(player.position.tile, { player.destParam1, player.destParam2 });
+			StartAttack(player, d, pmWillBeCalled);
+			break;
+		case ACTION_ATTACKMON:
+			x = abs(player.position.tile.x - monster->position.future.x);
+			y = abs(player.position.tile.y - monster->position.future.y);
+			if (x <= 1 && y <= 1) {
+				d = GetDirection(player.position.future, monster->position.future);
+				if (monster->talkMsg != TEXT_NONE && monster->talkMsg != TEXT_VILE14) {
+					TalktoMonster(player, *monster);
+				} else {
+					StartAttack(player, d, pmWillBeCalled);
+				}
+			}
+			break;
+		case ACTION_ATTACKPLR:
+			x = abs(player.position.tile.x - target->position.future.x);
+			y = abs(player.position.tile.y - target->position.future.y);
+			if (x <= 1 && y <= 1) {
+				d = GetDirection(player.position.future, target->position.future);
+				StartAttack(player, d, pmWillBeCalled);
+			}
+			break;
+		case ACTION_RATTACK:
+			d = GetDirection(player.position.tile, { player.destParam1, player.destParam2 });
+			StartRangeAttack(player, d, player.destParam1, player.destParam2, pmWillBeCalled);
+			break;
+		case ACTION_RATTACKMON:
+			d = GetDirection(player.position.future, monster->position.future);
+			if (monster->talkMsg != TEXT_NONE && monster->talkMsg != TEXT_VILE14) {
+				TalktoMonster(player, *monster);
+			} else {
+				StartRangeAttack(player, d, monster->position.future.x, monster->position.future.y, pmWillBeCalled);
+			}
+			break;
+		case ACTION_RATTACKPLR:
+			d = GetDirection(player.position.future, target->position.future);
+			StartRangeAttack(player, d, target->position.future.x, target->position.future.y, pmWillBeCalled);
+			break;
+		case ACTION_SPELL:
+			d = GetDirection(player.position.tile, { player.destParam1, player.destParam2 });
+			StartSpell(player, d, player.destParam1, player.destParam2);
+			player.executedSpell.spellLevel = player.destParam3;
+			break;
+		case ACTION_SPELLWALL:
+			StartSpell(player, static_cast<Direction>(player.destParam3), player.destParam1, player.destParam2);
+			player.tempDirection = static_cast<Direction>(player.destParam3);
+			player.executedSpell.spellLevel = player.destParam4;
+			break;
+		case ACTION_SPELLMON:
+			d = GetDirection(player.position.tile, monster->position.future);
+			StartSpell(player, d, monster->position.future.x, monster->position.future.y);
+			player.executedSpell.spellLevel = player.destParam2;
+			break;
+		case ACTION_SPELLPLR:
+			d = GetDirection(player.position.tile, target->position.future);
+			StartSpell(player, d, target->position.future.x, target->position.future.y);
+			player.executedSpell.spellLevel = player.destParam2;
+			break;
+		case ACTION_OPERATE:
+			if (IsPlayerAdjacentToObject(player, *object)) {
+				if (object->_oBreak == 1) {
+					d = GetDirection(player.position.tile, object->position);
+					StartAttack(player, d, pmWillBeCalled);
+				} else {
+					OperateObject(player, *object);
+				}
+			}
+			break;
+		case ACTION_DISARM:
+			if (IsPlayerAdjacentToObject(player, *object)) {
+				if (object->_oBreak == 1) {
+					d = GetDirection(player.position.tile, object->position);
+					StartAttack(player, d, pmWillBeCalled);
+				} else {
+					TryDisarm(player, *object);
+					OperateObject(player, *object);
+				}
+			}
+			break;
+		case ACTION_OPERATETK:
+			if (object->_oBreak != 1) {
+				OperateObject(player, *object);
+			}
+			break;
+		case ACTION_PICKUPITEM:
+			if (&player == MyPlayer) {
+				x = abs(player.position.tile.x - item->position.x);
+				y = abs(player.position.tile.y - item->position.y);
+				if (x <= 1 && y <= 1 && pcurs == CURSOR_HAND && !item->_iRequest) {
+					NetSendCmdGItem(true, CMD_REQUESTGITEM, player.getId(), targetId);
+					item->_iRequest = true;
+				}
+			}
+			break;
+		case ACTION_PICKUPAITEM:
+			if (&player == MyPlayer) {
+				x = abs(player.position.tile.x - item->position.x);
+				y = abs(player.position.tile.y - item->position.y);
+				if (x <= 1 && y <= 1 && pcurs == CURSOR_HAND) {
+					NetSendCmdGItem(true, CMD_REQUESTAGITEM, player.getId(), targetId);
+				}
+			}
+			break;
+		case ACTION_TALK:
+			if (&player == MyPlayer) {
+				HelpFlag = false;
+				TalkToTowner(player, player.destParam1);
+			}
+			break;
+		default:
+			break;
+		}
+
+		FixPlayerLocation(player, player._pdir);
+		player.destAction = ACTION_NONE;
+
+		return;
+	}
+
+	if (player._pmode == PM_ATTACK && player.AnimInfo.currentFrame >= player._pAFNum) {
+		if (player.destAction == ACTION_ATTACK) {
+			d = GetDirection(player.position.future, { player.destParam1, player.destParam2 });
+			StartAttack(player, d, pmWillBeCalled);
+			player.destAction = ACTION_NONE;
+		} else if (player.destAction == ACTION_ATTACKMON) {
+			x = abs(player.position.tile.x - monster->position.future.x);
+			y = abs(player.position.tile.y - monster->position.future.y);
+			if (x <= 1 && y <= 1) {
+				d = GetDirection(player.position.future, monster->position.future);
+				StartAttack(player, d, pmWillBeCalled);
+			}
+			player.destAction = ACTION_NONE;
+		} else if (player.destAction == ACTION_ATTACKPLR) {
+			x = abs(player.position.tile.x - target->position.future.x);
+			y = abs(player.position.tile.y - target->position.future.y);
+			if (x <= 1 && y <= 1) {
+				d = GetDirection(player.position.future, target->position.future);
+				StartAttack(player, d, pmWillBeCalled);
+			}
+			player.destAction = ACTION_NONE;
+		} else if (player.destAction == ACTION_OPERATE) {
+			if (IsPlayerAdjacentToObject(player, *object)) {
+				if (object->_oBreak == 1) {
+					d = GetDirection(player.position.tile, object->position);
+					StartAttack(player, d, pmWillBeCalled);
+				}
+			}
+		}
+	}
+
+	if (player._pmode == PM_RATTACK && player.AnimInfo.currentFrame >= player._pAFNum) {
+		if (player.destAction == ACTION_RATTACK) {
+			d = GetDirection(player.position.tile, { player.destParam1, player.destParam2 });
+			StartRangeAttack(player, d, player.destParam1, player.destParam2, pmWillBeCalled);
+			player.destAction = ACTION_NONE;
+		} else if (player.destAction == ACTION_RATTACKMON) {
+			d = GetDirection(player.position.tile, monster->position.future);
+			StartRangeAttack(player, d, monster->position.future.x, monster->position.future.y, pmWillBeCalled);
+			player.destAction = ACTION_NONE;
+		} else if (player.destAction == ACTION_RATTACKPLR) {
+			d = GetDirection(player.position.tile, target->position.future);
+			StartRangeAttack(player, d, target->position.future.x, target->position.future.y, pmWillBeCalled);
+			player.destAction = ACTION_NONE;
+		}
+	}
+
+	if (player._pmode == PM_SPELL && player.AnimInfo.currentFrame >= player._pSFNum) {
+		if (player.destAction == ACTION_SPELL) {
+			d = GetDirection(player.position.tile, { player.destParam1, player.destParam2 });
+			StartSpell(player, d, player.destParam1, player.destParam2);
+			player.destAction = ACTION_NONE;
+		} else if (player.destAction == ACTION_SPELLMON) {
+			d = GetDirection(player.position.tile, monster->position.future);
+			StartSpell(player, d, monster->position.future.x, monster->position.future.y);
+			player.destAction = ACTION_NONE;
+		} else if (player.destAction == ACTION_SPELLPLR) {
+			d = GetDirection(player.position.tile, target->position.future);
+			StartSpell(player, d, target->position.future.x, target->position.future.y);
+			player.destAction = ACTION_NONE;
+		}
+	}
+}
+
+bool PlrDeathModeOK(Player &player)
+{
+	if (&player != MyPlayer) {
+		return true;
+	}
+	if (player._pmode == PM_DEATH) {
+		return true;
+	}
+	if (player._pmode == PM_QUIT) {
+		return true;
+	}
+	if (player._pmode == PM_NEWLVL) {
+		return true;
+	}
+
+	return false;
+}
+
+void ValidatePlayer()
+{
+	assert(MyPlayer != nullptr);
+	Player &myPlayer = *MyPlayer;
+
+	if (myPlayer._pLevel > MaxCharacterLevel)
+		myPlayer._pLevel = MaxCharacterLevel;
+	if (myPlayer._pExperience > myPlayer._pNextExper) {
+		myPlayer._pExperience = myPlayer._pNextExper;
+		if (*sgOptions.Gameplay.experienceBar) {
+			RedrawEverything();
+		}
+	}
+
+	int gt = 0;
+	for (int i = 0; i < myPlayer._pNumInv; i++) {
+		if (myPlayer.InvList[i]._itype == ItemType::Gold) {
+			int maxGold = GOLD_MAX_LIMIT;
+			if (gbIsHellfire) {
+				maxGold *= 2;
+			}
+			if (myPlayer.InvList[i]._ivalue > maxGold) {
+				myPlayer.InvList[i]._ivalue = maxGold;
+			}
+			gt += myPlayer.InvList[i]._ivalue;
+		}
+	}
+	if (gt != myPlayer._pGold)
+		myPlayer._pGold = gt;
+
+	if (myPlayer._pBaseStr > myPlayer.GetMaximumAttributeValue(CharacterAttribute::Strength)) {
+		myPlayer._pBaseStr = myPlayer.GetMaximumAttributeValue(CharacterAttribute::Strength);
+	}
+	if (myPlayer._pBaseMag > myPlayer.GetMaximumAttributeValue(CharacterAttribute::Magic)) {
+		myPlayer._pBaseMag = myPlayer.GetMaximumAttributeValue(CharacterAttribute::Magic);
+	}
+	if (myPlayer._pBaseDex > myPlayer.GetMaximumAttributeValue(CharacterAttribute::Dexterity)) {
+		myPlayer._pBaseDex = myPlayer.GetMaximumAttributeValue(CharacterAttribute::Dexterity);
+	}
+	if (myPlayer._pBaseVit > myPlayer.GetMaximumAttributeValue(CharacterAttribute::Vitality)) {
+		myPlayer._pBaseVit = myPlayer.GetMaximumAttributeValue(CharacterAttribute::Vitality);
+	}
+
+	uint64_t msk = 0;
+	for (int b = static_cast<int8_t>(SpellID::Firebolt); b < MAX_SPELLS; b++) {
+		if (GetSpellBookLevel((SpellID)b) != -1) {
+			msk |= GetSpellBitmask(static_cast<SpellID>(b));
+			if (myPlayer._pSplLvl[b] > MaxSpellLevel)
+				myPlayer._pSplLvl[b] = MaxSpellLevel;
+		}
+	}
+
+	myPlayer._pMemSpells &= msk;
+}
+
+void CheckCheatStats(Player &player)
+{
+	if (player._pStrength > 750) {
+		player._pStrength = 750;
+	}
+
+	if (player._pDexterity > 750) {
+		player._pDexterity = 750;
+	}
+
+	if (player._pMagic > 750) {
+		player._pMagic = 750;
+	}
+
+	if (player._pVitality > 750) {
+		player._pVitality = 750;
+	}
+
+	if (player._pHitPoints > 128000) {
+		player._pHitPoints = 128000;
+	}
+
+	if (player._pMana > 128000) {
+		player._pMana = 128000;
+	}
+}
+
+HeroClass GetPlayerSpriteClass(HeroClass cls)
+{
+	if (cls == HeroClass::Bard && !gbBard)
+		return HeroClass::Rogue;
+	if (cls == HeroClass::Barbarian && !gbBarbarian)
+		return HeroClass::Warrior;
+	return cls;
+}
+
+PlayerWeaponGraphic GetPlayerWeaponGraphic(player_graphic graphic, PlayerWeaponGraphic weaponGraphic)
+{
+	if (leveltype == DTYPE_TOWN && IsAnyOf(graphic, player_graphic::Lightning, player_graphic::Fire, player_graphic::Magic)) {
+		// If the hero doesn't hold the weapon in town then we should use the unarmed animation for casting
+		switch (weaponGraphic) {
+		case PlayerWeaponGraphic::Mace:
+		case PlayerWeaponGraphic::Sword:
+			return PlayerWeaponGraphic::Unarmed;
+		case PlayerWeaponGraphic::SwordShield:
+		case PlayerWeaponGraphic::MaceShield:
+			return PlayerWeaponGraphic::UnarmedShield;
+		default:
+			break;
+		}
+	}
+	return weaponGraphic;
+}
+
+uint16_t GetPlayerSpriteWidth(HeroClass cls, player_graphic graphic, PlayerWeaponGraphic weaponGraphic)
+{
+	PlayerSpriteData spriteData = PlayersSpriteData[static_cast<size_t>(cls)];
+
+	switch (graphic) {
+	case player_graphic::Stand:
+		return spriteData.stand;
+	case player_graphic::Walk:
+		return spriteData.walk;
+	case player_graphic::Attack:
+		if (weaponGraphic == PlayerWeaponGraphic::Bow)
+			return spriteData.bow;
+		return spriteData.attack;
+	case player_graphic::Hit:
+		return spriteData.swHit;
+	case player_graphic::Block:
+		return spriteData.block;
+	case player_graphic::Lightning:
+		return spriteData.lightning;
+	case player_graphic::Fire:
+		return spriteData.fire;
+	case player_graphic::Magic:
+		return spriteData.magic;
+	case player_graphic::Death:
+		return spriteData.death;
+	}
+	app_fatal("Invalid player_graphic");
+}
+
+} // namespace
+
+void Player::CalcScrolls()
+{
+	_pScrlSpells = 0;
+	for (Item &item : InventoryAndBeltPlayerItemsRange { *this }) {
+		if (item.isScroll() && item._iStatFlag) {
+			_pScrlSpells |= GetSpellBitmask(item._iSpell);
+		}
+	}
+	EnsureValidReadiedSpell(*this);
+}
+
+void Player::RemoveInvItem(int iv, bool calcScrolls)
+{
+	if (this == MyPlayer) {
+		// Locate the first grid index containing this item and notify remote clients
+		for (size_t i = 0; i < InventoryGridCells; i++) {
+			int8_t itemIndex = InvGrid[i];
+			if (abs(itemIndex) - 1 == iv) {
+				NetSendCmdParam1(false, CMD_DELINVITEMS, i);
+				break;
+			}
+		}
+	}
+
+	// Iterate through invGrid and remove every reference to item
+	for (int8_t &itemIndex : InvGrid) {
+		if (abs(itemIndex) - 1 == iv) {
+			itemIndex = 0;
+		}
+	}
+
+	InvList[iv].clear();
+
+	_pNumInv--;
+
+	// If the item at the end of inventory array isn't the one we removed, we need to swap its position in the array with the removed item
+	if (_pNumInv > 0 && _pNumInv != iv) {
+		InvList[iv] = InvList[_pNumInv].pop();
+
+		for (int8_t &itemIndex : InvGrid) {
+			if (itemIndex == _pNumInv + 1) {
+				itemIndex = iv + 1;
+			}
+			if (itemIndex == -(_pNumInv + 1)) {
+				itemIndex = -(iv + 1);
+			}
+		}
+	}
+
+	if (calcScrolls) {
+		CalcScrolls();
+	}
+}
+
+void Player::RemoveSpdBarItem(int iv)
+{
+	if (this == MyPlayer) {
+		NetSendCmdParam1(false, CMD_DELBELTITEMS, iv);
+	}
+
+	SpdList[iv].clear();
+
+	CalcScrolls();
+	RedrawEverything();
+}
+
+[[nodiscard]] size_t Player::getId() const
+{
+	return std::distance<const Player *>(&Players[0], this);
+}
+
+int Player::GetBaseAttributeValue(CharacterAttribute attribute) const
+{
+	switch (attribute) {
+	case CharacterAttribute::Dexterity:
+		return this->_pBaseDex;
+	case CharacterAttribute::Magic:
+		return this->_pBaseMag;
+	case CharacterAttribute::Strength:
+		return this->_pBaseStr;
+	case CharacterAttribute::Vitality:
+		return this->_pBaseVit;
+	default:
+		app_fatal("Unsupported attribute");
+	}
+}
+
+int Player::GetCurrentAttributeValue(CharacterAttribute attribute) const
+{
+	switch (attribute) {
+	case CharacterAttribute::Dexterity:
+		return this->_pDexterity;
+	case CharacterAttribute::Magic:
+		return this->_pMagic;
+	case CharacterAttribute::Strength:
+		return this->_pStrength;
+	case CharacterAttribute::Vitality:
+		return this->_pVitality;
+	default:
+		app_fatal("Unsupported attribute");
+	}
+}
+
+int Player::GetMaximumAttributeValue(CharacterAttribute attribute) const
+{
+	PlayerData plrData = PlayersData[static_cast<std::size_t>(_pClass)];
+	switch (attribute) {
+	case CharacterAttribute::Strength:
+		return plrData.maxStr;
+	case CharacterAttribute::Magic:
+		return plrData.maxMag;
+	case CharacterAttribute::Dexterity:
+		return plrData.maxDex;
+	case CharacterAttribute::Vitality:
+		return plrData.maxVit;
+	}
+	app_fatal("Unsupported attribute");
+}
+
+Point Player::GetTargetPosition() const
+{
+	// clang-format off
+	constexpr int DirectionOffsetX[8] = {  0,-1, 1, 0,-1, 1, 1,-1 };
+	constexpr int DirectionOffsetY[8] = { -1, 0, 0, 1,-1,-1, 1, 1 };
+	// clang-format on
+	Point target = position.future;
+	for (auto step : walkpath) {
+		if (step == WALK_NONE)
+			break;
+		if (step > 0) {
+			target.x += DirectionOffsetX[step - 1];
+			target.y += DirectionOffsetY[step - 1];
+		}
+	}
+	return target;
+}
+
+void Player::Say(HeroSpeech speechId) const
+{
+	_sfx_id soundEffect = herosounds[static_cast<size_t>(_pClass)][static_cast<size_t>(speechId)];
+
+	if (soundEffect == SFX_NONE)
+		return;
+
+	PlaySfxLoc(soundEffect, position.tile);
+}
+
+void Player::SaySpecific(HeroSpeech speechId) const
+{
+	_sfx_id soundEffect = herosounds[static_cast<size_t>(_pClass)][static_cast<size_t>(speechId)];
+
+	if (soundEffect == SFX_NONE || effect_is_playing(soundEffect))
+		return;
+
+	PlaySfxLoc(soundEffect, position.tile, false);
+}
+
+void Player::Say(HeroSpeech speechId, int delay) const
+{
+	sfxdelay = delay;
+	sfxdnum = herosounds[static_cast<size_t>(_pClass)][static_cast<size_t>(speechId)];
+}
+
+void Player::Stop()
+{
+	ClrPlrPath(*this);
+	destAction = ACTION_NONE;
+}
+
+bool Player::isWalking() const
+{
+	return IsAnyOf(_pmode, PM_WALK_NORTHWARDS, PM_WALK_SOUTHWARDS, PM_WALK_SIDEWAYS);
+}
+
+int Player::GetManaShieldDamageReduction()
+{
+	constexpr int8_t Max = 7;
+	return 24 - std::min(_pSplLvl[static_cast<int8_t>(SpellID::ManaShield)], Max) * 3;
+}
+
+void Player::RestorePartialLife()
+{
+	int wholeHitpoints = _pMaxHP >> 6;
+	int l = ((wholeHitpoints / 8) + GenerateRnd(wholeHitpoints / 4)) << 6;
+	if (IsAnyOf(_pClass, HeroClass::Warrior, HeroClass::Barbarian))
+		l *= 2;
+	if (IsAnyOf(_pClass, HeroClass::Rogue, HeroClass::Monk, HeroClass::Bard))
+		l += l / 2;
+	_pHitPoints = std::min(_pHitPoints + l, _pMaxHP);
+	_pHPBase = std::min(_pHPBase + l, _pMaxHPBase);
+}
+
+void Player::RestorePartialMana()
+{
+	int wholeManaPoints = _pMaxMana >> 6;
+	int l = ((wholeManaPoints / 8) + GenerateRnd(wholeManaPoints / 4)) << 6;
+	if (_pClass == HeroClass::Sorcerer)
+		l *= 2;
+	if (IsAnyOf(_pClass, HeroClass::Rogue, HeroClass::Monk, HeroClass::Bard))
+		l += l / 2;
+	if (HasNoneOf(_pIFlags, ItemSpecialEffect::NoMana)) {
+		_pMana = std::min(_pMana + l, _pMaxMana);
+		_pManaBase = std::min(_pManaBase + l, _pMaxManaBase);
+	}
+}
+
+void Player::ReadySpellFromEquipment(inv_body_loc bodyLocation)
+{
+	auto &item = InvBody[bodyLocation];
+	if (item._itype == ItemType::Staff && IsValidSpell(item._iSpell) && item._iCharges > 0) {
+		_pRSpell = item._iSpell;
+		_pRSplType = SpellType::Charges;
+		RedrawEverything();
+	}
+}
+
+player_graphic Player::getGraphic() const
+{
+	switch (_pmode) {
+	case PM_STAND:
+	case PM_NEWLVL:
+	case PM_QUIT:
+		return player_graphic::Stand;
+	case PM_WALK_NORTHWARDS:
+	case PM_WALK_SOUTHWARDS:
+	case PM_WALK_SIDEWAYS:
+		return player_graphic::Walk;
+	case PM_ATTACK:
+	case PM_RATTACK:
+		return player_graphic::Attack;
+	case PM_BLOCK:
+		return player_graphic::Block;
+	case PM_SPELL:
+		return GetPlayerGraphicForSpell(executedSpell.spellId);
+	case PM_GOTHIT:
+		return player_graphic::Hit;
+	case PM_DEATH:
+		return player_graphic::Death;
+	default:
+		app_fatal("SyncPlrAnim");
+	}
+}
+
+uint16_t Player::getSpriteWidth() const
+{
+	if (!HeadlessMode)
+		return (*AnimInfo.sprites)[0].width();
+	const player_graphic graphic = getGraphic();
+	const HeroClass cls = GetPlayerSpriteClass(_pClass);
+	const PlayerWeaponGraphic weaponGraphic = GetPlayerWeaponGraphic(graphic, static_cast<PlayerWeaponGraphic>(_pgfxnum & 0xF));
+	return GetPlayerSpriteWidth(cls, graphic, weaponGraphic);
+}
+
+void Player::getAnimationFramesAndTicksPerFrame(player_graphic graphics, int8_t &numberOfFrames, int8_t &ticksPerFrame) const
+{
+	ticksPerFrame = 1;
+	switch (graphics) {
+	case player_graphic::Stand:
+		numberOfFrames = _pNFrames;
+		ticksPerFrame = 4;
+		break;
+	case player_graphic::Walk:
+		numberOfFrames = _pWFrames;
+		break;
+	case player_graphic::Attack:
+		numberOfFrames = _pAFrames;
+		break;
+	case player_graphic::Hit:
+		numberOfFrames = _pHFrames;
+		break;
+	case player_graphic::Lightning:
+	case player_graphic::Fire:
+	case player_graphic::Magic:
+		numberOfFrames = _pSFrames;
+		break;
+	case player_graphic::Death:
+		numberOfFrames = _pDFrames;
+		ticksPerFrame = 2;
+		break;
+	case player_graphic::Block:
+		numberOfFrames = _pBFrames;
+		ticksPerFrame = 3;
+		break;
+	default:
+		app_fatal("Unknown player graphics");
+	}
+}
+
+void Player::UpdatePreviewCelSprite(_cmd_id cmdId, Point point, uint16_t wParam1, uint16_t wParam2)
+{
+	// if game is not running don't show a preview
+	if (!gbRunGame || PauseMode != 0 || !gbProcessPlayers)
+		return;
+
+	// we can only show a preview if our command is executed in the next game tick
+	if (_pmode != PM_STAND)
+		return;
+
+	std::optional<player_graphic> graphic;
+	Direction dir = Direction::South;
+	int minimalWalkDistance = -1;
+
+	switch (cmdId) {
+	case _cmd_id::CMD_RATTACKID: {
+		auto &monster = Monsters[wParam1];
+		dir = GetDirection(position.future, monster.position.future);
+		graphic = player_graphic::Attack;
+		break;
+	}
+	case _cmd_id::CMD_SPELLID:
+	case _cmd_id::CMD_TSPELLID: {
+		auto &monster = Monsters[wParam1];
+		dir = GetDirection(position.future, monster.position.future);
+		graphic = GetPlayerGraphicForSpell(static_cast<SpellID>(wParam2));
+		break;
+	}
+	case _cmd_id::CMD_ATTACKID: {
+		auto &monster = Monsters[wParam1];
+		point = monster.position.future;
+		minimalWalkDistance = 2;
+		if (!CanTalkToMonst(monster)) {
+			dir = GetDirection(position.future, monster.position.future);
+			graphic = player_graphic::Attack;
+		}
+		break;
+	}
+	case _cmd_id::CMD_RATTACKPID: {
+		Player &targetPlayer = Players[wParam1];
+		dir = GetDirection(position.future, targetPlayer.position.future);
+		graphic = player_graphic::Attack;
+		break;
+	}
+	case _cmd_id::CMD_SPELLPID:
+	case _cmd_id::CMD_TSPELLPID: {
+		Player &targetPlayer = Players[wParam1];
+		dir = GetDirection(position.future, targetPlayer.position.future);
+		graphic = GetPlayerGraphicForSpell(static_cast<SpellID>(wParam2));
+		break;
+	}
+	case _cmd_id::CMD_ATTACKPID: {
+		Player &targetPlayer = Players[wParam1];
+		point = targetPlayer.position.future;
+		minimalWalkDistance = 2;
+		dir = GetDirection(position.future, targetPlayer.position.future);
+		graphic = player_graphic::Attack;
+		break;
+	}
+	case _cmd_id::CMD_ATTACKXY:
+	case _cmd_id::CMD_SATTACKXY:
+		dir = GetDirection(position.tile, point);
+		graphic = player_graphic::Attack;
+		minimalWalkDistance = 2;
+		break;
+	case _cmd_id::CMD_RATTACKXY:
+		dir = GetDirection(position.tile, point);
+		graphic = player_graphic::Attack;
+		break;
+	case _cmd_id::CMD_SPELLXY:
+	case _cmd_id::CMD_TSPELLXY:
+		dir = GetDirection(position.tile, point);
+		graphic = GetPlayerGraphicForSpell(static_cast<SpellID>(wParam1));
+		break;
+	case _cmd_id::CMD_SPELLXYD:
+		dir = static_cast<Direction>(wParam2);
+		graphic = GetPlayerGraphicForSpell(static_cast<SpellID>(wParam1));
+		break;
+	case _cmd_id::CMD_WALKXY:
+		minimalWalkDistance = 1;
+		break;
+	case _cmd_id::CMD_TALKXY:
+	case _cmd_id::CMD_DISARMXY:
+	case _cmd_id::CMD_OPOBJXY:
+	case _cmd_id::CMD_GOTOGETITEM:
+	case _cmd_id::CMD_GOTOAGETITEM:
+		minimalWalkDistance = 2;
+		break;
+	default:
+		return;
+	}
+
+	if (minimalWalkDistance >= 0 && position.future != point) {
+		int8_t testWalkPath[MaxPathLength];
+		int steps = FindPath([this](Point position) { return PosOkPlayer(*this, position); }, position.future, point, testWalkPath);
+		if (steps == 0) {
+			// Can't walk to desired location => stand still
+			return;
+		}
+		if (steps >= minimalWalkDistance) {
+			graphic = player_graphic::Walk;
+			switch (testWalkPath[0]) {
+			case WALK_N:
+				dir = Direction::North;
+				break;
+			case WALK_NE:
+				dir = Direction::NorthEast;
+				break;
+			case WALK_E:
+				dir = Direction::East;
+				break;
+			case WALK_SE:
+				dir = Direction::SouthEast;
+				break;
+			case WALK_S:
+				dir = Direction::South;
+				break;
+			case WALK_SW:
+				dir = Direction::SouthWest;
+				break;
+			case WALK_W:
+				dir = Direction::West;
+				break;
+			case WALK_NW:
+				dir = Direction::NorthWest;
+				break;
+			}
+			if (!PlrDirOK(*this, dir))
+				return;
+		}
+	}
+
+	if (!graphic || HeadlessMode)
+		return;
+
+	LoadPlrGFX(*this, *graphic);
+	ClxSpriteList sprites = AnimationData[static_cast<size_t>(*graphic)].spritesForDirection(dir);
+	if (!previewCelSprite || *previewCelSprite != sprites[0]) {
+		previewCelSprite = sprites[0];
+		progressToNextGameTickWhenPreviewWasSet = ProgressToNextGameTick;
+	}
+}
+
+Player *PlayerAtPosition(Point position)
+{
+	if (!InDungeonBounds(position))
+		return nullptr;
+
+	auto playerIndex = dPlayer[position.x][position.y];
+	if (playerIndex == 0)
+		return nullptr;
+
+	return &Players[abs(playerIndex) - 1];
+}
+
+void LoadPlrGFX(Player &player, player_graphic graphic)
+{
+	if (HeadlessMode)
+		return;
+
+	auto &animationData = player.AnimationData[static_cast<size_t>(graphic)];
+	if (animationData.sprites)
+		return;
+
+	const HeroClass cls = GetPlayerSpriteClass(player._pClass);
+	const PlayerWeaponGraphic animWeaponId = GetPlayerWeaponGraphic(graphic, static_cast<PlayerWeaponGraphic>(player._pgfxnum & 0xF));
+
+	const char *path = PlayersData[static_cast<std::size_t>(cls)].classPath;
+
+	const char *szCel;
+	switch (graphic) {
+	case player_graphic::Stand:
+		szCel = "as";
+		if (leveltype == DTYPE_TOWN)
+			szCel = "st";
+		break;
+	case player_graphic::Walk:
+		szCel = "aw";
+		if (leveltype == DTYPE_TOWN)
+			szCel = "wl";
+		break;
+	case player_graphic::Attack:
+		if (leveltype == DTYPE_TOWN)
+			return;
+		szCel = "at";
+		break;
+	case player_graphic::Hit:
+		if (leveltype == DTYPE_TOWN)
+			return;
+		szCel = "ht";
+		break;
+	case player_graphic::Lightning:
+		szCel = "lm";
+		break;
+	case player_graphic::Fire:
+		szCel = "fm";
+		break;
+	case player_graphic::Magic:
+		szCel = "qm";
+		break;
+	case player_graphic::Death:
+		if (animWeaponId != PlayerWeaponGraphic::Unarmed)
+			return;
+		szCel = "dt";
+		break;
+	case player_graphic::Block:
+		if (leveltype == DTYPE_TOWN)
+			return;
+		if (!player._pBlockFlag)
+			return;
+		szCel = "bl";
+		break;
+	default:
+		app_fatal("PLR:2");
+	}
+
+	if (HeadlessMode)
+		return;
+
+	char prefix[3] = { CharChar[static_cast<std::size_t>(cls)], ArmourChar[player._pgfxnum >> 4], WepChar[static_cast<std::size_t>(animWeaponId)] };
+	char pszName[256];
+	*fmt::format_to(pszName, FMT_COMPILE(R"(plrgfx\{0}\{1}\{1}{2})"), path, string_view(prefix, 3), szCel) = 0;
+	const uint16_t animationWidth = GetPlayerSpriteWidth(cls, graphic, animWeaponId);
+	animationData.sprites = LoadCl2Sheet(pszName, animationWidth);
+	std::optional<std::array<uint8_t, 256>> trn = GetClassTRN(player);
+	if (trn) {
+		ClxApplyTrans(*animationData.sprites, trn->data());
+	}
+}
+
+void InitPlayerGFX(Player &player)
+{
+	if (HeadlessMode)
+		return;
+
+	ResetPlayerGFX(player);
+
+	if (player._pHitPoints >> 6 == 0) {
+		player._pgfxnum &= ~0xFU;
+		LoadPlrGFX(player, player_graphic::Death);
+		return;
+	}
+
+	for (size_t i = 0; i < enum_size<player_graphic>::value; i++) {
+		auto graphic = static_cast<player_graphic>(i);
+		if (graphic == player_graphic::Death)
+			continue;
+		LoadPlrGFX(player, graphic);
+	}
+}
+
+void ResetPlayerGFX(Player &player)
+{
+	player.AnimInfo.sprites = std::nullopt;
+	for (PlayerAnimationData &animData : player.AnimationData) {
+		animData.sprites = std::nullopt;
+	}
+}
+
+void NewPlrAnim(Player &player, player_graphic graphic, Direction dir, AnimationDistributionFlags flags /*= AnimationDistributionFlags::None*/, int8_t numSkippedFrames /*= 0*/, int8_t distributeFramesBeforeFrame /*= 0*/)
+{
+	LoadPlrGFX(player, graphic);
+
+	OptionalClxSpriteList sprites;
+	int previewShownGameTickFragments = 0;
+	if (!HeadlessMode) {
+		sprites = player.AnimationData[static_cast<size_t>(graphic)].spritesForDirection(dir);
+		if (player.previewCelSprite && (*sprites)[0] == *player.previewCelSprite && !player.isWalking()) {
+			previewShownGameTickFragments = clamp<int>(AnimationInfo::baseValueFraction - player.progressToNextGameTickWhenPreviewWasSet, 0, AnimationInfo::baseValueFraction);
+		}
+	}
+
+	int8_t numberOfFrames;
+	int8_t ticksPerFrame;
+	player.getAnimationFramesAndTicksPerFrame(graphic, numberOfFrames, ticksPerFrame);
+	player.AnimInfo.setNewAnimation(sprites, numberOfFrames, ticksPerFrame, flags, numSkippedFrames, distributeFramesBeforeFrame, static_cast<uint8_t>(previewShownGameTickFragments));
+}
+
+void SetPlrAnims(Player &player)
+{
+	HeroClass pc = player._pClass;
+	PlayerAnimData plrAtkAnimData = PlayersAnimData[static_cast<uint8_t>(pc)];
+	auto gn = static_cast<PlayerWeaponGraphic>(player._pgfxnum & 0xFU);
+
+	if (leveltype == DTYPE_TOWN) {
+		player._pNFrames = plrAtkAnimData.townIdleFrames;
+		player._pWFrames = plrAtkAnimData.townWalkingFrames;
+	} else {
+		player._pNFrames = plrAtkAnimData.idleFrames;
+		player._pWFrames = plrAtkAnimData.walkingFrames;
+		player._pHFrames = plrAtkAnimData.recoveryFrames;
+		player._pBFrames = plrAtkAnimData.blockingFrames;
+		switch (gn) {
+		case PlayerWeaponGraphic::Unarmed:
+			player._pAFrames = plrAtkAnimData.unarmedFrames;
+			player._pAFNum = plrAtkAnimData.unarmedActionFrame;
+			break;
+		case PlayerWeaponGraphic::UnarmedShield:
+			player._pAFrames = plrAtkAnimData.unarmedShieldFrames;
+			player._pAFNum = plrAtkAnimData.unarmedShieldActionFrame;
+			break;
+		case PlayerWeaponGraphic::Sword:
+			player._pAFrames = plrAtkAnimData.swordFrames;
+			player._pAFNum = plrAtkAnimData.swordActionFrame;
+			break;
+		case PlayerWeaponGraphic::SwordShield:
+			player._pAFrames = plrAtkAnimData.swordShieldFrames;
+			player._pAFNum = plrAtkAnimData.swordShieldActionFrame;
+			break;
+		case PlayerWeaponGraphic::Bow:
+			player._pAFrames = plrAtkAnimData.bowFrames;
+			player._pAFNum = plrAtkAnimData.bowActionFrame;
+			break;
+		case PlayerWeaponGraphic::Axe:
+			player._pAFrames = plrAtkAnimData.axeFrames;
+			player._pAFNum = plrAtkAnimData.axeActionFrame;
+			break;
+		case PlayerWeaponGraphic::Mace:
+			player._pAFrames = plrAtkAnimData.maceFrames;
+			player._pAFNum = plrAtkAnimData.maceActionFrame;
+			break;
+		case PlayerWeaponGraphic::MaceShield:
+			player._pAFrames = plrAtkAnimData.maceShieldFrames;
+			player._pAFNum = plrAtkAnimData.maceShieldActionFrame;
+			break;
+		case PlayerWeaponGraphic::Staff:
+			player._pAFrames = plrAtkAnimData.staffFrames;
+			player._pAFNum = plrAtkAnimData.staffActionFrame;
+			break;
+		}
+	}
+
+	player._pDFrames = plrAtkAnimData.deathFrames;
+	player._pSFrames = plrAtkAnimData.castingFrames;
+	player._pSFNum = plrAtkAnimData.castingActionFrame;
+	int armorGraphicIndex = player._pgfxnum & ~0xFU;
+	if (IsAnyOf(pc, HeroClass::Warrior, HeroClass::Barbarian)) {
+		if (gn == PlayerWeaponGraphic::Bow && leveltype != DTYPE_TOWN)
+			player._pNFrames = 8;
+		if (armorGraphicIndex > 0)
+			player._pDFrames = 15;
+	}
+}
+
+/**
+ * @param player The player reference.
+ * @param c The hero class.
+ */
+void CreatePlayer(Player &player, HeroClass c)
+{
+	player = {};
+	SetRndSeed(SDL_GetTicks());
+
+	player._pClass = c;
+
+	player._pBaseStr = PlayersData[static_cast<std::size_t>(c)].baseStr;
+	player._pStrength = player._pBaseStr;
+
+	player._pBaseMag = PlayersData[static_cast<std::size_t>(c)].baseMag;
+	player._pMagic = player._pBaseMag;
+
+	player._pBaseDex = PlayersData[static_cast<std::size_t>(c)].baseDex;
+	player._pDexterity = player._pBaseDex;
+
+	player._pBaseVit = PlayersData[static_cast<std::size_t>(c)].baseVit;
+	player._pVitality = player._pBaseVit;
+
+	player._pStatPts = 0;
+	player.pTownWarps = 0;
+	player.pDungMsgs = 0;
+	player.pDungMsgs2 = 0;
+	player.pLvlLoad = 0;
+	player.pDiabloKillLevel = 0;
+	player.pDifficulty = DIFF_NORMAL;
+
+	player._pLevel = 1;
+
+	player._pBaseToBlk = PlayersData[static_cast<std::size_t>(c)].blockBonus;
+
+	player._pHitPoints = (player._pVitality + 10) << 6;
+	if (player._pClass == HeroClass::Warrior || player._pClass == HeroClass::Barbarian) {
+		player._pHitPoints *= 2;
+	} else if (player._pClass == HeroClass::Rogue || player._pClass == HeroClass::Monk || player._pClass == HeroClass::Bard) {
+		player._pHitPoints += player._pHitPoints / 2;
+	}
+
+	player._pMaxHP = player._pHitPoints;
+	player._pHPBase = player._pHitPoints;
+	player._pMaxHPBase = player._pHitPoints;
+
+	player._pMana = player._pMagic << 6;
+	if (player._pClass == HeroClass::Sorcerer) {
+		player._pMana *= 2;
+	} else if (player._pClass == HeroClass::Bard) {
+		player._pMana += player._pMana * 3 / 4;
+	} else if (player._pClass == HeroClass::Rogue || player._pClass == HeroClass::Monk) {
+		player._pMana += player._pMana / 2;
+	}
+
+	player._pMaxMana = player._pMana;
+	player._pManaBase = player._pMana;
+	player._pMaxManaBase = player._pMana;
+
+	player._pMaxLvl = player._pLevel;
+	player._pExperience = 0;
+	player._pNextExper = ExpLvlsTbl[1];
+	player._pArmorClass = 0;
+	player._pLightRad = 10;
+	player._pInfraFlag = false;
+
+	player._pRSplType = SpellType::Skill;
+	SpellID s = PlayersData[static_cast<size_t>(c)].skill;
+	player._pAblSpells = GetSpellBitmask(s);
+	player._pRSpell = s;
+
+	if (c == HeroClass::Sorcerer) {
+		player._pMemSpells = GetSpellBitmask(SpellID::Firebolt);
+		player._pRSplType = SpellType::Spell;
+		player._pRSpell = SpellID::Firebolt;
+	} else {
+		player._pMemSpells = 0;
+	}
+
+	for (int8_t &spellLevel : player._pSplLvl) {
+		spellLevel = 0;
+	}
+
+	player._pSpellFlags = SpellFlag::None;
+
+	if (player._pClass == HeroClass::Sorcerer) {
+		player._pSplLvl[static_cast<int8_t>(SpellID::Firebolt)] = 2;
+	}
+
+	// Initializing the hotkey bindings to no selection
+	std::fill(player._pSplHotKey, player._pSplHotKey + NumHotkeys, SpellID::Invalid);
+
+	PlayerWeaponGraphic animWeaponId = PlayerWeaponGraphic::Unarmed;
+	switch (c) {
+	case HeroClass::Warrior:
+	case HeroClass::Bard:
+	case HeroClass::Barbarian:
+		animWeaponId = PlayerWeaponGraphic::SwordShield;
+		break;
+	case HeroClass::Rogue:
+		animWeaponId = PlayerWeaponGraphic::Bow;
+		break;
+	case HeroClass::Sorcerer:
+	case HeroClass::Monk:
+		animWeaponId = PlayerWeaponGraphic::Staff;
+		break;
+	}
+	player._pgfxnum = static_cast<uint8_t>(animWeaponId);
+
+	for (bool &levelVisited : player._pLvlVisited) {
+		levelVisited = false;
+	}
+
+	for (int i = 0; i < 10; i++) {
+		player._pSLvlVisited[i] = false;
+	}
+
+	player._pLvlChanging = false;
+	player.pTownWarps = 0;
+	player.pLvlLoad = 0;
+	player.pBattleNet = false;
+	player.pManaShield = false;
+	player.pDamAcFlags = ItemSpecialEffectHf::None;
+	player.wReflections = 0;
+
+	InitDungMsgs(player);
+	CreatePlrItems(player);
+	SetRndSeed(0);
+}
+
+int CalcStatDiff(Player &player)
+{
+	int diff = 0;
+	for (auto attribute : enum_values<CharacterAttribute>()) {
+		diff += player.GetMaximumAttributeValue(attribute);
+		diff -= player.GetBaseAttributeValue(attribute);
+	}
+	return diff;
+}
+
+void NextPlrLevel(Player &player)
+{
+	player._pLevel++;
+	player._pMaxLvl++;
+
+	CalcPlrInv(player, true);
+
+	if (CalcStatDiff(player) < 5) {
+		player._pStatPts = CalcStatDiff(player);
+	} else {
+		player._pStatPts += 5;
+	}
+	if (player._pLevel < MaxCharacterLevel)
+		player._pNextExper = ExpLvlsTbl[player._pLevel];
+	else
+		player._pNextExper = ExpLvlsTbl[MaxCharacterLevel - 1];
+
+	int hp = PlayersData[static_cast<size_t>(player._pClass)].lvlUpLife;
+
+	player._pMaxHP += hp;
+	player._pHitPoints = player._pMaxHP;
+	player._pMaxHPBase += hp;
+	player._pHPBase = player._pMaxHPBase;
+
+	if (&player == MyPlayer) {
+		RedrawComponent(PanelDrawComponent::Health);
+	}
+
+	int mana = PlayersData[static_cast<size_t>(player._pClass)].lvlUpMana;
+
+	player._pMaxMana += mana;
+	player._pMaxManaBase += mana;
+
+	if (HasNoneOf(player._pIFlags, ItemSpecialEffect::NoMana)) {
+		player._pMana = player._pMaxMana;
+		player._pManaBase = player._pMaxManaBase;
+	}
+
+	if (&player == MyPlayer) {
+		RedrawComponent(PanelDrawComponent::Mana);
+	}
+
+	if (ControlMode != ControlTypes::KeyboardAndMouse)
+		FocusOnCharInfo();
+
+	CalcPlrInv(player, true);
+}
+
+void AddPlrExperience(Player &player, int lvl, int exp)
+{
+	if (&player != MyPlayer || player._pHitPoints <= 0)
+		return;
+	if (player._pLevel > MaxCharacterLevel) {
+		player._pLevel = MaxCharacterLevel;
+		return;
+	}
+	if (player._pLevel == MaxCharacterLevel)
+		return;
+
+	// Adjust xp based on difference in level between player and monster
+	uint32_t clampedExp = std::max(static_cast<int>(exp * (1 + (lvl - player._pLevel) / 10.0)), 0);
+
+	// Prevent power leveling
+	if (gbIsMultiplayer) {
+		const uint32_t clampedPlayerLevel = clamp(static_cast<int>(player._pLevel), 1, MaxCharacterLevel);
+
+		// for low level characters experience gain is capped to 1/20 of current levels xp
+		// for high level characters experience gain is capped to 200 * current level - this is a smaller value than 1/20 of the exp needed for the next level after level 5.
+		clampedExp = std::min({ clampedExp, /* level 0-5: */ ExpLvlsTbl[clampedPlayerLevel] / 20U, /* level 6-50: */ 200U * clampedPlayerLevel });
+	}
+
+	const uint32_t MaxExperience = ExpLvlsTbl[MaxCharacterLevel - 1];
+
+	// Overflow is only possible if a kill grants more than (2^32-1 - MaxExperience) XP in one go, which doesn't happen in normal gameplay. Clamp to experience required to reach max level
+	player._pExperience = std::min(player._pExperience + clampedExp, MaxExperience);
+
+	if (*sgOptions.Gameplay.experienceBar) {
+		RedrawEverything();
+	}
+
+	// Increase player level if applicable
+	int newLvl = player._pLevel;
+	while (newLvl < MaxCharacterLevel && player._pExperience >= ExpLvlsTbl[newLvl]) {
+		newLvl++;
+	}
+	if (newLvl != player._pLevel) {
+		for (int i = newLvl - player._pLevel; i > 0; i--) {
+			NextPlrLevel(player);
+		}
+	}
+
+	NetSendCmdParam1(false, CMD_PLRLEVEL, player._pLevel);
+}
+
+void AddPlrMonstExper(int lvl, int exp, char pmask)
+{
+	int totplrs = 0;
+	for (size_t i = 0; i < Players.size(); i++) {
+		if (((1 << i) & pmask) != 0) {
+			totplrs++;
+		}
+	}
+
+	if (totplrs != 0) {
+		int e = exp / totplrs;
+		if ((pmask & (1 << MyPlayerId)) != 0)
+			AddPlrExperience(*MyPlayer, lvl, e);
+	}
+}
+
+void InitPlayer(Player &player, bool firstTime)
+{
+	if (firstTime) {
+		player._pRSplType = SpellType::Invalid;
+		player._pRSpell = SpellID::Invalid;
+		if (&player == MyPlayer)
+			LoadHotkeys();
+		player._pSBkSpell = SpellID::Invalid;
+		player.queuedSpell.spellId = player._pRSpell;
+		player.queuedSpell.spellType = player._pRSplType;
+		player.pManaShield = false;
+		player.wReflections = 0;
+	}
+
+	if (player.isOnActiveLevel()) {
+
+		SetPlrAnims(player);
+
+		ClearStateVariables(player);
+
+		if (player._pHitPoints >> 6 > 0) {
+			player._pmode = PM_STAND;
+			NewPlrAnim(player, player_graphic::Stand, Direction::South);
+			player.AnimInfo.currentFrame = GenerateRnd(player._pNFrames - 1);
+			player.AnimInfo.tickCounterOfCurrentFrame = GenerateRnd(3);
+		} else {
+			player._pgfxnum &= ~0xFU;
+			player._pmode = PM_DEATH;
+			NewPlrAnim(player, player_graphic::Death, Direction::South);
+			player.AnimInfo.currentFrame = player.AnimInfo.numberOfFrames - 2;
+		}
+
+		player._pdir = Direction::South;
+
+		if (&player == MyPlayer) {
+			if (!firstTime || leveltype != DTYPE_TOWN) {
+				player.position.tile = ViewPosition;
+			}
+		} else {
+			unsigned i;
+			for (i = 0; i < 8 && !PosOkPlayer(player, player.position.tile + Displacement { plrxoff2[i], plryoff2[i] }); i++)
+				;
+			player.position.tile.x += plrxoff2[i];
+			player.position.tile.y += plryoff2[i];
+		}
+
+		player.position.future = player.position.tile;
+		player.walkpath[0] = WALK_NONE;
+		player.destAction = ACTION_NONE;
+
+		if (&player == MyPlayer) {
+			player._plid = AddLight(player.position.tile, player._pLightRad);
+			ChangeLightXY(player._plid, player.position.tile); // fix for a bug where old light is still visible at the entrance after reentering level
+		} else {
+			player._plid = NO_LIGHT;
+		}
+		player._pvid = AddVision(player.position.tile, player._pLightRad, &player == MyPlayer);
+	}
+
+	SpellID s = PlayersData[static_cast<size_t>(player._pClass)].skill;
+	player._pAblSpells = GetSpellBitmask(s);
+
+	int level = player._pLevel;
+	if (player._pLevel >= MaxCharacterLevel)
+		level = MaxCharacterLevel - 1;
+	player._pNextExper = ExpLvlsTbl[level];
+	player._pInvincible = false;
+
+	if (&player == MyPlayer) {
+		MyPlayerIsDead = false;
+	}
+}
+
+void InitMultiView()
+{
+	assert(MyPlayer != nullptr);
+	ViewPosition = MyPlayer->position.tile;
+}
+
+void PlrClrTrans(Point position)
+{
+	for (int i = position.y - 1; i <= position.y + 1; i++) {
+		for (int j = position.x - 1; j <= position.x + 1; j++) {
+			TransList[dTransVal[j][i]] = false;
+		}
+	}
+}
+
+void PlrDoTrans(Point position)
+{
+	if (IsNoneOf(leveltype, DTYPE_CATHEDRAL, DTYPE_CATACOMBS, DTYPE_CRYPT)) {
+		TransList[1] = true;
+		return;
+	}
+
+	for (int i = position.y - 1; i <= position.y + 1; i++) {
+		for (int j = position.x - 1; j <= position.x + 1; j++) {
+			if (IsTileNotSolid({ j, i }) && dTransVal[j][i] != 0) {
+				TransList[dTransVal[j][i]] = true;
+			}
+		}
+	}
+}
+
+void SetPlayerOld(Player &player)
+{
+	player.position.old = player.position.tile;
+}
+
+void FixPlayerLocation(Player &player, Direction bDir)
+{
+	player.position.future = player.position.tile;
+	player._pdir = bDir;
+	if (&player == MyPlayer) {
+		ViewPosition = player.position.tile;
+	}
+	ChangeLightXY(player._plid, player.position.tile);
+	ChangeVisionXY(player._pvid, player.position.tile);
+}
+
+void StartStand(Player &player, Direction dir)
+{
+	if (player._pInvincible && player._pHitPoints == 0 && &player == MyPlayer) {
+		SyncPlrKill(player, -1);
+		return;
+	}
+
+	NewPlrAnim(player, player_graphic::Stand, dir);
+	player._pmode = PM_STAND;
+	FixPlayerLocation(player, dir);
+	FixPlrWalkTags(player);
+	dPlayer[player.position.tile.x][player.position.tile.y] = player.getId() + 1;
+	SetPlayerOld(player);
+}
+
+void StartPlrBlock(Player &player, Direction dir)
+{
+	if (player._pInvincible && player._pHitPoints == 0 && &player == MyPlayer) {
+		SyncPlrKill(player, -1);
+		return;
+	}
+
+	PlaySfxLoc(IS_ISWORD, player.position.tile);
+
+	int8_t skippedAnimationFrames = 0;
+	if (HasAnyOf(player._pIFlags, ItemSpecialEffect::FastBlock)) {
+		skippedAnimationFrames = (player._pBFrames - 2); // ISPL_FASTBLOCK means we cancel the animation if frame 2 was shown
+	}
+
+	NewPlrAnim(player, player_graphic::Block, dir, AnimationDistributionFlags::SkipsDelayOfLastFrame, skippedAnimationFrames);
+
+	player._pmode = PM_BLOCK;
+	FixPlayerLocation(player, dir);
+	SetPlayerOld(player);
+}
+
+void FixPlrWalkTags(const Player &player)
+{
+	for (Point searchTile : PointsInRectangle(Rectangle { player.position.old, 1 })) {
+		if (PlayerAtPosition(searchTile) == &player) {
+			dPlayer[searchTile.x][searchTile.y] = 0;
+		}
+	}
+}
+
+void StartPlrHit(Player &player, int dam, bool forcehit)
+{
+	if (player._pInvincible && player._pHitPoints == 0 && &player == MyPlayer) {
+		SyncPlrKill(player, -1);
+		return;
+	}
+
+	player.Say(HeroSpeech::ArghClang);
+
+	RedrawComponent(PanelDrawComponent::Health);
+	if (player._pClass == HeroClass::Barbarian) {
+		if (dam >> 6 < player._pLevel + player._pLevel / 4 && !forcehit) {
+			return;
+		}
+	} else if (dam >> 6 < player._pLevel && !forcehit) {
+		return;
+	}
+
+	Direction pd = player._pdir;
+
+	int8_t skippedAnimationFrames = 0;
+	if (HasAnyOf(player._pIFlags, ItemSpecialEffect::FastestHitRecovery)) {
+		skippedAnimationFrames = 3;
+	} else if (HasAnyOf(player._pIFlags, ItemSpecialEffect::FasterHitRecovery)) {
+		skippedAnimationFrames = 2;
+	} else if (HasAnyOf(player._pIFlags, ItemSpecialEffect::FastHitRecovery)) {
+		skippedAnimationFrames = 1;
+	} else {
+		skippedAnimationFrames = 0;
+	}
+
+	NewPlrAnim(player, player_graphic::Hit, pd, AnimationDistributionFlags::None, skippedAnimationFrames);
+
+	player._pmode = PM_GOTHIT;
+	FixPlayerLocation(player, pd);
+	FixPlrWalkTags(player);
+	dPlayer[player.position.tile.x][player.position.tile.y] = player.getId() + 1;
+	SetPlayerOld(player);
+}
+
+#if defined(__clang__) || defined(__GNUC__)
+__attribute__((no_sanitize("shift-base")))
+#endif
+void
+StartPlayerKill(Player &player, int earflag)
+{
+	if (player._pHitPoints <= 0 && player._pmode == PM_DEATH) {
+		return;
+	}
+
+	if (&player == MyPlayer) {
+		NetSendCmdParam1(true, CMD_PLRDEAD, earflag);
+	}
+
+	bool diablolevel = gbIsMultiplayer && (player.isOnLevel(16) || player.isOnArenaLevel());
+
+	player.Say(HeroSpeech::AuughUh);
+
+	if (player._pgfxnum != 0) {
+		if (diablolevel || earflag != 0)
+			player._pgfxnum &= ~0xFU;
+		else
+			player._pgfxnum = 0;
+		ResetPlayerGFX(player);
+		SetPlrAnims(player);
+	}
+
+	NewPlrAnim(player, player_graphic::Death, player._pdir);
+
+	player._pBlockFlag = false;
+	player._pmode = PM_DEATH;
+	player._pInvincible = true;
+	SetPlayerHitPoints(player, 0);
+
+	if (&player != MyPlayer && earflag == 0 && !diablolevel) {
+		for (auto &item : player.InvBody) {
+			item.clear();
+		}
+		CalcPlrInv(player, false);
+	}
+
+	if (player.isOnActiveLevel()) {
+		FixPlayerLocation(player, player._pdir);
+		FixPlrWalkTags(player);
+		dFlags[player.position.tile.x][player.position.tile.y] |= DungeonFlag::DeadPlayer;
+		SetPlayerOld(player);
+
+		if (&player == MyPlayer) {
+			RedrawComponent(PanelDrawComponent::Health);
+
+			if (!player.HoldItem.isEmpty()) {
+				DeadItem(player, std::move(player.HoldItem), { 0, 0 });
+				NewCursor(CURSOR_HAND);
+			}
+
+			if (!diablolevel) {
+				DropHalfPlayersGold(player);
+				if (earflag != -1) {
+					if (earflag != 0) {
+						Item ear;
+						InitializeItem(ear, IDI_EAR);
+						CopyUtf8(ear._iName, fmt::format(fmt::runtime(_("Ear of {:s}")), player._pName), sizeof(ear._iName));
+						CopyUtf8(ear._iIName, player._pName, sizeof(ear._iIName));
+						switch (player._pClass) {
+						case HeroClass::Sorcerer:
+							ear._iCurs = ICURS_EAR_SORCERER;
+							break;
+						case HeroClass::Warrior:
+							ear._iCurs = ICURS_EAR_WARRIOR;
+							break;
+						case HeroClass::Rogue:
+						case HeroClass::Monk:
+						case HeroClass::Bard:
+						case HeroClass::Barbarian:
+							ear._iCurs = ICURS_EAR_ROGUE;
+							break;
+						}
+
+						ear._iCreateInfo = player._pName[0] << 8 | player._pName[1];
+						ear._iSeed = player._pName[2] << 24 | player._pName[3] << 16 | player._pName[4] << 8 | player._pName[5];
+						ear._ivalue = player._pLevel;
+
+						if (FindGetItem(ear._iSeed, IDI_EAR, ear._iCreateInfo) == -1) {
+							DeadItem(player, std::move(ear), { 0, 0 });
+						}
+					} else {
+						Direction pdd = player._pdir;
+						for (auto &item : player.InvBody) {
+							pdd = Left(pdd);
+							DeadItem(player, item.pop(), Displacement(pdd));
+						}
+
+						CalcPlrInv(player, false);
+					}
+				}
+			}
+		}
+	}
+	SetPlayerHitPoints(player, 0);
+}
+
+void StripTopGold(Player &player)
+{
+	for (Item &item : InventoryPlayerItemsRange { player }) {
+		if (item._itype == ItemType::Gold) {
+			if (item._ivalue > MaxGold) {
+				Item excessGold;
+				MakeGoldStack(excessGold, item._ivalue - MaxGold);
+				item._ivalue = MaxGold;
+
+				if (!GoldAutoPlace(player, excessGold)) {
+					DeadItem(player, std::move(excessGold), { 0, 0 });
+				}
+			}
+		}
+	}
+	player._pGold = CalculateGold(player);
+}
+
+void ApplyPlrDamage(DamageType damageType, Player &player, int dam, int minHP /*= 0*/, int frac /*= 0*/, int earflag /*= 0*/)
+{
+	int totalDamage = (dam << 6) + frac;
+	if (&player == MyPlayer) {
+		AddFloatingNumber(damageType, player, totalDamage);
+	}
+	if (totalDamage > 0 && player.pManaShield) {
+		int8_t manaShieldLevel = player._pSplLvl[static_cast<int8_t>(SpellID::ManaShield)];
+		if (manaShieldLevel > 0) {
+			totalDamage += totalDamage / -player.GetManaShieldDamageReduction();
+		}
+		if (&player == MyPlayer)
+			RedrawComponent(PanelDrawComponent::Mana);
+		if (player._pMana >= totalDamage) {
+			player._pMana -= totalDamage;
+			player._pManaBase -= totalDamage;
+			totalDamage = 0;
+		} else {
+			totalDamage -= player._pMana;
+			if (manaShieldLevel > 0) {
+				totalDamage += totalDamage / (player.GetManaShieldDamageReduction() - 1);
+			}
+			player._pMana = 0;
+			player._pManaBase = player._pMaxManaBase - player._pMaxMana;
+			if (&player == MyPlayer)
+				NetSendCmd(true, CMD_REMSHIELD);
+		}
+	}
+
+	if (totalDamage == 0)
+		return;
+
+	RedrawComponent(PanelDrawComponent::Health);
+	player._pHitPoints -= totalDamage;
+	player._pHPBase -= totalDamage;
+	if (player._pHitPoints > player._pMaxHP) {
+		player._pHitPoints = player._pMaxHP;
+		player._pHPBase = player._pMaxHPBase;
+	}
+	int minHitPoints = minHP << 6;
+	if (player._pHitPoints < minHitPoints) {
+		SetPlayerHitPoints(player, minHitPoints);
+	}
+	if (player._pHitPoints >> 6 <= 0) {
+		SyncPlrKill(player, earflag);
+	}
+}
+
+void SyncPlrKill(Player &player, int earflag)
+{
+	if (player._pHitPoints <= 0 && leveltype == DTYPE_TOWN) {
+		SetPlayerHitPoints(player, 64);
+		return;
+	}
+
+	SetPlayerHitPoints(player, 0);
+	StartPlayerKill(player, earflag);
+}
+
+void RemovePlrMissiles(const Player &player)
+{
+	if (leveltype != DTYPE_TOWN && &player == MyPlayer) {
+		Monster &golem = Monsters[MyPlayerId];
+		if (golem.position.tile.x != 1 || golem.position.tile.y != 0) {
+			KillMyGolem();
+			AddCorpse(golem.position.tile, golem.type().corpseId, golem.direction);
+			int mx = golem.position.tile.x;
+			int my = golem.position.tile.y;
+			dMonster[mx][my] = 0;
+			golem.isInvalid = true;
+			DeleteMonsterList();
+		}
+	}
+
+	for (auto &missile : Missiles) {
+		if (missile._mitype == MissileID::StoneCurse && &Players[missile._misource] == &player) {
+			Monsters[missile.var2].mode = static_cast<MonsterMode>(missile.var1);
+		}
+	}
+}
+
+#if defined(__clang__) || defined(__GNUC__)
+__attribute__((no_sanitize("shift-base")))
+#endif
+void
+StartNewLvl(Player &player, interface_mode fom, int lvl)
+{
+	InitLevelChange(player);
+
+	switch (fom) {
+	case WM_DIABNEXTLVL:
+	case WM_DIABPREVLVL:
+	case WM_DIABRTNLVL:
+	case WM_DIABTOWNWARP:
+		player.setLevel(lvl);
+		break;
+	case WM_DIABSETLVL:
+		if (&player == MyPlayer)
+			setlvlnum = (_setlevels)lvl;
+		player.setLevel(setlvlnum);
+		break;
+	case WM_DIABTWARPUP:
+		MyPlayer->pTownWarps |= 1 << (leveltype - 2);
+		player.setLevel(lvl);
+		break;
+	case WM_DIABRETOWN:
+		break;
+	default:
+		app_fatal("StartNewLvl");
+	}
+
+	if (&player == MyPlayer) {
+		player._pmode = PM_NEWLVL;
+		player._pInvincible = true;
+		SDL_Event event;
+		event.type = CustomEventToSdlEvent(fom);
+		SDL_PushEvent(&event);
+		if (gbIsMultiplayer) {
+			NetSendCmdParam2(true, CMD_NEWLVL, fom, lvl);
+		}
+	}
+}
+
+void RestartTownLvl(Player &player)
+{
+	InitLevelChange(player);
+
+	player.setLevel(0);
+	player._pInvincible = false;
+
+	SetPlayerHitPoints(player, 64);
+
+	player._pMana = 0;
+	player._pManaBase = player._pMana - (player._pMaxMana - player._pMaxManaBase);
+
+	CalcPlrInv(player, false);
+
+	if (&player == MyPlayer) {
+		player._pmode = PM_NEWLVL;
+		player._pInvincible = true;
+		SDL_Event event;
+		event.type = CustomEventToSdlEvent(WM_DIABRETOWN);
+		SDL_PushEvent(&event);
+	}
+}
+
+void StartWarpLvl(Player &player, size_t pidx)
+{
+	InitLevelChange(player);
+
+	if (gbIsMultiplayer) {
+		if (!player.isOnLevel(0)) {
+			player.setLevel(0);
+		} else {
+			if (Portals[pidx].setlvl)
+				player.setLevel(static_cast<_setlevels>(Portals[pidx].level));
+			else
+				player.setLevel(Portals[pidx].level);
+		}
+	}
+
+	if (&player == MyPlayer) {
+		SetCurrentPortal(pidx);
+		player._pmode = PM_NEWLVL;
+		player._pInvincible = true;
+		SDL_Event event;
+		event.type = CustomEventToSdlEvent(WM_DIABWARPLVL);
+		SDL_PushEvent(&event);
+	}
+}
+
+void ProcessPlayers()
+{
+	assert(MyPlayer != nullptr);
+	Player &myPlayer = *MyPlayer;
+
+	if (myPlayer.pLvlLoad > 0) {
+		myPlayer.pLvlLoad--;
+	}
+
+	if (sfxdelay > 0) {
+		sfxdelay--;
+		if (sfxdelay == 0) {
+			switch (sfxdnum) {
+			case USFX_DEFILER1:
+				InitQTextMsg(TEXT_DEFILER1);
+				break;
+			case USFX_DEFILER2:
+				InitQTextMsg(TEXT_DEFILER2);
+				break;
+			case USFX_DEFILER3:
+				InitQTextMsg(TEXT_DEFILER3);
+				break;
+			case USFX_DEFILER4:
+				InitQTextMsg(TEXT_DEFILER4);
+				break;
+			default:
+				PlaySFX(sfxdnum);
+			}
+		}
+	}
+
+	ValidatePlayer();
+
+	for (size_t pnum = 0; pnum < Players.size(); pnum++) {
+		Player &player = Players[pnum];
+		if (player.plractive && player.isOnActiveLevel() && (&player == MyPlayer || !player._pLvlChanging)) {
+			CheckCheatStats(player);
+
+			if (!PlrDeathModeOK(player) && (player._pHitPoints >> 6) <= 0) {
+				SyncPlrKill(player, -1);
+			}
+
+			if (&player == MyPlayer) {
+				if (HasAnyOf(player._pIFlags, ItemSpecialEffect::DrainLife) && leveltype != DTYPE_TOWN) {
+					ApplyPlrDamage(DamageType::Physical, player, 0, 0, 4);
+				}
+				if (HasAnyOf(player._pIFlags, ItemSpecialEffect::NoMana) && player._pManaBase > 0) {
+					player._pManaBase -= player._pMana;
+					player._pMana = 0;
+					RedrawComponent(PanelDrawComponent::Mana);
+				}
+			}
+
+			bool tplayer = false;
+			do {
+				switch (player._pmode) {
+				case PM_STAND:
+				case PM_NEWLVL:
+				case PM_QUIT:
+					tplayer = false;
+					break;
+				case PM_WALK_NORTHWARDS:
+				case PM_WALK_SOUTHWARDS:
+				case PM_WALK_SIDEWAYS:
+					tplayer = DoWalk(player, player._pmode);
+					break;
+				case PM_ATTACK:
+					tplayer = DoAttack(player);
+					break;
+				case PM_RATTACK:
+					tplayer = DoRangeAttack(player);
+					break;
+				case PM_BLOCK:
+					tplayer = DoBlock(player);
+					break;
+				case PM_SPELL:
+					tplayer = DoSpell(player);
+					break;
+				case PM_GOTHIT:
+					tplayer = DoGotHit(player);
+					break;
+				case PM_DEATH:
+					tplayer = DoDeath(player);
+					break;
+				}
+				CheckNewPath(player, tplayer);
+			} while (tplayer);
+
+			player.previewCelSprite = std::nullopt;
+			if (player._pmode != PM_DEATH || player.AnimInfo.tickCounterOfCurrentFrame != 40)
+				player.AnimInfo.processAnimation();
+		}
+	}
+}
+
+void ClrPlrPath(Player &player)
+{
+	memset(player.walkpath, WALK_NONE, sizeof(player.walkpath));
+}
+
+/**
+ * @brief Determines if the target position is clear for the given player to stand on.
+ *
+ * This requires an ID instead of a Player& to compare with the dPlayer lookup table values.
+ *
+ * @param player The player to check.
+ * @param position Dungeon tile coordinates.
+ * @return False if something (other than the player themselves) is blocking the tile.
+ */
+bool PosOkPlayer(const Player &player, Point position)
+{
+	if (!InDungeonBounds(position))
+		return false;
+	if (!IsTileWalkable(position))
+		return false;
+	if (dPlayer[position.x][position.y] != 0) {
+		auto &otherPlayer = Players[abs(dPlayer[position.x][position.y]) - 1];
+		if (&otherPlayer != &player && otherPlayer._pHitPoints != 0) {
+			return false;
+		}
+	}
+
+	if (dMonster[position.x][position.y] != 0) {
+		if (leveltype == DTYPE_TOWN) {
+			return false;
+		}
+		if (dMonster[position.x][position.y] <= 0) {
+			return false;
+		}
+		if ((Monsters[dMonster[position.x][position.y] - 1].hitPoints >> 6) > 0) {
+			return false;
+		}
+	}
+
+	return true;
+}
+
+void MakePlrPath(Player &player, Point targetPosition, bool endspace)
+{
+	if (player.position.future == targetPosition) {
+		return;
+	}
+
+	int path = FindPath([&player](Point position) { return PosOkPlayer(player, position); }, player.position.future, targetPosition, player.walkpath);
+	if (path == 0) {
+		return;
+	}
+
+	if (!endspace) {
+		path--;
+	}
+
+	player.walkpath[path] = WALK_NONE;
+}
+
+void CalcPlrStaff(Player &player)
+{
+	player._pISpells = 0;
+	if (!player.InvBody[INVLOC_HAND_LEFT].isEmpty()
+	    && player.InvBody[INVLOC_HAND_LEFT]._iStatFlag
+	    && player.InvBody[INVLOC_HAND_LEFT]._iCharges > 0) {
+		player._pISpells |= GetSpellBitmask(player.InvBody[INVLOC_HAND_LEFT]._iSpell);
+	}
+}
+
+void CheckPlrSpell(bool isShiftHeld, SpellID spellID, SpellType spellType)
+{
+	bool addflag = false;
+
+	assert(MyPlayer != nullptr);
+	Player &myPlayer = *MyPlayer;
+
+	if (!IsValidSpell(spellID)) {
+		myPlayer.Say(HeroSpeech::IDontHaveASpellReady);
+		return;
+	}
+
+	if (ControlMode == ControlTypes::KeyboardAndMouse) {
+		if (pcurs != CURSOR_HAND)
+			return;
+
+		if (GetMainPanel().contains(MousePosition)) // inside main panel
+			return;
+
+		if (
+		    (IsLeftPanelOpen() && GetLeftPanel().contains(MousePosition))      // inside left panel
+		    || (IsRightPanelOpen() && GetRightPanel().contains(MousePosition)) // inside right panel
+		) {
+			if (spellID != SpellID::Healing
+			    && spellID != SpellID::Identify
+			    && spellID != SpellID::ItemRepair
+			    && spellID != SpellID::Infravision
+			    && spellID != SpellID::StaffRecharge)
+				return;
+		}
+	}
+
+	if (leveltype == DTYPE_TOWN && !GetSpellData(spellID).isAllowedInTown()) {
+		myPlayer.Say(HeroSpeech::ICantCastThatHere);
+		return;
+	}
+
+	SpellCheckResult spellcheck = SpellCheckResult::Success;
+	switch (spellType) {
+	case SpellType::Skill:
+	case SpellType::Spell:
+		spellcheck = CheckSpell(*MyPlayer, spellID, spellType, false);
+		addflag = spellcheck == SpellCheckResult::Success;
+		break;
+	case SpellType::Scroll:
+		addflag = pcurs == CURSOR_HAND && CanUseScroll(myPlayer, spellID);
+		break;
+	case SpellType::Charges:
+		addflag = pcurs == CURSOR_HAND && CanUseStaff(myPlayer, spellID);
+		break;
+	case SpellType::Invalid:
+		return;
+	}
+
+	if (!addflag) {
+		if (spellType == SpellType::Spell) {
+			switch (spellcheck) {
+			case SpellCheckResult::Fail_NoMana:
+				myPlayer.Say(HeroSpeech::NotEnoughMana);
+				break;
+			case SpellCheckResult::Fail_Level0:
+				myPlayer.Say(HeroSpeech::ICantCastThatYet);
+				break;
+			default:
+				myPlayer.Say(HeroSpeech::ICantDoThat);
+				break;
+			}
+			LastMouseButtonAction = MouseActionType::None;
+		}
+		return;
+	}
+
+	int sl = myPlayer.GetSpellLevel(spellID);
+	if (IsWallSpell(spellID)) {
+		LastMouseButtonAction = MouseActionType::Spell;
+		Direction sd = GetDirection(myPlayer.position.tile, cursPosition);
+		NetSendCmdLocParam4(true, CMD_SPELLXYD, cursPosition, static_cast<int8_t>(spellID), static_cast<uint8_t>(spellType), static_cast<uint16_t>(sd), sl);
+	} else if (pcursmonst != -1 && !isShiftHeld) {
+		LastMouseButtonAction = MouseActionType::SpellMonsterTarget;
+		NetSendCmdParam4(true, CMD_SPELLID, pcursmonst, static_cast<int8_t>(spellID), static_cast<uint8_t>(spellType), sl);
+	} else if (pcursplr != -1 && !isShiftHeld && !myPlayer.friendlyMode) {
+		LastMouseButtonAction = MouseActionType::SpellPlayerTarget;
+		NetSendCmdParam4(true, CMD_SPELLPID, pcursplr, static_cast<int8_t>(spellID), static_cast<uint8_t>(spellType), sl);
+	} else {
+		LastMouseButtonAction = MouseActionType::Spell;
+		NetSendCmdLocParam3(true, CMD_SPELLXY, cursPosition, static_cast<int8_t>(spellID), static_cast<uint8_t>(spellType), sl);
+	}
+}
+
+void SyncPlrAnim(Player &player)
+{
+	const player_graphic graphic = player.getGraphic();
+	if (!HeadlessMode)
+		player.AnimInfo.sprites = player.AnimationData[static_cast<size_t>(graphic)].spritesForDirection(player._pdir);
+}
+
+void SyncInitPlrPos(Player &player)
+{
+	if (!gbIsMultiplayer || !player.isOnActiveLevel()) {
+		return;
+	}
+
+	Point position = [&]() {
+		for (int i = 0; i < 8; i++) {
+			Point position = player.position.tile + Displacement { plrxoff2[i], plryoff2[i] };
+			if (PosOkPlayer(player, position))
+				return position;
+		}
+
+		std::optional<Point> nearPosition = FindClosestValidPosition(
+		    [&player](Point testPosition) {
+			    return PosOkPlayer(player, testPosition) && !PosOkPortal(currlevel, testPosition.x, testPosition.y);
+		    },
+		    player.position.tile,
+		    1, // skip the starting tile since that was checked in the previous loop
+		    50);
+
+		return nearPosition.value_or(Point { 0, 0 });
+	}();
+
+	player.position.tile = position;
+	dPlayer[position.x][position.y] = player.getId() + 1;
+
+	if (&player == MyPlayer) {
+		player.position.future = position;
+		ViewPosition = position;
+	}
+}
+
+void SyncInitPlr(Player &player)
+{
+	SetPlrAnims(player);
+	SyncInitPlrPos(player);
+	if (&player != MyPlayer)
+		player._plid = NO_LIGHT;
+}
+
+void CheckStats(Player &player)
+{
+	for (auto attribute : enum_values<CharacterAttribute>()) {
+		int maxStatPoint = player.GetMaximumAttributeValue(attribute);
+		switch (attribute) {
+		case CharacterAttribute::Strength:
+			player._pBaseStr = clamp(player._pBaseStr, 0, maxStatPoint);
+			break;
+		case CharacterAttribute::Magic:
+			player._pBaseMag = clamp(player._pBaseMag, 0, maxStatPoint);
+			break;
+		case CharacterAttribute::Dexterity:
+			player._pBaseDex = clamp(player._pBaseDex, 0, maxStatPoint);
+			break;
+		case CharacterAttribute::Vitality:
+			player._pBaseVit = clamp(player._pBaseVit, 0, maxStatPoint);
+			break;
+		}
+	}
+}
+
+void ModifyPlrStr(Player &player, int l)
+{
+	l = clamp(l, 0 - player._pBaseStr, player.GetMaximumAttributeValue(CharacterAttribute::Strength) - player._pBaseStr);
+
+	player._pStrength += l;
+	player._pBaseStr += l;
+
+	CalcPlrInv(player, true);
+
+	if (&player == MyPlayer) {
+		NetSendCmdParam1(false, CMD_SETSTR, player._pBaseStr);
+	}
+}
+
+void ModifyPlrMag(Player &player, int l)
+{
+	l = clamp(l, 0 - player._pBaseMag, player.GetMaximumAttributeValue(CharacterAttribute::Magic) - player._pBaseMag);
+
+	player._pMagic += l;
+	player._pBaseMag += l;
+
+	int ms = l;
+	ms *= PlayersData[static_cast<size_t>(player._pClass)].chrMana;
+
+	player._pMaxManaBase += ms;
+	player._pMaxMana += ms;
+	if (HasNoneOf(player._pIFlags, ItemSpecialEffect::NoMana)) {
+		player._pManaBase += ms;
+		player._pMana += ms;
+	}
+
+	CalcPlrInv(player, true);
+
+	if (&player == MyPlayer) {
+		NetSendCmdParam1(false, CMD_SETMAG, player._pBaseMag);
+	}
+}
+
+void ModifyPlrDex(Player &player, int l)
+{
+	l = clamp(l, 0 - player._pBaseDex, player.GetMaximumAttributeValue(CharacterAttribute::Dexterity) - player._pBaseDex);
+
+	player._pDexterity += l;
+	player._pBaseDex += l;
+	CalcPlrInv(player, true);
+
+	if (&player == MyPlayer) {
+		NetSendCmdParam1(false, CMD_SETDEX, player._pBaseDex);
+	}
+}
+
+void ModifyPlrVit(Player &player, int l)
+{
+	l = clamp(l, 0 - player._pBaseVit, player.GetMaximumAttributeValue(CharacterAttribute::Vitality) - player._pBaseVit);
+
+	player._pVitality += l;
+	player._pBaseVit += l;
+
+	int ms = l;
+	ms *= PlayersData[static_cast<size_t>(player._pClass)].chrLife;
+
+	player._pHPBase += ms;
+	player._pMaxHPBase += ms;
+	player._pHitPoints += ms;
+	player._pMaxHP += ms;
+
+	CalcPlrInv(player, true);
+
+	if (&player == MyPlayer) {
+		NetSendCmdParam1(false, CMD_SETVIT, player._pBaseVit);
+	}
+}
+
+void SetPlayerHitPoints(Player &player, int val)
+{
+	player._pHitPoints = val;
+	player._pHPBase = val + player._pMaxHPBase - player._pMaxHP;
+
+	if (&player == MyPlayer) {
+		RedrawComponent(PanelDrawComponent::Health);
+	}
+}
+
+void SetPlrStr(Player &player, int v)
+{
+	player._pBaseStr = v;
+	CalcPlrInv(player, true);
+}
+
+void SetPlrMag(Player &player, int v)
+{
+	player._pBaseMag = v;
+
+	int m = v;
+	m *= PlayersData[static_cast<size_t>(player._pClass)].chrMana;
+
+	player._pMaxManaBase = m;
+	player._pMaxMana = m;
+	CalcPlrInv(player, true);
+}
+
+void SetPlrDex(Player &player, int v)
+{
+	player._pBaseDex = v;
+	CalcPlrInv(player, true);
+}
+
+void SetPlrVit(Player &player, int v)
+{
+	player._pBaseVit = v;
+
+	int hp = v;
+	hp *= PlayersData[static_cast<size_t>(player._pClass)].chrLife;
+
+	player._pHPBase = hp;
+	player._pMaxHPBase = hp;
+	CalcPlrInv(player, true);
+}
+
+void InitDungMsgs(Player &player)
+{
+	player.pDungMsgs = 0;
+	player.pDungMsgs2 = 0;
+}
+
+enum {
+	// clang-format off
+	DungMsgCathedral = 1 << 0,
+	DungMsgCatacombs = 1 << 1,
+	DungMsgCaves     = 1 << 2,
+	DungMsgHell      = 1 << 3,
+	DungMsgDiablo    = 1 << 4,
+	// clang-format on
+};
+
+void PlayDungMsgs()
+{
+	assert(MyPlayer != nullptr);
+	Player &myPlayer = *MyPlayer;
+
+	if (!setlevel && currlevel == 1 && !myPlayer._pLvlVisited[1] && (myPlayer.pDungMsgs & DungMsgCathedral) == 0) {
+		myPlayer.Say(HeroSpeech::TheSanctityOfThisPlaceHasBeenFouled, 40);
+		myPlayer.pDungMsgs = myPlayer.pDungMsgs | DungMsgCathedral;
+	} else if (!setlevel && currlevel == 5 && !myPlayer._pLvlVisited[5] && (myPlayer.pDungMsgs & DungMsgCatacombs) == 0) {
+		myPlayer.Say(HeroSpeech::TheSmellOfDeathSurroundsMe, 40);
+		myPlayer.pDungMsgs |= DungMsgCatacombs;
+	} else if (!setlevel && currlevel == 9 && !myPlayer._pLvlVisited[9] && (myPlayer.pDungMsgs & DungMsgCaves) == 0) {
+		myPlayer.Say(HeroSpeech::ItsHotDownHere, 40);
+		myPlayer.pDungMsgs |= DungMsgCaves;
+	} else if (!setlevel && currlevel == 13 && !myPlayer._pLvlVisited[13] && (myPlayer.pDungMsgs & DungMsgHell) == 0) {
+		myPlayer.Say(HeroSpeech::IMustBeGettingClose, 40);
+		myPlayer.pDungMsgs |= DungMsgHell;
+	} else if (!setlevel && currlevel == 16 && !myPlayer._pLvlVisited[16] && (myPlayer.pDungMsgs & DungMsgDiablo) == 0) {
+		sfxdelay = 40;
+		sfxdnum = PS_DIABLVLINT;
+		myPlayer.pDungMsgs |= DungMsgDiablo;
+	} else if (!setlevel && currlevel == 17 && !myPlayer._pLvlVisited[17] && (myPlayer.pDungMsgs2 & 1) == 0) {
+		sfxdelay = 10;
+		sfxdnum = USFX_DEFILER1;
+		Quests[Q_DEFILER]._qactive = QUEST_ACTIVE;
+		Quests[Q_DEFILER]._qlog = true;
+		Quests[Q_DEFILER]._qmsg = TEXT_DEFILER1;
+		myPlayer.pDungMsgs2 |= 1;
+	} else if (!setlevel && currlevel == 19 && !myPlayer._pLvlVisited[19] && (myPlayer.pDungMsgs2 & 4) == 0) {
+		sfxdelay = 10;
+		sfxdnum = USFX_DEFILER3;
+		myPlayer.pDungMsgs2 |= 4;
+	} else if (!setlevel && currlevel == 21 && !myPlayer._pLvlVisited[21] && (myPlayer.pDungMsgs & 32) == 0) {
+		myPlayer.Say(HeroSpeech::ThisIsAPlaceOfGreatPower, 30);
+		myPlayer.pDungMsgs |= 32;
+	} else if (setlevel && setlvlnum == SL_SKELKING && !gbIsSpawn && !myPlayer._pSLvlVisited[SL_SKELKING] && Quests[Q_SKELKING]._qactive == QUEST_ACTIVE) {
+		sfxdelay = 10;
+		sfxdnum = USFX_SKING1;
+	} else {
+		sfxdelay = 0;
+	}
+}
+
+#ifdef BUILD_TESTING
+bool TestPlayerDoGotHit(Player &player)
+{
+	return DoGotHit(player);
+}
+#endif
+
+} // namespace devilution