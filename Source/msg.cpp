--- conflicted
+++ resolved
@@ -1,2532 +1,2493 @@
-//HEADER_GOES_HERE
-
-#include "../types.h"
-
-<<<<<<< HEAD
-#ifndef NO_GLOBALS
-int sgdwOwnerWait; // weak
-int msg_cpp_init_value; // weak
-int sgdwRecvOffset; // idb
-int sgnCurrMegaPlayer; // weak
-DLevel sgLevels[NUMLEVELS];
-char sbLastCmd; // weak
-TMegaPkt *sgpCurrPkt;
-char sgRecvBuf[4722];
-unsigned char sgbRecvCmd; // idb
-LocalLevel sgLocals[NUMLEVELS];
-DJunk sgJunk;
-TMegaPkt *sgpMegaPkt;
-char sgbDeltaChanged; // weak
-char sgbDeltaChunks; // weak
-int deltaload; // weak
-char gbBufferMsgs; // weak
-int dword_676198; // weak
-int msg_err_timer; // weak
-#endif
-
-const int msg_inf = 0x7F800000; // weak
-
-struct msg_cpp_init
-{
-	msg_cpp_init()
-	{
-		msg_cpp_init_value = msg_inf;
-	}
-} _msg_cpp_init;
-// 47F14C: using guessed type int msg_inf;
-// 65AB1C: using guessed type int msg_cpp_init_value;
-=======
-static DWORD sgdwOwnerWait;
-static DWORD sgdwRecvOffset;
-static int sgnCurrMegaPlayer;
-static DLevel sgLevels[NUMLEVELS];
-static BYTE sbLastCmd;
-static TMegaPkt *sgpCurrPkt;
-static BYTE sgRecvBuf[sizeof(DLevel) + 1];
-static BYTE sgbRecvCmd;
-static LocalLevel sgLocals[NUMLEVELS];
-static DJunk sgJunk;
-static TMegaPkt *sgpMegaPkt;
-static BOOLEAN sgbDeltaChanged;
-static BYTE sgbDeltaChunks;
-BOOL deltaload;
-BYTE gbBufferMsgs;
-int pkt_counter;
->>>>>>> 5541df1f
-
-void __fastcall msg_send_drop_pkt(int pnum, int reason)
-{
-	TFakeDropPlr cmd;
-
-	cmd.dwReason = reason;
-	cmd.bCmd = FAKE_CMD_DROPID;
-	cmd.bPlr = pnum;
-	msg_send_packet(pnum, &cmd, sizeof(cmd));
-}
-
-void __fastcall msg_send_packet(int pnum, const void *packet, DWORD dwSize)
-{
-	TMegaPkt *packeta;
-	TFakeCmdPlr cmd;
-
-	if (pnum != sgnCurrMegaPlayer) {
-		sgnCurrMegaPlayer = pnum;
-		cmd.bCmd = FAKE_CMD_SETID;
-		cmd.bPlr = pnum;
-		msg_send_packet(pnum, &cmd, sizeof(cmd));
-	}
-	packeta = sgpCurrPkt;
-	if (sgpCurrPkt->dwSpaceLeft < dwSize) {
-		msg_get_next_packet();
-		packeta = sgpCurrPkt;
-	}
-	memcpy((char *)&packeta[1] - packeta->dwSpaceLeft, packet, dwSize);
-	sgpCurrPkt->dwSpaceLeft -= dwSize;
-}
-// 65AB24: using guessed type int sgnCurrMegaPlayer;
-
-TMegaPkt *__cdecl msg_get_next_packet()
-{
-	TMegaPkt *result;
-
-	sgpCurrPkt = (TMegaPkt *)DiabloAllocPtr(32008);
-	sgpCurrPkt->pNext = NULL;
-	sgpCurrPkt->dwSpaceLeft = 32000;
-
-	result = (TMegaPkt *)&sgpMegaPkt;
-	while (result->pNext) {
-		result = result->pNext;
-	}
-	result->pNext = sgpCurrPkt;
-
-	return result;
-}
-
-BOOL __cdecl msg_wait_resync()
-{
-	BOOL success;
-
-	msg_get_next_packet();
-	sgbDeltaChunks = 0;
-	sgnCurrMegaPlayer = -1;
-	sgbRecvCmd = CMD_DLEVEL_END;
-	gbBufferMsgs = 1;
-	sgdwOwnerWait = GetTickCount();
-<<<<<<< HEAD
-	v0 = UiProgressDialog(ghMainWnd, "Waiting for game data...", 1, (void*)msg_wait_for_turns, 20);
-=======
-	success = UiProgressDialog(ghMainWnd, "Waiting for game data...", 1, msg_wait_for_turns, 20);
->>>>>>> 5541df1f
-	gbBufferMsgs = 0;
-	if (!success) {
-		msg_free_packets();
-		return FALSE;
-	}
-
-	if (gbGameDestroyed) {
-		DrawDlg("The game ended");
-		msg_free_packets();
-		return FALSE;
-	}
-
-	if (sgbDeltaChunks != 21) {
-		DrawDlg("Unable to get level data");
-		msg_free_packets();
-		return FALSE;
-	}
-
-	return TRUE;
-}
-// 65AB18: using guessed type int sgdwOwnerWait;
-// 65AB24: using guessed type int sgnCurrMegaPlayer;
-// 67618D: using guessed type char sgbDeltaChunks;
-// 676194: using guessed type char gbBufferMsgs;
-// 67862D: using guessed type char gbGameDestroyed;
-
-void __cdecl msg_free_packets()
-{
-	TMegaPkt *tmp;
-
-	while (sgpMegaPkt) {
-		sgpCurrPkt = sgpMegaPkt->pNext;
-		tmp = sgpMegaPkt;
-		sgpMegaPkt = NULL;
-		mem_free_dbg(tmp);
-		sgpMegaPkt = sgpCurrPkt;
-	}
-}
-
-int __cdecl msg_wait_for_turns()
-{
-	int recieved;
-	DWORD turns;
-
-	if (!sgbDeltaChunks) {
-		nthread_send_and_recv_turn(0, 0);
-		if (!SNetGetOwnerTurnsWaiting(&turns) && SErrGetLastError() == STORM_ERROR_NOT_IN_GAME)
-			return 100;
-		if (GetTickCount() - sgdwOwnerWait <= 2000 && turns < gdwTurnsInTransit)
-			return 0;
-		sgbDeltaChunks++;
-	}
-	multi_process_network_packets();
-	nthread_send_and_recv_turn(0, 0);
-	if (nthread_has_500ms_passed(0))
-		nthread_recv_turns(&recieved);
-
-	if (gbGameDestroyed)
-		return 100;
-	if (gbDeltaSender >= MAX_PLRS) {
-		sgbDeltaChunks = 0;
-		sgbRecvCmd = CMD_DLEVEL_END;
-		gbDeltaSender = myplr;
-		nthread_set_turn_upper_bit();
-	}
-	if (sgbDeltaChunks == 20) {
-		sgbDeltaChunks = 21;
-		return 99;
-	}
-	return 100 * sgbDeltaChunks / 21;
-}
-// 65AB18: using guessed type int sgdwOwnerWait;
-// 67618D: using guessed type char sgbDeltaChunks;
-// 67862D: using guessed type char gbGameDestroyed;
-// 6796E4: using guessed type char gbDeltaSender;
-// 679738: using guessed type int gdwTurnsInTransit;
-
-void __cdecl msg_process_net_packets()
-{
-	if (gbMaxPlayers != 1) {
-		gbBufferMsgs = 2;
-		msg_pre_packet();
-		gbBufferMsgs = 0;
-		msg_free_packets();
-	}
-}
-// 676194: using guessed type char gbBufferMsgs;
-// 679660: using guessed type char gbMaxPlayers;
-
-void __cdecl msg_pre_packet()
-{
-	int i;
-	int spaceLeft, pktSize;
-	TMegaPkt *pkt;
-	TFakeCmdPlr *cmd, *tmpCmd;
-	TFakeDropPlr *dropCmd;
-
-	pkt = sgpMegaPkt;
-	for (i = -1; pkt; pkt = pkt->pNext) {
-		spaceLeft = 32000;
-		cmd = (TFakeCmdPlr *)pkt->data;
-		while (spaceLeft != pkt->dwSpaceLeft) {
-			if (cmd->bCmd == FAKE_CMD_SETID) {
-				tmpCmd = cmd;
-				cmd++;
-				i = tmpCmd->bPlr;
-				spaceLeft -= sizeof(*cmd);
-			} else if (cmd->bCmd == FAKE_CMD_DROPID) {
-				dropCmd = (TFakeDropPlr *)cmd;
-				cmd += 3;
-				spaceLeft -= sizeof(*dropCmd);
-				multi_player_left(dropCmd->bPlr, dropCmd->dwReason);
-			} else {
-				pktSize = ParseCmd(i, (TCmd *)cmd);
-				cmd = (TFakeCmdPlr *)((char *)cmd + pktSize);
-				spaceLeft -= pktSize;
-			}
-		}
-	}
-}
-
-void __fastcall DeltaExportData(int pnum)
-{
-	BYTE *dst, *dstEnd;
-	int size, i;
-	char src;
-
-	if (sgbDeltaChanged) {
-		dst = (BYTE *)DiabloAllocPtr(4722);
-		dstEnd = dst + 1;
-		for (i = 0; i < NUMLEVELS; i++) {
-			dstEnd = DeltaExportItem(dstEnd, sgLevels[i].item);
-			dstEnd = DeltaExportObject(dstEnd, sgLevels[i].object);
-			dstEnd = DeltaExportMonster(dstEnd, sgLevels[i].monster);
-			size = msg_comp_level(dst, dstEnd);
-			dthread_send_delta(pnum, i + CMD_DLEVEL_0, dst, size);
-		}
-		dstEnd = DeltaExportJunk(dstEnd);
-		size = msg_comp_level(dst, dstEnd);
-		dthread_send_delta(pnum, CMD_DLEVEL_JUNK, dst, size);
-		mem_free_dbg(dst);
-	}
-	src = 0;
-	dthread_send_delta(pnum, CMD_DLEVEL_END, &src, 1);
-}
-
-BYTE *__fastcall DeltaExportItem(BYTE *dst, TCmdPItem *src)
-{
-	int i;
-
-	for (i = 0; i < MAXITEMS; i++) {
-		if (src->bCmd == 0xFF) {
-			*dst = 0xFF;
-			dst++;
-		} else {
-			memcpy(dst, src, sizeof(TCmdPItem));
-			dst += sizeof(TCmdPItem);
-		}
-		src++;
-	}
-
-	return dst;
-}
-
-BYTE *__fastcall DeltaExportObject(BYTE *dst, DObjectStr *src)
-{
-	memcpy(dst, src, sizeof(DObjectStr) * MAXOBJECTS);
-	return dst + sizeof(DObjectStr) * MAXOBJECTS;
-}
-
-BYTE *__fastcall DeltaExportMonster(BYTE *dst, DMonsterStr *src)
-{
-	int i;
-
-	for (i = 0; i < MAXMONSTERS; i++) {
-		if (*(BYTE *)src == 0xFF) {
-			*dst = 0xFF;
-			dst++;
-		} else {
-			memcpy(dst, src, sizeof(DMonsterStr));
-			dst += sizeof(DMonsterStr);
-		}
-		src++;
-	}
-
-	return dst;
-}
-
-BYTE *__fastcall DeltaExportJunk(BYTE *dst)
-{
-	int i;
-	MultiQuests *mq;
-	DPortal *pD;
-
-	for (i = 0; i < MAXPORTAL; i++) {
-		pD = &sgJunk.portal[i];
-		if (pD->x == 0xFF) {
-			*dst = 0xFF;
-			dst++;
-		} else {
-			memcpy(dst, pD, sizeof(*pD));
-			dst += sizeof(*pD);
-		}
-	}
-
-	for (i = 0; i < MAXQUESTS; i++) {
-		if (questlist[i]._qflags & 1) {
-			mq = &sgJunk.quests[i];
-			mq->qlog = quests[i]._qlog;
-			mq->qstate = quests[i]._qactive;
-			mq->qvar1 = quests[i]._qvar1;
-			memcpy(dst, mq, sizeof(*mq));
-			dst += sizeof(*mq);
-		}
-	}
-
-	return dst;
-}
-
-int __fastcall msg_comp_level(BYTE *buffer, BYTE *end)
-{
-	int size, pkSize;
-
-	size = end - buffer - 1;
-	pkSize = PkwareCompress(buffer + 1, size);
-	*buffer = size != pkSize;
-
-	return pkSize + 1;
-}
-
-void __cdecl delta_init()
-{
-	sgbDeltaChanged = FALSE;
-	memset(&sgJunk, 0xFF, sizeof(sgJunk));
-	memset(sgLevels, 0xFF, sizeof(sgLevels));
-	memset(sgLocals, 0, sizeof(sgLocals));
-	deltaload = FALSE;
-}
-// 676190: using guessed type int deltaload;
-
-void __fastcall delta_kill_monster(int mi, BYTE x, BYTE y, BYTE bLevel)
-{
-	DMonsterStr *pD;
-
-	if (gbMaxPlayers != 1) {
-		sgbDeltaChanged = TRUE;
-		pD = &sgLevels[bLevel].monster[mi];
-		pD->_mx = x;
-		pD->_my = y;
-		pD->_mdir = monster[mi]._mdir;
-		pD->_mhitpoints = 0;
-	}
-}
-// 679660: using guessed type char gbMaxPlayers;
-
-void __fastcall delta_monster_hp(int mi, int hp, BYTE bLevel)
-{
-	DMonsterStr *pD;
-
-	if (gbMaxPlayers != 1) {
-		sgbDeltaChanged = TRUE;
-		pD = &sgLevels[bLevel].monster[mi];
-		if (pD->_mhitpoints > hp)
-			pD->_mhitpoints = hp;
-	}
-}
-// 679660: using guessed type char gbMaxPlayers;
-
-void __fastcall delta_sync_monster(TCmdLocParam1 *packet, BYTE level)
-{
-	DMonsterStr *pD;
-
-	if (gbMaxPlayers != 1) {
-		sgbDeltaChanged = TRUE;
-		pD = &sgLevels[level].monster[(BYTE)packet->bCmd];
-		if (pD->_mhitpoints) {
-			pD->_mx = packet->x;
-			pD->_my = packet->y;
-			pD->_mactive = -1;
-			pD->_menemy = packet->wParam1;
-		}
-	}
-}
-// 679660: using guessed type char gbMaxPlayers;
-
-void __fastcall delta_sync_golem(TCmdGolem *pG, int pnum, BYTE bLevel)
-{
-	DMonsterStr *pD;
-
-	if (gbMaxPlayers != 1) {
-		sgbDeltaChanged = TRUE;
-		pD = &sgLevels[bLevel].monster[pnum];
-		pD->_mx = pG->_mx;
-		pD->_my = pG->_my;
-		pD->_mactive = -1;
-		pD->_menemy = pG->_menemy;
-		pD->_mdir = pG->_mdir;
-		pD->_mhitpoints = pG->_mhitpoints;
-	}
-}
-// 679660: using guessed type char gbMaxPlayers;
-
-void __fastcall delta_leave_sync(BYTE bLevel)
-{
-	int i, ma;
-	DMonsterStr *pD;
-
-	if (gbMaxPlayers != 1) {
-		if (currlevel == 0) {
-			glSeedTbl[0] = GetRndSeed();
-		}
-		if (currlevel > 0) {
-			for (i = 0; i < nummonsters; ++i) {
-				ma = monstactive[i];
-				if (monster[ma]._mhitpoints) {
-					sgbDeltaChanged = TRUE;
-					pD = &sgLevels[bLevel].monster[ma];
-					pD->_mx = monster[ma]._mx;
-					pD->_my = monster[ma]._my;
-					pD->_mdir = monster[ma]._mdir;
-					pD->_menemy = encode_enemy(ma);
-					pD->_mhitpoints = monster[ma]._mhitpoints;
-					pD->_mactive = monster[ma]._msquelch;
-				}
-			}
-			memcpy(&sgLocals[bLevel], automapview, sizeof(automapview));
-		}
-	}
-}
-// 43C17D: could not find valid save-restore pair for edi
-// 679660: using guessed type char gbMaxPlayers;
-
-BOOL __fastcall delta_portal_inited(int i)
-{
-	return sgJunk.portal[i].x == 0xFF;
-}
-
-BOOL __fastcall delta_quest_inited(int i)
-{
-	return sgJunk.quests[i].qstate != 0xFF;
-}
-
-void __fastcall DeltaAddItem(int ii)
-{
-	int i;
-	TCmdPItem *pD;
-
-	if (gbMaxPlayers == 1) {
-		return;
-	}
-
-	for (i = 0; i < MAXITEMS; i++) {
-		pD = &sgLevels[currlevel].item[i];
-		if (pD->bCmd != 0xFF
-		    && pD->wIndx == item[ii].IDidx
-		    && pD->wCI == item[ii]._iCreateInfo
-		    && pD->dwSeed == item[ii]._iSeed
-		    && (pD->bCmd == CMD_WALKXY || pD->bCmd == CMD_STAND)) {
-			return;
-		}
-	}
-
-	for (i = 0; i < MAXITEMS; i++) {
-		pD = &sgLevels[currlevel].item[i];
-		if (pD->bCmd == 0xFF) {
-			pD->bCmd = CMD_STAND;
-			sgbDeltaChanged = TRUE;
-			pD->x = item[ii]._ix;
-			pD->y = item[ii]._iy;
-			pD->wIndx = item[ii].IDidx;
-			pD->wCI = item[ii]._iCreateInfo;
-			pD->dwSeed = item[ii]._iSeed;
-			pD->bId = item[ii]._iIdentified;
-			pD->bDur = item[ii]._iDurability;
-			pD->bMDur = item[ii]._iMaxDur;
-			pD->bCh = item[ii]._iCharges;
-			pD->bMCh = item[ii]._iMaxCharges;
-			pD->wValue = item[ii]._ivalue;
-			return;
-		}
-	}
-}
-// 679660: using guessed type char gbMaxPlayers;
-
-void __cdecl DeltaSaveLevel()
-{
-	int i;
-
-	if (gbMaxPlayers != 1) {
-		for (i = 0; i < MAX_PLRS; i++) {
-			if (i != myplr)
-				plr[i]._pGFXLoad = 0;
-		}
-		plr[myplr]._pLvlVisited[currlevel] = 1;
-		delta_leave_sync(currlevel);
-	}
-}
-// 679660: using guessed type char gbMaxPlayers;
-
-void __cdecl DeltaLoadLevel()
-{
-	int ii, ot;
-	int i, j, k, l;
-	int x, y, xx, yy;
-	BOOL done;
-
-	if (gbMaxPlayers == 1) {
-		return;
-	}
-
-	deltaload = TRUE;
-	if (currlevel != 0) {
-		for (i = 0; i < nummonsters; i++) {
-			if (sgLevels[currlevel].monster[i]._mx != 0xFF) {
-				M_ClearSquares(i);
-				x = sgLevels[currlevel].monster[i]._mx;
-				y = sgLevels[currlevel].monster[i]._my;
-				monster[i]._mx = x;
-				monster[i]._my = y;
-				monster[i]._moldx = x;
-				monster[i]._moldy = y;
-				monster[i]._mfutx = x;
-				monster[i]._mfuty = y;
-				if (sgLevels[currlevel].monster[i]._mhitpoints != -1)
-					monster[i]._mhitpoints = sgLevels[currlevel].monster[i]._mhitpoints;
-				if (!sgLevels[currlevel].monster[i]._mhitpoints) {
-					monster[i]._moldx = x;
-					monster[i]._moldy = y;
-					M_ClearSquares(i);
-					if (monster[i]._mAi != AI_DIABLO) {
-						if (!monster[i]._uniqtype)
-							/// ASSERT: assert(monster[i].MType != NULL);
-							AddDead(monster[i]._mx, monster[i]._my, monster[i].MType->mdeadval, (direction)monster[i]._mdir);
-						else
-							AddDead(monster[i]._mx, monster[i]._my, monster[i]._udeadval, (direction)monster[i]._mdir);
-					}
-					monster[i]._mDelFlag = TRUE;
-					M_UpdateLeader(i);
-				} else {
-					decode_enemy(i, sgLevels[currlevel].monster[i]._menemy);
-					if (monster[i]._mx && monster[i]._mx != 1 || monster[i]._my)
-						dMonster[monster[i]._mx][monster[i]._my] = i + 1;
-					if (i < 4) {
-						MAI_Golum(i);
-						monster[i]._mFlags |= (MFLAG_TARGETS_MONSTER | MFLAG_GOLEM);
-					} else {
-						M_StartStand(i, monster[i]._mdir);
-					}
-					monster[i]._msquelch = sgLevels[currlevel].monster[i]._mactive;
-				}
-			}
-		}
-		memcpy(automapview, &sgLocals[currlevel], sizeof(automapview));
-	}
-
-	for (i = 0; i < MAXITEMS; i++) {
-		if (sgLevels[currlevel].item[i].bCmd != 0xFF) {
-			if (sgLevels[currlevel].item[i].bCmd == CMD_WALKXY) {
-				ii = FindGetItem(
-				    sgLevels[currlevel].item[i].wIndx,
-				    sgLevels[currlevel].item[i].wCI,
-				    sgLevels[currlevel].item[i].dwSeed);
-				if (ii != -1) {
-					if (dItem[item[ii]._ix][item[ii]._iy] == ii + 1)
-						dItem[item[ii]._ix][item[ii]._iy] = 0;
-					DeleteItem(ii, i);
-				}
-			}
-			if (sgLevels[currlevel].item[i].bCmd == CMD_ACK_PLRINFO) {
-				ii = itemavail[0];
-				itemavail[0] = itemavail[MAXITEMS - numitems - 1];
-				itemactive[numitems] = ii;
-				if (sgLevels[currlevel].item[i].wIndx == IDI_EAR) {
-					RecreateEar(
-					    ii,
-					    sgLevels[currlevel].item[i].wCI,
-					    sgLevels[currlevel].item[i].dwSeed,
-					    sgLevels[currlevel].item[i].bId,
-					    sgLevels[currlevel].item[i].bDur,
-					    sgLevels[currlevel].item[i].bMDur,
-					    sgLevels[currlevel].item[i].bCh,
-					    sgLevels[currlevel].item[i].bMCh,
-					    sgLevels[currlevel].item[i].wValue,
-					    sgLevels[currlevel].item[i].dwBuff);
-				} else {
-					RecreateItem(
-					    ii,
-					    sgLevels[currlevel].item[i].wIndx,
-					    sgLevels[currlevel].item[i].wCI,
-					    sgLevels[currlevel].item[i].dwSeed,
-					    sgLevels[currlevel].item[i].wValue);
-					if (sgLevels[currlevel].item[i].bId)
-						item[ii]._iIdentified = TRUE;
-					item[ii]._iDurability = sgLevels[currlevel].item[i].bDur;
-					item[ii]._iMaxDur = sgLevels[currlevel].item[i].bMDur;
-					item[ii]._iCharges = sgLevels[currlevel].item[i].bCh;
-					item[ii]._iMaxCharges = sgLevels[currlevel].item[i].bMCh;
-				}
-				x = sgLevels[currlevel].item[i].x;
-				y = sgLevels[currlevel].item[i].y;
-				if (!CanPut(x, y)) {
-					done = FALSE;
-					for (k = 1; k < 50 && !done; k++) {
-						for (j = -k; j <= k && !done; j++) {
-							yy = y + j;
-							for (l = -k; l <= k && !done; l++) {
-								xx = x + l;
-								if (CanPut(xx, yy)) {
-									done = TRUE;
-									x = xx;
-									y = yy;
-								}
-							}
-						}
-					}
-				}
-				item[ii]._ix = x;
-				item[ii]._iy = y;
-				dItem[x][y] = ii + 1;
-				RespawnItem(ii, 0);
-				numitems++;
-			}
-		}
-	}
-
-	if (currlevel != 0) {
-		for (i = 0; i < MAXOBJECTS; i++) {
-			switch (sgLevels[currlevel].object[i].bCmd) {
-			case CMD_OPENDOOR:
-			case CMD_CLOSEDOOR:
-			case CMD_OPERATEOBJ:
-			case CMD_PLROPOBJ:
-				SyncOpObject(-1, sgLevels[currlevel].object[i].bCmd, i);
-				break;
-			case CMD_BREAKOBJ:
-				SyncBreakObj(-1, i);
-				break;
-			}
-		}
-
-		for (i = 0; i < nobjects; i++) {
-			ot = object[objectactive[i]]._otype;
-			if (ot == OBJ_TRAPL || ot == OBJ_TRAPR)
-				Obj_Trap(objectactive[i]);
-		}
-	}
-	deltaload = FALSE;
-}
-// 679660: using guessed type char gbMaxPlayers;
-
-void __fastcall NetSendCmd(BOOL bHiPri, BYTE bCmd)
-{
-	TCmd cmd;
-
-	cmd.bCmd = bCmd;
-	if (bHiPri)
-		NetSendHiPri((BYTE *)&cmd, sizeof(cmd));
-	else
-		NetSendLoPri((BYTE *)&cmd, sizeof(cmd));
-}
-
-void __fastcall NetSendCmdGolem(BYTE mx, BYTE my, BYTE dir, BYTE menemy, int hp, BYTE cl)
-{
-	TCmdGolem cmd;
-
-	cmd.bCmd = CMD_AWAKEGOLEM;
-	cmd._mx = mx;
-	cmd._my = my;
-	cmd._mdir = dir;
-	cmd._menemy = menemy;
-	cmd._mhitpoints = hp;
-	cmd._currlevel = cl;
-	NetSendLoPri((BYTE *)&cmd, sizeof(cmd));
-}
-
-void __fastcall NetSendCmdLoc(BOOL bHiPri, BYTE bCmd, BYTE x, BYTE y)
-{
-	TCmdLoc cmd;
-
-	cmd.bCmd = bCmd;
-	cmd.x = x;
-	cmd.y = y;
-	if (bHiPri)
-		NetSendHiPri((BYTE *)&cmd, sizeof(cmd));
-	else
-		NetSendLoPri((BYTE *)&cmd, sizeof(cmd));
-}
-
-void __fastcall NetSendCmdLocParam1(BOOL bHiPri, BYTE bCmd, BYTE x, BYTE y, WORD wParam1)
-{
-	TCmdLocParam1 cmd;
-
-	cmd.bCmd = bCmd;
-	cmd.x = x;
-	cmd.y = y;
-	cmd.wParam1 = wParam1;
-	if (bHiPri)
-		NetSendHiPri((BYTE *)&cmd, sizeof(cmd));
-	else
-		NetSendLoPri((BYTE *)&cmd, sizeof(cmd));
-}
-
-void __fastcall NetSendCmdLocParam2(BOOL bHiPri, BYTE bCmd, BYTE x, BYTE y, WORD wParam1, WORD wParam2)
-{
-	TCmdLocParam2 cmd;
-
-	cmd.bCmd = bCmd;
-	cmd.x = x;
-	cmd.y = y;
-	cmd.wParam1 = wParam1;
-	cmd.wParam2 = wParam2;
-	if (bHiPri)
-		NetSendHiPri((BYTE *)&cmd, sizeof(cmd));
-	else
-		NetSendLoPri((BYTE *)&cmd, sizeof(cmd));
-}
-
-void __fastcall NetSendCmdLocParam3(BOOL bHiPri, BYTE bCmd, BYTE x, BYTE y, WORD wParam1, WORD wParam2, WORD wParam3)
-{
-	TCmdLocParam3 cmd;
-
-	cmd.bCmd = bCmd;
-	cmd.x = x;
-	cmd.y = y;
-	cmd.wParam1 = wParam1;
-	cmd.wParam2 = wParam2;
-	cmd.wParam3 = wParam3;
-	if (bHiPri)
-		NetSendHiPri((BYTE *)&cmd, sizeof(cmd));
-	else
-		NetSendLoPri((BYTE *)&cmd, sizeof(cmd));
-}
-
-void __fastcall NetSendCmdParam1(BOOL bHiPri, BYTE bCmd, WORD wParam1)
-{
-	TCmdParam1 cmd;
-
-	cmd.bCmd = bCmd;
-	cmd.wParam1 = wParam1;
-	if (bHiPri)
-		NetSendHiPri((BYTE *)&cmd, sizeof(cmd));
-	else
-		NetSendLoPri((BYTE *)&cmd, sizeof(cmd));
-}
-
-void __fastcall NetSendCmdParam2(BOOL bHiPri, BYTE bCmd, WORD wParam1, WORD wParam2)
-{
-	TCmdParam2 cmd;
-
-	cmd.bCmd = bCmd;
-	cmd.wParam1 = wParam1;
-	cmd.wParam2 = wParam2;
-	if (bHiPri)
-		NetSendHiPri((BYTE *)&cmd, sizeof(cmd));
-	else
-		NetSendLoPri((BYTE *)&cmd, sizeof(cmd));
-}
-
-void __fastcall NetSendCmdParam3(BOOL bHiPri, BYTE bCmd, WORD wParam1, WORD wParam2, WORD wParam3)
-{
-	TCmdParam3 cmd;
-
-	cmd.bCmd = bCmd;
-	cmd.wParam1 = wParam1;
-	cmd.wParam2 = wParam2;
-	cmd.wParam3 = wParam3;
-	if (bHiPri)
-		NetSendHiPri((BYTE *)&cmd, sizeof(cmd));
-	else
-		NetSendLoPri((BYTE *)&cmd, sizeof(cmd));
-}
-
-void __fastcall NetSendCmdQuest(BOOL bHiPri, BYTE q)
-{
-	TCmdQuest cmd;
-
-	cmd.q = q;
-	cmd.bCmd = CMD_SYNCQUEST;
-	cmd.qstate = quests[q]._qactive;
-	cmd.qlog = quests[q]._qlog;
-	cmd.qvar1 = quests[q]._qvar1;
-	if (bHiPri)
-		NetSendHiPri((BYTE *)&cmd, sizeof(cmd));
-	else
-		NetSendLoPri((BYTE *)&cmd, sizeof(cmd));
-}
-
-void __fastcall NetSendCmdGItem(BOOL bHiPri, BYTE bCmd, BYTE mast, BYTE pnum, BYTE ii)
-{
-	TCmdGItem cmd;
-
-	cmd.bCmd = bCmd;
-	cmd.bPnum = pnum;
-	cmd.bMaster = mast;
-	cmd.bLevel = currlevel;
-	cmd.bCursitem = ii;
-	cmd.dwTime = 0;
-	cmd.x = item[ii]._ix;
-	cmd.y = item[ii]._iy;
-	cmd.wIndx = item[ii].IDidx;
-
-	if (item[ii].IDidx == IDI_EAR) {
-		cmd.wCI = item[ii]._iName[8] | (item[ii]._iName[7] << 8);
-		cmd.dwSeed = item[ii]._iName[12] | ((item[ii]._iName[11] | ((item[ii]._iName[10] | (item[ii]._iName[9] << 8)) << 8)) << 8);
-		cmd.bId = item[ii]._iName[13];
-		cmd.bDur = item[ii]._iName[14];
-		cmd.bMDur = item[ii]._iName[15];
-		cmd.bCh = item[ii]._iName[16];
-		cmd.bMCh = item[ii]._iName[17];
-		cmd.wValue = item[ii]._ivalue | (item[ii]._iName[18] << 8) | ((item[ii]._iCurs - 19) << 6);
-		cmd.dwBuff = item[ii]._iName[22] | ((item[ii]._iName[21] | ((item[ii]._iName[20] | (item[ii]._iName[19] << 8)) << 8)) << 8);
-	} else {
-		cmd.wCI = item[ii]._iCreateInfo;
-		cmd.dwSeed = item[ii]._iSeed;
-		cmd.bId = item[ii]._iIdentified;
-		cmd.bDur = item[ii]._iDurability;
-		cmd.bMDur = item[ii]._iMaxDur;
-		cmd.bCh = item[ii]._iCharges;
-		cmd.bMCh = item[ii]._iMaxCharges;
-		cmd.wValue = item[ii]._ivalue;
-	}
-
-	if (bHiPri)
-		NetSendHiPri((BYTE *)&cmd, sizeof(cmd));
-	else
-		NetSendLoPri((BYTE *)&cmd, sizeof(cmd));
-}
-
-void __fastcall NetSendCmdGItem2(BOOL usonly, BYTE bCmd, BYTE mast, BYTE pnum, TCmdGItem *p)
-{
-	int ticks;
-	TCmdGItem cmd;
-
-	memcpy(&cmd, p, sizeof(cmd));
-	cmd.bPnum = pnum;
-	cmd.bCmd = bCmd;
-	cmd.bMaster = mast;
-
-	if (!usonly) {
-		cmd.dwTime = 0;
-		NetSendHiPri((BYTE *)&cmd, sizeof(cmd));
-		return;
-	}
-
-	ticks = GetTickCount();
-	if (!cmd.dwTime) {
-		cmd.dwTime = ticks;
-	} else if (ticks - cmd.dwTime > 5000) {
-		return;
-	}
-
-	multi_msg_add((BYTE *)&cmd.bCmd, sizeof(cmd));
-}
-
-BOOL __fastcall NetSendCmdReq2(BYTE bCmd, BYTE mast, BYTE pnum, TCmdGItem *p)
-{
-	int ticks;
-	TCmdGItem cmd;
-
-	memcpy(&cmd, p, sizeof(cmd));
-	cmd.bCmd = bCmd;
-	cmd.bPnum = pnum;
-	cmd.bMaster = mast;
-
-	ticks = GetTickCount();
-	if (!cmd.dwTime) {
-		cmd.dwTime = ticks;
-	} else if (ticks - cmd.dwTime > 5000) {
-		return FALSE;
-	}
-
-	multi_msg_add((BYTE *)&cmd.bCmd, sizeof(cmd));
-
-	return TRUE;
-}
-
-void __fastcall NetSendCmdExtra(TCmdGItem *p)
-{
-	TCmdGItem cmd;
-
-	memcpy(&cmd, p, sizeof(cmd));
-	cmd.dwTime = 0;
-	cmd.bCmd = CMD_ITEMEXTRA;
-	NetSendHiPri((BYTE *)&cmd, sizeof(cmd));
-}
-
-void __fastcall NetSendCmdPItem(BOOL bHiPri, BYTE bCmd, BYTE x, BYTE y)
-{
-	TCmdPItem cmd;
-
-	cmd.bCmd = bCmd;
-	cmd.x = x;
-	cmd.y = y;
-	cmd.wIndx = plr[myplr].HoldItem.IDidx;
-
-	if (plr[myplr].HoldItem.IDidx == IDI_EAR) {
-		cmd.wCI = plr[myplr].HoldItem._iName[8] | (plr[myplr].HoldItem._iName[7] << 8);
-		cmd.dwSeed = plr[myplr].HoldItem._iName[12] | ((plr[myplr].HoldItem._iName[11] | ((plr[myplr].HoldItem._iName[10] | (plr[myplr].HoldItem._iName[9] << 8)) << 8)) << 8);
-		cmd.bId = plr[myplr].HoldItem._iName[13];
-		cmd.bDur = plr[myplr].HoldItem._iName[14];
-		cmd.bMDur = plr[myplr].HoldItem._iName[15];
-		cmd.bCh = plr[myplr].HoldItem._iName[16];
-		cmd.bMCh = plr[myplr].HoldItem._iName[17];
-		cmd.wValue = plr[myplr].HoldItem._ivalue | (plr[myplr].HoldItem._iName[18] << 8) | ((plr[myplr].HoldItem._iCurs - 19) << 6);
-		cmd.dwBuff = plr[myplr].HoldItem._iName[22] | ((plr[myplr].HoldItem._iName[21] | ((plr[myplr].HoldItem._iName[20] | (plr[myplr].HoldItem._iName[19] << 8)) << 8)) << 8);
-	} else {
-		cmd.wCI = plr[myplr].HoldItem._iCreateInfo;
-		cmd.dwSeed = plr[myplr].HoldItem._iSeed;
-		cmd.bId = plr[myplr].HoldItem._iIdentified;
-		cmd.bDur = plr[myplr].HoldItem._iDurability;
-		cmd.bMDur = plr[myplr].HoldItem._iMaxDur;
-		cmd.bCh = plr[myplr].HoldItem._iCharges;
-		cmd.bMCh = plr[myplr].HoldItem._iMaxCharges;
-		cmd.wValue = plr[myplr].HoldItem._ivalue;
-	}
-
-	if (bHiPri)
-		NetSendHiPri((BYTE *)&cmd, sizeof(cmd));
-	else
-		NetSendLoPri((BYTE *)&cmd, sizeof(cmd));
-}
-
-void __fastcall NetSendCmdChItem(BOOL bHiPri, BYTE bLoc)
-{
-	TCmdChItem cmd;
-
-	cmd.bCmd = CMD_CHANGEPLRITEMS;
-	cmd.bLoc = bLoc;
-	cmd.wIndx = plr[myplr].HoldItem.IDidx;
-	cmd.wCI = plr[myplr].HoldItem._iCreateInfo;
-	cmd.dwSeed = plr[myplr].HoldItem._iSeed;
-	cmd.bId = plr[myplr].HoldItem._iIdentified;
-
-	if (bHiPri)
-		NetSendHiPri((BYTE *)&cmd, sizeof(cmd));
-	else
-		NetSendLoPri((BYTE *)&cmd, sizeof(cmd));
-}
-
-void __fastcall NetSendCmdDelItem(BOOL bHiPri, BYTE bLoc)
-{
-	TCmdDelItem cmd;
-
-	cmd.bLoc = bLoc;
-	cmd.bCmd = CMD_DELPLRITEMS;
-	if (bHiPri)
-		NetSendHiPri((BYTE *)&cmd, sizeof(cmd));
-	else
-		NetSendLoPri((BYTE *)&cmd, sizeof(cmd));
-}
-
-void __fastcall NetSendCmdDItem(BOOL bHiPri, int ii)
-{
-	TCmdPItem cmd;
-
-	cmd.bCmd = CMD_DROPITEM;
-	cmd.x = item[ii]._ix;
-	cmd.y = item[ii]._iy;
-	cmd.wIndx = item[ii].IDidx;
-
-	if (item[ii].IDidx == IDI_EAR) {
-		cmd.wCI = item[ii]._iName[8] | (item[ii]._iName[7] << 8);
-		cmd.dwSeed = item[ii]._iName[12] | ((item[ii]._iName[11] | ((item[ii]._iName[10] | (item[ii]._iName[9] << 8)) << 8)) << 8);
-		cmd.bId = item[ii]._iName[13];
-		cmd.bDur = item[ii]._iName[14];
-		cmd.bMDur = item[ii]._iName[15];
-		cmd.bCh = item[ii]._iName[16];
-		cmd.bMCh = item[ii]._iName[17];
-		cmd.wValue = item[ii]._ivalue | (item[ii]._iName[18] << 8) | ((item[ii]._iCurs - 19) << 6);
-		cmd.dwBuff = item[ii]._iName[22] | ((item[ii]._iName[21] | ((item[ii]._iName[20] | (item[ii]._iName[19] << 8)) << 8)) << 8);
-	} else {
-		cmd.wCI = item[ii]._iCreateInfo;
-		cmd.dwSeed = item[ii]._iSeed;
-		cmd.bId = item[ii]._iIdentified;
-		cmd.bDur = item[ii]._iDurability;
-		cmd.bMDur = item[ii]._iMaxDur;
-		cmd.bCh = item[ii]._iCharges;
-		cmd.bMCh = item[ii]._iMaxCharges;
-		cmd.wValue = item[ii]._ivalue;
-	}
-
-	if (bHiPri)
-		NetSendHiPri((BYTE *)&cmd, sizeof(cmd));
-	else
-		NetSendLoPri((BYTE *)&cmd, sizeof(cmd));
-}
-
-void __fastcall NetSendCmdDamage(BOOL bHiPri, BYTE bPlr, DWORD dwDam)
-{
-	TCmdDamage cmd;
-
-	cmd.bCmd = CMD_PLRDAMAGE;
-	cmd.bPlr = bPlr;
-	cmd.dwDam = dwDam;
-	if (bHiPri)
-		NetSendHiPri((BYTE *)&cmd, sizeof(cmd));
-	else
-		NetSendLoPri((BYTE *)&cmd, sizeof(cmd));
-}
-
-void __fastcall NetSendCmdString(int pmask, const char *pszStr)
-{
-	int dwStrLen;
-	TCmdString cmd;
-
-	cmd.bCmd = CMD_STRING;
-	dwStrLen = strlen(pszStr);
-	strcpy(cmd.str, pszStr);
-	multi_send_msg_packet(pmask, (BYTE *)&cmd.bCmd, dwStrLen + 2);
-}
-
-void __fastcall RemovePlrPortal(int pnum)
-{
-	memset(&sgJunk.portal[pnum], 0xFF, sizeof(sgJunk.portal[pnum]));
-	sgbDeltaChanged = TRUE;
-}
-
-int __fastcall ParseCmd(int pnum, TCmd *pCmd)
-{
-	sbLastCmd = pCmd->bCmd;
-	if (sgwPackPlrOffsetTbl[pnum] != 0 && sbLastCmd != CMD_ACK_PLRINFO && sbLastCmd != CMD_SEND_PLRINFO)
-		return 0;
-
-	switch (pCmd->bCmd) {
-	case CMD_SYNCDATA:
-		return On_SYNCDATA(pCmd, pnum);
-	case CMD_WALKXY:
-		return On_WALKXY((TCmdLoc *)pCmd, pnum);
-	case CMD_ADDSTR:
-		return On_ADDSTR((TCmdParam1 *)pCmd, pnum);
-	case CMD_ADDDEX:
-		return On_ADDDEX((TCmdParam1 *)pCmd, pnum);
-	case CMD_ADDMAG:
-		return On_ADDMAG((TCmdParam1 *)pCmd, pnum);
-	case CMD_ADDVIT:
-		return On_ADDVIT((TCmdParam1 *)pCmd, pnum);
-	case CMD_SBSPELL:
-		return On_SBSPELL((TCmdParam1 *)pCmd, pnum);
-	case CMD_GOTOGETITEM:
-		return On_GOTOGETITEM((TCmdLocParam1 *)pCmd, pnum);
-	case CMD_REQUESTGITEM:
-		return On_REQUESTGITEM((TCmdGItem *)pCmd, pnum);
-	case CMD_GETITEM:
-		return On_GETITEM((TCmdGItem *)pCmd, pnum);
-	case CMD_GOTOAGETITEM:
-		return On_GOTOAGETITEM((TCmdLocParam1 *)pCmd, pnum);
-	case CMD_REQUESTAGITEM:
-		return On_REQUESTAGITEM((TCmdGItem *)pCmd, pnum);
-	case CMD_AGETITEM:
-		return On_AGETITEM((TCmdGItem *)pCmd, pnum);
-	case CMD_ITEMEXTRA:
-		return On_ITEMEXTRA((TCmdGItem *)pCmd, pnum);
-	case CMD_PUTITEM:
-		return On_PUTITEM((TCmdPItem *)pCmd, pnum);
-	case CMD_SYNCPUTITEM:
-		return On_SYNCPUTITEM((TCmdPItem *)pCmd, pnum);
-	case CMD_RESPAWNITEM:
-		return On_RESPAWNITEM((TCmdPItem *)pCmd, pnum);
-	case CMD_ATTACKXY:
-		return On_ATTACKXY((TCmdLoc *)pCmd, pnum);
-	case CMD_SATTACKXY:
-		return On_SATTACKXY((TCmdLoc *)pCmd, pnum);
-	case CMD_RATTACKXY:
-		return On_RATTACKXY((TCmdLoc *)pCmd, pnum);
-	case CMD_SPELLXYD:
-		return On_SPELLXYD((TCmdLocParam3 *)pCmd, pnum);
-	case CMD_SPELLXY:
-		return On_SPELLXY((TCmdLocParam2 *)pCmd, pnum);
-	case CMD_TSPELLXY:
-		return On_TSPELLXY((TCmdLocParam2 *)pCmd, pnum);
-	case CMD_OPOBJXY:
-		return On_OPOBJXY((TCmdLocParam1 *)pCmd, pnum);
-	case CMD_DISARMXY:
-		return On_DISARMXY((TCmdLocParam1 *)pCmd, pnum);
-	case CMD_OPOBJT:
-		return On_OPOBJT((TCmdParam1 *)pCmd, pnum);
-	case CMD_ATTACKID:
-		return On_ATTACKID((TCmdParam1 *)pCmd, pnum);
-	case CMD_ATTACKPID:
-		return On_ATTACKPID((TCmdParam1 *)pCmd, pnum);
-	case CMD_RATTACKID:
-		return On_RATTACKID((TCmdParam1 *)pCmd, pnum);
-	case CMD_RATTACKPID:
-		return On_RATTACKPID((TCmdParam1 *)pCmd, pnum);
-	case CMD_SPELLID:
-		return On_SPELLID((TCmdParam3 *)pCmd, pnum);
-	case CMD_SPELLPID:
-		return On_SPELLPID((TCmdParam3 *)pCmd, pnum);
-	case CMD_TSPELLID:
-		return On_TSPELLID((TCmdParam3 *)pCmd, pnum);
-	case CMD_TSPELLPID:
-		return On_TSPELLPID((TCmdParam3 *)pCmd, pnum);
-	case CMD_KNOCKBACK:
-		return On_KNOCKBACK((TCmdParam1 *)pCmd, pnum);
-	case CMD_RESURRECT:
-		return On_RESURRECT((TCmdParam1 *)pCmd, pnum);
-	case CMD_HEALOTHER:
-		return On_HEALOTHER((TCmdParam1 *)pCmd, pnum);
-	case CMD_TALKXY:
-		return On_TALKXY((TCmdLocParam1 *)pCmd, pnum);
-	case CMD_DEBUG:
-		return On_DEBUG(pCmd, pnum);
-	case CMD_NEWLVL:
-		return On_NEWLVL((TCmdParam2 *)pCmd, pnum);
-	case CMD_WARP:
-		return On_WARP((TCmdParam1 *)pCmd, pnum);
-	case CMD_MONSTDEATH:
-		return On_MONSTDEATH((TCmdLocParam1 *)pCmd, pnum);
-	case CMD_KILLGOLEM:
-		return On_KILLGOLEM((TCmdLocParam1 *)pCmd, pnum);
-	case CMD_AWAKEGOLEM:
-		return On_AWAKEGOLEM((TCmdGolem *)pCmd, pnum);
-	case CMD_MONSTDAMAGE:
-		return On_MONSTDAMAGE((TCmdParam2 *)pCmd, pnum);
-	case CMD_PLRDEAD:
-		return On_PLRDEAD((TCmdParam1 *)pCmd, pnum);
-	case CMD_PLRDAMAGE:
-		return On_PLRDAMAGE((TCmdDamage *)pCmd, pnum);
-	case CMD_OPENDOOR:
-		return On_OPENDOOR((TCmdParam1 *)pCmd, pnum);
-	case CMD_CLOSEDOOR:
-		return On_CLOSEDOOR((TCmdParam1 *)pCmd, pnum);
-	case CMD_OPERATEOBJ:
-		return On_OPERATEOBJ((TCmdParam1 *)pCmd, pnum);
-	case CMD_PLROPOBJ:
-		return On_PLROPOBJ((TCmdParam2 *)pCmd, pnum);
-	case CMD_BREAKOBJ:
-		return On_BREAKOBJ((TCmdParam2 *)pCmd, pnum);
-	case CMD_CHANGEPLRITEMS:
-		return On_CHANGEPLRITEMS((TCmdChItem *)pCmd, pnum);
-	case CMD_DELPLRITEMS:
-		return On_DELPLRITEMS((TCmdDelItem *)pCmd, pnum);
-	case CMD_PLRLEVEL:
-		return On_PLRLEVEL((TCmdParam1 *)pCmd, pnum);
-	case CMD_DROPITEM:
-		return On_DROPITEM((TCmdPItem *)pCmd, pnum);
-	case CMD_ACK_PLRINFO:
-		return On_ACK_PLRINFO((TCmdPlrInfoHdr *)pCmd, pnum);
-	case CMD_SEND_PLRINFO:
-		return On_SEND_PLRINFO((TCmdPlrInfoHdr *)pCmd, pnum);
-	case CMD_PLAYER_JOINLEVEL:
-		return On_PLAYER_JOINLEVEL((TCmdLocParam1 *)pCmd, pnum);
-	case CMD_ACTIVATEPORTAL:
-		return On_ACTIVATEPORTAL((TCmdLocParam3 *)pCmd, pnum);
-	case CMD_DEACTIVATEPORTAL:
-		return On_DEACTIVATEPORTAL(pCmd, pnum);
-	case CMD_RETOWN:
-		return On_RETOWN(pCmd, pnum);
-	case CMD_SETSTR:
-		return On_SETSTR((TCmdParam1 *)pCmd, pnum);
-	case CMD_SETMAG:
-		return On_SETMAG((TCmdParam1 *)pCmd, pnum);
-	case CMD_SETDEX:
-		return On_SETDEX((TCmdParam1 *)pCmd, pnum);
-	case CMD_SETVIT:
-		return On_SETVIT((TCmdParam1 *)pCmd, pnum);
-	case CMD_STRING:
-		return On_STRING((TCmdString *)pCmd, pnum);
-	case CMD_SYNCQUEST:
-		return On_SYNCQUEST((TCmdQuest *)pCmd, pnum);
-	case CMD_ENDSHIELD:
-		return On_ENDSHIELD(pCmd, pnum);
-	case CMD_CHEAT_EXPERIENCE:
-		return On_CHEAT_EXPERIENCE(pCmd, pnum);
-	case CMD_CHEAT_SPELL_LEVEL:
-		return On_CHEAT_SPELL_LEVEL(pCmd, pnum);
-	case CMD_NOVA:
-		return On_NOVA((TCmdLoc *)pCmd, pnum);
-	case CMD_SETSHIELD:
-		return On_SETSHIELD(pCmd, pnum);
-	case CMD_REMSHIELD:
-		return On_REMSHIELD(pCmd, pnum);
-	}
-
-	if (pCmd->bCmd < CMD_DLEVEL_0 || pCmd->bCmd > CMD_DLEVEL_END) {
-		SNetDropPlayer(pnum, 0x40000006);
-		return 0;
-	}
-
-	return On_DLEVEL(pnum, (TCmdPlrInfoHdr *)pCmd);
-}
-// 66E4A9: using guessed type char sbLastCmd;
-// 67618D: using guessed type char sgbDeltaChunks;
-// 6796E4: using guessed type char gbDeltaSender;
-
-int __fastcall On_DLEVEL(int pnum, TCmdPlrInfoHdr *pCmd)
-{
-	if ((unsigned char)gbDeltaSender == pnum) {
-		if (sgbRecvCmd != CMD_DLEVEL_END) {
-			if (sgbRecvCmd == pCmd->bCmd) {
-			LABEL_17:
-				memcpy(&sgRecvBuf[pCmd->wOffset], &pCmd[1], pCmd->wBytes);
-				sgdwRecvOffset += pCmd->wBytes;
-				return pCmd->wBytes + 5;
-			}
-			DeltaImportData(sgbRecvCmd, sgdwRecvOffset);
-			if (pCmd->bCmd == CMD_DLEVEL_END) {
-				sgbDeltaChunks = 20;
-				sgbRecvCmd = CMD_DLEVEL_END;
-				return pCmd->wBytes + 5;
-			}
-			sgdwRecvOffset = 0;
-		LABEL_16:
-			sgbRecvCmd = pCmd->bCmd;
-			goto LABEL_17;
-		}
-	} else {
-		if (pCmd->bCmd != CMD_DLEVEL_END && (pCmd->bCmd != CMD_DLEVEL_0 || pCmd->wOffset))
-			return pCmd->wBytes + 5;
-		gbDeltaSender = pnum;
-		sgbRecvCmd = CMD_DLEVEL_END;
-	}
-	if (pCmd->bCmd == CMD_DLEVEL_END) {
-		sgbDeltaChunks = 20;
-		return pCmd->wBytes + 5;
-	}
-	if (pCmd->bCmd == CMD_DLEVEL_0 && !pCmd->wOffset) {
-		sgdwRecvOffset = 0;
-		goto LABEL_16;
-	}
-	return pCmd->wBytes + 5;
-}
-
-void __fastcall DeltaImportData(BYTE cmd, DWORD recv_offset)
-{
-	BYTE i;
-	BYTE *src;
-
-	if (sgRecvBuf[0])
-		PkwareDecompress(&sgRecvBuf[1], recv_offset, 4721);
-
-	src = &sgRecvBuf[1];
-	if (cmd == CMD_DLEVEL_JUNK) {
-		DeltaImportJunk(src);
-	} else if (cmd >= CMD_DLEVEL_0 && cmd <= CMD_DLEVEL_16) {
-		i = cmd - CMD_DLEVEL_0;
-		src = DeltaImportItem(src, sgLevels[i].item);
-		src = DeltaImportObject(src, sgLevels[i].object);
-		DeltaImportMonster(src, sgLevels[i].monster);
-	} else {
-		TermMsg("msg:1");
-	}
-
-	sgbDeltaChunks++;
-	sgbDeltaChanged = TRUE;
-}
-// 67618D: using guessed type char sgbDeltaChunks;
-
-BYTE *__fastcall DeltaImportItem(BYTE *src, TCmdPItem *dst)
-{
-	int i;
-
-	for (i = 0; i < MAXITEMS; i++) {
-		if (*src == 0xFF) {
-			memset(dst, 0xFF, sizeof(TCmdPItem));
-			src++;
-		} else {
-			memcpy(dst, src, sizeof(TCmdPItem));
-			src += sizeof(TCmdPItem);
-		}
-		dst++;
-	}
-
-	return src;
-}
-
-BYTE *__fastcall DeltaImportObject(BYTE *src, DObjectStr *dst)
-{
-	memcpy(dst, src, sizeof(DObjectStr) * MAXOBJECTS);
-	return src + sizeof(DObjectStr) * MAXOBJECTS;
-}
-
-BYTE *__fastcall DeltaImportMonster(BYTE *src, DMonsterStr *dst)
-{
-	int i;
-
-	for (i = 0; i < MAXMONSTERS; i++) {
-		if (*src == 0xFF) {
-			memset(dst, 0xFF, sizeof(DMonsterStr));
-			src++;
-		} else {
-			memcpy(dst, src, sizeof(DMonsterStr));
-			src += sizeof(DMonsterStr);
-		}
-		dst++;
-	}
-
-	return src;
-}
-
-void __fastcall DeltaImportJunk(BYTE *src)
-{
-	int i;
-
-	for (i = 0; i < MAXPORTAL; i++) {
-		if (*src == 0xFF) {
-			memset(&sgJunk.portal[i], 0xFF, sizeof(DPortal));
-			src++;
-			SetPortalStats(i, 0, 0, 0, 0, 0);
-		} else {
-			memcpy(&sgJunk.portal[i], src, sizeof(DPortal));
-			src += sizeof(DPortal);
-			SetPortalStats(
-			    i,
-			    1,
-			    sgJunk.portal[i].x,
-			    sgJunk.portal[i].y,
-			    sgJunk.portal[i].level,
-			    sgJunk.portal[i].ltype);
-		}
-	}
-
-	for (i = 0; i < MAXMULTIQUESTS; i++) {
-		if (questlist[i]._qflags & 1) {
-			memcpy(&sgJunk.quests[i], src, sizeof(MultiQuests));
-			src += sizeof(MultiQuests);
-			quests[i]._qlog = sgJunk.quests[i].qlog;
-			quests[i]._qactive = sgJunk.quests[i].qstate;
-			quests[i]._qvar1 = sgJunk.quests[i].qvar1;
-		}
-	}
-}
-
-int __fastcall On_SYNCDATA(void *packet, int pnum)
-{
-	return SyncData(pnum, (TSyncHeader *)packet);
-}
-
-int __fastcall On_WALKXY(TCmdLoc *pCmd, int pnum)
-{
-	if (gbBufferMsgs != 1 && currlevel == plr[pnum].plrlevel) {
-		ClrPlrPath(pnum);
-		MakePlrPath(pnum, pCmd->x, pCmd->y, TRUE);
-		plr[pnum].destAction = ACTION_NONE;
-	}
-
-	return sizeof(*pCmd);
-}
-
-int __fastcall On_ADDSTR(TCmdParam1 *pCmd, int pnum)
-{
-	if (gbBufferMsgs == 1)
-		msg_send_packet(pnum, pCmd, sizeof(*pCmd));
-	else if (pCmd->wParam1 <= 256)
-		ModifyPlrStr(pnum, pCmd->wParam1);
-
-	return sizeof(*pCmd);
-}
-
-int __fastcall On_ADDMAG(TCmdParam1 *pCmd, int pnum)
-{
-	if (gbBufferMsgs == 1)
-		msg_send_packet(pnum, pCmd, sizeof(*pCmd));
-	else if (pCmd->wParam1 <= 256)
-		ModifyPlrMag(pnum, pCmd->wParam1);
-
-	return sizeof(*pCmd);
-}
-
-int __fastcall On_ADDDEX(TCmdParam1 *pCmd, int pnum)
-{
-	if (gbBufferMsgs == 1)
-		msg_send_packet(pnum, pCmd, sizeof(*pCmd));
-	else if (pCmd->wParam1 <= 256)
-		ModifyPlrDex(pnum, pCmd->wParam1);
-
-	return sizeof(*pCmd);
-}
-
-int __fastcall On_ADDVIT(TCmdParam1 *pCmd, int pnum)
-{
-	if (gbBufferMsgs == 1)
-		msg_send_packet(pnum, pCmd, sizeof(*pCmd));
-	else if (pCmd->wParam1 <= 256)
-		ModifyPlrVit(pnum, pCmd->wParam1);
-
-	return sizeof(*pCmd);
-}
-
-int __fastcall On_SBSPELL(TCmdParam1 *pCmd, int pnum)
-{
-	if (gbBufferMsgs != 1) {
-		if (currlevel != 0 || spelldata[pCmd->wParam1].sTownSpell) {
-			plr[pnum]._pSpell = pCmd->wParam1;
-			plr[pnum]._pSplType = plr[pnum]._pSBkSplType;
-			plr[pnum]._pSplFrom = 1;
-			plr[pnum].destAction = ACTION_SPELL;
-		} else
-			msg_errorf("%s has cast an illegal spell.", plr[pnum]._pName);
-	}
-
-	return sizeof(*pCmd);
-}
-
-void msg_errorf(const char *pszFmt, ...)
-{
-	static DWORD msg_err_timer;
-	DWORD ticks;
-	char msg[256];
-	va_list va;
-
-	va_start(va, pszFmt);
-	ticks = GetTickCount();
-	if (ticks - msg_err_timer >= 5000) {
-		msg_err_timer = ticks;
-		vsprintf(msg, pszFmt, va);
-		ErrorPlrMsg(msg);
-	}
-	va_end(va);
-}
-
-int __fastcall On_GOTOGETITEM(TCmdLocParam1 *pCmd, int pnum)
-{
-	if (gbBufferMsgs != 1 && currlevel == plr[pnum].plrlevel) {
-		MakePlrPath(pnum, pCmd->x, pCmd->y, FALSE);
-		plr[pnum].destAction = ACTION_PICKUPITEM;
-		plr[pnum].destParam1 = pCmd->wParam1;
-	}
-
-	return sizeof(*pCmd);
-}
-
-int __fastcall On_REQUESTGITEM(TCmdGItem *pCmd, int pnum)
-{
-	if (gbBufferMsgs != 1 && i_own_level(plr[pnum].plrlevel)) {
-		if (GetItemRecord(pCmd->dwSeed, pCmd->wCI, pCmd->wIndx)) {
-			int ii = FindGetItem(pCmd->wIndx, pCmd->wCI, pCmd->dwSeed);
-			if (ii != -1) {
-				NetSendCmdGItem2(FALSE, CMD_GETITEM, myplr, pCmd->bPnum, pCmd);
-				if (pCmd->bPnum != myplr)
-					SyncGetItem(pCmd->x, pCmd->y, pCmd->wIndx, pCmd->wCI, pCmd->dwSeed);
-				else
-					InvGetItem(myplr, ii);
-				SetItemRecord(pCmd->dwSeed, pCmd->wCI, pCmd->wIndx);
-			} else if (!NetSendCmdReq2(CMD_REQUESTGITEM, myplr, pCmd->bPnum, pCmd))
-				NetSendCmdExtra(pCmd);
-		}
-	}
-
-	return sizeof(*pCmd);
-}
-
-BOOL __fastcall i_own_level(int nReqLevel)
-{
-	int i;
-
-	for (i = 0; i < MAX_PLRS; i++) {
-		if (plr[i].plractive
-		    && !plr[i]._pLvlChanging
-		    && plr[i].plrlevel == nReqLevel
-		    && (i != myplr || !gbBufferMsgs))
-			break;
-	}
-
-	return i == myplr;
-}
-// 676194: using guessed type char gbBufferMsgs;
-
-int __fastcall On_GETITEM(TCmdGItem *pCmd, int pnum)
-{
-	if (gbBufferMsgs == 1)
-		msg_send_packet(pnum, pCmd, sizeof(*pCmd));
-	else {
-		int ii = FindGetItem(pCmd->wIndx, pCmd->wCI, pCmd->dwSeed);
-		if (delta_get_item(pCmd, pCmd->bLevel)) {
-			if ((currlevel == pCmd->bLevel || pCmd->bPnum == myplr) && pCmd->bMaster != myplr) {
-				if (pCmd->bPnum == myplr) {
-					if (currlevel != pCmd->bLevel) {
-						ii = SyncPutItem(myplr, plr[myplr].WorldX, plr[myplr].WorldY, pCmd->wIndx, pCmd->wCI, pCmd->dwSeed, pCmd->bId, pCmd->bDur, pCmd->bMDur, pCmd->bCh, pCmd->bMCh, pCmd->wValue, pCmd->dwBuff);
-						if (ii != -1)
-							InvGetItem(myplr, ii);
-					} else
-						InvGetItem(myplr, ii);
-				} else
-					SyncGetItem(pCmd->x, pCmd->y, pCmd->wIndx, pCmd->wCI, pCmd->dwSeed);
-			}
-		} else
-			NetSendCmdGItem2(TRUE, CMD_GETITEM, pCmd->bMaster, pCmd->bPnum, pCmd);
-	}
-
-	return sizeof(*pCmd);
-}
-
-BOOL __fastcall delta_get_item(TCmdGItem *pI, BYTE bLevel)
-{
-	BOOL result;
-	TCmdPItem *pD;
-	int i;
-
-	if (gbMaxPlayers != 1) {
-		for (i = 0; i < MAXITEMS; i++) {
-			pD = &sgLevels[bLevel].item[i];
-			if (*(BYTE *)pD != 0xFF
-			    && pD->wIndx == pI->wIndx
-			    && pD->wCI == pI->wCI
-			    && pD->dwSeed == pI->dwSeed) {
-				if (pD->bCmd == CMD_STAND) {
-					sgbDeltaChanged = 1;
-					pD->bCmd = CMD_WALKXY;
-					return TRUE;
-				} else if (pD->bCmd == CMD_WALKXY) {
-					return TRUE;
-				} else if (pD->bCmd == CMD_ACK_PLRINFO) {
-					*(BYTE *)pD = 0xFF;
-					sgbDeltaChanged = 1;
-					return TRUE;
-				} else {
-					TermMsg("delta:1");
-				}
-				return result;
-			}
-		}
-
-		if (((pI->wCI >> 8) & 0x80) == 0)
-			return FALSE;
-
-		for (i = 0; i < MAXITEMS; i++) {
-			pD = &sgLevels[bLevel].item[i];
-			if (*(BYTE *)pD == 0xFF) {
-				sgbDeltaChanged = 1;
-				pD->bCmd = CMD_WALKXY;
-				pD->x = pI->x;
-				pD->y = pI->y;
-				pD->wIndx = pI->wIndx;
-				pD->wCI = pI->wCI;
-				pD->dwSeed = pI->dwSeed;
-				pD->bId = pI->bId;
-				pD->bDur = pI->bDur;
-				pD->bMDur = pI->bMDur;
-				pD->bCh = pI->bCh;
-				pD->bMCh = pI->bMCh;
-				pD->wValue = pI->wValue;
-				pD->dwBuff = pI->dwBuff;
-				return TRUE;
-			}
-		}
-	}
-	return TRUE;
-}
-// 679660: using guessed type char gbMaxPlayers;
-
-int __fastcall On_GOTOAGETITEM(TCmdLocParam1 *pCmd, int pnum)
-{
-	if (gbBufferMsgs != 1 && currlevel == plr[pnum].plrlevel) {
-		MakePlrPath(pnum, pCmd->x, pCmd->y, FALSE);
-		plr[pnum].destAction = ACTION_PICKUPAITEM;
-		plr[pnum].destParam1 = pCmd->wParam1;
-	}
-
-	return sizeof(*pCmd);
-}
-
-int __fastcall On_REQUESTAGITEM(TCmdGItem *pCmd, int pnum)
-{
-	if (gbBufferMsgs != 1 && i_own_level(plr[pnum].plrlevel)) {
-		if (GetItemRecord(pCmd->dwSeed, pCmd->wCI, pCmd->wIndx)) {
-			int ii = FindGetItem(pCmd->wIndx, pCmd->wCI, pCmd->dwSeed);
-			if (ii != -1) {
-				NetSendCmdGItem2(FALSE, CMD_AGETITEM, myplr, pCmd->bPnum, pCmd);
-				if (pCmd->bPnum != myplr)
-					SyncGetItem(pCmd->x, pCmd->y, pCmd->wIndx, pCmd->wCI, pCmd->dwSeed);
-				else
-					AutoGetItem(myplr, pCmd->bCursitem);
-				SetItemRecord(pCmd->dwSeed, pCmd->wCI, pCmd->wIndx);
-			} else if (!NetSendCmdReq2(CMD_REQUESTAGITEM, myplr, pCmd->bPnum, pCmd))
-				NetSendCmdExtra(pCmd);
-		}
-	}
-
-	return sizeof(*pCmd);
-}
-
-int __fastcall On_AGETITEM(TCmdGItem *pCmd, int pnum)
-{
-	if (gbBufferMsgs == 1)
-		msg_send_packet(pnum, pCmd, sizeof(*pCmd));
-	else {
-		FindGetItem(pCmd->wIndx, pCmd->wCI, pCmd->dwSeed);
-		if (delta_get_item(pCmd, pCmd->bLevel)) {
-			if ((currlevel == pCmd->bLevel || pCmd->bPnum == myplr) && pCmd->bMaster != myplr) {
-				if (pCmd->bPnum == myplr) {
-					if (currlevel != pCmd->bLevel) {
-						int ii = SyncPutItem(myplr, plr[myplr].WorldX, plr[myplr].WorldY, pCmd->wIndx, pCmd->wCI, pCmd->dwSeed, pCmd->bId, pCmd->bDur, pCmd->bMDur, pCmd->bCh, pCmd->bMCh, pCmd->wValue, pCmd->dwBuff);
-						if (ii != -1)
-							AutoGetItem(myplr, ii);
-					} else
-						AutoGetItem(myplr, pCmd->bCursitem);
-				} else
-					SyncGetItem(pCmd->x, pCmd->y, pCmd->wIndx, pCmd->wCI, pCmd->dwSeed);
-			}
-		} else
-			NetSendCmdGItem2(TRUE, CMD_AGETITEM, pCmd->bMaster, pCmd->bPnum, pCmd);
-	}
-
-	return sizeof(*pCmd);
-}
-
-int __fastcall On_ITEMEXTRA(TCmdGItem *pCmd, int pnum)
-{
-	if (gbBufferMsgs == 1)
-		msg_send_packet(pnum, pCmd, sizeof(*pCmd));
-	else {
-		delta_get_item(pCmd, pCmd->bLevel);
-		if (currlevel == plr[pnum].plrlevel)
-			SyncGetItem(pCmd->x, pCmd->y, pCmd->wIndx, pCmd->wCI, pCmd->dwSeed);
-	}
-
-	return sizeof(*pCmd);
-}
-
-int __fastcall On_PUTITEM(TCmdPItem *pCmd, int pnum)
-{
-	if (gbBufferMsgs == 1)
-		msg_send_packet(pnum, pCmd, sizeof(*pCmd));
-	else if (currlevel == plr[pnum].plrlevel) {
-		int ii;
-		if (pnum == myplr)
-			ii = InvPutItem(pnum, pCmd->x, pCmd->y);
-		else
-			ii = SyncPutItem(pnum, pCmd->x, pCmd->y, pCmd->wIndx, pCmd->wCI, pCmd->dwSeed, pCmd->bId, pCmd->bDur, pCmd->bMDur, pCmd->bCh, pCmd->bMCh, pCmd->wValue, pCmd->dwBuff);
-		if (ii != -1) {
-			PutItemRecord(pCmd->dwSeed, pCmd->wCI, pCmd->wIndx);
-			delta_put_item(pCmd, item[ii]._ix, item[ii]._iy, plr[pnum].plrlevel);
-			check_update_plr(pnum);
-		}
-		return sizeof(*pCmd);
-	} else {
-		PutItemRecord(pCmd->dwSeed, pCmd->wCI, pCmd->wIndx);
-		delta_put_item(pCmd, pCmd->x, pCmd->y, plr[pnum].plrlevel);
-		check_update_plr(pnum);
-	}
-
-	return sizeof(*pCmd);
-}
-
-void __fastcall delta_put_item(TCmdPItem *pI, int x, int y, BYTE bLevel)
-{
-	int i;
-	TCmdPItem *pD;
-
-	if (gbMaxPlayers != 1) {
-		for (i = 0; i < MAXITEMS; i++) {
-			pD = &sgLevels[bLevel].item[i];
-			if (pD->bCmd != CMD_WALKXY
-			    && pD->bCmd != 0xFF
-			    && pD->wIndx == pI->wIndx
-			    && pD->wCI == pI->wCI
-			    && pD->dwSeed == pI->dwSeed) {
-				if (pD->bCmd == CMD_ACK_PLRINFO)
-					return;
-				TermMsg("Trying to drop a floor item?");
-			}
-		}
-
-		for (i = 0; i < MAXITEMS; i++) {
-			pD = &sgLevels[bLevel].item[i];
-			if (pD->bCmd == 0xFF) {
-				sgbDeltaChanged = TRUE;
-				memcpy(pD, pI, sizeof(TCmdPItem));
-				pD->bCmd = CMD_ACK_PLRINFO;
-				pD->x = x;
-				pD->y = y;
-				return;
-			}
-		}
-	}
-}
-// 679660: using guessed type char gbMaxPlayers;
-
-void __fastcall check_update_plr(int pnum)
-{
-	if (gbMaxPlayers != 1 && pnum == myplr)
-		pfile_update(1);
-}
-// 679660: using guessed type char gbMaxPlayers;
-
-int __fastcall On_SYNCPUTITEM(TCmdPItem *pCmd, int pnum)
-{
-	if (gbBufferMsgs == 1)
-		msg_send_packet(pnum, pCmd, sizeof(*pCmd));
-	else if (currlevel == plr[pnum].plrlevel) {
-		int ii = SyncPutItem(pnum, pCmd->x, pCmd->y, pCmd->wIndx, pCmd->wCI, pCmd->dwSeed, pCmd->bId, pCmd->bDur, pCmd->bMDur, pCmd->bCh, pCmd->bMCh, pCmd->wValue, pCmd->dwBuff);
-		if (ii != -1) {
-			PutItemRecord(pCmd->dwSeed, pCmd->wCI, pCmd->wIndx);
-			delta_put_item(pCmd, item[ii]._ix, item[ii]._iy, plr[pnum].plrlevel);
-			check_update_plr(pnum);
-		}
-		return sizeof(*pCmd);
-	} else {
-		PutItemRecord(pCmd->dwSeed, pCmd->wCI, pCmd->wIndx);
-		delta_put_item(pCmd, pCmd->x, pCmd->y, plr[pnum].plrlevel);
-		check_update_plr(pnum);
-	}
-
-	return sizeof(*pCmd);
-}
-
-int __fastcall On_RESPAWNITEM(TCmdPItem *pCmd, int pnum)
-{
-	if (gbBufferMsgs == 1)
-		msg_send_packet(pnum, pCmd, sizeof(*pCmd));
-	else {
-		if (currlevel == plr[pnum].plrlevel && pnum != myplr)
-			SyncPutItem(pnum, pCmd->x, pCmd->y, pCmd->wIndx, pCmd->wCI, pCmd->dwSeed, pCmd->bId, pCmd->bDur, pCmd->bMDur, pCmd->bCh, pCmd->bMCh, pCmd->wValue, pCmd->dwBuff);
-		PutItemRecord(pCmd->dwSeed, pCmd->wCI, pCmd->wIndx);
-		delta_put_item(pCmd, pCmd->x, pCmd->y, plr[pnum].plrlevel);
-	}
-
-	return sizeof(*pCmd);
-}
-
-int __fastcall On_ATTACKXY(TCmdLoc *pCmd, int pnum)
-{
-	if (gbBufferMsgs != 1 && currlevel == plr[pnum].plrlevel) {
-		MakePlrPath(pnum, pCmd->x, pCmd->y, FALSE);
-		plr[pnum].destAction = ACTION_ATTACK;
-		plr[pnum].destParam1 = pCmd->x;
-		plr[pnum].destParam2 = pCmd->y;
-	}
-
-	return sizeof(*pCmd);
-}
-
-int __fastcall On_SATTACKXY(TCmdLoc *pCmd, int pnum)
-{
-	if (gbBufferMsgs != 1 && currlevel == plr[pnum].plrlevel) {
-		ClrPlrPath(pnum);
-		plr[pnum].destAction = ACTION_ATTACK;
-		plr[pnum].destParam1 = pCmd->x;
-		plr[pnum].destParam2 = pCmd->y;
-	}
-
-	return sizeof(*pCmd);
-}
-
-int __fastcall On_RATTACKXY(TCmdLoc *pCmd, int pnum)
-{
-	if (gbBufferMsgs != 1 && currlevel == plr[pnum].plrlevel) {
-		ClrPlrPath(pnum);
-		plr[pnum].destAction = ACTION_RATTACK;
-		plr[pnum].destParam1 = pCmd->x;
-		plr[pnum].destParam2 = pCmd->y;
-	}
-
-	return sizeof(*pCmd);
-}
-
-int __fastcall On_SPELLXYD(TCmdLocParam3 *pCmd, int pnum)
-{
-	if (gbBufferMsgs != 1 && currlevel == plr[pnum].plrlevel) {
-		if (currlevel != 0 || spelldata[pCmd->wParam1].sTownSpell) {
-			ClrPlrPath(pnum);
-			plr[pnum].destAction = ACTION_SPELLWALL;
-			plr[pnum].destParam1 = pCmd->x;
-			plr[pnum].destParam2 = pCmd->y;
-			plr[pnum].destParam3 = pCmd->wParam2;
-			plr[pnum].destParam4 = pCmd->wParam3;
-			plr[pnum]._pSpell = pCmd->wParam1;
-			plr[pnum]._pSplType = plr[pnum]._pRSplType;
-			plr[pnum]._pSplFrom = 0;
-		} else
-			msg_errorf("%s has cast an illegal spell.", plr[pnum]._pName);
-	}
-
-	return sizeof(*pCmd);
-}
-
-int __fastcall On_SPELLXY(TCmdLocParam2 *pCmd, int pnum)
-{
-	if (gbBufferMsgs != 1 && currlevel == plr[pnum].plrlevel) {
-		if (currlevel != 0 || spelldata[pCmd->wParam1].sTownSpell) {
-			ClrPlrPath(pnum);
-			plr[pnum].destAction = ACTION_SPELL;
-			plr[pnum].destParam1 = pCmd->x;
-			plr[pnum].destParam2 = pCmd->y;
-			plr[pnum].destParam3 = pCmd->wParam2;
-			plr[pnum]._pSpell = pCmd->wParam1;
-			plr[pnum]._pSplType = plr[pnum]._pRSplType;
-			plr[pnum]._pSplFrom = 0;
-		} else
-			msg_errorf("%s has cast an illegal spell.", plr[pnum]._pName);
-	}
-
-	return sizeof(*pCmd);
-}
-
-int __fastcall On_TSPELLXY(TCmdLocParam2 *pCmd, int pnum)
-{
-	if (gbBufferMsgs != 1 && currlevel == plr[pnum].plrlevel) {
-		if (currlevel != 0 || spelldata[pCmd->wParam1].sTownSpell) {
-			ClrPlrPath(pnum);
-			plr[pnum].destAction = ACTION_SPELL;
-			plr[pnum].destParam1 = pCmd->x;
-			plr[pnum].destParam2 = pCmd->y;
-			plr[pnum].destParam3 = pCmd->wParam2;
-			plr[pnum]._pSpell = pCmd->wParam1;
-			plr[pnum]._pSplType = plr[pnum]._pTSplType;
-			plr[pnum]._pSplFrom = 2;
-		} else
-			msg_errorf("%s has cast an illegal spell.", plr[pnum]._pName);
-	}
-
-	return sizeof(*pCmd);
-}
-
-int __fastcall On_OPOBJXY(TCmdLocParam1 *pCmd, int pnum)
-{
-	if (gbBufferMsgs != 1 && currlevel == plr[pnum].plrlevel) {
-		if (object[pCmd->wParam1]._oSolidFlag || object[pCmd->wParam1]._oDoorFlag)
-			MakePlrPath(pnum, pCmd->x, pCmd->y, FALSE);
-		else
-			MakePlrPath(pnum, pCmd->x, pCmd->y, TRUE);
-		plr[pnum].destAction = ACTION_OPERATE;
-		plr[pnum].destParam1 = pCmd->wParam1;
-	}
-
-	return sizeof(*pCmd);
-}
-
-int __fastcall On_DISARMXY(TCmdLocParam1 *pCmd, int pnum)
-{
-	if (gbBufferMsgs != 1 && currlevel == plr[pnum].plrlevel) {
-		if (object[pCmd->wParam1]._oSolidFlag || object[pCmd->wParam1]._oDoorFlag)
-			MakePlrPath(pnum, pCmd->x, pCmd->y, FALSE);
-		else
-			MakePlrPath(pnum, pCmd->x, pCmd->y, TRUE);
-		plr[pnum].destAction = ACTION_DISARM;
-		plr[pnum].destParam1 = pCmd->wParam1;
-	}
-
-	return sizeof(*pCmd);
-}
-
-int __fastcall On_OPOBJT(TCmdParam1 *pCmd, int pnum)
-{
-	if (gbBufferMsgs != 1 && currlevel == plr[pnum].plrlevel) {
-		plr[pnum].destAction = ACTION_OPERATETK;
-		plr[pnum].destParam1 = pCmd->wParam1;
-	}
-
-	return sizeof(*pCmd);
-}
-
-int __fastcall On_ATTACKID(TCmdParam1 *pCmd, int pnum)
-{
-	if (gbBufferMsgs != 1 && currlevel == plr[pnum].plrlevel) {
-		int distx = abs(plr[pnum].WorldX - monster[pCmd->wParam1]._mfutx);
-		int disty = abs(plr[pnum].WorldY - monster[pCmd->wParam1]._mfuty);
-		if (distx > 1 || disty > 1)
-			MakePlrPath(pnum, monster[pCmd->wParam1]._mfutx, monster[pCmd->wParam1]._mfuty, FALSE);
-		plr[pnum].destAction = ACTION_ATTACKMON;
-		plr[pnum].destParam1 = pCmd->wParam1;
-	}
-
-	return sizeof(*pCmd);
-}
-
-int __fastcall On_ATTACKPID(TCmdParam1 *pCmd, int pnum)
-{
-	if (gbBufferMsgs != 1 && currlevel == plr[pnum].plrlevel) {
-		MakePlrPath(pnum, plr[pCmd->wParam1]._px, plr[pCmd->wParam1]._py, FALSE);
-		plr[pnum].destAction = ACTION_ATTACKPLR;
-		plr[pnum].destParam1 = pCmd->wParam1;
-	}
-
-	return sizeof(*pCmd);
-}
-
-int __fastcall On_RATTACKID(TCmdParam1 *pCmd, int pnum)
-{
-	if (gbBufferMsgs != 1 && currlevel == plr[pnum].plrlevel) {
-		ClrPlrPath(pnum);
-		plr[pnum].destAction = ACTION_RATTACKMON;
-		plr[pnum].destParam1 = pCmd->wParam1;
-	}
-
-	return sizeof(*pCmd);
-}
-
-int __fastcall On_RATTACKPID(TCmdParam1 *pCmd, int pnum)
-{
-	if (gbBufferMsgs != 1 && currlevel == plr[pnum].plrlevel) {
-		ClrPlrPath(pnum);
-		plr[pnum].destAction = ACTION_RATTACKPLR;
-		plr[pnum].destParam1 = pCmd->wParam1;
-	}
-
-	return sizeof(*pCmd);
-}
-
-int __fastcall On_SPELLID(TCmdParam3 *pCmd, int pnum)
-{
-	if (gbBufferMsgs != 1 && currlevel == plr[pnum].plrlevel) {
-		if (currlevel != 0 || spelldata[pCmd->wParam2].sTownSpell) {
-			ClrPlrPath(pnum);
-			plr[pnum].destAction = ACTION_SPELLMON;
-			plr[pnum].destParam1 = pCmd->wParam1;
-			plr[pnum].destParam2 = pCmd->wParam3;
-			plr[pnum]._pSpell = pCmd->wParam2;
-			plr[pnum]._pSplType = plr[pnum]._pRSplType;
-			plr[pnum]._pSplFrom = 0;
-		} else
-			msg_errorf("%s has cast an illegal spell.", plr[pnum]._pName);
-	}
-
-	return sizeof(*pCmd);
-}
-
-int __fastcall On_SPELLPID(TCmdParam3 *pCmd, int pnum)
-{
-	if (gbBufferMsgs != 1 && currlevel == plr[pnum].plrlevel) {
-		if (currlevel != 0 || spelldata[pCmd->wParam2].sTownSpell) {
-			ClrPlrPath(pnum);
-			plr[pnum].destAction = ACTION_SPELLPLR;
-			plr[pnum].destParam1 = pCmd->wParam1;
-			plr[pnum].destParam2 = pCmd->wParam3;
-			plr[pnum]._pSpell = pCmd->wParam2;
-			plr[pnum]._pSplType = plr[pnum]._pRSplType;
-			plr[pnum]._pSplFrom = 0;
-		} else
-			msg_errorf("%s has cast an illegal spell.", plr[pnum]._pName);
-	}
-
-	return sizeof(*pCmd);
-}
-
-int __fastcall On_TSPELLID(TCmdParam3 *pCmd, int pnum)
-{
-	if (gbBufferMsgs != 1 && currlevel == plr[pnum].plrlevel) {
-		if (currlevel != 0 || spelldata[pCmd->wParam2].sTownSpell) {
-			ClrPlrPath(pnum);
-			plr[pnum].destAction = ACTION_SPELLMON;
-			plr[pnum].destParam1 = pCmd->wParam1;
-			plr[pnum].destParam2 = pCmd->wParam3;
-			plr[pnum]._pSpell = pCmd->wParam2;
-			plr[pnum]._pSplType = plr[pnum]._pTSplType;
-			plr[pnum]._pSplFrom = 2;
-		} else
-			msg_errorf("%s has cast an illegal spell.", plr[pnum]._pName);
-	}
-
-	return sizeof(*pCmd);
-}
-
-int __fastcall On_TSPELLPID(TCmdParam3 *pCmd, int pnum)
-{
-	if (gbBufferMsgs != 1 && currlevel == plr[pnum].plrlevel) {
-		if (currlevel != 0 || spelldata[pCmd->wParam2].sTownSpell) {
-			ClrPlrPath(pnum);
-			plr[pnum].destAction = ACTION_SPELLPLR;
-			plr[pnum].destParam1 = pCmd->wParam1;
-			plr[pnum].destParam2 = pCmd->wParam3;
-			plr[pnum]._pSpell = pCmd->wParam2;
-			plr[pnum]._pSplType = plr[pnum]._pTSplType;
-			plr[pnum]._pSplFrom = 2;
-		} else
-			msg_errorf("%s has cast an illegal spell.", plr[pnum]._pName);
-	}
-
-	return sizeof(*pCmd);
-}
-
-int __fastcall On_KNOCKBACK(TCmdParam1 *pCmd, int pnum)
-{
-	if (gbBufferMsgs != 1 && currlevel == plr[pnum].plrlevel) {
-		M_GetKnockback(pCmd->wParam1);
-		M_StartHit(pCmd->wParam1, pnum, 0);
-	}
-
-	return sizeof(*pCmd);
-}
-
-int __fastcall On_RESURRECT(TCmdParam1 *pCmd, int pnum)
-{
-	if (gbBufferMsgs == 1)
-		msg_send_packet(pnum, pCmd, sizeof(*pCmd));
-	else {
-		DoResurrect(pnum, pCmd->wParam1);
-		check_update_plr(pnum);
-	}
-
-	return sizeof(*pCmd);
-}
-
-int __fastcall On_HEALOTHER(TCmdParam1 *pCmd, int pnum)
-{
-	if (gbBufferMsgs != 1 && currlevel == plr[pnum].plrlevel)
-		DoHealOther(pnum, pCmd->wParam1);
-
-	return sizeof(*pCmd);
-}
-
-int __fastcall On_TALKXY(TCmdLocParam1 *pCmd, int pnum)
-{
-	if (gbBufferMsgs != 1 && currlevel == plr[pnum].plrlevel) {
-		MakePlrPath(pnum, pCmd->x, pCmd->y, FALSE);
-		plr[pnum].destAction = ACTION_TALK;
-		plr[pnum].destParam1 = pCmd->wParam1;
-	}
-
-	return sizeof(*pCmd);
-}
-
-int __fastcall On_NEWLVL(TCmdParam2 *pCmd, int pnum)
-{
-	if (gbBufferMsgs == 1)
-		msg_send_packet(pnum, pCmd, sizeof(*pCmd));
-	else if (pnum != myplr)
-		StartNewLvl(pnum, pCmd->wParam1, pCmd->wParam2);
-
-	return sizeof(*pCmd);
-}
-
-int __fastcall On_WARP(TCmdParam1 *pCmd, int pnum)
-{
-	if (gbBufferMsgs == 1)
-		msg_send_packet(pnum, pCmd, sizeof(*pCmd));
-	else {
-		StartWarpLvl(pnum, pCmd->wParam1);
-		if (pnum == myplr && pcurs >= CURSOR_FIRSTITEM) {
-			item[MAXITEMS] = plr[myplr].HoldItem;
-			AutoGetItem(myplr, MAXITEMS);
-		}
-	}
-
-	return sizeof(*pCmd);
-}
-
-int __fastcall On_MONSTDEATH(TCmdLocParam1 *pCmd, int pnum)
-{
-	if (gbBufferMsgs == 1)
-		msg_send_packet(pnum, pCmd, sizeof(*pCmd));
-	else if (pnum != myplr) {
-		if (currlevel == plr[pnum].plrlevel)
-			M_SyncStartKill(pCmd->wParam1, pCmd->x, pCmd->y, pnum);
-		delta_kill_monster(pCmd->wParam1, pCmd->x, pCmd->y, plr[pnum].plrlevel);
-	}
-
-	return sizeof(*pCmd);
-}
-
-int __fastcall On_KILLGOLEM(TCmdLocParam1 *pCmd, int pnum)
-{
-	if (gbBufferMsgs == 1)
-		msg_send_packet(pnum, pCmd, sizeof(*pCmd));
-	else if (pnum != myplr) {
-		if (currlevel == pCmd->wParam1)
-			M_SyncStartKill(pnum, pCmd->x, pCmd->y, pnum);
-		delta_kill_monster(pnum, pCmd->x, pCmd->y, plr[pnum].plrlevel);
-	}
-
-	return sizeof(*pCmd);
-}
-
-int __fastcall On_AWAKEGOLEM(TCmdGolem *pCmd, int pnum)
-{
-	if (gbBufferMsgs == 1)
-		msg_send_packet(pnum, pCmd, sizeof(*pCmd));
-	else if (currlevel != plr[pnum].plrlevel)
-		delta_sync_golem(pCmd, pnum, pCmd->_currlevel);
-	else if (pnum != myplr) {
-		int i;
-		// check if this player already has an active golem
-		BOOL addGolem = TRUE;
-		for (i = 0; i < nummissiles; i++) {
-			int mi = missileactive[i];
-			if (missile[mi]._mitype == MIS_GOLEM && missile[mi]._misource == pnum) {
-				addGolem = FALSE;
-				// BUGFIX: break, don't need to check the rest
-			}
-		}
-		if (addGolem)
-			AddMissile(plr[pnum].WorldX, plr[pnum].WorldY, pCmd->_mx, pCmd->_my, pCmd->_mdir, MIS_GOLEM, 0, pnum, 0, 1);
-	}
-
-	return sizeof(*pCmd);
-}
-
-int __fastcall On_MONSTDAMAGE(TCmdParam2 *pCmd, int pnum)
-{
-	if (gbBufferMsgs == 1)
-		msg_send_packet(pnum, pCmd, sizeof(*pCmd));
-	else if (pnum != myplr) {
-		if (currlevel == plr[pnum].plrlevel) {
-			monster[pCmd->wParam1].mWhoHit |= 1 << pnum;
-
-			if (monster[pCmd->wParam1]._mhitpoints) {
-				monster[pCmd->wParam1]._mhitpoints -= pCmd->wParam2;
-				if ((monster[pCmd->wParam1]._mhitpoints >> 6) < 1)
-					monster[pCmd->wParam1]._mhitpoints = 1 << 6;
-				delta_monster_hp(pCmd->wParam1, monster[pCmd->wParam1]._mhitpoints, plr[pnum].plrlevel);
-			}
-		}
-	}
-
-	return sizeof(*pCmd);
-}
-
-int __fastcall On_PLRDEAD(TCmdParam1 *pCmd, int pnum)
-{
-	if (gbBufferMsgs == 1)
-		msg_send_packet(pnum, pCmd, sizeof(*pCmd));
-	else if (pnum != myplr)
-		StartPlayerKill(pnum, pCmd->wParam1);
-	else
-		check_update_plr(pnum);
-
-	return sizeof(*pCmd);
-}
-
-int __fastcall On_PLRDAMAGE(TCmdDamage *pCmd, int pnum)
-{
-	if (pCmd->bPlr == myplr && currlevel != 0) {
-		if (gbBufferMsgs != 1 && currlevel == plr[pnum].plrlevel && pCmd->dwDam <= 192000) {
-			if ((plr[myplr]._pHitPoints >> 6) > 0) {
-				drawhpflag = TRUE;
-				plr[myplr]._pHitPoints -= pCmd->dwDam;
-				plr[myplr]._pHPBase -= pCmd->dwDam;
-				if (plr[myplr]._pHitPoints > plr[myplr]._pMaxHP) {
-					plr[myplr]._pHitPoints = plr[myplr]._pMaxHP;
-					plr[myplr]._pHPBase = plr[myplr]._pMaxHPBase;
-				}
-				if ((plr[myplr]._pHitPoints >> 6) <= 0)
-					SyncPlrKill(myplr, 1);
-			}
-		}
-	}
-
-	return sizeof(*pCmd);
-}
-
-int __fastcall On_OPENDOOR(TCmdParam1 *pCmd, int pnum)
-{
-	if (gbBufferMsgs == 1)
-		msg_send_packet(pnum, pCmd, sizeof(*pCmd));
-	else {
-		if (currlevel == plr[pnum].plrlevel)
-			SyncOpObject(pnum, CMD_OPENDOOR, pCmd->wParam1);
-		delta_sync_object(pCmd->wParam1, CMD_OPENDOOR, plr[pnum].plrlevel);
-	}
-
-	return sizeof(*pCmd);
-}
-
-void __fastcall delta_sync_object(int oi, BYTE bCmd, BYTE bLevel)
-{
-	if (gbMaxPlayers != 1) {
-		sgbDeltaChanged = TRUE;
-		sgLevels[bLevel].object[oi].bCmd = bCmd;
-	}
-}
-// 679660: using guessed type char gbMaxPlayers;
-
-int __fastcall On_CLOSEDOOR(TCmdParam1 *pCmd, int pnum)
-{
-	if (gbBufferMsgs == 1)
-		msg_send_packet(pnum, pCmd, sizeof(*pCmd));
-	else {
-		if (currlevel == plr[pnum].plrlevel)
-			SyncOpObject(pnum, CMD_CLOSEDOOR, pCmd->wParam1);
-		delta_sync_object(pCmd->wParam1, CMD_CLOSEDOOR, plr[pnum].plrlevel);
-	}
-
-	return sizeof(*pCmd);
-}
-
-int __fastcall On_OPERATEOBJ(TCmdParam1 *pCmd, int pnum)
-{
-	if (gbBufferMsgs == 1)
-		msg_send_packet(pnum, pCmd, sizeof(*pCmd));
-	else {
-		if (currlevel == plr[pnum].plrlevel)
-			SyncOpObject(pnum, CMD_OPERATEOBJ, pCmd->wParam1);
-		delta_sync_object(pCmd->wParam1, CMD_OPERATEOBJ, plr[pnum].plrlevel);
-	}
-
-	return sizeof(*pCmd);
-}
-
-int __fastcall On_PLROPOBJ(TCmdParam2 *pCmd, int pnum)
-{
-	if (gbBufferMsgs == 1)
-		msg_send_packet(pnum, pCmd, sizeof(*pCmd));
-	else {
-		if (currlevel == plr[pnum].plrlevel)
-			SyncOpObject(pCmd->wParam1, CMD_PLROPOBJ, pCmd->wParam2);
-		delta_sync_object(pCmd->wParam2, CMD_PLROPOBJ, plr[pnum].plrlevel);
-	}
-
-	return sizeof(*pCmd);
-}
-
-int __fastcall On_BREAKOBJ(TCmdParam2 *pCmd, int pnum)
-{
-	if (gbBufferMsgs == 1)
-		msg_send_packet(pnum, pCmd, sizeof(*pCmd));
-	else {
-		if (currlevel == plr[pnum].plrlevel)
-			SyncBreakObj(pCmd->wParam1, pCmd->wParam2);
-		delta_sync_object(pCmd->wParam2, CMD_BREAKOBJ, plr[pnum].plrlevel);
-	}
-
-	return sizeof(*pCmd);
-}
-
-int __fastcall On_CHANGEPLRITEMS(TCmdChItem *pCmd, int pnum)
-{
-	if (gbBufferMsgs == 1)
-		msg_send_packet(pnum, pCmd, sizeof(*pCmd));
-	else if (pnum != myplr)
-		CheckInvSwap(pnum, pCmd->bLoc, pCmd->wIndx, pCmd->wCI, pCmd->dwSeed, pCmd->bId);
-
-	return sizeof(*pCmd);
-}
-
-int __fastcall On_DELPLRITEMS(TCmdDelItem *pCmd, int pnum)
-{
-	if (gbBufferMsgs == 1)
-		msg_send_packet(pnum, pCmd, sizeof(*pCmd));
-	else if (pnum != myplr)
-		inv_update_rem_item(pnum, pCmd->bLoc);
-
-	return sizeof(*pCmd);
-}
-
-int __fastcall On_PLRLEVEL(TCmdParam1 *pCmd, int pnum)
-{
-	if (gbBufferMsgs == 1)
-		msg_send_packet(pnum, pCmd, sizeof(*pCmd));
-	else if (pCmd->wParam1 <= MAXCHARLEVEL && pnum != myplr)
-		plr[pnum]._pLevel = pCmd->wParam1;
-
-	return sizeof(*pCmd);
-}
-
-int __fastcall On_DROPITEM(TCmdPItem *pCmd, int pnum)
-{
-	if (gbBufferMsgs == 1)
-		msg_send_packet(pnum, pCmd, sizeof(*pCmd));
-	else
-		delta_put_item(pCmd, pCmd->x, pCmd->y, plr[pnum].plrlevel);
-
-	return sizeof(*pCmd);
-}
-
-int __fastcall On_SEND_PLRINFO(TCmdPlrInfoHdr *pCmd, int pnum)
-{
-	if (gbBufferMsgs == 1)
-		msg_send_packet(pnum, pCmd, pCmd->wBytes + sizeof(*pCmd));
-	else
-		multi_player_joins(pnum, pCmd, pCmd->bCmd == CMD_ACK_PLRINFO);
-
-	return pCmd->wBytes + sizeof(*pCmd);
-}
-
-int __fastcall On_ACK_PLRINFO(TCmdPlrInfoHdr *pCmd, int pnum)
-{
-	return On_SEND_PLRINFO(pCmd, pnum);
-}
-
-int __fastcall On_PLAYER_JOINLEVEL(TCmdLocParam1 *pCmd, int pnum)
-{
-	if (gbBufferMsgs == 1)
-		msg_send_packet(pnum, pCmd, sizeof(*pCmd));
-	else {
-		plr[pnum]._pLvlChanging = 0;
-		if (plr[pnum]._pName[0] && !plr[pnum].plractive) {
-			plr[pnum].plractive = 1;
-			gbActivePlayers++;
-			EventPlrMsg("Player '%s' (level %d) just joined the game", plr[pnum]._pName, plr[pnum]._pLevel);
-		}
-
-		if (plr[pnum].plractive && myplr != pnum) {
-			plr[pnum].WorldX = pCmd->x;
-			plr[pnum].WorldY = pCmd->y;
-			plr[pnum].plrlevel = pCmd->wParam1;
-			plr[pnum]._pGFXLoad = 0;
-			if (currlevel == plr[pnum].plrlevel) {
-				LoadPlrGFX(pnum, PFILE_STAND);
-				SyncInitPlr(pnum);
-				if ((plr[pnum]._pHitPoints >> 6) > 0)
-					StartStand(pnum, 0);
-				else {
-					plr[pnum]._pgfxnum = 0;
-					LoadPlrGFX(pnum, PFILE_DEATH);
-					plr[pnum]._pmode = PM_DEATH;
-					NewPlrAnim(pnum, plr[pnum]._pDAnim[0], plr[pnum]._pDFrames, 1, plr[pnum]._pDWidth);
-					plr[pnum]._pAnimFrame = plr[pnum]._pAnimLen - 1;
-					plr[pnum]._pVar8 = plr[pnum]._pAnimLen << 1;
-					dFlags[plr[pnum].WorldX][plr[pnum].WorldY] |= DFLAG_DEAD_PLAYER;
-				}
-
-				plr[pnum]._pvid = AddVision(plr[pnum].WorldX, plr[pnum].WorldY, plr[pnum]._pLightRad, pnum == myplr);
-				plr[pnum]._plid = -1;
-			}
-		}
-	}
-
-	return sizeof(*pCmd);
-}
-
-int __fastcall On_ACTIVATEPORTAL(TCmdLocParam3 *pCmd, int pnum)
-{
-	if (gbBufferMsgs == 1)
-		msg_send_packet(pnum, pCmd, sizeof(*pCmd));
-	else {
-		ActivatePortal(pnum, pCmd->x, pCmd->y, pCmd->wParam1, pCmd->wParam2, pCmd->wParam3);
-		if (pnum != myplr) {
-			if (currlevel == 0)
-				AddInTownPortal(pnum);
-			else if (currlevel == plr[pnum].plrlevel) {
-				int i;
-				BOOL addPortal = TRUE;
-				for (i = 0; i < nummissiles; i++) {
-					int mi = missileactive[i];
-					if (missile[mi]._mitype == MIS_TOWN && missile[mi]._misource == pnum) {
-						addPortal = FALSE;
-						// BUGFIX: break
-					}
-				}
-				if (addPortal)
-					AddWarpMissile(pnum, pCmd->x, pCmd->y);
-			} else
-				RemovePortalMissile(pnum);
-		}
-		delta_open_portal(pnum, pCmd->x, pCmd->y, pCmd->wParam1, pCmd->wParam2, pCmd->wParam3);
-	}
-
-	return sizeof(*pCmd);
-}
-
-void __fastcall delta_open_portal(int pnum, BYTE x, BYTE y, BYTE bLevel, BYTE bLType, BYTE bSetLvl)
-{
-	sgbDeltaChanged = TRUE;
-	sgJunk.portal[pnum].x = x;
-	sgJunk.portal[pnum].y = y;
-	sgJunk.portal[pnum].level = bLevel;
-	sgJunk.portal[pnum].ltype = bLType;
-	sgJunk.portal[pnum].setlvl = bSetLvl;
-}
-
-int __fastcall On_DEACTIVATEPORTAL(TCmd *pCmd, int pnum)
-{
-	if (gbBufferMsgs == 1)
-		msg_send_packet(pnum, pCmd, sizeof(*pCmd));
-	else {
-		if (PortalOnLevel(pnum))
-			RemovePortalMissile(pnum);
-		DeactivatePortal(pnum);
-		RemovePlrPortal(pnum);
-	}
-
-	return sizeof(*pCmd);
-}
-
-int __fastcall On_RETOWN(TCmd *pCmd, int pnum)
-{
-	if (gbBufferMsgs == 1)
-		msg_send_packet(pnum, pCmd, sizeof(*pCmd));
-	else {
-		if (pnum == myplr) {
-			deathflag = FALSE;
-			gamemenu_off();
-		}
-		RestartTownLvl(pnum);
-	}
-
-	return sizeof(*pCmd);
-}
-
-int __fastcall On_SETSTR(TCmdParam1 *pCmd, int pnum)
-{
-	if (gbBufferMsgs == 1)
-		msg_send_packet(pnum, pCmd, sizeof(*pCmd));
-	else if (pCmd->wParam1 <= 750 && pnum != myplr)
-		SetPlrStr(pnum, pCmd->wParam1);
-
-	return sizeof(*pCmd);
-}
-
-int __fastcall On_SETDEX(TCmdParam1 *pCmd, int pnum)
-{
-	if (gbBufferMsgs == 1)
-		msg_send_packet(pnum, pCmd, sizeof(*pCmd));
-	else if (pCmd->wParam1 <= 750 && pnum != myplr)
-		SetPlrDex(pnum, pCmd->wParam1);
-
-	return sizeof(*pCmd);
-}
-
-int __fastcall On_SETMAG(TCmdParam1 *pCmd, int pnum)
-{
-	if (gbBufferMsgs == 1)
-		msg_send_packet(pnum, pCmd, sizeof(*pCmd));
-	else if (pCmd->wParam1 <= 750 && pnum != myplr)
-		SetPlrMag(pnum, pCmd->wParam1);
-
-	return sizeof(*pCmd);
-}
-
-int __fastcall On_SETVIT(TCmdParam1 *pCmd, int pnum)
-{
-	if (gbBufferMsgs == 1)
-		msg_send_packet(pnum, pCmd, sizeof(*pCmd));
-	else if (pCmd->wParam1 <= 750 && pnum != myplr)
-		SetPlrVit(pnum, pCmd->wParam1);
-
-	return sizeof(*pCmd);
-}
-
-int __fastcall On_STRING(TCmdString *pCmd, int pnum)
-{
-	return On_STRING2(pnum, pCmd);
-}
-
-int __fastcall On_STRING2(int pnum, TCmdString *pCmd)
-{
-	int len = strlen(pCmd->str);
-	if (!gbBufferMsgs)
-		SendPlrMsg(pnum, pCmd->str);
-
-	return len + 2; // length of string + nul terminator + sizeof(pCmd->bCmd)
-}
-
-int __fastcall On_SYNCQUEST(TCmdQuest *pCmd, int pnum)
-{
-	if (gbBufferMsgs == 1)
-		msg_send_packet(pnum, pCmd, sizeof(*pCmd));
-	else {
-		if (pnum != myplr)
-			SetMultiQuest(pCmd->q, pCmd->qstate, pCmd->qlog, pCmd->qvar1);
-		sgbDeltaChanged = TRUE;
-	}
-
-	return sizeof(*pCmd);
-}
-
-int __fastcall On_ENDSHIELD(TCmd *pCmd, int pnum)
-{
-	int i;
-
-	if (gbBufferMsgs != 1 && pnum != myplr && currlevel == plr[pnum].plrlevel) {
-		for (i = 0; i < nummissiles; i++) {
-			int mi = missileactive[i];
-			if (missile[mi]._mitype == MIS_MANASHIELD && missile[mi]._misource == pnum) {
-				ClearMissileSpot(mi);
-				DeleteMissile(mi, i);
-			}
-		}
-	}
-
-	return sizeof(*pCmd);
-}
-
-int __fastcall On_CHEAT_EXPERIENCE(TCmd *pCmd, int pnum)
-{
-#ifdef _DEBUG
-	if (gbBufferMsgs == 1)
-		msg_send_packet(pnum, pCmd, sizeof(*pCmd));
-	else if (plr[pnum]._pLevel < MAXCHARLEVEL - 1) {
-		plr[pnum]._pExperience = plr[pnum]._pNextExper;
-		NextPlrLevel(pnum);
-	}
-#endif
-	return sizeof(*pCmd);
-}
-
-int __fastcall On_CHEAT_SPELL_LEVEL(TCmd *pCmd, int pnum)
-{
-#ifdef _DEBUG
-	if (gbBufferMsgs == 1)
-		msg_send_packet(pnum, pCmd, sizeof(*pCmd));
-	else
-		plr[pnum]._pSplLvl[plr[pnum]._pRSpell]++;
-#endif
-	return sizeof(*pCmd);
-}
-
-int __fastcall On_DEBUG(TCmd *pCmd, int pnum)
-{
-	return sizeof(*pCmd);
-}
-
-int __fastcall On_NOVA(TCmdLoc *pCmd, int pnum)
-{
-	if (gbBufferMsgs != 1 && currlevel == plr[pnum].plrlevel && pnum != myplr) {
-		ClrPlrPath(pnum);
-		plr[pnum]._pSpell = SPL_NOVA;
-		plr[pnum]._pSplType = 4;
-		plr[pnum]._pSplFrom = 3;
-		plr[pnum].destAction = ACTION_SPELL;
-		plr[pnum].destParam1 = pCmd->x;
-		plr[pnum].destParam2 = pCmd->y;
-	}
-
-	return sizeof(*pCmd);
-}
-
-int __fastcall On_SETSHIELD(TCmd *pCmd, int pnum)
-{
-	if (gbBufferMsgs != 1)
-		plr[pnum].pManaShield = 1;
-
-	return sizeof(*pCmd);
-}
-
-int __fastcall On_REMSHIELD(TCmd *pCmd, int pnum)
-{
-	if (gbBufferMsgs != 1)
-		plr[pnum].pManaShield = 0;
-
-	return sizeof(*pCmd);
-}
+//HEADER_GOES_HERE
+
+#include "../types.h"
+
+static DWORD sgdwOwnerWait;
+static DWORD sgdwRecvOffset;
+static int sgnCurrMegaPlayer;
+static DLevel sgLevels[NUMLEVELS];
+static BYTE sbLastCmd;
+static TMegaPkt *sgpCurrPkt;
+static BYTE sgRecvBuf[sizeof(DLevel) + 1];
+static BYTE sgbRecvCmd;
+static LocalLevel sgLocals[NUMLEVELS];
+static DJunk sgJunk;
+static TMegaPkt *sgpMegaPkt;
+static BOOLEAN sgbDeltaChanged;
+static BYTE sgbDeltaChunks;
+BOOL deltaload;
+BYTE gbBufferMsgs;
+int pkt_counter;
+
+void __fastcall msg_send_drop_pkt(int pnum, int reason)
+{
+	TFakeDropPlr cmd;
+
+	cmd.dwReason = reason;
+	cmd.bCmd = FAKE_CMD_DROPID;
+	cmd.bPlr = pnum;
+	msg_send_packet(pnum, &cmd, sizeof(cmd));
+}
+
+void __fastcall msg_send_packet(int pnum, const void *packet, DWORD dwSize)
+{
+	TMegaPkt *packeta;
+	TFakeCmdPlr cmd;
+
+	if (pnum != sgnCurrMegaPlayer) {
+		sgnCurrMegaPlayer = pnum;
+		cmd.bCmd = FAKE_CMD_SETID;
+		cmd.bPlr = pnum;
+		msg_send_packet(pnum, &cmd, sizeof(cmd));
+	}
+	packeta = sgpCurrPkt;
+	if (sgpCurrPkt->dwSpaceLeft < dwSize) {
+		msg_get_next_packet();
+		packeta = sgpCurrPkt;
+	}
+	memcpy((char *)&packeta[1] - packeta->dwSpaceLeft, packet, dwSize);
+	sgpCurrPkt->dwSpaceLeft -= dwSize;
+}
+// 65AB24: using guessed type int sgnCurrMegaPlayer;
+
+TMegaPkt *__cdecl msg_get_next_packet()
+{
+	TMegaPkt *result;
+
+	sgpCurrPkt = (TMegaPkt *)DiabloAllocPtr(32008);
+	sgpCurrPkt->pNext = NULL;
+	sgpCurrPkt->dwSpaceLeft = 32000;
+
+	result = (TMegaPkt *)&sgpMegaPkt;
+	while (result->pNext) {
+		result = result->pNext;
+	}
+	result->pNext = sgpCurrPkt;
+
+	return result;
+}
+
+BOOL __cdecl msg_wait_resync()
+{
+	BOOL success;
+
+	msg_get_next_packet();
+	sgbDeltaChunks = 0;
+	sgnCurrMegaPlayer = -1;
+	sgbRecvCmd = CMD_DLEVEL_END;
+	gbBufferMsgs = 1;
+	sgdwOwnerWait = GetTickCount();
+	success = UiProgressDialog(ghMainWnd, "Waiting for game data...", 1, msg_wait_for_turns, 20);
+	gbBufferMsgs = 0;
+	if (!success) {
+		msg_free_packets();
+		return FALSE;
+	}
+
+	if (gbGameDestroyed) {
+		DrawDlg("The game ended");
+		msg_free_packets();
+		return FALSE;
+	}
+
+	if (sgbDeltaChunks != 21) {
+		DrawDlg("Unable to get level data");
+		msg_free_packets();
+		return FALSE;
+	}
+
+	return TRUE;
+}
+// 65AB18: using guessed type int sgdwOwnerWait;
+// 65AB24: using guessed type int sgnCurrMegaPlayer;
+// 67618D: using guessed type char sgbDeltaChunks;
+// 676194: using guessed type char gbBufferMsgs;
+// 67862D: using guessed type char gbGameDestroyed;
+
+void __cdecl msg_free_packets()
+{
+	TMegaPkt *tmp;
+
+	while (sgpMegaPkt) {
+		sgpCurrPkt = sgpMegaPkt->pNext;
+		tmp = sgpMegaPkt;
+		sgpMegaPkt = NULL;
+		mem_free_dbg(tmp);
+		sgpMegaPkt = sgpCurrPkt;
+	}
+}
+
+int __cdecl msg_wait_for_turns()
+{
+	int recieved;
+	DWORD turns;
+
+	if (!sgbDeltaChunks) {
+		nthread_send_and_recv_turn(0, 0);
+		if (!SNetGetOwnerTurnsWaiting(&turns) && SErrGetLastError() == STORM_ERROR_NOT_IN_GAME)
+			return 100;
+		if (GetTickCount() - sgdwOwnerWait <= 2000 && turns < gdwTurnsInTransit)
+			return 0;
+		sgbDeltaChunks++;
+	}
+	multi_process_network_packets();
+	nthread_send_and_recv_turn(0, 0);
+	if (nthread_has_500ms_passed(0))
+		nthread_recv_turns(&recieved);
+
+	if (gbGameDestroyed)
+		return 100;
+	if (gbDeltaSender >= MAX_PLRS) {
+		sgbDeltaChunks = 0;
+		sgbRecvCmd = CMD_DLEVEL_END;
+		gbDeltaSender = myplr;
+		nthread_set_turn_upper_bit();
+	}
+	if (sgbDeltaChunks == 20) {
+		sgbDeltaChunks = 21;
+		return 99;
+	}
+	return 100 * sgbDeltaChunks / 21;
+}
+// 65AB18: using guessed type int sgdwOwnerWait;
+// 67618D: using guessed type char sgbDeltaChunks;
+// 67862D: using guessed type char gbGameDestroyed;
+// 6796E4: using guessed type char gbDeltaSender;
+// 679738: using guessed type int gdwTurnsInTransit;
+
+void __cdecl msg_process_net_packets()
+{
+	if (gbMaxPlayers != 1) {
+		gbBufferMsgs = 2;
+		msg_pre_packet();
+		gbBufferMsgs = 0;
+		msg_free_packets();
+	}
+}
+// 676194: using guessed type char gbBufferMsgs;
+// 679660: using guessed type char gbMaxPlayers;
+
+void __cdecl msg_pre_packet()
+{
+	int i;
+	int spaceLeft, pktSize;
+	TMegaPkt *pkt;
+	TFakeCmdPlr *cmd, *tmpCmd;
+	TFakeDropPlr *dropCmd;
+
+	pkt = sgpMegaPkt;
+	for (i = -1; pkt; pkt = pkt->pNext) {
+		spaceLeft = 32000;
+		cmd = (TFakeCmdPlr *)pkt->data;
+		while (spaceLeft != pkt->dwSpaceLeft) {
+			if (cmd->bCmd == FAKE_CMD_SETID) {
+				tmpCmd = cmd;
+				cmd++;
+				i = tmpCmd->bPlr;
+				spaceLeft -= sizeof(*cmd);
+			} else if (cmd->bCmd == FAKE_CMD_DROPID) {
+				dropCmd = (TFakeDropPlr *)cmd;
+				cmd += 3;
+				spaceLeft -= sizeof(*dropCmd);
+				multi_player_left(dropCmd->bPlr, dropCmd->dwReason);
+			} else {
+				pktSize = ParseCmd(i, (TCmd *)cmd);
+				cmd = (TFakeCmdPlr *)((char *)cmd + pktSize);
+				spaceLeft -= pktSize;
+			}
+		}
+	}
+}
+
+void __fastcall DeltaExportData(int pnum)
+{
+	BYTE *dst, *dstEnd;
+	int size, i;
+	char src;
+
+	if (sgbDeltaChanged) {
+		dst = (BYTE *)DiabloAllocPtr(4722);
+		dstEnd = dst + 1;
+		for (i = 0; i < NUMLEVELS; i++) {
+			dstEnd = DeltaExportItem(dstEnd, sgLevels[i].item);
+			dstEnd = DeltaExportObject(dstEnd, sgLevels[i].object);
+			dstEnd = DeltaExportMonster(dstEnd, sgLevels[i].monster);
+			size = msg_comp_level(dst, dstEnd);
+			dthread_send_delta(pnum, i + CMD_DLEVEL_0, dst, size);
+		}
+		dstEnd = DeltaExportJunk(dstEnd);
+		size = msg_comp_level(dst, dstEnd);
+		dthread_send_delta(pnum, CMD_DLEVEL_JUNK, dst, size);
+		mem_free_dbg(dst);
+	}
+	src = 0;
+	dthread_send_delta(pnum, CMD_DLEVEL_END, &src, 1);
+}
+
+BYTE *__fastcall DeltaExportItem(BYTE *dst, TCmdPItem *src)
+{
+	int i;
+
+	for (i = 0; i < MAXITEMS; i++) {
+		if (src->bCmd == 0xFF) {
+			*dst = 0xFF;
+			dst++;
+		} else {
+			memcpy(dst, src, sizeof(TCmdPItem));
+			dst += sizeof(TCmdPItem);
+		}
+		src++;
+	}
+
+	return dst;
+}
+
+BYTE *__fastcall DeltaExportObject(BYTE *dst, DObjectStr *src)
+{
+	memcpy(dst, src, sizeof(DObjectStr) * MAXOBJECTS);
+	return dst + sizeof(DObjectStr) * MAXOBJECTS;
+}
+
+BYTE *__fastcall DeltaExportMonster(BYTE *dst, DMonsterStr *src)
+{
+	int i;
+
+	for (i = 0; i < MAXMONSTERS; i++) {
+		if (*(BYTE *)src == 0xFF) {
+			*dst = 0xFF;
+			dst++;
+		} else {
+			memcpy(dst, src, sizeof(DMonsterStr));
+			dst += sizeof(DMonsterStr);
+		}
+		src++;
+	}
+
+	return dst;
+}
+
+BYTE *__fastcall DeltaExportJunk(BYTE *dst)
+{
+	int i;
+	MultiQuests *mq;
+	DPortal *pD;
+
+	for (i = 0; i < MAXPORTAL; i++) {
+		pD = &sgJunk.portal[i];
+		if (pD->x == 0xFF) {
+			*dst = 0xFF;
+			dst++;
+		} else {
+			memcpy(dst, pD, sizeof(*pD));
+			dst += sizeof(*pD);
+		}
+	}
+
+	for (i = 0; i < MAXQUESTS; i++) {
+		if (questlist[i]._qflags & 1) {
+			mq = &sgJunk.quests[i];
+			mq->qlog = quests[i]._qlog;
+			mq->qstate = quests[i]._qactive;
+			mq->qvar1 = quests[i]._qvar1;
+			memcpy(dst, mq, sizeof(*mq));
+			dst += sizeof(*mq);
+		}
+	}
+
+	return dst;
+}
+
+int __fastcall msg_comp_level(BYTE *buffer, BYTE *end)
+{
+	int size, pkSize;
+
+	size = end - buffer - 1;
+	pkSize = PkwareCompress(buffer + 1, size);
+	*buffer = size != pkSize;
+
+	return pkSize + 1;
+}
+
+void __cdecl delta_init()
+{
+	sgbDeltaChanged = FALSE;
+	memset(&sgJunk, 0xFF, sizeof(sgJunk));
+	memset(sgLevels, 0xFF, sizeof(sgLevels));
+	memset(sgLocals, 0, sizeof(sgLocals));
+	deltaload = FALSE;
+}
+// 676190: using guessed type int deltaload;
+
+void __fastcall delta_kill_monster(int mi, BYTE x, BYTE y, BYTE bLevel)
+{
+	DMonsterStr *pD;
+
+	if (gbMaxPlayers != 1) {
+		sgbDeltaChanged = TRUE;
+		pD = &sgLevels[bLevel].monster[mi];
+		pD->_mx = x;
+		pD->_my = y;
+		pD->_mdir = monster[mi]._mdir;
+		pD->_mhitpoints = 0;
+	}
+}
+// 679660: using guessed type char gbMaxPlayers;
+
+void __fastcall delta_monster_hp(int mi, int hp, BYTE bLevel)
+{
+	DMonsterStr *pD;
+
+	if (gbMaxPlayers != 1) {
+		sgbDeltaChanged = TRUE;
+		pD = &sgLevels[bLevel].monster[mi];
+		if (pD->_mhitpoints > hp)
+			pD->_mhitpoints = hp;
+	}
+}
+// 679660: using guessed type char gbMaxPlayers;
+
+void __fastcall delta_sync_monster(TCmdLocParam1 *packet, BYTE level)
+{
+	DMonsterStr *pD;
+
+	if (gbMaxPlayers != 1) {
+		sgbDeltaChanged = TRUE;
+		pD = &sgLevels[level].monster[(BYTE)packet->bCmd];
+		if (pD->_mhitpoints) {
+			pD->_mx = packet->x;
+			pD->_my = packet->y;
+			pD->_mactive = -1;
+			pD->_menemy = packet->wParam1;
+		}
+	}
+}
+// 679660: using guessed type char gbMaxPlayers;
+
+void __fastcall delta_sync_golem(TCmdGolem *pG, int pnum, BYTE bLevel)
+{
+	DMonsterStr *pD;
+
+	if (gbMaxPlayers != 1) {
+		sgbDeltaChanged = TRUE;
+		pD = &sgLevels[bLevel].monster[pnum];
+		pD->_mx = pG->_mx;
+		pD->_my = pG->_my;
+		pD->_mactive = -1;
+		pD->_menemy = pG->_menemy;
+		pD->_mdir = pG->_mdir;
+		pD->_mhitpoints = pG->_mhitpoints;
+	}
+}
+// 679660: using guessed type char gbMaxPlayers;
+
+void __fastcall delta_leave_sync(BYTE bLevel)
+{
+	int i, ma;
+	DMonsterStr *pD;
+
+	if (gbMaxPlayers != 1) {
+		if (currlevel == 0) {
+			glSeedTbl[0] = GetRndSeed();
+		}
+		if (currlevel > 0) {
+			for (i = 0; i < nummonsters; ++i) {
+				ma = monstactive[i];
+				if (monster[ma]._mhitpoints) {
+					sgbDeltaChanged = TRUE;
+					pD = &sgLevels[bLevel].monster[ma];
+					pD->_mx = monster[ma]._mx;
+					pD->_my = monster[ma]._my;
+					pD->_mdir = monster[ma]._mdir;
+					pD->_menemy = encode_enemy(ma);
+					pD->_mhitpoints = monster[ma]._mhitpoints;
+					pD->_mactive = monster[ma]._msquelch;
+				}
+			}
+			memcpy(&sgLocals[bLevel], automapview, sizeof(automapview));
+		}
+	}
+}
+// 43C17D: could not find valid save-restore pair for edi
+// 679660: using guessed type char gbMaxPlayers;
+
+BOOL __fastcall delta_portal_inited(int i)
+{
+	return sgJunk.portal[i].x == 0xFF;
+}
+
+BOOL __fastcall delta_quest_inited(int i)
+{
+	return sgJunk.quests[i].qstate != 0xFF;
+}
+
+void __fastcall DeltaAddItem(int ii)
+{
+	int i;
+	TCmdPItem *pD;
+
+	if (gbMaxPlayers == 1) {
+		return;
+	}
+
+	for (i = 0; i < MAXITEMS; i++) {
+		pD = &sgLevels[currlevel].item[i];
+		if (pD->bCmd != 0xFF
+		    && pD->wIndx == item[ii].IDidx
+		    && pD->wCI == item[ii]._iCreateInfo
+		    && pD->dwSeed == item[ii]._iSeed
+		    && (pD->bCmd == CMD_WALKXY || pD->bCmd == CMD_STAND)) {
+			return;
+		}
+	}
+
+	for (i = 0; i < MAXITEMS; i++) {
+		pD = &sgLevels[currlevel].item[i];
+		if (pD->bCmd == 0xFF) {
+			pD->bCmd = CMD_STAND;
+			sgbDeltaChanged = TRUE;
+			pD->x = item[ii]._ix;
+			pD->y = item[ii]._iy;
+			pD->wIndx = item[ii].IDidx;
+			pD->wCI = item[ii]._iCreateInfo;
+			pD->dwSeed = item[ii]._iSeed;
+			pD->bId = item[ii]._iIdentified;
+			pD->bDur = item[ii]._iDurability;
+			pD->bMDur = item[ii]._iMaxDur;
+			pD->bCh = item[ii]._iCharges;
+			pD->bMCh = item[ii]._iMaxCharges;
+			pD->wValue = item[ii]._ivalue;
+			return;
+		}
+	}
+}
+// 679660: using guessed type char gbMaxPlayers;
+
+void __cdecl DeltaSaveLevel()
+{
+	int i;
+
+	if (gbMaxPlayers != 1) {
+		for (i = 0; i < MAX_PLRS; i++) {
+			if (i != myplr)
+				plr[i]._pGFXLoad = 0;
+		}
+		plr[myplr]._pLvlVisited[currlevel] = 1;
+		delta_leave_sync(currlevel);
+	}
+}
+// 679660: using guessed type char gbMaxPlayers;
+
+void __cdecl DeltaLoadLevel()
+{
+	int ii, ot;
+	int i, j, k, l;
+	int x, y, xx, yy;
+	BOOL done;
+
+	if (gbMaxPlayers == 1) {
+		return;
+	}
+
+	deltaload = TRUE;
+	if (currlevel != 0) {
+		for (i = 0; i < nummonsters; i++) {
+			if (sgLevels[currlevel].monster[i]._mx != 0xFF) {
+				M_ClearSquares(i);
+				x = sgLevels[currlevel].monster[i]._mx;
+				y = sgLevels[currlevel].monster[i]._my;
+				monster[i]._mx = x;
+				monster[i]._my = y;
+				monster[i]._moldx = x;
+				monster[i]._moldy = y;
+				monster[i]._mfutx = x;
+				monster[i]._mfuty = y;
+				if (sgLevels[currlevel].monster[i]._mhitpoints != -1)
+					monster[i]._mhitpoints = sgLevels[currlevel].monster[i]._mhitpoints;
+				if (!sgLevels[currlevel].monster[i]._mhitpoints) {
+					monster[i]._moldx = x;
+					monster[i]._moldy = y;
+					M_ClearSquares(i);
+					if (monster[i]._mAi != AI_DIABLO) {
+						if (!monster[i]._uniqtype)
+							/// ASSERT: assert(monster[i].MType != NULL);
+							AddDead(monster[i]._mx, monster[i]._my, monster[i].MType->mdeadval, (direction)monster[i]._mdir);
+						else
+							AddDead(monster[i]._mx, monster[i]._my, monster[i]._udeadval, (direction)monster[i]._mdir);
+					}
+					monster[i]._mDelFlag = TRUE;
+					M_UpdateLeader(i);
+				} else {
+					decode_enemy(i, sgLevels[currlevel].monster[i]._menemy);
+					if (monster[i]._mx && monster[i]._mx != 1 || monster[i]._my)
+						dMonster[monster[i]._mx][monster[i]._my] = i + 1;
+					if (i < 4) {
+						MAI_Golum(i);
+						monster[i]._mFlags |= (MFLAG_TARGETS_MONSTER | MFLAG_GOLEM);
+					} else {
+						M_StartStand(i, monster[i]._mdir);
+					}
+					monster[i]._msquelch = sgLevels[currlevel].monster[i]._mactive;
+				}
+			}
+		}
+		memcpy(automapview, &sgLocals[currlevel], sizeof(automapview));
+	}
+
+	for (i = 0; i < MAXITEMS; i++) {
+		if (sgLevels[currlevel].item[i].bCmd != 0xFF) {
+			if (sgLevels[currlevel].item[i].bCmd == CMD_WALKXY) {
+				ii = FindGetItem(
+				    sgLevels[currlevel].item[i].wIndx,
+				    sgLevels[currlevel].item[i].wCI,
+				    sgLevels[currlevel].item[i].dwSeed);
+				if (ii != -1) {
+					if (dItem[item[ii]._ix][item[ii]._iy] == ii + 1)
+						dItem[item[ii]._ix][item[ii]._iy] = 0;
+					DeleteItem(ii, i);
+				}
+			}
+			if (sgLevels[currlevel].item[i].bCmd == CMD_ACK_PLRINFO) {
+				ii = itemavail[0];
+				itemavail[0] = itemavail[MAXITEMS - numitems - 1];
+				itemactive[numitems] = ii;
+				if (sgLevels[currlevel].item[i].wIndx == IDI_EAR) {
+					RecreateEar(
+					    ii,
+					    sgLevels[currlevel].item[i].wCI,
+					    sgLevels[currlevel].item[i].dwSeed,
+					    sgLevels[currlevel].item[i].bId,
+					    sgLevels[currlevel].item[i].bDur,
+					    sgLevels[currlevel].item[i].bMDur,
+					    sgLevels[currlevel].item[i].bCh,
+					    sgLevels[currlevel].item[i].bMCh,
+					    sgLevels[currlevel].item[i].wValue,
+					    sgLevels[currlevel].item[i].dwBuff);
+				} else {
+					RecreateItem(
+					    ii,
+					    sgLevels[currlevel].item[i].wIndx,
+					    sgLevels[currlevel].item[i].wCI,
+					    sgLevels[currlevel].item[i].dwSeed,
+					    sgLevels[currlevel].item[i].wValue);
+					if (sgLevels[currlevel].item[i].bId)
+						item[ii]._iIdentified = TRUE;
+					item[ii]._iDurability = sgLevels[currlevel].item[i].bDur;
+					item[ii]._iMaxDur = sgLevels[currlevel].item[i].bMDur;
+					item[ii]._iCharges = sgLevels[currlevel].item[i].bCh;
+					item[ii]._iMaxCharges = sgLevels[currlevel].item[i].bMCh;
+				}
+				x = sgLevels[currlevel].item[i].x;
+				y = sgLevels[currlevel].item[i].y;
+				if (!CanPut(x, y)) {
+					done = FALSE;
+					for (k = 1; k < 50 && !done; k++) {
+						for (j = -k; j <= k && !done; j++) {
+							yy = y + j;
+							for (l = -k; l <= k && !done; l++) {
+								xx = x + l;
+								if (CanPut(xx, yy)) {
+									done = TRUE;
+									x = xx;
+									y = yy;
+								}
+							}
+						}
+					}
+				}
+				item[ii]._ix = x;
+				item[ii]._iy = y;
+				dItem[x][y] = ii + 1;
+				RespawnItem(ii, 0);
+				numitems++;
+			}
+		}
+	}
+
+	if (currlevel != 0) {
+		for (i = 0; i < MAXOBJECTS; i++) {
+			switch (sgLevels[currlevel].object[i].bCmd) {
+			case CMD_OPENDOOR:
+			case CMD_CLOSEDOOR:
+			case CMD_OPERATEOBJ:
+			case CMD_PLROPOBJ:
+				SyncOpObject(-1, sgLevels[currlevel].object[i].bCmd, i);
+				break;
+			case CMD_BREAKOBJ:
+				SyncBreakObj(-1, i);
+				break;
+			}
+		}
+
+		for (i = 0; i < nobjects; i++) {
+			ot = object[objectactive[i]]._otype;
+			if (ot == OBJ_TRAPL || ot == OBJ_TRAPR)
+				Obj_Trap(objectactive[i]);
+		}
+	}
+	deltaload = FALSE;
+}
+// 679660: using guessed type char gbMaxPlayers;
+
+void __fastcall NetSendCmd(BOOL bHiPri, BYTE bCmd)
+{
+	TCmd cmd;
+
+	cmd.bCmd = bCmd;
+	if (bHiPri)
+		NetSendHiPri((BYTE *)&cmd, sizeof(cmd));
+	else
+		NetSendLoPri((BYTE *)&cmd, sizeof(cmd));
+}
+
+void __fastcall NetSendCmdGolem(BYTE mx, BYTE my, BYTE dir, BYTE menemy, int hp, BYTE cl)
+{
+	TCmdGolem cmd;
+
+	cmd.bCmd = CMD_AWAKEGOLEM;
+	cmd._mx = mx;
+	cmd._my = my;
+	cmd._mdir = dir;
+	cmd._menemy = menemy;
+	cmd._mhitpoints = hp;
+	cmd._currlevel = cl;
+	NetSendLoPri((BYTE *)&cmd, sizeof(cmd));
+}
+
+void __fastcall NetSendCmdLoc(BOOL bHiPri, BYTE bCmd, BYTE x, BYTE y)
+{
+	TCmdLoc cmd;
+
+	cmd.bCmd = bCmd;
+	cmd.x = x;
+	cmd.y = y;
+	if (bHiPri)
+		NetSendHiPri((BYTE *)&cmd, sizeof(cmd));
+	else
+		NetSendLoPri((BYTE *)&cmd, sizeof(cmd));
+}
+
+void __fastcall NetSendCmdLocParam1(BOOL bHiPri, BYTE bCmd, BYTE x, BYTE y, WORD wParam1)
+{
+	TCmdLocParam1 cmd;
+
+	cmd.bCmd = bCmd;
+	cmd.x = x;
+	cmd.y = y;
+	cmd.wParam1 = wParam1;
+	if (bHiPri)
+		NetSendHiPri((BYTE *)&cmd, sizeof(cmd));
+	else
+		NetSendLoPri((BYTE *)&cmd, sizeof(cmd));
+}
+
+void __fastcall NetSendCmdLocParam2(BOOL bHiPri, BYTE bCmd, BYTE x, BYTE y, WORD wParam1, WORD wParam2)
+{
+	TCmdLocParam2 cmd;
+
+	cmd.bCmd = bCmd;
+	cmd.x = x;
+	cmd.y = y;
+	cmd.wParam1 = wParam1;
+	cmd.wParam2 = wParam2;
+	if (bHiPri)
+		NetSendHiPri((BYTE *)&cmd, sizeof(cmd));
+	else
+		NetSendLoPri((BYTE *)&cmd, sizeof(cmd));
+}
+
+void __fastcall NetSendCmdLocParam3(BOOL bHiPri, BYTE bCmd, BYTE x, BYTE y, WORD wParam1, WORD wParam2, WORD wParam3)
+{
+	TCmdLocParam3 cmd;
+
+	cmd.bCmd = bCmd;
+	cmd.x = x;
+	cmd.y = y;
+	cmd.wParam1 = wParam1;
+	cmd.wParam2 = wParam2;
+	cmd.wParam3 = wParam3;
+	if (bHiPri)
+		NetSendHiPri((BYTE *)&cmd, sizeof(cmd));
+	else
+		NetSendLoPri((BYTE *)&cmd, sizeof(cmd));
+}
+
+void __fastcall NetSendCmdParam1(BOOL bHiPri, BYTE bCmd, WORD wParam1)
+{
+	TCmdParam1 cmd;
+
+	cmd.bCmd = bCmd;
+	cmd.wParam1 = wParam1;
+	if (bHiPri)
+		NetSendHiPri((BYTE *)&cmd, sizeof(cmd));
+	else
+		NetSendLoPri((BYTE *)&cmd, sizeof(cmd));
+}
+
+void __fastcall NetSendCmdParam2(BOOL bHiPri, BYTE bCmd, WORD wParam1, WORD wParam2)
+{
+	TCmdParam2 cmd;
+
+	cmd.bCmd = bCmd;
+	cmd.wParam1 = wParam1;
+	cmd.wParam2 = wParam2;
+	if (bHiPri)
+		NetSendHiPri((BYTE *)&cmd, sizeof(cmd));
+	else
+		NetSendLoPri((BYTE *)&cmd, sizeof(cmd));
+}
+
+void __fastcall NetSendCmdParam3(BOOL bHiPri, BYTE bCmd, WORD wParam1, WORD wParam2, WORD wParam3)
+{
+	TCmdParam3 cmd;
+
+	cmd.bCmd = bCmd;
+	cmd.wParam1 = wParam1;
+	cmd.wParam2 = wParam2;
+	cmd.wParam3 = wParam3;
+	if (bHiPri)
+		NetSendHiPri((BYTE *)&cmd, sizeof(cmd));
+	else
+		NetSendLoPri((BYTE *)&cmd, sizeof(cmd));
+}
+
+void __fastcall NetSendCmdQuest(BOOL bHiPri, BYTE q)
+{
+	TCmdQuest cmd;
+
+	cmd.q = q;
+	cmd.bCmd = CMD_SYNCQUEST;
+	cmd.qstate = quests[q]._qactive;
+	cmd.qlog = quests[q]._qlog;
+	cmd.qvar1 = quests[q]._qvar1;
+	if (bHiPri)
+		NetSendHiPri((BYTE *)&cmd, sizeof(cmd));
+	else
+		NetSendLoPri((BYTE *)&cmd, sizeof(cmd));
+}
+
+void __fastcall NetSendCmdGItem(BOOL bHiPri, BYTE bCmd, BYTE mast, BYTE pnum, BYTE ii)
+{
+	TCmdGItem cmd;
+
+	cmd.bCmd = bCmd;
+	cmd.bPnum = pnum;
+	cmd.bMaster = mast;
+	cmd.bLevel = currlevel;
+	cmd.bCursitem = ii;
+	cmd.dwTime = 0;
+	cmd.x = item[ii]._ix;
+	cmd.y = item[ii]._iy;
+	cmd.wIndx = item[ii].IDidx;
+
+	if (item[ii].IDidx == IDI_EAR) {
+		cmd.wCI = item[ii]._iName[8] | (item[ii]._iName[7] << 8);
+		cmd.dwSeed = item[ii]._iName[12] | ((item[ii]._iName[11] | ((item[ii]._iName[10] | (item[ii]._iName[9] << 8)) << 8)) << 8);
+		cmd.bId = item[ii]._iName[13];
+		cmd.bDur = item[ii]._iName[14];
+		cmd.bMDur = item[ii]._iName[15];
+		cmd.bCh = item[ii]._iName[16];
+		cmd.bMCh = item[ii]._iName[17];
+		cmd.wValue = item[ii]._ivalue | (item[ii]._iName[18] << 8) | ((item[ii]._iCurs - 19) << 6);
+		cmd.dwBuff = item[ii]._iName[22] | ((item[ii]._iName[21] | ((item[ii]._iName[20] | (item[ii]._iName[19] << 8)) << 8)) << 8);
+	} else {
+		cmd.wCI = item[ii]._iCreateInfo;
+		cmd.dwSeed = item[ii]._iSeed;
+		cmd.bId = item[ii]._iIdentified;
+		cmd.bDur = item[ii]._iDurability;
+		cmd.bMDur = item[ii]._iMaxDur;
+		cmd.bCh = item[ii]._iCharges;
+		cmd.bMCh = item[ii]._iMaxCharges;
+		cmd.wValue = item[ii]._ivalue;
+	}
+
+	if (bHiPri)
+		NetSendHiPri((BYTE *)&cmd, sizeof(cmd));
+	else
+		NetSendLoPri((BYTE *)&cmd, sizeof(cmd));
+}
+
+void __fastcall NetSendCmdGItem2(BOOL usonly, BYTE bCmd, BYTE mast, BYTE pnum, TCmdGItem *p)
+{
+	int ticks;
+	TCmdGItem cmd;
+
+	memcpy(&cmd, p, sizeof(cmd));
+	cmd.bPnum = pnum;
+	cmd.bCmd = bCmd;
+	cmd.bMaster = mast;
+
+	if (!usonly) {
+		cmd.dwTime = 0;
+		NetSendHiPri((BYTE *)&cmd, sizeof(cmd));
+		return;
+	}
+
+	ticks = GetTickCount();
+	if (!cmd.dwTime) {
+		cmd.dwTime = ticks;
+	} else if (ticks - cmd.dwTime > 5000) {
+		return;
+	}
+
+	multi_msg_add((BYTE *)&cmd.bCmd, sizeof(cmd));
+}
+
+BOOL __fastcall NetSendCmdReq2(BYTE bCmd, BYTE mast, BYTE pnum, TCmdGItem *p)
+{
+	int ticks;
+	TCmdGItem cmd;
+
+	memcpy(&cmd, p, sizeof(cmd));
+	cmd.bCmd = bCmd;
+	cmd.bPnum = pnum;
+	cmd.bMaster = mast;
+
+	ticks = GetTickCount();
+	if (!cmd.dwTime) {
+		cmd.dwTime = ticks;
+	} else if (ticks - cmd.dwTime > 5000) {
+		return FALSE;
+	}
+
+	multi_msg_add((BYTE *)&cmd.bCmd, sizeof(cmd));
+
+	return TRUE;
+}
+
+void __fastcall NetSendCmdExtra(TCmdGItem *p)
+{
+	TCmdGItem cmd;
+
+	memcpy(&cmd, p, sizeof(cmd));
+	cmd.dwTime = 0;
+	cmd.bCmd = CMD_ITEMEXTRA;
+	NetSendHiPri((BYTE *)&cmd, sizeof(cmd));
+}
+
+void __fastcall NetSendCmdPItem(BOOL bHiPri, BYTE bCmd, BYTE x, BYTE y)
+{
+	TCmdPItem cmd;
+
+	cmd.bCmd = bCmd;
+	cmd.x = x;
+	cmd.y = y;
+	cmd.wIndx = plr[myplr].HoldItem.IDidx;
+
+	if (plr[myplr].HoldItem.IDidx == IDI_EAR) {
+		cmd.wCI = plr[myplr].HoldItem._iName[8] | (plr[myplr].HoldItem._iName[7] << 8);
+		cmd.dwSeed = plr[myplr].HoldItem._iName[12] | ((plr[myplr].HoldItem._iName[11] | ((plr[myplr].HoldItem._iName[10] | (plr[myplr].HoldItem._iName[9] << 8)) << 8)) << 8);
+		cmd.bId = plr[myplr].HoldItem._iName[13];
+		cmd.bDur = plr[myplr].HoldItem._iName[14];
+		cmd.bMDur = plr[myplr].HoldItem._iName[15];
+		cmd.bCh = plr[myplr].HoldItem._iName[16];
+		cmd.bMCh = plr[myplr].HoldItem._iName[17];
+		cmd.wValue = plr[myplr].HoldItem._ivalue | (plr[myplr].HoldItem._iName[18] << 8) | ((plr[myplr].HoldItem._iCurs - 19) << 6);
+		cmd.dwBuff = plr[myplr].HoldItem._iName[22] | ((plr[myplr].HoldItem._iName[21] | ((plr[myplr].HoldItem._iName[20] | (plr[myplr].HoldItem._iName[19] << 8)) << 8)) << 8);
+	} else {
+		cmd.wCI = plr[myplr].HoldItem._iCreateInfo;
+		cmd.dwSeed = plr[myplr].HoldItem._iSeed;
+		cmd.bId = plr[myplr].HoldItem._iIdentified;
+		cmd.bDur = plr[myplr].HoldItem._iDurability;
+		cmd.bMDur = plr[myplr].HoldItem._iMaxDur;
+		cmd.bCh = plr[myplr].HoldItem._iCharges;
+		cmd.bMCh = plr[myplr].HoldItem._iMaxCharges;
+		cmd.wValue = plr[myplr].HoldItem._ivalue;
+	}
+
+	if (bHiPri)
+		NetSendHiPri((BYTE *)&cmd, sizeof(cmd));
+	else
+		NetSendLoPri((BYTE *)&cmd, sizeof(cmd));
+}
+
+void __fastcall NetSendCmdChItem(BOOL bHiPri, BYTE bLoc)
+{
+	TCmdChItem cmd;
+
+	cmd.bCmd = CMD_CHANGEPLRITEMS;
+	cmd.bLoc = bLoc;
+	cmd.wIndx = plr[myplr].HoldItem.IDidx;
+	cmd.wCI = plr[myplr].HoldItem._iCreateInfo;
+	cmd.dwSeed = plr[myplr].HoldItem._iSeed;
+	cmd.bId = plr[myplr].HoldItem._iIdentified;
+
+	if (bHiPri)
+		NetSendHiPri((BYTE *)&cmd, sizeof(cmd));
+	else
+		NetSendLoPri((BYTE *)&cmd, sizeof(cmd));
+}
+
+void __fastcall NetSendCmdDelItem(BOOL bHiPri, BYTE bLoc)
+{
+	TCmdDelItem cmd;
+
+	cmd.bLoc = bLoc;
+	cmd.bCmd = CMD_DELPLRITEMS;
+	if (bHiPri)
+		NetSendHiPri((BYTE *)&cmd, sizeof(cmd));
+	else
+		NetSendLoPri((BYTE *)&cmd, sizeof(cmd));
+}
+
+void __fastcall NetSendCmdDItem(BOOL bHiPri, int ii)
+{
+	TCmdPItem cmd;
+
+	cmd.bCmd = CMD_DROPITEM;
+	cmd.x = item[ii]._ix;
+	cmd.y = item[ii]._iy;
+	cmd.wIndx = item[ii].IDidx;
+
+	if (item[ii].IDidx == IDI_EAR) {
+		cmd.wCI = item[ii]._iName[8] | (item[ii]._iName[7] << 8);
+		cmd.dwSeed = item[ii]._iName[12] | ((item[ii]._iName[11] | ((item[ii]._iName[10] | (item[ii]._iName[9] << 8)) << 8)) << 8);
+		cmd.bId = item[ii]._iName[13];
+		cmd.bDur = item[ii]._iName[14];
+		cmd.bMDur = item[ii]._iName[15];
+		cmd.bCh = item[ii]._iName[16];
+		cmd.bMCh = item[ii]._iName[17];
+		cmd.wValue = item[ii]._ivalue | (item[ii]._iName[18] << 8) | ((item[ii]._iCurs - 19) << 6);
+		cmd.dwBuff = item[ii]._iName[22] | ((item[ii]._iName[21] | ((item[ii]._iName[20] | (item[ii]._iName[19] << 8)) << 8)) << 8);
+	} else {
+		cmd.wCI = item[ii]._iCreateInfo;
+		cmd.dwSeed = item[ii]._iSeed;
+		cmd.bId = item[ii]._iIdentified;
+		cmd.bDur = item[ii]._iDurability;
+		cmd.bMDur = item[ii]._iMaxDur;
+		cmd.bCh = item[ii]._iCharges;
+		cmd.bMCh = item[ii]._iMaxCharges;
+		cmd.wValue = item[ii]._ivalue;
+	}
+
+	if (bHiPri)
+		NetSendHiPri((BYTE *)&cmd, sizeof(cmd));
+	else
+		NetSendLoPri((BYTE *)&cmd, sizeof(cmd));
+}
+
+void __fastcall NetSendCmdDamage(BOOL bHiPri, BYTE bPlr, DWORD dwDam)
+{
+	TCmdDamage cmd;
+
+	cmd.bCmd = CMD_PLRDAMAGE;
+	cmd.bPlr = bPlr;
+	cmd.dwDam = dwDam;
+	if (bHiPri)
+		NetSendHiPri((BYTE *)&cmd, sizeof(cmd));
+	else
+		NetSendLoPri((BYTE *)&cmd, sizeof(cmd));
+}
+
+void __fastcall NetSendCmdString(int pmask, const char *pszStr)
+{
+	int dwStrLen;
+	TCmdString cmd;
+
+	cmd.bCmd = CMD_STRING;
+	dwStrLen = strlen(pszStr);
+	strcpy(cmd.str, pszStr);
+	multi_send_msg_packet(pmask, (BYTE *)&cmd.bCmd, dwStrLen + 2);
+}
+
+void __fastcall RemovePlrPortal(int pnum)
+{
+	memset(&sgJunk.portal[pnum], 0xFF, sizeof(sgJunk.portal[pnum]));
+	sgbDeltaChanged = TRUE;
+}
+
+int __fastcall ParseCmd(int pnum, TCmd *pCmd)
+{
+	sbLastCmd = pCmd->bCmd;
+	if (sgwPackPlrOffsetTbl[pnum] != 0 && sbLastCmd != CMD_ACK_PLRINFO && sbLastCmd != CMD_SEND_PLRINFO)
+		return 0;
+
+	switch (pCmd->bCmd) {
+	case CMD_SYNCDATA:
+		return On_SYNCDATA(pCmd, pnum);
+	case CMD_WALKXY:
+		return On_WALKXY((TCmdLoc *)pCmd, pnum);
+	case CMD_ADDSTR:
+		return On_ADDSTR((TCmdParam1 *)pCmd, pnum);
+	case CMD_ADDDEX:
+		return On_ADDDEX((TCmdParam1 *)pCmd, pnum);
+	case CMD_ADDMAG:
+		return On_ADDMAG((TCmdParam1 *)pCmd, pnum);
+	case CMD_ADDVIT:
+		return On_ADDVIT((TCmdParam1 *)pCmd, pnum);
+	case CMD_SBSPELL:
+		return On_SBSPELL((TCmdParam1 *)pCmd, pnum);
+	case CMD_GOTOGETITEM:
+		return On_GOTOGETITEM((TCmdLocParam1 *)pCmd, pnum);
+	case CMD_REQUESTGITEM:
+		return On_REQUESTGITEM((TCmdGItem *)pCmd, pnum);
+	case CMD_GETITEM:
+		return On_GETITEM((TCmdGItem *)pCmd, pnum);
+	case CMD_GOTOAGETITEM:
+		return On_GOTOAGETITEM((TCmdLocParam1 *)pCmd, pnum);
+	case CMD_REQUESTAGITEM:
+		return On_REQUESTAGITEM((TCmdGItem *)pCmd, pnum);
+	case CMD_AGETITEM:
+		return On_AGETITEM((TCmdGItem *)pCmd, pnum);
+	case CMD_ITEMEXTRA:
+		return On_ITEMEXTRA((TCmdGItem *)pCmd, pnum);
+	case CMD_PUTITEM:
+		return On_PUTITEM((TCmdPItem *)pCmd, pnum);
+	case CMD_SYNCPUTITEM:
+		return On_SYNCPUTITEM((TCmdPItem *)pCmd, pnum);
+	case CMD_RESPAWNITEM:
+		return On_RESPAWNITEM((TCmdPItem *)pCmd, pnum);
+	case CMD_ATTACKXY:
+		return On_ATTACKXY((TCmdLoc *)pCmd, pnum);
+	case CMD_SATTACKXY:
+		return On_SATTACKXY((TCmdLoc *)pCmd, pnum);
+	case CMD_RATTACKXY:
+		return On_RATTACKXY((TCmdLoc *)pCmd, pnum);
+	case CMD_SPELLXYD:
+		return On_SPELLXYD((TCmdLocParam3 *)pCmd, pnum);
+	case CMD_SPELLXY:
+		return On_SPELLXY((TCmdLocParam2 *)pCmd, pnum);
+	case CMD_TSPELLXY:
+		return On_TSPELLXY((TCmdLocParam2 *)pCmd, pnum);
+	case CMD_OPOBJXY:
+		return On_OPOBJXY((TCmdLocParam1 *)pCmd, pnum);
+	case CMD_DISARMXY:
+		return On_DISARMXY((TCmdLocParam1 *)pCmd, pnum);
+	case CMD_OPOBJT:
+		return On_OPOBJT((TCmdParam1 *)pCmd, pnum);
+	case CMD_ATTACKID:
+		return On_ATTACKID((TCmdParam1 *)pCmd, pnum);
+	case CMD_ATTACKPID:
+		return On_ATTACKPID((TCmdParam1 *)pCmd, pnum);
+	case CMD_RATTACKID:
+		return On_RATTACKID((TCmdParam1 *)pCmd, pnum);
+	case CMD_RATTACKPID:
+		return On_RATTACKPID((TCmdParam1 *)pCmd, pnum);
+	case CMD_SPELLID:
+		return On_SPELLID((TCmdParam3 *)pCmd, pnum);
+	case CMD_SPELLPID:
+		return On_SPELLPID((TCmdParam3 *)pCmd, pnum);
+	case CMD_TSPELLID:
+		return On_TSPELLID((TCmdParam3 *)pCmd, pnum);
+	case CMD_TSPELLPID:
+		return On_TSPELLPID((TCmdParam3 *)pCmd, pnum);
+	case CMD_KNOCKBACK:
+		return On_KNOCKBACK((TCmdParam1 *)pCmd, pnum);
+	case CMD_RESURRECT:
+		return On_RESURRECT((TCmdParam1 *)pCmd, pnum);
+	case CMD_HEALOTHER:
+		return On_HEALOTHER((TCmdParam1 *)pCmd, pnum);
+	case CMD_TALKXY:
+		return On_TALKXY((TCmdLocParam1 *)pCmd, pnum);
+	case CMD_DEBUG:
+		return On_DEBUG(pCmd, pnum);
+	case CMD_NEWLVL:
+		return On_NEWLVL((TCmdParam2 *)pCmd, pnum);
+	case CMD_WARP:
+		return On_WARP((TCmdParam1 *)pCmd, pnum);
+	case CMD_MONSTDEATH:
+		return On_MONSTDEATH((TCmdLocParam1 *)pCmd, pnum);
+	case CMD_KILLGOLEM:
+		return On_KILLGOLEM((TCmdLocParam1 *)pCmd, pnum);
+	case CMD_AWAKEGOLEM:
+		return On_AWAKEGOLEM((TCmdGolem *)pCmd, pnum);
+	case CMD_MONSTDAMAGE:
+		return On_MONSTDAMAGE((TCmdParam2 *)pCmd, pnum);
+	case CMD_PLRDEAD:
+		return On_PLRDEAD((TCmdParam1 *)pCmd, pnum);
+	case CMD_PLRDAMAGE:
+		return On_PLRDAMAGE((TCmdDamage *)pCmd, pnum);
+	case CMD_OPENDOOR:
+		return On_OPENDOOR((TCmdParam1 *)pCmd, pnum);
+	case CMD_CLOSEDOOR:
+		return On_CLOSEDOOR((TCmdParam1 *)pCmd, pnum);
+	case CMD_OPERATEOBJ:
+		return On_OPERATEOBJ((TCmdParam1 *)pCmd, pnum);
+	case CMD_PLROPOBJ:
+		return On_PLROPOBJ((TCmdParam2 *)pCmd, pnum);
+	case CMD_BREAKOBJ:
+		return On_BREAKOBJ((TCmdParam2 *)pCmd, pnum);
+	case CMD_CHANGEPLRITEMS:
+		return On_CHANGEPLRITEMS((TCmdChItem *)pCmd, pnum);
+	case CMD_DELPLRITEMS:
+		return On_DELPLRITEMS((TCmdDelItem *)pCmd, pnum);
+	case CMD_PLRLEVEL:
+		return On_PLRLEVEL((TCmdParam1 *)pCmd, pnum);
+	case CMD_DROPITEM:
+		return On_DROPITEM((TCmdPItem *)pCmd, pnum);
+	case CMD_ACK_PLRINFO:
+		return On_ACK_PLRINFO((TCmdPlrInfoHdr *)pCmd, pnum);
+	case CMD_SEND_PLRINFO:
+		return On_SEND_PLRINFO((TCmdPlrInfoHdr *)pCmd, pnum);
+	case CMD_PLAYER_JOINLEVEL:
+		return On_PLAYER_JOINLEVEL((TCmdLocParam1 *)pCmd, pnum);
+	case CMD_ACTIVATEPORTAL:
+		return On_ACTIVATEPORTAL((TCmdLocParam3 *)pCmd, pnum);
+	case CMD_DEACTIVATEPORTAL:
+		return On_DEACTIVATEPORTAL(pCmd, pnum);
+	case CMD_RETOWN:
+		return On_RETOWN(pCmd, pnum);
+	case CMD_SETSTR:
+		return On_SETSTR((TCmdParam1 *)pCmd, pnum);
+	case CMD_SETMAG:
+		return On_SETMAG((TCmdParam1 *)pCmd, pnum);
+	case CMD_SETDEX:
+		return On_SETDEX((TCmdParam1 *)pCmd, pnum);
+	case CMD_SETVIT:
+		return On_SETVIT((TCmdParam1 *)pCmd, pnum);
+	case CMD_STRING:
+		return On_STRING((TCmdString *)pCmd, pnum);
+	case CMD_SYNCQUEST:
+		return On_SYNCQUEST((TCmdQuest *)pCmd, pnum);
+	case CMD_ENDSHIELD:
+		return On_ENDSHIELD(pCmd, pnum);
+	case CMD_CHEAT_EXPERIENCE:
+		return On_CHEAT_EXPERIENCE(pCmd, pnum);
+	case CMD_CHEAT_SPELL_LEVEL:
+		return On_CHEAT_SPELL_LEVEL(pCmd, pnum);
+	case CMD_NOVA:
+		return On_NOVA((TCmdLoc *)pCmd, pnum);
+	case CMD_SETSHIELD:
+		return On_SETSHIELD(pCmd, pnum);
+	case CMD_REMSHIELD:
+		return On_REMSHIELD(pCmd, pnum);
+	}
+
+	if (pCmd->bCmd < CMD_DLEVEL_0 || pCmd->bCmd > CMD_DLEVEL_END) {
+		SNetDropPlayer(pnum, 0x40000006);
+		return 0;
+	}
+
+	return On_DLEVEL(pnum, (TCmdPlrInfoHdr *)pCmd);
+}
+// 66E4A9: using guessed type char sbLastCmd;
+// 67618D: using guessed type char sgbDeltaChunks;
+// 6796E4: using guessed type char gbDeltaSender;
+
+int __fastcall On_DLEVEL(int pnum, TCmdPlrInfoHdr *pCmd)
+{
+	if ((unsigned char)gbDeltaSender == pnum) {
+		if (sgbRecvCmd != CMD_DLEVEL_END) {
+			if (sgbRecvCmd == pCmd->bCmd) {
+			LABEL_17:
+				memcpy(&sgRecvBuf[pCmd->wOffset], &pCmd[1], pCmd->wBytes);
+				sgdwRecvOffset += pCmd->wBytes;
+				return pCmd->wBytes + 5;
+			}
+			DeltaImportData(sgbRecvCmd, sgdwRecvOffset);
+			if (pCmd->bCmd == CMD_DLEVEL_END) {
+				sgbDeltaChunks = 20;
+				sgbRecvCmd = CMD_DLEVEL_END;
+				return pCmd->wBytes + 5;
+			}
+			sgdwRecvOffset = 0;
+		LABEL_16:
+			sgbRecvCmd = pCmd->bCmd;
+			goto LABEL_17;
+		}
+	} else {
+		if (pCmd->bCmd != CMD_DLEVEL_END && (pCmd->bCmd != CMD_DLEVEL_0 || pCmd->wOffset))
+			return pCmd->wBytes + 5;
+		gbDeltaSender = pnum;
+		sgbRecvCmd = CMD_DLEVEL_END;
+	}
+	if (pCmd->bCmd == CMD_DLEVEL_END) {
+		sgbDeltaChunks = 20;
+		return pCmd->wBytes + 5;
+	}
+	if (pCmd->bCmd == CMD_DLEVEL_0 && !pCmd->wOffset) {
+		sgdwRecvOffset = 0;
+		goto LABEL_16;
+	}
+	return pCmd->wBytes + 5;
+}
+
+void __fastcall DeltaImportData(BYTE cmd, DWORD recv_offset)
+{
+	BYTE i;
+	BYTE *src;
+
+	if (sgRecvBuf[0])
+		PkwareDecompress(&sgRecvBuf[1], recv_offset, 4721);
+
+	src = &sgRecvBuf[1];
+	if (cmd == CMD_DLEVEL_JUNK) {
+		DeltaImportJunk(src);
+	} else if (cmd >= CMD_DLEVEL_0 && cmd <= CMD_DLEVEL_16) {
+		i = cmd - CMD_DLEVEL_0;
+		src = DeltaImportItem(src, sgLevels[i].item);
+		src = DeltaImportObject(src, sgLevels[i].object);
+		DeltaImportMonster(src, sgLevels[i].monster);
+	} else {
+		TermMsg("msg:1");
+	}
+
+	sgbDeltaChunks++;
+	sgbDeltaChanged = TRUE;
+}
+// 67618D: using guessed type char sgbDeltaChunks;
+
+BYTE *__fastcall DeltaImportItem(BYTE *src, TCmdPItem *dst)
+{
+	int i;
+
+	for (i = 0; i < MAXITEMS; i++) {
+		if (*src == 0xFF) {
+			memset(dst, 0xFF, sizeof(TCmdPItem));
+			src++;
+		} else {
+			memcpy(dst, src, sizeof(TCmdPItem));
+			src += sizeof(TCmdPItem);
+		}
+		dst++;
+	}
+
+	return src;
+}
+
+BYTE *__fastcall DeltaImportObject(BYTE *src, DObjectStr *dst)
+{
+	memcpy(dst, src, sizeof(DObjectStr) * MAXOBJECTS);
+	return src + sizeof(DObjectStr) * MAXOBJECTS;
+}
+
+BYTE *__fastcall DeltaImportMonster(BYTE *src, DMonsterStr *dst)
+{
+	int i;
+
+	for (i = 0; i < MAXMONSTERS; i++) {
+		if (*src == 0xFF) {
+			memset(dst, 0xFF, sizeof(DMonsterStr));
+			src++;
+		} else {
+			memcpy(dst, src, sizeof(DMonsterStr));
+			src += sizeof(DMonsterStr);
+		}
+		dst++;
+	}
+
+	return src;
+}
+
+void __fastcall DeltaImportJunk(BYTE *src)
+{
+	int i;
+
+	for (i = 0; i < MAXPORTAL; i++) {
+		if (*src == 0xFF) {
+			memset(&sgJunk.portal[i], 0xFF, sizeof(DPortal));
+			src++;
+			SetPortalStats(i, 0, 0, 0, 0, 0);
+		} else {
+			memcpy(&sgJunk.portal[i], src, sizeof(DPortal));
+			src += sizeof(DPortal);
+			SetPortalStats(
+			    i,
+			    1,
+			    sgJunk.portal[i].x,
+			    sgJunk.portal[i].y,
+			    sgJunk.portal[i].level,
+			    sgJunk.portal[i].ltype);
+		}
+	}
+
+	for (i = 0; i < MAXMULTIQUESTS; i++) {
+		if (questlist[i]._qflags & 1) {
+			memcpy(&sgJunk.quests[i], src, sizeof(MultiQuests));
+			src += sizeof(MultiQuests);
+			quests[i]._qlog = sgJunk.quests[i].qlog;
+			quests[i]._qactive = sgJunk.quests[i].qstate;
+			quests[i]._qvar1 = sgJunk.quests[i].qvar1;
+		}
+	}
+}
+
+int __fastcall On_SYNCDATA(void *packet, int pnum)
+{
+	return SyncData(pnum, (TSyncHeader *)packet);
+}
+
+int __fastcall On_WALKXY(TCmdLoc *pCmd, int pnum)
+{
+	if (gbBufferMsgs != 1 && currlevel == plr[pnum].plrlevel) {
+		ClrPlrPath(pnum);
+		MakePlrPath(pnum, pCmd->x, pCmd->y, TRUE);
+		plr[pnum].destAction = ACTION_NONE;
+	}
+
+	return sizeof(*pCmd);
+}
+
+int __fastcall On_ADDSTR(TCmdParam1 *pCmd, int pnum)
+{
+	if (gbBufferMsgs == 1)
+		msg_send_packet(pnum, pCmd, sizeof(*pCmd));
+	else if (pCmd->wParam1 <= 256)
+		ModifyPlrStr(pnum, pCmd->wParam1);
+
+	return sizeof(*pCmd);
+}
+
+int __fastcall On_ADDMAG(TCmdParam1 *pCmd, int pnum)
+{
+	if (gbBufferMsgs == 1)
+		msg_send_packet(pnum, pCmd, sizeof(*pCmd));
+	else if (pCmd->wParam1 <= 256)
+		ModifyPlrMag(pnum, pCmd->wParam1);
+
+	return sizeof(*pCmd);
+}
+
+int __fastcall On_ADDDEX(TCmdParam1 *pCmd, int pnum)
+{
+	if (gbBufferMsgs == 1)
+		msg_send_packet(pnum, pCmd, sizeof(*pCmd));
+	else if (pCmd->wParam1 <= 256)
+		ModifyPlrDex(pnum, pCmd->wParam1);
+
+	return sizeof(*pCmd);
+}
+
+int __fastcall On_ADDVIT(TCmdParam1 *pCmd, int pnum)
+{
+	if (gbBufferMsgs == 1)
+		msg_send_packet(pnum, pCmd, sizeof(*pCmd));
+	else if (pCmd->wParam1 <= 256)
+		ModifyPlrVit(pnum, pCmd->wParam1);
+
+	return sizeof(*pCmd);
+}
+
+int __fastcall On_SBSPELL(TCmdParam1 *pCmd, int pnum)
+{
+	if (gbBufferMsgs != 1) {
+		if (currlevel != 0 || spelldata[pCmd->wParam1].sTownSpell) {
+			plr[pnum]._pSpell = pCmd->wParam1;
+			plr[pnum]._pSplType = plr[pnum]._pSBkSplType;
+			plr[pnum]._pSplFrom = 1;
+			plr[pnum].destAction = ACTION_SPELL;
+		} else
+			msg_errorf("%s has cast an illegal spell.", plr[pnum]._pName);
+	}
+
+	return sizeof(*pCmd);
+}
+
+void msg_errorf(const char *pszFmt, ...)
+{
+	static DWORD msg_err_timer;
+	DWORD ticks;
+	char msg[256];
+	va_list va;
+
+	va_start(va, pszFmt);
+	ticks = GetTickCount();
+	if (ticks - msg_err_timer >= 5000) {
+		msg_err_timer = ticks;
+		vsprintf(msg, pszFmt, va);
+		ErrorPlrMsg(msg);
+	}
+	va_end(va);
+}
+
+int __fastcall On_GOTOGETITEM(TCmdLocParam1 *pCmd, int pnum)
+{
+	if (gbBufferMsgs != 1 && currlevel == plr[pnum].plrlevel) {
+		MakePlrPath(pnum, pCmd->x, pCmd->y, FALSE);
+		plr[pnum].destAction = ACTION_PICKUPITEM;
+		plr[pnum].destParam1 = pCmd->wParam1;
+	}
+
+	return sizeof(*pCmd);
+}
+
+int __fastcall On_REQUESTGITEM(TCmdGItem *pCmd, int pnum)
+{
+	if (gbBufferMsgs != 1 && i_own_level(plr[pnum].plrlevel)) {
+		if (GetItemRecord(pCmd->dwSeed, pCmd->wCI, pCmd->wIndx)) {
+			int ii = FindGetItem(pCmd->wIndx, pCmd->wCI, pCmd->dwSeed);
+			if (ii != -1) {
+				NetSendCmdGItem2(FALSE, CMD_GETITEM, myplr, pCmd->bPnum, pCmd);
+				if (pCmd->bPnum != myplr)
+					SyncGetItem(pCmd->x, pCmd->y, pCmd->wIndx, pCmd->wCI, pCmd->dwSeed);
+				else
+					InvGetItem(myplr, ii);
+				SetItemRecord(pCmd->dwSeed, pCmd->wCI, pCmd->wIndx);
+			} else if (!NetSendCmdReq2(CMD_REQUESTGITEM, myplr, pCmd->bPnum, pCmd))
+				NetSendCmdExtra(pCmd);
+		}
+	}
+
+	return sizeof(*pCmd);
+}
+
+BOOL __fastcall i_own_level(int nReqLevel)
+{
+	int i;
+
+	for (i = 0; i < MAX_PLRS; i++) {
+		if (plr[i].plractive
+		    && !plr[i]._pLvlChanging
+		    && plr[i].plrlevel == nReqLevel
+		    && (i != myplr || !gbBufferMsgs))
+			break;
+	}
+
+	return i == myplr;
+}
+// 676194: using guessed type char gbBufferMsgs;
+
+int __fastcall On_GETITEM(TCmdGItem *pCmd, int pnum)
+{
+	if (gbBufferMsgs == 1)
+		msg_send_packet(pnum, pCmd, sizeof(*pCmd));
+	else {
+		int ii = FindGetItem(pCmd->wIndx, pCmd->wCI, pCmd->dwSeed);
+		if (delta_get_item(pCmd, pCmd->bLevel)) {
+			if ((currlevel == pCmd->bLevel || pCmd->bPnum == myplr) && pCmd->bMaster != myplr) {
+				if (pCmd->bPnum == myplr) {
+					if (currlevel != pCmd->bLevel) {
+						ii = SyncPutItem(myplr, plr[myplr].WorldX, plr[myplr].WorldY, pCmd->wIndx, pCmd->wCI, pCmd->dwSeed, pCmd->bId, pCmd->bDur, pCmd->bMDur, pCmd->bCh, pCmd->bMCh, pCmd->wValue, pCmd->dwBuff);
+						if (ii != -1)
+							InvGetItem(myplr, ii);
+					} else
+						InvGetItem(myplr, ii);
+				} else
+					SyncGetItem(pCmd->x, pCmd->y, pCmd->wIndx, pCmd->wCI, pCmd->dwSeed);
+			}
+		} else
+			NetSendCmdGItem2(TRUE, CMD_GETITEM, pCmd->bMaster, pCmd->bPnum, pCmd);
+	}
+
+	return sizeof(*pCmd);
+}
+
+BOOL __fastcall delta_get_item(TCmdGItem *pI, BYTE bLevel)
+{
+	BOOL result;
+	TCmdPItem *pD;
+	int i;
+
+	if (gbMaxPlayers != 1) {
+		for (i = 0; i < MAXITEMS; i++) {
+			pD = &sgLevels[bLevel].item[i];
+			if (*(BYTE *)pD != 0xFF
+			    && pD->wIndx == pI->wIndx
+			    && pD->wCI == pI->wCI
+			    && pD->dwSeed == pI->dwSeed) {
+				if (pD->bCmd == CMD_STAND) {
+					sgbDeltaChanged = 1;
+					pD->bCmd = CMD_WALKXY;
+					return TRUE;
+				} else if (pD->bCmd == CMD_WALKXY) {
+					return TRUE;
+				} else if (pD->bCmd == CMD_ACK_PLRINFO) {
+					*(BYTE *)pD = 0xFF;
+					sgbDeltaChanged = 1;
+					return TRUE;
+				} else {
+					TermMsg("delta:1");
+				}
+				return result;
+			}
+		}
+
+		if (((pI->wCI >> 8) & 0x80) == 0)
+			return FALSE;
+
+		for (i = 0; i < MAXITEMS; i++) {
+			pD = &sgLevels[bLevel].item[i];
+			if (*(BYTE *)pD == 0xFF) {
+				sgbDeltaChanged = 1;
+				pD->bCmd = CMD_WALKXY;
+				pD->x = pI->x;
+				pD->y = pI->y;
+				pD->wIndx = pI->wIndx;
+				pD->wCI = pI->wCI;
+				pD->dwSeed = pI->dwSeed;
+				pD->bId = pI->bId;
+				pD->bDur = pI->bDur;
+				pD->bMDur = pI->bMDur;
+				pD->bCh = pI->bCh;
+				pD->bMCh = pI->bMCh;
+				pD->wValue = pI->wValue;
+				pD->dwBuff = pI->dwBuff;
+				return TRUE;
+			}
+		}
+	}
+	return TRUE;
+}
+// 679660: using guessed type char gbMaxPlayers;
+
+int __fastcall On_GOTOAGETITEM(TCmdLocParam1 *pCmd, int pnum)
+{
+	if (gbBufferMsgs != 1 && currlevel == plr[pnum].plrlevel) {
+		MakePlrPath(pnum, pCmd->x, pCmd->y, FALSE);
+		plr[pnum].destAction = ACTION_PICKUPAITEM;
+		plr[pnum].destParam1 = pCmd->wParam1;
+	}
+
+	return sizeof(*pCmd);
+}
+
+int __fastcall On_REQUESTAGITEM(TCmdGItem *pCmd, int pnum)
+{
+	if (gbBufferMsgs != 1 && i_own_level(plr[pnum].plrlevel)) {
+		if (GetItemRecord(pCmd->dwSeed, pCmd->wCI, pCmd->wIndx)) {
+			int ii = FindGetItem(pCmd->wIndx, pCmd->wCI, pCmd->dwSeed);
+			if (ii != -1) {
+				NetSendCmdGItem2(FALSE, CMD_AGETITEM, myplr, pCmd->bPnum, pCmd);
+				if (pCmd->bPnum != myplr)
+					SyncGetItem(pCmd->x, pCmd->y, pCmd->wIndx, pCmd->wCI, pCmd->dwSeed);
+				else
+					AutoGetItem(myplr, pCmd->bCursitem);
+				SetItemRecord(pCmd->dwSeed, pCmd->wCI, pCmd->wIndx);
+			} else if (!NetSendCmdReq2(CMD_REQUESTAGITEM, myplr, pCmd->bPnum, pCmd))
+				NetSendCmdExtra(pCmd);
+		}
+	}
+
+	return sizeof(*pCmd);
+}
+
+int __fastcall On_AGETITEM(TCmdGItem *pCmd, int pnum)
+{
+	if (gbBufferMsgs == 1)
+		msg_send_packet(pnum, pCmd, sizeof(*pCmd));
+	else {
+		FindGetItem(pCmd->wIndx, pCmd->wCI, pCmd->dwSeed);
+		if (delta_get_item(pCmd, pCmd->bLevel)) {
+			if ((currlevel == pCmd->bLevel || pCmd->bPnum == myplr) && pCmd->bMaster != myplr) {
+				if (pCmd->bPnum == myplr) {
+					if (currlevel != pCmd->bLevel) {
+						int ii = SyncPutItem(myplr, plr[myplr].WorldX, plr[myplr].WorldY, pCmd->wIndx, pCmd->wCI, pCmd->dwSeed, pCmd->bId, pCmd->bDur, pCmd->bMDur, pCmd->bCh, pCmd->bMCh, pCmd->wValue, pCmd->dwBuff);
+						if (ii != -1)
+							AutoGetItem(myplr, ii);
+					} else
+						AutoGetItem(myplr, pCmd->bCursitem);
+				} else
+					SyncGetItem(pCmd->x, pCmd->y, pCmd->wIndx, pCmd->wCI, pCmd->dwSeed);
+			}
+		} else
+			NetSendCmdGItem2(TRUE, CMD_AGETITEM, pCmd->bMaster, pCmd->bPnum, pCmd);
+	}
+
+	return sizeof(*pCmd);
+}
+
+int __fastcall On_ITEMEXTRA(TCmdGItem *pCmd, int pnum)
+{
+	if (gbBufferMsgs == 1)
+		msg_send_packet(pnum, pCmd, sizeof(*pCmd));
+	else {
+		delta_get_item(pCmd, pCmd->bLevel);
+		if (currlevel == plr[pnum].plrlevel)
+			SyncGetItem(pCmd->x, pCmd->y, pCmd->wIndx, pCmd->wCI, pCmd->dwSeed);
+	}
+
+	return sizeof(*pCmd);
+}
+
+int __fastcall On_PUTITEM(TCmdPItem *pCmd, int pnum)
+{
+	if (gbBufferMsgs == 1)
+		msg_send_packet(pnum, pCmd, sizeof(*pCmd));
+	else if (currlevel == plr[pnum].plrlevel) {
+		int ii;
+		if (pnum == myplr)
+			ii = InvPutItem(pnum, pCmd->x, pCmd->y);
+		else
+			ii = SyncPutItem(pnum, pCmd->x, pCmd->y, pCmd->wIndx, pCmd->wCI, pCmd->dwSeed, pCmd->bId, pCmd->bDur, pCmd->bMDur, pCmd->bCh, pCmd->bMCh, pCmd->wValue, pCmd->dwBuff);
+		if (ii != -1) {
+			PutItemRecord(pCmd->dwSeed, pCmd->wCI, pCmd->wIndx);
+			delta_put_item(pCmd, item[ii]._ix, item[ii]._iy, plr[pnum].plrlevel);
+			check_update_plr(pnum);
+		}
+		return sizeof(*pCmd);
+	} else {
+		PutItemRecord(pCmd->dwSeed, pCmd->wCI, pCmd->wIndx);
+		delta_put_item(pCmd, pCmd->x, pCmd->y, plr[pnum].plrlevel);
+		check_update_plr(pnum);
+	}
+
+	return sizeof(*pCmd);
+}
+
+void __fastcall delta_put_item(TCmdPItem *pI, int x, int y, BYTE bLevel)
+{
+	int i;
+	TCmdPItem *pD;
+
+	if (gbMaxPlayers != 1) {
+		for (i = 0; i < MAXITEMS; i++) {
+			pD = &sgLevels[bLevel].item[i];
+			if (pD->bCmd != CMD_WALKXY
+			    && pD->bCmd != 0xFF
+			    && pD->wIndx == pI->wIndx
+			    && pD->wCI == pI->wCI
+			    && pD->dwSeed == pI->dwSeed) {
+				if (pD->bCmd == CMD_ACK_PLRINFO)
+					return;
+				TermMsg("Trying to drop a floor item?");
+			}
+		}
+
+		for (i = 0; i < MAXITEMS; i++) {
+			pD = &sgLevels[bLevel].item[i];
+			if (pD->bCmd == 0xFF) {
+				sgbDeltaChanged = TRUE;
+				memcpy(pD, pI, sizeof(TCmdPItem));
+				pD->bCmd = CMD_ACK_PLRINFO;
+				pD->x = x;
+				pD->y = y;
+				return;
+			}
+		}
+	}
+}
+// 679660: using guessed type char gbMaxPlayers;
+
+void __fastcall check_update_plr(int pnum)
+{
+	if (gbMaxPlayers != 1 && pnum == myplr)
+		pfile_update(1);
+}
+// 679660: using guessed type char gbMaxPlayers;
+
+int __fastcall On_SYNCPUTITEM(TCmdPItem *pCmd, int pnum)
+{
+	if (gbBufferMsgs == 1)
+		msg_send_packet(pnum, pCmd, sizeof(*pCmd));
+	else if (currlevel == plr[pnum].plrlevel) {
+		int ii = SyncPutItem(pnum, pCmd->x, pCmd->y, pCmd->wIndx, pCmd->wCI, pCmd->dwSeed, pCmd->bId, pCmd->bDur, pCmd->bMDur, pCmd->bCh, pCmd->bMCh, pCmd->wValue, pCmd->dwBuff);
+		if (ii != -1) {
+			PutItemRecord(pCmd->dwSeed, pCmd->wCI, pCmd->wIndx);
+			delta_put_item(pCmd, item[ii]._ix, item[ii]._iy, plr[pnum].plrlevel);
+			check_update_plr(pnum);
+		}
+		return sizeof(*pCmd);
+	} else {
+		PutItemRecord(pCmd->dwSeed, pCmd->wCI, pCmd->wIndx);
+		delta_put_item(pCmd, pCmd->x, pCmd->y, plr[pnum].plrlevel);
+		check_update_plr(pnum);
+	}
+
+	return sizeof(*pCmd);
+}
+
+int __fastcall On_RESPAWNITEM(TCmdPItem *pCmd, int pnum)
+{
+	if (gbBufferMsgs == 1)
+		msg_send_packet(pnum, pCmd, sizeof(*pCmd));
+	else {
+		if (currlevel == plr[pnum].plrlevel && pnum != myplr)
+			SyncPutItem(pnum, pCmd->x, pCmd->y, pCmd->wIndx, pCmd->wCI, pCmd->dwSeed, pCmd->bId, pCmd->bDur, pCmd->bMDur, pCmd->bCh, pCmd->bMCh, pCmd->wValue, pCmd->dwBuff);
+		PutItemRecord(pCmd->dwSeed, pCmd->wCI, pCmd->wIndx);
+		delta_put_item(pCmd, pCmd->x, pCmd->y, plr[pnum].plrlevel);
+	}
+
+	return sizeof(*pCmd);
+}
+
+int __fastcall On_ATTACKXY(TCmdLoc *pCmd, int pnum)
+{
+	if (gbBufferMsgs != 1 && currlevel == plr[pnum].plrlevel) {
+		MakePlrPath(pnum, pCmd->x, pCmd->y, FALSE);
+		plr[pnum].destAction = ACTION_ATTACK;
+		plr[pnum].destParam1 = pCmd->x;
+		plr[pnum].destParam2 = pCmd->y;
+	}
+
+	return sizeof(*pCmd);
+}
+
+int __fastcall On_SATTACKXY(TCmdLoc *pCmd, int pnum)
+{
+	if (gbBufferMsgs != 1 && currlevel == plr[pnum].plrlevel) {
+		ClrPlrPath(pnum);
+		plr[pnum].destAction = ACTION_ATTACK;
+		plr[pnum].destParam1 = pCmd->x;
+		plr[pnum].destParam2 = pCmd->y;
+	}
+
+	return sizeof(*pCmd);
+}
+
+int __fastcall On_RATTACKXY(TCmdLoc *pCmd, int pnum)
+{
+	if (gbBufferMsgs != 1 && currlevel == plr[pnum].plrlevel) {
+		ClrPlrPath(pnum);
+		plr[pnum].destAction = ACTION_RATTACK;
+		plr[pnum].destParam1 = pCmd->x;
+		plr[pnum].destParam2 = pCmd->y;
+	}
+
+	return sizeof(*pCmd);
+}
+
+int __fastcall On_SPELLXYD(TCmdLocParam3 *pCmd, int pnum)
+{
+	if (gbBufferMsgs != 1 && currlevel == plr[pnum].plrlevel) {
+		if (currlevel != 0 || spelldata[pCmd->wParam1].sTownSpell) {
+			ClrPlrPath(pnum);
+			plr[pnum].destAction = ACTION_SPELLWALL;
+			plr[pnum].destParam1 = pCmd->x;
+			plr[pnum].destParam2 = pCmd->y;
+			plr[pnum].destParam3 = pCmd->wParam2;
+			plr[pnum].destParam4 = pCmd->wParam3;
+			plr[pnum]._pSpell = pCmd->wParam1;
+			plr[pnum]._pSplType = plr[pnum]._pRSplType;
+			plr[pnum]._pSplFrom = 0;
+		} else
+			msg_errorf("%s has cast an illegal spell.", plr[pnum]._pName);
+	}
+
+	return sizeof(*pCmd);
+}
+
+int __fastcall On_SPELLXY(TCmdLocParam2 *pCmd, int pnum)
+{
+	if (gbBufferMsgs != 1 && currlevel == plr[pnum].plrlevel) {
+		if (currlevel != 0 || spelldata[pCmd->wParam1].sTownSpell) {
+			ClrPlrPath(pnum);
+			plr[pnum].destAction = ACTION_SPELL;
+			plr[pnum].destParam1 = pCmd->x;
+			plr[pnum].destParam2 = pCmd->y;
+			plr[pnum].destParam3 = pCmd->wParam2;
+			plr[pnum]._pSpell = pCmd->wParam1;
+			plr[pnum]._pSplType = plr[pnum]._pRSplType;
+			plr[pnum]._pSplFrom = 0;
+		} else
+			msg_errorf("%s has cast an illegal spell.", plr[pnum]._pName);
+	}
+
+	return sizeof(*pCmd);
+}
+
+int __fastcall On_TSPELLXY(TCmdLocParam2 *pCmd, int pnum)
+{
+	if (gbBufferMsgs != 1 && currlevel == plr[pnum].plrlevel) {
+		if (currlevel != 0 || spelldata[pCmd->wParam1].sTownSpell) {
+			ClrPlrPath(pnum);
+			plr[pnum].destAction = ACTION_SPELL;
+			plr[pnum].destParam1 = pCmd->x;
+			plr[pnum].destParam2 = pCmd->y;
+			plr[pnum].destParam3 = pCmd->wParam2;
+			plr[pnum]._pSpell = pCmd->wParam1;
+			plr[pnum]._pSplType = plr[pnum]._pTSplType;
+			plr[pnum]._pSplFrom = 2;
+		} else
+			msg_errorf("%s has cast an illegal spell.", plr[pnum]._pName);
+	}
+
+	return sizeof(*pCmd);
+}
+
+int __fastcall On_OPOBJXY(TCmdLocParam1 *pCmd, int pnum)
+{
+	if (gbBufferMsgs != 1 && currlevel == plr[pnum].plrlevel) {
+		if (object[pCmd->wParam1]._oSolidFlag || object[pCmd->wParam1]._oDoorFlag)
+			MakePlrPath(pnum, pCmd->x, pCmd->y, FALSE);
+		else
+			MakePlrPath(pnum, pCmd->x, pCmd->y, TRUE);
+		plr[pnum].destAction = ACTION_OPERATE;
+		plr[pnum].destParam1 = pCmd->wParam1;
+	}
+
+	return sizeof(*pCmd);
+}
+
+int __fastcall On_DISARMXY(TCmdLocParam1 *pCmd, int pnum)
+{
+	if (gbBufferMsgs != 1 && currlevel == plr[pnum].plrlevel) {
+		if (object[pCmd->wParam1]._oSolidFlag || object[pCmd->wParam1]._oDoorFlag)
+			MakePlrPath(pnum, pCmd->x, pCmd->y, FALSE);
+		else
+			MakePlrPath(pnum, pCmd->x, pCmd->y, TRUE);
+		plr[pnum].destAction = ACTION_DISARM;
+		plr[pnum].destParam1 = pCmd->wParam1;
+	}
+
+	return sizeof(*pCmd);
+}
+
+int __fastcall On_OPOBJT(TCmdParam1 *pCmd, int pnum)
+{
+	if (gbBufferMsgs != 1 && currlevel == plr[pnum].plrlevel) {
+		plr[pnum].destAction = ACTION_OPERATETK;
+		plr[pnum].destParam1 = pCmd->wParam1;
+	}
+
+	return sizeof(*pCmd);
+}
+
+int __fastcall On_ATTACKID(TCmdParam1 *pCmd, int pnum)
+{
+	if (gbBufferMsgs != 1 && currlevel == plr[pnum].plrlevel) {
+		int distx = abs(plr[pnum].WorldX - monster[pCmd->wParam1]._mfutx);
+		int disty = abs(plr[pnum].WorldY - monster[pCmd->wParam1]._mfuty);
+		if (distx > 1 || disty > 1)
+			MakePlrPath(pnum, monster[pCmd->wParam1]._mfutx, monster[pCmd->wParam1]._mfuty, FALSE);
+		plr[pnum].destAction = ACTION_ATTACKMON;
+		plr[pnum].destParam1 = pCmd->wParam1;
+	}
+
+	return sizeof(*pCmd);
+}
+
+int __fastcall On_ATTACKPID(TCmdParam1 *pCmd, int pnum)
+{
+	if (gbBufferMsgs != 1 && currlevel == plr[pnum].plrlevel) {
+		MakePlrPath(pnum, plr[pCmd->wParam1]._px, plr[pCmd->wParam1]._py, FALSE);
+		plr[pnum].destAction = ACTION_ATTACKPLR;
+		plr[pnum].destParam1 = pCmd->wParam1;
+	}
+
+	return sizeof(*pCmd);
+}
+
+int __fastcall On_RATTACKID(TCmdParam1 *pCmd, int pnum)
+{
+	if (gbBufferMsgs != 1 && currlevel == plr[pnum].plrlevel) {
+		ClrPlrPath(pnum);
+		plr[pnum].destAction = ACTION_RATTACKMON;
+		plr[pnum].destParam1 = pCmd->wParam1;
+	}
+
+	return sizeof(*pCmd);
+}
+
+int __fastcall On_RATTACKPID(TCmdParam1 *pCmd, int pnum)
+{
+	if (gbBufferMsgs != 1 && currlevel == plr[pnum].plrlevel) {
+		ClrPlrPath(pnum);
+		plr[pnum].destAction = ACTION_RATTACKPLR;
+		plr[pnum].destParam1 = pCmd->wParam1;
+	}
+
+	return sizeof(*pCmd);
+}
+
+int __fastcall On_SPELLID(TCmdParam3 *pCmd, int pnum)
+{
+	if (gbBufferMsgs != 1 && currlevel == plr[pnum].plrlevel) {
+		if (currlevel != 0 || spelldata[pCmd->wParam2].sTownSpell) {
+			ClrPlrPath(pnum);
+			plr[pnum].destAction = ACTION_SPELLMON;
+			plr[pnum].destParam1 = pCmd->wParam1;
+			plr[pnum].destParam2 = pCmd->wParam3;
+			plr[pnum]._pSpell = pCmd->wParam2;
+			plr[pnum]._pSplType = plr[pnum]._pRSplType;
+			plr[pnum]._pSplFrom = 0;
+		} else
+			msg_errorf("%s has cast an illegal spell.", plr[pnum]._pName);
+	}
+
+	return sizeof(*pCmd);
+}
+
+int __fastcall On_SPELLPID(TCmdParam3 *pCmd, int pnum)
+{
+	if (gbBufferMsgs != 1 && currlevel == plr[pnum].plrlevel) {
+		if (currlevel != 0 || spelldata[pCmd->wParam2].sTownSpell) {
+			ClrPlrPath(pnum);
+			plr[pnum].destAction = ACTION_SPELLPLR;
+			plr[pnum].destParam1 = pCmd->wParam1;
+			plr[pnum].destParam2 = pCmd->wParam3;
+			plr[pnum]._pSpell = pCmd->wParam2;
+			plr[pnum]._pSplType = plr[pnum]._pRSplType;
+			plr[pnum]._pSplFrom = 0;
+		} else
+			msg_errorf("%s has cast an illegal spell.", plr[pnum]._pName);
+	}
+
+	return sizeof(*pCmd);
+}
+
+int __fastcall On_TSPELLID(TCmdParam3 *pCmd, int pnum)
+{
+	if (gbBufferMsgs != 1 && currlevel == plr[pnum].plrlevel) {
+		if (currlevel != 0 || spelldata[pCmd->wParam2].sTownSpell) {
+			ClrPlrPath(pnum);
+			plr[pnum].destAction = ACTION_SPELLMON;
+			plr[pnum].destParam1 = pCmd->wParam1;
+			plr[pnum].destParam2 = pCmd->wParam3;
+			plr[pnum]._pSpell = pCmd->wParam2;
+			plr[pnum]._pSplType = plr[pnum]._pTSplType;
+			plr[pnum]._pSplFrom = 2;
+		} else
+			msg_errorf("%s has cast an illegal spell.", plr[pnum]._pName);
+	}
+
+	return sizeof(*pCmd);
+}
+
+int __fastcall On_TSPELLPID(TCmdParam3 *pCmd, int pnum)
+{
+	if (gbBufferMsgs != 1 && currlevel == plr[pnum].plrlevel) {
+		if (currlevel != 0 || spelldata[pCmd->wParam2].sTownSpell) {
+			ClrPlrPath(pnum);
+			plr[pnum].destAction = ACTION_SPELLPLR;
+			plr[pnum].destParam1 = pCmd->wParam1;
+			plr[pnum].destParam2 = pCmd->wParam3;
+			plr[pnum]._pSpell = pCmd->wParam2;
+			plr[pnum]._pSplType = plr[pnum]._pTSplType;
+			plr[pnum]._pSplFrom = 2;
+		} else
+			msg_errorf("%s has cast an illegal spell.", plr[pnum]._pName);
+	}
+
+	return sizeof(*pCmd);
+}
+
+int __fastcall On_KNOCKBACK(TCmdParam1 *pCmd, int pnum)
+{
+	if (gbBufferMsgs != 1 && currlevel == plr[pnum].plrlevel) {
+		M_GetKnockback(pCmd->wParam1);
+		M_StartHit(pCmd->wParam1, pnum, 0);
+	}
+
+	return sizeof(*pCmd);
+}
+
+int __fastcall On_RESURRECT(TCmdParam1 *pCmd, int pnum)
+{
+	if (gbBufferMsgs == 1)
+		msg_send_packet(pnum, pCmd, sizeof(*pCmd));
+	else {
+		DoResurrect(pnum, pCmd->wParam1);
+		check_update_plr(pnum);
+	}
+
+	return sizeof(*pCmd);
+}
+
+int __fastcall On_HEALOTHER(TCmdParam1 *pCmd, int pnum)
+{
+	if (gbBufferMsgs != 1 && currlevel == plr[pnum].plrlevel)
+		DoHealOther(pnum, pCmd->wParam1);
+
+	return sizeof(*pCmd);
+}
+
+int __fastcall On_TALKXY(TCmdLocParam1 *pCmd, int pnum)
+{
+	if (gbBufferMsgs != 1 && currlevel == plr[pnum].plrlevel) {
+		MakePlrPath(pnum, pCmd->x, pCmd->y, FALSE);
+		plr[pnum].destAction = ACTION_TALK;
+		plr[pnum].destParam1 = pCmd->wParam1;
+	}
+
+	return sizeof(*pCmd);
+}
+
+int __fastcall On_NEWLVL(TCmdParam2 *pCmd, int pnum)
+{
+	if (gbBufferMsgs == 1)
+		msg_send_packet(pnum, pCmd, sizeof(*pCmd));
+	else if (pnum != myplr)
+		StartNewLvl(pnum, pCmd->wParam1, pCmd->wParam2);
+
+	return sizeof(*pCmd);
+}
+
+int __fastcall On_WARP(TCmdParam1 *pCmd, int pnum)
+{
+	if (gbBufferMsgs == 1)
+		msg_send_packet(pnum, pCmd, sizeof(*pCmd));
+	else {
+		StartWarpLvl(pnum, pCmd->wParam1);
+		if (pnum == myplr && pcurs >= CURSOR_FIRSTITEM) {
+			item[MAXITEMS] = plr[myplr].HoldItem;
+			AutoGetItem(myplr, MAXITEMS);
+		}
+	}
+
+	return sizeof(*pCmd);
+}
+
+int __fastcall On_MONSTDEATH(TCmdLocParam1 *pCmd, int pnum)
+{
+	if (gbBufferMsgs == 1)
+		msg_send_packet(pnum, pCmd, sizeof(*pCmd));
+	else if (pnum != myplr) {
+		if (currlevel == plr[pnum].plrlevel)
+			M_SyncStartKill(pCmd->wParam1, pCmd->x, pCmd->y, pnum);
+		delta_kill_monster(pCmd->wParam1, pCmd->x, pCmd->y, plr[pnum].plrlevel);
+	}
+
+	return sizeof(*pCmd);
+}
+
+int __fastcall On_KILLGOLEM(TCmdLocParam1 *pCmd, int pnum)
+{
+	if (gbBufferMsgs == 1)
+		msg_send_packet(pnum, pCmd, sizeof(*pCmd));
+	else if (pnum != myplr) {
+		if (currlevel == pCmd->wParam1)
+			M_SyncStartKill(pnum, pCmd->x, pCmd->y, pnum);
+		delta_kill_monster(pnum, pCmd->x, pCmd->y, plr[pnum].plrlevel);
+	}
+
+	return sizeof(*pCmd);
+}
+
+int __fastcall On_AWAKEGOLEM(TCmdGolem *pCmd, int pnum)
+{
+	if (gbBufferMsgs == 1)
+		msg_send_packet(pnum, pCmd, sizeof(*pCmd));
+	else if (currlevel != plr[pnum].plrlevel)
+		delta_sync_golem(pCmd, pnum, pCmd->_currlevel);
+	else if (pnum != myplr) {
+		int i;
+		// check if this player already has an active golem
+		BOOL addGolem = TRUE;
+		for (i = 0; i < nummissiles; i++) {
+			int mi = missileactive[i];
+			if (missile[mi]._mitype == MIS_GOLEM && missile[mi]._misource == pnum) {
+				addGolem = FALSE;
+				// BUGFIX: break, don't need to check the rest
+			}
+		}
+		if (addGolem)
+			AddMissile(plr[pnum].WorldX, plr[pnum].WorldY, pCmd->_mx, pCmd->_my, pCmd->_mdir, MIS_GOLEM, 0, pnum, 0, 1);
+	}
+
+	return sizeof(*pCmd);
+}
+
+int __fastcall On_MONSTDAMAGE(TCmdParam2 *pCmd, int pnum)
+{
+	if (gbBufferMsgs == 1)
+		msg_send_packet(pnum, pCmd, sizeof(*pCmd));
+	else if (pnum != myplr) {
+		if (currlevel == plr[pnum].plrlevel) {
+			monster[pCmd->wParam1].mWhoHit |= 1 << pnum;
+
+			if (monster[pCmd->wParam1]._mhitpoints) {
+				monster[pCmd->wParam1]._mhitpoints -= pCmd->wParam2;
+				if ((monster[pCmd->wParam1]._mhitpoints >> 6) < 1)
+					monster[pCmd->wParam1]._mhitpoints = 1 << 6;
+				delta_monster_hp(pCmd->wParam1, monster[pCmd->wParam1]._mhitpoints, plr[pnum].plrlevel);
+			}
+		}
+	}
+
+	return sizeof(*pCmd);
+}
+
+int __fastcall On_PLRDEAD(TCmdParam1 *pCmd, int pnum)
+{
+	if (gbBufferMsgs == 1)
+		msg_send_packet(pnum, pCmd, sizeof(*pCmd));
+	else if (pnum != myplr)
+		StartPlayerKill(pnum, pCmd->wParam1);
+	else
+		check_update_plr(pnum);
+
+	return sizeof(*pCmd);
+}
+
+int __fastcall On_PLRDAMAGE(TCmdDamage *pCmd, int pnum)
+{
+	if (pCmd->bPlr == myplr && currlevel != 0) {
+		if (gbBufferMsgs != 1 && currlevel == plr[pnum].plrlevel && pCmd->dwDam <= 192000) {
+			if ((plr[myplr]._pHitPoints >> 6) > 0) {
+				drawhpflag = TRUE;
+				plr[myplr]._pHitPoints -= pCmd->dwDam;
+				plr[myplr]._pHPBase -= pCmd->dwDam;
+				if (plr[myplr]._pHitPoints > plr[myplr]._pMaxHP) {
+					plr[myplr]._pHitPoints = plr[myplr]._pMaxHP;
+					plr[myplr]._pHPBase = plr[myplr]._pMaxHPBase;
+				}
+				if ((plr[myplr]._pHitPoints >> 6) <= 0)
+					SyncPlrKill(myplr, 1);
+			}
+		}
+	}
+
+	return sizeof(*pCmd);
+}
+
+int __fastcall On_OPENDOOR(TCmdParam1 *pCmd, int pnum)
+{
+	if (gbBufferMsgs == 1)
+		msg_send_packet(pnum, pCmd, sizeof(*pCmd));
+	else {
+		if (currlevel == plr[pnum].plrlevel)
+			SyncOpObject(pnum, CMD_OPENDOOR, pCmd->wParam1);
+		delta_sync_object(pCmd->wParam1, CMD_OPENDOOR, plr[pnum].plrlevel);
+	}
+
+	return sizeof(*pCmd);
+}
+
+void __fastcall delta_sync_object(int oi, BYTE bCmd, BYTE bLevel)
+{
+	if (gbMaxPlayers != 1) {
+		sgbDeltaChanged = TRUE;
+		sgLevels[bLevel].object[oi].bCmd = bCmd;
+	}
+}
+// 679660: using guessed type char gbMaxPlayers;
+
+int __fastcall On_CLOSEDOOR(TCmdParam1 *pCmd, int pnum)
+{
+	if (gbBufferMsgs == 1)
+		msg_send_packet(pnum, pCmd, sizeof(*pCmd));
+	else {
+		if (currlevel == plr[pnum].plrlevel)
+			SyncOpObject(pnum, CMD_CLOSEDOOR, pCmd->wParam1);
+		delta_sync_object(pCmd->wParam1, CMD_CLOSEDOOR, plr[pnum].plrlevel);
+	}
+
+	return sizeof(*pCmd);
+}
+
+int __fastcall On_OPERATEOBJ(TCmdParam1 *pCmd, int pnum)
+{
+	if (gbBufferMsgs == 1)
+		msg_send_packet(pnum, pCmd, sizeof(*pCmd));
+	else {
+		if (currlevel == plr[pnum].plrlevel)
+			SyncOpObject(pnum, CMD_OPERATEOBJ, pCmd->wParam1);
+		delta_sync_object(pCmd->wParam1, CMD_OPERATEOBJ, plr[pnum].plrlevel);
+	}
+
+	return sizeof(*pCmd);
+}
+
+int __fastcall On_PLROPOBJ(TCmdParam2 *pCmd, int pnum)
+{
+	if (gbBufferMsgs == 1)
+		msg_send_packet(pnum, pCmd, sizeof(*pCmd));
+	else {
+		if (currlevel == plr[pnum].plrlevel)
+			SyncOpObject(pCmd->wParam1, CMD_PLROPOBJ, pCmd->wParam2);
+		delta_sync_object(pCmd->wParam2, CMD_PLROPOBJ, plr[pnum].plrlevel);
+	}
+
+	return sizeof(*pCmd);
+}
+
+int __fastcall On_BREAKOBJ(TCmdParam2 *pCmd, int pnum)
+{
+	if (gbBufferMsgs == 1)
+		msg_send_packet(pnum, pCmd, sizeof(*pCmd));
+	else {
+		if (currlevel == plr[pnum].plrlevel)
+			SyncBreakObj(pCmd->wParam1, pCmd->wParam2);
+		delta_sync_object(pCmd->wParam2, CMD_BREAKOBJ, plr[pnum].plrlevel);
+	}
+
+	return sizeof(*pCmd);
+}
+
+int __fastcall On_CHANGEPLRITEMS(TCmdChItem *pCmd, int pnum)
+{
+	if (gbBufferMsgs == 1)
+		msg_send_packet(pnum, pCmd, sizeof(*pCmd));
+	else if (pnum != myplr)
+		CheckInvSwap(pnum, pCmd->bLoc, pCmd->wIndx, pCmd->wCI, pCmd->dwSeed, pCmd->bId);
+
+	return sizeof(*pCmd);
+}
+
+int __fastcall On_DELPLRITEMS(TCmdDelItem *pCmd, int pnum)
+{
+	if (gbBufferMsgs == 1)
+		msg_send_packet(pnum, pCmd, sizeof(*pCmd));
+	else if (pnum != myplr)
+		inv_update_rem_item(pnum, pCmd->bLoc);
+
+	return sizeof(*pCmd);
+}
+
+int __fastcall On_PLRLEVEL(TCmdParam1 *pCmd, int pnum)
+{
+	if (gbBufferMsgs == 1)
+		msg_send_packet(pnum, pCmd, sizeof(*pCmd));
+	else if (pCmd->wParam1 <= MAXCHARLEVEL && pnum != myplr)
+		plr[pnum]._pLevel = pCmd->wParam1;
+
+	return sizeof(*pCmd);
+}
+
+int __fastcall On_DROPITEM(TCmdPItem *pCmd, int pnum)
+{
+	if (gbBufferMsgs == 1)
+		msg_send_packet(pnum, pCmd, sizeof(*pCmd));
+	else
+		delta_put_item(pCmd, pCmd->x, pCmd->y, plr[pnum].plrlevel);
+
+	return sizeof(*pCmd);
+}
+
+int __fastcall On_SEND_PLRINFO(TCmdPlrInfoHdr *pCmd, int pnum)
+{
+	if (gbBufferMsgs == 1)
+		msg_send_packet(pnum, pCmd, pCmd->wBytes + sizeof(*pCmd));
+	else
+		multi_player_joins(pnum, pCmd, pCmd->bCmd == CMD_ACK_PLRINFO);
+
+	return pCmd->wBytes + sizeof(*pCmd);
+}
+
+int __fastcall On_ACK_PLRINFO(TCmdPlrInfoHdr *pCmd, int pnum)
+{
+	return On_SEND_PLRINFO(pCmd, pnum);
+}
+
+int __fastcall On_PLAYER_JOINLEVEL(TCmdLocParam1 *pCmd, int pnum)
+{
+	if (gbBufferMsgs == 1)
+		msg_send_packet(pnum, pCmd, sizeof(*pCmd));
+	else {
+		plr[pnum]._pLvlChanging = 0;
+		if (plr[pnum]._pName[0] && !plr[pnum].plractive) {
+			plr[pnum].plractive = 1;
+			gbActivePlayers++;
+			EventPlrMsg("Player '%s' (level %d) just joined the game", plr[pnum]._pName, plr[pnum]._pLevel);
+		}
+
+		if (plr[pnum].plractive && myplr != pnum) {
+			plr[pnum].WorldX = pCmd->x;
+			plr[pnum].WorldY = pCmd->y;
+			plr[pnum].plrlevel = pCmd->wParam1;
+			plr[pnum]._pGFXLoad = 0;
+			if (currlevel == plr[pnum].plrlevel) {
+				LoadPlrGFX(pnum, PFILE_STAND);
+				SyncInitPlr(pnum);
+				if ((plr[pnum]._pHitPoints >> 6) > 0)
+					StartStand(pnum, 0);
+				else {
+					plr[pnum]._pgfxnum = 0;
+					LoadPlrGFX(pnum, PFILE_DEATH);
+					plr[pnum]._pmode = PM_DEATH;
+					NewPlrAnim(pnum, plr[pnum]._pDAnim[0], plr[pnum]._pDFrames, 1, plr[pnum]._pDWidth);
+					plr[pnum]._pAnimFrame = plr[pnum]._pAnimLen - 1;
+					plr[pnum]._pVar8 = plr[pnum]._pAnimLen << 1;
+					dFlags[plr[pnum].WorldX][plr[pnum].WorldY] |= DFLAG_DEAD_PLAYER;
+				}
+
+				plr[pnum]._pvid = AddVision(plr[pnum].WorldX, plr[pnum].WorldY, plr[pnum]._pLightRad, pnum == myplr);
+				plr[pnum]._plid = -1;
+			}
+		}
+	}
+
+	return sizeof(*pCmd);
+}
+
+int __fastcall On_ACTIVATEPORTAL(TCmdLocParam3 *pCmd, int pnum)
+{
+	if (gbBufferMsgs == 1)
+		msg_send_packet(pnum, pCmd, sizeof(*pCmd));
+	else {
+		ActivatePortal(pnum, pCmd->x, pCmd->y, pCmd->wParam1, pCmd->wParam2, pCmd->wParam3);
+		if (pnum != myplr) {
+			if (currlevel == 0)
+				AddInTownPortal(pnum);
+			else if (currlevel == plr[pnum].plrlevel) {
+				int i;
+				BOOL addPortal = TRUE;
+				for (i = 0; i < nummissiles; i++) {
+					int mi = missileactive[i];
+					if (missile[mi]._mitype == MIS_TOWN && missile[mi]._misource == pnum) {
+						addPortal = FALSE;
+						// BUGFIX: break
+					}
+				}
+				if (addPortal)
+					AddWarpMissile(pnum, pCmd->x, pCmd->y);
+			} else
+				RemovePortalMissile(pnum);
+		}
+		delta_open_portal(pnum, pCmd->x, pCmd->y, pCmd->wParam1, pCmd->wParam2, pCmd->wParam3);
+	}
+
+	return sizeof(*pCmd);
+}
+
+void __fastcall delta_open_portal(int pnum, BYTE x, BYTE y, BYTE bLevel, BYTE bLType, BYTE bSetLvl)
+{
+	sgbDeltaChanged = TRUE;
+	sgJunk.portal[pnum].x = x;
+	sgJunk.portal[pnum].y = y;
+	sgJunk.portal[pnum].level = bLevel;
+	sgJunk.portal[pnum].ltype = bLType;
+	sgJunk.portal[pnum].setlvl = bSetLvl;
+}
+
+int __fastcall On_DEACTIVATEPORTAL(TCmd *pCmd, int pnum)
+{
+	if (gbBufferMsgs == 1)
+		msg_send_packet(pnum, pCmd, sizeof(*pCmd));
+	else {
+		if (PortalOnLevel(pnum))
+			RemovePortalMissile(pnum);
+		DeactivatePortal(pnum);
+		RemovePlrPortal(pnum);
+	}
+
+	return sizeof(*pCmd);
+}
+
+int __fastcall On_RETOWN(TCmd *pCmd, int pnum)
+{
+	if (gbBufferMsgs == 1)
+		msg_send_packet(pnum, pCmd, sizeof(*pCmd));
+	else {
+		if (pnum == myplr) {
+			deathflag = FALSE;
+			gamemenu_off();
+		}
+		RestartTownLvl(pnum);
+	}
+
+	return sizeof(*pCmd);
+}
+
+int __fastcall On_SETSTR(TCmdParam1 *pCmd, int pnum)
+{
+	if (gbBufferMsgs == 1)
+		msg_send_packet(pnum, pCmd, sizeof(*pCmd));
+	else if (pCmd->wParam1 <= 750 && pnum != myplr)
+		SetPlrStr(pnum, pCmd->wParam1);
+
+	return sizeof(*pCmd);
+}
+
+int __fastcall On_SETDEX(TCmdParam1 *pCmd, int pnum)
+{
+	if (gbBufferMsgs == 1)
+		msg_send_packet(pnum, pCmd, sizeof(*pCmd));
+	else if (pCmd->wParam1 <= 750 && pnum != myplr)
+		SetPlrDex(pnum, pCmd->wParam1);
+
+	return sizeof(*pCmd);
+}
+
+int __fastcall On_SETMAG(TCmdParam1 *pCmd, int pnum)
+{
+	if (gbBufferMsgs == 1)
+		msg_send_packet(pnum, pCmd, sizeof(*pCmd));
+	else if (pCmd->wParam1 <= 750 && pnum != myplr)
+		SetPlrMag(pnum, pCmd->wParam1);
+
+	return sizeof(*pCmd);
+}
+
+int __fastcall On_SETVIT(TCmdParam1 *pCmd, int pnum)
+{
+	if (gbBufferMsgs == 1)
+		msg_send_packet(pnum, pCmd, sizeof(*pCmd));
+	else if (pCmd->wParam1 <= 750 && pnum != myplr)
+		SetPlrVit(pnum, pCmd->wParam1);
+
+	return sizeof(*pCmd);
+}
+
+int __fastcall On_STRING(TCmdString *pCmd, int pnum)
+{
+	return On_STRING2(pnum, pCmd);
+}
+
+int __fastcall On_STRING2(int pnum, TCmdString *pCmd)
+{
+	int len = strlen(pCmd->str);
+	if (!gbBufferMsgs)
+		SendPlrMsg(pnum, pCmd->str);
+
+	return len + 2; // length of string + nul terminator + sizeof(pCmd->bCmd)
+}
+
+int __fastcall On_SYNCQUEST(TCmdQuest *pCmd, int pnum)
+{
+	if (gbBufferMsgs == 1)
+		msg_send_packet(pnum, pCmd, sizeof(*pCmd));
+	else {
+		if (pnum != myplr)
+			SetMultiQuest(pCmd->q, pCmd->qstate, pCmd->qlog, pCmd->qvar1);
+		sgbDeltaChanged = TRUE;
+	}
+
+	return sizeof(*pCmd);
+}
+
+int __fastcall On_ENDSHIELD(TCmd *pCmd, int pnum)
+{
+	int i;
+
+	if (gbBufferMsgs != 1 && pnum != myplr && currlevel == plr[pnum].plrlevel) {
+		for (i = 0; i < nummissiles; i++) {
+			int mi = missileactive[i];
+			if (missile[mi]._mitype == MIS_MANASHIELD && missile[mi]._misource == pnum) {
+				ClearMissileSpot(mi);
+				DeleteMissile(mi, i);
+			}
+		}
+	}
+
+	return sizeof(*pCmd);
+}
+
+int __fastcall On_CHEAT_EXPERIENCE(TCmd *pCmd, int pnum)
+{
+#ifdef _DEBUG
+	if (gbBufferMsgs == 1)
+		msg_send_packet(pnum, pCmd, sizeof(*pCmd));
+	else if (plr[pnum]._pLevel < MAXCHARLEVEL - 1) {
+		plr[pnum]._pExperience = plr[pnum]._pNextExper;
+		NextPlrLevel(pnum);
+	}
+#endif
+	return sizeof(*pCmd);
+}
+
+int __fastcall On_CHEAT_SPELL_LEVEL(TCmd *pCmd, int pnum)
+{
+#ifdef _DEBUG
+	if (gbBufferMsgs == 1)
+		msg_send_packet(pnum, pCmd, sizeof(*pCmd));
+	else
+		plr[pnum]._pSplLvl[plr[pnum]._pRSpell]++;
+#endif
+	return sizeof(*pCmd);
+}
+
+int __fastcall On_DEBUG(TCmd *pCmd, int pnum)
+{
+	return sizeof(*pCmd);
+}
+
+int __fastcall On_NOVA(TCmdLoc *pCmd, int pnum)
+{
+	if (gbBufferMsgs != 1 && currlevel == plr[pnum].plrlevel && pnum != myplr) {
+		ClrPlrPath(pnum);
+		plr[pnum]._pSpell = SPL_NOVA;
+		plr[pnum]._pSplType = 4;
+		plr[pnum]._pSplFrom = 3;
+		plr[pnum].destAction = ACTION_SPELL;
+		plr[pnum].destParam1 = pCmd->x;
+		plr[pnum].destParam2 = pCmd->y;
+	}
+
+	return sizeof(*pCmd);
+}
+
+int __fastcall On_SETSHIELD(TCmd *pCmd, int pnum)
+{
+	if (gbBufferMsgs != 1)
+		plr[pnum].pManaShield = 1;
+
+	return sizeof(*pCmd);
+}
+
+int __fastcall On_REMSHIELD(TCmd *pCmd, int pnum)
+{
+	if (gbBufferMsgs != 1)
+		plr[pnum].pManaShield = 0;
+
+	return sizeof(*pCmd);
+}