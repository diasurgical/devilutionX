--- conflicted
+++ resolved
@@ -1,2746 +1,2719 @@
-/**
- * @file msg.cpp
- *
- * Implementation of function for sending and reciving network messages.
- */
-#include <climits>
-#include <memory>
-
-#include <fmt/format.h>
-#include <list>
-
-#include "DiabloUI/diabloui.h"
-#include "automap.h"
-#include "control.h"
-#include "dead.h"
-#include "drlg_l1.h"
-#include "dthread.h"
-#include "encrypt.h"
-#include "engine/random.hpp"
-#include "gamemenu.h"
-#include "lighting.h"
-#include "missiles.h"
-#include "nthread.h"
-#include "objects.h"
-#include "options.h"
-#include "pfile.h"
-#include "plrmsg.h"
-#include "spells.h"
-#include "storm/storm.h"
-#include "sync.h"
-#include "town.h"
-#include "trigs.h"
-#include "utils/language.h"
-
-namespace devilution {
-
-bool deltaload;
-BYTE gbBufferMsgs;
-int dwRecCount;
-
-namespace {
-
-struct TMegaPkt {
-	uint32_t spaceLeft;
-	byte data[32000];
-
-	TMegaPkt()
-	    : spaceLeft(sizeof(data))
-	{
-	}
-};
-
-#define MAX_CHUNKS (NUMLEVELS + 4)
-
-uint32_t sgdwOwnerWait;
-uint32_t sgdwRecvOffset;
-int sgnCurrMegaPlayer;
-DLevel sgLevels[NUMLEVELS];
-BYTE sbLastCmd;
-byte sgRecvBuf[sizeof(DLevel) + 1];
-BYTE sgbRecvCmd;
-LocalLevel sgLocals[NUMLEVELS];
-DJunk sgJunk;
-bool sgbDeltaChanged;
-BYTE sgbDeltaChunks;
-std::list<TMegaPkt> MegaPktList;
-
-void GetNextPacket()
-{
-	MegaPktList.emplace_back();
-}
-
-void FreePackets()
-{
-	MegaPktList.clear();
-}
-
-void PrePacket()
-{
-	uint8_t playerId = -1;
-	for (TMegaPkt &pkt : MegaPktList) {
-		byte *data = pkt.data;
-		size_t spaceLeft = sizeof(pkt.data);
-		while (spaceLeft != pkt.spaceLeft) {
-			auto cmdId = static_cast<_cmd_id>(*data);
-
-			if (cmdId == FAKE_CMD_SETID) {
-				auto *cmd = (TFakeCmdPlr *)data;
-				data += sizeof(*cmd);
-				spaceLeft -= sizeof(*cmd);
-				playerId = cmd->bPlr;
-				continue;
-			}
-
-			if (cmdId == FAKE_CMD_DROPID) {
-				auto *cmd = (TFakeDropPlr *)data;
-				data += sizeof(*cmd);
-				spaceLeft -= sizeof(*cmd);
-				multi_player_left(cmd->bPlr, cmd->dwReason);
-				continue;
-			}
-
-			uint32_t pktSize = ParseCmd(playerId, (TCmd *)data);
-			data += pktSize;
-			spaceLeft -= pktSize;
-		}
-	}
-}
-
-void SendPacket(int pnum, const void *packet, DWORD dwSize)
-{
-	TFakeCmdPlr cmd;
-
-	if (pnum != sgnCurrMegaPlayer) {
-		sgnCurrMegaPlayer = pnum;
-		cmd.bCmd = FAKE_CMD_SETID;
-		cmd.bPlr = pnum;
-		SendPacket(pnum, &cmd, sizeof(cmd));
-	}
-	if (MegaPktList.back().spaceLeft < dwSize)
-		GetNextPacket();
-
-	TMegaPkt &currMegaPkt = MegaPktList.back();
-	memcpy(currMegaPkt.data + sizeof(currMegaPkt.data) - currMegaPkt.spaceLeft, packet, dwSize);
-	currMegaPkt.spaceLeft -= dwSize;
-}
-
-int WaitForTurns()
-{
-	DWORD turns;
-
-	if (sgbDeltaChunks == 0) {
-		nthread_send_and_recv_turn(0, 0);
-		if (!SNetGetOwnerTurnsWaiting(&turns) && SErrGetLastError() == STORM_ERROR_NOT_IN_GAME)
-			return 100;
-		if (SDL_GetTicks() - sgdwOwnerWait <= 2000 && turns < gdwTurnsInTransit)
-			return 0;
-		sgbDeltaChunks++;
-	}
-	multi_process_network_packets();
-	nthread_send_and_recv_turn(0, 0);
-	if (nthread_has_500ms_passed()) {
-		nthread_recv_turns();
-	}
-
-	if (gbGameDestroyed)
-		return 100;
-	if (gbDeltaSender >= MAX_PLRS) {
-		sgbDeltaChunks = 0;
-		sgbRecvCmd = CMD_DLEVEL_END;
-		gbDeltaSender = MyPlayerId;
-		nthread_set_turn_upper_bit();
-	}
-	if (sgbDeltaChunks == MAX_CHUNKS - 1) {
-		sgbDeltaChunks = MAX_CHUNKS;
-		return 99;
-	}
-	return 100 * sgbDeltaChunks / MAX_CHUNKS;
-}
-
-byte *DeltaExportItem(byte *dst, TCmdPItem *src)
-{
-	for (int i = 0; i < MAXITEMS; i++, src++) {
-		if (src->bCmd == CMD_INVALID) {
-			*dst++ = byte { 0xFF };
-		} else {
-			memcpy(dst, src, sizeof(TCmdPItem));
-			dst += sizeof(TCmdPItem);
-		}
-	}
-
-	return dst;
-}
-
-byte *DeltaImportItem(byte *src, TCmdPItem *dst)
-{
-	for (int i = 0; i < MAXITEMS; i++, dst++) {
-		if (*src == byte { 0xFF }) {
-			memset(dst, 0xFF, sizeof(TCmdPItem));
-			src++;
-		} else {
-			memcpy(dst, src, sizeof(TCmdPItem));
-			src += sizeof(TCmdPItem);
-		}
-	}
-
-	return src;
-}
-
-byte *DeltaExportObject(byte *dst, DObjectStr *src)
-{
-	memcpy(dst, src, sizeof(DObjectStr) * MAXOBJECTS);
-	return dst + sizeof(DObjectStr) * MAXOBJECTS;
-}
-
-byte *DeltaImportObject(byte *src, DObjectStr *dst)
-{
-	memcpy(dst, src, sizeof(DObjectStr) * MAXOBJECTS);
-	return src + sizeof(DObjectStr) * MAXOBJECTS;
-}
-
-byte *DeltaExportMonster(byte *dst, DMonsterStr *src)
-{
-	for (int i = 0; i < MAXMONSTERS; i++, src++) {
-		if (src->_mx == 0xFF) {
-			*dst++ = byte { 0xFF };
-		} else {
-			memcpy(dst, src, sizeof(DMonsterStr));
-			dst += sizeof(DMonsterStr);
-		}
-	}
-
-	return dst;
-}
-
-byte *DeltaImportMonster(byte *src, DMonsterStr *dst)
-{
-	for (int i = 0; i < MAXMONSTERS; i++, dst++) {
-		if (*src == byte { 0xFF }) {
-			memset(dst, 0xFF, sizeof(DMonsterStr));
-			src++;
-		} else {
-			memcpy(dst, src, sizeof(DMonsterStr));
-			src += sizeof(DMonsterStr);
-		}
-	}
-
-	return src;
-}
-
-byte *DeltaExportJunk(byte *dst)
-{
-	for (auto &portal : sgJunk.portal) {
-		if (portal.x == 0xFF) {
-			*dst++ = byte { 0xFF };
-		} else {
-			memcpy(dst, &portal, sizeof(DPortal));
-			dst += sizeof(DPortal);
-		}
-	}
-
-	int q = 0;
-	for (auto &quest : Quests) {
-		if (!QuestData[quest._qidx].isSinglePlayerOnly) {
-			sgJunk.quests[q].qlog = quest._qlog ? 1 : 0;
-			sgJunk.quests[q].qstate = quest._qactive;
-			sgJunk.quests[q].qvar1 = quest._qvar1;
-			memcpy(dst, &sgJunk.quests[q], sizeof(MultiQuests));
-			dst += sizeof(MultiQuests);
-			q++;
-		}
-	}
-
-	return dst;
-}
-
-void DeltaImportJunk(byte *src)
-{
-	for (int i = 0; i < MAXPORTAL; i++) {
-		if (*src == byte { 0xFF }) {
-			memset(&sgJunk.portal[i], 0xFF, sizeof(DPortal));
-			src++;
-			SetPortalStats(i, false, 0, 0, 0, DTYPE_TOWN);
-		} else {
-			memcpy(&sgJunk.portal[i], src, sizeof(DPortal));
-			src += sizeof(DPortal);
-			SetPortalStats(
-			    i,
-			    true,
-			    sgJunk.portal[i].x,
-			    sgJunk.portal[i].y,
-			    sgJunk.portal[i].level,
-			    (dungeon_type)sgJunk.portal[i].ltype);
-		}
-	}
-
-	int q = 0;
-	for (auto &quest : Quests) {
-		if (!QuestData[quest._qidx].isSinglePlayerOnly) {
-			memcpy(&sgJunk.quests[q], src, sizeof(MultiQuests));
-			src += sizeof(MultiQuests);
-			quest._qlog = sgJunk.quests[q].qlog != 0;
-			quest._qactive = sgJunk.quests[q].qstate;
-			quest._qvar1 = sgJunk.quests[q].qvar1;
-			q++;
-		}
-	}
-}
-
-DWORD CompressData(byte *buffer, byte *end)
-{
-	DWORD size = end - buffer - 1;
-	DWORD pkSize = PkwareCompress(buffer + 1, size);
-
-	*buffer = size != pkSize ? byte { 1 } : byte { 0 };
-
-	return pkSize + 1;
-}
-
-void DeltaImportData(BYTE cmd, DWORD recvOffset)
-{
-	if (sgRecvBuf[0] != byte { 0 })
-		PkwareDecompress(&sgRecvBuf[1], recvOffset, sizeof(sgRecvBuf) - 1);
-
-	byte *src = &sgRecvBuf[1];
-	if (cmd == CMD_DLEVEL_JUNK) {
-		DeltaImportJunk(src);
-	} else if (cmd >= CMD_DLEVEL_0 && cmd <= CMD_DLEVEL_24) {
-		BYTE i = cmd - CMD_DLEVEL_0;
-		src = DeltaImportItem(src, sgLevels[i].item);
-		src = DeltaImportObject(src, sgLevels[i].object);
-		DeltaImportMonster(src, sgLevels[i].monster);
-	} else {
-		app_fatal("Unkown network message type: %i", cmd);
-	}
-
-	sgbDeltaChunks++;
-	sgbDeltaChanged = true;
-}
-
-DWORD OnLevelData(int pnum, TCmd *pCmd)
-{
-	auto *p = (TCmdPlrInfoHdr *)pCmd;
-
-	if (gbDeltaSender != pnum) {
-		if (p->bCmd == CMD_DLEVEL_END || (p->bCmd == CMD_DLEVEL_0 && p->wOffset == 0)) {
-			gbDeltaSender = pnum;
-			sgbRecvCmd = CMD_DLEVEL_END;
-		} else {
-			return p->wBytes + sizeof(*p);
-		}
-	}
-	if (sgbRecvCmd == CMD_DLEVEL_END) {
-		if (p->bCmd == CMD_DLEVEL_END) {
-			sgbDeltaChunks = MAX_CHUNKS - 1;
-			return p->wBytes + sizeof(*p);
-		}
-		if (p->bCmd == CMD_DLEVEL_0 && p->wOffset == 0) {
-			sgdwRecvOffset = 0;
-			sgbRecvCmd = p->bCmd;
-		} else {
-			return p->wBytes + sizeof(*p);
-		}
-	} else if (sgbRecvCmd != p->bCmd) {
-		DeltaImportData(sgbRecvCmd, sgdwRecvOffset);
-		if (p->bCmd == CMD_DLEVEL_END) {
-			sgbDeltaChunks = MAX_CHUNKS - 1;
-			sgbRecvCmd = CMD_DLEVEL_END;
-			return p->wBytes + sizeof(*p);
-		}
-		sgdwRecvOffset = 0;
-		sgbRecvCmd = p->bCmd;
-	}
-
-	assert(p->wOffset == sgdwRecvOffset);
-	memcpy(&sgRecvBuf[p->wOffset], &p[1], p->wBytes);
-	sgdwRecvOffset += p->wBytes;
-	return p->wBytes + sizeof(*p);
-}
-
-void DeltaSyncGolem(TCmdGolem *pG, int pnum, BYTE bLevel)
-{
-	if (!gbIsMultiplayer)
-		return;
-
-	sgbDeltaChanged = true;
-	DMonsterStr *pD = &sgLevels[bLevel].monster[pnum];
-	pD->_mx = pG->_mx;
-	pD->_my = pG->_my;
-	pD->_mactive = UINT8_MAX;
-	pD->_menemy = pG->_menemy;
-	pD->_mdir = pG->_mdir;
-	pD->_mhitpoints = pG->_mhitpoints;
-}
-
-void DeltaLeaveSync(BYTE bLevel)
-{
-	if (!gbIsMultiplayer)
-		return;
-	if (currlevel == 0)
-		glSeedTbl[0] = AdvanceRndSeed();
-	if (currlevel <= 0)
-		return;
-
-	for (int i = 0; i < ActiveMonsterCount; i++) {
-		int ma = ActiveMonsters[i];
-		auto &monster = Monsters[ma];
-		if (monster._mhitpoints == 0)
-			continue;
-		sgbDeltaChanged = true;
-		DMonsterStr *pD = &sgLevels[bLevel].monster[ma];
-		pD->_mx = monster.position.tile.x;
-		pD->_my = monster.position.tile.y;
-		pD->_mdir = monster._mdir;
-		pD->_menemy = encode_enemy(monster);
-		pD->_mhitpoints = monster._mhitpoints;
-		pD->_mactive = monster._msquelch;
-	}
-	memcpy(&sgLocals[bLevel].automapsv, AutomapView, sizeof(AutomapView));
-}
-
-void DeltaSyncObject(int oi, _cmd_id bCmd, BYTE bLevel)
-{
-	if (!gbIsMultiplayer)
-		return;
-
-	sgbDeltaChanged = true;
-	sgLevels[bLevel].object[oi].bCmd = bCmd;
-}
-
-bool DeltaGetItem(TCmdGItem *pI, BYTE bLevel)
-{
-	if (!gbIsMultiplayer)
-		return true;
-
-	TCmdPItem *pD = sgLevels[bLevel].item;
-	for (int i = 0; i < MAXITEMS; i++, pD++) {
-		if (pD->bCmd == CMD_INVALID || pD->wIndx != pI->wIndx || pD->wCI != pI->wCI || pD->dwSeed != pI->dwSeed)
-			continue;
-
-		if (pD->bCmd == CMD_WALKXY) {
-			return true;
-		}
-		if (pD->bCmd == CMD_STAND) {
-			sgbDeltaChanged = true;
-			pD->bCmd = CMD_WALKXY;
-			return true;
-		}
-		if (pD->bCmd == CMD_ACK_PLRINFO) {
-			sgbDeltaChanged = true;
-			pD->bCmd = CMD_INVALID;
-			return true;
-		}
-
-		app_fatal("delta:1");
-	}
-
-	if ((pI->wCI & CF_PREGEN) == 0)
-		return false;
-
-	pD = sgLevels[bLevel].item;
-	for (int i = 0; i < MAXITEMS; i++, pD++) {
-		if (pD->bCmd == CMD_INVALID) {
-			sgbDeltaChanged = true;
-			pD->bCmd = CMD_WALKXY;
-			pD->x = pI->x;
-			pD->y = pI->y;
-			pD->wIndx = pI->wIndx;
-			pD->wCI = pI->wCI;
-			pD->dwSeed = pI->dwSeed;
-			pD->bId = pI->bId;
-			pD->bDur = pI->bDur;
-			pD->bMDur = pI->bMDur;
-			pD->bCh = pI->bCh;
-			pD->bMCh = pI->bMCh;
-			pD->wValue = pI->wValue;
-			pD->dwBuff = pI->dwBuff;
-			pD->wToHit = pI->wToHit;
-			pD->wMaxDam = pI->wMaxDam;
-			pD->bMinStr = pI->bMinStr;
-			pD->bMinMag = pI->bMinMag;
-			pD->bMinDex = pI->bMinDex;
-			pD->bAC = pI->bAC;
-			break;
-		}
-	}
-	return true;
-}
-
-void DeltaPutItem(TCmdPItem *pI, int x, int y, BYTE bLevel)
-{
-	if (!gbIsMultiplayer)
-		return;
-
-	TCmdPItem *pD = sgLevels[bLevel].item;
-	for (int i = 0; i < MAXITEMS; i++, pD++) {
-		if (pD->bCmd != CMD_WALKXY
-		    && pD->bCmd != CMD_INVALID
-		    && pD->wIndx == pI->wIndx
-		    && pD->wCI == pI->wCI
-		    && pD->dwSeed == pI->dwSeed) {
-			if (pD->bCmd == CMD_ACK_PLRINFO)
-				return;
-			app_fatal("%s", _("Trying to drop a floor item?"));
-		}
-	}
-
-	pD = sgLevels[bLevel].item;
-	for (int i = 0; i < MAXITEMS; i++, pD++) {
-		if (pD->bCmd == CMD_INVALID) {
-			sgbDeltaChanged = true;
-			memcpy(pD, pI, sizeof(TCmdPItem));
-			pD->bCmd = CMD_ACK_PLRINFO;
-			pD->x = x;
-			pD->y = y;
-			return;
-		}
-	}
-}
-
-bool IOwnLevel(int nReqLevel)
-{
-	int i;
-
-	for (i = 0; i < MAX_PLRS; i++) {
-		if (!Players[i].plractive)
-			continue;
-		if (Players[i]._pLvlChanging)
-			continue;
-		if (Players[i].plrlevel != nReqLevel)
-			continue;
-		if (i == MyPlayerId && gbBufferMsgs != 0)
-			continue;
-		break;
-	}
-	return i == MyPlayerId;
-}
-
-void DeltaOpenPortal(int pnum, uint8_t x, uint8_t y, uint8_t bLevel, dungeon_type bLType, bool bSetLvl)
-{
-	sgbDeltaChanged = true;
-	sgJunk.portal[pnum].x = x;
-	sgJunk.portal[pnum].y = y;
-	sgJunk.portal[pnum].level = bLevel;
-	sgJunk.portal[pnum].ltype = bLType;
-	sgJunk.portal[pnum].setlvl = bSetLvl ? 1 : 0;
-}
-
-void CheckUpdatePlayer(int pnum)
-{
-	if (gbIsMultiplayer && pnum == MyPlayerId)
-		pfile_update(true);
-}
-
-void PlayerMessageFormat(const char *pszFmt, ...)
-{
-	static DWORD msgErrTimer;
-	DWORD ticks;
-	char msg[256];
-	va_list va;
-
-	va_start(va, pszFmt);
-	ticks = SDL_GetTicks();
-	if (ticks - msgErrTimer >= 5000) {
-		msgErrTimer = ticks;
-		vsprintf(msg, pszFmt, va);
-		ErrorPlrMsg(msg);
-	}
-	va_end(va);
-}
-
-void NetSendCmdGItem2(bool usonly, _cmd_id bCmd, BYTE mast, BYTE pnum, TCmdGItem *p)
-{
-	TCmdGItem cmd;
-
-	memcpy(&cmd, p, sizeof(cmd));
-	cmd.bPnum = pnum;
-	cmd.bCmd = bCmd;
-	cmd.bMaster = mast;
-
-	if (!usonly) {
-		cmd.dwTime = 0;
-		NetSendHiPri(MyPlayerId, (byte *)&cmd, sizeof(cmd));
-		return;
-	}
-
-	int ticks = SDL_GetTicks();
-	if (cmd.dwTime == 0) {
-		cmd.dwTime = ticks;
-	} else if (ticks - cmd.dwTime > 5000) {
-		return;
-	}
-
-	multi_msg_add((byte *)&cmd.bCmd, sizeof(cmd));
-}
-
-bool NetSendCmdReq2(_cmd_id bCmd, BYTE mast, BYTE pnum, TCmdGItem *p)
-{
-	TCmdGItem cmd;
-
-	memcpy(&cmd, p, sizeof(cmd));
-	cmd.bCmd = bCmd;
-	cmd.bPnum = pnum;
-	cmd.bMaster = mast;
-
-	int ticks = SDL_GetTicks();
-	if (cmd.dwTime == 0)
-		cmd.dwTime = ticks;
-	else if (ticks - cmd.dwTime > 5000)
-		return false;
-
-	multi_msg_add((byte *)&cmd.bCmd, sizeof(cmd));
-
-	return true;
-}
-
-void NetSendCmdExtra(TCmdGItem *p)
-{
-	TCmdGItem cmd;
-
-	memcpy(&cmd, p, sizeof(cmd));
-	cmd.dwTime = 0;
-	cmd.bCmd = CMD_ITEMEXTRA;
-	NetSendHiPri(MyPlayerId, (byte *)&cmd, sizeof(cmd));
-}
-
-DWORD OnSyncData(TCmd *pCmd, int pnum)
-{
-	return sync_update(pnum, (const byte *)pCmd);
-}
-
-DWORD OnWalk(TCmd *pCmd, PlayerStruct &player)
-{
-	auto *p = (TCmdLoc *)pCmd;
-
-	if (gbBufferMsgs != 1 && currlevel == player.plrlevel) {
-		ClrPlrPath(player);
-		MakePlrPath(player, { p->x, p->y }, true);
-		player.destAction = ACTION_NONE;
-	}
-
-	return sizeof(*p);
-}
-
-DWORD OnAddStrength(TCmd *pCmd, int pnum)
-{
-	auto *p = (TCmdParam1 *)pCmd;
-
-	if (gbBufferMsgs == 1)
-		SendPacket(pnum, p, sizeof(*p));
-	else if (p->wParam1 <= 256)
-		ModifyPlrStr(pnum, p->wParam1);
-
-	return sizeof(*p);
-}
-
-DWORD OnAddMagic(TCmd *pCmd, int pnum)
-{
-	auto *p = (TCmdParam1 *)pCmd;
-
-	if (gbBufferMsgs == 1)
-		SendPacket(pnum, p, sizeof(*p));
-	else if (p->wParam1 <= 256)
-		ModifyPlrMag(pnum, p->wParam1);
-
-	return sizeof(*p);
-}
-
-DWORD OnAddDexterity(TCmd *pCmd, int pnum)
-{
-	auto *p = (TCmdParam1 *)pCmd;
-
-	if (gbBufferMsgs == 1)
-		SendPacket(pnum, p, sizeof(*p));
-	else if (p->wParam1 <= 256)
-		ModifyPlrDex(pnum, p->wParam1);
-
-	return sizeof(*p);
-}
-
-DWORD OnAddVitality(TCmd *pCmd, int pnum)
-{
-	auto *p = (TCmdParam1 *)pCmd;
-
-	if (gbBufferMsgs == 1)
-		SendPacket(pnum, p, sizeof(*p));
-	else if (p->wParam1 <= 256)
-		ModifyPlrVit(pnum, p->wParam1);
-
-	return sizeof(*p);
-}
-
-DWORD OnGotoGetItem(TCmd *pCmd, PlayerStruct &player)
-{
-	auto *p = (TCmdLocParam1 *)pCmd;
-
-	if (gbBufferMsgs != 1 && currlevel == player.plrlevel) {
-		MakePlrPath(player, { p->x, p->y }, false);
-		player.destAction = ACTION_PICKUPITEM;
-		player.destParam1 = p->wParam1;
-	}
-
-	return sizeof(*p);
-}
-
-DWORD OnRequestGetItem(TCmd *pCmd, PlayerStruct &player)
-{
-	auto *p = (TCmdGItem *)pCmd;
-
-	if (gbBufferMsgs != 1 && IOwnLevel(player.plrlevel)) {
-		if (GetItemRecord(p->dwSeed, p->wCI, p->wIndx)) {
-			int ii = FindGetItem(p->wIndx, p->wCI, p->dwSeed);
-			if (ii != -1) {
-				NetSendCmdGItem2(false, CMD_GETITEM, MyPlayerId, p->bPnum, p);
-				if (p->bPnum != MyPlayerId)
-					SyncGetItem({ p->x, p->y }, p->wIndx, p->wCI, p->dwSeed);
-				else
-					InvGetItem(MyPlayerId, &Items[ii], ii);
-				SetItemRecord(p->dwSeed, p->wCI, p->wIndx);
-			} else if (!NetSendCmdReq2(CMD_REQUESTGITEM, MyPlayerId, p->bPnum, p)) {
-				NetSendCmdExtra(p);
-			}
-		}
-	}
-
-	return sizeof(*p);
-}
-
-DWORD OnGetItem(TCmd *pCmd, int pnum)
-{
-	auto *p = (TCmdGItem *)pCmd;
-
-	if (gbBufferMsgs == 1) {
-		SendPacket(pnum, p, sizeof(*p));
-	} else {
-		int ii = FindGetItem(p->wIndx, p->wCI, p->dwSeed);
-		if (DeltaGetItem(p, p->bLevel)) {
-			if ((currlevel == p->bLevel || p->bPnum == MyPlayerId) && p->bMaster != MyPlayerId) {
-				if (p->bPnum == MyPlayerId) {
-					if (currlevel != p->bLevel) {
-						auto &player = Players[MyPlayerId];
-						ii = SyncPutItem(player, player.position.tile, p->wIndx, p->wCI, p->dwSeed, p->bId, p->bDur, p->bMDur, p->bCh, p->bMCh, p->wValue, p->dwBuff, p->wToHit, p->wMaxDam, p->bMinStr, p->bMinMag, p->bMinDex, p->bAC);
-						if (ii != -1)
-							InvGetItem(MyPlayerId, &Items[ii], ii);
-					} else {
-						InvGetItem(MyPlayerId, &Items[ii], ii);
-					}
-				} else {
-					SyncGetItem({ p->x, p->y }, p->wIndx, p->wCI, p->dwSeed);
-				}
-			}
-		} else {
-			NetSendCmdGItem2(true, CMD_GETITEM, p->bMaster, p->bPnum, p);
-		}
-	}
-
-	return sizeof(*p);
-}
-
-DWORD OnGotoAutoGetItem(TCmd *pCmd, PlayerStruct &player)
-{
-	auto *p = (TCmdLocParam1 *)pCmd;
-
-	if (gbBufferMsgs != 1 && currlevel == player.plrlevel) {
-		MakePlrPath(player, { p->x, p->y }, false);
-		player.destAction = ACTION_PICKUPAITEM;
-		player.destParam1 = p->wParam1;
-	}
-
-	return sizeof(*p);
-}
-
-DWORD OnRequestAutoGetItem(TCmd *pCmd, PlayerStruct &player)
-{
-	auto *p = (TCmdGItem *)pCmd;
-
-	if (gbBufferMsgs != 1 && IOwnLevel(player.plrlevel)) {
-		if (GetItemRecord(p->dwSeed, p->wCI, p->wIndx)) {
-			int ii = FindGetItem(p->wIndx, p->wCI, p->dwSeed);
-			if (ii != -1) {
-				NetSendCmdGItem2(false, CMD_AGETITEM, MyPlayerId, p->bPnum, p);
-				if (p->bPnum != MyPlayerId)
-					SyncGetItem({ p->x, p->y }, p->wIndx, p->wCI, p->dwSeed);
-				else
-					AutoGetItem(MyPlayerId, &Items[p->bCursitem], p->bCursitem);
-				SetItemRecord(p->dwSeed, p->wCI, p->wIndx);
-			} else if (!NetSendCmdReq2(CMD_REQUESTAGITEM, MyPlayerId, p->bPnum, p)) {
-				NetSendCmdExtra(p);
-			}
-		}
-	}
-
-	return sizeof(*p);
-}
-
-DWORD OnAutoGetItem(TCmd *pCmd, int pnum)
-{
-	auto *p = (TCmdGItem *)pCmd;
-
-	if (gbBufferMsgs == 1) {
-		SendPacket(pnum, p, sizeof(*p));
-	} else {
-		FindGetItem(p->wIndx, p->wCI, p->dwSeed);
-		if (DeltaGetItem(p, p->bLevel)) {
-			if ((currlevel == p->bLevel || p->bPnum == MyPlayerId) && p->bMaster != MyPlayerId) {
-				if (p->bPnum == MyPlayerId) {
-					if (currlevel != p->bLevel) {
-						auto &player = Players[MyPlayerId];
-						int ii = SyncPutItem(player, player.position.tile, p->wIndx, p->wCI, p->dwSeed, p->bId, p->bDur, p->bMDur, p->bCh, p->bMCh, p->wValue, p->dwBuff, p->wToHit, p->wMaxDam, p->bMinStr, p->bMinMag, p->bMinDex, p->bAC);
-						if (ii != -1)
-							AutoGetItem(MyPlayerId, &Items[ii], ii);
-					} else {
-						AutoGetItem(MyPlayerId, &Items[p->bCursitem], p->bCursitem);
-					}
-				} else {
-					SyncGetItem({ p->x, p->y }, p->wIndx, p->wCI, p->dwSeed);
-				}
-			}
-		} else {
-			NetSendCmdGItem2(true, CMD_AGETITEM, p->bMaster, p->bPnum, p);
-		}
-	}
-
-	return sizeof(*p);
-}
-
-DWORD OnItemExtra(TCmd *pCmd, int pnum)
-{
-	auto *p = (TCmdGItem *)pCmd;
-
-	if (gbBufferMsgs == 1) {
-		SendPacket(pnum, p, sizeof(*p));
-	} else {
-		DeltaGetItem(p, p->bLevel);
-		if (currlevel == Players[pnum].plrlevel)
-			SyncGetItem({ p->x, p->y }, p->wIndx, p->wCI, p->dwSeed);
-	}
-
-	return sizeof(*p);
-}
-
-DWORD OnPutItem(TCmd *pCmd, int pnum)
-{
-	auto *p = (TCmdPItem *)pCmd;
-
-	if (gbBufferMsgs == 1)
-		SendPacket(pnum, p, sizeof(*p));
-	else if (currlevel == Players[pnum].plrlevel) {
-		int ii;
-		if (pnum == MyPlayerId)
-			ii = InvPutItem(Players[pnum], { p->x, p->y });
-		else
-			ii = SyncPutItem(Players[pnum], { p->x, p->y }, p->wIndx, p->wCI, p->dwSeed, p->bId, p->bDur, p->bMDur, p->bCh, p->bMCh, p->wValue, p->dwBuff, p->wToHit, p->wMaxDam, p->bMinStr, p->bMinMag, p->bMinDex, p->bAC);
-		if (ii != -1) {
-			PutItemRecord(p->dwSeed, p->wCI, p->wIndx);
-			DeltaPutItem(p, Items[ii].position.x, Items[ii].position.y, Players[pnum].plrlevel);
-			CheckUpdatePlayer(pnum);
-		}
-		return sizeof(*p);
-	} else {
-		PutItemRecord(p->dwSeed, p->wCI, p->wIndx);
-		DeltaPutItem(p, p->x, p->y, Players[pnum].plrlevel);
-		CheckUpdatePlayer(pnum);
-	}
-
-	return sizeof(*p);
-}
-
-DWORD OnSyncPutItem(TCmd *pCmd, int pnum)
-{
-	auto *p = (TCmdPItem *)pCmd;
-
-	if (gbBufferMsgs == 1)
-		SendPacket(pnum, p, sizeof(*p));
-	else if (currlevel == Players[pnum].plrlevel) {
-		int ii = SyncPutItem(Players[pnum], { p->x, p->y }, p->wIndx, p->wCI, p->dwSeed, p->bId, p->bDur, p->bMDur, p->bCh, p->bMCh, p->wValue, p->dwBuff, p->wToHit, p->wMaxDam, p->bMinStr, p->bMinMag, p->bMinDex, p->bAC);
-		if (ii != -1) {
-			PutItemRecord(p->dwSeed, p->wCI, p->wIndx);
-			DeltaPutItem(p, Items[ii].position.x, Items[ii].position.y, Players[pnum].plrlevel);
-			CheckUpdatePlayer(pnum);
-		}
-		return sizeof(*p);
-	} else {
-		PutItemRecord(p->dwSeed, p->wCI, p->wIndx);
-		DeltaPutItem(p, p->x, p->y, Players[pnum].plrlevel);
-		CheckUpdatePlayer(pnum);
-	}
-
-	return sizeof(*p);
-}
-
-DWORD OnRespawnItem(TCmd *pCmd, int pnum)
-{
-	auto *p = (TCmdPItem *)pCmd;
-
-	if (gbBufferMsgs == 1) {
-		SendPacket(pnum, p, sizeof(*p));
-	} else {
-		auto &player = Players[pnum];
-		int playerLevel = player.plrlevel;
-		if (currlevel == playerLevel && pnum != MyPlayerId) {
-			SyncPutItem(player, { p->x, p->y }, p->wIndx, p->wCI, p->dwSeed, p->bId, p->bDur, p->bMDur, p->bCh, p->bMCh, p->wValue, p->dwBuff, p->wToHit, p->wMaxDam, p->bMinStr, p->bMinMag, p->bMinDex, p->bAC);
-		}
-		PutItemRecord(p->dwSeed, p->wCI, p->wIndx);
-		DeltaPutItem(p, p->x, p->y, playerLevel);
-	}
-
-	return sizeof(*p);
-}
-
-DWORD OnAttackTile(TCmd *pCmd, PlayerStruct &player)
-{
-	auto *p = (TCmdLoc *)pCmd;
-
-	if (gbBufferMsgs != 1 && currlevel == player.plrlevel) {
-		MakePlrPath(player, { p->x, p->y }, false);
-		player.destAction = ACTION_ATTACK;
-		player.destParam1 = p->x;
-		player.destParam2 = p->y;
-	}
-
-	return sizeof(*p);
-}
-
-DWORD OnStandingAttackTile(TCmd *pCmd, PlayerStruct &player)
-{
-	auto *p = (TCmdLoc *)pCmd;
-
-	if (gbBufferMsgs != 1 && currlevel == player.plrlevel) {
-		ClrPlrPath(player);
-		player.destAction = ACTION_ATTACK;
-		player.destParam1 = p->x;
-		player.destParam2 = p->y;
-	}
-
-	return sizeof(*p);
-}
-
-DWORD OnRangedAttackTile(TCmd *pCmd, PlayerStruct &player)
-{
-	auto *p = (TCmdLoc *)pCmd;
-
-	if (gbBufferMsgs != 1 && currlevel == player.plrlevel) {
-		ClrPlrPath(player);
-		player.destAction = ACTION_RATTACK;
-		player.destParam1 = p->x;
-		player.destParam2 = p->y;
-	}
-
-	return sizeof(*p);
-}
-
-DWORD OnSpellWall(TCmd *pCmd, PlayerStruct &player)
-{
-	auto *p = (TCmdLocParam3 *)pCmd;
-
-	if (gbBufferMsgs != 1 && currlevel == player.plrlevel) {
-		auto spell = static_cast<spell_id>(p->wParam1);
-		if (currlevel != 0 || spelldata[spell].sTownSpell) {
-			ClrPlrPath(player);
-			player.destAction = ACTION_SPELLWALL;
-			player.destParam1 = p->x;
-			player.destParam2 = p->y;
-			player.destParam3 = static_cast<Direction>(p->wParam2);
-			player.destParam4 = p->wParam3;
-			player._pSpell = spell;
-			player._pSplType = player._pRSplType;
-			player._pSplFrom = 0;
-		} else {
-			PlayerMessageFormat(fmt::format(_("{:s} has cast an illegal spell."), player._pName).c_str());
-		}
-	}
-
-	return sizeof(*p);
-}
-
-DWORD OnSpellTile(TCmd *pCmd, PlayerStruct &player)
-{
-	auto *p = (TCmdLocParam2 *)pCmd;
-
-	if (gbBufferMsgs != 1 && currlevel == player.plrlevel) {
-		auto spell = static_cast<spell_id>(p->wParam1);
-		if (currlevel != 0 || spelldata[spell].sTownSpell) {
-			ClrPlrPath(player);
-			player.destAction = ACTION_SPELL;
-			player.destParam1 = p->x;
-			player.destParam2 = p->y;
-			player.destParam3 = static_cast<Direction>(p->wParam2);
-			player._pSpell = spell;
-			player._pSplType = player._pRSplType;
-			player._pSplFrom = 0;
-		} else {
-			PlayerMessageFormat(fmt::format(_("{:s} has cast an illegal spell."), player._pName).c_str());
-		}
-	}
-
-	return sizeof(*p);
-}
-
-DWORD OnTargetSpellTile(TCmd *pCmd, PlayerStruct &player)
-{
-	auto *p = (TCmdLocParam2 *)pCmd;
-
-	if (gbBufferMsgs != 1 && currlevel == player.plrlevel) {
-		auto spell = static_cast<spell_id>(p->wParam1);
-		if (currlevel != 0 || spelldata[spell].sTownSpell) {
-			ClrPlrPath(player);
-			player.destAction = ACTION_SPELL;
-			player.destParam1 = p->x;
-			player.destParam2 = p->y;
-			player.destParam3 = static_cast<Direction>(p->wParam2);
-			player._pSpell = spell;
-			player._pSplType = RSPLTYPE_INVALID;
-			player._pSplFrom = 2;
-		} else {
-			PlayerMessageFormat(fmt::format(_("{:s} has cast an illegal spell."), player._pName).c_str());
-		}
-	}
-
-	return sizeof(*p);
-}
-
-DWORD OnOperateObjectTile(TCmd *pCmd, PlayerStruct &player)
-{
-	auto *p = (TCmdLocParam1 *)pCmd;
-
-	if (gbBufferMsgs != 1 && currlevel == player.plrlevel) {
-		MakePlrPath(player, { p->x, p->y }, !Objects[p->wParam1]._oSolidFlag && !Objects[p->wParam1]._oDoorFlag);
-		player.destAction = ACTION_OPERATE;
-		player.destParam1 = p->wParam1;
-	}
-
-	return sizeof(*p);
-}
-
-DWORD OnDisarm(TCmd *pCmd, PlayerStruct &player)
-{
-	auto *p = (TCmdLocParam1 *)pCmd;
-
-	if (gbBufferMsgs != 1 && currlevel == player.plrlevel) {
-		MakePlrPath(player, { p->x, p->y }, !Objects[p->wParam1]._oSolidFlag && !Objects[p->wParam1]._oDoorFlag);
-		player.destAction = ACTION_DISARM;
-		player.destParam1 = p->wParam1;
-	}
-
-	return sizeof(*p);
-}
-
-DWORD OnOperateObjectTelekinesis(TCmd *pCmd, PlayerStruct &player)
-{
-	auto *p = (TCmdParam1 *)pCmd;
-
-	if (gbBufferMsgs != 1 && currlevel == player.plrlevel) {
-		player.destAction = ACTION_OPERATETK;
-		player.destParam1 = p->wParam1;
-	}
-
-	return sizeof(*p);
-}
-
-DWORD OnAttackMonster(TCmd *pCmd, PlayerStruct &player)
-{
-	auto *p = (TCmdParam1 *)pCmd;
-
-	if (gbBufferMsgs != 1 && currlevel == player.plrlevel) {
-		Point position = Monsters[p->wParam1].position.future;
-		if (player.position.tile.WalkingDistance(position) > 1)
-			MakePlrPath(player, position, false);
-		player.destAction = ACTION_ATTACKMON;
-		player.destParam1 = p->wParam1;
-	}
-
-	return sizeof(*p);
-}
-
-DWORD OnAttackPlayer(TCmd *pCmd, PlayerStruct &player)
-{
-	auto *p = (TCmdParam1 *)pCmd;
-
-	if (gbBufferMsgs != 1 && currlevel == player.plrlevel) {
-		MakePlrPath(player, Players[p->wParam1].position.future, false);
-		player.destAction = ACTION_ATTACKPLR;
-		player.destParam1 = p->wParam1;
-	}
-
-	return sizeof(*p);
-}
-
-DWORD OnRangedAttackMonster(TCmd *pCmd, PlayerStruct &player)
-{
-	auto *p = (TCmdParam1 *)pCmd;
-
-	if (gbBufferMsgs != 1 && currlevel == player.plrlevel) {
-		ClrPlrPath(player);
-		player.destAction = ACTION_RATTACKMON;
-		player.destParam1 = p->wParam1;
-	}
-
-	return sizeof(*p);
-}
-
-DWORD OnRangedAttackPlayer(TCmd *pCmd, PlayerStruct &player)
-{
-	auto *p = (TCmdParam1 *)pCmd;
-
-	if (gbBufferMsgs != 1 && currlevel == player.plrlevel) {
-		ClrPlrPath(player);
-		player.destAction = ACTION_RATTACKPLR;
-		player.destParam1 = p->wParam1;
-	}
-
-	return sizeof(*p);
-}
-
-DWORD OnSpellMonster(TCmd *pCmd, PlayerStruct &player)
-{
-	auto *p = (TCmdParam3 *)pCmd;
-
-	if (gbBufferMsgs != 1 && currlevel == player.plrlevel) {
-		auto spell = static_cast<spell_id>(p->wParam2);
-		if (currlevel != 0 || spelldata[spell].sTownSpell) {
-			ClrPlrPath(player);
-			player.destAction = ACTION_SPELLMON;
-			player.destParam1 = p->wParam1;
-			player.destParam2 = p->wParam3;
-			player._pSpell = spell;
-			player._pSplType = player._pRSplType;
-			player._pSplFrom = 0;
-		} else {
-			PlayerMessageFormat(fmt::format(_("{:s} has cast an illegal spell."), player._pName).c_str());
-		}
-	}
-
-	return sizeof(*p);
-}
-
-DWORD OnSpellPlayer(TCmd *pCmd, PlayerStruct &player)
-{
-	auto *p = (TCmdParam3 *)pCmd;
-
-	if (gbBufferMsgs != 1 && currlevel == player.plrlevel) {
-		auto spell = static_cast<spell_id>(p->wParam2);
-		if (currlevel != 0 || spelldata[spell].sTownSpell) {
-			ClrPlrPath(player);
-			player.destAction = ACTION_SPELLPLR;
-			player.destParam1 = p->wParam1;
-			player.destParam2 = p->wParam3;
-			player._pSpell = spell;
-			player._pSplType = player._pRSplType;
-			player._pSplFrom = 0;
-		} else {
-			PlayerMessageFormat(fmt::format(_("{:s} has cast an illegal spell."), player._pName).c_str());
-		}
-	}
-
-	return sizeof(*p);
-}
-
-DWORD OnTargetSpellMonster(TCmd *pCmd, PlayerStruct &player)
-{
-	auto *p = (TCmdParam3 *)pCmd;
-
-	if (gbBufferMsgs != 1 && currlevel == player.plrlevel) {
-		auto spell = static_cast<spell_id>(p->wParam2);
-		if (currlevel != 0 || spelldata[spell].sTownSpell) {
-			ClrPlrPath(player);
-			player.destAction = ACTION_SPELLMON;
-			player.destParam1 = p->wParam1;
-			player.destParam2 = p->wParam3;
-			player._pSpell = spell;
-			player._pSplType = RSPLTYPE_INVALID;
-			player._pSplFrom = 2;
-		} else {
-			PlayerMessageFormat(fmt::format(_("{:s} has cast an illegal spell."), player._pName).c_str());
-		}
-	}
-
-	return sizeof(*p);
-}
-
-DWORD OnTargetSpellPlayer(TCmd *pCmd, PlayerStruct &player)
-{
-	auto *p = (TCmdParam3 *)pCmd;
-
-	if (gbBufferMsgs != 1 && currlevel == player.plrlevel) {
-		auto spell = static_cast<spell_id>(p->wParam2);
-		if (currlevel != 0 || spelldata[spell].sTownSpell) {
-			ClrPlrPath(player);
-			player.destAction = ACTION_SPELLPLR;
-			player.destParam1 = p->wParam1;
-			player.destParam2 = p->wParam3;
-			player._pSpell = spell;
-			player._pSplType = RSPLTYPE_INVALID;
-			player._pSplFrom = 2;
-		} else {
-			PlayerMessageFormat(fmt::format(_("{:s} has cast an illegal spell."), player._pName).c_str());
-		}
-	}
-
-	return sizeof(*p);
-}
-
-DWORD OnKnockback(TCmd *pCmd, int pnum)
-{
-	auto *p = (TCmdParam1 *)pCmd;
-
-	if (gbBufferMsgs != 1 && currlevel == Players[pnum].plrlevel) {
-		M_GetKnockback(p->wParam1);
-		M_StartHit(p->wParam1, pnum, 0);
-	}
-
-	return sizeof(*p);
-}
-
-DWORD OnResurrect(TCmd *pCmd, int pnum)
-{
-	auto *p = (TCmdParam1 *)pCmd;
-
-	if (gbBufferMsgs == 1) {
-		SendPacket(pnum, p, sizeof(*p));
-	} else {
-		DoResurrect(pnum, p->wParam1);
-		CheckUpdatePlayer(pnum);
-	}
-
-	return sizeof(*p);
-}
-
-DWORD OnHealOther(TCmd *pCmd, int pnum)
-{
-	auto *p = (TCmdParam1 *)pCmd;
-
-	if (gbBufferMsgs != 1 && currlevel == Players[pnum].plrlevel)
-		DoHealOther(pnum, p->wParam1);
-
-	return sizeof(*p);
-}
-
-DWORD OnTalkXY(TCmd *pCmd, PlayerStruct &player)
-{
-	auto *p = (TCmdLocParam1 *)pCmd;
-
-	if (gbBufferMsgs != 1 && currlevel == player.plrlevel) {
-		MakePlrPath(player, { p->x, p->y }, false);
-		player.destAction = ACTION_TALK;
-		player.destParam1 = p->wParam1;
-	}
-
-	return sizeof(*p);
-}
-
-DWORD OnNewLevel(TCmd *pCmd, int pnum)
-{
-	auto *p = (TCmdParam2 *)pCmd;
-
-	if (gbBufferMsgs == 1)
-		SendPacket(pnum, p, sizeof(*p));
-	else if (pnum != MyPlayerId)
-		StartNewLvl(pnum, (interface_mode)p->wParam1, p->wParam2);
-
-	return sizeof(*p);
-}
-
-DWORD OnWarp(TCmd *pCmd, int pnum)
-{
-	auto *p = (TCmdParam1 *)pCmd;
-
-	if (gbBufferMsgs == 1) {
-		SendPacket(pnum, p, sizeof(*p));
-	} else {
-		StartWarpLvl(pnum, p->wParam1);
-	}
-
-	return sizeof(*p);
-}
-
-DWORD OnMonstDeath(TCmd *pCmd, int pnum)
-{
-	auto *p = (TCmdLocParam1 *)pCmd;
-
-	if (gbBufferMsgs == 1)
-		SendPacket(pnum, p, sizeof(*p));
-	else if (pnum != MyPlayerId && p->wParam1 < MAXMONSTERS) {
-		int playerLevel = Players[pnum].plrlevel;
-		if (currlevel == playerLevel)
-			M_SyncStartKill(p->wParam1, { p->x, p->y }, pnum);
-		delta_kill_monster(p->wParam1, { p->x, p->y }, playerLevel);
-	}
-
-	return sizeof(*p);
-}
-
-DWORD OnKillGolem(TCmd *pCmd, int pnum)
-{
-	auto *p = (TCmdLocParam1 *)pCmd;
-
-	if (gbBufferMsgs == 1)
-		SendPacket(pnum, p, sizeof(*p));
-	else if (pnum != MyPlayerId) {
-		if (currlevel == p->wParam1)
-			M_SyncStartKill(pnum, { p->x, p->y }, pnum);
-		delta_kill_monster(pnum, { p->x, p->y }, p->wParam1);
-	}
-
-	return sizeof(*p);
-}
-
-DWORD OnAwakeGolem(TCmd *pCmd, int pnum)
-{
-	auto *p = (TCmdGolem *)pCmd;
-
-	if (gbBufferMsgs == 1)
-		SendPacket(pnum, p, sizeof(*p));
-	else if (currlevel != Players[pnum].plrlevel)
-		DeltaSyncGolem(p, pnum, p->_currlevel);
-	else if (pnum != MyPlayerId) {
-		// check if this player already has an active golem
-		bool addGolem = true;
-		for (int i = 0; i < ActiveMissileCount; i++) {
-			int mi = ActiveMissiles[i];
-			auto &missile = Missiles[mi];
-			if (missile._mitype == MIS_GOLEM && missile._misource == pnum) {
-				addGolem = false;
-				// CODEFIX: break, don't need to check the rest
-			}
-		}
-		if (addGolem)
-			AddMissile(Players[pnum].position.tile, { p->_mx, p->_my }, p->_mdir, MIS_GOLEM, TARGET_MONSTERS, pnum, 0, 1);
-	}
-
-	return sizeof(*p);
-}
-
-DWORD OnMonstDamage(TCmd *pCmd, int pnum)
-{
-	auto *p = (TCmdMonDamage *)pCmd;
-
-	if (gbBufferMsgs == 1)
-		SendPacket(pnum, p, sizeof(*p)); // BUGFIX: change to sizeof(*p) or it still uses TCmdParam2 size for hellfire (fixed)
-	else if (pnum != MyPlayerId) {
-		int playerLevel = Players[pnum].plrlevel;
-		if (currlevel == playerLevel) {
-			auto &monster = Monsters[p->wMon];
-			monster.mWhoHit |= 1 << pnum;
-			if (monster._mhitpoints > 0) {
-				monster._mhitpoints -= p->dwDam;
-				if ((monster._mhitpoints >> 6) < 1)
-					monster._mhitpoints = 1 << 6;
-				delta_monster_hp(p->wMon, monster._mhitpoints, playerLevel);
-			}
-		}
-	}
-
-	return sizeof(*p);
-}
-
-DWORD OnPlayerDeath(TCmd *pCmd, int pnum)
-{
-	auto *p = (TCmdParam1 *)pCmd;
-
-	if (gbBufferMsgs == 1)
-		SendPacket(pnum, p, sizeof(*p));
-	else if (pnum != MyPlayerId)
-		StartPlayerKill(pnum, p->wParam1);
-	else
-		CheckUpdatePlayer(pnum);
-
-	return sizeof(*p);
-}
-
-DWORD OnPlayerDamage(TCmd *pCmd, PlayerStruct &player)
-{
-	auto *p = (TCmdDamage *)pCmd;
-
-	if (p->bPlr == MyPlayerId && currlevel != 0 && gbBufferMsgs != 1) {
-		if (currlevel == player.plrlevel && p->dwDam <= 192000 && Players[MyPlayerId]._pHitPoints >> 6 > 0) {
-			ApplyPlrDamage(MyPlayerId, 0, 0, p->dwDam, 1);
-		}
-	}
-
-	return sizeof(*p);
-}
-
-DWORD OnOpenDoor(TCmd *pCmd, int pnum)
-{
-	auto *p = (TCmdParam1 *)pCmd;
-
-	if (gbBufferMsgs == 1) {
-		SendPacket(pnum, p, sizeof(*p));
-	} else {
-		int playerLevel = Players[pnum].plrlevel;
-		if (currlevel == playerLevel)
-			SyncOpObject(pnum, CMD_OPENDOOR, p->wParam1);
-		DeltaSyncObject(p->wParam1, CMD_OPENDOOR, playerLevel);
-	}
-
-	return sizeof(*p);
-}
-
-DWORD OnCloseDoor(TCmd *pCmd, int pnum)
-{
-	auto *p = (TCmdParam1 *)pCmd;
-
-	if (gbBufferMsgs == 1) {
-		SendPacket(pnum, p, sizeof(*p));
-	} else {
-		int playerLevel = Players[pnum].plrlevel;
-		if (currlevel == playerLevel)
-			SyncOpObject(pnum, CMD_CLOSEDOOR, p->wParam1);
-		DeltaSyncObject(p->wParam1, CMD_CLOSEDOOR, playerLevel);
-	}
-
-	return sizeof(*p);
-}
-
-DWORD OnOperateObject(TCmd *pCmd, int pnum)
-{
-	auto *p = (TCmdParam1 *)pCmd;
-
-	if (gbBufferMsgs == 1) {
-		SendPacket(pnum, p, sizeof(*p));
-	} else {
-		int playerLevel = Players[pnum].plrlevel;
-		if (currlevel == playerLevel)
-			SyncOpObject(pnum, CMD_OPERATEOBJ, p->wParam1);
-		DeltaSyncObject(p->wParam1, CMD_OPERATEOBJ, playerLevel);
-	}
-
-	return sizeof(*p);
-}
-
-DWORD OnPlayerOperateObject(TCmd *pCmd, int pnum)
-{
-	auto *p = (TCmdParam2 *)pCmd;
-
-	if (gbBufferMsgs == 1) {
-		SendPacket(pnum, p, sizeof(*p));
-	} else {
-		int playerLevel = Players[pnum].plrlevel;
-		if (currlevel == playerLevel)
-			SyncOpObject(p->wParam1, CMD_PLROPOBJ, p->wParam2);
-		DeltaSyncObject(p->wParam2, CMD_PLROPOBJ, playerLevel);
-	}
-
-	return sizeof(*p);
-}
-
-DWORD OnBreakObject(TCmd *pCmd, int pnum)
-{
-	auto *p = (TCmdParam2 *)pCmd;
-
-	if (gbBufferMsgs == 1) {
-		SendPacket(pnum, p, sizeof(*p));
-	} else {
-		int playerLevel = Players[pnum].plrlevel;
-		if (currlevel == playerLevel)
-			SyncBreakObj(p->wParam1, p->wParam2);
-		DeltaSyncObject(p->wParam2, CMD_BREAKOBJ, playerLevel);
-	}
-
-	return sizeof(*p);
-}
-
-DWORD OnChangePlayerItems(TCmd *pCmd, int pnum)
-{
-	auto *p = (TCmdChItem *)pCmd;
-	auto bodyLocation = static_cast<inv_body_loc>(p->bLoc);
-
-	if (gbBufferMsgs == 1)
-		SendPacket(pnum, p, sizeof(*p));
-	else if (pnum != MyPlayerId)
-		CheckInvSwap(pnum, p->bLoc, p->wIndx, p->wCI, p->dwSeed, p->bId != 0, p->dwBuff);
-
-	Players[pnum].ReadySpellFromEquipment(bodyLocation);
-
-	return sizeof(*p);
-}
-
-DWORD OnDeletePlayerItems(TCmd *pCmd, int pnum)
-{
-	auto *p = (TCmdDelItem *)pCmd;
-
-	if (gbBufferMsgs == 1)
-		SendPacket(pnum, p, sizeof(*p));
-	else if (pnum != MyPlayerId)
-		inv_update_rem_item(pnum, p->bLoc);
-
-	return sizeof(*p);
-}
-
-DWORD OnPlayerLevel(TCmd *pCmd, int pnum)
-{
-	auto *p = (TCmdParam1 *)pCmd;
-
-	if (gbBufferMsgs == 1)
-		SendPacket(pnum, p, sizeof(*p));
-	else if (p->wParam1 <= MAXCHARLEVEL && pnum != MyPlayerId)
-		Players[pnum]._pLevel = p->wParam1;
-
-	return sizeof(*p);
-}
-
-DWORD OnDropItem(TCmd *pCmd, int pnum)
-{
-	auto *p = (TCmdPItem *)pCmd;
-
-	if (gbBufferMsgs == 1)
-		SendPacket(pnum, p, sizeof(*p));
-	else
-		DeltaPutItem(p, p->x, p->y, Players[pnum].plrlevel);
-
-	return sizeof(*p);
-}
-
-DWORD OnSendPlayerInfo(TCmd *pCmd, int pnum)
-{
-	auto *p = (TCmdPlrInfoHdr *)pCmd;
-
-	if (gbBufferMsgs == 1)
-		SendPacket(pnum, p, p->wBytes + sizeof(*p));
-	else
-		recv_plrinfo(pnum, p, p->bCmd == CMD_ACK_PLRINFO);
-
-	return p->wBytes + sizeof(*p);
-}
-
-DWORD OnPlayerJoinLevel(TCmd *pCmd, int pnum)
-{
-	auto *p = (TCmdLocParam1 *)pCmd;
-
-	if (gbBufferMsgs == 1) {
-		SendPacket(pnum, p, sizeof(*p));
-		return sizeof(*p);
-	}
-
-	auto &player = Players[pnum];
-
-	player._pLvlChanging = false;
-	if (player._pName[0] != 0 && !player.plractive) {
-		ResetPlayerGFX(player);
-		player.plractive = true;
-		gbActivePlayers++;
-		EventPlrMsg(fmt::format(_("Player '{:s}' (level {:d}) just joined the game"), player._pName, player._pLevel).c_str());
-	}
-
-	if (player.plractive && MyPlayerId != pnum) {
-		player.position.tile = { p->x, p->y };
-		player.plrlevel = p->wParam1;
-		ResetPlayerGFX(player);
-		if (currlevel == player.plrlevel) {
-			SyncInitPlr(pnum);
-			if ((player._pHitPoints >> 6) > 0) {
-				StartStand(pnum, DIR_S);
-			} else {
-				player._pgfxnum = 0;
-				player._pmode = PM_DEATH;
-				NewPlrAnim(player, player_graphic::Death, DIR_S, player._pDFrames, 1);
-				player.AnimInfo.CurrentFrame = player.AnimInfo.NumberOfFrames - 1;
-				dFlags[player.position.tile.x][player.position.tile.y] |= BFLAG_DEAD_PLAYER;
-			}
-
-			player._pvid = AddVision(player.position.tile, player._pLightRad, pnum == MyPlayerId);
-			player._plid = NO_LIGHT;
-		}
-	}
-
-	return sizeof(*p);
-}
-
-DWORD OnActivatePortal(TCmd *pCmd, int pnum)
-{
-	auto *p = (TCmdLocParam3 *)pCmd;
-
-	if (gbBufferMsgs == 1) {
-		SendPacket(pnum, p, sizeof(*p));
-	} else {
-		ActivatePortal(pnum, p->x, p->y, p->wParam1, static_cast<dungeon_type>(p->wParam2), p->wParam3 != 0);
-		if (pnum != MyPlayerId) {
-			if (currlevel == 0)
-				AddInTownPortal(pnum);
-			else if (currlevel == Players[pnum].plrlevel) {
-				bool addPortal = true;
-				for (int i = 0; i < ActiveMissileCount; i++) {
-					int mi = ActiveMissiles[i];
-					auto &missile = Missiles[mi];
-					if (missile._mitype == MIS_TOWN && missile._misource == pnum) {
-						addPortal = false;
-						// CODEFIX: break
-					}
-				}
-				if (addPortal)
-					AddWarpMissile(pnum, p->x, p->y);
-			} else {
-				RemovePortalMissile(pnum);
-			}
-		}
-		DeltaOpenPortal(pnum, p->x, p->y, p->wParam1, static_cast<dungeon_type>(p->wParam2), p->wParam3 != 0);
-	}
-
-	return sizeof(*p);
-}
-
-DWORD OnDeactivatePortal(TCmd *pCmd, int pnum)
-{
-	if (gbBufferMsgs == 1) {
-		SendPacket(pnum, pCmd, sizeof(*pCmd));
-	} else {
-		if (PortalOnLevel(pnum))
-			RemovePortalMissile(pnum);
-		DeactivatePortal(pnum);
-		delta_close_portal(pnum);
-	}
-
-	return sizeof(*pCmd);
-}
-
-DWORD OnRestartTown(TCmd *pCmd, int pnum)
-{
-	if (gbBufferMsgs == 1) {
-		SendPacket(pnum, pCmd, sizeof(*pCmd));
-	} else {
-		if (pnum == MyPlayerId) {
-			MyPlayerIsDead = false;
-			gamemenu_off();
-		}
-		RestartTownLvl(pnum);
-	}
-
-	return sizeof(*pCmd);
-}
-
-DWORD OnSetStrength(TCmd *pCmd, int pnum)
-{
-	auto *p = (TCmdParam1 *)pCmd;
-
-	if (gbBufferMsgs == 1)
-		SendPacket(pnum, p, sizeof(*p));
-	else if (p->wParam1 <= 750 && pnum != MyPlayerId)
-		SetPlrStr(pnum, p->wParam1);
-
-	return sizeof(*p);
-}
-
-DWORD OnSetDexterity(TCmd *pCmd, int pnum)
-{
-	auto *p = (TCmdParam1 *)pCmd;
-
-	if (gbBufferMsgs == 1)
-		SendPacket(pnum, p, sizeof(*p));
-	else if (p->wParam1 <= 750 && pnum != MyPlayerId)
-		SetPlrDex(pnum, p->wParam1);
-
-	return sizeof(*p);
-}
-
-DWORD OnSetMagic(TCmd *pCmd, int pnum)
-{
-	auto *p = (TCmdParam1 *)pCmd;
-
-	if (gbBufferMsgs == 1)
-		SendPacket(pnum, p, sizeof(*p));
-	else if (p->wParam1 <= 750 && pnum != MyPlayerId)
-		SetPlrMag(pnum, p->wParam1);
-
-	return sizeof(*p);
-}
-
-DWORD OnSetVitality(TCmd *pCmd, int pnum)
-{
-	auto *p = (TCmdParam1 *)pCmd;
-
-	if (gbBufferMsgs == 1)
-		SendPacket(pnum, p, sizeof(*p));
-	else if (p->wParam1 <= 750 && pnum != MyPlayerId)
-		SetPlrVit(pnum, p->wParam1);
-
-	return sizeof(*p);
-}
-
-DWORD OnString(TCmd *pCmd, int pnum)
-{
-	auto *p = (TCmdString *)pCmd;
-
-	int len = strlen(p->str);
-	if (gbBufferMsgs == 0)
-		SendPlrMsg(pnum, p->str);
-
-	return len + 2; // length of string + nul terminator + sizeof(p->bCmd)
-}
-
-DWORD OnSyncQuest(TCmd *pCmd, int pnum)
-{
-	auto *p = (TCmdQuest *)pCmd;
-
-	if (gbBufferMsgs == 1) {
-		SendPacket(pnum, p, sizeof(*p));
-	} else {
-		if (pnum != MyPlayerId)
-			SetMultiQuest(p->q, p->qstate, p->qlog != 0, p->qvar1);
-		sgbDeltaChanged = true;
-	}
-
-	return sizeof(*p);
-}
-
-<<<<<<< HEAD
-DWORD OnEndShield(TCmd *pCmd, int pnum)
-{
-	if (gbBufferMsgs != 1 && pnum != MyPlayerId && currlevel == Players[pnum].plrlevel) {
-		for (int i = 0; i < ActiveMissileCount; i++) {
-			int mi = ActiveMissiles[i];
-			auto &missile = Missiles[mi];
-			if (missile._mitype == MIS_MANASHIELD && missile._misource == pnum) {
-				ClearMissileSpot(missile.position.tile);
-				DeleteMissile(mi, i);
-			}
-		}
-	}
-
-	return sizeof(*pCmd);
-}
-
-=======
->>>>>>> 7ba878fd
-DWORD OnCheatExperience(TCmd *pCmd, int pnum) // NOLINT(misc-unused-parameters)
-{
-#ifdef _DEBUG
-	if (gbBufferMsgs == 1)
-		SendPacket(pnum, pCmd, sizeof(*pCmd));
-	else if (Players[pnum]._pLevel < MAXCHARLEVEL - 1) {
-		Players[pnum]._pExperience = Players[pnum]._pNextExper;
-		if (sgOptions.Gameplay.bExperienceBar) {
-			force_redraw = 255;
-		}
-		NextPlrLevel(pnum);
-	}
-#endif
-	return sizeof(*pCmd);
-}
-
-DWORD OnCheatSpellLevel(TCmd *pCmd, int pnum) // NOLINT(misc-unused-parameters)
-{
-#ifdef _DEBUG
-	if (gbBufferMsgs == 1) {
-		SendPacket(pnum, pCmd, sizeof(*pCmd));
-	} else {
-		auto &player = Players[pnum];
-		player._pSplLvl[player._pRSpell]++;
-	}
-#endif
-	return sizeof(*pCmd);
-}
-
-DWORD OnDebug(TCmd *pCmd)
-{
-	return sizeof(*pCmd);
-}
-
-DWORD OnNova(TCmd *pCmd, int pnum)
-{
-	auto *p = (TCmdLoc *)pCmd;
-
-	if (gbBufferMsgs != 1) {
-		auto &player = Players[pnum];
-		if (currlevel == player.plrlevel && pnum != MyPlayerId) {
-			ClrPlrPath(player);
-			player._pSpell = SPL_NOVA;
-			player._pSplType = RSPLTYPE_INVALID;
-			player._pSplFrom = 3;
-			player.destAction = ACTION_SPELL;
-			player.destParam1 = p->x;
-			player.destParam2 = p->y;
-		}
-	}
-
-	return sizeof(*p);
-}
-
-DWORD OnSetShield(TCmd *pCmd, PlayerStruct &player)
-{
-	if (gbBufferMsgs != 1)
-		player.pManaShield = true;
-
-	return sizeof(*pCmd);
-}
-
-DWORD OnRemoveShield(TCmd *pCmd, PlayerStruct &player)
-{
-	if (gbBufferMsgs != 1)
-		player.pManaShield = false;
-
-	return sizeof(*pCmd);
-}
-
-DWORD OnEndShield(TCmd *pCmd, int pnum)
-{
-	if (gbBufferMsgs != 1 && pnum != MyPlayerId && currlevel == Players[pnum].plrlevel) {
-		for (int i = 0; i < ActiveMissileCount; i++) {
-<<<<<<< HEAD
-			int mx = ActiveMissiles[i];
-			auto &missile = Missiles[mx];
-			if (missile._mitype == MIS_REFLECT && missile._misource == pnum) {
-				ClearMissileSpot(missile.position.tile);
-				DeleteMissile(mx, i);
-=======
-			int mi = ActiveMissiles[i];
-			auto &missile = Missiles[mi];
-			if (missile._mitype == MIS_MANASHIELD && missile._misource == pnum) {
-				ClearMissileSpot(mi);
-				DeleteMissile(mi, i);
-			}
-		}
-	}
-
-	return sizeof(*pCmd);
-}
-
-DWORD OnSetReflect(TCmd *pCmd, PlayerStruct &player)
-{
-	auto *p = (TCmdParam1 *)pCmd;
-	if (gbBufferMsgs != 1)
-		player.wReflections = p->wParam1;
-
-	return sizeof(*p);
-}
-
-DWORD OnRemoveReflect(TCmd *pCmd, PlayerStruct &player)
-{
-	if (gbBufferMsgs != 1)
-		player.wReflections = 0;
-
-	return sizeof(*pCmd);
-}
-
-DWORD OnEndReflect(TCmd *pCmd, int pnum)
-{
-	if (gbBufferMsgs != 1 && pnum != MyPlayerId && currlevel == Players[pnum].plrlevel) {
-		for (int i = 0; i < ActiveMissileCount; i++) {
-			int mi = ActiveMissiles[i];
-			auto &missile = Missiles[mi];
-			if (missile._mitype == MIS_REFLECT && missile._misource == pnum) {
-				ClearMissileSpot(mi);
-				DeleteMissile(mi, i);
->>>>>>> 7ba878fd
-			}
-		}
-	}
-
-	return sizeof(*pCmd);
-}
-
-DWORD OnNakrul(TCmd *pCmd)
-{
-	if (gbBufferMsgs != 1) {
-		OperateNakrulLever();
-		IsUberRoomOpened = true;
-		Quests[Q_NAKRUL]._qactive = QUEST_DONE;
-		monster_some_crypt();
-	}
-	return sizeof(*pCmd);
-}
-
-DWORD OnOpenHive(TCmd *pCmd, int pnum)
-{
-	auto *p = (TCmdLocParam2 *)pCmd;
-	if (gbBufferMsgs != 1) {
-		AddMissile({ p->x, p->y }, { p->wParam1, p->wParam2 }, 0, MIS_HIVEEXP2, TARGET_MONSTERS, pnum, 0, 0);
-		TownOpenHive();
-		InitTownTriggers();
-	}
-	return sizeof(*p);
-}
-
-DWORD OnOpenCrypt(TCmd *pCmd)
-{
-	if (gbBufferMsgs != 1) {
-		TownOpenGrave();
-		InitTownTriggers();
-		if (currlevel == 0)
-			PlaySFX(IS_SARC);
-	}
-	return sizeof(*pCmd);
-}
-
-} // namespace
-
-void msg_send_drop_pkt(int pnum, int reason)
-{
-	TFakeDropPlr cmd;
-
-	cmd.dwReason = reason;
-	cmd.bCmd = FAKE_CMD_DROPID;
-	cmd.bPlr = pnum;
-	SendPacket(pnum, &cmd, sizeof(cmd));
-}
-
-bool msg_wait_resync()
-{
-	bool success;
-
-	GetNextPacket();
-	sgbDeltaChunks = 0;
-	sgnCurrMegaPlayer = -1;
-	sgbRecvCmd = CMD_DLEVEL_END;
-	gbBufferMsgs = 1;
-	sgdwOwnerWait = SDL_GetTicks();
-	success = UiProgressDialog(_("Waiting for game data..."), WaitForTurns);
-	gbBufferMsgs = 0;
-	if (!success) {
-		FreePackets();
-		return false;
-	}
-
-	if (gbGameDestroyed) {
-		DrawDlg("%s", _("The game ended"));
-		FreePackets();
-		return false;
-	}
-
-	if (sgbDeltaChunks != MAX_CHUNKS) {
-		DrawDlg("%s", _("Unable to get level data"));
-		FreePackets();
-		return false;
-	}
-
-	return true;
-}
-
-void run_delta_info()
-{
-	if (!gbIsMultiplayer)
-		return;
-
-	gbBufferMsgs = 2;
-	PrePacket();
-	gbBufferMsgs = 0;
-	FreePackets();
-}
-
-void DeltaExportData(int pnum)
-{
-	if (sgbDeltaChanged) {
-		for (int i = 0; i < NUMLEVELS; i++) {
-			std::unique_ptr<byte[]> dst { new byte[sizeof(DLevel) + 1] };
-			byte *dstEnd = &dst.get()[1];
-			dstEnd = DeltaExportItem(dstEnd, sgLevels[i].item);
-			dstEnd = DeltaExportObject(dstEnd, sgLevels[i].object);
-			dstEnd = DeltaExportMonster(dstEnd, sgLevels[i].monster);
-			int size = CompressData(dst.get(), dstEnd);
-			dthread_send_delta(pnum, static_cast<_cmd_id>(i + CMD_DLEVEL_0), std::move(dst), size);
-		}
-
-		std::unique_ptr<byte[]> dst { new byte[sizeof(DJunk) + 1] };
-		byte *dstEnd = &dst.get()[1];
-		dstEnd = DeltaExportJunk(dstEnd);
-		int size = CompressData(dst.get(), dstEnd);
-		dthread_send_delta(pnum, CMD_DLEVEL_JUNK, std::move(dst), size);
-	}
-
-	std::unique_ptr<byte[]> src { new byte[1] { static_cast<byte>(0) } };
-	dthread_send_delta(pnum, CMD_DLEVEL_END, std::move(src), 1);
-}
-
-void delta_init()
-{
-	sgbDeltaChanged = false;
-	memset(&sgJunk, 0xFF, sizeof(sgJunk));
-	memset(sgLevels, 0xFF, sizeof(sgLevels));
-	memset(sgLocals, 0, sizeof(sgLocals));
-	deltaload = false;
-}
-
-void delta_kill_monster(int mi, Point position, BYTE bLevel)
-{
-	if (!gbIsMultiplayer)
-		return;
-
-	sgbDeltaChanged = true;
-	DMonsterStr *pD = &sgLevels[bLevel].monster[mi];
-	pD->_mx = position.x;
-	pD->_my = position.y;
-	pD->_mdir = Monsters[mi]._mdir;
-	pD->_mhitpoints = 0;
-}
-
-void delta_monster_hp(int mi, int hp, BYTE bLevel)
-{
-	if (!gbIsMultiplayer)
-		return;
-
-	sgbDeltaChanged = true;
-	DMonsterStr *pD = &sgLevels[bLevel].monster[mi];
-	if (pD->_mhitpoints > hp)
-		pD->_mhitpoints = hp;
-}
-
-void delta_sync_monster(const TSyncMonster *pSync, BYTE bLevel)
-{
-	if (!gbIsMultiplayer)
-		return;
-
-	assert(pSync != nullptr);
-	assert(bLevel < NUMLEVELS);
-	sgbDeltaChanged = true;
-
-	DMonsterStr *pD = &sgLevels[bLevel].monster[pSync->_mndx];
-	if (pD->_mhitpoints == 0)
-		return;
-
-	pD->_mx = pSync->_mx;
-	pD->_my = pSync->_my;
-	pD->_mactive = UINT8_MAX;
-	pD->_menemy = pSync->_menemy;
-}
-
-bool delta_portal_inited(int i)
-{
-	return sgJunk.portal[i].x == 0xFF;
-}
-
-bool delta_quest_inited(int i)
-{
-	return sgJunk.quests[i].qstate != QUEST_INVALID;
-}
-
-void DeltaAddItem(int ii)
-{
-	if (!gbIsMultiplayer)
-		return;
-
-	TCmdPItem *pD = sgLevels[currlevel].item;
-	for (int i = 0; i < MAXITEMS; i++, pD++) {
-		if (pD->bCmd != CMD_INVALID
-		    && pD->wIndx == Items[ii].IDidx
-		    && pD->wCI == Items[ii]._iCreateInfo
-		    && pD->dwSeed == Items[ii]._iSeed
-		    && (pD->bCmd == CMD_WALKXY || pD->bCmd == CMD_STAND)) {
-			return;
-		}
-	}
-
-	pD = sgLevels[currlevel].item;
-	for (int i = 0; i < MAXITEMS; i++, pD++) {
-		if (pD->bCmd != CMD_INVALID)
-			continue;
-
-		sgbDeltaChanged = true;
-		pD->bCmd = CMD_STAND;
-		pD->x = Items[ii].position.x;
-		pD->y = Items[ii].position.y;
-		pD->wIndx = Items[ii].IDidx;
-		pD->wCI = Items[ii]._iCreateInfo;
-		pD->dwSeed = Items[ii]._iSeed;
-		pD->bId = Items[ii]._iIdentified ? 1 : 0;
-		pD->bDur = Items[ii]._iDurability;
-		pD->bMDur = Items[ii]._iMaxDur;
-		pD->bCh = Items[ii]._iCharges;
-		pD->bMCh = Items[ii]._iMaxCharges;
-		pD->wValue = Items[ii]._ivalue;
-		pD->wToHit = Items[ii]._iPLToHit;
-		pD->wMaxDam = Items[ii]._iMaxDam;
-		pD->bMinStr = Items[ii]._iMinStr;
-		pD->bMinMag = Items[ii]._iMinMag;
-		pD->bMinDex = Items[ii]._iMinDex;
-		pD->bAC = Items[ii]._iAC;
-		pD->dwBuff = Items[ii].dwBuff;
-		return;
-	}
-}
-
-void DeltaSaveLevel()
-{
-	if (!gbIsMultiplayer)
-		return;
-
-	for (int i = 0; i < MAX_PLRS; i++) {
-		if (i != MyPlayerId)
-			ResetPlayerGFX(Players[i]);
-	}
-	Players[MyPlayerId]._pLvlVisited[currlevel] = true;
-	DeltaLeaveSync(currlevel);
-}
-
-namespace {
-
-Point GetItemPosition(Point position)
-{
-	if (CanPut(position))
-		return position;
-
-	for (int k = 1; k < 50; k++) {
-		for (int j = -k; j <= k; j++) {
-			int yy = position.y + j;
-			for (int l = -k; l <= k; l++) {
-				int xx = position.x + l;
-				if (CanPut({ xx, yy }))
-					return { xx, yy };
-			}
-		}
-	}
-
-	return position;
-}
-
-} //namespace
-
-void DeltaLoadLevel()
-{
-	if (!gbIsMultiplayer)
-		return;
-
-	deltaload = true;
-	if (currlevel != 0) {
-		for (int i = 0; i < ActiveMonsterCount; i++) {
-			if (sgLevels[currlevel].monster[i]._mx == 0xFF)
-				continue;
-
-			M_ClearSquares(i);
-			int x = sgLevels[currlevel].monster[i]._mx;
-			int y = sgLevels[currlevel].monster[i]._my;
-			auto &monster = Monsters[i];
-			monster.position.tile = { x, y };
-			monster.position.old = { x, y };
-			monster.position.future = { x, y };
-			if (sgLevels[currlevel].monster[i]._mhitpoints != -1)
-				monster._mhitpoints = sgLevels[currlevel].monster[i]._mhitpoints;
-			if (sgLevels[currlevel].monster[i]._mhitpoints == 0) {
-				M_ClearSquares(i);
-				if (monster._mAi != AI_DIABLO) {
-					if (monster._uniqtype == 0) {
-						assert(monster.MType != nullptr);
-						AddDead(monster.position.tile, monster.MType->mdeadval, monster._mdir);
-					} else {
-						AddDead(monster.position.tile, monster._udeadval, monster._mdir);
-					}
-				}
-				monster._mDelFlag = true;
-				M_UpdateLeader(i);
-			} else {
-				decode_enemy(monster, sgLevels[currlevel].monster[i]._menemy);
-				if (monster.position.tile != Point { 0, 0 } && monster.position.tile != GolemHoldingCell)
-					dMonster[monster.position.tile.x][monster.position.tile.y] = i + 1;
-				if (i < MAX_PLRS) {
-					GolumAi(i);
-					monster._mFlags |= (MFLAG_TARGETS_MONSTER | MFLAG_GOLEM);
-				} else {
-					M_StartStand(monster, monster._mdir);
-				}
-				monster._msquelch = sgLevels[currlevel].monster[i]._mactive;
-			}
-		}
-		memcpy(AutomapView, &sgLocals[currlevel], sizeof(AutomapView));
-	}
-
-	for (int i = 0; i < MAXITEMS; i++) {
-		if (sgLevels[currlevel].item[i].bCmd == CMD_INVALID)
-			continue;
-
-		if (sgLevels[currlevel].item[i].bCmd == CMD_WALKXY) {
-			int ii = FindGetItem(
-			    sgLevels[currlevel].item[i].wIndx,
-			    sgLevels[currlevel].item[i].wCI,
-			    sgLevels[currlevel].item[i].dwSeed);
-			if (ii != -1) {
-				if (dItem[Items[ii].position.x][Items[ii].position.y] == ii + 1)
-					dItem[Items[ii].position.x][Items[ii].position.y] = 0;
-				DeleteItem(ii, i);
-			}
-		}
-		if (sgLevels[currlevel].item[i].bCmd == CMD_ACK_PLRINFO) {
-			int ii = AllocateItem();
-
-			if (sgLevels[currlevel].item[i].wIndx == IDI_EAR) {
-				RecreateEar(
-				    ii,
-				    sgLevels[currlevel].item[i].wCI,
-				    sgLevels[currlevel].item[i].dwSeed,
-				    sgLevels[currlevel].item[i].bId,
-				    sgLevels[currlevel].item[i].bDur,
-				    sgLevels[currlevel].item[i].bMDur,
-				    sgLevels[currlevel].item[i].bCh,
-				    sgLevels[currlevel].item[i].bMCh,
-				    sgLevels[currlevel].item[i].wValue,
-				    sgLevels[currlevel].item[i].dwBuff);
-			} else {
-				RecreateItem(
-				    ii,
-				    sgLevels[currlevel].item[i].wIndx,
-				    sgLevels[currlevel].item[i].wCI,
-				    sgLevels[currlevel].item[i].dwSeed,
-				    sgLevels[currlevel].item[i].wValue,
-				    (sgLevels[currlevel].item[i].dwBuff & CF_HELLFIRE) != 0);
-				if (sgLevels[currlevel].item[i].bId != 0)
-					Items[ii]._iIdentified = true;
-				Items[ii]._iDurability = sgLevels[currlevel].item[i].bDur;
-				Items[ii]._iMaxDur = sgLevels[currlevel].item[i].bMDur;
-				Items[ii]._iCharges = sgLevels[currlevel].item[i].bCh;
-				Items[ii]._iMaxCharges = sgLevels[currlevel].item[i].bMCh;
-				Items[ii]._iPLToHit = sgLevels[currlevel].item[i].wToHit;
-				Items[ii]._iMaxDam = sgLevels[currlevel].item[i].wMaxDam;
-				Items[ii]._iMinStr = sgLevels[currlevel].item[i].bMinStr;
-				Items[ii]._iMinMag = sgLevels[currlevel].item[i].bMinMag;
-				Items[ii]._iMinDex = sgLevels[currlevel].item[i].bMinDex;
-				Items[ii]._iAC = sgLevels[currlevel].item[i].bAC;
-				Items[ii].dwBuff = sgLevels[currlevel].item[i].dwBuff;
-			}
-			int x = sgLevels[currlevel].item[i].x;
-			int y = sgLevels[currlevel].item[i].y;
-			Items[ii].position = GetItemPosition({ x, y });
-			dItem[Items[ii].position.x][Items[ii].position.y] = ii + 1;
-			RespawnItem(&Items[ii], false);
-		}
-	}
-
-	if (currlevel != 0) {
-		for (int i = 0; i < MAXOBJECTS; i++) {
-			switch (sgLevels[currlevel].object[i].bCmd) {
-			case CMD_OPENDOOR:
-			case CMD_CLOSEDOOR:
-			case CMD_OPERATEOBJ:
-			case CMD_PLROPOBJ:
-				SyncOpObject(-1, sgLevels[currlevel].object[i].bCmd, i);
-				break;
-			case CMD_BREAKOBJ:
-				SyncBreakObj(-1, i);
-				break;
-			default:
-				break;
-			}
-		}
-
-		for (int i = 0; i < ActiveObjectCount; i++) {
-			int ot = Objects[ActiveObjects[i]]._otype;
-			if (ot == OBJ_TRAPL || ot == OBJ_TRAPR)
-				Obj_Trap(ActiveObjects[i]);
-		}
-	}
-	deltaload = false;
-}
-
-void NetSendCmd(bool bHiPri, _cmd_id bCmd)
-{
-	TCmd cmd;
-
-	cmd.bCmd = bCmd;
-	if (bHiPri)
-		NetSendHiPri(MyPlayerId, (byte *)&cmd, sizeof(cmd));
-	else
-		NetSendLoPri(MyPlayerId, (byte *)&cmd, sizeof(cmd));
-}
-
-void NetSendCmdGolem(BYTE mx, BYTE my, Direction dir, BYTE menemy, int hp, BYTE cl)
-{
-	TCmdGolem cmd;
-
-	cmd.bCmd = CMD_AWAKEGOLEM;
-	cmd._mx = mx;
-	cmd._my = my;
-	cmd._mdir = dir;
-	cmd._menemy = menemy;
-	cmd._mhitpoints = hp;
-	cmd._currlevel = cl;
-	NetSendLoPri(MyPlayerId, (byte *)&cmd, sizeof(cmd));
-}
-
-void NetSendCmdLoc(int playerId, bool bHiPri, _cmd_id bCmd, Point position)
-{
-	TCmdLoc cmd;
-
-	cmd.bCmd = bCmd;
-	cmd.x = position.x;
-	cmd.y = position.y;
-	if (bHiPri)
-		NetSendHiPri(playerId, (byte *)&cmd, sizeof(cmd));
-	else
-		NetSendLoPri(playerId, (byte *)&cmd, sizeof(cmd));
-}
-
-void NetSendCmdLocParam1(bool bHiPri, _cmd_id bCmd, Point position, uint16_t wParam1)
-{
-	TCmdLocParam1 cmd;
-
-	cmd.bCmd = bCmd;
-	cmd.x = position.x;
-	cmd.y = position.y;
-	cmd.wParam1 = wParam1;
-	if (bHiPri)
-		NetSendHiPri(MyPlayerId, (byte *)&cmd, sizeof(cmd));
-	else
-		NetSendLoPri(MyPlayerId, (byte *)&cmd, sizeof(cmd));
-}
-
-void NetSendCmdLocParam2(bool bHiPri, _cmd_id bCmd, Point position, uint16_t wParam1, uint16_t wParam2)
-{
-	TCmdLocParam2 cmd;
-
-	cmd.bCmd = bCmd;
-	cmd.x = position.x;
-	cmd.y = position.y;
-	cmd.wParam1 = wParam1;
-	cmd.wParam2 = wParam2;
-	if (bHiPri)
-		NetSendHiPri(MyPlayerId, (byte *)&cmd, sizeof(cmd));
-	else
-		NetSendLoPri(MyPlayerId, (byte *)&cmd, sizeof(cmd));
-}
-
-void NetSendCmdLocParam3(bool bHiPri, _cmd_id bCmd, Point position, uint16_t wParam1, uint16_t wParam2, uint16_t wParam3)
-{
-	TCmdLocParam3 cmd;
-
-	cmd.bCmd = bCmd;
-	cmd.x = position.x;
-	cmd.y = position.y;
-	cmd.wParam1 = wParam1;
-	cmd.wParam2 = wParam2;
-	cmd.wParam3 = wParam3;
-	if (bHiPri)
-		NetSendHiPri(MyPlayerId, (byte *)&cmd, sizeof(cmd));
-	else
-		NetSendLoPri(MyPlayerId, (byte *)&cmd, sizeof(cmd));
-}
-
-void NetSendCmdParam1(bool bHiPri, _cmd_id bCmd, uint16_t wParam1)
-{
-	TCmdParam1 cmd;
-
-	cmd.bCmd = bCmd;
-	cmd.wParam1 = wParam1;
-	if (bHiPri)
-		NetSendHiPri(MyPlayerId, (byte *)&cmd, sizeof(cmd));
-	else
-		NetSendLoPri(MyPlayerId, (byte *)&cmd, sizeof(cmd));
-}
-
-void NetSendCmdParam2(bool bHiPri, _cmd_id bCmd, uint16_t wParam1, uint16_t wParam2)
-{
-	TCmdParam2 cmd;
-
-	cmd.bCmd = bCmd;
-	cmd.wParam1 = wParam1;
-	cmd.wParam2 = wParam2;
-	if (bHiPri)
-		NetSendHiPri(MyPlayerId, (byte *)&cmd, sizeof(cmd));
-	else
-		NetSendLoPri(MyPlayerId, (byte *)&cmd, sizeof(cmd));
-}
-
-void NetSendCmdParam3(bool bHiPri, _cmd_id bCmd, uint16_t wParam1, uint16_t wParam2, uint16_t wParam3)
-{
-	TCmdParam3 cmd;
-
-	cmd.bCmd = bCmd;
-	cmd.wParam1 = wParam1;
-	cmd.wParam2 = wParam2;
-	cmd.wParam3 = wParam3;
-	if (bHiPri)
-		NetSendHiPri(MyPlayerId, (byte *)&cmd, sizeof(cmd));
-	else
-		NetSendLoPri(MyPlayerId, (byte *)&cmd, sizeof(cmd));
-}
-
-void NetSendCmdQuest(bool bHiPri, BYTE q)
-{
-	TCmdQuest cmd;
-
-	cmd.q = q;
-	cmd.bCmd = CMD_SYNCQUEST;
-	cmd.qstate = Quests[q]._qactive;
-	cmd.qlog = Quests[q]._qlog ? 1 : 0;
-	cmd.qvar1 = Quests[q]._qvar1;
-	if (bHiPri)
-		NetSendHiPri(MyPlayerId, (byte *)&cmd, sizeof(cmd));
-	else
-		NetSendLoPri(MyPlayerId, (byte *)&cmd, sizeof(cmd));
-}
-
-void NetSendCmdGItem(bool bHiPri, _cmd_id bCmd, BYTE mast, BYTE pnum, BYTE ii)
-{
-	TCmdGItem cmd;
-
-	cmd.bCmd = bCmd;
-	cmd.bPnum = pnum;
-	cmd.bMaster = mast;
-	cmd.bLevel = currlevel;
-	cmd.bCursitem = ii;
-	cmd.dwTime = 0;
-	cmd.x = Items[ii].position.x;
-	cmd.y = Items[ii].position.y;
-	cmd.wIndx = Items[ii].IDidx;
-
-	if (Items[ii].IDidx == IDI_EAR) {
-		cmd.wCI = Items[ii]._iName[8] | (Items[ii]._iName[7] << 8);
-		cmd.dwSeed = Items[ii]._iName[12] | ((Items[ii]._iName[11] | ((Items[ii]._iName[10] | (Items[ii]._iName[9] << 8)) << 8)) << 8);
-		cmd.bId = Items[ii]._iName[13];
-		cmd.bDur = Items[ii]._iName[14];
-		cmd.bMDur = Items[ii]._iName[15];
-		cmd.bCh = Items[ii]._iName[16];
-		cmd.bMCh = Items[ii]._iName[17];
-		cmd.wValue = Items[ii]._ivalue | (Items[ii]._iName[18] << 8) | ((Items[ii]._iCurs - ICURS_EAR_SORCERER) << 6);
-		cmd.dwBuff = Items[ii]._iName[22] | ((Items[ii]._iName[21] | ((Items[ii]._iName[20] | (Items[ii]._iName[19] << 8)) << 8)) << 8);
-	} else {
-		cmd.wCI = Items[ii]._iCreateInfo;
-		cmd.dwSeed = Items[ii]._iSeed;
-		cmd.bId = Items[ii]._iIdentified ? 1 : 0;
-		cmd.bDur = Items[ii]._iDurability;
-		cmd.bMDur = Items[ii]._iMaxDur;
-		cmd.bCh = Items[ii]._iCharges;
-		cmd.bMCh = Items[ii]._iMaxCharges;
-		cmd.wValue = Items[ii]._ivalue;
-		cmd.wToHit = Items[ii]._iPLToHit;
-		cmd.wMaxDam = Items[ii]._iMaxDam;
-		cmd.bMinStr = Items[ii]._iMinStr;
-		cmd.bMinMag = Items[ii]._iMinMag;
-		cmd.bMinDex = Items[ii]._iMinDex;
-		cmd.bAC = Items[ii]._iAC;
-		cmd.dwBuff = Items[ii].dwBuff;
-	}
-
-	if (bHiPri)
-		NetSendHiPri(MyPlayerId, (byte *)&cmd, sizeof(cmd));
-	else
-		NetSendLoPri(MyPlayerId, (byte *)&cmd, sizeof(cmd));
-}
-
-void NetSendCmdPItem(bool bHiPri, _cmd_id bCmd, Point position)
-{
-	TCmdPItem cmd;
-
-	cmd.bCmd = bCmd;
-	cmd.x = position.x;
-	cmd.y = position.y;
-	auto &myPlayer = Players[MyPlayerId];
-	cmd.wIndx = myPlayer.HoldItem.IDidx;
-
-	if (myPlayer.HoldItem.IDidx == IDI_EAR) {
-		cmd.wCI = myPlayer.HoldItem._iName[8] | (myPlayer.HoldItem._iName[7] << 8);
-		cmd.dwSeed = myPlayer.HoldItem._iName[12] | ((myPlayer.HoldItem._iName[11] | ((myPlayer.HoldItem._iName[10] | (myPlayer.HoldItem._iName[9] << 8)) << 8)) << 8);
-		cmd.bId = myPlayer.HoldItem._iName[13];
-		cmd.bDur = myPlayer.HoldItem._iName[14];
-		cmd.bMDur = myPlayer.HoldItem._iName[15];
-		cmd.bCh = myPlayer.HoldItem._iName[16];
-		cmd.bMCh = myPlayer.HoldItem._iName[17];
-		cmd.wValue = myPlayer.HoldItem._ivalue | (myPlayer.HoldItem._iName[18] << 8) | ((myPlayer.HoldItem._iCurs - ICURS_EAR_SORCERER) << 6);
-		cmd.dwBuff = myPlayer.HoldItem._iName[22] | ((myPlayer.HoldItem._iName[21] | ((myPlayer.HoldItem._iName[20] | (myPlayer.HoldItem._iName[19] << 8)) << 8)) << 8);
-	} else {
-		cmd.wCI = myPlayer.HoldItem._iCreateInfo;
-		cmd.dwSeed = myPlayer.HoldItem._iSeed;
-		cmd.bId = myPlayer.HoldItem._iIdentified ? 1 : 0;
-		cmd.bDur = myPlayer.HoldItem._iDurability;
-		cmd.bMDur = myPlayer.HoldItem._iMaxDur;
-		cmd.bCh = myPlayer.HoldItem._iCharges;
-		cmd.bMCh = myPlayer.HoldItem._iMaxCharges;
-		cmd.wValue = myPlayer.HoldItem._ivalue;
-		cmd.wToHit = myPlayer.HoldItem._iPLToHit;
-		cmd.wMaxDam = myPlayer.HoldItem._iMaxDam;
-		cmd.bMinStr = myPlayer.HoldItem._iMinStr;
-		cmd.bMinMag = myPlayer.HoldItem._iMinMag;
-		cmd.bMinDex = myPlayer.HoldItem._iMinDex;
-		cmd.bAC = myPlayer.HoldItem._iAC;
-		cmd.dwBuff = myPlayer.HoldItem.dwBuff;
-	}
-
-	if (bHiPri)
-		NetSendHiPri(MyPlayerId, (byte *)&cmd, sizeof(cmd));
-	else
-		NetSendLoPri(MyPlayerId, (byte *)&cmd, sizeof(cmd));
-}
-
-void NetSendCmdChItem(bool bHiPri, BYTE bLoc)
-{
-	TCmdChItem cmd;
-
-	auto &myPlayer = Players[MyPlayerId];
-
-	cmd.bCmd = CMD_CHANGEPLRITEMS;
-	cmd.bLoc = bLoc;
-	cmd.wIndx = myPlayer.HoldItem.IDidx;
-	cmd.wCI = myPlayer.HoldItem._iCreateInfo;
-	cmd.dwSeed = myPlayer.HoldItem._iSeed;
-	cmd.bId = myPlayer.HoldItem._iIdentified ? 1 : 0;
-	cmd.dwBuff = myPlayer.HoldItem.dwBuff;
-
-	if (bHiPri)
-		NetSendHiPri(MyPlayerId, (byte *)&cmd, sizeof(cmd));
-	else
-		NetSendLoPri(MyPlayerId, (byte *)&cmd, sizeof(cmd));
-}
-
-void NetSendCmdDelItem(bool bHiPri, BYTE bLoc)
-{
-	TCmdDelItem cmd;
-
-	cmd.bLoc = bLoc;
-	cmd.bCmd = CMD_DELPLRITEMS;
-	if (bHiPri)
-		NetSendHiPri(MyPlayerId, (byte *)&cmd, sizeof(cmd));
-	else
-		NetSendLoPri(MyPlayerId, (byte *)&cmd, sizeof(cmd));
-}
-
-void NetSendCmdDItem(bool bHiPri, int ii)
-{
-	TCmdPItem cmd;
-
-	cmd.bCmd = CMD_DROPITEM;
-	cmd.x = Items[ii].position.x;
-	cmd.y = Items[ii].position.y;
-	cmd.wIndx = Items[ii].IDidx;
-
-	if (Items[ii].IDidx == IDI_EAR) {
-		cmd.wCI = Items[ii]._iName[8] | (Items[ii]._iName[7] << 8);
-		cmd.dwSeed = Items[ii]._iName[12] | ((Items[ii]._iName[11] | ((Items[ii]._iName[10] | (Items[ii]._iName[9] << 8)) << 8)) << 8);
-		cmd.bId = Items[ii]._iName[13];
-		cmd.bDur = Items[ii]._iName[14];
-		cmd.bMDur = Items[ii]._iName[15];
-		cmd.bCh = Items[ii]._iName[16];
-		cmd.bMCh = Items[ii]._iName[17];
-		cmd.wValue = Items[ii]._ivalue | (Items[ii]._iName[18] << 8) | ((Items[ii]._iCurs - ICURS_EAR_SORCERER) << 6);
-		cmd.dwBuff = Items[ii]._iName[22] | ((Items[ii]._iName[21] | ((Items[ii]._iName[20] | (Items[ii]._iName[19] << 8)) << 8)) << 8);
-	} else {
-		cmd.wCI = Items[ii]._iCreateInfo;
-		cmd.dwSeed = Items[ii]._iSeed;
-		cmd.bId = Items[ii]._iIdentified ? 1 : 0;
-		cmd.bDur = Items[ii]._iDurability;
-		cmd.bMDur = Items[ii]._iMaxDur;
-		cmd.bCh = Items[ii]._iCharges;
-		cmd.bMCh = Items[ii]._iMaxCharges;
-		cmd.wValue = Items[ii]._ivalue;
-		cmd.wToHit = Items[ii]._iPLToHit;
-		cmd.wMaxDam = Items[ii]._iMaxDam;
-		cmd.bMinStr = Items[ii]._iMinStr;
-		cmd.bMinMag = Items[ii]._iMinMag;
-		cmd.bMinDex = Items[ii]._iMinDex;
-		cmd.bAC = Items[ii]._iAC;
-		cmd.dwBuff = Items[ii].dwBuff;
-	}
-
-	if (bHiPri)
-		NetSendHiPri(MyPlayerId, (byte *)&cmd, sizeof(cmd));
-	else
-		NetSendLoPri(MyPlayerId, (byte *)&cmd, sizeof(cmd));
-}
-
-void NetSendCmdDamage(bool bHiPri, uint8_t bPlr, uint32_t dwDam)
-{
-	TCmdDamage cmd;
-
-	cmd.bCmd = CMD_PLRDAMAGE;
-	cmd.bPlr = bPlr;
-	cmd.dwDam = dwDam;
-	if (bHiPri)
-		NetSendHiPri(MyPlayerId, (byte *)&cmd, sizeof(cmd));
-	else
-		NetSendLoPri(MyPlayerId, (byte *)&cmd, sizeof(cmd));
-}
-
-void NetSendCmdMonDmg(bool bHiPri, uint16_t wMon, uint32_t dwDam)
-{
-	TCmdMonDamage cmd;
-
-	cmd.bCmd = CMD_MONSTDAMAGE;
-	cmd.wMon = wMon;
-	cmd.dwDam = dwDam;
-	if (bHiPri)
-		NetSendHiPri(MyPlayerId, (byte *)&cmd, sizeof(cmd));
-	else
-		NetSendLoPri(MyPlayerId, (byte *)&cmd, sizeof(cmd));
-}
-
-void NetSendCmdString(uint32_t pmask, const char *pszStr)
-{
-	int dwStrLen;
-	TCmdString cmd;
-
-	dwStrLen = strlen(pszStr);
-	cmd.bCmd = CMD_STRING;
-	strcpy(cmd.str, pszStr);
-	multi_send_msg_packet(pmask, (byte *)&cmd.bCmd, dwStrLen + 2);
-}
-
-void delta_close_portal(int pnum)
-{
-	memset(&sgJunk.portal[pnum], 0xFF, sizeof(sgJunk.portal[pnum]));
-	sgbDeltaChanged = true;
-}
-
-DWORD ParseCmd(int pnum, TCmd *pCmd)
-{
-	sbLastCmd = pCmd->bCmd;
-	if (sgwPackPlrOffsetTbl[pnum] != 0 && sbLastCmd != CMD_ACK_PLRINFO && sbLastCmd != CMD_SEND_PLRINFO)
-		return 0;
-
-	auto &player = Players[pnum];
-
-	switch (pCmd->bCmd) {
-	case CMD_SYNCDATA:
-		return OnSyncData(pCmd, pnum);
-	case CMD_WALKXY:
-		return OnWalk(pCmd, player);
-	case CMD_ADDSTR:
-		return OnAddStrength(pCmd, pnum);
-	case CMD_ADDDEX:
-		return OnAddDexterity(pCmd, pnum);
-	case CMD_ADDMAG:
-		return OnAddMagic(pCmd, pnum);
-	case CMD_ADDVIT:
-		return OnAddVitality(pCmd, pnum);
-	case CMD_GOTOGETITEM:
-		return OnGotoGetItem(pCmd, player);
-	case CMD_REQUESTGITEM:
-		return OnRequestGetItem(pCmd, player);
-	case CMD_GETITEM:
-		return OnGetItem(pCmd, pnum);
-	case CMD_GOTOAGETITEM:
-		return OnGotoAutoGetItem(pCmd, player);
-	case CMD_REQUESTAGITEM:
-		return OnRequestAutoGetItem(pCmd, player);
-	case CMD_AGETITEM:
-		return OnAutoGetItem(pCmd, pnum);
-	case CMD_ITEMEXTRA:
-		return OnItemExtra(pCmd, pnum);
-	case CMD_PUTITEM:
-		return OnPutItem(pCmd, pnum);
-	case CMD_SYNCPUTITEM:
-		return OnSyncPutItem(pCmd, pnum);
-	case CMD_RESPAWNITEM:
-		return OnRespawnItem(pCmd, pnum);
-	case CMD_ATTACKXY:
-		return OnAttackTile(pCmd, player);
-	case CMD_SATTACKXY:
-		return OnStandingAttackTile(pCmd, player);
-	case CMD_RATTACKXY:
-		return OnRangedAttackTile(pCmd, player);
-	case CMD_SPELLXYD:
-		return OnSpellWall(pCmd, player);
-	case CMD_SPELLXY:
-		return OnSpellTile(pCmd, player);
-	case CMD_TSPELLXY:
-		return OnTargetSpellTile(pCmd, player);
-	case CMD_OPOBJXY:
-		return OnOperateObjectTile(pCmd, player);
-	case CMD_DISARMXY:
-		return OnDisarm(pCmd, player);
-	case CMD_OPOBJT:
-		return OnOperateObjectTelekinesis(pCmd, player);
-	case CMD_ATTACKID:
-		return OnAttackMonster(pCmd, player);
-	case CMD_ATTACKPID:
-		return OnAttackPlayer(pCmd, player);
-	case CMD_RATTACKID:
-		return OnRangedAttackMonster(pCmd, player);
-	case CMD_RATTACKPID:
-		return OnRangedAttackPlayer(pCmd, player);
-	case CMD_SPELLID:
-		return OnSpellMonster(pCmd, player);
-	case CMD_SPELLPID:
-		return OnSpellPlayer(pCmd, player);
-	case CMD_TSPELLID:
-		return OnTargetSpellMonster(pCmd, player);
-	case CMD_TSPELLPID:
-		return OnTargetSpellPlayer(pCmd, player);
-	case CMD_KNOCKBACK:
-		return OnKnockback(pCmd, pnum);
-	case CMD_RESURRECT:
-		return OnResurrect(pCmd, pnum);
-	case CMD_HEALOTHER:
-		return OnHealOther(pCmd, pnum);
-	case CMD_TALKXY:
-		return OnTalkXY(pCmd, player);
-	case CMD_DEBUG:
-		return OnDebug(pCmd);
-	case CMD_NEWLVL:
-		return OnNewLevel(pCmd, pnum);
-	case CMD_WARP:
-		return OnWarp(pCmd, pnum);
-	case CMD_MONSTDEATH:
-		return OnMonstDeath(pCmd, pnum);
-	case CMD_KILLGOLEM:
-		return OnKillGolem(pCmd, pnum);
-	case CMD_AWAKEGOLEM:
-		return OnAwakeGolem(pCmd, pnum);
-	case CMD_MONSTDAMAGE:
-		return OnMonstDamage(pCmd, pnum);
-	case CMD_PLRDEAD:
-		return OnPlayerDeath(pCmd, pnum);
-	case CMD_PLRDAMAGE:
-		return OnPlayerDamage(pCmd, player);
-	case CMD_OPENDOOR:
-		return OnOpenDoor(pCmd, pnum);
-	case CMD_CLOSEDOOR:
-		return OnCloseDoor(pCmd, pnum);
-	case CMD_OPERATEOBJ:
-		return OnOperateObject(pCmd, pnum);
-	case CMD_PLROPOBJ:
-		return OnPlayerOperateObject(pCmd, pnum);
-	case CMD_BREAKOBJ:
-		return OnBreakObject(pCmd, pnum);
-	case CMD_CHANGEPLRITEMS:
-		return OnChangePlayerItems(pCmd, pnum);
-	case CMD_DELPLRITEMS:
-		return OnDeletePlayerItems(pCmd, pnum);
-	case CMD_PLRLEVEL:
-		return OnPlayerLevel(pCmd, pnum);
-	case CMD_DROPITEM:
-		return OnDropItem(pCmd, pnum);
-	case CMD_ACK_PLRINFO:
-	case CMD_SEND_PLRINFO:
-		return OnSendPlayerInfo(pCmd, pnum);
-	case CMD_PLAYER_JOINLEVEL:
-		return OnPlayerJoinLevel(pCmd, pnum);
-	case CMD_ACTIVATEPORTAL:
-		return OnActivatePortal(pCmd, pnum);
-	case CMD_DEACTIVATEPORTAL:
-		return OnDeactivatePortal(pCmd, pnum);
-	case CMD_RETOWN:
-		return OnRestartTown(pCmd, pnum);
-	case CMD_SETSTR:
-		return OnSetStrength(pCmd, pnum);
-	case CMD_SETMAG:
-		return OnSetMagic(pCmd, pnum);
-	case CMD_SETDEX:
-		return OnSetDexterity(pCmd, pnum);
-	case CMD_SETVIT:
-		return OnSetVitality(pCmd, pnum);
-	case CMD_STRING:
-		return OnString(pCmd, pnum);
-	case CMD_SYNCQUEST:
-		return OnSyncQuest(pCmd, pnum);
-	case CMD_CHEAT_EXPERIENCE:
-		return OnCheatExperience(pCmd, pnum);
-	case CMD_CHEAT_SPELL_LEVEL:
-		return OnCheatSpellLevel(pCmd, pnum);
-	case CMD_NOVA:
-		return OnNova(pCmd, pnum);
-	case CMD_SETSHIELD:
-		return OnSetShield(pCmd, player);
-	case CMD_REMSHIELD:
-		return OnRemoveShield(pCmd, player);
-	case CMD_ENDSHIELD:
-		return OnEndShield(pCmd, pnum);
-	case CMD_SETREFLECT:
-		return OnSetReflect(pCmd, player);
-	case CMD_REMREFLECT:
-		return OnRemoveReflect(pCmd, player);
-	case CMD_ENDREFLECT:
-		return OnEndReflect(pCmd, pnum);
-	case CMD_NAKRUL:
-		return OnNakrul(pCmd);
-	case CMD_OPENHIVE:
-		return OnOpenHive(pCmd, pnum);
-	case CMD_OPENCRYPT:
-		return OnOpenCrypt(pCmd);
-	default:
-		break;
-	}
-
-	if (pCmd->bCmd < CMD_DLEVEL_0 || pCmd->bCmd > CMD_DLEVEL_END) {
-		SNetDropPlayer(pnum, LEAVE_DROP);
-		return 0;
-	}
-
-	return OnLevelData(pnum, pCmd);
-}
-
-} // namespace devilution
+/**
+ * @file msg.cpp
+ *
+ * Implementation of function for sending and reciving network messages.
+ */
+#include <climits>
+#include <memory>
+
+#include <fmt/format.h>
+#include <list>
+
+#include "DiabloUI/diabloui.h"
+#include "automap.h"
+#include "control.h"
+#include "dead.h"
+#include "drlg_l1.h"
+#include "dthread.h"
+#include "encrypt.h"
+#include "engine/random.hpp"
+#include "gamemenu.h"
+#include "lighting.h"
+#include "missiles.h"
+#include "nthread.h"
+#include "objects.h"
+#include "options.h"
+#include "pfile.h"
+#include "plrmsg.h"
+#include "spells.h"
+#include "storm/storm.h"
+#include "sync.h"
+#include "town.h"
+#include "trigs.h"
+#include "utils/language.h"
+
+namespace devilution {
+
+bool deltaload;
+BYTE gbBufferMsgs;
+int dwRecCount;
+
+namespace {
+
+struct TMegaPkt {
+	uint32_t spaceLeft;
+	byte data[32000];
+
+	TMegaPkt()
+	    : spaceLeft(sizeof(data))
+	{
+	}
+};
+
+#define MAX_CHUNKS (NUMLEVELS + 4)
+
+uint32_t sgdwOwnerWait;
+uint32_t sgdwRecvOffset;
+int sgnCurrMegaPlayer;
+DLevel sgLevels[NUMLEVELS];
+BYTE sbLastCmd;
+byte sgRecvBuf[sizeof(DLevel) + 1];
+BYTE sgbRecvCmd;
+LocalLevel sgLocals[NUMLEVELS];
+DJunk sgJunk;
+bool sgbDeltaChanged;
+BYTE sgbDeltaChunks;
+std::list<TMegaPkt> MegaPktList;
+
+void GetNextPacket()
+{
+	MegaPktList.emplace_back();
+}
+
+void FreePackets()
+{
+	MegaPktList.clear();
+}
+
+void PrePacket()
+{
+	uint8_t playerId = -1;
+	for (TMegaPkt &pkt : MegaPktList) {
+		byte *data = pkt.data;
+		size_t spaceLeft = sizeof(pkt.data);
+		while (spaceLeft != pkt.spaceLeft) {
+			auto cmdId = static_cast<_cmd_id>(*data);
+
+			if (cmdId == FAKE_CMD_SETID) {
+				auto *cmd = (TFakeCmdPlr *)data;
+				data += sizeof(*cmd);
+				spaceLeft -= sizeof(*cmd);
+				playerId = cmd->bPlr;
+				continue;
+			}
+
+			if (cmdId == FAKE_CMD_DROPID) {
+				auto *cmd = (TFakeDropPlr *)data;
+				data += sizeof(*cmd);
+				spaceLeft -= sizeof(*cmd);
+				multi_player_left(cmd->bPlr, cmd->dwReason);
+				continue;
+			}
+
+			uint32_t pktSize = ParseCmd(playerId, (TCmd *)data);
+			data += pktSize;
+			spaceLeft -= pktSize;
+		}
+	}
+}
+
+void SendPacket(int pnum, const void *packet, DWORD dwSize)
+{
+	TFakeCmdPlr cmd;
+
+	if (pnum != sgnCurrMegaPlayer) {
+		sgnCurrMegaPlayer = pnum;
+		cmd.bCmd = FAKE_CMD_SETID;
+		cmd.bPlr = pnum;
+		SendPacket(pnum, &cmd, sizeof(cmd));
+	}
+	if (MegaPktList.back().spaceLeft < dwSize)
+		GetNextPacket();
+
+	TMegaPkt &currMegaPkt = MegaPktList.back();
+	memcpy(currMegaPkt.data + sizeof(currMegaPkt.data) - currMegaPkt.spaceLeft, packet, dwSize);
+	currMegaPkt.spaceLeft -= dwSize;
+}
+
+int WaitForTurns()
+{
+	DWORD turns;
+
+	if (sgbDeltaChunks == 0) {
+		nthread_send_and_recv_turn(0, 0);
+		if (!SNetGetOwnerTurnsWaiting(&turns) && SErrGetLastError() == STORM_ERROR_NOT_IN_GAME)
+			return 100;
+		if (SDL_GetTicks() - sgdwOwnerWait <= 2000 && turns < gdwTurnsInTransit)
+			return 0;
+		sgbDeltaChunks++;
+	}
+	multi_process_network_packets();
+	nthread_send_and_recv_turn(0, 0);
+	if (nthread_has_500ms_passed()) {
+		nthread_recv_turns();
+	}
+
+	if (gbGameDestroyed)
+		return 100;
+	if (gbDeltaSender >= MAX_PLRS) {
+		sgbDeltaChunks = 0;
+		sgbRecvCmd = CMD_DLEVEL_END;
+		gbDeltaSender = MyPlayerId;
+		nthread_set_turn_upper_bit();
+	}
+	if (sgbDeltaChunks == MAX_CHUNKS - 1) {
+		sgbDeltaChunks = MAX_CHUNKS;
+		return 99;
+	}
+	return 100 * sgbDeltaChunks / MAX_CHUNKS;
+}
+
+byte *DeltaExportItem(byte *dst, TCmdPItem *src)
+{
+	for (int i = 0; i < MAXITEMS; i++, src++) {
+		if (src->bCmd == CMD_INVALID) {
+			*dst++ = byte { 0xFF };
+		} else {
+			memcpy(dst, src, sizeof(TCmdPItem));
+			dst += sizeof(TCmdPItem);
+		}
+	}
+
+	return dst;
+}
+
+byte *DeltaImportItem(byte *src, TCmdPItem *dst)
+{
+	for (int i = 0; i < MAXITEMS; i++, dst++) {
+		if (*src == byte { 0xFF }) {
+			memset(dst, 0xFF, sizeof(TCmdPItem));
+			src++;
+		} else {
+			memcpy(dst, src, sizeof(TCmdPItem));
+			src += sizeof(TCmdPItem);
+		}
+	}
+
+	return src;
+}
+
+byte *DeltaExportObject(byte *dst, DObjectStr *src)
+{
+	memcpy(dst, src, sizeof(DObjectStr) * MAXOBJECTS);
+	return dst + sizeof(DObjectStr) * MAXOBJECTS;
+}
+
+byte *DeltaImportObject(byte *src, DObjectStr *dst)
+{
+	memcpy(dst, src, sizeof(DObjectStr) * MAXOBJECTS);
+	return src + sizeof(DObjectStr) * MAXOBJECTS;
+}
+
+byte *DeltaExportMonster(byte *dst, DMonsterStr *src)
+{
+	for (int i = 0; i < MAXMONSTERS; i++, src++) {
+		if (src->_mx == 0xFF) {
+			*dst++ = byte { 0xFF };
+		} else {
+			memcpy(dst, src, sizeof(DMonsterStr));
+			dst += sizeof(DMonsterStr);
+		}
+	}
+
+	return dst;
+}
+
+byte *DeltaImportMonster(byte *src, DMonsterStr *dst)
+{
+	for (int i = 0; i < MAXMONSTERS; i++, dst++) {
+		if (*src == byte { 0xFF }) {
+			memset(dst, 0xFF, sizeof(DMonsterStr));
+			src++;
+		} else {
+			memcpy(dst, src, sizeof(DMonsterStr));
+			src += sizeof(DMonsterStr);
+		}
+	}
+
+	return src;
+}
+
+byte *DeltaExportJunk(byte *dst)
+{
+	for (auto &portal : sgJunk.portal) {
+		if (portal.x == 0xFF) {
+			*dst++ = byte { 0xFF };
+		} else {
+			memcpy(dst, &portal, sizeof(DPortal));
+			dst += sizeof(DPortal);
+		}
+	}
+
+	int q = 0;
+	for (auto &quest : Quests) {
+		if (!QuestData[quest._qidx].isSinglePlayerOnly) {
+			sgJunk.quests[q].qlog = quest._qlog ? 1 : 0;
+			sgJunk.quests[q].qstate = quest._qactive;
+			sgJunk.quests[q].qvar1 = quest._qvar1;
+			memcpy(dst, &sgJunk.quests[q], sizeof(MultiQuests));
+			dst += sizeof(MultiQuests);
+			q++;
+		}
+	}
+
+	return dst;
+}
+
+void DeltaImportJunk(byte *src)
+{
+	for (int i = 0; i < MAXPORTAL; i++) {
+		if (*src == byte { 0xFF }) {
+			memset(&sgJunk.portal[i], 0xFF, sizeof(DPortal));
+			src++;
+			SetPortalStats(i, false, 0, 0, 0, DTYPE_TOWN);
+		} else {
+			memcpy(&sgJunk.portal[i], src, sizeof(DPortal));
+			src += sizeof(DPortal);
+			SetPortalStats(
+			    i,
+			    true,
+			    sgJunk.portal[i].x,
+			    sgJunk.portal[i].y,
+			    sgJunk.portal[i].level,
+			    (dungeon_type)sgJunk.portal[i].ltype);
+		}
+	}
+
+	int q = 0;
+	for (auto &quest : Quests) {
+		if (!QuestData[quest._qidx].isSinglePlayerOnly) {
+			memcpy(&sgJunk.quests[q], src, sizeof(MultiQuests));
+			src += sizeof(MultiQuests);
+			quest._qlog = sgJunk.quests[q].qlog != 0;
+			quest._qactive = sgJunk.quests[q].qstate;
+			quest._qvar1 = sgJunk.quests[q].qvar1;
+			q++;
+		}
+	}
+}
+
+DWORD CompressData(byte *buffer, byte *end)
+{
+	DWORD size = end - buffer - 1;
+	DWORD pkSize = PkwareCompress(buffer + 1, size);
+
+	*buffer = size != pkSize ? byte { 1 } : byte { 0 };
+
+	return pkSize + 1;
+}
+
+void DeltaImportData(BYTE cmd, DWORD recvOffset)
+{
+	if (sgRecvBuf[0] != byte { 0 })
+		PkwareDecompress(&sgRecvBuf[1], recvOffset, sizeof(sgRecvBuf) - 1);
+
+	byte *src = &sgRecvBuf[1];
+	if (cmd == CMD_DLEVEL_JUNK) {
+		DeltaImportJunk(src);
+	} else if (cmd >= CMD_DLEVEL_0 && cmd <= CMD_DLEVEL_24) {
+		BYTE i = cmd - CMD_DLEVEL_0;
+		src = DeltaImportItem(src, sgLevels[i].item);
+		src = DeltaImportObject(src, sgLevels[i].object);
+		DeltaImportMonster(src, sgLevels[i].monster);
+	} else {
+		app_fatal("Unkown network message type: %i", cmd);
+	}
+
+	sgbDeltaChunks++;
+	sgbDeltaChanged = true;
+}
+
+DWORD OnLevelData(int pnum, TCmd *pCmd)
+{
+	auto *p = (TCmdPlrInfoHdr *)pCmd;
+
+	if (gbDeltaSender != pnum) {
+		if (p->bCmd == CMD_DLEVEL_END || (p->bCmd == CMD_DLEVEL_0 && p->wOffset == 0)) {
+			gbDeltaSender = pnum;
+			sgbRecvCmd = CMD_DLEVEL_END;
+		} else {
+			return p->wBytes + sizeof(*p);
+		}
+	}
+	if (sgbRecvCmd == CMD_DLEVEL_END) {
+		if (p->bCmd == CMD_DLEVEL_END) {
+			sgbDeltaChunks = MAX_CHUNKS - 1;
+			return p->wBytes + sizeof(*p);
+		}
+		if (p->bCmd == CMD_DLEVEL_0 && p->wOffset == 0) {
+			sgdwRecvOffset = 0;
+			sgbRecvCmd = p->bCmd;
+		} else {
+			return p->wBytes + sizeof(*p);
+		}
+	} else if (sgbRecvCmd != p->bCmd) {
+		DeltaImportData(sgbRecvCmd, sgdwRecvOffset);
+		if (p->bCmd == CMD_DLEVEL_END) {
+			sgbDeltaChunks = MAX_CHUNKS - 1;
+			sgbRecvCmd = CMD_DLEVEL_END;
+			return p->wBytes + sizeof(*p);
+		}
+		sgdwRecvOffset = 0;
+		sgbRecvCmd = p->bCmd;
+	}
+
+	assert(p->wOffset == sgdwRecvOffset);
+	memcpy(&sgRecvBuf[p->wOffset], &p[1], p->wBytes);
+	sgdwRecvOffset += p->wBytes;
+	return p->wBytes + sizeof(*p);
+}
+
+void DeltaSyncGolem(TCmdGolem *pG, int pnum, BYTE bLevel)
+{
+	if (!gbIsMultiplayer)
+		return;
+
+	sgbDeltaChanged = true;
+	DMonsterStr *pD = &sgLevels[bLevel].monster[pnum];
+	pD->_mx = pG->_mx;
+	pD->_my = pG->_my;
+	pD->_mactive = UINT8_MAX;
+	pD->_menemy = pG->_menemy;
+	pD->_mdir = pG->_mdir;
+	pD->_mhitpoints = pG->_mhitpoints;
+}
+
+void DeltaLeaveSync(BYTE bLevel)
+{
+	if (!gbIsMultiplayer)
+		return;
+	if (currlevel == 0)
+		glSeedTbl[0] = AdvanceRndSeed();
+	if (currlevel <= 0)
+		return;
+
+	for (int i = 0; i < ActiveMonsterCount; i++) {
+		int ma = ActiveMonsters[i];
+		auto &monster = Monsters[ma];
+		if (monster._mhitpoints == 0)
+			continue;
+		sgbDeltaChanged = true;
+		DMonsterStr *pD = &sgLevels[bLevel].monster[ma];
+		pD->_mx = monster.position.tile.x;
+		pD->_my = monster.position.tile.y;
+		pD->_mdir = monster._mdir;
+		pD->_menemy = encode_enemy(monster);
+		pD->_mhitpoints = monster._mhitpoints;
+		pD->_mactive = monster._msquelch;
+	}
+	memcpy(&sgLocals[bLevel].automapsv, AutomapView, sizeof(AutomapView));
+}
+
+void DeltaSyncObject(int oi, _cmd_id bCmd, BYTE bLevel)
+{
+	if (!gbIsMultiplayer)
+		return;
+
+	sgbDeltaChanged = true;
+	sgLevels[bLevel].object[oi].bCmd = bCmd;
+}
+
+bool DeltaGetItem(TCmdGItem *pI, BYTE bLevel)
+{
+	if (!gbIsMultiplayer)
+		return true;
+
+	TCmdPItem *pD = sgLevels[bLevel].item;
+	for (int i = 0; i < MAXITEMS; i++, pD++) {
+		if (pD->bCmd == CMD_INVALID || pD->wIndx != pI->wIndx || pD->wCI != pI->wCI || pD->dwSeed != pI->dwSeed)
+			continue;
+
+		if (pD->bCmd == CMD_WALKXY) {
+			return true;
+		}
+		if (pD->bCmd == CMD_STAND) {
+			sgbDeltaChanged = true;
+			pD->bCmd = CMD_WALKXY;
+			return true;
+		}
+		if (pD->bCmd == CMD_ACK_PLRINFO) {
+			sgbDeltaChanged = true;
+			pD->bCmd = CMD_INVALID;
+			return true;
+		}
+
+		app_fatal("delta:1");
+	}
+
+	if ((pI->wCI & CF_PREGEN) == 0)
+		return false;
+
+	pD = sgLevels[bLevel].item;
+	for (int i = 0; i < MAXITEMS; i++, pD++) {
+		if (pD->bCmd == CMD_INVALID) {
+			sgbDeltaChanged = true;
+			pD->bCmd = CMD_WALKXY;
+			pD->x = pI->x;
+			pD->y = pI->y;
+			pD->wIndx = pI->wIndx;
+			pD->wCI = pI->wCI;
+			pD->dwSeed = pI->dwSeed;
+			pD->bId = pI->bId;
+			pD->bDur = pI->bDur;
+			pD->bMDur = pI->bMDur;
+			pD->bCh = pI->bCh;
+			pD->bMCh = pI->bMCh;
+			pD->wValue = pI->wValue;
+			pD->dwBuff = pI->dwBuff;
+			pD->wToHit = pI->wToHit;
+			pD->wMaxDam = pI->wMaxDam;
+			pD->bMinStr = pI->bMinStr;
+			pD->bMinMag = pI->bMinMag;
+			pD->bMinDex = pI->bMinDex;
+			pD->bAC = pI->bAC;
+			break;
+		}
+	}
+	return true;
+}
+
+void DeltaPutItem(TCmdPItem *pI, int x, int y, BYTE bLevel)
+{
+	if (!gbIsMultiplayer)
+		return;
+
+	TCmdPItem *pD = sgLevels[bLevel].item;
+	for (int i = 0; i < MAXITEMS; i++, pD++) {
+		if (pD->bCmd != CMD_WALKXY
+		    && pD->bCmd != CMD_INVALID
+		    && pD->wIndx == pI->wIndx
+		    && pD->wCI == pI->wCI
+		    && pD->dwSeed == pI->dwSeed) {
+			if (pD->bCmd == CMD_ACK_PLRINFO)
+				return;
+			app_fatal("%s", _("Trying to drop a floor item?"));
+		}
+	}
+
+	pD = sgLevels[bLevel].item;
+	for (int i = 0; i < MAXITEMS; i++, pD++) {
+		if (pD->bCmd == CMD_INVALID) {
+			sgbDeltaChanged = true;
+			memcpy(pD, pI, sizeof(TCmdPItem));
+			pD->bCmd = CMD_ACK_PLRINFO;
+			pD->x = x;
+			pD->y = y;
+			return;
+		}
+	}
+}
+
+bool IOwnLevel(int nReqLevel)
+{
+	int i;
+
+	for (i = 0; i < MAX_PLRS; i++) {
+		if (!Players[i].plractive)
+			continue;
+		if (Players[i]._pLvlChanging)
+			continue;
+		if (Players[i].plrlevel != nReqLevel)
+			continue;
+		if (i == MyPlayerId && gbBufferMsgs != 0)
+			continue;
+		break;
+	}
+	return i == MyPlayerId;
+}
+
+void DeltaOpenPortal(int pnum, uint8_t x, uint8_t y, uint8_t bLevel, dungeon_type bLType, bool bSetLvl)
+{
+	sgbDeltaChanged = true;
+	sgJunk.portal[pnum].x = x;
+	sgJunk.portal[pnum].y = y;
+	sgJunk.portal[pnum].level = bLevel;
+	sgJunk.portal[pnum].ltype = bLType;
+	sgJunk.portal[pnum].setlvl = bSetLvl ? 1 : 0;
+}
+
+void CheckUpdatePlayer(int pnum)
+{
+	if (gbIsMultiplayer && pnum == MyPlayerId)
+		pfile_update(true);
+}
+
+void PlayerMessageFormat(const char *pszFmt, ...)
+{
+	static DWORD msgErrTimer;
+	DWORD ticks;
+	char msg[256];
+	va_list va;
+
+	va_start(va, pszFmt);
+	ticks = SDL_GetTicks();
+	if (ticks - msgErrTimer >= 5000) {
+		msgErrTimer = ticks;
+		vsprintf(msg, pszFmt, va);
+		ErrorPlrMsg(msg);
+	}
+	va_end(va);
+}
+
+void NetSendCmdGItem2(bool usonly, _cmd_id bCmd, BYTE mast, BYTE pnum, TCmdGItem *p)
+{
+	TCmdGItem cmd;
+
+	memcpy(&cmd, p, sizeof(cmd));
+	cmd.bPnum = pnum;
+	cmd.bCmd = bCmd;
+	cmd.bMaster = mast;
+
+	if (!usonly) {
+		cmd.dwTime = 0;
+		NetSendHiPri(MyPlayerId, (byte *)&cmd, sizeof(cmd));
+		return;
+	}
+
+	int ticks = SDL_GetTicks();
+	if (cmd.dwTime == 0) {
+		cmd.dwTime = ticks;
+	} else if (ticks - cmd.dwTime > 5000) {
+		return;
+	}
+
+	multi_msg_add((byte *)&cmd.bCmd, sizeof(cmd));
+}
+
+bool NetSendCmdReq2(_cmd_id bCmd, BYTE mast, BYTE pnum, TCmdGItem *p)
+{
+	TCmdGItem cmd;
+
+	memcpy(&cmd, p, sizeof(cmd));
+	cmd.bCmd = bCmd;
+	cmd.bPnum = pnum;
+	cmd.bMaster = mast;
+
+	int ticks = SDL_GetTicks();
+	if (cmd.dwTime == 0)
+		cmd.dwTime = ticks;
+	else if (ticks - cmd.dwTime > 5000)
+		return false;
+
+	multi_msg_add((byte *)&cmd.bCmd, sizeof(cmd));
+
+	return true;
+}
+
+void NetSendCmdExtra(TCmdGItem *p)
+{
+	TCmdGItem cmd;
+
+	memcpy(&cmd, p, sizeof(cmd));
+	cmd.dwTime = 0;
+	cmd.bCmd = CMD_ITEMEXTRA;
+	NetSendHiPri(MyPlayerId, (byte *)&cmd, sizeof(cmd));
+}
+
+DWORD OnSyncData(TCmd *pCmd, int pnum)
+{
+	return sync_update(pnum, (const byte *)pCmd);
+}
+
+DWORD OnWalk(TCmd *pCmd, PlayerStruct &player)
+{
+	auto *p = (TCmdLoc *)pCmd;
+
+	if (gbBufferMsgs != 1 && currlevel == player.plrlevel) {
+		ClrPlrPath(player);
+		MakePlrPath(player, { p->x, p->y }, true);
+		player.destAction = ACTION_NONE;
+	}
+
+	return sizeof(*p);
+}
+
+DWORD OnAddStrength(TCmd *pCmd, int pnum)
+{
+	auto *p = (TCmdParam1 *)pCmd;
+
+	if (gbBufferMsgs == 1)
+		SendPacket(pnum, p, sizeof(*p));
+	else if (p->wParam1 <= 256)
+		ModifyPlrStr(pnum, p->wParam1);
+
+	return sizeof(*p);
+}
+
+DWORD OnAddMagic(TCmd *pCmd, int pnum)
+{
+	auto *p = (TCmdParam1 *)pCmd;
+
+	if (gbBufferMsgs == 1)
+		SendPacket(pnum, p, sizeof(*p));
+	else if (p->wParam1 <= 256)
+		ModifyPlrMag(pnum, p->wParam1);
+
+	return sizeof(*p);
+}
+
+DWORD OnAddDexterity(TCmd *pCmd, int pnum)
+{
+	auto *p = (TCmdParam1 *)pCmd;
+
+	if (gbBufferMsgs == 1)
+		SendPacket(pnum, p, sizeof(*p));
+	else if (p->wParam1 <= 256)
+		ModifyPlrDex(pnum, p->wParam1);
+
+	return sizeof(*p);
+}
+
+DWORD OnAddVitality(TCmd *pCmd, int pnum)
+{
+	auto *p = (TCmdParam1 *)pCmd;
+
+	if (gbBufferMsgs == 1)
+		SendPacket(pnum, p, sizeof(*p));
+	else if (p->wParam1 <= 256)
+		ModifyPlrVit(pnum, p->wParam1);
+
+	return sizeof(*p);
+}
+
+DWORD OnGotoGetItem(TCmd *pCmd, PlayerStruct &player)
+{
+	auto *p = (TCmdLocParam1 *)pCmd;
+
+	if (gbBufferMsgs != 1 && currlevel == player.plrlevel) {
+		MakePlrPath(player, { p->x, p->y }, false);
+		player.destAction = ACTION_PICKUPITEM;
+		player.destParam1 = p->wParam1;
+	}
+
+	return sizeof(*p);
+}
+
+DWORD OnRequestGetItem(TCmd *pCmd, PlayerStruct &player)
+{
+	auto *p = (TCmdGItem *)pCmd;
+
+	if (gbBufferMsgs != 1 && IOwnLevel(player.plrlevel)) {
+		if (GetItemRecord(p->dwSeed, p->wCI, p->wIndx)) {
+			int ii = FindGetItem(p->wIndx, p->wCI, p->dwSeed);
+			if (ii != -1) {
+				NetSendCmdGItem2(false, CMD_GETITEM, MyPlayerId, p->bPnum, p);
+				if (p->bPnum != MyPlayerId)
+					SyncGetItem({ p->x, p->y }, p->wIndx, p->wCI, p->dwSeed);
+				else
+					InvGetItem(MyPlayerId, &Items[ii], ii);
+				SetItemRecord(p->dwSeed, p->wCI, p->wIndx);
+			} else if (!NetSendCmdReq2(CMD_REQUESTGITEM, MyPlayerId, p->bPnum, p)) {
+				NetSendCmdExtra(p);
+			}
+		}
+	}
+
+	return sizeof(*p);
+}
+
+DWORD OnGetItem(TCmd *pCmd, int pnum)
+{
+	auto *p = (TCmdGItem *)pCmd;
+
+	if (gbBufferMsgs == 1) {
+		SendPacket(pnum, p, sizeof(*p));
+	} else {
+		int ii = FindGetItem(p->wIndx, p->wCI, p->dwSeed);
+		if (DeltaGetItem(p, p->bLevel)) {
+			if ((currlevel == p->bLevel || p->bPnum == MyPlayerId) && p->bMaster != MyPlayerId) {
+				if (p->bPnum == MyPlayerId) {
+					if (currlevel != p->bLevel) {
+						auto &player = Players[MyPlayerId];
+						ii = SyncPutItem(player, player.position.tile, p->wIndx, p->wCI, p->dwSeed, p->bId, p->bDur, p->bMDur, p->bCh, p->bMCh, p->wValue, p->dwBuff, p->wToHit, p->wMaxDam, p->bMinStr, p->bMinMag, p->bMinDex, p->bAC);
+						if (ii != -1)
+							InvGetItem(MyPlayerId, &Items[ii], ii);
+					} else {
+						InvGetItem(MyPlayerId, &Items[ii], ii);
+					}
+				} else {
+					SyncGetItem({ p->x, p->y }, p->wIndx, p->wCI, p->dwSeed);
+				}
+			}
+		} else {
+			NetSendCmdGItem2(true, CMD_GETITEM, p->bMaster, p->bPnum, p);
+		}
+	}
+
+	return sizeof(*p);
+}
+
+DWORD OnGotoAutoGetItem(TCmd *pCmd, PlayerStruct &player)
+{
+	auto *p = (TCmdLocParam1 *)pCmd;
+
+	if (gbBufferMsgs != 1 && currlevel == player.plrlevel) {
+		MakePlrPath(player, { p->x, p->y }, false);
+		player.destAction = ACTION_PICKUPAITEM;
+		player.destParam1 = p->wParam1;
+	}
+
+	return sizeof(*p);
+}
+
+DWORD OnRequestAutoGetItem(TCmd *pCmd, PlayerStruct &player)
+{
+	auto *p = (TCmdGItem *)pCmd;
+
+	if (gbBufferMsgs != 1 && IOwnLevel(player.plrlevel)) {
+		if (GetItemRecord(p->dwSeed, p->wCI, p->wIndx)) {
+			int ii = FindGetItem(p->wIndx, p->wCI, p->dwSeed);
+			if (ii != -1) {
+				NetSendCmdGItem2(false, CMD_AGETITEM, MyPlayerId, p->bPnum, p);
+				if (p->bPnum != MyPlayerId)
+					SyncGetItem({ p->x, p->y }, p->wIndx, p->wCI, p->dwSeed);
+				else
+					AutoGetItem(MyPlayerId, &Items[p->bCursitem], p->bCursitem);
+				SetItemRecord(p->dwSeed, p->wCI, p->wIndx);
+			} else if (!NetSendCmdReq2(CMD_REQUESTAGITEM, MyPlayerId, p->bPnum, p)) {
+				NetSendCmdExtra(p);
+			}
+		}
+	}
+
+	return sizeof(*p);
+}
+
+DWORD OnAutoGetItem(TCmd *pCmd, int pnum)
+{
+	auto *p = (TCmdGItem *)pCmd;
+
+	if (gbBufferMsgs == 1) {
+		SendPacket(pnum, p, sizeof(*p));
+	} else {
+		FindGetItem(p->wIndx, p->wCI, p->dwSeed);
+		if (DeltaGetItem(p, p->bLevel)) {
+			if ((currlevel == p->bLevel || p->bPnum == MyPlayerId) && p->bMaster != MyPlayerId) {
+				if (p->bPnum == MyPlayerId) {
+					if (currlevel != p->bLevel) {
+						auto &player = Players[MyPlayerId];
+						int ii = SyncPutItem(player, player.position.tile, p->wIndx, p->wCI, p->dwSeed, p->bId, p->bDur, p->bMDur, p->bCh, p->bMCh, p->wValue, p->dwBuff, p->wToHit, p->wMaxDam, p->bMinStr, p->bMinMag, p->bMinDex, p->bAC);
+						if (ii != -1)
+							AutoGetItem(MyPlayerId, &Items[ii], ii);
+					} else {
+						AutoGetItem(MyPlayerId, &Items[p->bCursitem], p->bCursitem);
+					}
+				} else {
+					SyncGetItem({ p->x, p->y }, p->wIndx, p->wCI, p->dwSeed);
+				}
+			}
+		} else {
+			NetSendCmdGItem2(true, CMD_AGETITEM, p->bMaster, p->bPnum, p);
+		}
+	}
+
+	return sizeof(*p);
+}
+
+DWORD OnItemExtra(TCmd *pCmd, int pnum)
+{
+	auto *p = (TCmdGItem *)pCmd;
+
+	if (gbBufferMsgs == 1) {
+		SendPacket(pnum, p, sizeof(*p));
+	} else {
+		DeltaGetItem(p, p->bLevel);
+		if (currlevel == Players[pnum].plrlevel)
+			SyncGetItem({ p->x, p->y }, p->wIndx, p->wCI, p->dwSeed);
+	}
+
+	return sizeof(*p);
+}
+
+DWORD OnPutItem(TCmd *pCmd, int pnum)
+{
+	auto *p = (TCmdPItem *)pCmd;
+
+	if (gbBufferMsgs == 1)
+		SendPacket(pnum, p, sizeof(*p));
+	else if (currlevel == Players[pnum].plrlevel) {
+		int ii;
+		if (pnum == MyPlayerId)
+			ii = InvPutItem(Players[pnum], { p->x, p->y });
+		else
+			ii = SyncPutItem(Players[pnum], { p->x, p->y }, p->wIndx, p->wCI, p->dwSeed, p->bId, p->bDur, p->bMDur, p->bCh, p->bMCh, p->wValue, p->dwBuff, p->wToHit, p->wMaxDam, p->bMinStr, p->bMinMag, p->bMinDex, p->bAC);
+		if (ii != -1) {
+			PutItemRecord(p->dwSeed, p->wCI, p->wIndx);
+			DeltaPutItem(p, Items[ii].position.x, Items[ii].position.y, Players[pnum].plrlevel);
+			CheckUpdatePlayer(pnum);
+		}
+		return sizeof(*p);
+	} else {
+		PutItemRecord(p->dwSeed, p->wCI, p->wIndx);
+		DeltaPutItem(p, p->x, p->y, Players[pnum].plrlevel);
+		CheckUpdatePlayer(pnum);
+	}
+
+	return sizeof(*p);
+}
+
+DWORD OnSyncPutItem(TCmd *pCmd, int pnum)
+{
+	auto *p = (TCmdPItem *)pCmd;
+
+	if (gbBufferMsgs == 1)
+		SendPacket(pnum, p, sizeof(*p));
+	else if (currlevel == Players[pnum].plrlevel) {
+		int ii = SyncPutItem(Players[pnum], { p->x, p->y }, p->wIndx, p->wCI, p->dwSeed, p->bId, p->bDur, p->bMDur, p->bCh, p->bMCh, p->wValue, p->dwBuff, p->wToHit, p->wMaxDam, p->bMinStr, p->bMinMag, p->bMinDex, p->bAC);
+		if (ii != -1) {
+			PutItemRecord(p->dwSeed, p->wCI, p->wIndx);
+			DeltaPutItem(p, Items[ii].position.x, Items[ii].position.y, Players[pnum].plrlevel);
+			CheckUpdatePlayer(pnum);
+		}
+		return sizeof(*p);
+	} else {
+		PutItemRecord(p->dwSeed, p->wCI, p->wIndx);
+		DeltaPutItem(p, p->x, p->y, Players[pnum].plrlevel);
+		CheckUpdatePlayer(pnum);
+	}
+
+	return sizeof(*p);
+}
+
+DWORD OnRespawnItem(TCmd *pCmd, int pnum)
+{
+	auto *p = (TCmdPItem *)pCmd;
+
+	if (gbBufferMsgs == 1) {
+		SendPacket(pnum, p, sizeof(*p));
+	} else {
+		auto &player = Players[pnum];
+		int playerLevel = player.plrlevel;
+		if (currlevel == playerLevel && pnum != MyPlayerId) {
+			SyncPutItem(player, { p->x, p->y }, p->wIndx, p->wCI, p->dwSeed, p->bId, p->bDur, p->bMDur, p->bCh, p->bMCh, p->wValue, p->dwBuff, p->wToHit, p->wMaxDam, p->bMinStr, p->bMinMag, p->bMinDex, p->bAC);
+		}
+		PutItemRecord(p->dwSeed, p->wCI, p->wIndx);
+		DeltaPutItem(p, p->x, p->y, playerLevel);
+	}
+
+	return sizeof(*p);
+}
+
+DWORD OnAttackTile(TCmd *pCmd, PlayerStruct &player)
+{
+	auto *p = (TCmdLoc *)pCmd;
+
+	if (gbBufferMsgs != 1 && currlevel == player.plrlevel) {
+		MakePlrPath(player, { p->x, p->y }, false);
+		player.destAction = ACTION_ATTACK;
+		player.destParam1 = p->x;
+		player.destParam2 = p->y;
+	}
+
+	return sizeof(*p);
+}
+
+DWORD OnStandingAttackTile(TCmd *pCmd, PlayerStruct &player)
+{
+	auto *p = (TCmdLoc *)pCmd;
+
+	if (gbBufferMsgs != 1 && currlevel == player.plrlevel) {
+		ClrPlrPath(player);
+		player.destAction = ACTION_ATTACK;
+		player.destParam1 = p->x;
+		player.destParam2 = p->y;
+	}
+
+	return sizeof(*p);
+}
+
+DWORD OnRangedAttackTile(TCmd *pCmd, PlayerStruct &player)
+{
+	auto *p = (TCmdLoc *)pCmd;
+
+	if (gbBufferMsgs != 1 && currlevel == player.plrlevel) {
+		ClrPlrPath(player);
+		player.destAction = ACTION_RATTACK;
+		player.destParam1 = p->x;
+		player.destParam2 = p->y;
+	}
+
+	return sizeof(*p);
+}
+
+DWORD OnSpellWall(TCmd *pCmd, PlayerStruct &player)
+{
+	auto *p = (TCmdLocParam3 *)pCmd;
+
+	if (gbBufferMsgs != 1 && currlevel == player.plrlevel) {
+		auto spell = static_cast<spell_id>(p->wParam1);
+		if (currlevel != 0 || spelldata[spell].sTownSpell) {
+			ClrPlrPath(player);
+			player.destAction = ACTION_SPELLWALL;
+			player.destParam1 = p->x;
+			player.destParam2 = p->y;
+			player.destParam3 = static_cast<Direction>(p->wParam2);
+			player.destParam4 = p->wParam3;
+			player._pSpell = spell;
+			player._pSplType = player._pRSplType;
+			player._pSplFrom = 0;
+		} else {
+			PlayerMessageFormat(fmt::format(_("{:s} has cast an illegal spell."), player._pName).c_str());
+		}
+	}
+
+	return sizeof(*p);
+}
+
+DWORD OnSpellTile(TCmd *pCmd, PlayerStruct &player)
+{
+	auto *p = (TCmdLocParam2 *)pCmd;
+
+	if (gbBufferMsgs != 1 && currlevel == player.plrlevel) {
+		auto spell = static_cast<spell_id>(p->wParam1);
+		if (currlevel != 0 || spelldata[spell].sTownSpell) {
+			ClrPlrPath(player);
+			player.destAction = ACTION_SPELL;
+			player.destParam1 = p->x;
+			player.destParam2 = p->y;
+			player.destParam3 = static_cast<Direction>(p->wParam2);
+			player._pSpell = spell;
+			player._pSplType = player._pRSplType;
+			player._pSplFrom = 0;
+		} else {
+			PlayerMessageFormat(fmt::format(_("{:s} has cast an illegal spell."), player._pName).c_str());
+		}
+	}
+
+	return sizeof(*p);
+}
+
+DWORD OnTargetSpellTile(TCmd *pCmd, PlayerStruct &player)
+{
+	auto *p = (TCmdLocParam2 *)pCmd;
+
+	if (gbBufferMsgs != 1 && currlevel == player.plrlevel) {
+		auto spell = static_cast<spell_id>(p->wParam1);
+		if (currlevel != 0 || spelldata[spell].sTownSpell) {
+			ClrPlrPath(player);
+			player.destAction = ACTION_SPELL;
+			player.destParam1 = p->x;
+			player.destParam2 = p->y;
+			player.destParam3 = static_cast<Direction>(p->wParam2);
+			player._pSpell = spell;
+			player._pSplType = RSPLTYPE_INVALID;
+			player._pSplFrom = 2;
+		} else {
+			PlayerMessageFormat(fmt::format(_("{:s} has cast an illegal spell."), player._pName).c_str());
+		}
+	}
+
+	return sizeof(*p);
+}
+
+DWORD OnOperateObjectTile(TCmd *pCmd, PlayerStruct &player)
+{
+	auto *p = (TCmdLocParam1 *)pCmd;
+
+	if (gbBufferMsgs != 1 && currlevel == player.plrlevel) {
+		MakePlrPath(player, { p->x, p->y }, !Objects[p->wParam1]._oSolidFlag && !Objects[p->wParam1]._oDoorFlag);
+		player.destAction = ACTION_OPERATE;
+		player.destParam1 = p->wParam1;
+	}
+
+	return sizeof(*p);
+}
+
+DWORD OnDisarm(TCmd *pCmd, PlayerStruct &player)
+{
+	auto *p = (TCmdLocParam1 *)pCmd;
+
+	if (gbBufferMsgs != 1 && currlevel == player.plrlevel) {
+		MakePlrPath(player, { p->x, p->y }, !Objects[p->wParam1]._oSolidFlag && !Objects[p->wParam1]._oDoorFlag);
+		player.destAction = ACTION_DISARM;
+		player.destParam1 = p->wParam1;
+	}
+
+	return sizeof(*p);
+}
+
+DWORD OnOperateObjectTelekinesis(TCmd *pCmd, PlayerStruct &player)
+{
+	auto *p = (TCmdParam1 *)pCmd;
+
+	if (gbBufferMsgs != 1 && currlevel == player.plrlevel) {
+		player.destAction = ACTION_OPERATETK;
+		player.destParam1 = p->wParam1;
+	}
+
+	return sizeof(*p);
+}
+
+DWORD OnAttackMonster(TCmd *pCmd, PlayerStruct &player)
+{
+	auto *p = (TCmdParam1 *)pCmd;
+
+	if (gbBufferMsgs != 1 && currlevel == player.plrlevel) {
+		Point position = Monsters[p->wParam1].position.future;
+		if (player.position.tile.WalkingDistance(position) > 1)
+			MakePlrPath(player, position, false);
+		player.destAction = ACTION_ATTACKMON;
+		player.destParam1 = p->wParam1;
+	}
+
+	return sizeof(*p);
+}
+
+DWORD OnAttackPlayer(TCmd *pCmd, PlayerStruct &player)
+{
+	auto *p = (TCmdParam1 *)pCmd;
+
+	if (gbBufferMsgs != 1 && currlevel == player.plrlevel) {
+		MakePlrPath(player, Players[p->wParam1].position.future, false);
+		player.destAction = ACTION_ATTACKPLR;
+		player.destParam1 = p->wParam1;
+	}
+
+	return sizeof(*p);
+}
+
+DWORD OnRangedAttackMonster(TCmd *pCmd, PlayerStruct &player)
+{
+	auto *p = (TCmdParam1 *)pCmd;
+
+	if (gbBufferMsgs != 1 && currlevel == player.plrlevel) {
+		ClrPlrPath(player);
+		player.destAction = ACTION_RATTACKMON;
+		player.destParam1 = p->wParam1;
+	}
+
+	return sizeof(*p);
+}
+
+DWORD OnRangedAttackPlayer(TCmd *pCmd, PlayerStruct &player)
+{
+	auto *p = (TCmdParam1 *)pCmd;
+
+	if (gbBufferMsgs != 1 && currlevel == player.plrlevel) {
+		ClrPlrPath(player);
+		player.destAction = ACTION_RATTACKPLR;
+		player.destParam1 = p->wParam1;
+	}
+
+	return sizeof(*p);
+}
+
+DWORD OnSpellMonster(TCmd *pCmd, PlayerStruct &player)
+{
+	auto *p = (TCmdParam3 *)pCmd;
+
+	if (gbBufferMsgs != 1 && currlevel == player.plrlevel) {
+		auto spell = static_cast<spell_id>(p->wParam2);
+		if (currlevel != 0 || spelldata[spell].sTownSpell) {
+			ClrPlrPath(player);
+			player.destAction = ACTION_SPELLMON;
+			player.destParam1 = p->wParam1;
+			player.destParam2 = p->wParam3;
+			player._pSpell = spell;
+			player._pSplType = player._pRSplType;
+			player._pSplFrom = 0;
+		} else {
+			PlayerMessageFormat(fmt::format(_("{:s} has cast an illegal spell."), player._pName).c_str());
+		}
+	}
+
+	return sizeof(*p);
+}
+
+DWORD OnSpellPlayer(TCmd *pCmd, PlayerStruct &player)
+{
+	auto *p = (TCmdParam3 *)pCmd;
+
+	if (gbBufferMsgs != 1 && currlevel == player.plrlevel) {
+		auto spell = static_cast<spell_id>(p->wParam2);
+		if (currlevel != 0 || spelldata[spell].sTownSpell) {
+			ClrPlrPath(player);
+			player.destAction = ACTION_SPELLPLR;
+			player.destParam1 = p->wParam1;
+			player.destParam2 = p->wParam3;
+			player._pSpell = spell;
+			player._pSplType = player._pRSplType;
+			player._pSplFrom = 0;
+		} else {
+			PlayerMessageFormat(fmt::format(_("{:s} has cast an illegal spell."), player._pName).c_str());
+		}
+	}
+
+	return sizeof(*p);
+}
+
+DWORD OnTargetSpellMonster(TCmd *pCmd, PlayerStruct &player)
+{
+	auto *p = (TCmdParam3 *)pCmd;
+
+	if (gbBufferMsgs != 1 && currlevel == player.plrlevel) {
+		auto spell = static_cast<spell_id>(p->wParam2);
+		if (currlevel != 0 || spelldata[spell].sTownSpell) {
+			ClrPlrPath(player);
+			player.destAction = ACTION_SPELLMON;
+			player.destParam1 = p->wParam1;
+			player.destParam2 = p->wParam3;
+			player._pSpell = spell;
+			player._pSplType = RSPLTYPE_INVALID;
+			player._pSplFrom = 2;
+		} else {
+			PlayerMessageFormat(fmt::format(_("{:s} has cast an illegal spell."), player._pName).c_str());
+		}
+	}
+
+	return sizeof(*p);
+}
+
+DWORD OnTargetSpellPlayer(TCmd *pCmd, PlayerStruct &player)
+{
+	auto *p = (TCmdParam3 *)pCmd;
+
+	if (gbBufferMsgs != 1 && currlevel == player.plrlevel) {
+		auto spell = static_cast<spell_id>(p->wParam2);
+		if (currlevel != 0 || spelldata[spell].sTownSpell) {
+			ClrPlrPath(player);
+			player.destAction = ACTION_SPELLPLR;
+			player.destParam1 = p->wParam1;
+			player.destParam2 = p->wParam3;
+			player._pSpell = spell;
+			player._pSplType = RSPLTYPE_INVALID;
+			player._pSplFrom = 2;
+		} else {
+			PlayerMessageFormat(fmt::format(_("{:s} has cast an illegal spell."), player._pName).c_str());
+		}
+	}
+
+	return sizeof(*p);
+}
+
+DWORD OnKnockback(TCmd *pCmd, int pnum)
+{
+	auto *p = (TCmdParam1 *)pCmd;
+
+	if (gbBufferMsgs != 1 && currlevel == Players[pnum].plrlevel) {
+		M_GetKnockback(p->wParam1);
+		M_StartHit(p->wParam1, pnum, 0);
+	}
+
+	return sizeof(*p);
+}
+
+DWORD OnResurrect(TCmd *pCmd, int pnum)
+{
+	auto *p = (TCmdParam1 *)pCmd;
+
+	if (gbBufferMsgs == 1) {
+		SendPacket(pnum, p, sizeof(*p));
+	} else {
+		DoResurrect(pnum, p->wParam1);
+		CheckUpdatePlayer(pnum);
+	}
+
+	return sizeof(*p);
+}
+
+DWORD OnHealOther(TCmd *pCmd, int pnum)
+{
+	auto *p = (TCmdParam1 *)pCmd;
+
+	if (gbBufferMsgs != 1 && currlevel == Players[pnum].plrlevel)
+		DoHealOther(pnum, p->wParam1);
+
+	return sizeof(*p);
+}
+
+DWORD OnTalkXY(TCmd *pCmd, PlayerStruct &player)
+{
+	auto *p = (TCmdLocParam1 *)pCmd;
+
+	if (gbBufferMsgs != 1 && currlevel == player.plrlevel) {
+		MakePlrPath(player, { p->x, p->y }, false);
+		player.destAction = ACTION_TALK;
+		player.destParam1 = p->wParam1;
+	}
+
+	return sizeof(*p);
+}
+
+DWORD OnNewLevel(TCmd *pCmd, int pnum)
+{
+	auto *p = (TCmdParam2 *)pCmd;
+
+	if (gbBufferMsgs == 1)
+		SendPacket(pnum, p, sizeof(*p));
+	else if (pnum != MyPlayerId)
+		StartNewLvl(pnum, (interface_mode)p->wParam1, p->wParam2);
+
+	return sizeof(*p);
+}
+
+DWORD OnWarp(TCmd *pCmd, int pnum)
+{
+	auto *p = (TCmdParam1 *)pCmd;
+
+	if (gbBufferMsgs == 1) {
+		SendPacket(pnum, p, sizeof(*p));
+	} else {
+		StartWarpLvl(pnum, p->wParam1);
+	}
+
+	return sizeof(*p);
+}
+
+DWORD OnMonstDeath(TCmd *pCmd, int pnum)
+{
+	auto *p = (TCmdLocParam1 *)pCmd;
+
+	if (gbBufferMsgs == 1)
+		SendPacket(pnum, p, sizeof(*p));
+	else if (pnum != MyPlayerId && p->wParam1 < MAXMONSTERS) {
+		int playerLevel = Players[pnum].plrlevel;
+		if (currlevel == playerLevel)
+			M_SyncStartKill(p->wParam1, { p->x, p->y }, pnum);
+		delta_kill_monster(p->wParam1, { p->x, p->y }, playerLevel);
+	}
+
+	return sizeof(*p);
+}
+
+DWORD OnKillGolem(TCmd *pCmd, int pnum)
+{
+	auto *p = (TCmdLocParam1 *)pCmd;
+
+	if (gbBufferMsgs == 1)
+		SendPacket(pnum, p, sizeof(*p));
+	else if (pnum != MyPlayerId) {
+		if (currlevel == p->wParam1)
+			M_SyncStartKill(pnum, { p->x, p->y }, pnum);
+		delta_kill_monster(pnum, { p->x, p->y }, p->wParam1);
+	}
+
+	return sizeof(*p);
+}
+
+DWORD OnAwakeGolem(TCmd *pCmd, int pnum)
+{
+	auto *p = (TCmdGolem *)pCmd;
+
+	if (gbBufferMsgs == 1)
+		SendPacket(pnum, p, sizeof(*p));
+	else if (currlevel != Players[pnum].plrlevel)
+		DeltaSyncGolem(p, pnum, p->_currlevel);
+	else if (pnum != MyPlayerId) {
+		// check if this player already has an active golem
+		bool addGolem = true;
+		for (int i = 0; i < ActiveMissileCount; i++) {
+			int mi = ActiveMissiles[i];
+			auto &missile = Missiles[mi];
+			if (missile._mitype == MIS_GOLEM && missile._misource == pnum) {
+				addGolem = false;
+				// CODEFIX: break, don't need to check the rest
+			}
+		}
+		if (addGolem)
+			AddMissile(Players[pnum].position.tile, { p->_mx, p->_my }, p->_mdir, MIS_GOLEM, TARGET_MONSTERS, pnum, 0, 1);
+	}
+
+	return sizeof(*p);
+}
+
+DWORD OnMonstDamage(TCmd *pCmd, int pnum)
+{
+	auto *p = (TCmdMonDamage *)pCmd;
+
+	if (gbBufferMsgs == 1)
+		SendPacket(pnum, p, sizeof(*p)); // BUGFIX: change to sizeof(*p) or it still uses TCmdParam2 size for hellfire (fixed)
+	else if (pnum != MyPlayerId) {
+		int playerLevel = Players[pnum].plrlevel;
+		if (currlevel == playerLevel) {
+			auto &monster = Monsters[p->wMon];
+			monster.mWhoHit |= 1 << pnum;
+			if (monster._mhitpoints > 0) {
+				monster._mhitpoints -= p->dwDam;
+				if ((monster._mhitpoints >> 6) < 1)
+					monster._mhitpoints = 1 << 6;
+				delta_monster_hp(p->wMon, monster._mhitpoints, playerLevel);
+			}
+		}
+	}
+
+	return sizeof(*p);
+}
+
+DWORD OnPlayerDeath(TCmd *pCmd, int pnum)
+{
+	auto *p = (TCmdParam1 *)pCmd;
+
+	if (gbBufferMsgs == 1)
+		SendPacket(pnum, p, sizeof(*p));
+	else if (pnum != MyPlayerId)
+		StartPlayerKill(pnum, p->wParam1);
+	else
+		CheckUpdatePlayer(pnum);
+
+	return sizeof(*p);
+}
+
+DWORD OnPlayerDamage(TCmd *pCmd, PlayerStruct &player)
+{
+	auto *p = (TCmdDamage *)pCmd;
+
+	if (p->bPlr == MyPlayerId && currlevel != 0 && gbBufferMsgs != 1) {
+		if (currlevel == player.plrlevel && p->dwDam <= 192000 && Players[MyPlayerId]._pHitPoints >> 6 > 0) {
+			ApplyPlrDamage(MyPlayerId, 0, 0, p->dwDam, 1);
+		}
+	}
+
+	return sizeof(*p);
+}
+
+DWORD OnOpenDoor(TCmd *pCmd, int pnum)
+{
+	auto *p = (TCmdParam1 *)pCmd;
+
+	if (gbBufferMsgs == 1) {
+		SendPacket(pnum, p, sizeof(*p));
+	} else {
+		int playerLevel = Players[pnum].plrlevel;
+		if (currlevel == playerLevel)
+			SyncOpObject(pnum, CMD_OPENDOOR, p->wParam1);
+		DeltaSyncObject(p->wParam1, CMD_OPENDOOR, playerLevel);
+	}
+
+	return sizeof(*p);
+}
+
+DWORD OnCloseDoor(TCmd *pCmd, int pnum)
+{
+	auto *p = (TCmdParam1 *)pCmd;
+
+	if (gbBufferMsgs == 1) {
+		SendPacket(pnum, p, sizeof(*p));
+	} else {
+		int playerLevel = Players[pnum].plrlevel;
+		if (currlevel == playerLevel)
+			SyncOpObject(pnum, CMD_CLOSEDOOR, p->wParam1);
+		DeltaSyncObject(p->wParam1, CMD_CLOSEDOOR, playerLevel);
+	}
+
+	return sizeof(*p);
+}
+
+DWORD OnOperateObject(TCmd *pCmd, int pnum)
+{
+	auto *p = (TCmdParam1 *)pCmd;
+
+	if (gbBufferMsgs == 1) {
+		SendPacket(pnum, p, sizeof(*p));
+	} else {
+		int playerLevel = Players[pnum].plrlevel;
+		if (currlevel == playerLevel)
+			SyncOpObject(pnum, CMD_OPERATEOBJ, p->wParam1);
+		DeltaSyncObject(p->wParam1, CMD_OPERATEOBJ, playerLevel);
+	}
+
+	return sizeof(*p);
+}
+
+DWORD OnPlayerOperateObject(TCmd *pCmd, int pnum)
+{
+	auto *p = (TCmdParam2 *)pCmd;
+
+	if (gbBufferMsgs == 1) {
+		SendPacket(pnum, p, sizeof(*p));
+	} else {
+		int playerLevel = Players[pnum].plrlevel;
+		if (currlevel == playerLevel)
+			SyncOpObject(p->wParam1, CMD_PLROPOBJ, p->wParam2);
+		DeltaSyncObject(p->wParam2, CMD_PLROPOBJ, playerLevel);
+	}
+
+	return sizeof(*p);
+}
+
+DWORD OnBreakObject(TCmd *pCmd, int pnum)
+{
+	auto *p = (TCmdParam2 *)pCmd;
+
+	if (gbBufferMsgs == 1) {
+		SendPacket(pnum, p, sizeof(*p));
+	} else {
+		int playerLevel = Players[pnum].plrlevel;
+		if (currlevel == playerLevel)
+			SyncBreakObj(p->wParam1, p->wParam2);
+		DeltaSyncObject(p->wParam2, CMD_BREAKOBJ, playerLevel);
+	}
+
+	return sizeof(*p);
+}
+
+DWORD OnChangePlayerItems(TCmd *pCmd, int pnum)
+{
+	auto *p = (TCmdChItem *)pCmd;
+	auto bodyLocation = static_cast<inv_body_loc>(p->bLoc);
+
+	if (gbBufferMsgs == 1)
+		SendPacket(pnum, p, sizeof(*p));
+	else if (pnum != MyPlayerId)
+		CheckInvSwap(pnum, p->bLoc, p->wIndx, p->wCI, p->dwSeed, p->bId != 0, p->dwBuff);
+
+	Players[pnum].ReadySpellFromEquipment(bodyLocation);
+
+	return sizeof(*p);
+}
+
+DWORD OnDeletePlayerItems(TCmd *pCmd, int pnum)
+{
+	auto *p = (TCmdDelItem *)pCmd;
+
+	if (gbBufferMsgs == 1)
+		SendPacket(pnum, p, sizeof(*p));
+	else if (pnum != MyPlayerId)
+		inv_update_rem_item(pnum, p->bLoc);
+
+	return sizeof(*p);
+}
+
+DWORD OnPlayerLevel(TCmd *pCmd, int pnum)
+{
+	auto *p = (TCmdParam1 *)pCmd;
+
+	if (gbBufferMsgs == 1)
+		SendPacket(pnum, p, sizeof(*p));
+	else if (p->wParam1 <= MAXCHARLEVEL && pnum != MyPlayerId)
+		Players[pnum]._pLevel = p->wParam1;
+
+	return sizeof(*p);
+}
+
+DWORD OnDropItem(TCmd *pCmd, int pnum)
+{
+	auto *p = (TCmdPItem *)pCmd;
+
+	if (gbBufferMsgs == 1)
+		SendPacket(pnum, p, sizeof(*p));
+	else
+		DeltaPutItem(p, p->x, p->y, Players[pnum].plrlevel);
+
+	return sizeof(*p);
+}
+
+DWORD OnSendPlayerInfo(TCmd *pCmd, int pnum)
+{
+	auto *p = (TCmdPlrInfoHdr *)pCmd;
+
+	if (gbBufferMsgs == 1)
+		SendPacket(pnum, p, p->wBytes + sizeof(*p));
+	else
+		recv_plrinfo(pnum, p, p->bCmd == CMD_ACK_PLRINFO);
+
+	return p->wBytes + sizeof(*p);
+}
+
+DWORD OnPlayerJoinLevel(TCmd *pCmd, int pnum)
+{
+	auto *p = (TCmdLocParam1 *)pCmd;
+
+	if (gbBufferMsgs == 1) {
+		SendPacket(pnum, p, sizeof(*p));
+		return sizeof(*p);
+	}
+
+	auto &player = Players[pnum];
+
+	player._pLvlChanging = false;
+	if (player._pName[0] != 0 && !player.plractive) {
+		ResetPlayerGFX(player);
+		player.plractive = true;
+		gbActivePlayers++;
+		EventPlrMsg(fmt::format(_("Player '{:s}' (level {:d}) just joined the game"), player._pName, player._pLevel).c_str());
+	}
+
+	if (player.plractive && MyPlayerId != pnum) {
+		player.position.tile = { p->x, p->y };
+		player.plrlevel = p->wParam1;
+		ResetPlayerGFX(player);
+		if (currlevel == player.plrlevel) {
+			SyncInitPlr(pnum);
+			if ((player._pHitPoints >> 6) > 0) {
+				StartStand(pnum, DIR_S);
+			} else {
+				player._pgfxnum = 0;
+				player._pmode = PM_DEATH;
+				NewPlrAnim(player, player_graphic::Death, DIR_S, player._pDFrames, 1);
+				player.AnimInfo.CurrentFrame = player.AnimInfo.NumberOfFrames - 1;
+				dFlags[player.position.tile.x][player.position.tile.y] |= BFLAG_DEAD_PLAYER;
+			}
+
+			player._pvid = AddVision(player.position.tile, player._pLightRad, pnum == MyPlayerId);
+			player._plid = NO_LIGHT;
+		}
+	}
+
+	return sizeof(*p);
+}
+
+DWORD OnActivatePortal(TCmd *pCmd, int pnum)
+{
+	auto *p = (TCmdLocParam3 *)pCmd;
+
+	if (gbBufferMsgs == 1) {
+		SendPacket(pnum, p, sizeof(*p));
+	} else {
+		ActivatePortal(pnum, p->x, p->y, p->wParam1, static_cast<dungeon_type>(p->wParam2), p->wParam3 != 0);
+		if (pnum != MyPlayerId) {
+			if (currlevel == 0)
+				AddInTownPortal(pnum);
+			else if (currlevel == Players[pnum].plrlevel) {
+				bool addPortal = true;
+				for (int i = 0; i < ActiveMissileCount; i++) {
+					int mi = ActiveMissiles[i];
+					auto &missile = Missiles[mi];
+					if (missile._mitype == MIS_TOWN && missile._misource == pnum) {
+						addPortal = false;
+						// CODEFIX: break
+					}
+				}
+				if (addPortal)
+					AddWarpMissile(pnum, p->x, p->y);
+			} else {
+				RemovePortalMissile(pnum);
+			}
+		}
+		DeltaOpenPortal(pnum, p->x, p->y, p->wParam1, static_cast<dungeon_type>(p->wParam2), p->wParam3 != 0);
+	}
+
+	return sizeof(*p);
+}
+
+DWORD OnDeactivatePortal(TCmd *pCmd, int pnum)
+{
+	if (gbBufferMsgs == 1) {
+		SendPacket(pnum, pCmd, sizeof(*pCmd));
+	} else {
+		if (PortalOnLevel(pnum))
+			RemovePortalMissile(pnum);
+		DeactivatePortal(pnum);
+		delta_close_portal(pnum);
+	}
+
+	return sizeof(*pCmd);
+}
+
+DWORD OnRestartTown(TCmd *pCmd, int pnum)
+{
+	if (gbBufferMsgs == 1) {
+		SendPacket(pnum, pCmd, sizeof(*pCmd));
+	} else {
+		if (pnum == MyPlayerId) {
+			MyPlayerIsDead = false;
+			gamemenu_off();
+		}
+		RestartTownLvl(pnum);
+	}
+
+	return sizeof(*pCmd);
+}
+
+DWORD OnSetStrength(TCmd *pCmd, int pnum)
+{
+	auto *p = (TCmdParam1 *)pCmd;
+
+	if (gbBufferMsgs == 1)
+		SendPacket(pnum, p, sizeof(*p));
+	else if (p->wParam1 <= 750 && pnum != MyPlayerId)
+		SetPlrStr(pnum, p->wParam1);
+
+	return sizeof(*p);
+}
+
+DWORD OnSetDexterity(TCmd *pCmd, int pnum)
+{
+	auto *p = (TCmdParam1 *)pCmd;
+
+	if (gbBufferMsgs == 1)
+		SendPacket(pnum, p, sizeof(*p));
+	else if (p->wParam1 <= 750 && pnum != MyPlayerId)
+		SetPlrDex(pnum, p->wParam1);
+
+	return sizeof(*p);
+}
+
+DWORD OnSetMagic(TCmd *pCmd, int pnum)
+{
+	auto *p = (TCmdParam1 *)pCmd;
+
+	if (gbBufferMsgs == 1)
+		SendPacket(pnum, p, sizeof(*p));
+	else if (p->wParam1 <= 750 && pnum != MyPlayerId)
+		SetPlrMag(pnum, p->wParam1);
+
+	return sizeof(*p);
+}
+
+DWORD OnSetVitality(TCmd *pCmd, int pnum)
+{
+	auto *p = (TCmdParam1 *)pCmd;
+
+	if (gbBufferMsgs == 1)
+		SendPacket(pnum, p, sizeof(*p));
+	else if (p->wParam1 <= 750 && pnum != MyPlayerId)
+		SetPlrVit(pnum, p->wParam1);
+
+	return sizeof(*p);
+}
+
+DWORD OnString(TCmd *pCmd, int pnum)
+{
+	auto *p = (TCmdString *)pCmd;
+
+	int len = strlen(p->str);
+	if (gbBufferMsgs == 0)
+		SendPlrMsg(pnum, p->str);
+
+	return len + 2; // length of string + nul terminator + sizeof(p->bCmd)
+}
+
+DWORD OnSyncQuest(TCmd *pCmd, int pnum)
+{
+	auto *p = (TCmdQuest *)pCmd;
+
+	if (gbBufferMsgs == 1) {
+		SendPacket(pnum, p, sizeof(*p));
+	} else {
+		if (pnum != MyPlayerId)
+			SetMultiQuest(p->q, p->qstate, p->qlog != 0, p->qvar1);
+		sgbDeltaChanged = true;
+	}
+
+	return sizeof(*p);
+}
+
+DWORD OnCheatExperience(TCmd *pCmd, int pnum) // NOLINT(misc-unused-parameters)
+{
+#ifdef _DEBUG
+	if (gbBufferMsgs == 1)
+		SendPacket(pnum, pCmd, sizeof(*pCmd));
+	else if (Players[pnum]._pLevel < MAXCHARLEVEL - 1) {
+		Players[pnum]._pExperience = Players[pnum]._pNextExper;
+		if (sgOptions.Gameplay.bExperienceBar) {
+			force_redraw = 255;
+		}
+		NextPlrLevel(pnum);
+	}
+#endif
+	return sizeof(*pCmd);
+}
+
+DWORD OnCheatSpellLevel(TCmd *pCmd, int pnum) // NOLINT(misc-unused-parameters)
+{
+#ifdef _DEBUG
+	if (gbBufferMsgs == 1) {
+		SendPacket(pnum, pCmd, sizeof(*pCmd));
+	} else {
+		auto &player = Players[pnum];
+		player._pSplLvl[player._pRSpell]++;
+	}
+#endif
+	return sizeof(*pCmd);
+}
+
+DWORD OnDebug(TCmd *pCmd)
+{
+	return sizeof(*pCmd);
+}
+
+DWORD OnNova(TCmd *pCmd, int pnum)
+{
+	auto *p = (TCmdLoc *)pCmd;
+
+	if (gbBufferMsgs != 1) {
+		auto &player = Players[pnum];
+		if (currlevel == player.plrlevel && pnum != MyPlayerId) {
+			ClrPlrPath(player);
+			player._pSpell = SPL_NOVA;
+			player._pSplType = RSPLTYPE_INVALID;
+			player._pSplFrom = 3;
+			player.destAction = ACTION_SPELL;
+			player.destParam1 = p->x;
+			player.destParam2 = p->y;
+		}
+	}
+
+	return sizeof(*p);
+}
+
+DWORD OnSetShield(TCmd *pCmd, PlayerStruct &player)
+{
+	if (gbBufferMsgs != 1)
+		player.pManaShield = true;
+
+	return sizeof(*pCmd);
+}
+
+DWORD OnRemoveShield(TCmd *pCmd, PlayerStruct &player)
+{
+	if (gbBufferMsgs != 1)
+		player.pManaShield = false;
+
+	return sizeof(*pCmd);
+}
+
+DWORD OnEndShield(TCmd *pCmd, int pnum)
+{
+	if (gbBufferMsgs != 1 && pnum != MyPlayerId && currlevel == Players[pnum].plrlevel) {
+		for (int i = 0; i < ActiveMissileCount; i++) {
+			int mi = ActiveMissiles[i];
+			auto &missile = Missiles[mi];
+			if (missile._mitype == MIS_MANASHIELD && missile._misource == pnum) {
+				ClearMissileSpot(mi);
+				DeleteMissile(mi, i);
+			}
+		}
+	}
+
+	return sizeof(*pCmd);
+}
+
+DWORD OnSetReflect(TCmd *pCmd, PlayerStruct &player)
+{
+	auto *p = (TCmdParam1 *)pCmd;
+	if (gbBufferMsgs != 1)
+		player.wReflections = p->wParam1;
+
+	return sizeof(*p);
+}
+
+DWORD OnRemoveReflect(TCmd *pCmd, PlayerStruct &player)
+{
+	if (gbBufferMsgs != 1)
+		player.wReflections = 0;
+
+	return sizeof(*pCmd);
+}
+
+DWORD OnEndReflect(TCmd *pCmd, int pnum)
+{
+	if (gbBufferMsgs != 1 && pnum != MyPlayerId && currlevel == Players[pnum].plrlevel) {
+		for (int i = 0; i < ActiveMissileCount; i++) {
+			int mi = ActiveMissiles[i];
+			auto &missile = Missiles[mi];
+			if (missile._mitype == MIS_REFLECT && missile._misource == pnum) {
+				ClearMissileSpot(mi);
+				DeleteMissile(mi, i);
+			}
+		}
+	}
+
+	return sizeof(*pCmd);
+}
+
+DWORD OnNakrul(TCmd *pCmd)
+{
+	if (gbBufferMsgs != 1) {
+		OperateNakrulLever();
+		IsUberRoomOpened = true;
+		Quests[Q_NAKRUL]._qactive = QUEST_DONE;
+		monster_some_crypt();
+	}
+	return sizeof(*pCmd);
+}
+
+DWORD OnOpenHive(TCmd *pCmd, int pnum)
+{
+	auto *p = (TCmdLocParam2 *)pCmd;
+	if (gbBufferMsgs != 1) {
+		AddMissile({ p->x, p->y }, { p->wParam1, p->wParam2 }, 0, MIS_HIVEEXP2, TARGET_MONSTERS, pnum, 0, 0);
+		TownOpenHive();
+		InitTownTriggers();
+	}
+	return sizeof(*p);
+}
+
+DWORD OnOpenCrypt(TCmd *pCmd)
+{
+	if (gbBufferMsgs != 1) {
+		TownOpenGrave();
+		InitTownTriggers();
+		if (currlevel == 0)
+			PlaySFX(IS_SARC);
+	}
+	return sizeof(*pCmd);
+}
+
+} // namespace
+
+void msg_send_drop_pkt(int pnum, int reason)
+{
+	TFakeDropPlr cmd;
+
+	cmd.dwReason = reason;
+	cmd.bCmd = FAKE_CMD_DROPID;
+	cmd.bPlr = pnum;
+	SendPacket(pnum, &cmd, sizeof(cmd));
+}
+
+bool msg_wait_resync()
+{
+	bool success;
+
+	GetNextPacket();
+	sgbDeltaChunks = 0;
+	sgnCurrMegaPlayer = -1;
+	sgbRecvCmd = CMD_DLEVEL_END;
+	gbBufferMsgs = 1;
+	sgdwOwnerWait = SDL_GetTicks();
+	success = UiProgressDialog(_("Waiting for game data..."), WaitForTurns);
+	gbBufferMsgs = 0;
+	if (!success) {
+		FreePackets();
+		return false;
+	}
+
+	if (gbGameDestroyed) {
+		DrawDlg("%s", _("The game ended"));
+		FreePackets();
+		return false;
+	}
+
+	if (sgbDeltaChunks != MAX_CHUNKS) {
+		DrawDlg("%s", _("Unable to get level data"));
+		FreePackets();
+		return false;
+	}
+
+	return true;
+}
+
+void run_delta_info()
+{
+	if (!gbIsMultiplayer)
+		return;
+
+	gbBufferMsgs = 2;
+	PrePacket();
+	gbBufferMsgs = 0;
+	FreePackets();
+}
+
+void DeltaExportData(int pnum)
+{
+	if (sgbDeltaChanged) {
+		for (int i = 0; i < NUMLEVELS; i++) {
+			std::unique_ptr<byte[]> dst { new byte[sizeof(DLevel) + 1] };
+			byte *dstEnd = &dst.get()[1];
+			dstEnd = DeltaExportItem(dstEnd, sgLevels[i].item);
+			dstEnd = DeltaExportObject(dstEnd, sgLevels[i].object);
+			dstEnd = DeltaExportMonster(dstEnd, sgLevels[i].monster);
+			int size = CompressData(dst.get(), dstEnd);
+			dthread_send_delta(pnum, static_cast<_cmd_id>(i + CMD_DLEVEL_0), std::move(dst), size);
+		}
+
+		std::unique_ptr<byte[]> dst { new byte[sizeof(DJunk) + 1] };
+		byte *dstEnd = &dst.get()[1];
+		dstEnd = DeltaExportJunk(dstEnd);
+		int size = CompressData(dst.get(), dstEnd);
+		dthread_send_delta(pnum, CMD_DLEVEL_JUNK, std::move(dst), size);
+	}
+
+	std::unique_ptr<byte[]> src { new byte[1] { static_cast<byte>(0) } };
+	dthread_send_delta(pnum, CMD_DLEVEL_END, std::move(src), 1);
+}
+
+void delta_init()
+{
+	sgbDeltaChanged = false;
+	memset(&sgJunk, 0xFF, sizeof(sgJunk));
+	memset(sgLevels, 0xFF, sizeof(sgLevels));
+	memset(sgLocals, 0, sizeof(sgLocals));
+	deltaload = false;
+}
+
+void delta_kill_monster(int mi, Point position, BYTE bLevel)
+{
+	if (!gbIsMultiplayer)
+		return;
+
+	sgbDeltaChanged = true;
+	DMonsterStr *pD = &sgLevels[bLevel].monster[mi];
+	pD->_mx = position.x;
+	pD->_my = position.y;
+	pD->_mdir = Monsters[mi]._mdir;
+	pD->_mhitpoints = 0;
+}
+
+void delta_monster_hp(int mi, int hp, BYTE bLevel)
+{
+	if (!gbIsMultiplayer)
+		return;
+
+	sgbDeltaChanged = true;
+	DMonsterStr *pD = &sgLevels[bLevel].monster[mi];
+	if (pD->_mhitpoints > hp)
+		pD->_mhitpoints = hp;
+}
+
+void delta_sync_monster(const TSyncMonster *pSync, BYTE bLevel)
+{
+	if (!gbIsMultiplayer)
+		return;
+
+	assert(pSync != nullptr);
+	assert(bLevel < NUMLEVELS);
+	sgbDeltaChanged = true;
+
+	DMonsterStr *pD = &sgLevels[bLevel].monster[pSync->_mndx];
+	if (pD->_mhitpoints == 0)
+		return;
+
+	pD->_mx = pSync->_mx;
+	pD->_my = pSync->_my;
+	pD->_mactive = UINT8_MAX;
+	pD->_menemy = pSync->_menemy;
+}
+
+bool delta_portal_inited(int i)
+{
+	return sgJunk.portal[i].x == 0xFF;
+}
+
+bool delta_quest_inited(int i)
+{
+	return sgJunk.quests[i].qstate != QUEST_INVALID;
+}
+
+void DeltaAddItem(int ii)
+{
+	if (!gbIsMultiplayer)
+		return;
+
+	TCmdPItem *pD = sgLevels[currlevel].item;
+	for (int i = 0; i < MAXITEMS; i++, pD++) {
+		if (pD->bCmd != CMD_INVALID
+		    && pD->wIndx == Items[ii].IDidx
+		    && pD->wCI == Items[ii]._iCreateInfo
+		    && pD->dwSeed == Items[ii]._iSeed
+		    && (pD->bCmd == CMD_WALKXY || pD->bCmd == CMD_STAND)) {
+			return;
+		}
+	}
+
+	pD = sgLevels[currlevel].item;
+	for (int i = 0; i < MAXITEMS; i++, pD++) {
+		if (pD->bCmd != CMD_INVALID)
+			continue;
+
+		sgbDeltaChanged = true;
+		pD->bCmd = CMD_STAND;
+		pD->x = Items[ii].position.x;
+		pD->y = Items[ii].position.y;
+		pD->wIndx = Items[ii].IDidx;
+		pD->wCI = Items[ii]._iCreateInfo;
+		pD->dwSeed = Items[ii]._iSeed;
+		pD->bId = Items[ii]._iIdentified ? 1 : 0;
+		pD->bDur = Items[ii]._iDurability;
+		pD->bMDur = Items[ii]._iMaxDur;
+		pD->bCh = Items[ii]._iCharges;
+		pD->bMCh = Items[ii]._iMaxCharges;
+		pD->wValue = Items[ii]._ivalue;
+		pD->wToHit = Items[ii]._iPLToHit;
+		pD->wMaxDam = Items[ii]._iMaxDam;
+		pD->bMinStr = Items[ii]._iMinStr;
+		pD->bMinMag = Items[ii]._iMinMag;
+		pD->bMinDex = Items[ii]._iMinDex;
+		pD->bAC = Items[ii]._iAC;
+		pD->dwBuff = Items[ii].dwBuff;
+		return;
+	}
+}
+
+void DeltaSaveLevel()
+{
+	if (!gbIsMultiplayer)
+		return;
+
+	for (int i = 0; i < MAX_PLRS; i++) {
+		if (i != MyPlayerId)
+			ResetPlayerGFX(Players[i]);
+	}
+	Players[MyPlayerId]._pLvlVisited[currlevel] = true;
+	DeltaLeaveSync(currlevel);
+}
+
+namespace {
+
+Point GetItemPosition(Point position)
+{
+	if (CanPut(position))
+		return position;
+
+	for (int k = 1; k < 50; k++) {
+		for (int j = -k; j <= k; j++) {
+			int yy = position.y + j;
+			for (int l = -k; l <= k; l++) {
+				int xx = position.x + l;
+				if (CanPut({ xx, yy }))
+					return { xx, yy };
+			}
+		}
+	}
+
+	return position;
+}
+
+} //namespace
+
+void DeltaLoadLevel()
+{
+	if (!gbIsMultiplayer)
+		return;
+
+	deltaload = true;
+	if (currlevel != 0) {
+		for (int i = 0; i < ActiveMonsterCount; i++) {
+			if (sgLevels[currlevel].monster[i]._mx == 0xFF)
+				continue;
+
+			M_ClearSquares(i);
+			int x = sgLevels[currlevel].monster[i]._mx;
+			int y = sgLevels[currlevel].monster[i]._my;
+			auto &monster = Monsters[i];
+			monster.position.tile = { x, y };
+			monster.position.old = { x, y };
+			monster.position.future = { x, y };
+			if (sgLevels[currlevel].monster[i]._mhitpoints != -1)
+				monster._mhitpoints = sgLevels[currlevel].monster[i]._mhitpoints;
+			if (sgLevels[currlevel].monster[i]._mhitpoints == 0) {
+				M_ClearSquares(i);
+				if (monster._mAi != AI_DIABLO) {
+					if (monster._uniqtype == 0) {
+						assert(monster.MType != nullptr);
+						AddDead(monster.position.tile, monster.MType->mdeadval, monster._mdir);
+					} else {
+						AddDead(monster.position.tile, monster._udeadval, monster._mdir);
+					}
+				}
+				monster._mDelFlag = true;
+				M_UpdateLeader(i);
+			} else {
+				decode_enemy(monster, sgLevels[currlevel].monster[i]._menemy);
+				if (monster.position.tile != Point { 0, 0 } && monster.position.tile != GolemHoldingCell)
+					dMonster[monster.position.tile.x][monster.position.tile.y] = i + 1;
+				if (i < MAX_PLRS) {
+					GolumAi(i);
+					monster._mFlags |= (MFLAG_TARGETS_MONSTER | MFLAG_GOLEM);
+				} else {
+					M_StartStand(monster, monster._mdir);
+				}
+				monster._msquelch = sgLevels[currlevel].monster[i]._mactive;
+			}
+		}
+		memcpy(AutomapView, &sgLocals[currlevel], sizeof(AutomapView));
+	}
+
+	for (int i = 0; i < MAXITEMS; i++) {
+		if (sgLevels[currlevel].item[i].bCmd == CMD_INVALID)
+			continue;
+
+		if (sgLevels[currlevel].item[i].bCmd == CMD_WALKXY) {
+			int ii = FindGetItem(
+			    sgLevels[currlevel].item[i].wIndx,
+			    sgLevels[currlevel].item[i].wCI,
+			    sgLevels[currlevel].item[i].dwSeed);
+			if (ii != -1) {
+				if (dItem[Items[ii].position.x][Items[ii].position.y] == ii + 1)
+					dItem[Items[ii].position.x][Items[ii].position.y] = 0;
+				DeleteItem(ii, i);
+			}
+		}
+		if (sgLevels[currlevel].item[i].bCmd == CMD_ACK_PLRINFO) {
+			int ii = AllocateItem();
+
+			if (sgLevels[currlevel].item[i].wIndx == IDI_EAR) {
+				RecreateEar(
+				    ii,
+				    sgLevels[currlevel].item[i].wCI,
+				    sgLevels[currlevel].item[i].dwSeed,
+				    sgLevels[currlevel].item[i].bId,
+				    sgLevels[currlevel].item[i].bDur,
+				    sgLevels[currlevel].item[i].bMDur,
+				    sgLevels[currlevel].item[i].bCh,
+				    sgLevels[currlevel].item[i].bMCh,
+				    sgLevels[currlevel].item[i].wValue,
+				    sgLevels[currlevel].item[i].dwBuff);
+			} else {
+				RecreateItem(
+				    ii,
+				    sgLevels[currlevel].item[i].wIndx,
+				    sgLevels[currlevel].item[i].wCI,
+				    sgLevels[currlevel].item[i].dwSeed,
+				    sgLevels[currlevel].item[i].wValue,
+				    (sgLevels[currlevel].item[i].dwBuff & CF_HELLFIRE) != 0);
+				if (sgLevels[currlevel].item[i].bId != 0)
+					Items[ii]._iIdentified = true;
+				Items[ii]._iDurability = sgLevels[currlevel].item[i].bDur;
+				Items[ii]._iMaxDur = sgLevels[currlevel].item[i].bMDur;
+				Items[ii]._iCharges = sgLevels[currlevel].item[i].bCh;
+				Items[ii]._iMaxCharges = sgLevels[currlevel].item[i].bMCh;
+				Items[ii]._iPLToHit = sgLevels[currlevel].item[i].wToHit;
+				Items[ii]._iMaxDam = sgLevels[currlevel].item[i].wMaxDam;
+				Items[ii]._iMinStr = sgLevels[currlevel].item[i].bMinStr;
+				Items[ii]._iMinMag = sgLevels[currlevel].item[i].bMinMag;
+				Items[ii]._iMinDex = sgLevels[currlevel].item[i].bMinDex;
+				Items[ii]._iAC = sgLevels[currlevel].item[i].bAC;
+				Items[ii].dwBuff = sgLevels[currlevel].item[i].dwBuff;
+			}
+			int x = sgLevels[currlevel].item[i].x;
+			int y = sgLevels[currlevel].item[i].y;
+			Items[ii].position = GetItemPosition({ x, y });
+			dItem[Items[ii].position.x][Items[ii].position.y] = ii + 1;
+			RespawnItem(&Items[ii], false);
+		}
+	}
+
+	if (currlevel != 0) {
+		for (int i = 0; i < MAXOBJECTS; i++) {
+			switch (sgLevels[currlevel].object[i].bCmd) {
+			case CMD_OPENDOOR:
+			case CMD_CLOSEDOOR:
+			case CMD_OPERATEOBJ:
+			case CMD_PLROPOBJ:
+				SyncOpObject(-1, sgLevels[currlevel].object[i].bCmd, i);
+				break;
+			case CMD_BREAKOBJ:
+				SyncBreakObj(-1, i);
+				break;
+			default:
+				break;
+			}
+		}
+
+		for (int i = 0; i < ActiveObjectCount; i++) {
+			int ot = Objects[ActiveObjects[i]]._otype;
+			if (ot == OBJ_TRAPL || ot == OBJ_TRAPR)
+				Obj_Trap(ActiveObjects[i]);
+		}
+	}
+	deltaload = false;
+}
+
+void NetSendCmd(bool bHiPri, _cmd_id bCmd)
+{
+	TCmd cmd;
+
+	cmd.bCmd = bCmd;
+	if (bHiPri)
+		NetSendHiPri(MyPlayerId, (byte *)&cmd, sizeof(cmd));
+	else
+		NetSendLoPri(MyPlayerId, (byte *)&cmd, sizeof(cmd));
+}
+
+void NetSendCmdGolem(BYTE mx, BYTE my, Direction dir, BYTE menemy, int hp, BYTE cl)
+{
+	TCmdGolem cmd;
+
+	cmd.bCmd = CMD_AWAKEGOLEM;
+	cmd._mx = mx;
+	cmd._my = my;
+	cmd._mdir = dir;
+	cmd._menemy = menemy;
+	cmd._mhitpoints = hp;
+	cmd._currlevel = cl;
+	NetSendLoPri(MyPlayerId, (byte *)&cmd, sizeof(cmd));
+}
+
+void NetSendCmdLoc(int playerId, bool bHiPri, _cmd_id bCmd, Point position)
+{
+	TCmdLoc cmd;
+
+	cmd.bCmd = bCmd;
+	cmd.x = position.x;
+	cmd.y = position.y;
+	if (bHiPri)
+		NetSendHiPri(playerId, (byte *)&cmd, sizeof(cmd));
+	else
+		NetSendLoPri(playerId, (byte *)&cmd, sizeof(cmd));
+}
+
+void NetSendCmdLocParam1(bool bHiPri, _cmd_id bCmd, Point position, uint16_t wParam1)
+{
+	TCmdLocParam1 cmd;
+
+	cmd.bCmd = bCmd;
+	cmd.x = position.x;
+	cmd.y = position.y;
+	cmd.wParam1 = wParam1;
+	if (bHiPri)
+		NetSendHiPri(MyPlayerId, (byte *)&cmd, sizeof(cmd));
+	else
+		NetSendLoPri(MyPlayerId, (byte *)&cmd, sizeof(cmd));
+}
+
+void NetSendCmdLocParam2(bool bHiPri, _cmd_id bCmd, Point position, uint16_t wParam1, uint16_t wParam2)
+{
+	TCmdLocParam2 cmd;
+
+	cmd.bCmd = bCmd;
+	cmd.x = position.x;
+	cmd.y = position.y;
+	cmd.wParam1 = wParam1;
+	cmd.wParam2 = wParam2;
+	if (bHiPri)
+		NetSendHiPri(MyPlayerId, (byte *)&cmd, sizeof(cmd));
+	else
+		NetSendLoPri(MyPlayerId, (byte *)&cmd, sizeof(cmd));
+}
+
+void NetSendCmdLocParam3(bool bHiPri, _cmd_id bCmd, Point position, uint16_t wParam1, uint16_t wParam2, uint16_t wParam3)
+{
+	TCmdLocParam3 cmd;
+
+	cmd.bCmd = bCmd;
+	cmd.x = position.x;
+	cmd.y = position.y;
+	cmd.wParam1 = wParam1;
+	cmd.wParam2 = wParam2;
+	cmd.wParam3 = wParam3;
+	if (bHiPri)
+		NetSendHiPri(MyPlayerId, (byte *)&cmd, sizeof(cmd));
+	else
+		NetSendLoPri(MyPlayerId, (byte *)&cmd, sizeof(cmd));
+}
+
+void NetSendCmdParam1(bool bHiPri, _cmd_id bCmd, uint16_t wParam1)
+{
+	TCmdParam1 cmd;
+
+	cmd.bCmd = bCmd;
+	cmd.wParam1 = wParam1;
+	if (bHiPri)
+		NetSendHiPri(MyPlayerId, (byte *)&cmd, sizeof(cmd));
+	else
+		NetSendLoPri(MyPlayerId, (byte *)&cmd, sizeof(cmd));
+}
+
+void NetSendCmdParam2(bool bHiPri, _cmd_id bCmd, uint16_t wParam1, uint16_t wParam2)
+{
+	TCmdParam2 cmd;
+
+	cmd.bCmd = bCmd;
+	cmd.wParam1 = wParam1;
+	cmd.wParam2 = wParam2;
+	if (bHiPri)
+		NetSendHiPri(MyPlayerId, (byte *)&cmd, sizeof(cmd));
+	else
+		NetSendLoPri(MyPlayerId, (byte *)&cmd, sizeof(cmd));
+}
+
+void NetSendCmdParam3(bool bHiPri, _cmd_id bCmd, uint16_t wParam1, uint16_t wParam2, uint16_t wParam3)
+{
+	TCmdParam3 cmd;
+
+	cmd.bCmd = bCmd;
+	cmd.wParam1 = wParam1;
+	cmd.wParam2 = wParam2;
+	cmd.wParam3 = wParam3;
+	if (bHiPri)
+		NetSendHiPri(MyPlayerId, (byte *)&cmd, sizeof(cmd));
+	else
+		NetSendLoPri(MyPlayerId, (byte *)&cmd, sizeof(cmd));
+}
+
+void NetSendCmdQuest(bool bHiPri, BYTE q)
+{
+	TCmdQuest cmd;
+
+	cmd.q = q;
+	cmd.bCmd = CMD_SYNCQUEST;
+	cmd.qstate = Quests[q]._qactive;
+	cmd.qlog = Quests[q]._qlog ? 1 : 0;
+	cmd.qvar1 = Quests[q]._qvar1;
+	if (bHiPri)
+		NetSendHiPri(MyPlayerId, (byte *)&cmd, sizeof(cmd));
+	else
+		NetSendLoPri(MyPlayerId, (byte *)&cmd, sizeof(cmd));
+}
+
+void NetSendCmdGItem(bool bHiPri, _cmd_id bCmd, BYTE mast, BYTE pnum, BYTE ii)
+{
+	TCmdGItem cmd;
+
+	cmd.bCmd = bCmd;
+	cmd.bPnum = pnum;
+	cmd.bMaster = mast;
+	cmd.bLevel = currlevel;
+	cmd.bCursitem = ii;
+	cmd.dwTime = 0;
+	cmd.x = Items[ii].position.x;
+	cmd.y = Items[ii].position.y;
+	cmd.wIndx = Items[ii].IDidx;
+
+	if (Items[ii].IDidx == IDI_EAR) {
+		cmd.wCI = Items[ii]._iName[8] | (Items[ii]._iName[7] << 8);
+		cmd.dwSeed = Items[ii]._iName[12] | ((Items[ii]._iName[11] | ((Items[ii]._iName[10] | (Items[ii]._iName[9] << 8)) << 8)) << 8);
+		cmd.bId = Items[ii]._iName[13];
+		cmd.bDur = Items[ii]._iName[14];
+		cmd.bMDur = Items[ii]._iName[15];
+		cmd.bCh = Items[ii]._iName[16];
+		cmd.bMCh = Items[ii]._iName[17];
+		cmd.wValue = Items[ii]._ivalue | (Items[ii]._iName[18] << 8) | ((Items[ii]._iCurs - ICURS_EAR_SORCERER) << 6);
+		cmd.dwBuff = Items[ii]._iName[22] | ((Items[ii]._iName[21] | ((Items[ii]._iName[20] | (Items[ii]._iName[19] << 8)) << 8)) << 8);
+	} else {
+		cmd.wCI = Items[ii]._iCreateInfo;
+		cmd.dwSeed = Items[ii]._iSeed;
+		cmd.bId = Items[ii]._iIdentified ? 1 : 0;
+		cmd.bDur = Items[ii]._iDurability;
+		cmd.bMDur = Items[ii]._iMaxDur;
+		cmd.bCh = Items[ii]._iCharges;
+		cmd.bMCh = Items[ii]._iMaxCharges;
+		cmd.wValue = Items[ii]._ivalue;
+		cmd.wToHit = Items[ii]._iPLToHit;
+		cmd.wMaxDam = Items[ii]._iMaxDam;
+		cmd.bMinStr = Items[ii]._iMinStr;
+		cmd.bMinMag = Items[ii]._iMinMag;
+		cmd.bMinDex = Items[ii]._iMinDex;
+		cmd.bAC = Items[ii]._iAC;
+		cmd.dwBuff = Items[ii].dwBuff;
+	}
+
+	if (bHiPri)
+		NetSendHiPri(MyPlayerId, (byte *)&cmd, sizeof(cmd));
+	else
+		NetSendLoPri(MyPlayerId, (byte *)&cmd, sizeof(cmd));
+}
+
+void NetSendCmdPItem(bool bHiPri, _cmd_id bCmd, Point position)
+{
+	TCmdPItem cmd;
+
+	cmd.bCmd = bCmd;
+	cmd.x = position.x;
+	cmd.y = position.y;
+	auto &myPlayer = Players[MyPlayerId];
+	cmd.wIndx = myPlayer.HoldItem.IDidx;
+
+	if (myPlayer.HoldItem.IDidx == IDI_EAR) {
+		cmd.wCI = myPlayer.HoldItem._iName[8] | (myPlayer.HoldItem._iName[7] << 8);
+		cmd.dwSeed = myPlayer.HoldItem._iName[12] | ((myPlayer.HoldItem._iName[11] | ((myPlayer.HoldItem._iName[10] | (myPlayer.HoldItem._iName[9] << 8)) << 8)) << 8);
+		cmd.bId = myPlayer.HoldItem._iName[13];
+		cmd.bDur = myPlayer.HoldItem._iName[14];
+		cmd.bMDur = myPlayer.HoldItem._iName[15];
+		cmd.bCh = myPlayer.HoldItem._iName[16];
+		cmd.bMCh = myPlayer.HoldItem._iName[17];
+		cmd.wValue = myPlayer.HoldItem._ivalue | (myPlayer.HoldItem._iName[18] << 8) | ((myPlayer.HoldItem._iCurs - ICURS_EAR_SORCERER) << 6);
+		cmd.dwBuff = myPlayer.HoldItem._iName[22] | ((myPlayer.HoldItem._iName[21] | ((myPlayer.HoldItem._iName[20] | (myPlayer.HoldItem._iName[19] << 8)) << 8)) << 8);
+	} else {
+		cmd.wCI = myPlayer.HoldItem._iCreateInfo;
+		cmd.dwSeed = myPlayer.HoldItem._iSeed;
+		cmd.bId = myPlayer.HoldItem._iIdentified ? 1 : 0;
+		cmd.bDur = myPlayer.HoldItem._iDurability;
+		cmd.bMDur = myPlayer.HoldItem._iMaxDur;
+		cmd.bCh = myPlayer.HoldItem._iCharges;
+		cmd.bMCh = myPlayer.HoldItem._iMaxCharges;
+		cmd.wValue = myPlayer.HoldItem._ivalue;
+		cmd.wToHit = myPlayer.HoldItem._iPLToHit;
+		cmd.wMaxDam = myPlayer.HoldItem._iMaxDam;
+		cmd.bMinStr = myPlayer.HoldItem._iMinStr;
+		cmd.bMinMag = myPlayer.HoldItem._iMinMag;
+		cmd.bMinDex = myPlayer.HoldItem._iMinDex;
+		cmd.bAC = myPlayer.HoldItem._iAC;
+		cmd.dwBuff = myPlayer.HoldItem.dwBuff;
+	}
+
+	if (bHiPri)
+		NetSendHiPri(MyPlayerId, (byte *)&cmd, sizeof(cmd));
+	else
+		NetSendLoPri(MyPlayerId, (byte *)&cmd, sizeof(cmd));
+}
+
+void NetSendCmdChItem(bool bHiPri, BYTE bLoc)
+{
+	TCmdChItem cmd;
+
+	auto &myPlayer = Players[MyPlayerId];
+
+	cmd.bCmd = CMD_CHANGEPLRITEMS;
+	cmd.bLoc = bLoc;
+	cmd.wIndx = myPlayer.HoldItem.IDidx;
+	cmd.wCI = myPlayer.HoldItem._iCreateInfo;
+	cmd.dwSeed = myPlayer.HoldItem._iSeed;
+	cmd.bId = myPlayer.HoldItem._iIdentified ? 1 : 0;
+	cmd.dwBuff = myPlayer.HoldItem.dwBuff;
+
+	if (bHiPri)
+		NetSendHiPri(MyPlayerId, (byte *)&cmd, sizeof(cmd));
+	else
+		NetSendLoPri(MyPlayerId, (byte *)&cmd, sizeof(cmd));
+}
+
+void NetSendCmdDelItem(bool bHiPri, BYTE bLoc)
+{
+	TCmdDelItem cmd;
+
+	cmd.bLoc = bLoc;
+	cmd.bCmd = CMD_DELPLRITEMS;
+	if (bHiPri)
+		NetSendHiPri(MyPlayerId, (byte *)&cmd, sizeof(cmd));
+	else
+		NetSendLoPri(MyPlayerId, (byte *)&cmd, sizeof(cmd));
+}
+
+void NetSendCmdDItem(bool bHiPri, int ii)
+{
+	TCmdPItem cmd;
+
+	cmd.bCmd = CMD_DROPITEM;
+	cmd.x = Items[ii].position.x;
+	cmd.y = Items[ii].position.y;
+	cmd.wIndx = Items[ii].IDidx;
+
+	if (Items[ii].IDidx == IDI_EAR) {
+		cmd.wCI = Items[ii]._iName[8] | (Items[ii]._iName[7] << 8);
+		cmd.dwSeed = Items[ii]._iName[12] | ((Items[ii]._iName[11] | ((Items[ii]._iName[10] | (Items[ii]._iName[9] << 8)) << 8)) << 8);
+		cmd.bId = Items[ii]._iName[13];
+		cmd.bDur = Items[ii]._iName[14];
+		cmd.bMDur = Items[ii]._iName[15];
+		cmd.bCh = Items[ii]._iName[16];
+		cmd.bMCh = Items[ii]._iName[17];
+		cmd.wValue = Items[ii]._ivalue | (Items[ii]._iName[18] << 8) | ((Items[ii]._iCurs - ICURS_EAR_SORCERER) << 6);
+		cmd.dwBuff = Items[ii]._iName[22] | ((Items[ii]._iName[21] | ((Items[ii]._iName[20] | (Items[ii]._iName[19] << 8)) << 8)) << 8);
+	} else {
+		cmd.wCI = Items[ii]._iCreateInfo;
+		cmd.dwSeed = Items[ii]._iSeed;
+		cmd.bId = Items[ii]._iIdentified ? 1 : 0;
+		cmd.bDur = Items[ii]._iDurability;
+		cmd.bMDur = Items[ii]._iMaxDur;
+		cmd.bCh = Items[ii]._iCharges;
+		cmd.bMCh = Items[ii]._iMaxCharges;
+		cmd.wValue = Items[ii]._ivalue;
+		cmd.wToHit = Items[ii]._iPLToHit;
+		cmd.wMaxDam = Items[ii]._iMaxDam;
+		cmd.bMinStr = Items[ii]._iMinStr;
+		cmd.bMinMag = Items[ii]._iMinMag;
+		cmd.bMinDex = Items[ii]._iMinDex;
+		cmd.bAC = Items[ii]._iAC;
+		cmd.dwBuff = Items[ii].dwBuff;
+	}
+
+	if (bHiPri)
+		NetSendHiPri(MyPlayerId, (byte *)&cmd, sizeof(cmd));
+	else
+		NetSendLoPri(MyPlayerId, (byte *)&cmd, sizeof(cmd));
+}
+
+void NetSendCmdDamage(bool bHiPri, uint8_t bPlr, uint32_t dwDam)
+{
+	TCmdDamage cmd;
+
+	cmd.bCmd = CMD_PLRDAMAGE;
+	cmd.bPlr = bPlr;
+	cmd.dwDam = dwDam;
+	if (bHiPri)
+		NetSendHiPri(MyPlayerId, (byte *)&cmd, sizeof(cmd));
+	else
+		NetSendLoPri(MyPlayerId, (byte *)&cmd, sizeof(cmd));
+}
+
+void NetSendCmdMonDmg(bool bHiPri, uint16_t wMon, uint32_t dwDam)
+{
+	TCmdMonDamage cmd;
+
+	cmd.bCmd = CMD_MONSTDAMAGE;
+	cmd.wMon = wMon;
+	cmd.dwDam = dwDam;
+	if (bHiPri)
+		NetSendHiPri(MyPlayerId, (byte *)&cmd, sizeof(cmd));
+	else
+		NetSendLoPri(MyPlayerId, (byte *)&cmd, sizeof(cmd));
+}
+
+void NetSendCmdString(uint32_t pmask, const char *pszStr)
+{
+	int dwStrLen;
+	TCmdString cmd;
+
+	dwStrLen = strlen(pszStr);
+	cmd.bCmd = CMD_STRING;
+	strcpy(cmd.str, pszStr);
+	multi_send_msg_packet(pmask, (byte *)&cmd.bCmd, dwStrLen + 2);
+}
+
+void delta_close_portal(int pnum)
+{
+	memset(&sgJunk.portal[pnum], 0xFF, sizeof(sgJunk.portal[pnum]));
+	sgbDeltaChanged = true;
+}
+
+DWORD ParseCmd(int pnum, TCmd *pCmd)
+{
+	sbLastCmd = pCmd->bCmd;
+	if (sgwPackPlrOffsetTbl[pnum] != 0 && sbLastCmd != CMD_ACK_PLRINFO && sbLastCmd != CMD_SEND_PLRINFO)
+		return 0;
+
+	auto &player = Players[pnum];
+
+	switch (pCmd->bCmd) {
+	case CMD_SYNCDATA:
+		return OnSyncData(pCmd, pnum);
+	case CMD_WALKXY:
+		return OnWalk(pCmd, player);
+	case CMD_ADDSTR:
+		return OnAddStrength(pCmd, pnum);
+	case CMD_ADDDEX:
+		return OnAddDexterity(pCmd, pnum);
+	case CMD_ADDMAG:
+		return OnAddMagic(pCmd, pnum);
+	case CMD_ADDVIT:
+		return OnAddVitality(pCmd, pnum);
+	case CMD_GOTOGETITEM:
+		return OnGotoGetItem(pCmd, player);
+	case CMD_REQUESTGITEM:
+		return OnRequestGetItem(pCmd, player);
+	case CMD_GETITEM:
+		return OnGetItem(pCmd, pnum);
+	case CMD_GOTOAGETITEM:
+		return OnGotoAutoGetItem(pCmd, player);
+	case CMD_REQUESTAGITEM:
+		return OnRequestAutoGetItem(pCmd, player);
+	case CMD_AGETITEM:
+		return OnAutoGetItem(pCmd, pnum);
+	case CMD_ITEMEXTRA:
+		return OnItemExtra(pCmd, pnum);
+	case CMD_PUTITEM:
+		return OnPutItem(pCmd, pnum);
+	case CMD_SYNCPUTITEM:
+		return OnSyncPutItem(pCmd, pnum);
+	case CMD_RESPAWNITEM:
+		return OnRespawnItem(pCmd, pnum);
+	case CMD_ATTACKXY:
+		return OnAttackTile(pCmd, player);
+	case CMD_SATTACKXY:
+		return OnStandingAttackTile(pCmd, player);
+	case CMD_RATTACKXY:
+		return OnRangedAttackTile(pCmd, player);
+	case CMD_SPELLXYD:
+		return OnSpellWall(pCmd, player);
+	case CMD_SPELLXY:
+		return OnSpellTile(pCmd, player);
+	case CMD_TSPELLXY:
+		return OnTargetSpellTile(pCmd, player);
+	case CMD_OPOBJXY:
+		return OnOperateObjectTile(pCmd, player);
+	case CMD_DISARMXY:
+		return OnDisarm(pCmd, player);
+	case CMD_OPOBJT:
+		return OnOperateObjectTelekinesis(pCmd, player);
+	case CMD_ATTACKID:
+		return OnAttackMonster(pCmd, player);
+	case CMD_ATTACKPID:
+		return OnAttackPlayer(pCmd, player);
+	case CMD_RATTACKID:
+		return OnRangedAttackMonster(pCmd, player);
+	case CMD_RATTACKPID:
+		return OnRangedAttackPlayer(pCmd, player);
+	case CMD_SPELLID:
+		return OnSpellMonster(pCmd, player);
+	case CMD_SPELLPID:
+		return OnSpellPlayer(pCmd, player);
+	case CMD_TSPELLID:
+		return OnTargetSpellMonster(pCmd, player);
+	case CMD_TSPELLPID:
+		return OnTargetSpellPlayer(pCmd, player);
+	case CMD_KNOCKBACK:
+		return OnKnockback(pCmd, pnum);
+	case CMD_RESURRECT:
+		return OnResurrect(pCmd, pnum);
+	case CMD_HEALOTHER:
+		return OnHealOther(pCmd, pnum);
+	case CMD_TALKXY:
+		return OnTalkXY(pCmd, player);
+	case CMD_DEBUG:
+		return OnDebug(pCmd);
+	case CMD_NEWLVL:
+		return OnNewLevel(pCmd, pnum);
+	case CMD_WARP:
+		return OnWarp(pCmd, pnum);
+	case CMD_MONSTDEATH:
+		return OnMonstDeath(pCmd, pnum);
+	case CMD_KILLGOLEM:
+		return OnKillGolem(pCmd, pnum);
+	case CMD_AWAKEGOLEM:
+		return OnAwakeGolem(pCmd, pnum);
+	case CMD_MONSTDAMAGE:
+		return OnMonstDamage(pCmd, pnum);
+	case CMD_PLRDEAD:
+		return OnPlayerDeath(pCmd, pnum);
+	case CMD_PLRDAMAGE:
+		return OnPlayerDamage(pCmd, player);
+	case CMD_OPENDOOR:
+		return OnOpenDoor(pCmd, pnum);
+	case CMD_CLOSEDOOR:
+		return OnCloseDoor(pCmd, pnum);
+	case CMD_OPERATEOBJ:
+		return OnOperateObject(pCmd, pnum);
+	case CMD_PLROPOBJ:
+		return OnPlayerOperateObject(pCmd, pnum);
+	case CMD_BREAKOBJ:
+		return OnBreakObject(pCmd, pnum);
+	case CMD_CHANGEPLRITEMS:
+		return OnChangePlayerItems(pCmd, pnum);
+	case CMD_DELPLRITEMS:
+		return OnDeletePlayerItems(pCmd, pnum);
+	case CMD_PLRLEVEL:
+		return OnPlayerLevel(pCmd, pnum);
+	case CMD_DROPITEM:
+		return OnDropItem(pCmd, pnum);
+	case CMD_ACK_PLRINFO:
+	case CMD_SEND_PLRINFO:
+		return OnSendPlayerInfo(pCmd, pnum);
+	case CMD_PLAYER_JOINLEVEL:
+		return OnPlayerJoinLevel(pCmd, pnum);
+	case CMD_ACTIVATEPORTAL:
+		return OnActivatePortal(pCmd, pnum);
+	case CMD_DEACTIVATEPORTAL:
+		return OnDeactivatePortal(pCmd, pnum);
+	case CMD_RETOWN:
+		return OnRestartTown(pCmd, pnum);
+	case CMD_SETSTR:
+		return OnSetStrength(pCmd, pnum);
+	case CMD_SETMAG:
+		return OnSetMagic(pCmd, pnum);
+	case CMD_SETDEX:
+		return OnSetDexterity(pCmd, pnum);
+	case CMD_SETVIT:
+		return OnSetVitality(pCmd, pnum);
+	case CMD_STRING:
+		return OnString(pCmd, pnum);
+	case CMD_SYNCQUEST:
+		return OnSyncQuest(pCmd, pnum);
+	case CMD_CHEAT_EXPERIENCE:
+		return OnCheatExperience(pCmd, pnum);
+	case CMD_CHEAT_SPELL_LEVEL:
+		return OnCheatSpellLevel(pCmd, pnum);
+	case CMD_NOVA:
+		return OnNova(pCmd, pnum);
+	case CMD_SETSHIELD:
+		return OnSetShield(pCmd, player);
+	case CMD_REMSHIELD:
+		return OnRemoveShield(pCmd, player);
+	case CMD_ENDSHIELD:
+		return OnEndShield(pCmd, pnum);
+	case CMD_SETREFLECT:
+		return OnSetReflect(pCmd, player);
+	case CMD_REMREFLECT:
+		return OnRemoveReflect(pCmd, player);
+	case CMD_ENDREFLECT:
+		return OnEndReflect(pCmd, pnum);
+	case CMD_NAKRUL:
+		return OnNakrul(pCmd);
+	case CMD_OPENHIVE:
+		return OnOpenHive(pCmd, pnum);
+	case CMD_OPENCRYPT:
+		return OnOpenCrypt(pCmd);
+	default:
+		break;
+	}
+
+	if (pCmd->bCmd < CMD_DLEVEL_0 || pCmd->bCmd > CMD_DLEVEL_END) {
+		SNetDropPlayer(pnum, LEAVE_DROP);
+		return 0;
+	}
+
+	return OnLevelData(pnum, pCmd);
+}
+
+} // namespace devilution