--- conflicted
+++ resolved
@@ -1,972 +1,679 @@
-/**
- * @file pfile.cpp
- *
- * Implementation of the save game encoding functionality.
- */
-#include <string>
-
-#include "all.h"
-#include "paths.h"
-#include "../3rdParty/Storm/Source/storm.h"
-#include "../DiabloUI/diabloui.h"
-#include "file_util.h"
-
-DEVILUTION_BEGIN_NAMESPACE
-
-#define PASSWORD_SPAWN_SINGLE "adslhfb1"
-#define PASSWORD_SPAWN_MULTI "lshbkfg1"
-#define PASSWORD_SINGLE "xrgyrkj1"
-#define PASSWORD_MULTI "szqnlsk1"
-<<<<<<< HEAD
-=======
-#endif
-
-/** List of character names for the character selection screen. */
-#ifdef HELLFIRE
-static char hero_names[MAX_CHARACTERS + 1][PLR_NAME_LEN];
-#else
-static char hero_names[MAX_CHARACTERS][PLR_NAME_LEN];
-#endif
-BOOL gbValidSaveFile;
-
-static void pfile_check_available_space(char *pszDir)
-{
-	char *s;
-	BOOL hasSpace;
-	DWORD TotalNumberOfClusters;
-	DWORD NumberOfFreeClusters;
-	DWORD BytesPerSector;
-	DWORD SectorsPerCluster;
-
-	s = pszDir;
-	while (*s) {
-		if (*s++ != '\\')
-			continue;
-		*s = '\0';
-		break;
-	}
-
-	hasSpace = GetDiskFreeSpace(pszDir, &SectorsPerCluster, &BytesPerSector, &NumberOfFreeClusters, &TotalNumberOfClusters);
-	if (hasSpace) {
-		// 10MB is the amount hardcoded in the error dialog
-		if ((__int64)SectorsPerCluster * BytesPerSector * NumberOfFreeClusters < (__int64)(10 << 20))
-			hasSpace = FALSE;
-	}
-
-	if (!hasSpace)
-		DiskFreeDlg(pszDir);
-}
-
-void pfile_init_save_directory()
-{
-	DWORD len;
-	char Buffer[MAX_PATH];
-
-	len = GetWindowsDirectory(Buffer, sizeof(Buffer));
-	if (len) {
-		pfile_check_available_space(Buffer);
-		len = GetModuleFileName(ghInst, Buffer, sizeof(Buffer));
-	}
->>>>>>> aa154e52
-
-namespace {
-
-std::string GetSavePath(DWORD save_num)
-{
-	std::string path = GetPrefPath();
-#ifdef HELLFIRE
-	const char *ext = ".hsv";
-#else
-	const char *ext = ".sv";
-#endif
-
-	if (gbIsSpawn) {
-		if (gbMaxPlayers <= 1) {
-			path.append("spawn");
-		} else {
-			path.append("share_");
-		}
-	} else {
-		if (gbMaxPlayers <= 1) {
-			path.append("single_");
-		} else {
-#ifdef HELLFIRE
-			path.append("hrinfo_");
-			ext = ".drv";
-#else
-			path.append("multi_");
-#endif
-		}
-	}
-
-	char save_num_str[21];
-	snprintf(save_num_str, sizeof(save_num_str) / sizeof(char), "%d", save_num);
-	path.append(save_num_str);
-	path.append(ext);
-	return path;
-}
-
-<<<<<<< HEAD
-} // namespace
-=======
-#ifdef HELLFIRE
-static void pfile_get_save_path(char *pszBuf, DWORD dwBufSize, DWORD save_num, BOOL hellfire)
-#else
-static void pfile_get_save_path(char *pszBuf, DWORD dwBufSize, DWORD save_num)
-#endif
-{
-	const char *fmt;
-	DWORD plen;
-	char *s;
-	char path[MAX_PATH];
-
-#ifdef HELLFIRE
-	if (gbMaxPlayers > 1) {
-		if (!hellfire)
-			fmt = "\\dlinfo_%d.drv";
-		else
-			fmt = "\\hrinfo_%d.drv";
-
-		plen = GetWindowsDirectory(pszBuf, MAX_PATH);
-	} else {
-		if (!hellfire)
-			fmt = "\\single_%d.sv";
-		else
-			fmt = "\\single_%d.hsv";
-#else
-#ifdef SPAWN
-	fmt = "\\share_%d.sv";
-
-	if (gbMaxPlayers <= 1)
-		fmt = "\\spawn%d.sv";
-#else
-	fmt = "\\multi_%d.sv";
-
-	if (gbMaxPlayers <= 1)
-		fmt = "\\single_%d.sv";
-#endif
-#endif
-
-		// BUGFIX: ignores dwBufSize and uses MAX_PATH instead
-		plen = GetModuleFileName(ghInst, pszBuf, MAX_PATH);
-		s = strrchr(pszBuf, '\\');
-		if (s)
-			*s = '\0';
-#ifdef HELLFIRE
-	}
-#endif
->>>>>>> aa154e52
-
-/** List of character names for the character selection screen. */
-static char hero_names[MAX_CHARACTERS][PLR_NAME_LEN];
-BOOL gbValidSaveFile;
-
-static DWORD pfile_get_save_num_from_name(const char *name)
-{
-	DWORD i;
-
-	for (i = 0; i < MAX_CHARACTERS; i++) {
-		if (!strcasecmp(hero_names[i], name))
-			break;
-	}
-
-	return i;
-}
-
-static BOOL pfile_read_hero(HANDLE archive, PkPlayerStruct *pPack)
-{
-	HANDLE file;
-	DWORD dwlen;
-	BYTE *buf;
-
-	if (!SFileOpenFileEx(archive, "hero", 0, &file)) {
-		return FALSE;
-	} else {
-		buf = NULL;
-		BOOL ret = FALSE;
-<<<<<<< HEAD
-		const char *password;
-
-		if (gbIsSpawn) {
-			password = PASSWORD_SPAWN_SINGLE;
-			if (gbMaxPlayers > 1)
-				password = PASSWORD_SPAWN_MULTI;
-		} else {
-			password = PASSWORD_SINGLE;
-			if (gbMaxPlayers > 1)
-				password = PASSWORD_MULTI;
-		}
-=======
-		char password[16] = PASSWORD_SINGLE;
-		nSize = 16;
-
-		if (gbMaxPlayers > 1)
-#ifdef HELLFIRE
-			GetComputerName(password, &nSize);
-#else
-			strcpy(password, PASSWORD_MULTI);
-#endif
->>>>>>> aa154e52
-
-		dwlen = SFileGetFileSize(file, NULL);
-		if (dwlen) {
-			DWORD read;
-			buf = DiabloAllocPtr(dwlen);
-			if (SFileReadFile(file, buf, dwlen, &read, NULL)) {
-				read = codec_decode(buf, dwlen, password);
-<<<<<<< HEAD
-				if (read == sizeof(*pPack)) {
-=======
-#ifndef HELLFIRE
-				if (!read && gbMaxPlayers > 1) {
-					GetComputerName(password, &nSize);
-					if (SFileSetFilePointer(file, 0, NULL, FILE_BEGIN) || !SFileReadFile(file, buf, dwlen, &read, NULL))
-						decoded = FALSE;
-					else
-						read = codec_decode(buf, dwlen, password);
-				}
-#endif
-				if (decoded && read == sizeof(*pPack)) {
->>>>>>> aa154e52
-					memcpy(pPack, buf, sizeof(*pPack));
-					ret = TRUE;
-				}
-			}
-		}
-		if (buf)
-			mem_free_dbg(buf);
-		SFileCloseFile(file);
-		return ret;
-	}
-}
-
-static void pfile_encode_hero(const PkPlayerStruct *pPack)
-{
-	BYTE *packed;
-	DWORD packed_len;
-	const char *password;
-
-<<<<<<< HEAD
-	if (gbIsSpawn) {
-		password = PASSWORD_SPAWN_SINGLE;
-		if (gbMaxPlayers > 1)
-			password = PASSWORD_SPAWN_MULTI;
-	} else {
-		password = PASSWORD_SINGLE;
-		if (gbMaxPlayers > 1)
-			password = PASSWORD_MULTI;
-	}
-=======
-#ifdef HELLFIRE
-	DWORD size = 161;
-	if (gbMaxPlayers > 1)
-		GetComputerName(password, &size);
-#else
-	if (gbMaxPlayers > 1)
-		strcpy(password, PASSWORD_MULTI);
-#endif
->>>>>>> aa154e52
-
-	packed_len = codec_get_encoded_len(sizeof(*pPack));
-	packed = (BYTE *)DiabloAllocPtr(packed_len);
-	memcpy(packed, pPack, sizeof(*pPack));
-	codec_encode(packed, sizeof(*pPack), packed_len, password);
-	mpqapi_write_file("hero", packed, packed_len);
-	mem_free_dbg(packed);
-}
-
-static BOOL pfile_open_archive(BOOL update, DWORD save_num)
-{
-<<<<<<< HEAD
-	if (OpenMPQ(GetSavePath(save_num).c_str(), save_num))
-=======
-	char FileName[MAX_PATH];
-
-#ifdef HELLFIRE
-	pfile_get_save_path(FileName, sizeof(FileName), save_num, TRUE);
-	if (OpenMPQ(FileName, gbMaxPlayers > 1, save_num))
-#else
-	pfile_get_save_path(FileName, sizeof(FileName), save_num);
-	if (OpenMPQ(FileName, FALSE, save_num))
-#endif
->>>>>>> aa154e52
-		return TRUE;
-
-	return FALSE;
-}
-
-static void pfile_flush(BOOL is_single_player, DWORD save_num)
-{
-<<<<<<< HEAD
-	mpqapi_flush_and_close(GetSavePath(save_num).c_str(), is_single_player, save_num);
-=======
-	char FileName[MAX_PATH];
-
-#ifdef HELLFIRE
-	pfile_get_save_path(FileName, sizeof(FileName), save_num, TRUE);
-#else
-	pfile_get_save_path(FileName, sizeof(FileName), save_num);
-#endif
-
-	mpqapi_flush_and_close(FileName, is_single_player, save_num);
->>>>>>> aa154e52
-}
-
-/**
- * @param showFixedMsg Display a dialog if a save file was corrected (deprecated)
- */
-static HANDLE pfile_open_save_archive(BOOL *showFixedMsg, DWORD save_num)
-{
-	HANDLE archive;
-
-<<<<<<< HEAD
-	if (SFileOpenArchive(GetSavePath(save_num).c_str(), 0x7000, FS_PC, &archive))
-=======
-#ifdef HELLFIRE
-	pfile_get_save_path(SrcStr, sizeof(SrcStr), save_num, TRUE);
-#else
-	pfile_get_save_path(SrcStr, sizeof(SrcStr), save_num);
-#endif
-	if (SFileOpenArchive(SrcStr, 0x7000, FS_PC, &archive))
->>>>>>> aa154e52
-		return archive;
-	return NULL;
-}
-
-static void pfile_SFileCloseArchive(HANDLE hsArchive)
-{
-	SFileCloseArchive(hsArchive);
-}
-
-void pfile_write_hero()
-{
-	DWORD save_num;
-	PkPlayerStruct pkplr;
-
-	save_num = pfile_get_save_num_from_name(plr[myplr]._pName);
-	if (pfile_open_archive(TRUE, save_num)) {
-#ifdef HELLFIRE
-		PackPlayer(&pkplr, myplr);
-#else
-		PackPlayer(&pkplr, myplr, gbMaxPlayers == 1);
-#endif
-		pfile_encode_hero(&pkplr);
-		pfile_flush(gbMaxPlayers == 1, save_num);
-	}
-}
-
-BOOL pfile_create_player_description(char *dst, DWORD len)
-{
-	char desc[128];
-	_uiheroinfo uihero;
-
-	myplr = 0;
-	pfile_read_player_from_save();
-	game_2_ui_player(plr, &uihero, gbValidSaveFile);
-	UiSetupPlayerInfo(gszHero, &uihero, GAME_ID);
-
-	if (dst != NULL && len) {
-		if (UiCreatePlayerDescription(&uihero, GAME_ID, desc) == 0)
-			return FALSE;
-		SStrCopy(dst, desc, len);
-	}
-	return TRUE;
-}
-
-BOOL pfile_rename_hero(const char *name_1, const char *name_2)
-{
-	int i;
-	DWORD save_num;
-	_uiheroinfo uihero;
-	BOOL found = FALSE;
-
-	if (pfile_get_save_num_from_name(name_2) == MAX_CHARACTERS) {
-		for (i = 0; i != MAX_PLRS; i++) {
-			if (!strcasecmp(name_1, plr[i]._pName)) {
-				found = TRUE;
-				break;
-			}
-		}
-	}
-
-	if (!found)
-		return FALSE;
-	save_num = pfile_get_save_num_from_name(name_1);
-	if (save_num == MAX_CHARACTERS)
-		return FALSE;
-
-	SStrCopy(hero_names[save_num], name_2, PLR_NAME_LEN);
-	SStrCopy(plr[i]._pName, name_2, PLR_NAME_LEN);
-	if (!strcasecmp(gszHero, name_1))
-		SStrCopy(gszHero, name_2, sizeof(gszHero));
-	game_2_ui_player(plr, &uihero, gbValidSaveFile);
-	UiSetupPlayerInfo(gszHero, &uihero, GAME_ID);
-	pfile_write_hero();
-	return TRUE;
-}
-
-void pfile_flush_W()
-{
-	pfile_flush(TRUE, pfile_get_save_num_from_name(plr[myplr]._pName));
-}
-
-static char pfile_get_player_class(unsigned int player_class_nr)
-{
-	char pc_class;
-
-	if (player_class_nr == UI_WARRIOR)
-		pc_class = PC_WARRIOR;
-	else if (player_class_nr == UI_ROGUE)
-		pc_class = PC_ROGUE;
-#ifdef HELLFIRE
-	else if (player_class_nr == 3)
-		pc_class = PC_MONK;
-	else if (player_class_nr == 4)
-		pc_class = PC_BARD;
-	else if (player_class_nr == 5)
-		pc_class = PC_BARBARIAN;
-#endif
-	else
-		pc_class = PC_SORCERER;
-	return pc_class;
-}
-
-static BYTE game_2_ui_class(const PlayerStruct *p) // game_2_ui_class
-{
-	BYTE uiclass;
-	if (p->_pClass == PC_WARRIOR)
-		uiclass = UI_WARRIOR;
-	else if (p->_pClass == PC_ROGUE)
-		uiclass = UI_ROGUE;
-#ifdef HELLFIRE
-	else if (p->_pClass == PC_MONK)
-		uiclass = UI_MONK;
-	else if (p->_pClass == PC_BARD)
-		uiclass = UI_BARD;
-	else if (p->_pClass == PC_BARBARIAN)
-		uiclass = UI_BARBARIAN;
-#endif
-	else
-		uiclass = UI_SORCERER;
-
-	return uiclass;
-}
-
-void game_2_ui_player(const PlayerStruct *p, _uiheroinfo *heroinfo, BOOL bHasSaveFile)
-{
-	memset(heroinfo, 0, sizeof(*heroinfo));
-	strncpy(heroinfo->name, p->_pName, sizeof(heroinfo->name) - 1);
-	heroinfo->name[sizeof(heroinfo->name) - 1] = '\0';
-	heroinfo->level = p->_pLevel;
-	heroinfo->heroclass = game_2_ui_class(p);
-	heroinfo->strength = p->_pStrength;
-	heroinfo->magic = p->_pMagic;
-	heroinfo->dexterity = p->_pDexterity;
-	heroinfo->vitality = p->_pVitality;
-	heroinfo->gold = p->_pGold;
-	heroinfo->hassaved = bHasSaveFile;
-	heroinfo->herorank = p->pDiabloKillLevel;
-	heroinfo->spawned = gbIsSpawn;
-}
-
-BOOL pfile_ui_set_hero_infos(BOOL (*ui_add_hero_info)(_uiheroinfo *))
-{
-	DWORD i;
-	BOOL showFixedMsg;
-
-	memset(hero_names, 0, sizeof(hero_names));
-<<<<<<< HEAD
-=======
-#ifndef HELLFIRE
-	if (gbMaxPlayers > 1) {
-		for (i = 0, save_num = 0; i < MAX_CHARACTERS && save_num < MAX_CHARACTERS; i++) {
-			struct _OFSTRUCT ReOpenBuff;
-			const char *s;
-
-			GetSaveDirectory(FileName, sizeof(FileName), i);
-			s = strrchr(FileName, '\\') + 1;
-			if (s == (const char *)1)
-				continue;
-			if (OpenFile(FileName, &ReOpenBuff, OF_EXIST) == HFILE_ERROR)
-				continue;
-			if (!SRegLoadString("Diablo\\Converted", s, 0, NewFileName, sizeof(NewFileName))) {
-				while (save_num < MAX_CHARACTERS) {
-					pfile_get_save_path(NewFileName, sizeof(NewFileName), save_num++);
-					if (OpenFile(NewFileName, &ReOpenBuff, OF_EXIST) == HFILE_ERROR) {
-						if (CopyFile(FileName, NewFileName, TRUE)) {
-							DWORD attrib;
-							SRegSaveString("Diablo\\Converted", s, 0, NewFileName);
-							attrib = GetFileAttributes(NewFileName);
-							if (attrib != INVALID_FILE_ATTRIBUTES) {
-								attrib &= ~(FILE_ATTRIBUTE_HIDDEN | FILE_ATTRIBUTE_SYSTEM);
-								SetFileAttributes(NewFileName, attrib);
-							}
-						}
-						break;
-					}
-				}
-			}
-		}
-	}
-#endif
->>>>>>> aa154e52
-
-	showFixedMsg = TRUE;
-	for (i = 0; i < MAX_CHARACTERS; i++) {
-		PkPlayerStruct pkplr;
-		HANDLE archive = pfile_open_save_archive(&showFixedMsg, i);
-		if (archive) {
-			if (pfile_read_hero(archive, &pkplr)) {
-				_uiheroinfo uihero;
-				strcpy(hero_names[i], pkplr.pName);
-				UnPackPlayer(&pkplr, 0, FALSE);
-				game_2_ui_player(plr, &uihero, pfile_archive_contains_game(archive, i));
-				ui_add_hero_info(&uihero);
-			}
-			pfile_SFileCloseArchive(archive);
-		}
-	}
-
-	return TRUE;
-}
-
-BOOL pfile_archive_contains_game(HANDLE hsArchive, DWORD save_num)
-{
-	HANDLE file;
-
-#ifdef HELLFIRE
-	DWORD read, size;
-	BOOL ret = FALSE;
-	gbLoadGame = FALSE;
-#endif
-
-	if (gbMaxPlayers != 1)
-		return FALSE;
-
-	if (!SFileOpenFileEx(hsArchive, "game", 0, &file))
-		return FALSE;
-
-#ifdef HELLFIRE
-	DWORD dwlen = SFileGetFileSize(file, NULL);
-	if (!dwlen)
-		app_fatal("Invalid save file");
-
-	BYTE *ptr = DiabloAllocPtr(dwlen + 8);
-	BYTE *buf = ptr + 4;
-
-	if (SFileReadFile(file, buf, dwlen, &read, NULL)) {
-		if (read == dwlen) {
-			char password[16] = PASSWORD_SINGLE;
-			size = 16;
-			if (gbMaxPlayers > 1)
-				GetComputerName(password, &size);
-			gbLoadGame = TRUE;
-			if (codec_decode(buf, dwlen, password)) {
-				int magic = *buf << 24;
-				buf++;
-				magic |= *buf << 16;
-				buf++;
-				magic |= *buf << 8;
-				buf++;
-				magic |= *buf;
-				if (magic == 'HELF') {
-					ret = TRUE;
-				}
-			}
-		}
-	}
-
-	if (ptr)
-		mem_free_dbg(ptr);
-	SFileCloseFile(file);
-	return ret;
-#else
-	SFileCloseFile(file);
-	return TRUE;
-#endif
-}
-
-BOOL pfile_ui_set_class_stats(unsigned int player_class_nr, _uidefaultstats *class_stats)
-{
-	int c;
-
-	c = pfile_get_player_class(player_class_nr);
-	class_stats->strength = StrengthTbl[c];
-	class_stats->magic = MagicTbl[c];
-	class_stats->dexterity = DexterityTbl[c];
-	class_stats->vitality = VitalityTbl[c];
-	return TRUE;
-}
-
-BOOL pfile_ui_save_create(_uiheroinfo *heroinfo)
-{
-	DWORD save_num;
-	char cl;
-	PkPlayerStruct pkplr;
-
-	save_num = pfile_get_save_num_from_name(heroinfo->name);
-#ifdef HELLFIRE
-	if (save_num >= MAX_CHARACTERS) {
-#else
-	if (save_num == MAX_CHARACTERS) {
-#endif
-		for (save_num = 0; save_num < MAX_CHARACTERS; save_num++) {
-			if (!hero_names[save_num][0])
-				break;
-		}
-#ifdef HELLFIRE
-		if (save_num >= MAX_CHARACTERS)
-#else
-		if (save_num == MAX_CHARACTERS)
-#endif
-			return FALSE;
-	}
-	if (!pfile_open_archive(FALSE, save_num))
-		return FALSE;
-	mpqapi_remove_hash_entries(pfile_get_file_name);
-	strncpy(hero_names[save_num], heroinfo->name, PLR_NAME_LEN);
-	hero_names[save_num][PLR_NAME_LEN - 1] = '\0';
-	cl = pfile_get_player_class(heroinfo->heroclass);
-	CreatePlayer(0, cl);
-	strncpy(plr[0]._pName, heroinfo->name, PLR_NAME_LEN);
-	plr[0]._pName[PLR_NAME_LEN - 1] = '\0';
-#ifdef HELLFIRE
-	PackPlayer(&pkplr, 0);
-#else
-	PackPlayer(&pkplr, 0, TRUE);
-#endif
-	pfile_encode_hero(&pkplr);
-	game_2_ui_player(&plr[0], heroinfo, FALSE);
-	pfile_flush(TRUE, save_num);
-	return TRUE;
-}
-
-BOOL pfile_get_file_name(DWORD lvl, char *dst)
-{
-	const char *fmt;
-
-	if (gbMaxPlayers > 1) {
-		if (lvl)
-			return FALSE;
-		fmt = "hero";
-	} else {
-		if (lvl < NUMLEVELS)
-			fmt = "perml%02d";
-		else if (lvl < NUMLEVELS * 2) {
-			lvl -= NUMLEVELS;
-			fmt = "perms%02d";
-		} else if (lvl == NUMLEVELS * 2)
-			fmt = "game";
-		else if (lvl == NUMLEVELS * 2 + 1)
-			fmt = "hero";
-		else
-			return FALSE;
-	}
-	sprintf(dst, fmt, lvl);
-	return TRUE;
-}
-
-BOOL pfile_delete_save(_uiheroinfo *hero_info)
-{
-	DWORD save_num;
-
-	save_num = pfile_get_save_num_from_name(hero_info->name);
-	if (save_num < MAX_CHARACTERS) {
-		hero_names[save_num][0] = '\0';
-<<<<<<< HEAD
-		RemoveFile(GetSavePath(save_num).c_str());
-=======
-#ifdef HELLFIRE
-		pfile_get_save_path(FileName, sizeof(FileName), save_num, TRUE);
-#else
-		pfile_get_save_path(FileName, sizeof(FileName), save_num);
-#endif
-		DeleteFile(FileName);
->>>>>>> aa154e52
-	}
-	return TRUE;
-}
-
-void pfile_read_player_from_save()
-{
-	HANDLE archive;
-	DWORD save_num;
-	PkPlayerStruct pkplr;
-
-	save_num = pfile_get_save_num_from_name(gszHero);
-	archive = pfile_open_save_archive(NULL, save_num);
-	if (archive == NULL)
-		app_fatal("Unable to open archive");
-	if (!pfile_read_hero(archive, &pkplr))
-		app_fatal("Unable to load character");
-
-	UnPackPlayer(&pkplr, myplr, FALSE);
-	gbValidSaveFile = pfile_archive_contains_game(archive, save_num);
-	pfile_SFileCloseArchive(archive);
-}
-
-void GetTempLevelNames(char *szTemp)
-{
-	// BUGFIX: function call has no purpose
-	pfile_get_save_num_from_name(plr[myplr]._pName);
-	if (setlevel)
-		sprintf(szTemp, "temps%02d", setlvlnum);
-	else
-		sprintf(szTemp, "templ%02d", currlevel);
-}
-
-void GetPermLevelNames(char *szPerm)
-{
-	DWORD save_num;
-	BOOL has_file;
-
-	save_num = pfile_get_save_num_from_name(plr[myplr]._pName);
-	GetTempLevelNames(szPerm);
-	if (!pfile_open_archive(FALSE, save_num))
-		app_fatal("Unable to read to save file archive");
-
-	has_file = mpqapi_has_file(szPerm);
-	pfile_flush(TRUE, save_num);
-	if (!has_file) {
-		if (setlevel)
-			sprintf(szPerm, "perms%02d", setlvlnum);
-		else
-			sprintf(szPerm, "perml%02d", currlevel);
-	}
-}
-
-void pfile_get_game_name(char *dst)
-{
-	// BUGFIX: function call with no purpose
-	pfile_get_save_num_from_name(plr[myplr]._pName);
-	strcpy(dst, "game");
-}
-
-static BOOL GetPermSaveNames(DWORD dwIndex, char *szPerm)
-{
-	const char *fmt;
-
-	if (dwIndex < NUMLEVELS)
-		fmt = "perml%02d";
-	else if (dwIndex < NUMLEVELS * 2) {
-		dwIndex -= NUMLEVELS;
-		fmt = "perms%02d";
-	} else
-		return FALSE;
-
-	sprintf(szPerm, fmt, dwIndex);
-	return TRUE;
-}
-
-static BOOL GetTempSaveNames(DWORD dwIndex, char *szTemp)
-{
-	const char *fmt;
-
-	if (dwIndex < NUMLEVELS)
-		fmt = "templ%02d";
-	else if (dwIndex < NUMLEVELS * 2) {
-		dwIndex -= NUMLEVELS;
-		fmt = "temps%02d";
-	} else
-		return FALSE;
-
-	sprintf(szTemp, fmt, dwIndex);
-	return TRUE;
-}
-
-void pfile_remove_temp_files()
-{
-	if (gbMaxPlayers <= 1) {
-		DWORD save_num = pfile_get_save_num_from_name(plr[myplr]._pName);
-		if (!pfile_open_archive(FALSE, save_num))
-			app_fatal("Unable to write to save file archive");
-		mpqapi_remove_hash_entries(GetTempSaveNames);
-		pfile_flush(TRUE, save_num);
-	}
-}
-
-void pfile_rename_temp_to_perm()
-{
-	DWORD dwChar, dwIndex;
-	BOOL bResult;
-	char szTemp[MAX_PATH];
-	char szPerm[MAX_PATH];
-
-	dwChar = pfile_get_save_num_from_name(plr[myplr]._pName);
-	assert(dwChar < MAX_CHARACTERS);
-	assert(gbMaxPlayers == 1);
-	if (!pfile_open_archive(FALSE, dwChar))
-		app_fatal("Unable to write to save file archive");
-
-	dwIndex = 0;
-	while (GetTempSaveNames(dwIndex, szTemp)) {
-		bResult = GetPermSaveNames(dwIndex, szPerm);
-		assert(bResult);
-		dwIndex++;
-		if (mpqapi_has_file(szTemp)) {
-			if (mpqapi_has_file(szPerm))
-				mpqapi_remove_hash_entry(szPerm);
-			mpqapi_rename(szTemp, szPerm);
-		}
-	}
-	assert(!GetPermSaveNames(dwIndex, szPerm));
-	pfile_flush(TRUE, dwChar);
-}
-
-void pfile_write_save_file(const char *pszName, BYTE *pbData, DWORD dwLen, DWORD qwLen)
-{
-	DWORD save_num;
-<<<<<<< HEAD
-
-	save_num = pfile_get_save_num_from_name(plr[myplr]._pName);
-	{
-		const char *password;
-		if (gbIsSpawn) {
-			password = PASSWORD_SPAWN_SINGLE;
-			if (gbMaxPlayers > 1)
-				password = PASSWORD_SPAWN_MULTI;
-		} else {
-			password = PASSWORD_SINGLE;
-			if (gbMaxPlayers > 1)
-				password = PASSWORD_MULTI;
-		}
-=======
-#ifndef HELLFIRE
-	char FileName[MAX_PATH];
-
-	pfile_strcpy(FileName, pszName);
-#endif
-	save_num = pfile_get_save_num_from_name(plr[myplr]._pName);
-	{
-		char password[16] = PASSWORD_SINGLE;
-#ifdef HELLFIRE
-		DWORD size = 16;
-		if (gbMaxPlayers > 1)
-			GetComputerName(password, &size);
-#else
-		if (gbMaxPlayers > 1)
-			strcpy(password, PASSWORD_MULTI);
-#endif
->>>>>>> aa154e52
-
-		codec_encode(pbData, dwLen, qwLen, password);
-	}
-	if (!pfile_open_archive(FALSE, save_num))
-#ifdef HELLFIRE
-		app_fatal("Unable to write to save file archive");
-	mpqapi_write_file(pszName, pbData, qwLen);
-#else
-		app_fatal("Unable to write so save file archive");
-<<<<<<< HEAD
-	mpqapi_write_file(pszName, pbData, qwLen);
-=======
-	mpqapi_write_file(FileName, pbData, qwLen);
-#endif
->>>>>>> aa154e52
-	pfile_flush(TRUE, save_num);
-}
-
-BYTE *pfile_read(const char *pszName, DWORD *pdwLen)
-{
-	DWORD save_num, nread;
-	HANDLE archive, save;
-	BYTE *buf;
-
-<<<<<<< HEAD
-=======
-#ifndef HELLFIRE
-	pfile_strcpy(FileName, pszName);
-#endif
->>>>>>> aa154e52
-	save_num = pfile_get_save_num_from_name(plr[myplr]._pName);
-	archive = pfile_open_save_archive(NULL, save_num);
-	if (archive == NULL)
-		app_fatal("Unable to open save file archive");
-
-<<<<<<< HEAD
-	if (!SFileOpenFileEx(archive, pszName, 0, &save))
-=======
-#ifdef HELLFIRE
-	if (!SFileOpenFileEx(archive, pszName, 0, &save))
-#else
-	if (!SFileOpenFileEx(archive, FileName, 0, &save))
-#endif
->>>>>>> aa154e52
-		app_fatal("Unable to open save file");
-
-	*pdwLen = SFileGetFileSize(save, NULL);
-	if (*pdwLen == 0)
-		app_fatal("Invalid save file");
-
-	buf = DiabloAllocPtr(*pdwLen);
-	if (!SFileReadFile(save, buf, *pdwLen, &nread, NULL))
-		app_fatal("Unable to read save file");
-	SFileCloseFile(save);
-	pfile_SFileCloseArchive(archive);
-
-<<<<<<< HEAD
-	{
-		const char *password;
-		DWORD nSize = 16;
-
-		if (gbIsSpawn) {
-			password = PASSWORD_SPAWN_SINGLE;
-			if (gbMaxPlayers > 1)
-				password = PASSWORD_SPAWN_MULTI;
-		} else {
-			password = PASSWORD_SINGLE;
-			if (gbMaxPlayers > 1)
-				password = PASSWORD_MULTI;
-		}
-
-		*pdwLen = codec_decode(buf, *pdwLen, password);
-		if (*pdwLen == 0) {
-			app_fatal("Invalid save file");
-=======
-	char password[16] = PASSWORD_SINGLE;
-	DWORD nSize = 16;
-
-	if (gbMaxPlayers > 1)
-#ifdef HELLFIRE
-		GetComputerName(password, &nSize);
-	{
-		{
-#else
-		strcpy(password, PASSWORD_MULTI);
-
-	*pdwLen = codec_decode(buf, *pdwLen, password);
-	if (*pdwLen == 0) {
-		// BUGFIFX: *pdwLen has already been overwritten with zero and the savefile has been closed
-		// there is no way this can work correctly
-		if (gbMaxPlayers > 1) {
-			GetComputerName(password, &nSize);
-			if (SFileSetFilePointer(save, 0, NULL, FILE_BEGIN))
-				app_fatal("Unable to read save file");
-
-			if (!SFileReadFile(save, buf, *pdwLen, &nread, NULL))
-				app_fatal("Unable to read save file");
-#endif
-			*pdwLen = codec_decode(buf, *pdwLen, password);
->>>>>>> aa154e52
-		}
-		if (*pdwLen == 0)
-			app_fatal("Invalid save file");
-	}
-	return buf;
-}
-
-void pfile_update(BOOL force_save)
-{
-	// BUGFIX: these tick values should be treated as unsigned to handle overflows correctly
-	static int save_prev_tc;
-
-	if (gbMaxPlayers != 1) {
-		int tick = SDL_GetTicks();
-		if (force_save || tick - save_prev_tc > 60000) {
-			save_prev_tc = tick;
-			pfile_write_hero();
-		}
-	}
-}
-
-DEVILUTION_END_NAMESPACE
+/**
+ * @file pfile.cpp
+ *
+ * Implementation of the save game encoding functionality.
+ */
+#include <string>
+
+#include "all.h"
+#include "paths.h"
+#include "../3rdParty/Storm/Source/storm.h"
+#include "../DiabloUI/diabloui.h"
+#include "file_util.h"
+
+DEVILUTION_BEGIN_NAMESPACE
+
+#define PASSWORD_SPAWN_SINGLE "adslhfb1"
+#define PASSWORD_SPAWN_MULTI "lshbkfg1"
+#define PASSWORD_SINGLE "xrgyrkj1"
+#define PASSWORD_MULTI "szqnlsk1"
+
+namespace {
+
+std::string GetSavePath(DWORD save_num)
+{
+	std::string path = GetPrefPath();
+#ifdef HELLFIRE
+	const char *ext = ".hsv";
+#else
+	const char *ext = ".sv";
+#endif
+
+	if (gbIsSpawn) {
+		if (gbMaxPlayers <= 1) {
+			path.append("spawn");
+		} else {
+			path.append("share_");
+		}
+	} else {
+		if (gbMaxPlayers <= 1) {
+			path.append("single_");
+		} else {
+#ifdef HELLFIRE
+			path.append("hrinfo_");
+			ext = ".drv";
+#else
+			path.append("multi_");
+#endif
+		}
+	}
+
+	char save_num_str[21];
+	snprintf(save_num_str, sizeof(save_num_str) / sizeof(char), "%d", save_num);
+	path.append(save_num_str);
+	path.append(ext);
+	return path;
+}
+
+} // namespace
+
+/** List of character names for the character selection screen. */
+static char hero_names[MAX_CHARACTERS][PLR_NAME_LEN];
+BOOL gbValidSaveFile;
+
+static DWORD pfile_get_save_num_from_name(const char *name)
+{
+	DWORD i;
+
+	for (i = 0; i < MAX_CHARACTERS; i++) {
+		if (!strcasecmp(hero_names[i], name))
+			break;
+	}
+
+	return i;
+}
+
+static BOOL pfile_read_hero(HANDLE archive, PkPlayerStruct *pPack)
+{
+	HANDLE file;
+	DWORD dwlen;
+	BYTE *buf;
+
+	if (!SFileOpenFileEx(archive, "hero", 0, &file)) {
+		return FALSE;
+	} else {
+		buf = NULL;
+		BOOL ret = FALSE;
+		const char *password;
+
+		if (gbIsSpawn) {
+			password = PASSWORD_SPAWN_SINGLE;
+			if (gbMaxPlayers > 1)
+				password = PASSWORD_SPAWN_MULTI;
+		} else {
+			password = PASSWORD_SINGLE;
+			if (gbMaxPlayers > 1)
+				password = PASSWORD_MULTI;
+		}
+
+		dwlen = SFileGetFileSize(file, NULL);
+		if (dwlen) {
+			DWORD read;
+			buf = DiabloAllocPtr(dwlen);
+			if (SFileReadFile(file, buf, dwlen, &read, NULL)) {
+				read = codec_decode(buf, dwlen, password);
+				if (read == sizeof(*pPack)) {
+					memcpy(pPack, buf, sizeof(*pPack));
+					ret = TRUE;
+				}
+			}
+		}
+		if (buf)
+			mem_free_dbg(buf);
+		SFileCloseFile(file);
+		return ret;
+	}
+}
+
+static void pfile_encode_hero(const PkPlayerStruct *pPack)
+{
+	BYTE *packed;
+	DWORD packed_len;
+	const char *password;
+
+	if (gbIsSpawn) {
+		password = PASSWORD_SPAWN_SINGLE;
+		if (gbMaxPlayers > 1)
+			password = PASSWORD_SPAWN_MULTI;
+	} else {
+		password = PASSWORD_SINGLE;
+		if (gbMaxPlayers > 1)
+			password = PASSWORD_MULTI;
+	}
+
+	packed_len = codec_get_encoded_len(sizeof(*pPack));
+	packed = (BYTE *)DiabloAllocPtr(packed_len);
+	memcpy(packed, pPack, sizeof(*pPack));
+	codec_encode(packed, sizeof(*pPack), packed_len, password);
+	mpqapi_write_file("hero", packed, packed_len);
+	mem_free_dbg(packed);
+}
+
+static BOOL pfile_open_archive(BOOL update, DWORD save_num)
+{
+	if (OpenMPQ(GetSavePath(save_num).c_str(), save_num))
+		return TRUE;
+
+	return FALSE;
+}
+
+static void pfile_flush(BOOL is_single_player, DWORD save_num)
+{
+	mpqapi_flush_and_close(GetSavePath(save_num).c_str(), is_single_player, save_num);
+}
+
+/**
+ * @param showFixedMsg Display a dialog if a save file was corrected (deprecated)
+ */
+static HANDLE pfile_open_save_archive(BOOL *showFixedMsg, DWORD save_num)
+{
+	HANDLE archive;
+
+	if (SFileOpenArchive(GetSavePath(save_num).c_str(), 0x7000, FS_PC, &archive))
+		return archive;
+	return NULL;
+}
+
+static void pfile_SFileCloseArchive(HANDLE hsArchive)
+{
+	SFileCloseArchive(hsArchive);
+}
+
+void pfile_write_hero()
+{
+	DWORD save_num;
+	PkPlayerStruct pkplr;
+
+	save_num = pfile_get_save_num_from_name(plr[myplr]._pName);
+	if (pfile_open_archive(TRUE, save_num)) {
+		PackPlayer(&pkplr, myplr, gbMaxPlayers == 1);
+		pfile_encode_hero(&pkplr);
+		pfile_flush(gbMaxPlayers == 1, save_num);
+	}
+}
+
+BOOL pfile_create_player_description(char *dst, DWORD len)
+{
+	char desc[128];
+	_uiheroinfo uihero;
+
+	myplr = 0;
+	pfile_read_player_from_save();
+	game_2_ui_player(plr, &uihero, gbValidSaveFile);
+	UiSetupPlayerInfo(gszHero, &uihero, GAME_ID);
+
+	if (dst != NULL && len) {
+		if (UiCreatePlayerDescription(&uihero, GAME_ID, desc) == 0)
+			return FALSE;
+		SStrCopy(dst, desc, len);
+	}
+	return TRUE;
+}
+
+BOOL pfile_rename_hero(const char *name_1, const char *name_2)
+{
+	int i;
+	DWORD save_num;
+	_uiheroinfo uihero;
+	BOOL found = FALSE;
+
+	if (pfile_get_save_num_from_name(name_2) == MAX_CHARACTERS) {
+		for (i = 0; i != MAX_PLRS; i++) {
+			if (!strcasecmp(name_1, plr[i]._pName)) {
+				found = TRUE;
+				break;
+			}
+		}
+	}
+
+	if (!found)
+		return FALSE;
+	save_num = pfile_get_save_num_from_name(name_1);
+	if (save_num == MAX_CHARACTERS)
+		return FALSE;
+
+	SStrCopy(hero_names[save_num], name_2, PLR_NAME_LEN);
+	SStrCopy(plr[i]._pName, name_2, PLR_NAME_LEN);
+	if (!strcasecmp(gszHero, name_1))
+		SStrCopy(gszHero, name_2, sizeof(gszHero));
+	game_2_ui_player(plr, &uihero, gbValidSaveFile);
+	UiSetupPlayerInfo(gszHero, &uihero, GAME_ID);
+	pfile_write_hero();
+	return TRUE;
+}
+
+void pfile_flush_W()
+{
+	pfile_flush(TRUE, pfile_get_save_num_from_name(plr[myplr]._pName));
+}
+
+static char pfile_get_player_class(unsigned int player_class_nr)
+{
+	char pc_class;
+
+	if (player_class_nr == UI_WARRIOR)
+		pc_class = PC_WARRIOR;
+	else if (player_class_nr == UI_ROGUE)
+		pc_class = PC_ROGUE;
+#ifdef HELLFIRE
+	else if (player_class_nr == 3)
+		pc_class = PC_MONK;
+	else if (player_class_nr == 4)
+		pc_class = PC_BARD;
+	else if (player_class_nr == 5)
+		pc_class = PC_BARBARIAN;
+#endif
+	else
+		pc_class = PC_SORCERER;
+	return pc_class;
+}
+
+static BYTE game_2_ui_class(const PlayerStruct *p) // game_2_ui_class
+{
+	BYTE uiclass;
+	if (p->_pClass == PC_WARRIOR)
+		uiclass = UI_WARRIOR;
+	else if (p->_pClass == PC_ROGUE)
+		uiclass = UI_ROGUE;
+#ifdef HELLFIRE
+	else if (p->_pClass == PC_MONK)
+		uiclass = UI_MONK;
+	else if (p->_pClass == PC_BARD)
+		uiclass = UI_BARD;
+	else if (p->_pClass == PC_BARBARIAN)
+		uiclass = UI_BARBARIAN;
+#endif
+	else
+		uiclass = UI_SORCERER;
+
+	return uiclass;
+}
+
+void game_2_ui_player(const PlayerStruct *p, _uiheroinfo *heroinfo, BOOL bHasSaveFile)
+{
+	memset(heroinfo, 0, sizeof(*heroinfo));
+	strncpy(heroinfo->name, p->_pName, sizeof(heroinfo->name) - 1);
+	heroinfo->name[sizeof(heroinfo->name) - 1] = '\0';
+	heroinfo->level = p->_pLevel;
+	heroinfo->heroclass = game_2_ui_class(p);
+	heroinfo->strength = p->_pStrength;
+	heroinfo->magic = p->_pMagic;
+	heroinfo->dexterity = p->_pDexterity;
+	heroinfo->vitality = p->_pVitality;
+	heroinfo->gold = p->_pGold;
+	heroinfo->hassaved = bHasSaveFile;
+	heroinfo->herorank = p->pDiabloKillLevel;
+	heroinfo->spawned = gbIsSpawn;
+}
+
+BOOL pfile_ui_set_hero_infos(BOOL (*ui_add_hero_info)(_uiheroinfo *))
+{
+	DWORD i;
+	BOOL showFixedMsg;
+
+	memset(hero_names, 0, sizeof(hero_names));
+
+	showFixedMsg = TRUE;
+	for (i = 0; i < MAX_CHARACTERS; i++) {
+		PkPlayerStruct pkplr;
+		HANDLE archive = pfile_open_save_archive(&showFixedMsg, i);
+		if (archive) {
+			if (pfile_read_hero(archive, &pkplr)) {
+				_uiheroinfo uihero;
+				strcpy(hero_names[i], pkplr.pName);
+				UnPackPlayer(&pkplr, 0, FALSE);
+				game_2_ui_player(plr, &uihero, pfile_archive_contains_game(archive, i));
+				ui_add_hero_info(&uihero);
+			}
+			pfile_SFileCloseArchive(archive);
+		}
+	}
+
+	return TRUE;
+}
+
+BOOL pfile_archive_contains_game(HANDLE hsArchive, DWORD save_num)
+{
+	HANDLE file;
+
+#ifdef HELLFIRE
+	DWORD read, size;
+	BOOL ret = FALSE;
+	gbLoadGame = FALSE;
+#endif
+
+	if (gbMaxPlayers != 1)
+		return FALSE;
+
+	if (!SFileOpenFileEx(hsArchive, "game", 0, &file))
+		return FALSE;
+
+#ifdef HELLFIRE
+	DWORD dwlen = SFileGetFileSize(file, NULL);
+	if (!dwlen)
+		app_fatal("Invalid save file");
+
+	BYTE *ptr = DiabloAllocPtr(dwlen + 8);
+	BYTE *buf = ptr + 4;
+
+	if (SFileReadFile(file, buf, dwlen, &read, NULL)) {
+		if (read == dwlen) {
+			const char *password;
+			password = PASSWORD_SINGLE;
+			if (gbMaxPlayers > 1)
+				password = PASSWORD_MULTI;
+			gbLoadGame = TRUE;
+			if (codec_decode(buf, dwlen, password)) {
+				int magic = *buf << 24;
+				buf++;
+				magic |= *buf << 16;
+				buf++;
+				magic |= *buf << 8;
+				buf++;
+				magic |= *buf;
+				if (magic == 'HELF') {
+					ret = TRUE;
+				}
+			}
+		}
+	}
+
+	if (ptr)
+		mem_free_dbg(ptr);
+	SFileCloseFile(file);
+	return ret;
+#else
+	SFileCloseFile(file);
+	return TRUE;
+#endif
+}
+
+BOOL pfile_ui_set_class_stats(unsigned int player_class_nr, _uidefaultstats *class_stats)
+{
+	int c;
+
+	c = pfile_get_player_class(player_class_nr);
+	class_stats->strength = StrengthTbl[c];
+	class_stats->magic = MagicTbl[c];
+	class_stats->dexterity = DexterityTbl[c];
+	class_stats->vitality = VitalityTbl[c];
+	return TRUE;
+}
+
+BOOL pfile_ui_save_create(_uiheroinfo *heroinfo)
+{
+	DWORD save_num;
+	char cl;
+	PkPlayerStruct pkplr;
+
+	save_num = pfile_get_save_num_from_name(heroinfo->name);
+#ifdef HELLFIRE
+	if (save_num >= MAX_CHARACTERS) {
+#else
+	if (save_num == MAX_CHARACTERS) {
+#endif
+		for (save_num = 0; save_num < MAX_CHARACTERS; save_num++) {
+			if (!hero_names[save_num][0])
+				break;
+		}
+#ifdef HELLFIRE
+		if (save_num >= MAX_CHARACTERS)
+#else
+		if (save_num == MAX_CHARACTERS)
+#endif
+			return FALSE;
+	}
+	if (!pfile_open_archive(FALSE, save_num))
+		return FALSE;
+	mpqapi_remove_hash_entries(pfile_get_file_name);
+	strncpy(hero_names[save_num], heroinfo->name, PLR_NAME_LEN);
+	hero_names[save_num][PLR_NAME_LEN - 1] = '\0';
+	cl = pfile_get_player_class(heroinfo->heroclass);
+	CreatePlayer(0, cl);
+	strncpy(plr[0]._pName, heroinfo->name, PLR_NAME_LEN);
+	plr[0]._pName[PLR_NAME_LEN - 1] = '\0';
+	PackPlayer(&pkplr, 0, TRUE);
+	pfile_encode_hero(&pkplr);
+	game_2_ui_player(&plr[0], heroinfo, FALSE);
+	pfile_flush(TRUE, save_num);
+	return TRUE;
+}
+
+BOOL pfile_get_file_name(DWORD lvl, char *dst)
+{
+	const char *fmt;
+
+	if (gbMaxPlayers > 1) {
+		if (lvl)
+			return FALSE;
+		fmt = "hero";
+	} else {
+		if (lvl < NUMLEVELS)
+			fmt = "perml%02d";
+		else if (lvl < NUMLEVELS * 2) {
+			lvl -= NUMLEVELS;
+			fmt = "perms%02d";
+		} else if (lvl == NUMLEVELS * 2)
+			fmt = "game";
+		else if (lvl == NUMLEVELS * 2 + 1)
+			fmt = "hero";
+		else
+			return FALSE;
+	}
+	sprintf(dst, fmt, lvl);
+	return TRUE;
+}
+
+BOOL pfile_delete_save(_uiheroinfo *hero_info)
+{
+	DWORD save_num;
+
+	save_num = pfile_get_save_num_from_name(hero_info->name);
+	if (save_num < MAX_CHARACTERS) {
+		hero_names[save_num][0] = '\0';
+		RemoveFile(GetSavePath(save_num).c_str());
+	}
+	return TRUE;
+}
+
+void pfile_read_player_from_save()
+{
+	HANDLE archive;
+	DWORD save_num;
+	PkPlayerStruct pkplr;
+
+	save_num = pfile_get_save_num_from_name(gszHero);
+	archive = pfile_open_save_archive(NULL, save_num);
+	if (archive == NULL)
+		app_fatal("Unable to open archive");
+	if (!pfile_read_hero(archive, &pkplr))
+		app_fatal("Unable to load character");
+
+	UnPackPlayer(&pkplr, myplr, FALSE);
+	gbValidSaveFile = pfile_archive_contains_game(archive, save_num);
+	pfile_SFileCloseArchive(archive);
+}
+
+void GetTempLevelNames(char *szTemp)
+{
+	// BUGFIX: function call has no purpose
+	pfile_get_save_num_from_name(plr[myplr]._pName);
+	if (setlevel)
+		sprintf(szTemp, "temps%02d", setlvlnum);
+	else
+		sprintf(szTemp, "templ%02d", currlevel);
+}
+
+void GetPermLevelNames(char *szPerm)
+{
+	DWORD save_num;
+	BOOL has_file;
+
+	save_num = pfile_get_save_num_from_name(plr[myplr]._pName);
+	GetTempLevelNames(szPerm);
+	if (!pfile_open_archive(FALSE, save_num))
+		app_fatal("Unable to read to save file archive");
+
+	has_file = mpqapi_has_file(szPerm);
+	pfile_flush(TRUE, save_num);
+	if (!has_file) {
+		if (setlevel)
+			sprintf(szPerm, "perms%02d", setlvlnum);
+		else
+			sprintf(szPerm, "perml%02d", currlevel);
+	}
+}
+
+void pfile_get_game_name(char *dst)
+{
+	// BUGFIX: function call with no purpose
+	pfile_get_save_num_from_name(plr[myplr]._pName);
+	strcpy(dst, "game");
+}
+
+static BOOL GetPermSaveNames(DWORD dwIndex, char *szPerm)
+{
+	const char *fmt;
+
+	if (dwIndex < NUMLEVELS)
+		fmt = "perml%02d";
+	else if (dwIndex < NUMLEVELS * 2) {
+		dwIndex -= NUMLEVELS;
+		fmt = "perms%02d";
+	} else
+		return FALSE;
+
+	sprintf(szPerm, fmt, dwIndex);
+	return TRUE;
+}
+
+static BOOL GetTempSaveNames(DWORD dwIndex, char *szTemp)
+{
+	const char *fmt;
+
+	if (dwIndex < NUMLEVELS)
+		fmt = "templ%02d";
+	else if (dwIndex < NUMLEVELS * 2) {
+		dwIndex -= NUMLEVELS;
+		fmt = "temps%02d";
+	} else
+		return FALSE;
+
+	sprintf(szTemp, fmt, dwIndex);
+	return TRUE;
+}
+
+void pfile_remove_temp_files()
+{
+	if (gbMaxPlayers <= 1) {
+		DWORD save_num = pfile_get_save_num_from_name(plr[myplr]._pName);
+		if (!pfile_open_archive(FALSE, save_num))
+			app_fatal("Unable to write to save file archive");
+		mpqapi_remove_hash_entries(GetTempSaveNames);
+		pfile_flush(TRUE, save_num);
+	}
+}
+
+void pfile_rename_temp_to_perm()
+{
+	DWORD dwChar, dwIndex;
+	BOOL bResult;
+	char szTemp[MAX_PATH];
+	char szPerm[MAX_PATH];
+
+	dwChar = pfile_get_save_num_from_name(plr[myplr]._pName);
+	assert(dwChar < MAX_CHARACTERS);
+	assert(gbMaxPlayers == 1);
+	if (!pfile_open_archive(FALSE, dwChar))
+		app_fatal("Unable to write to save file archive");
+
+	dwIndex = 0;
+	while (GetTempSaveNames(dwIndex, szTemp)) {
+		bResult = GetPermSaveNames(dwIndex, szPerm);
+		assert(bResult);
+		dwIndex++;
+		if (mpqapi_has_file(szTemp)) {
+			if (mpqapi_has_file(szPerm))
+				mpqapi_remove_hash_entry(szPerm);
+			mpqapi_rename(szTemp, szPerm);
+		}
+	}
+	assert(!GetPermSaveNames(dwIndex, szPerm));
+	pfile_flush(TRUE, dwChar);
+}
+
+void pfile_write_save_file(const char *pszName, BYTE *pbData, DWORD dwLen, DWORD qwLen)
+{
+	DWORD save_num;
+
+	save_num = pfile_get_save_num_from_name(plr[myplr]._pName);
+	{
+		const char *password;
+		if (gbIsSpawn) {
+			password = PASSWORD_SPAWN_SINGLE;
+			if (gbMaxPlayers > 1)
+				password = PASSWORD_SPAWN_MULTI;
+		} else {
+			password = PASSWORD_SINGLE;
+			if (gbMaxPlayers > 1)
+				password = PASSWORD_MULTI;
+		}
+
+		codec_encode(pbData, dwLen, qwLen, password);
+	}
+	if (!pfile_open_archive(FALSE, save_num))
+		app_fatal("Unable to write to save file archive");
+	mpqapi_write_file(pszName, pbData, qwLen);
+	pfile_flush(TRUE, save_num);
+}
+
+BYTE *pfile_read(const char *pszName, DWORD *pdwLen)
+{
+	DWORD save_num, nread;
+	HANDLE archive, save;
+	BYTE *buf;
+
+	save_num = pfile_get_save_num_from_name(plr[myplr]._pName);
+	archive = pfile_open_save_archive(NULL, save_num);
+	if (archive == NULL)
+		app_fatal("Unable to open save file archive");
+
+	if (!SFileOpenFileEx(archive, pszName, 0, &save))
+		app_fatal("Unable to open save file");
+
+	*pdwLen = SFileGetFileSize(save, NULL);
+	if (*pdwLen == 0)
+		app_fatal("Invalid save file");
+
+	buf = DiabloAllocPtr(*pdwLen);
+	if (!SFileReadFile(save, buf, *pdwLen, &nread, NULL))
+		app_fatal("Unable to read save file");
+	SFileCloseFile(save);
+	pfile_SFileCloseArchive(archive);
+
+	{
+		const char *password;
+		DWORD nSize = 16;
+
+		if (gbIsSpawn) {
+			password = PASSWORD_SPAWN_SINGLE;
+			if (gbMaxPlayers > 1)
+				password = PASSWORD_SPAWN_MULTI;
+		} else {
+			password = PASSWORD_SINGLE;
+			if (gbMaxPlayers > 1)
+				password = PASSWORD_MULTI;
+		}
+
+		*pdwLen = codec_decode(buf, *pdwLen, password);
+		if (*pdwLen == 0)
+			app_fatal("Invalid save file");
+	}
+	return buf;
+}
+
+void pfile_update(BOOL force_save)
+{
+	// BUGFIX: these tick values should be treated as unsigned to handle overflows correctly
+	static int save_prev_tc;
+
+	if (gbMaxPlayers != 1) {
+		int tick = SDL_GetTicks();
+		if (force_save || tick - save_prev_tc > 60000) {
+			save_prev_tc = tick;
+			pfile_write_hero();
+		}
+	}
+}
+
+DEVILUTION_END_NAMESPACE