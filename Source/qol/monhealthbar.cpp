--- conflicted
+++ resolved
@@ -1,181 +1,173 @@
-/**
- * @file monhealthbar.cpp
- *
- * Adds monster health bar QoL feature
- */
-
-#include <fmt/format.h>
-
-#include "DiabloUI/art_draw.h"
-#include "control.h"
-#include "cursor.h"
-#include "options.h"
-#include "utils/language.h"
-
-namespace devilution {
-namespace {
-
-Art healthBox;
-Art resistance;
-Art health;
-Art healthBlue;
-Art playerExpTags;
-
-} // namespace
-
-void InitMonsterHealthBar()
-{
-	if (!*sgOptions.Gameplay.enemyHealthBar)
-		return;
-
-	LoadMaskedArt("data\\healthbox.pcx", &healthBox, 1, 1);
-	LoadArt("data\\health.pcx", &health);
-	std::array<uint8_t, 256> data;
-	data[234] = 185;
-	data[235] = 186;
-	data[236] = 187;
-	LoadMaskedArt("data\\health.pcx", &healthBlue, 1, 1, &data);
-	LoadMaskedArt("data\\resistance.pcx", &resistance, 6, 1);
-	LoadMaskedArt("data\\monstertags.pcx", &playerExpTags, 5, 1);
-
-	if ((healthBox.surface == nullptr)
-	    || (health.surface == nullptr)
-	    || (resistance.surface == nullptr)) {
-		app_fatal(_("Failed to load UI resources.\n"
-		            "\n"
-		            "Make sure devilutionx.mpq is in the game folder and that it is up to date."));
-	}
-}
-
-void FreeMonsterHealthBar()
-{
-	healthBox.Unload();
-	health.Unload();
-	healthBlue.Unload();
-	resistance.Unload();
-}
-
-void DrawMonsterHealthBar(const Surface &out)
-{
-	if (!*sgOptions.Gameplay.enemyHealthBar)
-		return;
-
-	assert(healthBox.surface != nullptr);
-	assert(health.surface != nullptr);
-	assert(healthBlue.surface != nullptr);
-	assert(resistance.surface != nullptr);
-
-	if (leveltype == DTYPE_TOWN)
-		return;
-	if (pcursmonst == -1)
-		return;
-
-	const Monster &monster = Monsters[pcursmonst];
-
-	const int width = healthBox.w();
-	const int barWidth = health.w();
-	const int height = healthBox.h();
-	Point position = { (gnScreenWidth - width) / 2, 18 };
-
-	if (CanPanelsCoverView()) {
-		if (IsRightPanelOpen())
-			position.x -= SidePanelSize.width / 2;
-		if (IsLeftPanelOpen())
-			position.x += SidePanelSize.width / 2;
-	}
-
-	const int border = 3;
-
-	int multiplier = 0;
-	int currLife = monster.hitPoints;
-	// lifestealing monsters can reach HP exceeding their max
-	if (monster.hitPoints > monster.maxHp) {
-		multiplier = monster.hitPoints / monster.maxHp;
-		currLife = monster.hitPoints - monster.maxHp * multiplier;
-		if (currLife == 0 && multiplier > 0) {
-			multiplier--;
-			currLife = monster.maxHp;
-		}
-	}
-
-	DrawArt(out, position, &healthBox);
-	DrawHalfTransparentRectTo(out, position.x + border, position.y + border, width - (border * 2), height - (border * 2));
-	int barProgress = (barWidth * currLife) / monster.maxHp;
-	if (barProgress != 0) {
-		DrawArt(out, position + Displacement { border + 1, border + 1 }, multiplier > 0 ? &healthBlue : &health, 0, barProgress, height - (border * 2) - 2);
-	}
-
-	constexpr auto getBorderColor = [](MonsterClass monsterClass) {
-		switch (monsterClass) {
-		case MonsterClass::Undead:
-			return 248;
-
-		case MonsterClass::Demon:
-			return 232;
-
-		case MonsterClass::Animal:
-			return 150;
-
-		default:
-			app_fatal(fmt::format("Invalid monster class: {}", static_cast<int>(monsterClass)));
-		}
-	};
-
-	if (*sgOptions.Gameplay.showMonsterType) {
-<<<<<<< HEAD
-		Uint8 borderColor = getBorderColor(monster.data->mMonstClass);
-=======
-		Uint8 borderColor = getBorderColor(monster.data().mMonstClass);
->>>>>>> c126839b
-		int borderWidth = width - (border * 2);
-		UnsafeDrawHorizontalLine(out, { position.x + border, position.y + border }, borderWidth, borderColor);
-		UnsafeDrawHorizontalLine(out, { position.x + border, position.y + height - border - 1 }, borderWidth, borderColor);
-		int borderHeight = height - (border * 2) - 2;
-		UnsafeDrawVerticalLine(out, { position.x + border, position.y + border + 1 }, borderHeight, borderColor);
-		UnsafeDrawVerticalLine(out, { position.x + width - border - 1, position.y + border + 1 }, borderHeight, borderColor);
-	}
-
-	UiFlags style = UiFlags::AlignCenter | UiFlags::VerticalCenter;
-	DrawString(out, monster.name, { position + Displacement { -1, 1 }, { width, height } }, style | UiFlags::ColorBlack);
-	if (monster.uniqType != 0)
-		style |= UiFlags::ColorWhitegold;
-	else if (monster.leader != 0)
-		style |= UiFlags::ColorBlue;
-	else
-		style |= UiFlags::ColorWhite;
-	DrawString(out, monster.name, { position, { width, height } }, style);
-
-	if (multiplier > 0)
-		DrawString(out, fmt::format("x{:d}", multiplier), { position, { width - 2, height } }, UiFlags::ColorWhite | UiFlags::AlignRight | UiFlags::VerticalCenter);
-<<<<<<< HEAD
-	if (monster.uniqType != 0 || MonsterKillCounts[monster.type->type] >= 15) {
-=======
-	if (monster._uniqtype != 0 || MonsterKillCounts[monster.type().type] >= 15) {
->>>>>>> c126839b
-		monster_resistance immunes[] = { IMMUNE_MAGIC, IMMUNE_FIRE, IMMUNE_LIGHTNING };
-		monster_resistance resists[] = { RESIST_MAGIC, RESIST_FIRE, RESIST_LIGHTNING };
-
-		int resOffset = 5;
-		for (int i = 0; i < 3; i++) {
-			if ((monster.magicResistance & immunes[i]) != 0) {
-				DrawArt(out, position + Displacement { resOffset, height - 6 }, &resistance, i * 2 + 1);
-				resOffset += resistance.w() + 2;
-			} else if ((monster.magicResistance & resists[i]) != 0) {
-				DrawArt(out, position + Displacement { resOffset, height - 6 }, &resistance, i * 2);
-				resOffset += resistance.w() + 2;
-			}
-		}
-	}
-
-	int tagOffset = 5;
-	for (int i = 0; i < MAX_PLRS; i++) {
-		if (1 << i & monster.whoHit) {
-			DrawArt(out, position + Displacement { tagOffset, height - 31 }, &playerExpTags, i + 1);
-		} else if (Players[i].plractive) {
-			DrawArt(out, position + Displacement { tagOffset, height - 31 }, &playerExpTags, 0);
-		}
-		tagOffset += playerExpTags.w();
-	}
-}
-
-} // namespace devilution
+/**
+ * @file monhealthbar.cpp
+ *
+ * Adds monster health bar QoL feature
+ */
+
+#include <fmt/format.h>
+
+#include "DiabloUI/art_draw.h"
+#include "control.h"
+#include "cursor.h"
+#include "options.h"
+#include "utils/language.h"
+
+namespace devilution {
+namespace {
+
+Art healthBox;
+Art resistance;
+Art health;
+Art healthBlue;
+Art playerExpTags;
+
+} // namespace
+
+void InitMonsterHealthBar()
+{
+	if (!*sgOptions.Gameplay.enemyHealthBar)
+		return;
+
+	LoadMaskedArt("data\\healthbox.pcx", &healthBox, 1, 1);
+	LoadArt("data\\health.pcx", &health);
+	std::array<uint8_t, 256> data;
+	data[234] = 185;
+	data[235] = 186;
+	data[236] = 187;
+	LoadMaskedArt("data\\health.pcx", &healthBlue, 1, 1, &data);
+	LoadMaskedArt("data\\resistance.pcx", &resistance, 6, 1);
+	LoadMaskedArt("data\\monstertags.pcx", &playerExpTags, 5, 1);
+
+	if ((healthBox.surface == nullptr)
+	    || (health.surface == nullptr)
+	    || (resistance.surface == nullptr)) {
+		app_fatal(_("Failed to load UI resources.\n"
+		            "\n"
+		            "Make sure devilutionx.mpq is in the game folder and that it is up to date."));
+	}
+}
+
+void FreeMonsterHealthBar()
+{
+	healthBox.Unload();
+	health.Unload();
+	healthBlue.Unload();
+	resistance.Unload();
+}
+
+void DrawMonsterHealthBar(const Surface &out)
+{
+	if (!*sgOptions.Gameplay.enemyHealthBar)
+		return;
+
+	assert(healthBox.surface != nullptr);
+	assert(health.surface != nullptr);
+	assert(healthBlue.surface != nullptr);
+	assert(resistance.surface != nullptr);
+
+	if (leveltype == DTYPE_TOWN)
+		return;
+	if (pcursmonst == -1)
+		return;
+
+	const Monster &monster = Monsters[pcursmonst];
+
+	const int width = healthBox.w();
+	const int barWidth = health.w();
+	const int height = healthBox.h();
+	Point position = { (gnScreenWidth - width) / 2, 18 };
+
+	if (CanPanelsCoverView()) {
+		if (IsRightPanelOpen())
+			position.x -= SidePanelSize.width / 2;
+		if (IsLeftPanelOpen())
+			position.x += SidePanelSize.width / 2;
+	}
+
+	const int border = 3;
+
+	int multiplier = 0;
+	int currLife = monster.hitPoints;
+	// lifestealing monsters can reach HP exceeding their max
+	if (monster.hitPoints > monster.maxHp) {
+		multiplier = monster.hitPoints / monster.maxHp;
+		currLife = monster.hitPoints - monster.maxHp * multiplier;
+		if (currLife == 0 && multiplier > 0) {
+			multiplier--;
+			currLife = monster.maxHp;
+		}
+	}
+
+	DrawArt(out, position, &healthBox);
+	DrawHalfTransparentRectTo(out, position.x + border, position.y + border, width - (border * 2), height - (border * 2));
+	int barProgress = (barWidth * currLife) / monster.maxHp;
+	if (barProgress != 0) {
+		DrawArt(out, position + Displacement { border + 1, border + 1 }, multiplier > 0 ? &healthBlue : &health, 0, barProgress, height - (border * 2) - 2);
+	}
+
+	constexpr auto getBorderColor = [](MonsterClass monsterClass) {
+		switch (monsterClass) {
+		case MonsterClass::Undead:
+			return 248;
+
+		case MonsterClass::Demon:
+			return 232;
+
+		case MonsterClass::Animal:
+			return 150;
+
+		default:
+			app_fatal(fmt::format("Invalid monster class: {}", static_cast<int>(monsterClass)));
+		}
+	};
+
+	if (*sgOptions.Gameplay.showMonsterType) {
+		Uint8 borderColor = getBorderColor(monster.data().mMonstClass);
+		int borderWidth = width - (border * 2);
+		UnsafeDrawHorizontalLine(out, { position.x + border, position.y + border }, borderWidth, borderColor);
+		UnsafeDrawHorizontalLine(out, { position.x + border, position.y + height - border - 1 }, borderWidth, borderColor);
+		int borderHeight = height - (border * 2) - 2;
+		UnsafeDrawVerticalLine(out, { position.x + border, position.y + border + 1 }, borderHeight, borderColor);
+		UnsafeDrawVerticalLine(out, { position.x + width - border - 1, position.y + border + 1 }, borderHeight, borderColor);
+	}
+
+	UiFlags style = UiFlags::AlignCenter | UiFlags::VerticalCenter;
+	DrawString(out, monster.name, { position + Displacement { -1, 1 }, { width, height } }, style | UiFlags::ColorBlack);
+	if (monster.uniqType != 0)
+		style |= UiFlags::ColorWhitegold;
+	else if (monster.leader != 0)
+		style |= UiFlags::ColorBlue;
+	else
+		style |= UiFlags::ColorWhite;
+	DrawString(out, monster.name, { position, { width, height } }, style);
+
+	if (multiplier > 0)
+		DrawString(out, fmt::format("x{:d}", multiplier), { position, { width - 2, height } }, UiFlags::ColorWhite | UiFlags::AlignRight | UiFlags::VerticalCenter);
+	if (monster._uniqtype != 0 || MonsterKillCounts[monster.type().type] >= 15) {
+		monster_resistance immunes[] = { IMMUNE_MAGIC, IMMUNE_FIRE, IMMUNE_LIGHTNING };
+		monster_resistance resists[] = { RESIST_MAGIC, RESIST_FIRE, RESIST_LIGHTNING };
+
+		int resOffset = 5;
+		for (int i = 0; i < 3; i++) {
+			if ((monster.magicResistance & immunes[i]) != 0) {
+				DrawArt(out, position + Displacement { resOffset, height - 6 }, &resistance, i * 2 + 1);
+				resOffset += resistance.w() + 2;
+			} else if ((monster.magicResistance & resists[i]) != 0) {
+				DrawArt(out, position + Displacement { resOffset, height - 6 }, &resistance, i * 2);
+				resOffset += resistance.w() + 2;
+			}
+		}
+	}
+
+	int tagOffset = 5;
+	for (int i = 0; i < MAX_PLRS; i++) {
+		if (1 << i & monster.whoHit) {
+			DrawArt(out, position + Displacement { tagOffset, height - 31 }, &playerExpTags, i + 1);
+		} else if (Players[i].plractive) {
+			DrawArt(out, position + Displacement { tagOffset, height - 31 }, &playerExpTags, 0);
+		}
+		tagOffset += playerExpTags.w();
+	}
+}
+
+} // namespace devilution