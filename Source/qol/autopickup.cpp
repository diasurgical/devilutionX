--- conflicted
+++ resolved
@@ -1,107 +1,103 @@
-/**
- * @file autopickup.cpp
- *
- * QoL feature for automatically picking up gold
- */
-
-#include "inv_iterators.hpp"
-#include "options.h"
-#include "player.h"
-
-namespace devilution {
-namespace {
-
-bool HasRoomForGold()
-{
-	for (int idx : Players[MyPlayerId].InvGrid) {
-		// Secondary item cell. No need to check those as we'll go through the main item cells anyway.
-		if (idx < 0)
-			continue;
-
-		// Empty cell. 1x1 space available.
-		if (idx == 0)
-			return true;
-
-		// Main item cell. Potentially a gold pile so check it.
-		auto item = Players[MyPlayerId].InvList[idx - 1];
-		if (item._itype == ItemType::Gold && item._ivalue < MaxGold)
-			return true;
-	}
-
-	return false;
-}
-
-int NumMiscItemsInInv(int iMiscId)
-{
-	int numItems = 0;
-	for (const auto &item : InventoryAndBeltPlayerItemsRange(Players[MyPlayerId])) {
-		if (item._iMiscId == iMiscId) {
-			numItems++;
-		}
-	}
-	return numItems;
-}
-
-} // namespace
-
-void AutoPickup(int pnum)
-{
-<<<<<<< HEAD
-	if (leveltype == DTYPE_TOWN && !sgOptions.Gameplay.bAutoPickupInTown)
-=======
-	if (!*sgOptions.Gameplay.autoGoldPickup)
->>>>>>> 6273f700
-		return;
-	if (pnum != MyPlayerId)
-		return;
-
-	bool hasRoomForGold = HasRoomForGold();
-
-	for (auto pathDir : PathDirs) {
-		Point tile = Players[pnum].position.tile + pathDir;
-		if (dItem[tile.x][tile.y] != 0) {
-			int itemIndex = dItem[tile.x][tile.y] - 1;
-			auto &item = Items[itemIndex];
-			if (hasRoomForGold && item._itype == ItemType::Gold) {
-				NetSendCmdGItem(true, CMD_REQUESTAGITEM, pnum, pnum, itemIndex);
-				item._iRequest = true;
-			}
-			if (item._itype == ItemType::Misc && (AutoPlaceItemInInventory(Players[pnum], item, false)) || AutoPlaceItemInBelt(Players[pnum], item, false)) {
-				bool doPickup = false;
-				switch (item._iMiscId) {
-				case IMISC_HEAL:
-					doPickup = sgOptions.Gameplay.nHealPotionPickup > NumMiscItemsInInv(item._iMiscId);
-					break;
-				case IMISC_FULLHEAL:
-					doPickup = sgOptions.Gameplay.nFullHealPotionPickup > NumMiscItemsInInv(item._iMiscId);
-					break;
-				case IMISC_MANA:
-					doPickup = sgOptions.Gameplay.nManaPotionPickup > NumMiscItemsInInv(item._iMiscId);
-					break;
-				case IMISC_FULLMANA:
-					doPickup = sgOptions.Gameplay.nFullManaPotionPickup > NumMiscItemsInInv(item._iMiscId);
-					break;
-				case IMISC_REJUV:
-					doPickup = sgOptions.Gameplay.nRejuPotionPickup > NumMiscItemsInInv(item._iMiscId);
-					break;
-				case IMISC_FULLREJUV:
-					doPickup = sgOptions.Gameplay.nFullRejuPotionPickup > NumMiscItemsInInv(item._iMiscId);
-					break;
-				case IMISC_ELIXSTR:
-				case IMISC_ELIXMAG:
-				case IMISC_ELIXDEX:
-				case IMISC_ELIXVIT:
-					doPickup = sgOptions.Gameplay.bAutoPickupElixirs;
-					break;
-				default:
-					break;
-				}
-				if (doPickup) {
-					NetSendCmdGItem(true, CMD_REQUESTAGITEM, pnum, pnum, itemIndex);
-					item._iRequest = true;
-				}
-			}
-		}
-	}
-}
-} // namespace devilution
+/**
+ * @file autopickup.cpp
+ *
+ * QoL feature for automatically picking up gold
+ */
+
+#include "inv_iterators.hpp"
+#include "options.h"
+#include "player.h"
+
+namespace devilution {
+namespace {
+
+bool HasRoomForGold()
+{
+	for (int idx : Players[MyPlayerId].InvGrid) {
+		// Secondary item cell. No need to check those as we'll go through the main item cells anyway.
+		if (idx < 0)
+			continue;
+
+		// Empty cell. 1x1 space available.
+		if (idx == 0)
+			return true;
+
+		// Main item cell. Potentially a gold pile so check it.
+		auto item = Players[MyPlayerId].InvList[idx - 1];
+		if (item._itype == ItemType::Gold && item._ivalue < MaxGold)
+			return true;
+	}
+
+	return false;
+}
+
+int NumMiscItemsInInv(int iMiscId)
+{
+	int numItems = 0;
+	for (const auto &item : InventoryAndBeltPlayerItemsRange(Players[MyPlayerId])) {
+		if (item._iMiscId == iMiscId) {
+			numItems++;
+		}
+	}
+	return numItems;
+}
+
+} // namespace
+
+void AutoPickup(int pnum)
+{
+	if (pnum != MyPlayerId)
+		return;
+	if (leveltype == DTYPE_TOWN && !*sgOptions.Gameplay.autoGoldPickup)
+		return;
+
+	bool hasRoomForGold = HasRoomForGold();
+
+	for (auto pathDir : PathDirs) {
+		Point tile = Players[pnum].position.tile + pathDir;
+		if (dItem[tile.x][tile.y] != 0) {
+			int itemIndex = dItem[tile.x][tile.y] - 1;
+			auto &item = Items[itemIndex];
+			if (hasRoomForGold && item._itype == ItemType::Gold) {
+				NetSendCmdGItem(true, CMD_REQUESTAGITEM, pnum, pnum, itemIndex);
+				item._iRequest = true;
+			}
+			if (item._itype == ItemType::Misc && (AutoPlaceItemInInventory(Players[pnum], item, false) || AutoPlaceItemInBelt(Players[pnum], item, false))) {
+				bool doPickup = false;
+				switch (item._iMiscId) {
+				case IMISC_HEAL:
+					doPickup = sgOptions.Gameplay.nHealPotionPickup > NumMiscItemsInInv(item._iMiscId);
+					break;
+				case IMISC_FULLHEAL:
+					doPickup = sgOptions.Gameplay.nFullHealPotionPickup > NumMiscItemsInInv(item._iMiscId);
+					break;
+				case IMISC_MANA:
+					doPickup = sgOptions.Gameplay.nManaPotionPickup > NumMiscItemsInInv(item._iMiscId);
+					break;
+				case IMISC_FULLMANA:
+					doPickup = sgOptions.Gameplay.nFullManaPotionPickup > NumMiscItemsInInv(item._iMiscId);
+					break;
+				case IMISC_REJUV:
+					doPickup = sgOptions.Gameplay.nRejuPotionPickup > NumMiscItemsInInv(item._iMiscId);
+					break;
+				case IMISC_FULLREJUV:
+					doPickup = sgOptions.Gameplay.nFullRejuPotionPickup > NumMiscItemsInInv(item._iMiscId);
+					break;
+				case IMISC_ELIXSTR:
+				case IMISC_ELIXMAG:
+				case IMISC_ELIXDEX:
+				case IMISC_ELIXVIT:
+					doPickup = sgOptions.Gameplay.bAutoPickupElixirs;
+					break;
+				default:
+					break;
+				}
+				if (doPickup) {
+					NetSendCmdGItem(true, CMD_REQUESTAGITEM, pnum, pnum, itemIndex);
+					item._iRequest = true;
+				}
+			}
+		}
+	}
+}
+} // namespace devilution