--- conflicted
+++ resolved
@@ -1,679 +1,674 @@
-#include "qol/stash.h"
-
-#include "utils/stdcompat/algorithm.hpp"
-#include <fmt/format.h>
-#include <utility>
-
-#include "DiabloUI/art_draw.h"
-#include "control.h"
-#include "controls/plrctrls.h"
-#include "cursor.h"
-#include "engine/points_in_rectangle_range.hpp"
-#include "engine/rectangle.hpp"
-#include "engine/render/cel_render.hpp"
-#include "engine/render/text_render.hpp"
-#include "engine/size.hpp"
-#include "hwcursor.hpp"
-#include "minitext.h"
-#include "stores.h"
-#include "utils/language.h"
-#include "utils/utf8.hpp"
-
-namespace devilution {
-
-bool IsStashOpen;
-StashStruct Stash;
-bool IsWithdrawGoldOpen;
-int WithdrawGoldValue;
-
-namespace {
-
-constexpr int CountStashPages = 50;
-
-int InitialWithdrawGoldValue;
-
-/** Contains mappings for the buttons in the stash (2 navigation buttons, withdraw gold buttons, 2 navigation buttons) */
-constexpr Rectangle StashButtonRect[] = {
-	// clang-format off
-	{ {  19, 19 }, { 27, 16 } }, // 10 left
-	{ {  56, 19 }, { 27, 16 } }, // 1 left
-	{ {  93, 19 }, { 27, 16 } }, // withdraw gold
-	{ { 242, 19 }, { 27, 16 } }, // 1 right
-	{ { 279, 19 }, { 27, 16 } }  // 10 right
-	// clang-format on
-};
-
-Art StashPanelArt;
-Art StashNavButtonArt;
-
-/**
- * @param stashListIndex The item's StashList index
- * @param itemSize Size of item
- */
-void AddItemToStashGrid(int page, Point position, uint16_t stashListIndex, Size itemSize)
-{
-	for (auto point : PointsInRectangleRange({ { 0, 0 }, itemSize })) {
-		Stash.stashGrids[page][position.x + point.x][position.y + point.y] = stashListIndex + 1;
-	}
-}
-
-Point FindSlotUnderCursor(Point cursorPosition)
-{
-	if ((icursSize28.width & 1) == 0)
-		cursorPosition.x -= INV_SLOT_HALF_SIZE_PX;
-	if ((icursSize28.height & 1) == 0)
-		cursorPosition.y -= INV_SLOT_HALF_SIZE_PX;
-	cursorPosition.y -= (icursSize28.height - 1) / 2 * INV_SLOT_SIZE_PX;
-
-	for (auto point : PointsInRectangleRange({ { 0, 0 }, { 10, 10 } })) {
-		Rectangle cell {
-			GetStashSlotCoord(point),
-			InventorySlotSizeInPixels
-		};
-
-		if (cell.Contains(cursorPosition)) {
-			return point;
-		}
-	}
-
-	return InvalidStashPoint;
-}
-
-void CheckStashPaste(Point cursorPosition)
-{
-	auto &player = Players[MyPlayerId];
-
-	SetICursor(player.HoldItem._iCurs + CURSOR_FIRSTITEM);
-	if (!IsHardwareCursor()) {
-		cursorPosition += Displacement(icursSize / 2);
-	}
-
-	if (player.HoldItem._itype == ItemType::Gold) {
-		Stash.gold += player.HoldItem._ivalue;
-		Stash.dirty = true;
-		player.HoldItem._itype = ItemType::None;
-		if (!IsHardwareCursor())
-			SetCursorPos(cursorPosition);
-		NewCursor(CURSOR_HAND);
-		return;
-	}
-
-	Point firstSlot = FindSlotUnderCursor(cursorPosition);
-	if (firstSlot == InvalidStashPoint)
-		return;
-
-	const Size itemSize = icursSize28;
-
-	if (firstSlot.x + itemSize.width > 10 || firstSlot.y + itemSize.height > 10) {
-		return; // Item does not fit
-	}
-
-	// Check that no more then 1 item is replaced by the move
-	uint16_t it = 0;
-<<<<<<< HEAD
-	for (auto point : PointsInRectangleRange({ firstSlot, itemSize })) {
-		uint16_t iv = Stash.stashGrids[Stash.page][point.x][point.y];
-=======
-	for (auto point : PointsInRectangleRange({ { 0, 0 }, itemSize })) {
-		uint16_t iv = Stash.stashGrids[Stash.GetPage()][firstSlot.x + point.x][firstSlot.y + point.y];
->>>>>>> 3e9ca604
-		if (iv == 0 || it == iv)
-			continue;
-		if (it == 0) {
-			it = iv; // Found first item
-			continue;
-		}
-		return; // Found a second item
-	}
-
-	PlaySFX(ItemInvSnds[ItemCAnimTbl[player.HoldItem._iCurs]]);
-
-	player.HoldItem.position = firstSlot + Displacement { 0, itemSize.height - 1 };
-
-	int cn = CURSOR_HAND;
-	uint16_t stashIndex;
-	if (it == 0) {
-		Stash.stashList.push_back(player.HoldItem);
-		stashIndex = Stash.stashList.size() - 1;
-	} else {
-		stashIndex = it - 1;
-		cn = SwapItem(Stash.stashList[stashIndex], player.HoldItem);
-		for (auto &row : Stash.stashGrids[Stash.GetPage()]) {
-			for (auto &itemId : row) {
-				if (itemId == it)
-					itemId = 0;
-			}
-		}
-	}
-
-	AddItemToStashGrid(Stash.GetPage(), firstSlot, stashIndex, itemSize);
-
-	Stash.dirty = true;
-
-	if (cn == CURSOR_HAND && !IsHardwareCursor())
-		SetCursorPos(cursorPosition);
-	NewCursor(cn);
-}
-
-void CheckStashCut(Point cursorPosition, bool automaticMove, bool dropItem)
-{
-	auto &player = Players[MyPlayerId];
-
-	if (IsWithdrawGoldOpen) {
-		IsWithdrawGoldOpen = false;
-		WithdrawGoldValue = 0;
-	}
-
-	Point slot = InvalidStashPoint;
-
-	for (auto point : PointsInRectangleRange({ { 0, 0 }, { 10, 10 } })) {
-		Rectangle cell {
-			GetStashSlotCoord(point),
-			{ InventorySlotSizeInPixels.width + 1, InventorySlotSizeInPixels.height + 1 }
-		};
-
-		// check which inventory rectangle the mouse is in, if any
-		if (cell.Contains(cursorPosition)) {
-			slot = point;
-			break;
-		}
-	}
-
-	if (slot == InvalidStashPoint) {
-		return;
-	}
-
-	Item &holdItem = player.HoldItem;
-	holdItem._itype = ItemType::None;
-
-	bool automaticallyMoved = false;
-	bool automaticallyEquipped = false;
-
-	uint16_t ii = Stash.stashGrids[Stash.GetPage()][slot.x][slot.y];
-	if (ii != 0) {
-		uint16_t iv = ii - 1;
-
-		holdItem = Stash.stashList[iv];
-		if (automaticMove) {
-			if (CanBePlacedOnBelt(holdItem)) {
-				automaticallyMoved = AutoPlaceItemInBelt(player, holdItem, true);
-			} else {
-				automaticallyMoved = automaticallyEquipped = AutoEquip(MyPlayerId, holdItem);
-			}
-		}
-
-		if (!automaticMove || automaticallyMoved) {
-			Stash.RemoveStashItem(iv);
-		}
-	}
-
-	if (!holdItem.isEmpty()) {
-		CalcPlrInv(player, true);
-		holdItem._iStatFlag = player.CanUseItem(holdItem);
-		if (automaticallyEquipped) {
-			PlaySFX(ItemInvSnds[ItemCAnimTbl[holdItem._iCurs]]);
-		} else if (!automaticMove || automaticallyMoved) {
-			PlaySFX(IS_IGRAB);
-		}
-
-		if (automaticMove) {
-			if (!automaticallyMoved) {
-				if (CanBePlacedOnBelt(holdItem)) {
-					player.SaySpecific(HeroSpeech::IHaveNoRoom);
-				} else {
-					player.SaySpecific(HeroSpeech::ICantDoThat);
-				}
-			}
-
-			holdItem._itype = ItemType::None;
-		} else {
-			NewCursor(holdItem._iCurs + CURSOR_FIRSTITEM);
-			if (!IsHardwareCursor() && !dropItem) {
-				// For a hardware cursor, we set the "hot point" to the center of the item instead.
-				SetCursorPos(cursorPosition - Displacement(cursSize / 2));
-			}
-		}
-	}
-
-	if (dropItem && !holdItem.isEmpty()) {
-		if (invflag) {
-			if (AutoPlaceItemInInventory(player, holdItem, true)) {
-				holdItem._itype = ItemType::None;
-				NewCursor(CURSOR_HAND);
-			} else {
-				player.SaySpecific(HeroSpeech::IHaveNoRoom);
-			}
-		} else {
-			TryDropItem();
-		}
-	}
-}
-
-void StartGoldWithdraw()
-{
-	CloseGoldDrop();
-
-	InitialWithdrawGoldValue = Stash.gold;
-
-	if (talkflag)
-		control_reset_talk();
-
-	Point start = GetPanelPosition(UiPanels::Stash, { 67, 128 });
-	SDL_Rect rect = MakeSdlRect(start.x, start.y, 180, 20);
-	SDL_SetTextInputRect(&rect);
-
-	IsWithdrawGoldOpen = true;
-	WithdrawGoldValue = 0;
-	SDL_StartTextInput();
-}
-
-void WithdrawGold(Player &player, int amount)
-{
-	InitializeItem(player.HoldItem, IDI_GOLD);
-	SetGoldSeed(player, player.HoldItem);
-	player.HoldItem._ivalue = amount;
-	player.HoldItem._iStatFlag = true;
-	ControlSetGoldCurs(player.HoldItem);
-	Stash.gold -= amount;
-	Stash.dirty = true;
-}
-
-} // namespace
-
-Point GetStashSlotCoord(Point slot)
-{
-	constexpr int StashNextCell = INV_SLOT_SIZE_PX + 1; // spacing between each cell
-
-	return GetPanelPosition(UiPanels::Stash, slot * StashNextCell + Displacement { 17, 48 });
-}
-
-void FreeStashGFX()
-{
-	StashPanelArt.Unload();
-	StashNavButtonArt.Unload();
-}
-
-void InitStash()
-{
-	InitialWithdrawGoldValue = 0;
-
-	LoadArt("data\\stash.pcx", &StashPanelArt, 1);
-	LoadArt("data\\stashnavbtns.pcx", &StashNavButtonArt, 5);
-}
-
-int StashButtonPressed = -1;
-
-void CheckStashButtonRelease(Point mousePosition)
-{
-	if (StashButtonPressed == -1)
-		return;
-
-	Rectangle stashButton = StashButtonRect[StashButtonPressed];
-	stashButton.position = GetPanelPosition(UiPanels::Stash, stashButton.position);
-	if (stashButton.Contains(mousePosition)) {
-		switch (StashButtonPressed) {
-		case 0:
-			Stash.SetPage(Stash.GetPage() - 10);
-			break;
-		case 1:
-			Stash.SetPage(Stash.GetPage() - 1);
-			break;
-		case 2:
-			StartGoldWithdraw();
-			break;
-		case 3:
-			Stash.SetPage(Stash.GetPage() + 1);
-			break;
-		case 4:
-			Stash.SetPage(Stash.GetPage() + 10);
-			break;
-		}
-	}
-
-	StashButtonPressed = -1;
-}
-
-void CheckStashButtonPress(Point mousePosition)
-{
-	Rectangle stashButton;
-
-	for (int i = 0; i < 5; i++) {
-		stashButton = StashButtonRect[i];
-		stashButton.position = GetPanelPosition(UiPanels::Stash, stashButton.position);
-		if (stashButton.Contains(mousePosition)) {
-			StashButtonPressed = i;
-			return;
-		}
-	}
-
-	StashButtonPressed = -1;
-}
-
-void DrawStash(const Surface &out)
-{
-	DrawArt(out, GetPanelPosition(UiPanels::Stash), &StashPanelArt);
-
-	if (StashButtonPressed != -1) {
-		Point stashButton = GetPanelPosition(UiPanels::Stash, StashButtonRect[StashButtonPressed].position);
-		DrawArt(out, stashButton, &StashNavButtonArt, StashButtonPressed);
-	}
-
-	constexpr Displacement offset { 0, INV_SLOT_SIZE_PX - 1 };
-
-	for (auto slot : PointsInRectangleRange({ { 0, 0 }, { 10, 10 } })) {
-		if (Stash.stashGrids[Stash.GetPage()][slot.x][slot.y] != 0) {
-			InvDrawSlotBack(out, GetStashSlotCoord(slot) + offset, InventorySlotSizeInPixels);
-		}
-	}
-
-	for (auto slot : PointsInRectangleRange({ { 0, 0 }, { 10, 10 } })) {
-		if (Stash.stashGrids[Stash.GetPage()][slot.x][slot.y] == 0) {
-			continue; // No item in the given slot
-		}
-
-		uint16_t itemId = Stash.stashGrids[Stash.GetPage()][slot.x][slot.y] - 1;
-		if (Stash.stashList[itemId].position != slot) {
-			continue; // Not the first slot of the item
-		}
-
-		Item &item = Stash.stashList[itemId];
-		int frame = item._iCurs + CURSOR_FIRSTITEM;
-
-		const Point position = GetStashSlotCoord(item.position) + offset;
-		const auto &cel = GetInvItemSprite(frame);
-		const int celFrame = GetInvItemFrame(frame);
-
-		if (pcursstashitem == itemId) {
-			uint8_t color = GetOutlineColor(Stash.stashList[itemId], true);
-			CelBlitOutlineTo(out, color, position, cel, celFrame, false);
-		}
-
-		CelDrawItem(Stash.stashList[itemId], out, position, cel, celFrame);
-	}
-
-	Point position = GetPanelPosition(UiPanels::Stash);
-	UiFlags style = UiFlags::VerticalCenter | UiFlags::ColorWhite;
-
-	DrawString(out, fmt::format("{:d}", Stash.GetPage() + 1), { position + Displacement { 132, 0 }, { 57, 11 } }, UiFlags::AlignCenter | style);
-	DrawString(out, fmt::format("{:d}", Stash.gold), { position + Displacement { 122, 19 }, { 107, 13 } }, UiFlags::AlignRight | style);
-}
-
-void CheckStashItem(Point mousePosition, bool isShiftHeld, bool isCtrlHeld)
-{
-	if (pcurs >= CURSOR_FIRSTITEM) {
-		CheckStashPaste(mousePosition);
-	} else {
-		CheckStashCut(mousePosition, isShiftHeld, isCtrlHeld);
-	}
-}
-
-uint16_t CheckStashHLight(Point mousePosition)
-{
-	Point slot = InvalidStashPoint;
-	for (auto point : PointsInRectangleRange({ { 0, 0 }, { 10, 10 } })) {
-		Rectangle cell {
-			GetStashSlotCoord(point),
-			{ InventorySlotSizeInPixels.width + 1, InventorySlotSizeInPixels.height + 1 }
-		};
-
-		if (cell.Contains({ mousePosition })) {
-			slot = point;
-			break;
-		}
-	}
-
-	if (slot == InvalidStashPoint)
-		return -1;
-
-	InfoColor = UiFlags::ColorWhite;
-
-	ClearPanel();
-
-	uint16_t itemId = abs(Stash.stashGrids[Stash.GetPage()][slot.x][slot.y]);
-	if (itemId == 0)
-		return -1;
-
-	uint16_t ii = itemId - 1;
-	Item &item = Stash.stashList[ii];
-
-	if (item.isEmpty())
-		return -1;
-
-	InfoColor = item.getTextColor();
-	if (item._iIdentified) {
-		InfoString = item._iIName;
-		PrintItemDetails(item);
-	} else {
-		InfoString = item._iName;
-		PrintItemDur(item);
-	}
-
-	return ii;
-}
-
-bool UseStashItem(uint16_t c)
-{
-	if (MyPlayer->_pInvincible && MyPlayer->_pHitPoints == 0)
-		return true;
-	if (pcurs != CURSOR_HAND)
-		return true;
-	if (stextflag != STORE_NONE)
-		return true;
-
-	Item *item = &Stash.stashList[c];
-
-	constexpr int SpeechDelay = 10;
-	if (item->IDidx == IDI_MUSHROOM) {
-		MyPlayer->Say(HeroSpeech::NowThatsOneBigMushroom, SpeechDelay);
-		return true;
-	}
-	if (item->IDidx == IDI_FUNGALTM) {
-		PlaySFX(IS_IBOOK);
-		MyPlayer->Say(HeroSpeech::ThatDidntDoAnything, SpeechDelay);
-		return true;
-	}
-
-	if (!AllItemsList[item->IDidx].iUsable)
-		return false;
-
-	if (!MyPlayer->CanUseItem(*item)) {
-		MyPlayer->Say(HeroSpeech::ICantUseThisYet);
-		return true;
-	}
-
-	if (IsWithdrawGoldOpen) {
-		IsWithdrawGoldOpen = false;
-		WithdrawGoldValue = 0;
-	}
-
-	if (item->IsScroll()) {
-		return true;
-	}
-
-	if (item->_iMiscId > IMISC_RUNEFIRST && item->_iMiscId < IMISC_RUNELAST && currlevel == 0) {
-		return true;
-	}
-
-	if (item->_iMiscId == IMISC_BOOK)
-		PlaySFX(IS_RBOOK);
-	else
-		PlaySFX(ItemInvSnds[ItemCAnimTbl[item->_iCurs]]);
-
-	UseItem(MyPlayerId, item->_iMiscId, item->_iSpell);
-
-	if (Stash.stashList[c]._iMiscId == IMISC_MAPOFDOOM)
-		return true;
-	if (Stash.stashList[c]._iMiscId == IMISC_NOTE) {
-		InitQTextMsg(TEXT_BOOK9);
-		CloseInventory();
-		return true;
-	}
-	Stash.RemoveStashItem(c);
-
-	return true;
-}
-
-void StashStruct::RemoveStashItem(uint16_t iv)
-{
-	// Iterate through stashGrid and remove every reference to item
-	for (auto &row : Stash.stashGrids[Stash.GetPage()]) {
-		for (uint16_t &itemId : row) {
-			if (itemId - 1 == iv) {
-				itemId = 0;
-			}
-		}
-	}
-
-	if (stashList.empty()) {
-		return;
-	}
-
-	// If the item at the end of stash array isn't the one we removed, we need to swap its position in the array with the removed item
-	std::size_t lastItemIndex = stashList.size() - 1;
-	if (lastItemIndex != iv) {
-		stashList[iv] = stashList[lastItemIndex];
-
-		for (auto &pair : Stash.stashGrids) {
-			auto &grid = pair.second;
-			for (auto &row : grid) {
-				for (uint16_t &itemId : row) {
-					if (itemId == lastItemIndex + 1) {
-						itemId = iv + 1;
-					}
-				}
-			}
-		}
-	}
-	stashList.pop_back();
-	Stash.dirty = true;
-}
-
-void StashStruct::SetPage(int newPage)
-{
-	page = clamp(newPage, 0, CountStashPages - 1);
-}
-
-void StashStruct::RefreshItemStatFlags()
-{
-	for (auto &item : Stash.stashList) {
-		item._iStatFlag = MyPlayer->CanUseItem(item);
-	}
-}
-
-void WithdrawGoldKeyPress(char vkey)
-{
-	auto &myPlayer = Players[MyPlayerId];
-
-	if (myPlayer._pHitPoints >> 6 <= 0) {
-		CloseGoldWithdraw();
-		return;
-	}
-
-	if (vkey == DVL_VK_RETURN) {
-		if (WithdrawGoldValue > 0) {
-			WithdrawGold(myPlayer, WithdrawGoldValue);
-		}
-		CloseGoldWithdraw();
-	} else if (vkey == DVL_VK_ESCAPE) {
-		CloseGoldWithdraw();
-	} else if (vkey == DVL_VK_BACK) {
-		WithdrawGoldValue /= 10;
-	}
-}
-
-void DrawGoldWithdraw(const Surface &out, int amount)
-{
-	if (!IsWithdrawGoldOpen) {
-		return;
-	}
-
-	const int dialogX = 30;
-
-	CelDrawTo(out, GetPanelPosition(UiPanels::Stash, { dialogX, 178 }), *pGBoxBuff, 1);
-
-	// Pre-wrap the string at spaces, otherwise DrawString would hard wrap in the middle of words
-	const std::string wrapped = WordWrapString(_("How many gold pieces do you want to withdraw? (MAX 5000)"), 200);
-
-	// The split gold dialog is roughly 4 lines high, but we need at least one line for the player to input an amount.
-	// Using a clipping region 50 units high (approx 3 lines with a lineheight of 17) to ensure there is enough room left
-	//  for the text entered by the player.
-	DrawString(out, wrapped, { GetPanelPosition(UiPanels::Stash, { dialogX + 31, 75 }), { 200, 50 } }, UiFlags::ColorWhitegold | UiFlags::AlignCenter, 1, 17);
-
-	std::string value = "";
-	if (amount > 0) {
-		value = fmt::format("{:d}", amount);
-	}
-	// Even a ten digit amount of gold only takes up about half a line. There's no need to wrap or clip text here so we
-	// use the Point form of DrawString.
-	DrawString(out, value, GetPanelPosition(UiPanels::Stash, { dialogX + 37, 128 }), UiFlags::ColorWhite | UiFlags::PentaCursor);
-}
-
-void CloseGoldWithdraw()
-{
-	if (!IsWithdrawGoldOpen)
-		return;
-	IsWithdrawGoldOpen = false;
-	WithdrawGoldValue = 0;
-	SDL_StopTextInput();
-}
-
-void GoldWithdrawNewText(string_view text)
-{
-	for (char vkey : text) {
-		int digit = vkey - '0';
-		if (digit >= 0 && digit <= 9) {
-			int newGoldValue = WithdrawGoldValue * 10;
-			newGoldValue += digit;
-			if (newGoldValue <= GOLD_MAX_LIMIT && newGoldValue <= InitialWithdrawGoldValue) {
-				WithdrawGoldValue = newGoldValue;
-			}
-		}
-	}
-}
-
-bool AutoPlaceItemInStash(Player &player, const Item &item, bool persistItem)
-{
-	if (item._itype == ItemType::Gold) {
-		if (persistItem) {
-			Stash.gold += item._ivalue;
-			Stash.dirty = true;
-		}
-		return true;
-	}
-
-	Size itemSize = GetInventorySize(item);
-
-	// Try to add the item to the current active page and if it's not possible move forward
-	for (int pageCounter = 0; pageCounter < CountStashPages; pageCounter++) {
-		int pageIndex = Stash.GetPage() + pageCounter;
-		// Wrap around if needed
-		if (pageIndex >= CountStashPages)
-			pageIndex -= CountStashPages;
-		// Search all possible position in stash grid
-		for (auto stashPosition : PointsInRectangleRange({ { 0, 0 }, { 10 - (itemSize.width - 1), 10 - (itemSize.height - 1) } })) {
-			// Check that all needed slots are free
-			bool isSpaceFree = true;
-			for (auto itemPoint : PointsInRectangleRange({ stashPosition, itemSize })) {
-				uint16_t iv = Stash.stashGrids[pageIndex][itemPoint.x][itemPoint.y];
-				if (iv != 0) {
-					isSpaceFree = false;
-					break;
-				}
-			}
-			if (!isSpaceFree)
-				continue;
-			if (persistItem) {
-				Stash.stashList.push_back(item);
-				uint16_t stashIndex = Stash.stashList.size() - 1;
-				Stash.stashList[stashIndex].position = stashPosition + Displacement { 0, itemSize.height - 1 };
-				AddItemToStashGrid(pageIndex, stashPosition, stashIndex, itemSize);
-				Stash.dirty = true;
-			}
-			return true;
-		}
-	}
-
-	return false;
-}
-
-} // namespace devilution
+#include "qol/stash.h"
+
+#include "utils/stdcompat/algorithm.hpp"
+#include <fmt/format.h>
+#include <utility>
+
+#include "DiabloUI/art_draw.h"
+#include "control.h"
+#include "controls/plrctrls.h"
+#include "cursor.h"
+#include "engine/points_in_rectangle_range.hpp"
+#include "engine/rectangle.hpp"
+#include "engine/render/cel_render.hpp"
+#include "engine/render/text_render.hpp"
+#include "engine/size.hpp"
+#include "hwcursor.hpp"
+#include "minitext.h"
+#include "stores.h"
+#include "utils/language.h"
+#include "utils/utf8.hpp"
+
+namespace devilution {
+
+bool IsStashOpen;
+StashStruct Stash;
+bool IsWithdrawGoldOpen;
+int WithdrawGoldValue;
+
+namespace {
+
+constexpr int CountStashPages = 50;
+
+int InitialWithdrawGoldValue;
+
+/** Contains mappings for the buttons in the stash (2 navigation buttons, withdraw gold buttons, 2 navigation buttons) */
+constexpr Rectangle StashButtonRect[] = {
+	// clang-format off
+	{ {  19, 19 }, { 27, 16 } }, // 10 left
+	{ {  56, 19 }, { 27, 16 } }, // 1 left
+	{ {  93, 19 }, { 27, 16 } }, // withdraw gold
+	{ { 242, 19 }, { 27, 16 } }, // 1 right
+	{ { 279, 19 }, { 27, 16 } }  // 10 right
+	// clang-format on
+};
+
+Art StashPanelArt;
+Art StashNavButtonArt;
+
+/**
+ * @param stashListIndex The item's StashList index
+ * @param itemSize Size of item
+ */
+void AddItemToStashGrid(int page, Point position, uint16_t stashListIndex, Size itemSize)
+{
+	for (auto point : PointsInRectangleRange({ { 0, 0 }, itemSize })) {
+		Stash.stashGrids[page][position.x + point.x][position.y + point.y] = stashListIndex + 1;
+	}
+}
+
+Point FindSlotUnderCursor(Point cursorPosition)
+{
+	if ((icursSize28.width & 1) == 0)
+		cursorPosition.x -= INV_SLOT_HALF_SIZE_PX;
+	if ((icursSize28.height & 1) == 0)
+		cursorPosition.y -= INV_SLOT_HALF_SIZE_PX;
+	cursorPosition.y -= (icursSize28.height - 1) / 2 * INV_SLOT_SIZE_PX;
+
+	for (auto point : PointsInRectangleRange({ { 0, 0 }, { 10, 10 } })) {
+		Rectangle cell {
+			GetStashSlotCoord(point),
+			InventorySlotSizeInPixels
+		};
+
+		if (cell.Contains(cursorPosition)) {
+			return point;
+		}
+	}
+
+	return InvalidStashPoint;
+}
+
+void CheckStashPaste(Point cursorPosition)
+{
+	auto &player = Players[MyPlayerId];
+
+	SetICursor(player.HoldItem._iCurs + CURSOR_FIRSTITEM);
+	if (!IsHardwareCursor()) {
+		cursorPosition += Displacement(icursSize / 2);
+	}
+
+	if (player.HoldItem._itype == ItemType::Gold) {
+		Stash.gold += player.HoldItem._ivalue;
+		Stash.dirty = true;
+		player.HoldItem._itype = ItemType::None;
+		if (!IsHardwareCursor())
+			SetCursorPos(cursorPosition);
+		NewCursor(CURSOR_HAND);
+		return;
+	}
+
+	Point firstSlot = FindSlotUnderCursor(cursorPosition);
+	if (firstSlot == InvalidStashPoint)
+		return;
+
+	const Size itemSize = icursSize28;
+
+	if (firstSlot.x + itemSize.width > 10 || firstSlot.y + itemSize.height > 10) {
+		return; // Item does not fit
+	}
+
+	// Check that no more then 1 item is replaced by the move
+	uint16_t it = 0;
+	for (auto point : PointsInRectangleRange({ firstSlot, itemSize })) {
+		uint16_t iv = Stash.stashGrids[Stash.GetPage()][point.x][point.y];
+		if (iv == 0 || it == iv)
+			continue;
+		if (it == 0) {
+			it = iv; // Found first item
+			continue;
+		}
+		return; // Found a second item
+	}
+
+	PlaySFX(ItemInvSnds[ItemCAnimTbl[player.HoldItem._iCurs]]);
+
+	player.HoldItem.position = firstSlot + Displacement { 0, itemSize.height - 1 };
+
+	int cn = CURSOR_HAND;
+	uint16_t stashIndex;
+	if (it == 0) {
+		Stash.stashList.push_back(player.HoldItem);
+		stashIndex = Stash.stashList.size() - 1;
+	} else {
+		stashIndex = it - 1;
+		cn = SwapItem(Stash.stashList[stashIndex], player.HoldItem);
+		for (auto &row : Stash.stashGrids[Stash.GetPage()]) {
+			for (auto &itemId : row) {
+				if (itemId == it)
+					itemId = 0;
+			}
+		}
+	}
+
+	AddItemToStashGrid(Stash.GetPage(), firstSlot, stashIndex, itemSize);
+
+	Stash.dirty = true;
+
+	if (cn == CURSOR_HAND && !IsHardwareCursor())
+		SetCursorPos(cursorPosition);
+	NewCursor(cn);
+}
+
+void CheckStashCut(Point cursorPosition, bool automaticMove, bool dropItem)
+{
+	auto &player = Players[MyPlayerId];
+
+	if (IsWithdrawGoldOpen) {
+		IsWithdrawGoldOpen = false;
+		WithdrawGoldValue = 0;
+	}
+
+	Point slot = InvalidStashPoint;
+
+	for (auto point : PointsInRectangleRange({ { 0, 0 }, { 10, 10 } })) {
+		Rectangle cell {
+			GetStashSlotCoord(point),
+			{ InventorySlotSizeInPixels.width + 1, InventorySlotSizeInPixels.height + 1 }
+		};
+
+		// check which inventory rectangle the mouse is in, if any
+		if (cell.Contains(cursorPosition)) {
+			slot = point;
+			break;
+		}
+	}
+
+	if (slot == InvalidStashPoint) {
+		return;
+	}
+
+	Item &holdItem = player.HoldItem;
+	holdItem._itype = ItemType::None;
+
+	bool automaticallyMoved = false;
+	bool automaticallyEquipped = false;
+
+	uint16_t ii = Stash.stashGrids[Stash.GetPage()][slot.x][slot.y];
+	if (ii != 0) {
+		uint16_t iv = ii - 1;
+
+		holdItem = Stash.stashList[iv];
+		if (automaticMove) {
+			if (CanBePlacedOnBelt(holdItem)) {
+				automaticallyMoved = AutoPlaceItemInBelt(player, holdItem, true);
+			} else {
+				automaticallyMoved = automaticallyEquipped = AutoEquip(MyPlayerId, holdItem);
+			}
+		}
+
+		if (!automaticMove || automaticallyMoved) {
+			Stash.RemoveStashItem(iv);
+		}
+	}
+
+	if (!holdItem.isEmpty()) {
+		CalcPlrInv(player, true);
+		holdItem._iStatFlag = player.CanUseItem(holdItem);
+		if (automaticallyEquipped) {
+			PlaySFX(ItemInvSnds[ItemCAnimTbl[holdItem._iCurs]]);
+		} else if (!automaticMove || automaticallyMoved) {
+			PlaySFX(IS_IGRAB);
+		}
+
+		if (automaticMove) {
+			if (!automaticallyMoved) {
+				if (CanBePlacedOnBelt(holdItem)) {
+					player.SaySpecific(HeroSpeech::IHaveNoRoom);
+				} else {
+					player.SaySpecific(HeroSpeech::ICantDoThat);
+				}
+			}
+
+			holdItem._itype = ItemType::None;
+		} else {
+			NewCursor(holdItem._iCurs + CURSOR_FIRSTITEM);
+			if (!IsHardwareCursor() && !dropItem) {
+				// For a hardware cursor, we set the "hot point" to the center of the item instead.
+				SetCursorPos(cursorPosition - Displacement(cursSize / 2));
+			}
+		}
+	}
+
+	if (dropItem && !holdItem.isEmpty()) {
+		if (invflag) {
+			if (AutoPlaceItemInInventory(player, holdItem, true)) {
+				holdItem._itype = ItemType::None;
+				NewCursor(CURSOR_HAND);
+			} else {
+				player.SaySpecific(HeroSpeech::IHaveNoRoom);
+			}
+		} else {
+			TryDropItem();
+		}
+	}
+}
+
+void StartGoldWithdraw()
+{
+	CloseGoldDrop();
+
+	InitialWithdrawGoldValue = Stash.gold;
+
+	if (talkflag)
+		control_reset_talk();
+
+	Point start = GetPanelPosition(UiPanels::Stash, { 67, 128 });
+	SDL_Rect rect = MakeSdlRect(start.x, start.y, 180, 20);
+	SDL_SetTextInputRect(&rect);
+
+	IsWithdrawGoldOpen = true;
+	WithdrawGoldValue = 0;
+	SDL_StartTextInput();
+}
+
+void WithdrawGold(Player &player, int amount)
+{
+	InitializeItem(player.HoldItem, IDI_GOLD);
+	SetGoldSeed(player, player.HoldItem);
+	player.HoldItem._ivalue = amount;
+	player.HoldItem._iStatFlag = true;
+	ControlSetGoldCurs(player.HoldItem);
+	Stash.gold -= amount;
+	Stash.dirty = true;
+}
+
+} // namespace
+
+Point GetStashSlotCoord(Point slot)
+{
+	constexpr int StashNextCell = INV_SLOT_SIZE_PX + 1; // spacing between each cell
+
+	return GetPanelPosition(UiPanels::Stash, slot * StashNextCell + Displacement { 17, 48 });
+}
+
+void FreeStashGFX()
+{
+	StashPanelArt.Unload();
+	StashNavButtonArt.Unload();
+}
+
+void InitStash()
+{
+	InitialWithdrawGoldValue = 0;
+
+	LoadArt("data\\stash.pcx", &StashPanelArt, 1);
+	LoadArt("data\\stashnavbtns.pcx", &StashNavButtonArt, 5);
+}
+
+int StashButtonPressed = -1;
+
+void CheckStashButtonRelease(Point mousePosition)
+{
+	if (StashButtonPressed == -1)
+		return;
+
+	Rectangle stashButton = StashButtonRect[StashButtonPressed];
+	stashButton.position = GetPanelPosition(UiPanels::Stash, stashButton.position);
+	if (stashButton.Contains(mousePosition)) {
+		switch (StashButtonPressed) {
+		case 0:
+			Stash.SetPage(Stash.GetPage() - 10);
+			break;
+		case 1:
+			Stash.SetPage(Stash.GetPage() - 1);
+			break;
+		case 2:
+			StartGoldWithdraw();
+			break;
+		case 3:
+			Stash.SetPage(Stash.GetPage() + 1);
+			break;
+		case 4:
+			Stash.SetPage(Stash.GetPage() + 10);
+			break;
+		}
+	}
+
+	StashButtonPressed = -1;
+}
+
+void CheckStashButtonPress(Point mousePosition)
+{
+	Rectangle stashButton;
+
+	for (int i = 0; i < 5; i++) {
+		stashButton = StashButtonRect[i];
+		stashButton.position = GetPanelPosition(UiPanels::Stash, stashButton.position);
+		if (stashButton.Contains(mousePosition)) {
+			StashButtonPressed = i;
+			return;
+		}
+	}
+
+	StashButtonPressed = -1;
+}
+
+void DrawStash(const Surface &out)
+{
+	DrawArt(out, GetPanelPosition(UiPanels::Stash), &StashPanelArt);
+
+	if (StashButtonPressed != -1) {
+		Point stashButton = GetPanelPosition(UiPanels::Stash, StashButtonRect[StashButtonPressed].position);
+		DrawArt(out, stashButton, &StashNavButtonArt, StashButtonPressed);
+	}
+
+	constexpr Displacement offset { 0, INV_SLOT_SIZE_PX - 1 };
+
+	for (auto slot : PointsInRectangleRange({ { 0, 0 }, { 10, 10 } })) {
+		if (Stash.stashGrids[Stash.GetPage()][slot.x][slot.y] != 0) {
+			InvDrawSlotBack(out, GetStashSlotCoord(slot) + offset, InventorySlotSizeInPixels);
+		}
+	}
+
+	for (auto slot : PointsInRectangleRange({ { 0, 0 }, { 10, 10 } })) {
+		if (Stash.stashGrids[Stash.GetPage()][slot.x][slot.y] == 0) {
+			continue; // No item in the given slot
+		}
+
+		uint16_t itemId = Stash.stashGrids[Stash.GetPage()][slot.x][slot.y] - 1;
+		if (Stash.stashList[itemId].position != slot) {
+			continue; // Not the first slot of the item
+		}
+
+		Item &item = Stash.stashList[itemId];
+		int frame = item._iCurs + CURSOR_FIRSTITEM;
+
+		const Point position = GetStashSlotCoord(item.position) + offset;
+		const auto &cel = GetInvItemSprite(frame);
+		const int celFrame = GetInvItemFrame(frame);
+
+		if (pcursstashitem == itemId) {
+			uint8_t color = GetOutlineColor(Stash.stashList[itemId], true);
+			CelBlitOutlineTo(out, color, position, cel, celFrame, false);
+		}
+
+		CelDrawItem(Stash.stashList[itemId], out, position, cel, celFrame);
+	}
+
+	Point position = GetPanelPosition(UiPanels::Stash);
+	UiFlags style = UiFlags::VerticalCenter | UiFlags::ColorWhite;
+
+	DrawString(out, fmt::format("{:d}", Stash.GetPage() + 1), { position + Displacement { 132, 0 }, { 57, 11 } }, UiFlags::AlignCenter | style);
+	DrawString(out, fmt::format("{:d}", Stash.gold), { position + Displacement { 122, 19 }, { 107, 13 } }, UiFlags::AlignRight | style);
+}
+
+void CheckStashItem(Point mousePosition, bool isShiftHeld, bool isCtrlHeld)
+{
+	if (pcurs >= CURSOR_FIRSTITEM) {
+		CheckStashPaste(mousePosition);
+	} else {
+		CheckStashCut(mousePosition, isShiftHeld, isCtrlHeld);
+	}
+}
+
+uint16_t CheckStashHLight(Point mousePosition)
+{
+	Point slot = InvalidStashPoint;
+	for (auto point : PointsInRectangleRange({ { 0, 0 }, { 10, 10 } })) {
+		Rectangle cell {
+			GetStashSlotCoord(point),
+			{ InventorySlotSizeInPixels.width + 1, InventorySlotSizeInPixels.height + 1 }
+		};
+
+		if (cell.Contains({ mousePosition })) {
+			slot = point;
+			break;
+		}
+	}
+
+	if (slot == InvalidStashPoint)
+		return -1;
+
+	InfoColor = UiFlags::ColorWhite;
+
+	ClearPanel();
+
+	uint16_t itemId = abs(Stash.stashGrids[Stash.GetPage()][slot.x][slot.y]);
+	if (itemId == 0)
+		return -1;
+
+	uint16_t ii = itemId - 1;
+	Item &item = Stash.stashList[ii];
+
+	if (item.isEmpty())
+		return -1;
+
+	InfoColor = item.getTextColor();
+	if (item._iIdentified) {
+		InfoString = item._iIName;
+		PrintItemDetails(item);
+	} else {
+		InfoString = item._iName;
+		PrintItemDur(item);
+	}
+
+	return ii;
+}
+
+bool UseStashItem(uint16_t c)
+{
+	if (MyPlayer->_pInvincible && MyPlayer->_pHitPoints == 0)
+		return true;
+	if (pcurs != CURSOR_HAND)
+		return true;
+	if (stextflag != STORE_NONE)
+		return true;
+
+	Item *item = &Stash.stashList[c];
+
+	constexpr int SpeechDelay = 10;
+	if (item->IDidx == IDI_MUSHROOM) {
+		MyPlayer->Say(HeroSpeech::NowThatsOneBigMushroom, SpeechDelay);
+		return true;
+	}
+	if (item->IDidx == IDI_FUNGALTM) {
+		PlaySFX(IS_IBOOK);
+		MyPlayer->Say(HeroSpeech::ThatDidntDoAnything, SpeechDelay);
+		return true;
+	}
+
+	if (!AllItemsList[item->IDidx].iUsable)
+		return false;
+
+	if (!MyPlayer->CanUseItem(*item)) {
+		MyPlayer->Say(HeroSpeech::ICantUseThisYet);
+		return true;
+	}
+
+	if (IsWithdrawGoldOpen) {
+		IsWithdrawGoldOpen = false;
+		WithdrawGoldValue = 0;
+	}
+
+	if (item->IsScroll()) {
+		return true;
+	}
+
+	if (item->_iMiscId > IMISC_RUNEFIRST && item->_iMiscId < IMISC_RUNELAST && currlevel == 0) {
+		return true;
+	}
+
+	if (item->_iMiscId == IMISC_BOOK)
+		PlaySFX(IS_RBOOK);
+	else
+		PlaySFX(ItemInvSnds[ItemCAnimTbl[item->_iCurs]]);
+
+	UseItem(MyPlayerId, item->_iMiscId, item->_iSpell);
+
+	if (Stash.stashList[c]._iMiscId == IMISC_MAPOFDOOM)
+		return true;
+	if (Stash.stashList[c]._iMiscId == IMISC_NOTE) {
+		InitQTextMsg(TEXT_BOOK9);
+		CloseInventory();
+		return true;
+	}
+	Stash.RemoveStashItem(c);
+
+	return true;
+}
+
+void StashStruct::RemoveStashItem(uint16_t iv)
+{
+	// Iterate through stashGrid and remove every reference to item
+	for (auto &row : Stash.stashGrids[Stash.GetPage()]) {
+		for (uint16_t &itemId : row) {
+			if (itemId - 1 == iv) {
+				itemId = 0;
+			}
+		}
+	}
+
+	if (stashList.empty()) {
+		return;
+	}
+
+	// If the item at the end of stash array isn't the one we removed, we need to swap its position in the array with the removed item
+	std::size_t lastItemIndex = stashList.size() - 1;
+	if (lastItemIndex != iv) {
+		stashList[iv] = stashList[lastItemIndex];
+
+		for (auto &pair : Stash.stashGrids) {
+			auto &grid = pair.second;
+			for (auto &row : grid) {
+				for (uint16_t &itemId : row) {
+					if (itemId == lastItemIndex + 1) {
+						itemId = iv + 1;
+					}
+				}
+			}
+		}
+	}
+	stashList.pop_back();
+	Stash.dirty = true;
+}
+
+void StashStruct::SetPage(int newPage)
+{
+	page = clamp(newPage, 0, CountStashPages - 1);
+}
+
+void StashStruct::RefreshItemStatFlags()
+{
+	for (auto &item : Stash.stashList) {
+		item._iStatFlag = MyPlayer->CanUseItem(item);
+	}
+}
+
+void WithdrawGoldKeyPress(char vkey)
+{
+	auto &myPlayer = Players[MyPlayerId];
+
+	if (myPlayer._pHitPoints >> 6 <= 0) {
+		CloseGoldWithdraw();
+		return;
+	}
+
+	if (vkey == DVL_VK_RETURN) {
+		if (WithdrawGoldValue > 0) {
+			WithdrawGold(myPlayer, WithdrawGoldValue);
+		}
+		CloseGoldWithdraw();
+	} else if (vkey == DVL_VK_ESCAPE) {
+		CloseGoldWithdraw();
+	} else if (vkey == DVL_VK_BACK) {
+		WithdrawGoldValue /= 10;
+	}
+}
+
+void DrawGoldWithdraw(const Surface &out, int amount)
+{
+	if (!IsWithdrawGoldOpen) {
+		return;
+	}
+
+	const int dialogX = 30;
+
+	CelDrawTo(out, GetPanelPosition(UiPanels::Stash, { dialogX, 178 }), *pGBoxBuff, 1);
+
+	// Pre-wrap the string at spaces, otherwise DrawString would hard wrap in the middle of words
+	const std::string wrapped = WordWrapString(_("How many gold pieces do you want to withdraw? (MAX 5000)"), 200);
+
+	// The split gold dialog is roughly 4 lines high, but we need at least one line for the player to input an amount.
+	// Using a clipping region 50 units high (approx 3 lines with a lineheight of 17) to ensure there is enough room left
+	//  for the text entered by the player.
+	DrawString(out, wrapped, { GetPanelPosition(UiPanels::Stash, { dialogX + 31, 75 }), { 200, 50 } }, UiFlags::ColorWhitegold | UiFlags::AlignCenter, 1, 17);
+
+	std::string value = "";
+	if (amount > 0) {
+		value = fmt::format("{:d}", amount);
+	}
+	// Even a ten digit amount of gold only takes up about half a line. There's no need to wrap or clip text here so we
+	// use the Point form of DrawString.
+	DrawString(out, value, GetPanelPosition(UiPanels::Stash, { dialogX + 37, 128 }), UiFlags::ColorWhite | UiFlags::PentaCursor);
+}
+
+void CloseGoldWithdraw()
+{
+	if (!IsWithdrawGoldOpen)
+		return;
+	IsWithdrawGoldOpen = false;
+	WithdrawGoldValue = 0;
+	SDL_StopTextInput();
+}
+
+void GoldWithdrawNewText(string_view text)
+{
+	for (char vkey : text) {
+		int digit = vkey - '0';
+		if (digit >= 0 && digit <= 9) {
+			int newGoldValue = WithdrawGoldValue * 10;
+			newGoldValue += digit;
+			if (newGoldValue <= GOLD_MAX_LIMIT && newGoldValue <= InitialWithdrawGoldValue) {
+				WithdrawGoldValue = newGoldValue;
+			}
+		}
+	}
+}
+
+bool AutoPlaceItemInStash(Player &player, const Item &item, bool persistItem)
+{
+	if (item._itype == ItemType::Gold) {
+		if (persistItem) {
+			Stash.gold += item._ivalue;
+			Stash.dirty = true;
+		}
+		return true;
+	}
+
+	Size itemSize = GetInventorySize(item);
+
+	// Try to add the item to the current active page and if it's not possible move forward
+	for (int pageCounter = 0; pageCounter < CountStashPages; pageCounter++) {
+		int pageIndex = Stash.GetPage() + pageCounter;
+		// Wrap around if needed
+		if (pageIndex >= CountStashPages)
+			pageIndex -= CountStashPages;
+		// Search all possible position in stash grid
+		for (auto stashPosition : PointsInRectangleRange({ { 0, 0 }, { 10 - (itemSize.width - 1), 10 - (itemSize.height - 1) } })) {
+			// Check that all needed slots are free
+			bool isSpaceFree = true;
+			for (auto itemPoint : PointsInRectangleRange({ stashPosition, itemSize })) {
+				uint16_t iv = Stash.stashGrids[pageIndex][itemPoint.x][itemPoint.y];
+				if (iv != 0) {
+					isSpaceFree = false;
+					break;
+				}
+			}
+			if (!isSpaceFree)
+				continue;
+			if (persistItem) {
+				Stash.stashList.push_back(item);
+				uint16_t stashIndex = Stash.stashList.size() - 1;
+				Stash.stashList[stashIndex].position = stashPosition + Displacement { 0, itemSize.height - 1 };
+				AddItemToStashGrid(pageIndex, stashPosition, stashIndex, itemSize);
+				Stash.dirty = true;
+			}
+			return true;
+		}
+	}
+
+	return false;
+}
+
+} // namespace devilution