/**
 * @file sync.h
 *
 * Interface of functionality for syncing game state with other players.
 */
#ifndef __SYNC_H__
#define __SYNC_H__

<<<<<<< HEAD
DEVILUTION_BEGIN_NAMESPACE

#ifdef __cplusplus
extern "C" {
#endif

extern WORD sync_word_6AA708[MAXMONSTERS];
extern int sgnMonsters;
extern WORD sgwLRU[MAXMONSTERS];
extern int sgnSyncItem;

=======
>>>>>>> 4251527e
DWORD sync_all_monsters(const BYTE *pbBuf, DWORD dwMaxLen);
DWORD sync_update(int pnum, const BYTE *pbBuf);
void sync_monster(int pnum, const TSyncMonster *p);
void sync_init();

#ifdef __cplusplus
}
#endif

DEVILUTION_END_NAMESPACE

#endif /* __SYNC_H__ */
<|MERGE_RESOLUTION|>--- conflicted
+++ resolved
@@ -1,34 +1,26 @@
-/**
- * @file sync.h
- *
- * Interface of functionality for syncing game state with other players.
- */
-#ifndef __SYNC_H__
-#define __SYNC_H__
-
-<<<<<<< HEAD
-DEVILUTION_BEGIN_NAMESPACE
-
-#ifdef __cplusplus
-extern "C" {
-#endif
-
-extern WORD sync_word_6AA708[MAXMONSTERS];
-extern int sgnMonsters;
-extern WORD sgwLRU[MAXMONSTERS];
-extern int sgnSyncItem;
-
-=======
->>>>>>> 4251527e
-DWORD sync_all_monsters(const BYTE *pbBuf, DWORD dwMaxLen);
-DWORD sync_update(int pnum, const BYTE *pbBuf);
-void sync_monster(int pnum, const TSyncMonster *p);
-void sync_init();
-
-#ifdef __cplusplus
-}
-#endif
-
-DEVILUTION_END_NAMESPACE
-
-#endif /* __SYNC_H__ */
+/**
+ * @file sync.h
+ *
+ * Interface of functionality for syncing game state with other players.
+ */
+#ifndef __SYNC_H__
+#define __SYNC_H__
+
+DEVILUTION_BEGIN_NAMESPACE
+
+#ifdef __cplusplus
+extern "C" {
+#endif
+
+DWORD sync_all_monsters(const BYTE *pbBuf, DWORD dwMaxLen);
+DWORD sync_update(int pnum, const BYTE *pbBuf);
+void sync_monster(int pnum, const TSyncMonster *p);
+void sync_init();
+
+#ifdef __cplusplus
+}
+#endif
+
+DEVILUTION_END_NAMESPACE
+
+#endif /* __SYNC_H__ */