/**
 * @file stores.cpp
 *
 * Implementation of functionality for stores and towner dialogs.
 */
#include "all.h"
#include "options.h"
#include <algorithm>

namespace devilution {

namespace {

/** The current towner being interacted with */
_talker_id talker;

/** Is the curren dialog full size */
bool stextsize;

/** Number of text lines in the current dialog */
int stextsmax;
/** Remember currently selected text line from stext while displaying a dialog */
int stextlhold;
/** Currently selected text line from stext */
int stextsel;
/** Text lines */
STextStruct stext[STORE_LINES];

/** Does the current panel have a scrollbar */
bool stextscrl;
/** Remember last scoll position */
int stextvhold;
/** Scoll position */
int stextsval;
/** Next scoll position */
int stextdown;
/** Previous scoll position */
int stextup;
/** Count down for the push state of the scroll up button */
char stextscrlubtn;
<<<<<<< HEAD
char stextflag;
ItemStruct smithbuybackitems[SMITH_ITEMS];
ItemStruct witchbuybackitems[WITCH_ITEMS];
ItemStruct *itemlist;
=======
/** Count down for the push state of the scroll down button */
char stextscrldbtn;

/** Remember current store while displaying a dialog */
talk_id stextshold;

/** Start of possible gossip dialogs for current store */
_speech_id gossipstart;
/** End of possible gossip dialogs for current store */
_speech_id gossipend;
>>>>>>> 3be9bbce

/** Maps from towner IDs to NPC names. */
const char *const talkname[] = {
	"Griswold",
	"Pepin",
	"",
	"Ogden",
	"Cain",
	"Farnham",
	"Adria",
	"Gillian",
	"Wirt"
};

<<<<<<< HEAD
void InitStores()
{
	int i;

	pSTextBoxCels = LoadFileInMem("Data\\TextBox2.CEL", NULL);
	pSPentSpn2Cels = LoadFileInMem("Data\\PentSpn2.CEL", NULL);
	pSTextSlidCels = LoadFileInMem("Data\\TextSlid.CEL", NULL);
	ClearSText(0, STORE_LINES);
	stextflag = STORE_NONE;
	stextsize = FALSE;
	stextscrl = FALSE;
	numpremium = 0;
	premiumlevel = 1;

	for (i = 0; i < SMITH_PREMIUM_ITEMS; i++)
		premiumitem[i]._itype = ITYPE_NONE;

	for (i = 0; i < SMITH_ITEMS; i++)
		smithbuybackitems[i]._itype = ITYPE_NONE;

	for (i = 0; i < WITCH_ITEMS; i++)
		witchbuybackitems[i]._itype = ITYPE_NONE;

	boyitem._itype = ITYPE_NONE;
	boylevel = 0;
}

int PentSpn2Spin()
{
	return (SDL_GetTicks() / 50) % 8 + 1;
}

void SetupTownStores()
{
	int i, l;

	SetRndSeed(glSeedTbl[currlevel] * SDL_GetTicks());
	if (!gbIsMultiplayer) {
		l = 0;
		for (i = 0; i < NUMLEVELS; i++) {
			if (plr[myplr]._pLvlVisited[i])
				l = i;
		}
	} else {
		l = plr[myplr]._pLevel >> 1;
	}
	l += 2;
	if (l < 6)
		l = 6;
	if (l > 16)
		l = 16;
	SpawnStoreGold();
	SpawnSmith(l);
	SpawnWitch(l);
	SpawnHealer(l);
	SpawnBoy(plr[myplr]._pLevel);
	SpawnPremium(myplr);
}

void FreeStoreMem()
{
	MemFreeDbg(pSTextBoxCels);
	MemFreeDbg(pSPentSpn2Cels);
	MemFreeDbg(pSTextSlidCels);
}

void DrawSTextBack()
{
	CelDraw(PANEL_X + 344, 327 + SCREEN_Y + UI_OFFSET_Y, pSTextBoxCels, 1, 271);
	trans_rect(PANEL_LEFT + 347, UI_OFFSET_Y + 28, 265, 297);
}

void PrintSString(int x, int y, BOOL cjustflag, const char *str, char col, int val)
{
	int len, width, sx, sy, i, k, s;
	int xx, yy;
	BYTE c;
	char valstr[32];

	s = y * 12 + stext[y]._syoff;
	if (stextsize != 0)
		xx = PANEL_X + 32;
	else
		xx = PANEL_X + 352;
	sx = xx + x;
	sy = s + 44 + SCREEN_Y + UI_OFFSET_Y;
	len = strlen(str);
	if (stextsize != 0)
		yy = 577;
	else
		yy = 257;
	k = 0;
	if (cjustflag) {
		width = 0;
		for (i = 0; i < len; i++)
			width += fontkern[fontframe[gbFontTransTbl[(BYTE)str[i]]]] + 1;
		if (width < yy)
			k = (yy - width) >> 1;
		sx += k;
	}
	if (stextsel == y) {
		CelDraw(cjustflag ? xx + x + k - 20 : xx + x - 20, s + 45 + SCREEN_Y + UI_OFFSET_Y, pSPentSpn2Cels, PentSpn2Spin(), 12);
	}
	for (i = 0; i < len; i++) {
		c = fontframe[gbFontTransTbl[(BYTE)str[i]]];
		k += fontkern[c] + 1;
		if (c != 0 && k <= yy) {
			PrintChar(sx, sy, c, col);
		}
		sx += fontkern[c] + 1;
	}
	if (!cjustflag && val >= 0) {
		sprintf(valstr, "%i", val);
		sx = PANEL_X + 592 - x;
		len = strlen(valstr);
		for (i = len - 1; i >= 0; i--) {
			c = fontframe[gbFontTransTbl[(BYTE)valstr[i]]];
			sx -= fontkern[c] + 1;
			if (c != 0) {
				PrintChar(sx, sy, c, col);
			}
		}
	}
	if (stextsel == y) {
		CelDraw(cjustflag ? (xx + x + k + 4) : (PANEL_X + 596 - x), s + 45 + SCREEN_Y + UI_OFFSET_Y, pSPentSpn2Cels, PentSpn2Spin(), 12);
	}
}

void DrawSLine(int y)
=======
void DrawSTextBack(CelOutputBuffer out)
>>>>>>> 3be9bbce
{
	CelDrawTo(out, PANEL_X + 344, 327 + UI_OFFSET_Y, pSTextBoxCels, 1, 271);
	DrawHalfTransparentRectTo(out, PANEL_X + 347, UI_OFFSET_Y + 28, 265, 297);
}

void DrawSSlider(CelOutputBuffer out, int y1, int y2)
{
	int yd1, yd2, yd3;

	yd1 = y1 * 12 + 44 + UI_OFFSET_Y;
	yd2 = y2 * 12 + 44 + UI_OFFSET_Y;
	if (stextscrlubtn != -1)
		CelDrawTo(out, PANEL_X + 601, yd1, pSTextSlidCels, 12, 12);
	else
		CelDrawTo(out, PANEL_X + 601, yd1, pSTextSlidCels, 10, 12);
	if (stextscrldbtn != -1)
		CelDrawTo(out, PANEL_X + 601, yd2, pSTextSlidCels, 11, 12);
	else
		CelDrawTo(out, PANEL_X + 601, yd2, pSTextSlidCels, 9, 12);
	yd1 += 12;
	for (yd3 = yd1; yd3 < yd2; yd3 += 12) {
		CelDrawTo(out, PANEL_X + 601, yd3, pSTextSlidCels, 14, 12);
	}
	if (stextsel == 22)
		yd3 = stextlhold;
	else
		yd3 = stextsel;
	if (storenumh > 1)
		yd3 = 1000 * (stextsval + ((yd3 - stextup) >> 2)) / (storenumh - 1) * (y2 * 12 - y1 * 12 - 24) / 1000;
	else
		yd3 = 0;
	CelDrawTo(out, PANEL_X + 601, (y1 + 1) * 12 + 44 + UI_OFFSET_Y + yd3, pSTextSlidCels, 13, 12);
}

void AddSLine(int y)
{
	stext[y]._sx = 0;
	stext[y]._syoff = 0;
	stext[y]._sstr[0] = 0;
	stext[y]._sline = 1;
}

void AddSTextVal(int y, int val)
{
	stext[y]._sval = val;
}

void OffsetSTextY(int y, int yo)
{
	stext[y]._syoff = yo;
}

void AddSText(int x, int y, bool j, const char *str, text_color clr, BOOL sel)
{
	stext[y]._sx = x;
	stext[y]._syoff = 0;
	strcpy(stext[y]._sstr, str);
	stext[y]._sjust = j;
	stext[y]._sclr = clr;
	stext[y]._sline = 0;
	stext[y]._ssel = sel;
}

void PrintStoreItem(ItemStruct *x, int l, text_color iclr)
{
	char sstr[128];
	char str, dex;
	BYTE mag;

	sstr[0] = '\0';
	if (x->_iIdentified) {
		if (x->_iMagical != ITEM_QUALITY_UNIQUE) {
			if (x->_iPrePower != -1) {
				PrintItemPower(x->_iPrePower, x);
				strcat(sstr, tempstr);
			}
		}
		if (x->_iSufPower != -1) {
			PrintItemPower(x->_iSufPower, x);
			if (sstr[0])
				strcat(sstr, ",  ");
			strcat(sstr, tempstr);
		}
	}
	if (x->_iMiscId == IMISC_STAFF && x->_iMaxCharges) {
		sprintf(tempstr, "Charges: %i/%i", x->_iCharges, x->_iMaxCharges);
		if (sstr[0])
			strcat(sstr, ",  ");
		strcat(sstr, tempstr);
	}
	if (sstr[0]) {
		AddSText(40, l, FALSE, sstr, iclr, FALSE);
		l++;
	}
	sstr[0] = '\0';
	if (x->_iClass == ICLASS_WEAPON)
		sprintf(sstr, "Damage: %i-%i  ", x->_iMinDam, x->_iMaxDam);
	if (x->_iClass == ICLASS_ARMOR)
		sprintf(sstr, "Armor: %i  ", x->_iAC);
	if (x->_iMaxDur != DUR_INDESTRUCTIBLE && x->_iMaxDur) {
		sprintf(tempstr, "Dur: %i/%i,  ", x->_iDurability, x->_iMaxDur);
		strcat(sstr, tempstr);
	} else {
		strcat(sstr, "Indestructible,  ");
	}
	if (x->_itype == ITYPE_MISC)
		sstr[0] = '\0';
	str = x->_iMinStr;
	mag = x->_iMinMag;
	dex = x->_iMinDex;
	if (str == 0 && mag == 0 && dex == 0) {
		strcat(sstr, "No required attributes");
	} else {
		strcpy(tempstr, "Required:");
		if (str)
			sprintf(tempstr + strlen(tempstr), " %i Str", str);
		if (mag)
			sprintf(tempstr + strlen(tempstr), " %i Mag", mag);
		if (dex)
			sprintf(tempstr + strlen(tempstr), " %i Dex", dex);
		strcat(sstr, tempstr);
	}
	AddSText(40, l++, FALSE, sstr, iclr, FALSE);
	if (x->_iMagical == ITEM_QUALITY_UNIQUE) {
		if (x->_iIdentified)
			AddSText(40, l, FALSE, "Unique Item", iclr, FALSE);
	}
}

void StoreAutoPlace()
{
	bool done = false;
	if (AutoEquipEnabled(plr[myplr], plr[myplr].HoldItem) && AutoEquip(myplr, plr[myplr].HoldItem)) {
		done = true;
	}

	if (!done) {
		AutoPlaceItemInBelt(myplr, plr[myplr].HoldItem, true) || AutoPlaceItemInInventory(myplr, plr[myplr].HoldItem, true);
	}
}

void S_StartSmith()
{
	stextsize = false;
	stextscrl = false;
	AddSText(0, 1, TRUE, "Welcome to the", COL_GOLD, FALSE);
	AddSText(0, 3, TRUE, "Blacksmith's shop", COL_GOLD, FALSE);
	AddSText(0, 7, TRUE, "Would you like to:", COL_GOLD, FALSE);
	AddSText(0, 10, TRUE, "Talk to Griswold", COL_BLUE, TRUE);
	AddSText(0, 12, TRUE, "Buy basic items", COL_WHITE, TRUE);
	AddSText(0, 14, TRUE, "Buy premium items", COL_WHITE, TRUE);
	AddSText(0, 16, TRUE, "Sell items", COL_WHITE, TRUE);
	AddSText(0, 18, TRUE, "Buy back items", COL_WHITE, TRUE);
	AddSText(0, 20, TRUE, "Repair items", COL_WHITE, TRUE);
	AddSText(0, 22, TRUE, "Leave the shop", COL_WHITE, TRUE);
	AddSLine(5);
	storenumh = 20;
}

void S_ScrollSBuy(int idx)
{
	int l, ls;

	ls = idx;
	ClearSText(5, 21);
	stextup = 5;

	for (l = 5; l < 20; l += 4) {
		if (!smithitem[ls].isEmpty()) {
			text_color iclr = COL_WHITE;
			if (smithitem[ls]._iMagical) {
				iclr = COL_BLUE;
			}

			if (!smithitem[ls]._iStatFlag) {
				iclr = COL_RED;
			}

			if (smithitem[ls]._iMagical) {
				AddSText(20, l, FALSE, smithitem[ls]._iIName, iclr, TRUE);
			} else {
				AddSText(20, l, FALSE, smithitem[ls]._iName, iclr, TRUE);
			}

			AddSTextVal(l, smithitem[ls]._iIvalue);
			PrintStoreItem(&smithitem[ls], l + 1, iclr);
			stextdown = l;
			ls++;
		}
	}

	if (stextsel != -1 && !stext[stextsel]._ssel && stextsel != 22)
		stextsel = stextdown;
}

void S_StartSBuy()
{
	int i;

	stextsize = true;
	stextscrl = true;
	stextsval = 0;
	sprintf(tempstr, "I have these items for sale:             Your gold: %i", plr[myplr]._pGold);
	AddSText(0, 1, TRUE, tempstr, COL_GOLD, FALSE);
	AddSLine(3);
	AddSLine(21);
	S_ScrollSBuy(stextsval);
	AddSText(0, 22, TRUE, "Back", COL_WHITE, FALSE);
	OffsetSTextY(22, 6);
	storenumh = 0;
	for (i = 0; !smithitem[i].isEmpty(); i++) {
		storenumh++;
	}

	stextsmax = storenumh - 4;
	if (stextsmax < 0)
		stextsmax = 0;
}

void S_ScrollSPBuy(int idx)
{
	int l, boughtitems;

	ClearSText(5, 21);
	boughtitems = idx;

	stextup = 5;
	for (idx = 0; boughtitems; idx++) {
		if (!premiumitem[idx].isEmpty())
			boughtitems--;
	}

	for (l = 5; l < 20 && idx < SMITH_PREMIUM_ITEMS; l += 4) {
		if (!premiumitem[idx].isEmpty()) {
			text_color iclr = COL_WHITE;
			if (premiumitem[idx]._iMagical)
				iclr = COL_BLUE;
			if (!premiumitem[idx]._iStatFlag)
				iclr = COL_RED;
			AddSText(20, l, FALSE, premiumitem[idx]._iIName, iclr, TRUE);
			AddSTextVal(l, premiumitem[idx]._iIvalue);
			PrintStoreItem(&premiumitem[idx], l + 1, iclr);
			stextdown = l;
		} else {
			l -= 4;
		}
		idx++;
	}
	if (stextsel != -1 && !stext[stextsel]._ssel && stextsel != 22)
		stextsel = stextdown;
}

BOOL S_StartSPBuy()
{
	int i;

	storenumh = 0;
	for (i = 0; i < SMITH_PREMIUM_ITEMS; i++) {
		if (!premiumitem[i].isEmpty())
			storenumh++;
	}
	if (!storenumh) {
		StartStore(STORE_SMITH);
		stextsel = 14;
		return FALSE;
	}

	stextsize = true;
	stextscrl = true;
	stextsval = 0;

	sprintf(tempstr, "I have these premium items for sale:     Your gold: %i", plr[myplr]._pGold);
	AddSText(0, 1, TRUE, tempstr, COL_GOLD, FALSE);
	AddSLine(3);
	AddSLine(21);
	AddSText(0, 22, TRUE, "Back", COL_WHITE, FALSE);
	OffsetSTextY(22, 6);

	stextsmax = storenumh - 4;
	if (stextsmax < 0)
		stextsmax = 0;

	S_ScrollSPBuy(stextsval);

	return TRUE;
}

BOOL SmithSellOk(int i)
{
	ItemStruct *pI;

	if (i >= 0) {
		pI = &plr[myplr].InvList[i];
	} else {
		pI = &plr[myplr].SpdList[-(i + 1)];
	}

	if (pI->isEmpty())
		return FALSE;

	if (pI->_iMiscId > IMISC_OILFIRST && pI->_iMiscId < IMISC_OILLAST)
		return TRUE;

	if (pI->_itype == ITYPE_MISC)
		return FALSE;
	if (pI->_itype == ITYPE_GOLD)
		return FALSE;
	if (pI->_itype == ITYPE_STAFF && (!gbIsHellfire || pI->_iSpell != SPL_NULL))
		return FALSE;
	if (pI->_iClass == ICLASS_QUEST)
		return FALSE;
	if (pI->IDidx == IDI_LAZSTAFF)
		return FALSE;

	return TRUE;
}

void S_ScrollSSell(int idx)
{
	int l;

	ClearSText(5, 21);
	stextup = 5;

	for (l = 5; l < 20; l += 4) {
		if (idx >= storenumh)
			break;
		if (!storehold[idx].isEmpty()) {
			text_color iclr = COL_WHITE;
			if (storehold[idx]._iMagical) {
				iclr = COL_BLUE;
			}

			if (!storehold[idx]._iStatFlag) {
				iclr = COL_RED;
			}

			if (storehold[idx]._iMagical && storehold[idx]._iIdentified) {
				AddSText(20, l, FALSE, storehold[idx]._iIName, iclr, TRUE);
				AddSTextVal(l, storehold[idx]._iIvalue);
			} else {
				AddSText(20, l, FALSE, storehold[idx]._iName, iclr, TRUE);
				AddSTextVal(l, storehold[idx]._ivalue);
			}

			PrintStoreItem(&storehold[idx], l + 1, iclr);
			stextdown = l;
		}
		idx++;
	}

	stextsmax = storenumh - 4;
	if (stextsmax < 0)
		stextsmax = 0;
}

void S_StartSSell()
{
	int i;
	BOOL sellok;

	stextsize = true;
	sellok = FALSE;
	storenumh = 0;

	for (i = 0; i < 48; i++)
		storehold[i]._itype = ITYPE_NONE;

	for (i = 0; i < plr[myplr]._pNumInv; i++) {
		if (storenumh >= 48)
			break;
		if (SmithSellOk(i)) {
			sellok = TRUE;
			storehold[storenumh] = plr[myplr].InvList[i];

			if (storehold[storenumh]._iMagical != ITEM_QUALITY_NORMAL && storehold[storenumh]._iIdentified)
				storehold[storenumh]._ivalue = storehold[storenumh]._iIvalue;

			if ((storehold[storenumh]._ivalue >>= 2) == 0)
				storehold[storenumh]._ivalue = 1;

			storehold[storenumh]._iIvalue = storehold[storenumh]._ivalue;
			storehidx[storenumh++] = i;
		}
	}

	for (i = 0; i < MAXBELTITEMS; i++) {
		if (storenumh >= 48)
			break;
		if (SmithSellOk(-(i + 1))) {
			storehold[storenumh] = plr[myplr].SpdList[i];
			sellok = TRUE;

			if (storehold[storenumh]._iMagical != ITEM_QUALITY_NORMAL && storehold[storenumh]._iIdentified)
				storehold[storenumh]._ivalue = storehold[storenumh]._iIvalue;

			if (!(storehold[storenumh]._ivalue >>= 2))
				storehold[storenumh]._ivalue = 1;

			storehold[storenumh]._iIvalue = storehold[storenumh]._ivalue;
			storehidx[storenumh++] = -(i + 1);
		}
	}

	if (!sellok) {
		stextscrl = false;
		sprintf(tempstr, "You have nothing I want.             Your gold: %i", plr[myplr]._pGold);
		AddSText(0, 1, TRUE, tempstr, COL_GOLD, FALSE);
		AddSLine(3);
		AddSLine(21);
		AddSText(0, 22, TRUE, "Back", COL_WHITE, TRUE);
		OffsetSTextY(22, 6);
	} else {
		stextscrl = true;
		stextsval = 0;
		stextsmax = plr[myplr]._pNumInv;
		sprintf(tempstr, "Which item is for sale?             Your gold: %i", plr[myplr]._pGold);
		AddSText(0, 1, TRUE, tempstr, COL_GOLD, FALSE);
		AddSLine(3);
		AddSLine(21);
		S_ScrollSSell(stextsval);
		AddSText(0, 22, TRUE, "Back", COL_WHITE, TRUE);
		OffsetSTextY(22, 6);
	}
}

BOOL SmithRepairOk(int i)
{
	if (plr[myplr].InvList[i].isEmpty())
		return FALSE;
	if (plr[myplr].InvList[i]._itype == ITYPE_MISC)
		return FALSE;
	if (plr[myplr].InvList[i]._itype == ITYPE_GOLD)
		return FALSE;
	if (plr[myplr].InvList[i]._iDurability == plr[myplr].InvList[i]._iMaxDur)
		return FALSE;

	return TRUE;
}

void S_StartSRepair()
{
	BOOL repairok;
	int i;

	stextsize = true;
	repairok = FALSE;
	storenumh = 0;
	for (i = 0; i < 48; i++)
		storehold[i]._itype = ITYPE_NONE;
	if (!plr[myplr].InvBody[INVLOC_HEAD].isEmpty() && plr[myplr].InvBody[INVLOC_HEAD]._iDurability != plr[myplr].InvBody[INVLOC_HEAD]._iMaxDur) {
		repairok = TRUE;
		AddStoreHoldRepair(plr[myplr].InvBody, -1);
	}
	if (!plr[myplr].InvBody[INVLOC_CHEST].isEmpty() && plr[myplr].InvBody[INVLOC_CHEST]._iDurability != plr[myplr].InvBody[INVLOC_CHEST]._iMaxDur) {
		repairok = TRUE;
		AddStoreHoldRepair(&plr[myplr].InvBody[INVLOC_CHEST], -2);
	}
	if (!plr[myplr].InvBody[INVLOC_HAND_LEFT].isEmpty() && plr[myplr].InvBody[INVLOC_HAND_LEFT]._iDurability != plr[myplr].InvBody[INVLOC_HAND_LEFT]._iMaxDur) {
		repairok = TRUE;
		AddStoreHoldRepair(&plr[myplr].InvBody[INVLOC_HAND_LEFT], -3);
	}
	if (!plr[myplr].InvBody[INVLOC_HAND_RIGHT].isEmpty() && plr[myplr].InvBody[INVLOC_HAND_RIGHT]._iDurability != plr[myplr].InvBody[INVLOC_HAND_RIGHT]._iMaxDur) {
		repairok = TRUE;
		AddStoreHoldRepair(&plr[myplr].InvBody[INVLOC_HAND_RIGHT], -4);
	}
	for (i = 0; i < plr[myplr]._pNumInv; i++) {
		if (storenumh >= 48)
			break;
		if (SmithRepairOk(i)) {
			repairok = TRUE;
			AddStoreHoldRepair(&plr[myplr].InvList[i], i);
		}
	}
	if (!repairok) {
		stextscrl = false;
		sprintf(tempstr, "You have nothing to repair.             Your gold: %i", plr[myplr]._pGold);
		AddSText(0, 1, TRUE, tempstr, COL_GOLD, FALSE);
		AddSLine(3);
		AddSLine(21);
		AddSText(0, 22, TRUE, "Back", COL_WHITE, TRUE);
		OffsetSTextY(22, 6);
		return;
	}

	stextscrl = true;
	stextsval = 0;
	stextsmax = plr[myplr]._pNumInv;
	sprintf(tempstr, "Repair which item?             Your gold: %i", plr[myplr]._pGold);
	AddSText(0, 1, TRUE, tempstr, COL_GOLD, FALSE);
	AddSLine(3);
	AddSLine(21);
	S_ScrollSSell(stextsval);
	AddSText(0, 22, TRUE, "Back", COL_WHITE, TRUE);
	OffsetSTextY(22, 6);
}

void FillManaPlayer()
{
	if (!sgOptions.Gameplay.bAdriaRefillsMana)
		return;
	if (plr[myplr]._pMana != plr[myplr]._pMaxMana) {
		PlaySFX(IS_CAST8);
	}
	plr[myplr]._pMana = plr[myplr]._pMaxMana;
	plr[myplr]._pManaBase = plr[myplr]._pMaxManaBase;
	drawmanaflag = TRUE;
}

void S_StartWitch()
{
	FillManaPlayer();
	stextsize = false;
	stextscrl = false;
	AddSText(0, 2, TRUE, "Witch's shack", COL_GOLD, FALSE);
	AddSText(0, 9, TRUE, "Would you like to:", COL_GOLD, FALSE);
	AddSText(0, 12, TRUE, "Talk to Adria", COL_BLUE, TRUE);
	AddSText(0, 14, TRUE, "Buy items", COL_WHITE, TRUE);
	AddSText(0, 16, TRUE, "Sell items", COL_WHITE, TRUE);
	AddSText(0, 18, TRUE, "Buy back items", COL_WHITE, TRUE);
	AddSText(0, 20, TRUE, "Recharge staves", COL_WHITE, TRUE);
	AddSText(0, 22, TRUE, "Leave the shack", COL_WHITE, TRUE);
	AddSLine(5);
	storenumh = 20;
}

void S_ScrollWBuy(int idx)
{
	int l, ls;

	ls = idx;
	ClearSText(5, 21);
	stextup = 5;

	for (l = 5; l < 20; l += 4) {
		if (!witchitem[ls].isEmpty()) {
			text_color iclr = COL_WHITE;
			if (witchitem[ls]._iMagical) {
				iclr = COL_BLUE;
			}

			if (!witchitem[ls]._iStatFlag) {
				iclr = COL_RED;
			}

			if (witchitem[ls]._iMagical) {
				AddSText(20, l, FALSE, witchitem[ls]._iIName, iclr, TRUE);
			} else {
				AddSText(20, l, FALSE, witchitem[ls]._iName, iclr, TRUE);
			}

			AddSTextVal(l, witchitem[ls]._iIvalue);
			PrintStoreItem(&witchitem[ls], l + 1, iclr);
			stextdown = l;
			ls++;
		}
	}

	if (stextsel != -1 && !stext[stextsel]._ssel && stextsel != 22)
		stextsel = stextdown;
}

void S_StartWBuy()
{
	int i;

	stextsize = true;
	stextscrl = true;
	stextsval = 0;
	stextsmax = 20;
	sprintf(tempstr, "I have these items for sale:             Your gold: %i", plr[myplr]._pGold);
	AddSText(0, 1, TRUE, tempstr, COL_GOLD, FALSE);
	AddSLine(3);
	AddSLine(21);
	S_ScrollWBuy(stextsval);
	AddSText(0, 22, TRUE, "Back", COL_WHITE, FALSE);
	OffsetSTextY(22, 6);

	storenumh = 0;
	for (i = 0; !witchitem[i].isEmpty(); i++) {
		storenumh++;
	}
	stextsmax = storenumh - 4;
	if (stextsmax < 0)
		stextsmax = 0;
}

BOOL WitchSellOk(int i)
{
	BOOL rv;
	ItemStruct *pI;

	rv = FALSE;

	if (i >= 0)
		pI = &plr[myplr].InvList[i];
	else
		pI = &plr[myplr].SpdList[-(i + 1)];

	if (pI->_itype == ITYPE_MISC)
		rv = TRUE;
	if (pI->_iMiscId > 29 && pI->_iMiscId < 41)
		rv = FALSE;
	if (pI->_iClass == ICLASS_QUEST)
		rv = FALSE;
	if (pI->_itype == ITYPE_STAFF && (!gbIsHellfire || pI->_iSpell != SPL_NULL))
		rv = TRUE;
	if (pI->IDidx >= IDI_FIRSTQUEST && pI->IDidx <= IDI_LASTQUEST)
		rv = FALSE;
	if (pI->IDidx == IDI_LAZSTAFF)
		rv = FALSE;
	return rv;
}

void S_StartWSell()
{
	int i;
	BOOL sellok;

	stextsize = true;
	sellok = FALSE;
	storenumh = 0;

	for (i = 0; i < 48; i++)
		storehold[i]._itype = ITYPE_NONE;

	for (i = 0; i < plr[myplr]._pNumInv; i++) {
		if (storenumh >= 48)
			break;
		if (WitchSellOk(i)) {
			sellok = TRUE;
			storehold[storenumh] = plr[myplr].InvList[i];

			if (storehold[storenumh]._iMagical != ITEM_QUALITY_NORMAL && storehold[storenumh]._iIdentified)
				storehold[storenumh]._ivalue = storehold[storenumh]._iIvalue;

			if ((storehold[storenumh]._ivalue >>= 2) == 0)
				storehold[storenumh]._ivalue = 1;

			storehold[storenumh]._iIvalue = storehold[storenumh]._ivalue;
			storehidx[storenumh++] = i;
		}
	}

	for (i = 0; i < MAXBELTITEMS; i++) {
		if (storenumh >= 48)
			break;
		if (!plr[myplr].SpdList[i].isEmpty() && WitchSellOk(-(i + 1))) {
			sellok = TRUE;
			storehold[storenumh] = plr[myplr].SpdList[i];

			if (storehold[storenumh]._iMagical != ITEM_QUALITY_NORMAL && storehold[storenumh]._iIdentified)
				storehold[storenumh]._ivalue = storehold[storenumh]._iIvalue;

			if ((storehold[storenumh]._ivalue >>= 2) == 0)
				storehold[storenumh]._ivalue = 1;

			storehold[storenumh]._iIvalue = storehold[storenumh]._ivalue;
			storehidx[storenumh++] = -(i + 1);
		}
	}

	if (!sellok) {
		stextscrl = false;
		sprintf(tempstr, "You have nothing I want.             Your gold: %i", plr[myplr]._pGold);
		AddSText(0, 1, TRUE, tempstr, COL_GOLD, FALSE);
		AddSLine(3);
		AddSLine(21);
		AddSText(0, 22, TRUE, "Back", COL_WHITE, TRUE);
		OffsetSTextY(22, 6);
	} else {
		stextscrl = true;
		stextsval = 0;
		stextsmax = plr[myplr]._pNumInv;
		sprintf(tempstr, "Which item is for sale?             Your gold: %i", plr[myplr]._pGold);
		AddSText(0, 1, TRUE, tempstr, COL_GOLD, FALSE);
		AddSLine(3);
		AddSLine(21);
		S_ScrollSSell(stextsval);
		AddSText(0, 22, TRUE, "Back", COL_WHITE, TRUE);
		OffsetSTextY(22, 6);
	}
}

BOOL WitchRechargeOk(int i)
{
	BOOL rv;

	rv = FALSE;
	if (plr[myplr].InvList[i]._itype == ITYPE_STAFF
	    && plr[myplr].InvList[i]._iCharges != plr[myplr].InvList[i]._iMaxCharges) {
		rv = TRUE;
	}
	if ((plr[myplr].InvList[i]._iMiscId == IMISC_UNIQUE || plr[myplr].InvList[i]._iMiscId == IMISC_STAFF)
	    && plr[myplr].InvList[i]._iCharges < plr[myplr].InvList[i]._iMaxCharges) {
		rv = TRUE;
	}
	return rv;
}

void AddStoreHoldRecharge(ItemStruct itm, int i)
{
	storehold[storenumh] = itm;
	storehold[storenumh]._ivalue += spelldata[itm._iSpell].sStaffCost;
	storehold[storenumh]._ivalue = storehold[storenumh]._ivalue * (storehold[storenumh]._iMaxCharges - storehold[storenumh]._iCharges) / (storehold[storenumh]._iMaxCharges * 2);
	storehold[storenumh]._iIvalue = storehold[storenumh]._ivalue;
	storehidx[storenumh] = i;
	storenumh++;
}

void S_StartWRecharge()
{
	int i;
	BOOL rechargeok;

	stextsize = true;
	rechargeok = FALSE;
	storenumh = 0;

	for (i = 0; i < 48; i++) {
		storehold[i]._itype = ITYPE_NONE;
	}

	if ((plr[myplr].InvBody[INVLOC_HAND_LEFT]._itype == ITYPE_STAFF || plr[myplr].InvBody[INVLOC_HAND_LEFT]._iMiscId == IMISC_UNIQUE)
	    && plr[myplr].InvBody[INVLOC_HAND_LEFT]._iCharges != plr[myplr].InvBody[INVLOC_HAND_LEFT]._iMaxCharges) {
		rechargeok = TRUE;
		AddStoreHoldRecharge(plr[myplr].InvBody[INVLOC_HAND_LEFT], -1);
	}

	for (i = 0; i < plr[myplr]._pNumInv; i++) {
		if (storenumh >= 48)
			break;
		if (WitchRechargeOk(i)) {
			rechargeok = TRUE;
			AddStoreHoldRecharge(plr[myplr].InvList[i], i);
		}
	}

	if (!rechargeok) {
		stextscrl = false;
		sprintf(tempstr, "You have nothing to recharge.             Your gold: %i", plr[myplr]._pGold);
		AddSText(0, 1, TRUE, tempstr, COL_GOLD, FALSE);
		AddSLine(3);
		AddSLine(21);
		AddSText(0, 22, TRUE, "Back", COL_WHITE, TRUE);
		OffsetSTextY(22, 6);
	} else {
		stextscrl = true;
		stextsval = 0;
		stextsmax = plr[myplr]._pNumInv;
		sprintf(tempstr, "Recharge which item?             Your gold: %i", plr[myplr]._pGold);
		AddSText(0, 1, TRUE, tempstr, COL_GOLD, FALSE);
		AddSLine(3);
		AddSLine(21);
		S_ScrollSSell(stextsval);
		AddSText(0, 22, TRUE, "Back", COL_WHITE, TRUE);
		OffsetSTextY(22, 6);
	}
}

void S_StartNoMoney()
{
	StartStore(stextshold);
	stextscrl = false;
	stextsize = true;
	ClearSText(5, 23);
	AddSText(0, 14, TRUE, "You do not have enough gold", COL_WHITE, TRUE);
}

void S_StartNoRoom()
{
	StartStore(stextshold);
	stextscrl = false;
	ClearSText(5, 23);
	AddSText(0, 14, TRUE, "You do not have enough room in inventory", COL_WHITE, TRUE);
}

void S_StartConfirm()
{
	BOOL idprint;

	StartStore(stextshold);
	stextscrl = false;
	ClearSText(5, 23);
	text_color iclr = COL_WHITE;

	if (plr[myplr].HoldItem._iMagical != ITEM_QUALITY_NORMAL)
		iclr = COL_BLUE;
	if (!plr[myplr].HoldItem._iStatFlag)
		iclr = COL_RED;

	idprint = plr[myplr].HoldItem._iMagical != ITEM_QUALITY_NORMAL;

	if (stextshold == STORE_SIDENTIFY)
		idprint = FALSE;
	if (plr[myplr].HoldItem._iMagical != ITEM_QUALITY_NORMAL && !plr[myplr].HoldItem._iIdentified) {
		if (stextshold == STORE_SSELL)
			idprint = FALSE;
		if (stextshold == STORE_WSELL)
			idprint = FALSE;
		if (stextshold == STORE_SREPAIR)
			idprint = FALSE;
		if (stextshold == STORE_WRECHARGE)
			idprint = FALSE;
	}
	if (idprint)
		AddSText(20, 8, FALSE, plr[myplr].HoldItem._iIName, iclr, FALSE);
	else
		AddSText(20, 8, FALSE, plr[myplr].HoldItem._iName, iclr, FALSE);

	AddSTextVal(8, plr[myplr].HoldItem._iIvalue);
	PrintStoreItem(&plr[myplr].HoldItem, 9, iclr);

	switch (stextshold) {
	case STORE_BBOY:
		strcpy(tempstr, "Do we have a deal?");
		break;
	case STORE_SIDENTIFY:
		strcpy(tempstr, "Are you sure you want to identify this item?");
		break;
	case STORE_HBUY:
	case STORE_SPBUY:
	case STORE_WBUY:
	case STORE_SBUY:
		strcpy(tempstr, "Are you sure you want to buy this item?");
		break;
	case STORE_WRECHARGE:
		strcpy(tempstr, "Are you sure you want to recharge this item?");
		break;
	case STORE_SSELL:
	case STORE_WSELL:
		strcpy(tempstr, "Are you sure you want to sell this item?");
		break;
	case STORE_SREPAIR:
		strcpy(tempstr, "Are you sure you want to repair this item?");
		break;
<<<<<<< HEAD
	case STORE_WBUYBACK:
	case STORE_SBUYBACK:
		strcpy(tempstr, "Are you sure you want to buy back this item?");
		break;
=======
	default:
		app_fatal("Unknown store dialog %d", stextshold);
>>>>>>> 3be9bbce
	}
	AddSText(0, 15, TRUE, tempstr, COL_WHITE, FALSE);
	AddSText(0, 18, TRUE, "Yes", COL_WHITE, TRUE);
	AddSText(0, 20, TRUE, "No", COL_WHITE, TRUE);
}

void S_StartBoy()
{
	stextsize = false;
	stextscrl = false;
	AddSText(0, 2, TRUE, "Wirt the Peg-legged boy", COL_GOLD, FALSE);
	AddSLine(5);
	if (!boyitem.isEmpty()) {
		AddSText(0, 8, TRUE, "Talk to Wirt", COL_BLUE, TRUE);
		AddSText(0, 12, TRUE, "I have something for sale,", COL_GOLD, FALSE);
		AddSText(0, 14, TRUE, "but it will cost 50 gold", COL_GOLD, FALSE);
		AddSText(0, 16, TRUE, "just to take a look. ", COL_GOLD, FALSE);
		AddSText(0, 18, TRUE, "What have you got?", COL_WHITE, TRUE);
		AddSText(0, 20, TRUE, "Say goodbye", COL_WHITE, TRUE);
	} else {
		AddSText(0, 12, TRUE, "Talk to Wirt", COL_BLUE, TRUE);
		AddSText(0, 18, TRUE, "Say goodbye", COL_WHITE, TRUE);
	}
}

void S_StartBBoy()
{
	stextsize = true;
	stextscrl = false;
	sprintf(tempstr, "I have this item for sale:             Your gold: %i", plr[myplr]._pGold);
	AddSText(0, 1, TRUE, tempstr, COL_GOLD, FALSE);
	AddSLine(3);
	AddSLine(21);
	text_color iclr = COL_WHITE;

	if (boyitem._iMagical != ITEM_QUALITY_NORMAL)
		iclr = COL_BLUE;
	if (!boyitem._iStatFlag)
		iclr = COL_RED;
	if (boyitem._iMagical != ITEM_QUALITY_NORMAL)
		AddSText(20, 10, FALSE, boyitem._iIName, iclr, TRUE);
	else
		AddSText(20, 10, FALSE, boyitem._iName, iclr, TRUE);

	if (gbIsHellfire)
		AddSTextVal(10, boyitem._iIvalue - (boyitem._iIvalue >> 2));
	else
		AddSTextVal(10, boyitem._iIvalue + (boyitem._iIvalue >> 1));
	PrintStoreItem(&boyitem, 11, iclr);
	AddSText(0, 22, TRUE, "Leave", COL_WHITE, TRUE);
	OffsetSTextY(22, 6);
}

void HealPlayer()
{
	if (plr[myplr]._pHitPoints != plr[myplr]._pMaxHP) {
		PlaySFX(IS_CAST8);
	}
	plr[myplr]._pHitPoints = plr[myplr]._pMaxHP;
	plr[myplr]._pHPBase = plr[myplr]._pMaxHPBase;
	drawhpflag = TRUE;
}

void S_StartHealer()
{
	HealPlayer();
	stextsize = false;
	stextscrl = false;
	AddSText(0, 1, TRUE, "Welcome to the", COL_GOLD, FALSE);
	AddSText(0, 3, TRUE, "Healer's home", COL_GOLD, FALSE);
	AddSText(0, 9, TRUE, "Would you like to:", COL_GOLD, FALSE);
	AddSText(0, 12, TRUE, "Talk to Pepin", COL_BLUE, TRUE);
	AddSText(0, 14, TRUE, "Buy items", COL_WHITE, TRUE);
	AddSText(0, 16, TRUE, "Leave Healer's home", COL_WHITE, TRUE);
	AddSLine(5);
	storenumh = 20;
}

void S_ScrollHBuy(int idx)
{
	int l;

	ClearSText(5, 21);
	stextup = 5;
	for (l = 5; l < 20; l += 4) {
		if (!healitem[idx].isEmpty()) {
			text_color iclr = COL_WHITE;
			if (!healitem[idx]._iStatFlag) {
				iclr = COL_RED;
			}

			AddSText(20, l, FALSE, healitem[idx]._iName, iclr, TRUE);
			AddSTextVal(l, healitem[idx]._iIvalue);
			PrintStoreItem(&healitem[idx], l + 1, iclr);
			stextdown = l;
			idx++;
		}
	}

	if (stextsel != -1 && !stext[stextsel]._ssel && stextsel != 22)
		stextsel = stextdown;
}

void S_StartHBuy()
{
	int i;

	stextsize = true;
	stextscrl = true;
	stextsval = 0;
	sprintf(tempstr, "I have these items for sale:             Your gold: %i", plr[myplr]._pGold);
	AddSText(0, 1, TRUE, tempstr, COL_GOLD, FALSE);
	AddSLine(3);
	AddSLine(21);
	S_ScrollHBuy(stextsval);
	AddSText(0, 22, TRUE, "Back", COL_WHITE, FALSE);
	OffsetSTextY(22, 6);

	storenumh = 0;
	for (i = 0; !healitem[i].isEmpty(); i++) {
		storenumh++;
	}
	stextsmax = storenumh - 4;
	if (stextsmax < 0)
		stextsmax = 0;
}

void S_StartStory()
{
	stextsize = false;
	stextscrl = false;
	AddSText(0, 2, TRUE, "The Town Elder", COL_GOLD, FALSE);
	AddSText(0, 9, TRUE, "Would you like to:", COL_GOLD, FALSE);
	AddSText(0, 12, TRUE, "Talk to Cain", COL_BLUE, TRUE);
	AddSText(0, 14, TRUE, "Identify an item", COL_WHITE, TRUE);
	AddSText(0, 18, TRUE, "Say goodbye", COL_WHITE, TRUE);
	AddSLine(5);
}

BOOL IdItemOk(ItemStruct *i)
{
	if (i->isEmpty()) {
		return FALSE;
	}
	if (i->_iMagical == ITEM_QUALITY_NORMAL) {
		return FALSE;
	}
	return !i->_iIdentified;
}

void AddStoreHoldId(ItemStruct itm, int i)
{
	storehold[storenumh] = itm;
	storehold[storenumh]._ivalue = 100;
	storehold[storenumh]._iIvalue = 100;
	storehidx[storenumh] = i;
	storenumh++;
}

void S_StartSIdentify()
{
	BOOL idok;
	int i;

	idok = FALSE;
	stextsize = true;
	storenumh = 0;

	for (i = 0; i < 48; i++)
		storehold[i]._itype = ITYPE_NONE;

	if (IdItemOk(&plr[myplr].InvBody[INVLOC_HEAD])) {
		idok = TRUE;
		AddStoreHoldId(plr[myplr].InvBody[INVLOC_HEAD], -1);
	}
	if (IdItemOk(&plr[myplr].InvBody[INVLOC_CHEST])) {
		idok = TRUE;
		AddStoreHoldId(plr[myplr].InvBody[INVLOC_CHEST], -2);
	}
	if (IdItemOk(&plr[myplr].InvBody[INVLOC_HAND_LEFT])) {
		idok = TRUE;
		AddStoreHoldId(plr[myplr].InvBody[INVLOC_HAND_LEFT], -3);
	}
	if (IdItemOk(&plr[myplr].InvBody[INVLOC_HAND_RIGHT])) {
		idok = TRUE;
		AddStoreHoldId(plr[myplr].InvBody[INVLOC_HAND_RIGHT], -4);
	}
	if (IdItemOk(&plr[myplr].InvBody[INVLOC_RING_LEFT])) {
		idok = TRUE;
		AddStoreHoldId(plr[myplr].InvBody[INVLOC_RING_LEFT], -5);
	}
	if (IdItemOk(&plr[myplr].InvBody[INVLOC_RING_RIGHT])) {
		idok = TRUE;
		AddStoreHoldId(plr[myplr].InvBody[INVLOC_RING_RIGHT], -6);
	}
	if (IdItemOk(&plr[myplr].InvBody[INVLOC_AMULET])) {
		idok = TRUE;
		AddStoreHoldId(plr[myplr].InvBody[INVLOC_AMULET], -7);
	}

	for (i = 0; i < plr[myplr]._pNumInv; i++) {
		if (storenumh >= 48)
			break;
		if (IdItemOk(&plr[myplr].InvList[i])) {
			idok = TRUE;
			AddStoreHoldId(plr[myplr].InvList[i], i);
		}
	}

	if (!idok) {
		stextscrl = false;
		sprintf(tempstr, "You have nothing to identify.             Your gold: %i", plr[myplr]._pGold);
		AddSText(0, 1, TRUE, tempstr, COL_GOLD, FALSE);
		AddSLine(3);
		AddSLine(21);
		AddSText(0, 22, TRUE, "Back", COL_WHITE, TRUE);
		OffsetSTextY(22, 6);
	} else {
		stextscrl = true;
		stextsval = 0;
		stextsmax = plr[myplr]._pNumInv;
		sprintf(tempstr, "Identify which item?             Your gold: %i", plr[myplr]._pGold);
		AddSText(0, 1, TRUE, tempstr, COL_GOLD, FALSE);
		AddSLine(3);
		AddSLine(21);
		S_ScrollSSell(stextsval);
		AddSText(0, 22, TRUE, "Back", COL_WHITE, TRUE);
		OffsetSTextY(22, 6);
	}
}

void S_StartIdShow()
{
	StartStore(stextshold);
	stextscrl = false;
	ClearSText(5, 23);
	text_color iclr = COL_WHITE;

	if (plr[myplr].HoldItem._iMagical != ITEM_QUALITY_NORMAL)
		iclr = COL_BLUE;
	if (!plr[myplr].HoldItem._iStatFlag)
		iclr = COL_RED;

	AddSText(0, 7, TRUE, "This item is:", COL_WHITE, FALSE);
	AddSText(20, 11, FALSE, plr[myplr].HoldItem._iIName, iclr, FALSE);
	PrintStoreItem(&plr[myplr].HoldItem, 12, iclr);
	AddSText(0, 18, TRUE, "Done", COL_WHITE, TRUE);
}

void S_StartTalk()
{
	int i, sn, sn2, la;

	stextsize = false;
	stextscrl = false;
	sprintf(tempstr, "Talk to %s", talkname[talker]);
	AddSText(0, 2, TRUE, tempstr, COL_GOLD, FALSE);
	AddSLine(5);
	if (gbIsSpawn) {
		sprintf(tempstr, "Talking to %s", talkname[talker]);
		AddSText(0, 10, TRUE, tempstr, COL_WHITE, FALSE);
		AddSText(0, 12, TRUE, "is not available", COL_WHITE, FALSE);
		AddSText(0, 14, TRUE, "in the shareware", COL_WHITE, FALSE);
		AddSText(0, 16, TRUE, "version", COL_WHITE, FALSE);
		AddSText(0, 22, TRUE, "Back", COL_WHITE, TRUE);
		return;
	}

	sn = 0;
	for (i = 0; i < MAXQUESTS; i++) {
		if (quests[i]._qactive == QUEST_ACTIVE && Qtalklist[talker][i] != TEXT_NONE && quests[i]._qlog)
			sn++;
	}

	if (sn > 6) {
		sn = 14 - (sn >> 1);
		la = 1;
	} else {
		sn = 15 - sn;
		la = 2;
	}

	sn2 = sn - 2;

	for (i = 0; i < MAXQUESTS; i++) {
		if (quests[i]._qactive == QUEST_ACTIVE && Qtalklist[talker][i] != TEXT_NONE && quests[i]._qlog) {
			AddSText(0, sn, TRUE, questlist[i]._qlstr, COL_WHITE, TRUE);
			sn += la;
		}
	}
	AddSText(0, sn2, TRUE, "Gossip", COL_BLUE, TRUE);
	AddSText(0, 22, TRUE, "Back", COL_WHITE, TRUE);
}

void S_StartTavern()
{
	stextsize = false;
	stextscrl = false;
	AddSText(0, 1, TRUE, "Welcome to the", COL_GOLD, FALSE);
	AddSText(0, 3, TRUE, "Rising Sun", COL_GOLD, FALSE);
	AddSText(0, 9, TRUE, "Would you like to:", COL_GOLD, FALSE);
	AddSText(0, 12, TRUE, "Talk to Ogden", COL_BLUE, TRUE);
	AddSText(0, 18, TRUE, "Leave the tavern", COL_WHITE, TRUE);
	AddSLine(5);
	storenumh = 20;
}

void S_StartBarMaid()
{
	stextsize = false;
	stextscrl = false;
	AddSText(0, 2, TRUE, "Gillian", COL_GOLD, FALSE);
	AddSText(0, 9, TRUE, "Would you like to:", COL_GOLD, FALSE);
	AddSText(0, 12, TRUE, "Talk to Gillian", COL_BLUE, TRUE);
	AddSText(0, 18, TRUE, "Say goodbye", COL_WHITE, TRUE);
	AddSLine(5);
	storenumh = 20;
}

void S_StartDrunk()
{
	stextsize = false;
	stextscrl = false;
	AddSText(0, 2, TRUE, "Farnham the Drunk", COL_GOLD, FALSE);
	AddSText(0, 9, TRUE, "Would you like to:", COL_GOLD, FALSE);
	AddSText(0, 12, TRUE, "Talk to Farnham", COL_BLUE, TRUE);
	AddSText(0, 18, TRUE, "Say Goodbye", COL_WHITE, TRUE);
	AddSLine(5);
	storenumh = 20;
}

void S_SmithEnter()
{
	switch (stextsel) {
	case 10:
		talker = TOWN_SMITH;
		stextlhold = 10;
		stextshold = STORE_SMITH;
		gossipstart = TEXT_GRISWOLD2;
		gossipend = TEXT_GRISWOLD13;
		StartStore(STORE_GOSSIP);
		break;
	case 12:
		StartStore(STORE_SBUY);
		break;
	case 14:
		StartStore(STORE_SPBUY);
		break;
	case 16:
		StartStore(STORE_SSELL);
		break;
	case 18:
		StartStore(STORE_SREPAIR);
		break;
	case 20:
		stextflag = STORE_NONE;
		break;
	}
}

<<<<<<< HEAD
	for (t = s;; t = STORE_SMITH) {
		sbookflag = FALSE;
		invflag = FALSE;
		chrflag = FALSE;
		questlog = FALSE;
		dropGoldFlag = FALSE;
		ClearSText(0, STORE_LINES);
		ReleaseStoreBtn();
		switch (t) {
		case STORE_SMITH:
			S_StartSmith();
			break;
		case STORE_SBUY:
			if (storenumh > 0)
				S_StartSBuy();
			break;
		case STORE_SSELL:
			S_StartSSell();
			break;
		case STORE_SREPAIR:
			S_StartSRepair();
			break;
		case STORE_WITCH:
			S_StartWitch();
			break;
		case STORE_WBUY:
			if (storenumh > 0)
				S_StartWBuy();
			break;
		case STORE_WSELL:
			S_StartWSell();
			break;
		case STORE_WRECHARGE:
			S_StartWRecharge();
			break;
		case STORE_NOMONEY:
			S_StartNoMoney();
			break;
		case STORE_NOROOM:
			S_StartNoRoom();
			break;
		case STORE_CONFIRM:
			S_StartConfirm();
			break;
		case STORE_BOY:
			S_StartBoy();
			break;
		case STORE_BBOY:
			S_StartBBoy();
			break;
		case STORE_HEALER:
			S_StartHealer();
			break;
		case STORE_STORY:
			S_StartStory();
			break;
		case STORE_HBUY:
			if (storenumh > 0)
				S_StartHBuy();
			break;
		case STORE_SIDENTIFY:
			S_StartSIdentify();
			break;
		case STORE_SPBUY:
			if (!S_StartSPBuy())
				return;
			break;
		case STORE_GOSSIP:
			S_StartTalk();
			break;
		case STORE_IDSHOW:
			S_StartIdShow();
			break;
		case STORE_TAVERN:
			S_StartTavern();
			break;
		case STORE_DRUNK:
			S_StartDrunk();
			break;
		case STORE_BARMAID:
			S_StartBarMaid();
			break;
		case STORE_SBUYBACK:
			itemlist = smithbuybackitems;
			S_StartBuyBack();
			break;
		case STORE_WBUYBACK:
			itemlist = witchbuybackitems;
			S_StartBuyBack();
			break;
		}
=======
/**
 * @brief Purchases an item from the smith.
 */
void SmithBuyItem()
{
	int idx;
>>>>>>> 3be9bbce

	TakePlrsMoney(plr[myplr].HoldItem._iIvalue);
	if (plr[myplr].HoldItem._iMagical == ITEM_QUALITY_NORMAL)
		plr[myplr].HoldItem._iIdentified = FALSE;
	StoreAutoPlace();
	idx = stextvhold + ((stextlhold - stextup) >> 2);
	if (idx == SMITH_ITEMS - 1) {
		smithitem[SMITH_ITEMS - 1]._itype = ITYPE_NONE;
	} else {
		for (; !smithitem[idx + 1].isEmpty(); idx++) {
			smithitem[idx] = smithitem[idx + 1];
		}
		smithitem[idx]._itype = ITYPE_NONE;
	}
	CalcPlrInv(myplr, TRUE);
}

void S_SBuyEnter()
{
	int idx, i;
	bool done;

	if (stextsel == 22) {
		StartStore(STORE_SMITH);
		stextsel = 12;
	} else {
		stextlhold = stextsel;
		stextvhold = stextsval;
		stextshold = STORE_SBUY;
		idx = stextsval + ((stextsel - stextup) >> 2);
		if (plr[myplr]._pGold < smithitem[idx]._iIvalue) {
			StartStore(STORE_NOMONEY);
		} else {
			plr[myplr].HoldItem = smithitem[idx];
			SetCursor_(plr[myplr].HoldItem._iCurs + CURSOR_FIRSTITEM);
			done = false;
			if (AutoEquipEnabled(plr[myplr], plr[myplr].HoldItem) && AutoEquip(myplr, plr[myplr].HoldItem, false)) {
				done = true;
			}

			if (done || AutoPlaceItemInInventory(myplr, plr[myplr].HoldItem, false))
				StartStore(STORE_CONFIRM);
			else
				StartStore(STORE_NOROOM);
			SetCursor_(CURSOR_HAND);
		}
	}
}

/**
 * @brief Purchases a premium item from the smith.
 */
void SmithBuyPItem()
{
	int i, xx, idx;

	TakePlrsMoney(plr[myplr].HoldItem._iIvalue);
	if (plr[myplr].HoldItem._iMagical == ITEM_QUALITY_NORMAL)
		plr[myplr].HoldItem._iIdentified = FALSE;
	StoreAutoPlace();

	idx = stextvhold + ((stextlhold - stextup) >> 2);
	xx = 0;
	for (i = 0; idx >= 0; i++) {
		if (!premiumitem[i].isEmpty()) {
			idx--;
			xx = i;
		}
	}

	premiumitem[xx]._itype = ITYPE_NONE;
	numpremium--;
	SpawnPremium(myplr);
}

void S_SPBuyEnter()
{
	int i, idx, xx;
	bool done;

	if (stextsel == 22) {
		StartStore(STORE_SMITH);
		stextsel = 14;
	} else {
<<<<<<< HEAD
		switch (stextflag) {
		case STORE_SMITH:
		case STORE_WITCH:
		case STORE_BOY:
		case STORE_BBOY:
		case STORE_HEALER:
		case STORE_STORY:
		case STORE_TAVERN:
		case STORE_DRUNK:
		case STORE_BARMAID:
			stextflag = STORE_NONE;
			break;
		case STORE_GOSSIP:
			StartStore(stextshold);
			stextsel = stextlhold;
			break;
		case STORE_SBUY:
			StartStore(STORE_SMITH);
			stextsel = 12;
			break;
		case STORE_SPBUY:
			StartStore(STORE_SMITH);
			stextsel = 14;
			break;
		case STORE_SSELL:
			StartStore(STORE_SMITH);
			stextsel = 16;
			break;
		case STORE_SREPAIR:
			StartStore(STORE_SMITH);
			stextsel = 20;
			break;
		case STORE_WBUYBACK:
			StartStore(STORE_WITCH);
			stextsel = 18;
			break;
		case STORE_SBUYBACK:
			StartStore(STORE_SMITH);
			stextsel = 18;
			break;
		case STORE_WBUY:
			StartStore(STORE_WITCH);
			stextsel = 14;
			break;
		case STORE_WSELL:
			StartStore(STORE_WITCH);
			stextsel = 16;
			break;
		case STORE_WRECHARGE:
			StartStore(STORE_WITCH);
			stextsel = 18;
			break;
		case STORE_HBUY:
			StartStore(STORE_HEALER);
			stextsel = 16;
			break;
		case STORE_SIDENTIFY:
			StartStore(STORE_STORY);
			stextsel = 14;
			break;
		case STORE_IDSHOW:
			StartStore(STORE_SIDENTIFY);
			break;
		case STORE_NOMONEY:
		case STORE_NOROOM:
		case STORE_CONFIRM:
			StartStore(stextshold);
			stextsel = stextlhold;
			stextsval = stextvhold;
			break;
=======
		stextshold = STORE_SPBUY;
		stextlhold = stextsel;
		stextvhold = stextsval;
		xx = stextsval + ((stextsel - stextup) >> 2);
		idx = 0;
		for (i = 0; xx >= 0; i++) {
			if (!premiumitem[i].isEmpty()) {
				xx--;
				idx = i;
			}
		}
		if (plr[myplr]._pGold < premiumitem[idx]._iIvalue) {
			StartStore(STORE_NOMONEY);
		} else {
			plr[myplr].HoldItem = premiumitem[idx];
			SetCursor_(plr[myplr].HoldItem._iCurs + CURSOR_FIRSTITEM);
			done = false;
			if (AutoEquipEnabled(plr[myplr], plr[myplr].HoldItem) && AutoEquip(myplr, plr[myplr].HoldItem, false)) {
				done = true;
			}

			if (done || AutoPlaceItemInInventory(myplr, plr[myplr].HoldItem, false))
				StartStore(STORE_CONFIRM);
			else
				StartStore(STORE_NOROOM);
			SetCursor_(CURSOR_HAND);
>>>>>>> 3be9bbce
		}
	}
}

BOOL StoreGoldFit(int idx)
{
	int i, sz, cost, numsqrs;

	cost = storehold[idx]._iIvalue;
	sz = cost / GOLD_MAX_LIMIT;
	if (cost % GOLD_MAX_LIMIT != 0)
		sz++;

	SetCursor_(storehold[idx]._iCurs + CURSOR_FIRSTITEM);
	numsqrs = cursW / 28 * (cursH / 28);
	SetCursor_(CURSOR_HAND);

	if (numsqrs >= sz)
		return TRUE;

	for (i = 0; i < NUM_INV_GRID_ELEM; i++) {
		if (plr[myplr].InvGrid[i] == 0)
			numsqrs++;
	}

	for (i = 0; i < plr[myplr]._pNumInv; i++) {
		if (plr[myplr].InvList[i]._itype == ITYPE_GOLD && plr[myplr].InvList[i]._ivalue != GOLD_MAX_LIMIT) {
			if (cost + plr[myplr].InvList[i]._ivalue <= GOLD_MAX_LIMIT)
				cost = 0;
			else
				cost -= GOLD_MAX_LIMIT - plr[myplr].InvList[i]._ivalue;
		}
	}

	sz = cost / GOLD_MAX_LIMIT;
	if (cost % GOLD_MAX_LIMIT)
		sz++;

	return numsqrs >= sz;
}

/**
 * @brief Add gold pile to the players invetory
 * @param v The value of the gold pile
 */
void PlaceStoreGold(int v)
{
	BOOL done;
	int ii, xx, yy, i;

	done = FALSE;

	for (i = 0; i < NUM_INV_GRID_ELEM && !done; i++) {
		yy = 10 * (i / 10);
		xx = i % 10;
		if (plr[myplr].InvGrid[xx + yy] == 0) {
			ii = plr[myplr]._pNumInv;
			GetGoldSeed(myplr, &golditem);
			plr[myplr].InvList[ii] = golditem;
			plr[myplr]._pNumInv++;
			plr[myplr].InvGrid[xx + yy] = plr[myplr]._pNumInv;
			plr[myplr].InvList[ii]._ivalue = v;
			SetGoldCurs(myplr, ii);
			done = TRUE;
		}
	}
}

/**
 * @brief Sells an item from the player's inventory or belt.
 */
void StoreSellItem()
{
	int i, idx, cost;

	idx = stextvhold + ((stextlhold - stextup) >> 2);
	if (storehidx[idx] >= 0)
		RemoveInvItem(myplr, storehidx[idx]);
	else
		RemoveSpdBarItem(myplr, -(storehidx[idx] + 1));
	cost = storehold[idx]._iIvalue;
	storenumh--;
	if (idx != storenumh) {
		while (idx < storenumh) {
			storehold[idx] = storehold[idx + 1];
			storehidx[idx] = storehidx[idx + 1];
			idx++;
		}
	}
	plr[myplr]._pGold += cost;
	for (i = 0; i < plr[myplr]._pNumInv && cost > 0; i++) {
		if (plr[myplr].InvList[i]._itype == ITYPE_GOLD && plr[myplr].InvList[i]._ivalue != GOLD_MAX_LIMIT) {
			if (cost + plr[myplr].InvList[i]._ivalue <= GOLD_MAX_LIMIT) {
				plr[myplr].InvList[i]._ivalue += cost;
				SetGoldCurs(myplr, i);
				cost = 0;
			} else {
				cost -= GOLD_MAX_LIMIT - plr[myplr].InvList[i]._ivalue;
				plr[myplr].InvList[i]._ivalue = GOLD_MAX_LIMIT;
				SetGoldCurs(myplr, i);
			}
		}
	}
	if (cost > 0) {
		while (cost > GOLD_MAX_LIMIT) {
			PlaceStoreGold(GOLD_MAX_LIMIT);
			cost -= GOLD_MAX_LIMIT;
		}
		PlaceStoreGold(cost);
	}
}

void S_SSellEnter()
{
	int idx;

	if (stextsel == 22) {
		StartStore(STORE_SMITH);
		stextsel = 16;
	} else {
		stextlhold = stextsel;
		idx = stextsval + ((stextsel - stextup) >> 2);
		stextshold = STORE_SSELL;
		stextvhold = stextsval;
		plr[myplr].HoldItem = storehold[idx];

		if (StoreGoldFit(idx))
			StartStore(STORE_CONFIRM);
		else
			StartStore(STORE_NOROOM);
	}
}

/**
 * @brief Repairs an item in the player's inventory or body in the smith.
 */
void SmithRepairItem()
{
	int i, idx;

	TakePlrsMoney(plr[myplr].HoldItem._iIvalue);

	idx = stextvhold + ((stextlhold - stextup) >> 2);
	storehold[idx]._iDurability = storehold[idx]._iMaxDur;

	i = storehidx[idx];
	if (i < 0) {
		if (i == -1)
			plr[myplr].InvBody[INVLOC_HEAD]._iDurability = plr[myplr].InvBody[INVLOC_HEAD]._iMaxDur;
		if (i == -2)
			plr[myplr].InvBody[INVLOC_CHEST]._iDurability = plr[myplr].InvBody[INVLOC_CHEST]._iMaxDur;
		if (i == -3)
			plr[myplr].InvBody[INVLOC_HAND_LEFT]._iDurability = plr[myplr].InvBody[INVLOC_HAND_LEFT]._iMaxDur;
		if (i == -4)
			plr[myplr].InvBody[INVLOC_HAND_RIGHT]._iDurability = plr[myplr].InvBody[INVLOC_HAND_RIGHT]._iMaxDur;
	} else {
		plr[myplr].InvList[i]._iDurability = plr[myplr].InvList[i]._iMaxDur;
	}
}

void S_SRepairEnter()
{
	int idx;

	if (stextsel == 22) {
		StartStore(STORE_SMITH);
		stextsel = 18;
	} else {
		stextshold = STORE_SREPAIR;
		stextlhold = stextsel;
		stextvhold = stextsval;
		idx = stextsval + ((stextsel - stextup) >> 2);
		plr[myplr].HoldItem = storehold[idx];
		if (plr[myplr]._pGold < storehold[idx]._iIvalue)
			StartStore(STORE_NOMONEY);
		else
			StartStore(STORE_CONFIRM);
	}
}

void S_WitchEnter()
{
	switch (stextsel) {
	case 12:
		stextlhold = 12;
		talker = TOWN_WITCH;
		stextshold = STORE_WITCH;
		gossipstart = TEXT_ADRIA2;
		gossipend = TEXT_ADRIA13;
		StartStore(STORE_GOSSIP);
		return;
	case 14:
		StartStore(STORE_WBUY);
		return;
	case 16:
		StartStore(STORE_WSELL);
		return;
	case 18:
<<<<<<< HEAD
		StartStore(STORE_SBUYBACK);
		break;
=======
		StartStore(STORE_WRECHARGE);
		return;
>>>>>>> 3be9bbce
	case 20:
		StartStore(STORE_SREPAIR);
		break;
	case 22:
		stextflag = STORE_NONE;
		break;
	}
}

/**
 * @brief Purchases an item from the witch.
 */
void WitchBuyItem()
{
	int idx;

	idx = stextvhold + ((stextlhold - stextup) >> 2);

	if (idx < 3)
		plr[myplr].HoldItem._iSeed = AdvanceRndSeed();

	TakePlrsMoney(plr[myplr].HoldItem._iIvalue);
	StoreAutoPlace();

	if (idx >= 3) {
		if (idx == WITCH_ITEMS - 1) {
			witchitem[WITCH_ITEMS - 1]._itype = ITYPE_NONE;
		} else {
			for (; !witchitem[idx + 1].isEmpty(); idx++) {
				witchitem[idx] = witchitem[idx + 1];
			}
			witchitem[idx]._itype = ITYPE_NONE;
		}
	}

	CalcPlrInv(myplr, TRUE);
}

void S_WBuyEnter()
{
	int i, idx;
	BOOL done;

	if (stextsel == 22) {
		StartStore(STORE_WITCH);
		stextsel = 14;
	} else {
		stextlhold = stextsel;
		stextvhold = stextsval;
		stextshold = STORE_WBUY;
		idx = stextsval + ((stextsel - stextup) >> 2);

		if (plr[myplr]._pGold < witchitem[idx]._iIvalue) {
			StartStore(STORE_NOMONEY);
		} else {
			plr[myplr].HoldItem = witchitem[idx];
			SetCursor_(plr[myplr].HoldItem._iCurs + CURSOR_FIRSTITEM);
			done = FALSE;
			if (AutoEquipEnabled(plr[myplr], plr[myplr].HoldItem) && AutoEquip(myplr, plr[myplr].HoldItem, false)) {
				done = TRUE;
			}

			if (done || AutoPlaceItemInInventory(myplr, plr[myplr].HoldItem, false) || AutoPlaceItemInBelt(myplr, plr[myplr].HoldItem, false))
				StartStore(STORE_CONFIRM);
			else
				StartStore(STORE_NOROOM);

			SetCursor_(CURSOR_HAND);
		}
	}
}

void S_WSellEnter()
{
	int idx;

	if (stextsel == 22) {
		StartStore(STORE_WITCH);
		stextsel = 16;
	} else {
		stextlhold = stextsel;
		idx = stextsval + ((stextsel - stextup) >> 2);
		stextshold = STORE_WSELL;
		stextvhold = stextsval;
		plr[myplr].HoldItem = storehold[idx];
		if (StoreGoldFit(idx))
			StartStore(STORE_CONFIRM);
		else
			StartStore(STORE_NOROOM);
	}
}

/**
 * @brief Recharges an item in the player's inventory or body in the witch.
 */
void WitchRechargeItem()
{
	int i, idx;

	TakePlrsMoney(plr[myplr].HoldItem._iIvalue);

	idx = stextvhold + ((stextlhold - stextup) >> 2);
	storehold[idx]._iCharges = storehold[idx]._iMaxCharges;

	i = storehidx[idx];
	if (i < 0)
		plr[myplr].InvBody[INVLOC_HAND_LEFT]._iCharges = plr[myplr].InvBody[INVLOC_HAND_LEFT]._iMaxCharges;
	else
		plr[myplr].InvList[i]._iCharges = plr[myplr].InvList[i]._iMaxCharges;

	CalcPlrInv(myplr, TRUE);
}

void S_WRechargeEnter()
{
	int idx;

	if (stextsel == 22) {
		StartStore(STORE_WITCH);
		stextsel = 18;
	} else {
		stextshold = STORE_WRECHARGE;
		stextlhold = stextsel;
		stextvhold = stextsval;
		idx = stextsval + ((stextsel - stextup) >> 2);
		plr[myplr].HoldItem = storehold[idx];
		if (plr[myplr]._pGold < storehold[idx]._iIvalue)
			StartStore(STORE_NOMONEY);
		else
			StartStore(STORE_CONFIRM);
	}
}

void S_BoyEnter()
{
	if (!boyitem.isEmpty() && stextsel == 18) {
		if (plr[myplr]._pGold < 50) {
			stextshold = STORE_BOY;
			stextlhold = 18;
			stextvhold = stextsval;
			StartStore(STORE_NOMONEY);
		} else {
			TakePlrsMoney(50);
			StartStore(STORE_BBOY);
		}
	} else if ((stextsel == 8 && !boyitem.isEmpty()) || (stextsel == 12 && boyitem.isEmpty())) {
		talker = TOWN_PEGBOY;
		stextshold = STORE_BOY;
		stextlhold = stextsel;
		gossipstart = TEXT_WIRT2;
		gossipend = TEXT_WIRT12;
		StartStore(STORE_GOSSIP);
	} else {
		stextflag = STORE_NONE;
	}
}

void BoyBuyItem()
{
	TakePlrsMoney(plr[myplr].HoldItem._iIvalue);
	StoreAutoPlace();
	boyitem._itype = ITYPE_NONE;
	stextshold = STORE_BOY;
	CalcPlrInv(myplr, TRUE);
	stextlhold = 12;
}

/**
 * @brief Purchases an item from the healer.
 */
void HealerBuyItem()
{
	int idx;

	idx = stextvhold + ((stextlhold - stextup) >> 2);
	if (!gbIsMultiplayer) {
		if (idx < 2)
			plr[myplr].HoldItem._iSeed = AdvanceRndSeed();
	} else {
		if (idx < 3)
			plr[myplr].HoldItem._iSeed = AdvanceRndSeed();
	}

	TakePlrsMoney(plr[myplr].HoldItem._iIvalue);
	if (plr[myplr].HoldItem._iMagical == ITEM_QUALITY_NORMAL)
		plr[myplr].HoldItem._iIdentified = FALSE;
	StoreAutoPlace();

	if (!gbIsMultiplayer) {
		if (idx < 2)
			return;
	} else {
		if (idx < 3)
			return;
	}
	idx = stextvhold + ((stextlhold - stextup) >> 2);
	if (idx == 19) {
		healitem[19]._itype = ITYPE_NONE;
	} else {
		for (; !healitem[idx + 1].isEmpty(); idx++) {
			healitem[idx] = healitem[idx + 1];
		}
		healitem[idx]._itype = ITYPE_NONE;
	}
	CalcPlrInv(myplr, TRUE);
}

void S_BBuyEnter()
{
	if (stextsel != 10) {
		stextflag = STORE_NONE;
		return;
	}

	stextshold = STORE_BBOY;
	stextvhold = stextsval;
	stextlhold = 10;
	int price = boyitem._iIvalue;
	if (gbIsHellfire)
		price -= boyitem._iIvalue >> 2;
	else
		price += boyitem._iIvalue >> 1;

	if (plr[myplr]._pGold < price) {
		StartStore(STORE_NOMONEY);
		return;
	}

	plr[myplr].HoldItem = boyitem;
	plr[myplr].HoldItem._iIvalue = price;
	SetCursor_(plr[myplr].HoldItem._iCurs + CURSOR_FIRSTITEM);

	bool done = false;
	if (AutoEquipEnabled(plr[myplr], plr[myplr].HoldItem) && AutoEquip(myplr, plr[myplr].HoldItem, false)) {
		done = true;
	}

	if (!done) {
		done = AutoPlaceItemInInventory(myplr, plr[myplr].HoldItem, false);
	}

	StartStore(done ? STORE_CONFIRM : STORE_NOROOM);

	SetCursor_(CURSOR_HAND);
}

void StoryIdItem()
{
	int idx;

	idx = storehidx[((stextlhold - stextup) >> 2) + stextvhold];
	if (idx < 0) {
		if (idx == -1)
			plr[myplr].InvBody[INVLOC_HEAD]._iIdentified = TRUE;
		if (idx == -2)
			plr[myplr].InvBody[INVLOC_CHEST]._iIdentified = TRUE;
		if (idx == -3)
			plr[myplr].InvBody[INVLOC_HAND_LEFT]._iIdentified = TRUE;
		if (idx == -4)
			plr[myplr].InvBody[INVLOC_HAND_RIGHT]._iIdentified = TRUE;
		if (idx == -5)
			plr[myplr].InvBody[INVLOC_RING_LEFT]._iIdentified = TRUE;
		if (idx == -6)
			plr[myplr].InvBody[INVLOC_RING_RIGHT]._iIdentified = TRUE;
		if (idx == -7)
			plr[myplr].InvBody[INVLOC_AMULET]._iIdentified = TRUE;
	} else {
		plr[myplr].InvList[idx]._iIdentified = TRUE;
	}
	plr[myplr].HoldItem._iIdentified = TRUE;
	TakePlrsMoney(plr[myplr].HoldItem._iIvalue);
	CalcPlrInv(myplr, TRUE);
}

void S_ConfirmEnter()
{
<<<<<<< HEAD
	int i, idx, cost, s;

	idx = stextvhold + ((stextlhold - stextup) >> 2);

	switch (stextshold) {
	case STORE_SSELL:
		itemlist = smithbuybackitems;
        s = sizeof(smithbuybackitems) / sizeof(*smithbuybackitems);
		break;
	case STORE_WSELL:
		itemlist = witchbuybackitems;
		s = sizeof(witchbuybackitems) / sizeof(*witchbuybackitems);
	}

	for (int i = s - 2; i > 0; i--)
		itemlist[i] = itemlist[i - 1];

	if (storehidx[idx] >= 0) {
		itemlist[0] = plr[myplr].InvList[storehidx[idx]];
		RemoveInvItem(myplr, storehidx[idx]);
	} else {
		itemlist[0] = plr[myplr].SpdList[-(storehidx[idx] + 1)];
		RemoveSpdBarItem(myplr, -(storehidx[idx] + 1));
	}
	cost = storehold[idx]._iIvalue;
	storenumh--;
	if (idx != storenumh) {
		while (idx < storenumh) {
			storehold[idx] = storehold[idx + 1];
			storehidx[idx] = storehidx[idx + 1];
			idx++;
=======
	if (stextsel == 18) {
		switch (stextshold) {
		case STORE_SBUY:
			SmithBuyItem();
			break;
		case STORE_SSELL:
		case STORE_WSELL:
			StoreSellItem();
			break;
		case STORE_SREPAIR:
			SmithRepairItem();
			break;
		case STORE_WBUY:
			WitchBuyItem();
			break;
		case STORE_WRECHARGE:
			WitchRechargeItem();
			break;
		case STORE_BBOY:
			BoyBuyItem();
			break;
		case STORE_HBUY:
			HealerBuyItem();
			break;
		case STORE_SIDENTIFY:
			StoryIdItem();
			StartStore(STORE_IDSHOW);
			return;
		case STORE_SPBUY:
			SmithBuyPItem();
			break;
		default:
			break;
>>>>>>> 3be9bbce
		}
	}

	StartStore(stextshold);

	if (stextsel == 22)
		return;

	stextsel = stextlhold;
	stextsval = std::min(stextvhold, stextsmax);

	while (stextsel != -1 && !stext[stextsel]._ssel) {
		stextsel--;
	}
}

void S_HealerEnter()
{
	switch (stextsel) {
	case 12:
		stextlhold = 12;
		talker = TOWN_HEALER;
		stextshold = STORE_HEALER;
		gossipstart = TEXT_PEPIN2;
		gossipend = TEXT_PEPIN11;
		StartStore(STORE_GOSSIP);
		break;
	case 14:
		StartStore(STORE_HBUY);
		break;
	case 16:
		stextflag = STORE_NONE;
		break;
	}
}

void S_HBuyEnter()
{
	int i, idx;
	BOOL done;

	if (stextsel == 22) {
		StartStore(STORE_HEALER);
		stextsel = 16;
	} else {
		stextlhold = stextsel;
		stextvhold = stextsval;
		stextshold = STORE_HBUY;
		idx = stextsval + ((stextsel - stextup) >> 2);

		if (plr[myplr]._pGold < healitem[idx]._iIvalue) {
			StartStore(STORE_NOMONEY);
		} else {
			plr[myplr].HoldItem = healitem[idx];
			SetCursor_(plr[myplr].HoldItem._iCurs + CURSOR_FIRSTITEM);
			done = FALSE;
			if (AutoEquipEnabled(plr[myplr], plr[myplr].HoldItem) && AutoEquip(myplr, plr[myplr].HoldItem, false)) {
				done = TRUE;
			}

			if (done || AutoPlaceItemInInventory(myplr, plr[myplr].HoldItem, false) || AutoPlaceItemInBelt(myplr, plr[myplr].HoldItem, false))
				StartStore(STORE_CONFIRM);
			else
				StartStore(STORE_NOROOM);

			SetCursor_(CURSOR_HAND);
		}
	}
}

void S_StoryEnter()
{
	switch (stextsel) {
	case 12:
		stextlhold = 12;
		talker = TOWN_STORY;
		stextshold = STORE_STORY;
		gossipstart = TEXT_STORY2;
		gossipend = TEXT_STORY11;
		StartStore(STORE_GOSSIP);
		break;
	case 14:
		StartStore(STORE_SIDENTIFY);
		break;
	case 18:
		stextflag = STORE_NONE;
		break;
	}
}

void S_SIDEnter()
{
	int idx;

	if (stextsel == 22) {
		StartStore(STORE_STORY);
		stextsel = 14;
	} else {
		stextshold = STORE_SIDENTIFY;
		stextlhold = stextsel;
		stextvhold = stextsval;
		idx = stextsval + ((stextsel - stextup) >> 2);
		plr[myplr].HoldItem = storehold[idx];
		if (plr[myplr]._pGold < storehold[idx]._iIvalue)
			StartStore(STORE_NOMONEY);
		else
			StartStore(STORE_CONFIRM);
	}
}

void S_TalkEnter()
{
	int i, tq, sn, la;

	if (stextsel == 22) {
		StartStore(stextshold);
		stextsel = stextlhold;
		return;
	}

	sn = 0;
	for (i = 0; i < MAXQUESTS; i++) {
		if (quests[i]._qactive == QUEST_ACTIVE && Qtalklist[talker][i] != TEXT_NONE && quests[i]._qlog)
			sn++;
	}
	if (sn > 6) {
		sn = 14 - (sn >> 1);
		la = 1;
	} else {
		sn = 15 - sn;
		la = 2;
	}

	if (stextsel == sn - 2) {
		SetRndSeed(towner[talker]._tSeed);
		tq = gossipstart + random_(0, gossipend - gossipstart + 1);
		InitQTextMsg(tq);
		return;
	}

	for (i = 0; i < MAXQUESTS; i++) {
		if (quests[i]._qactive == QUEST_ACTIVE && Qtalklist[talker][i] != TEXT_NONE && quests[i]._qlog) {
			if (sn == stextsel) {
				InitQTextMsg(Qtalklist[talker][i]);
			}
			sn += la;
		}
	}
}

void S_TavernEnter()
{
	switch (stextsel) {
	case 12:
		stextlhold = 12;
		talker = TOWN_TAVERN;
		stextshold = STORE_TAVERN;
		gossipstart = TEXT_OGDEN2;
		gossipend = TEXT_OGDEN10;
		StartStore(STORE_GOSSIP);
		break;
	case 18:
<<<<<<< HEAD
		StartStore(STORE_WBUYBACK);
		return;
	case 20:
		StartStore(STORE_WRECHARGE);
		return;
	case 22:
=======
>>>>>>> 3be9bbce
		stextflag = STORE_NONE;
		break;
	}
}

void S_BarmaidEnter()
{
	switch (stextsel) {
	case 12:
		stextlhold = 12;
		talker = TOWN_BMAID;
		stextshold = STORE_BARMAID;
		gossipstart = TEXT_GILLIAN2;
		gossipend = TEXT_GILLIAN10;
		StartStore(STORE_GOSSIP);
		break;
	case 18:
		stextflag = STORE_NONE;
		break;
	}
}

void S_DrunkEnter()
{
	switch (stextsel) {
	case 12:
		stextlhold = 12;
		talker = TOWN_DRUNK;
		stextshold = STORE_DRUNK;
		gossipstart = TEXT_FARNHAM2;
		gossipend = TEXT_FARNHAM13;
		StartStore(STORE_GOSSIP);
		break;
	case 18:
		stextflag = STORE_NONE;
		break;
	}
}

} // namespace

ItemStruct golditem;

Uint8 *pSTextBoxCels;
Uint8 *pSPentSpn2Cels;
Uint8 *pSTextSlidCels;

talk_id stextflag;

int storenumh;
char storehidx[48];
ItemStruct storehold[48];

ItemStruct smithitem[SMITH_ITEMS];
int numpremium;
int premiumlevel;
ItemStruct premiumitem[SMITH_PREMIUM_ITEMS];

ItemStruct healitem[20];

ItemStruct witchitem[WITCH_ITEMS];

int boylevel;
ItemStruct boyitem;

void AddStoreHoldRepair(ItemStruct *itm, int i)
{
	ItemStruct *item;
	int v;

	item = &storehold[storenumh];
	storehold[storenumh] = *itm;

	int due = item->_iMaxDur - item->_iDurability;
	if (item->_iMagical != ITEM_QUALITY_NORMAL && item->_iIdentified) {
		v = 30 * item->_iIvalue * due / (item->_iMaxDur * 100 * 2);
		if (v == 0)
			return;
	} else {
		v = item->_ivalue * due / (item->_iMaxDur * 2);
		v = std::max(v, 1);
	}
	item->_iIvalue = v;
	item->_ivalue = v;
	storehidx[storenumh] = i;
	storenumh++;
}

void InitStores()
{
	pSTextBoxCels = LoadFileInMem("Data\\TextBox2.CEL", NULL);
	pSPentSpn2Cels = LoadFileInMem("Data\\PentSpn2.CEL", NULL);
	pSTextSlidCels = LoadFileInMem("Data\\TextSlid.CEL", NULL);
	ClearSText(0, STORE_LINES);
	stextflag = STORE_NONE;
	stextsize = false;
	stextscrl = false;
	numpremium = 0;
	premiumlevel = 1;

	for (int i = 0; i < SMITH_PREMIUM_ITEMS; i++)
		premiumitem[i]._itype = ITYPE_NONE;

	boyitem._itype = ITYPE_NONE;
	boylevel = 0;
}

int PentSpn2Spin()
{
	return (SDL_GetTicks() / 50) % 8 + 1;
}

void SetupTownStores()
{
	int i, l;

	SetRndSeed(glSeedTbl[currlevel] * SDL_GetTicks());
	if (!gbIsMultiplayer) {
		l = 0;
		for (i = 0; i < NUMLEVELS; i++) {
			if (plr[myplr]._pLvlVisited[i])
				l = i;
		}
	} else {
		l = plr[myplr]._pLevel >> 1;
	}
	l += 2;
	if (l < 6)
		l = 6;
	if (l > 16)
		l = 16;
	SpawnStoreGold();
	SpawnSmith(l);
	SpawnWitch(l);
	SpawnHealer(l);
	SpawnBoy(plr[myplr]._pLevel);
	SpawnPremium(myplr);
}

void FreeStoreMem()
{
	MemFreeDbg(pSTextBoxCels);
	MemFreeDbg(pSPentSpn2Cels);
	MemFreeDbg(pSTextSlidCels);
}

void PrintSString(CelOutputBuffer out, int x, int y, bool cjustflag, const char *str, text_color col, int val)
{
	int len, width, sx, sy, i, k, s;
	int xx, yy;
	BYTE c;
	char valstr[32];

	s = y * 12 + stext[y]._syoff;
	if (stextsize)
		xx = PANEL_X + 32;
	else
		xx = PANEL_X + 352;
	sx = xx + x;
	sy = s + 44 + UI_OFFSET_Y;
	len = strlen(str);
	if (stextsize)
		yy = 577;
	else
		yy = 257;
	k = 0;
	if (cjustflag) {
		width = 0;
		for (i = 0; i < len; i++)
			width += fontkern[fontframe[gbFontTransTbl[(BYTE)str[i]]]] + 1;
		if (width < yy)
			k = (yy - width) >> 1;
		sx += k;
	}
	if (stextsel == y) {
		CelDrawTo(out, cjustflag ? xx + x + k - 20 : xx + x - 20, s + 45 + UI_OFFSET_Y, pSPentSpn2Cels, PentSpn2Spin(), 12);
	}
	for (i = 0; i < len; i++) {
		c = fontframe[gbFontTransTbl[(BYTE)str[i]]];
		k += fontkern[c] + 1;
		if (c != 0 && k <= yy) {
			PrintChar(out, sx, sy, c, col);
		}
		sx += fontkern[c] + 1;
	}
	if (!cjustflag && val >= 0) {
		sprintf(valstr, "%i", val);
		sx = PANEL_X + 592 - x;
		len = strlen(valstr);
		for (i = len - 1; i >= 0; i--) {
			c = fontframe[gbFontTransTbl[(BYTE)valstr[i]]];
			sx -= fontkern[c] + 1;
			if (c != 0) {
				PrintChar(out, sx, sy, c, col);
			}
		}
	}
	if (stextsel == y) {
		CelDrawTo(out, cjustflag ? (xx + x + k + 4) : (PANEL_X + 596 - x), s + 45 + UI_OFFSET_Y, pSPentSpn2Cels, PentSpn2Spin(), 12);
	}
}

void DrawSLine(CelOutputBuffer out, int y)
{
	const int sy = y * 12;
	BYTE *src, *dst;
	int width;
	if (stextsize) {
		src = out.at(PANEL_LEFT + 26, 25 + UI_OFFSET_Y);
		dst = out.at(26 + PANEL_X, sy + 38 + UI_OFFSET_Y);
		width = 587; // BUGFIX: should be 587, not 586 (fixed)
	} else {
		src = out.at(PANEL_LEFT + 346, 25 + UI_OFFSET_Y);
		dst = out.at(346 + PANEL_X, sy + 38 + UI_OFFSET_Y);
		width = 267; // BUGFIX: should be 267, not 266 (fixed)
	}

	for (int i = 0; i < 3; i++, src += out.pitch(), dst += out.pitch())
		memcpy(dst, src, width);
}

void DrawSTextHelp()
{
	stextsel = -1;
	stextsize = true;
}

void ClearSText(int s, int e)
{
	int i;

	for (i = s; i < e; i++) {
		stext[i]._sx = 0;
		stext[i]._syoff = 0;
		stext[i]._sstr[0] = 0;
		stext[i]._sjust = false;
		stext[i]._sclr = COL_WHITE;
		stext[i]._sline = 0;
		stext[i]._ssel = FALSE;
		stext[i]._sval = -1;
	}
}

void StartStore(talk_id s)
{
	sbookflag = FALSE;
	invflag = FALSE;
	chrflag = FALSE;
	questlog = FALSE;
	dropGoldFlag = FALSE;
	ClearSText(0, STORE_LINES);
	ReleaseStoreBtn();
	switch (s) {
	case STORE_SMITH:
		S_StartSmith();
		break;
	case STORE_SBUY:
		if (storenumh > 0)
			S_StartSBuy();
		else
			S_StartSmith();
		break;
	case STORE_SSELL:
		S_StartSSell();
		break;
	case STORE_SREPAIR:
		S_StartSRepair();
		break;
	case STORE_WITCH:
		S_StartWitch();
		break;
	case STORE_WBUY:
		if (storenumh > 0)
			S_StartWBuy();
		break;
	case STORE_WSELL:
		S_StartWSell();
		break;
	case STORE_WRECHARGE:
		S_StartWRecharge();
		break;
	case STORE_NOMONEY:
		S_StartNoMoney();
		break;
	case STORE_NOROOM:
		S_StartNoRoom();
		break;
	case STORE_CONFIRM:
		S_StartConfirm();
		break;
	case STORE_BOY:
		S_StartBoy();
		break;
	case STORE_BBOY:
		S_StartBBoy();
		break;
	case STORE_HEALER:
		S_StartHealer();
		break;
	case STORE_STORY:
		S_StartStory();
		break;
	case STORE_HBUY:
		if (storenumh > 0)
			S_StartHBuy();
		break;
	case STORE_SIDENTIFY:
		S_StartSIdentify();
		break;
	case STORE_SPBUY:
		if (!S_StartSPBuy())
			return;
		break;
	case STORE_GOSSIP:
		S_StartTalk();
		break;
	case STORE_IDSHOW:
		S_StartIdShow();
		break;
	case STORE_TAVERN:
		S_StartTavern();
		break;
	case STORE_DRUNK:
		S_StartDrunk();
		break;
	case STORE_BARMAID:
		S_StartBarMaid();
		break;
	case STORE_NONE:
		break;
	}

	stextsel = -1;
	for (int i = 0; i < STORE_LINES; i++) {
		if (stext[i]._ssel) {
			stextsel = i;
			break;
		}
	}

	stextflag = s;
}

void DrawSText(CelOutputBuffer out)
{
	int i;

	if (!stextsize)
		DrawSTextBack(out);
	else
		DrawQTextBack(out);

	if (stextscrl) {
		switch (stextflag) {
		case STORE_SBUY:
			S_ScrollSBuy(stextsval);
			break;
		case STORE_SSELL:
		case STORE_SREPAIR:
		case STORE_WSELL:
		case STORE_WRECHARGE:
		case STORE_SIDENTIFY:
			S_ScrollSSell(stextsval);
			break;
		case STORE_WBUY:
			S_ScrollWBuy(stextsval);
			break;
		case STORE_HBUY:
			S_ScrollHBuy(stextsval);
			break;
		case STORE_SPBUY:
			S_ScrollSPBuy(stextsval);
			break;
		default:
			break;
		}
	}

	for (i = 0; i < STORE_LINES; i++) {
		if (stext[i]._sline)
			DrawSLine(out, i);
		if (stext[i]._sstr[0])
			PrintSString(out, stext[i]._sx, i, stext[i]._sjust, stext[i]._sstr, stext[i]._sclr, stext[i]._sval);
	}

	if (stextscrl)
		DrawSSlider(out, 4, 20);
}

void STextESC()
{
	if (qtextflag) {
		qtextflag = FALSE;
		if (leveltype == DTYPE_TOWN)
			stream_stop();
	} else {
		switch (stextflag) {
		case STORE_SMITH:
		case STORE_WITCH:
		case STORE_BOY:
		case STORE_BBOY:
		case STORE_HEALER:
		case STORE_STORY:
		case STORE_TAVERN:
		case STORE_DRUNK:
		case STORE_BARMAID:
			stextflag = STORE_NONE;
			break;
		case STORE_GOSSIP:
			StartStore(stextshold);
			stextsel = stextlhold;
			break;
		case STORE_SBUY:
			StartStore(STORE_SMITH);
			stextsel = 12;
			break;
		case STORE_SPBUY:
			StartStore(STORE_SMITH);
			stextsel = 14;
			break;
		case STORE_SSELL:
			StartStore(STORE_SMITH);
			stextsel = 16;
			break;
		case STORE_SREPAIR:
			StartStore(STORE_SMITH);
			stextsel = 18;
			break;
		case STORE_WBUY:
			StartStore(STORE_WITCH);
			stextsel = 14;
			break;
		case STORE_WSELL:
			StartStore(STORE_WITCH);
			stextsel = 16;
			break;
		case STORE_WRECHARGE:
			StartStore(STORE_WITCH);
			stextsel = 18;
			break;
		case STORE_HBUY:
			StartStore(STORE_HEALER);
			stextsel = 16;
			break;
		case STORE_SIDENTIFY:
			StartStore(STORE_STORY);
			stextsel = 14;
			break;
		case STORE_IDSHOW:
			StartStore(STORE_SIDENTIFY);
			break;
		case STORE_NOMONEY:
		case STORE_NOROOM:
		case STORE_CONFIRM:
			StartStore(stextshold);
			stextsel = stextlhold;
			stextsval = stextvhold;
			break;
		case STORE_NONE:
			break;
		case STORE_SBUYBACK:
			itemlist = smithbuybackitems;
			BuyBackItem();
			break;
		case STORE_WBUYBACK:
			itemlist = witchbuybackitems;
			BuyBackItem();
			break;
		}
	}
}

void STextUp()
{
	PlaySFX(IS_TITLEMOV);
	if (stextsel == -1) {
		return;
	}

	if (stextscrl) {
		if (stextsel == stextup) {
			if (stextsval)
				stextsval--;
			return;
		}

		stextsel--;
		while (!stext[stextsel]._ssel) {
			if (!stextsel)
				stextsel = STORE_LINES - 1;
			else
				stextsel--;
		}
		return;
	}

	if (!stextsel)
		stextsel = STORE_LINES - 1;
	else
		stextsel--;

	while (!stext[stextsel]._ssel) {
		if (!stextsel)
			stextsel = STORE_LINES - 1;
		else
			stextsel--;
	}
}

void STextDown()
{
	PlaySFX(IS_TITLEMOV);
	if (stextsel == -1) {
		return;
	}

	if (stextscrl) {
		if (stextsel == stextdown) {
			if (stextsval < stextsmax)
				stextsval++;
			return;
		}

		stextsel++;
		while (!stext[stextsel]._ssel) {
			if (stextsel == STORE_LINES - 1)
				stextsel = 0;
			else
				stextsel++;
		}
		return;
	}

	if (stextsel == STORE_LINES - 1)
		stextsel = 0;
	else
		stextsel++;

	while (!stext[stextsel]._ssel) {
		if (stextsel == STORE_LINES - 1)
			stextsel = 0;
		else
			stextsel++;
	}
}

void STextPrior()
{
	PlaySFX(IS_TITLEMOV);
	if (stextsel != -1 && stextscrl) {
		if (stextsel == stextup) {
			if (stextsval)
				stextsval -= 4;
			stextsval = stextsval;
			if (stextsval < 0)
				stextsval = 0;
		} else {
			stextsel = stextup;
		}
	}
}

void STextNext()
{
	PlaySFX(IS_TITLEMOV);
	if (stextsel != -1 && stextscrl) {
		if (stextsel == stextdown) {
			if (stextsval < stextsmax)
				stextsval += 4;
			if (stextsval > stextsmax)
				stextsval = stextsmax;
		} else {
			stextsel = stextdown;
		}
	}
}

void SetGoldCurs(int pnum, int i)
{
	SetPlrHandGoldCurs(&plr[pnum].InvList[i]);
}

void SetSpdbarGoldCurs(int pnum, int i)
{
	SetPlrHandGoldCurs(&plr[pnum].SpdList[i]);
}

void TakePlrsMoney(int cost)
{
	int i;

	plr[myplr]._pGold = CalculateGold(myplr) - cost;
	for (i = 0; i < MAXBELTITEMS && cost > 0; i++) {
		if (plr[myplr].SpdList[i]._itype == ITYPE_GOLD && plr[myplr].SpdList[i]._ivalue != GOLD_MAX_LIMIT) {
			if (cost < plr[myplr].SpdList[i]._ivalue) {
				plr[myplr].SpdList[i]._ivalue -= cost;
				SetSpdbarGoldCurs(myplr, i);
				cost = 0;
			} else {
				cost -= plr[myplr].SpdList[i]._ivalue;
				RemoveSpdBarItem(myplr, i);
				i = -1;
			}
		}
	}
	if (cost > 0) {
		for (i = 0; i < MAXBELTITEMS && cost > 0; i++) {
			if (plr[myplr].SpdList[i]._itype == ITYPE_GOLD) {
				if (cost < plr[myplr].SpdList[i]._ivalue) {
					plr[myplr].SpdList[i]._ivalue -= cost;
					SetSpdbarGoldCurs(myplr, i);
					cost = 0;
				} else {
					cost -= plr[myplr].SpdList[i]._ivalue;
					RemoveSpdBarItem(myplr, i);
					i = -1;
				}
			}
		}
	}
	force_redraw = 255;
	if (cost > 0) {
		for (i = 0; i < plr[myplr]._pNumInv && cost > 0; i++) {
			if (plr[myplr].InvList[i]._itype == ITYPE_GOLD && plr[myplr].InvList[i]._ivalue != GOLD_MAX_LIMIT) {
				if (cost < plr[myplr].InvList[i]._ivalue) {
					plr[myplr].InvList[i]._ivalue -= cost;
					SetGoldCurs(myplr, i);
					cost = 0;
				} else {
					cost -= plr[myplr].InvList[i]._ivalue;
					RemoveInvItem(myplr, i);
					i = -1;
				}
			}
		}
		if (cost > 0) {
			for (i = 0; i < plr[myplr]._pNumInv && cost > 0; i++) {
				if (plr[myplr].InvList[i]._itype == ITYPE_GOLD) {
					if (cost < plr[myplr].InvList[i]._ivalue) {
						plr[myplr].InvList[i]._ivalue -= cost;
						SetGoldCurs(myplr, i);
						cost = 0;
					} else {
						cost -= plr[myplr].InvList[i]._ivalue;
						RemoveInvItem(myplr, i);
						i = -1;
					}
				}
			}
		}
	}
}

void STextEnter()
{
	if (qtextflag) {
		qtextflag = FALSE;
		if (leveltype == DTYPE_TOWN)
			stream_stop();
<<<<<<< HEAD
	} else {
		PlaySFX(IS_TITLSLCT);
		switch (stextflag) {
		case STORE_SMITH:
			S_SmithEnter();
			break;
		case STORE_SPBUY:
			S_SPBuyEnter();
			break;
		case STORE_SBUY:
			S_SBuyEnter();
			break;
		case STORE_SSELL:
			S_SSellEnter();
			break;
		case STORE_SREPAIR:
			S_SRepairEnter();
			break;
		case STORE_WITCH:
			S_WitchEnter();
			break;
		case STORE_WBUY:
			S_WBuyEnter();
			break;
		case STORE_WSELL:
			S_WSellEnter();
			break;
		case STORE_WRECHARGE:
			S_WRechargeEnter();
			break;
		case STORE_NOMONEY:
		case STORE_NOROOM:
			StartStore(stextshold);
			stextsel = stextlhold;
			stextsval = stextvhold;
			break;
		case STORE_CONFIRM:
			S_ConfirmEnter();
			break;
		case STORE_BOY:
			S_BoyEnter();
			break;
		case STORE_BBOY:
			S_BBuyEnter();
			break;
		case STORE_HEALER:
			S_HealerEnter();
			break;
		case STORE_STORY:
			S_StoryEnter();
			break;
		case STORE_HBUY:
			S_HBuyEnter();
			break;
		case STORE_SIDENTIFY:
			S_SIDEnter();
			break;
		case STORE_GOSSIP:
			S_TalkEnter();
			break;
		case STORE_IDSHOW:
			StartStore(STORE_SIDENTIFY);
			break;
		case STORE_DRUNK:
			S_DrunkEnter();
			break;
		case STORE_TAVERN:
			S_TavernEnter();
			break;
		case STORE_BARMAID:
			S_BarmaidEnter();
			break;
		case STORE_SBUYBACK:
			S_SBuyBackEnter();
			break;
		case STORE_WBUYBACK:
			S_WBuyBackEnter();
			break;
		}
=======

		return;
	}

	PlaySFX(IS_TITLSLCT);
	switch (stextflag) {
	case STORE_SMITH:
		S_SmithEnter();
		break;
	case STORE_SPBUY:
		S_SPBuyEnter();
		break;
	case STORE_SBUY:
		S_SBuyEnter();
		break;
	case STORE_SSELL:
		S_SSellEnter();
		break;
	case STORE_SREPAIR:
		S_SRepairEnter();
		break;
	case STORE_WITCH:
		S_WitchEnter();
		break;
	case STORE_WBUY:
		S_WBuyEnter();
		break;
	case STORE_WSELL:
		S_WSellEnter();
		break;
	case STORE_WRECHARGE:
		S_WRechargeEnter();
		break;
	case STORE_NOMONEY:
	case STORE_NOROOM:
		StartStore(stextshold);
		stextsel = stextlhold;
		stextsval = stextvhold;
		break;
	case STORE_CONFIRM:
		S_ConfirmEnter();
		break;
	case STORE_BOY:
		S_BoyEnter();
		break;
	case STORE_BBOY:
		S_BBuyEnter();
		break;
	case STORE_HEALER:
		S_HealerEnter();
		break;
	case STORE_STORY:
		S_StoryEnter();
		break;
	case STORE_HBUY:
		S_HBuyEnter();
		break;
	case STORE_SIDENTIFY:
		S_SIDEnter();
		break;
	case STORE_GOSSIP:
		S_TalkEnter();
		break;
	case STORE_IDSHOW:
		StartStore(STORE_SIDENTIFY);
		break;
	case STORE_DRUNK:
		S_DrunkEnter();
		break;
	case STORE_TAVERN:
		S_TavernEnter();
		break;
	case STORE_BARMAID:
		S_BarmaidEnter();
		break;
	case STORE_NONE:
		break;
>>>>>>> 3be9bbce
	}
}

void CheckStoreBtn()
{
	int y;

	if (qtextflag) {
		qtextflag = FALSE;
		if (leveltype == DTYPE_TOWN)
			stream_stop();
	} else if (stextsel != -1 && MouseY >= (32 + UI_OFFSET_Y) && MouseY <= (320 + UI_OFFSET_Y)) {
		if (!stextsize) {
			if (MouseX < 344 + PANEL_LEFT || MouseX > 616 + PANEL_LEFT)
				return;
		} else {
			if (MouseX < 24 + PANEL_LEFT || MouseX > 616 + PANEL_LEFT)
				return;
		}
		y = (MouseY - (32 + UI_OFFSET_Y)) / 12;
		if (stextscrl && MouseX > 600 + PANEL_LEFT) {
			if (y == 4) {
				if (stextscrlubtn <= 0) {
					STextUp();
					stextscrlubtn = 10;
				} else {
					stextscrlubtn--;
				}
			}
			if (y == 20) {
				if (stextscrldbtn <= 0) {
					STextDown();
					stextscrldbtn = 10;
				} else {
					stextscrldbtn--;
				}
			}
		} else if (y >= 5) {
			if (y >= 23)
				y = 22;
			if (stextscrl && y < 21 && !stext[y]._ssel) {
				if (stext[y - 2]._ssel) {
					y -= 2;
				} else if (stext[y - 1]._ssel) {
					y--;
				}
			}
			if (stext[y]._ssel || (stextscrl && y == 22)) {
				stextsel = y;
				STextEnter();
			}
		}
	}
}

void ReleaseStoreBtn()
{
	stextscrlubtn = -1;
	stextscrldbtn = -1;
}

<<<<<<< HEAD
void S_StartBuyBack()
{
	int i;

	storenumh = 0;
	for (i = 0; itemlist[i]._itype != ITYPE_NONE; i++) {
		storenumh++;
	}

	if (storenumh == 0) {
		stextscrl = FALSE;
		sprintf(tempstr, "You have not sold me anything.          Your gold : %i", plr[myplr]._pGold);
		AddSText(0, 1, TRUE, tempstr, COL_GOLD, FALSE);
		AddSLine(3);
		AddSLine(21);
		AddSText(0, 22, TRUE, "Back", COL_WHITE, TRUE);
		OffsetSTextY(22, 6);
	} else {
		stextsize = TRUE;
		stextscrl = TRUE;
		stextsval = 0;
		sprintf(tempstr, "You can buy back these items :           Your gold : %i", plr[myplr]._pGold);
		AddSText(0, 1, TRUE, tempstr, COL_GOLD, FALSE);
		AddSLine(3);
		AddSLine(21);
		S_ScrollBuyBack(stextsval);
		AddSText(0, 22, TRUE, "Back", COL_WHITE, FALSE);
		OffsetSTextY(22, 6);

		stextsmax = storenumh - 4;
		if (stextsmax < 0)
			stextsmax = 0;
	}
	return;
}

void S_ScrollBuyBack(int idx)
{
	int l, ls;
	char iclr;

	ls = idx;
	ClearSText(5, 21);
	stextup = 5;

	for (l = 5; l < 20; l += 4) {
		if (itemlist[ls]._itype != ITYPE_NONE) {
			iclr = COL_WHITE;
			if (itemlist[ls]._iMagical) {
				iclr = COL_BLUE;
			}

			if (!itemlist[ls]._iStatFlag) {
				iclr = COL_RED;
			}

			if (itemlist[ls]._iMagical) {
				AddSText(20, l, FALSE, itemlist[ls]._iIName, iclr, TRUE);
			} else {
				AddSText(20, l, FALSE, itemlist[ls]._iName, iclr, TRUE);
			}

			AddSTextVal(l, itemlist[ls]._iIvalue);
			PrintStoreItem(&itemlist[ls], l + 1, iclr);
			stextdown = l;
			ls++;
		}
	}
}

void S_SBuyBackEnter()
{
	int idx, i;
	BOOL done;

	if (stextsel == 22) {
		StartStore(STORE_SMITH);
		stextsel = 12;
	} else {
		stextlhold = stextsel;
		stextvhold = stextsval;
		stextshold = STORE_SBUYBACK;
		idx = stextsval + ((stextsel - stextup) >> 2);
		if (plr[myplr]._pGold < smithbuybackitems[idx]._iIvalue) {
			StartStore(STORE_NOMONEY);
		} else {
			plr[myplr].HoldItem = smithbuybackitems[idx];
			SetCursor_(plr[myplr].HoldItem._iCurs + CURSOR_FIRSTITEM);
			done = FALSE;

			for (i = 0; i < NUM_INV_GRID_ELEM && !done; i++) {
				done = AutoPlace(myplr, i, cursW / 28, cursH / 28, FALSE);
			}
			if (done)
				StartStore(STORE_CONFIRM);
			else
				StartStore(STORE_NOROOM);
			SetCursor_(CURSOR_HAND);
		}
	}
}

void S_WBuyBackEnter()
{
	int idx, i;
	BOOL done;

	if (stextsel == 22) {
		StartStore(STORE_WITCH);
		stextsel = 12;
	} else {
		stextlhold = stextsel;
		stextvhold = stextsval;
		stextshold = STORE_WBUYBACK;
		idx = stextsval + ((stextsel - stextup) >> 2);
		if (plr[myplr]._pGold < witchbuybackitems[idx]._iIvalue) {
			StartStore(STORE_NOMONEY);
		} else {
			plr[myplr].HoldItem = witchbuybackitems[idx];
			SetCursor_(plr[myplr].HoldItem._iCurs + CURSOR_FIRSTITEM);
			done = FALSE;

			for (i = 0; i < NUM_INV_GRID_ELEM && !done; i++) {
				done = AutoPlace(myplr, i, cursW / 28, cursH / 28, FALSE);
			}
			if (done)
				StartStore(STORE_CONFIRM);
			else
				StartStore(STORE_NOROOM);
			SetCursor_(CURSOR_HAND);
		}
	}
}

void BuyBackItem()
{
	int idx;

	TakePlrsMoney(plr[myplr].HoldItem._iIvalue);
	if (plr[myplr].HoldItem._iMagical == ITEM_QUALITY_NORMAL)
		plr[myplr].HoldItem._iIdentified = FALSE;
	else
		plr[myplr].HoldItem._iIdentified = TRUE;
	StoreAutoPlace();
	idx = stextvhold + ((stextlhold - stextup) >> 2);
	if (idx == SMITH_ITEMS - 1) {
		itemlist[SMITH_ITEMS - 1]._itype = ITYPE_NONE;
	} else {
		for (; itemlist[idx + 1]._itype != ITYPE_NONE; idx++) {
			itemlist[idx] = itemlist[idx + 1];
		}
		itemlist[idx]._itype = ITYPE_NONE;
	}
	CalcPlrInv(myplr, TRUE);
}
DEVILUTION_END_NAMESPACE

=======
} // namespace devilution

>>>>>>> 3be9bbce
<|MERGE_RESOLUTION|>--- conflicted
+++ resolved
@@ -1,2177 +1,1469 @@
-/**
- * @file stores.cpp
- *
- * Implementation of functionality for stores and towner dialogs.
- */
-#include "all.h"
-#include "options.h"
-#include <algorithm>
+/**
+ * @file stores.cpp
+ *
+ * Implementation of functionality for stores and towner dialogs.
+ */
+#include "all.h"
+#include "options.h"
+#include <algorithm>
+
+namespace devilution {
+
+namespace {
+
+/** The current towner being interacted with */
+_talker_id talker;
+
+/** Is the curren dialog full size */
+bool stextsize;
+
+/** Number of text lines in the current dialog */
+int stextsmax;
+/** Remember currently selected text line from stext while displaying a dialog */
+int stextlhold;
+/** Currently selected text line from stext */
+int stextsel;
+/** Text lines */
+STextStruct stext[STORE_LINES];
+
+/** Does the current panel have a scrollbar */
+bool stextscrl;
+/** Remember last scoll position */
+int stextvhold;
+/** Scoll position */
+int stextsval;
+/** Next scoll position */
+int stextdown;
+/** Previous scoll position */
+int stextup;
+/** Count down for the push state of the scroll up button */
+char stextscrlubtn;
+/** Count down for the push state of the scroll down button */
+char stextscrldbtn;
+
+/** Remember current store while displaying a dialog */
+talk_id stextshold;
+
+/** Start of possible gossip dialogs for current store */
+_speech_id gossipstart;
+/** End of possible gossip dialogs for current store */
+_speech_id gossipend;
 
-namespace devilution {
-
-namespace {
-
-/** The current towner being interacted with */
-_talker_id talker;
-
-/** Is the curren dialog full size */
-bool stextsize;
-
-/** Number of text lines in the current dialog */
-int stextsmax;
-/** Remember currently selected text line from stext while displaying a dialog */
-int stextlhold;
-/** Currently selected text line from stext */
-int stextsel;
-/** Text lines */
-STextStruct stext[STORE_LINES];
-
-/** Does the current panel have a scrollbar */
-bool stextscrl;
-/** Remember last scoll position */
-int stextvhold;
-/** Scoll position */
-int stextsval;
-/** Next scoll position */
-int stextdown;
-/** Previous scoll position */
-int stextup;
-/** Count down for the push state of the scroll up button */
-char stextscrlubtn;
-<<<<<<< HEAD
-char stextflag;
+/** Lists to hold items sold by player, for buyback */
 ItemStruct smithbuybackitems[SMITH_ITEMS];
 ItemStruct witchbuybackitems[WITCH_ITEMS];
 ItemStruct *itemlist;
-=======
-/** Count down for the push state of the scroll down button */
-char stextscrldbtn;
-
-/** Remember current store while displaying a dialog */
-talk_id stextshold;
-
-/** Start of possible gossip dialogs for current store */
-_speech_id gossipstart;
-/** End of possible gossip dialogs for current store */
-_speech_id gossipend;
->>>>>>> 3be9bbce
-
-/** Maps from towner IDs to NPC names. */
-const char *const talkname[] = {
-	"Griswold",
-	"Pepin",
-	"",
-	"Ogden",
-	"Cain",
-	"Farnham",
-	"Adria",
-	"Gillian",
-	"Wirt"
-};
-
-<<<<<<< HEAD
-void InitStores()
-{
-	int i;
-
-	pSTextBoxCels = LoadFileInMem("Data\\TextBox2.CEL", NULL);
-	pSPentSpn2Cels = LoadFileInMem("Data\\PentSpn2.CEL", NULL);
-	pSTextSlidCels = LoadFileInMem("Data\\TextSlid.CEL", NULL);
-	ClearSText(0, STORE_LINES);
-	stextflag = STORE_NONE;
-	stextsize = FALSE;
-	stextscrl = FALSE;
-	numpremium = 0;
-	premiumlevel = 1;
-
-	for (i = 0; i < SMITH_PREMIUM_ITEMS; i++)
-		premiumitem[i]._itype = ITYPE_NONE;
-
-	for (i = 0; i < SMITH_ITEMS; i++)
-		smithbuybackitems[i]._itype = ITYPE_NONE;
-
-	for (i = 0; i < WITCH_ITEMS; i++)
-		witchbuybackitems[i]._itype = ITYPE_NONE;
-
-	boyitem._itype = ITYPE_NONE;
-	boylevel = 0;
-}
-
-int PentSpn2Spin()
-{
-	return (SDL_GetTicks() / 50) % 8 + 1;
-}
-
-void SetupTownStores()
-{
-	int i, l;
-
-	SetRndSeed(glSeedTbl[currlevel] * SDL_GetTicks());
-	if (!gbIsMultiplayer) {
-		l = 0;
-		for (i = 0; i < NUMLEVELS; i++) {
-			if (plr[myplr]._pLvlVisited[i])
-				l = i;
-		}
-	} else {
-		l = plr[myplr]._pLevel >> 1;
-	}
-	l += 2;
-	if (l < 6)
-		l = 6;
-	if (l > 16)
-		l = 16;
-	SpawnStoreGold();
-	SpawnSmith(l);
-	SpawnWitch(l);
-	SpawnHealer(l);
-	SpawnBoy(plr[myplr]._pLevel);
-	SpawnPremium(myplr);
-}
-
-void FreeStoreMem()
-{
-	MemFreeDbg(pSTextBoxCels);
-	MemFreeDbg(pSPentSpn2Cels);
-	MemFreeDbg(pSTextSlidCels);
-}
-
-void DrawSTextBack()
-{
-	CelDraw(PANEL_X + 344, 327 + SCREEN_Y + UI_OFFSET_Y, pSTextBoxCels, 1, 271);
-	trans_rect(PANEL_LEFT + 347, UI_OFFSET_Y + 28, 265, 297);
-}
-
-void PrintSString(int x, int y, BOOL cjustflag, const char *str, char col, int val)
-{
-	int len, width, sx, sy, i, k, s;
-	int xx, yy;
-	BYTE c;
-	char valstr[32];
-
-	s = y * 12 + stext[y]._syoff;
-	if (stextsize != 0)
-		xx = PANEL_X + 32;
-	else
-		xx = PANEL_X + 352;
-	sx = xx + x;
-	sy = s + 44 + SCREEN_Y + UI_OFFSET_Y;
-	len = strlen(str);
-	if (stextsize != 0)
-		yy = 577;
-	else
-		yy = 257;
-	k = 0;
-	if (cjustflag) {
-		width = 0;
-		for (i = 0; i < len; i++)
-			width += fontkern[fontframe[gbFontTransTbl[(BYTE)str[i]]]] + 1;
-		if (width < yy)
-			k = (yy - width) >> 1;
-		sx += k;
-	}
-	if (stextsel == y) {
-		CelDraw(cjustflag ? xx + x + k - 20 : xx + x - 20, s + 45 + SCREEN_Y + UI_OFFSET_Y, pSPentSpn2Cels, PentSpn2Spin(), 12);
-	}
-	for (i = 0; i < len; i++) {
-		c = fontframe[gbFontTransTbl[(BYTE)str[i]]];
-		k += fontkern[c] + 1;
-		if (c != 0 && k <= yy) {
-			PrintChar(sx, sy, c, col);
-		}
-		sx += fontkern[c] + 1;
-	}
-	if (!cjustflag && val >= 0) {
-		sprintf(valstr, "%i", val);
-		sx = PANEL_X + 592 - x;
-		len = strlen(valstr);
-		for (i = len - 1; i >= 0; i--) {
-			c = fontframe[gbFontTransTbl[(BYTE)valstr[i]]];
-			sx -= fontkern[c] + 1;
-			if (c != 0) {
-				PrintChar(sx, sy, c, col);
-			}
-		}
-	}
-	if (stextsel == y) {
-		CelDraw(cjustflag ? (xx + x + k + 4) : (PANEL_X + 596 - x), s + 45 + SCREEN_Y + UI_OFFSET_Y, pSPentSpn2Cels, PentSpn2Spin(), 12);
-	}
-}
-
-void DrawSLine(int y)
-=======
-void DrawSTextBack(CelOutputBuffer out)
->>>>>>> 3be9bbce
-{
-	CelDrawTo(out, PANEL_X + 344, 327 + UI_OFFSET_Y, pSTextBoxCels, 1, 271);
-	DrawHalfTransparentRectTo(out, PANEL_X + 347, UI_OFFSET_Y + 28, 265, 297);
-}
-
-void DrawSSlider(CelOutputBuffer out, int y1, int y2)
-{
-	int yd1, yd2, yd3;
-
-	yd1 = y1 * 12 + 44 + UI_OFFSET_Y;
-	yd2 = y2 * 12 + 44 + UI_OFFSET_Y;
-	if (stextscrlubtn != -1)
-		CelDrawTo(out, PANEL_X + 601, yd1, pSTextSlidCels, 12, 12);
-	else
-		CelDrawTo(out, PANEL_X + 601, yd1, pSTextSlidCels, 10, 12);
-	if (stextscrldbtn != -1)
-		CelDrawTo(out, PANEL_X + 601, yd2, pSTextSlidCels, 11, 12);
-	else
-		CelDrawTo(out, PANEL_X + 601, yd2, pSTextSlidCels, 9, 12);
-	yd1 += 12;
-	for (yd3 = yd1; yd3 < yd2; yd3 += 12) {
-		CelDrawTo(out, PANEL_X + 601, yd3, pSTextSlidCels, 14, 12);
-	}
-	if (stextsel == 22)
-		yd3 = stextlhold;
-	else
-		yd3 = stextsel;
-	if (storenumh > 1)
-		yd3 = 1000 * (stextsval + ((yd3 - stextup) >> 2)) / (storenumh - 1) * (y2 * 12 - y1 * 12 - 24) / 1000;
-	else
-		yd3 = 0;
-	CelDrawTo(out, PANEL_X + 601, (y1 + 1) * 12 + 44 + UI_OFFSET_Y + yd3, pSTextSlidCels, 13, 12);
-}
-
-void AddSLine(int y)
-{
-	stext[y]._sx = 0;
-	stext[y]._syoff = 0;
-	stext[y]._sstr[0] = 0;
-	stext[y]._sline = 1;
-}
-
-void AddSTextVal(int y, int val)
-{
-	stext[y]._sval = val;
-}
-
-void OffsetSTextY(int y, int yo)
-{
-	stext[y]._syoff = yo;
-}
-
-void AddSText(int x, int y, bool j, const char *str, text_color clr, BOOL sel)
-{
-	stext[y]._sx = x;
-	stext[y]._syoff = 0;
-	strcpy(stext[y]._sstr, str);
-	stext[y]._sjust = j;
-	stext[y]._sclr = clr;
-	stext[y]._sline = 0;
-	stext[y]._ssel = sel;
-}
-
-void PrintStoreItem(ItemStruct *x, int l, text_color iclr)
-{
-	char sstr[128];
-	char str, dex;
-	BYTE mag;
-
-	sstr[0] = '\0';
-	if (x->_iIdentified) {
-		if (x->_iMagical != ITEM_QUALITY_UNIQUE) {
-			if (x->_iPrePower != -1) {
-				PrintItemPower(x->_iPrePower, x);
-				strcat(sstr, tempstr);
-			}
-		}
-		if (x->_iSufPower != -1) {
-			PrintItemPower(x->_iSufPower, x);
-			if (sstr[0])
-				strcat(sstr, ",  ");
-			strcat(sstr, tempstr);
-		}
-	}
-	if (x->_iMiscId == IMISC_STAFF && x->_iMaxCharges) {
-		sprintf(tempstr, "Charges: %i/%i", x->_iCharges, x->_iMaxCharges);
-		if (sstr[0])
-			strcat(sstr, ",  ");
-		strcat(sstr, tempstr);
-	}
-	if (sstr[0]) {
-		AddSText(40, l, FALSE, sstr, iclr, FALSE);
-		l++;
-	}
-	sstr[0] = '\0';
-	if (x->_iClass == ICLASS_WEAPON)
-		sprintf(sstr, "Damage: %i-%i  ", x->_iMinDam, x->_iMaxDam);
-	if (x->_iClass == ICLASS_ARMOR)
-		sprintf(sstr, "Armor: %i  ", x->_iAC);
-	if (x->_iMaxDur != DUR_INDESTRUCTIBLE && x->_iMaxDur) {
-		sprintf(tempstr, "Dur: %i/%i,  ", x->_iDurability, x->_iMaxDur);
-		strcat(sstr, tempstr);
-	} else {
-		strcat(sstr, "Indestructible,  ");
-	}
-	if (x->_itype == ITYPE_MISC)
-		sstr[0] = '\0';
-	str = x->_iMinStr;
-	mag = x->_iMinMag;
-	dex = x->_iMinDex;
-	if (str == 0 && mag == 0 && dex == 0) {
-		strcat(sstr, "No required attributes");
-	} else {
-		strcpy(tempstr, "Required:");
-		if (str)
-			sprintf(tempstr + strlen(tempstr), " %i Str", str);
-		if (mag)
-			sprintf(tempstr + strlen(tempstr), " %i Mag", mag);
-		if (dex)
-			sprintf(tempstr + strlen(tempstr), " %i Dex", dex);
-		strcat(sstr, tempstr);
-	}
-	AddSText(40, l++, FALSE, sstr, iclr, FALSE);
-	if (x->_iMagical == ITEM_QUALITY_UNIQUE) {
-		if (x->_iIdentified)
-			AddSText(40, l, FALSE, "Unique Item", iclr, FALSE);
-	}
-}
-
-void StoreAutoPlace()
-{
-	bool done = false;
-	if (AutoEquipEnabled(plr[myplr], plr[myplr].HoldItem) && AutoEquip(myplr, plr[myplr].HoldItem)) {
-		done = true;
-	}
-
-	if (!done) {
-		AutoPlaceItemInBelt(myplr, plr[myplr].HoldItem, true) || AutoPlaceItemInInventory(myplr, plr[myplr].HoldItem, true);
-	}
-}
-
-void S_StartSmith()
-{
-	stextsize = false;
-	stextscrl = false;
-	AddSText(0, 1, TRUE, "Welcome to the", COL_GOLD, FALSE);
-	AddSText(0, 3, TRUE, "Blacksmith's shop", COL_GOLD, FALSE);
-	AddSText(0, 7, TRUE, "Would you like to:", COL_GOLD, FALSE);
-	AddSText(0, 10, TRUE, "Talk to Griswold", COL_BLUE, TRUE);
-	AddSText(0, 12, TRUE, "Buy basic items", COL_WHITE, TRUE);
-	AddSText(0, 14, TRUE, "Buy premium items", COL_WHITE, TRUE);
-	AddSText(0, 16, TRUE, "Sell items", COL_WHITE, TRUE);
-	AddSText(0, 18, TRUE, "Buy back items", COL_WHITE, TRUE);
-	AddSText(0, 20, TRUE, "Repair items", COL_WHITE, TRUE);
-	AddSText(0, 22, TRUE, "Leave the shop", COL_WHITE, TRUE);
-	AddSLine(5);
-	storenumh = 20;
-}
-
-void S_ScrollSBuy(int idx)
-{
-	int l, ls;
-
-	ls = idx;
-	ClearSText(5, 21);
-	stextup = 5;
-
-	for (l = 5; l < 20; l += 4) {
-		if (!smithitem[ls].isEmpty()) {
-			text_color iclr = COL_WHITE;
-			if (smithitem[ls]._iMagical) {
-				iclr = COL_BLUE;
-			}
-
-			if (!smithitem[ls]._iStatFlag) {
-				iclr = COL_RED;
-			}
-
-			if (smithitem[ls]._iMagical) {
-				AddSText(20, l, FALSE, smithitem[ls]._iIName, iclr, TRUE);
-			} else {
-				AddSText(20, l, FALSE, smithitem[ls]._iName, iclr, TRUE);
-			}
-
-			AddSTextVal(l, smithitem[ls]._iIvalue);
-			PrintStoreItem(&smithitem[ls], l + 1, iclr);
-			stextdown = l;
-			ls++;
-		}
-	}
-
-	if (stextsel != -1 && !stext[stextsel]._ssel && stextsel != 22)
-		stextsel = stextdown;
-}
-
-void S_StartSBuy()
-{
-	int i;
-
-	stextsize = true;
-	stextscrl = true;
-	stextsval = 0;
-	sprintf(tempstr, "I have these items for sale:             Your gold: %i", plr[myplr]._pGold);
-	AddSText(0, 1, TRUE, tempstr, COL_GOLD, FALSE);
-	AddSLine(3);
-	AddSLine(21);
-	S_ScrollSBuy(stextsval);
-	AddSText(0, 22, TRUE, "Back", COL_WHITE, FALSE);
-	OffsetSTextY(22, 6);
-	storenumh = 0;
-	for (i = 0; !smithitem[i].isEmpty(); i++) {
-		storenumh++;
-	}
-
-	stextsmax = storenumh - 4;
-	if (stextsmax < 0)
-		stextsmax = 0;
-}
-
-void S_ScrollSPBuy(int idx)
-{
-	int l, boughtitems;
-
-	ClearSText(5, 21);
-	boughtitems = idx;
-
-	stextup = 5;
-	for (idx = 0; boughtitems; idx++) {
-		if (!premiumitem[idx].isEmpty())
-			boughtitems--;
-	}
-
-	for (l = 5; l < 20 && idx < SMITH_PREMIUM_ITEMS; l += 4) {
-		if (!premiumitem[idx].isEmpty()) {
-			text_color iclr = COL_WHITE;
-			if (premiumitem[idx]._iMagical)
-				iclr = COL_BLUE;
-			if (!premiumitem[idx]._iStatFlag)
-				iclr = COL_RED;
-			AddSText(20, l, FALSE, premiumitem[idx]._iIName, iclr, TRUE);
-			AddSTextVal(l, premiumitem[idx]._iIvalue);
-			PrintStoreItem(&premiumitem[idx], l + 1, iclr);
-			stextdown = l;
-		} else {
-			l -= 4;
-		}
-		idx++;
-	}
-	if (stextsel != -1 && !stext[stextsel]._ssel && stextsel != 22)
-		stextsel = stextdown;
-}
-
-BOOL S_StartSPBuy()
-{
-	int i;
-
-	storenumh = 0;
-	for (i = 0; i < SMITH_PREMIUM_ITEMS; i++) {
-		if (!premiumitem[i].isEmpty())
-			storenumh++;
-	}
-	if (!storenumh) {
-		StartStore(STORE_SMITH);
-		stextsel = 14;
-		return FALSE;
-	}
-
-	stextsize = true;
-	stextscrl = true;
-	stextsval = 0;
-
-	sprintf(tempstr, "I have these premium items for sale:     Your gold: %i", plr[myplr]._pGold);
-	AddSText(0, 1, TRUE, tempstr, COL_GOLD, FALSE);
-	AddSLine(3);
-	AddSLine(21);
-	AddSText(0, 22, TRUE, "Back", COL_WHITE, FALSE);
-	OffsetSTextY(22, 6);
-
-	stextsmax = storenumh - 4;
-	if (stextsmax < 0)
-		stextsmax = 0;
-
-	S_ScrollSPBuy(stextsval);
-
-	return TRUE;
-}
-
-BOOL SmithSellOk(int i)
-{
-	ItemStruct *pI;
-
-	if (i >= 0) {
-		pI = &plr[myplr].InvList[i];
-	} else {
-		pI = &plr[myplr].SpdList[-(i + 1)];
-	}
-
-	if (pI->isEmpty())
-		return FALSE;
-
-	if (pI->_iMiscId > IMISC_OILFIRST && pI->_iMiscId < IMISC_OILLAST)
-		return TRUE;
-
-	if (pI->_itype == ITYPE_MISC)
-		return FALSE;
-	if (pI->_itype == ITYPE_GOLD)
-		return FALSE;
-	if (pI->_itype == ITYPE_STAFF && (!gbIsHellfire || pI->_iSpell != SPL_NULL))
-		return FALSE;
-	if (pI->_iClass == ICLASS_QUEST)
-		return FALSE;
-	if (pI->IDidx == IDI_LAZSTAFF)
-		return FALSE;
-
-	return TRUE;
-}
-
-void S_ScrollSSell(int idx)
-{
-	int l;
-
-	ClearSText(5, 21);
-	stextup = 5;
-
-	for (l = 5; l < 20; l += 4) {
-		if (idx >= storenumh)
-			break;
-		if (!storehold[idx].isEmpty()) {
-			text_color iclr = COL_WHITE;
-			if (storehold[idx]._iMagical) {
-				iclr = COL_BLUE;
-			}
-
-			if (!storehold[idx]._iStatFlag) {
-				iclr = COL_RED;
-			}
-
-			if (storehold[idx]._iMagical && storehold[idx]._iIdentified) {
-				AddSText(20, l, FALSE, storehold[idx]._iIName, iclr, TRUE);
-				AddSTextVal(l, storehold[idx]._iIvalue);
-			} else {
-				AddSText(20, l, FALSE, storehold[idx]._iName, iclr, TRUE);
-				AddSTextVal(l, storehold[idx]._ivalue);
-			}
-
-			PrintStoreItem(&storehold[idx], l + 1, iclr);
-			stextdown = l;
-		}
-		idx++;
-	}
-
-	stextsmax = storenumh - 4;
-	if (stextsmax < 0)
-		stextsmax = 0;
-}
-
-void S_StartSSell()
-{
-	int i;
-	BOOL sellok;
-
-	stextsize = true;
-	sellok = FALSE;
-	storenumh = 0;
-
-	for (i = 0; i < 48; i++)
-		storehold[i]._itype = ITYPE_NONE;
-
-	for (i = 0; i < plr[myplr]._pNumInv; i++) {
-		if (storenumh >= 48)
-			break;
-		if (SmithSellOk(i)) {
-			sellok = TRUE;
-			storehold[storenumh] = plr[myplr].InvList[i];
-
-			if (storehold[storenumh]._iMagical != ITEM_QUALITY_NORMAL && storehold[storenumh]._iIdentified)
-				storehold[storenumh]._ivalue = storehold[storenumh]._iIvalue;
-
-			if ((storehold[storenumh]._ivalue >>= 2) == 0)
-				storehold[storenumh]._ivalue = 1;
-
-			storehold[storenumh]._iIvalue = storehold[storenumh]._ivalue;
-			storehidx[storenumh++] = i;
-		}
-	}
-
-	for (i = 0; i < MAXBELTITEMS; i++) {
-		if (storenumh >= 48)
-			break;
-		if (SmithSellOk(-(i + 1))) {
-			storehold[storenumh] = plr[myplr].SpdList[i];
-			sellok = TRUE;
-
-			if (storehold[storenumh]._iMagical != ITEM_QUALITY_NORMAL && storehold[storenumh]._iIdentified)
-				storehold[storenumh]._ivalue = storehold[storenumh]._iIvalue;
-
-			if (!(storehold[storenumh]._ivalue >>= 2))
-				storehold[storenumh]._ivalue = 1;
-
-			storehold[storenumh]._iIvalue = storehold[storenumh]._ivalue;
-			storehidx[storenumh++] = -(i + 1);
-		}
-	}
-
-	if (!sellok) {
-		stextscrl = false;
-		sprintf(tempstr, "You have nothing I want.             Your gold: %i", plr[myplr]._pGold);
-		AddSText(0, 1, TRUE, tempstr, COL_GOLD, FALSE);
-		AddSLine(3);
-		AddSLine(21);
-		AddSText(0, 22, TRUE, "Back", COL_WHITE, TRUE);
-		OffsetSTextY(22, 6);
-	} else {
-		stextscrl = true;
-		stextsval = 0;
-		stextsmax = plr[myplr]._pNumInv;
-		sprintf(tempstr, "Which item is for sale?             Your gold: %i", plr[myplr]._pGold);
-		AddSText(0, 1, TRUE, tempstr, COL_GOLD, FALSE);
-		AddSLine(3);
-		AddSLine(21);
-		S_ScrollSSell(stextsval);
-		AddSText(0, 22, TRUE, "Back", COL_WHITE, TRUE);
-		OffsetSTextY(22, 6);
-	}
-}
-
-BOOL SmithRepairOk(int i)
-{
-	if (plr[myplr].InvList[i].isEmpty())
-		return FALSE;
-	if (plr[myplr].InvList[i]._itype == ITYPE_MISC)
-		return FALSE;
-	if (plr[myplr].InvList[i]._itype == ITYPE_GOLD)
-		return FALSE;
-	if (plr[myplr].InvList[i]._iDurability == plr[myplr].InvList[i]._iMaxDur)
-		return FALSE;
-
-	return TRUE;
-}
-
-void S_StartSRepair()
-{
-	BOOL repairok;
-	int i;
-
-	stextsize = true;
-	repairok = FALSE;
-	storenumh = 0;
-	for (i = 0; i < 48; i++)
-		storehold[i]._itype = ITYPE_NONE;
-	if (!plr[myplr].InvBody[INVLOC_HEAD].isEmpty() && plr[myplr].InvBody[INVLOC_HEAD]._iDurability != plr[myplr].InvBody[INVLOC_HEAD]._iMaxDur) {
-		repairok = TRUE;
-		AddStoreHoldRepair(plr[myplr].InvBody, -1);
-	}
-	if (!plr[myplr].InvBody[INVLOC_CHEST].isEmpty() && plr[myplr].InvBody[INVLOC_CHEST]._iDurability != plr[myplr].InvBody[INVLOC_CHEST]._iMaxDur) {
-		repairok = TRUE;
-		AddStoreHoldRepair(&plr[myplr].InvBody[INVLOC_CHEST], -2);
-	}
-	if (!plr[myplr].InvBody[INVLOC_HAND_LEFT].isEmpty() && plr[myplr].InvBody[INVLOC_HAND_LEFT]._iDurability != plr[myplr].InvBody[INVLOC_HAND_LEFT]._iMaxDur) {
-		repairok = TRUE;
-		AddStoreHoldRepair(&plr[myplr].InvBody[INVLOC_HAND_LEFT], -3);
-	}
-	if (!plr[myplr].InvBody[INVLOC_HAND_RIGHT].isEmpty() && plr[myplr].InvBody[INVLOC_HAND_RIGHT]._iDurability != plr[myplr].InvBody[INVLOC_HAND_RIGHT]._iMaxDur) {
-		repairok = TRUE;
-		AddStoreHoldRepair(&plr[myplr].InvBody[INVLOC_HAND_RIGHT], -4);
-	}
-	for (i = 0; i < plr[myplr]._pNumInv; i++) {
-		if (storenumh >= 48)
-			break;
-		if (SmithRepairOk(i)) {
-			repairok = TRUE;
-			AddStoreHoldRepair(&plr[myplr].InvList[i], i);
-		}
-	}
-	if (!repairok) {
-		stextscrl = false;
-		sprintf(tempstr, "You have nothing to repair.             Your gold: %i", plr[myplr]._pGold);
-		AddSText(0, 1, TRUE, tempstr, COL_GOLD, FALSE);
-		AddSLine(3);
-		AddSLine(21);
-		AddSText(0, 22, TRUE, "Back", COL_WHITE, TRUE);
-		OffsetSTextY(22, 6);
-		return;
-	}
-
-	stextscrl = true;
-	stextsval = 0;
-	stextsmax = plr[myplr]._pNumInv;
-	sprintf(tempstr, "Repair which item?             Your gold: %i", plr[myplr]._pGold);
-	AddSText(0, 1, TRUE, tempstr, COL_GOLD, FALSE);
-	AddSLine(3);
-	AddSLine(21);
-	S_ScrollSSell(stextsval);
-	AddSText(0, 22, TRUE, "Back", COL_WHITE, TRUE);
-	OffsetSTextY(22, 6);
-}
-
-void FillManaPlayer()
-{
-	if (!sgOptions.Gameplay.bAdriaRefillsMana)
-		return;
-	if (plr[myplr]._pMana != plr[myplr]._pMaxMana) {
-		PlaySFX(IS_CAST8);
-	}
-	plr[myplr]._pMana = plr[myplr]._pMaxMana;
-	plr[myplr]._pManaBase = plr[myplr]._pMaxManaBase;
-	drawmanaflag = TRUE;
-}
-
-void S_StartWitch()
-{
-	FillManaPlayer();
-	stextsize = false;
-	stextscrl = false;
-	AddSText(0, 2, TRUE, "Witch's shack", COL_GOLD, FALSE);
-	AddSText(0, 9, TRUE, "Would you like to:", COL_GOLD, FALSE);
-	AddSText(0, 12, TRUE, "Talk to Adria", COL_BLUE, TRUE);
-	AddSText(0, 14, TRUE, "Buy items", COL_WHITE, TRUE);
-	AddSText(0, 16, TRUE, "Sell items", COL_WHITE, TRUE);
-	AddSText(0, 18, TRUE, "Buy back items", COL_WHITE, TRUE);
-	AddSText(0, 20, TRUE, "Recharge staves", COL_WHITE, TRUE);
-	AddSText(0, 22, TRUE, "Leave the shack", COL_WHITE, TRUE);
-	AddSLine(5);
-	storenumh = 20;
-}
-
-void S_ScrollWBuy(int idx)
-{
-	int l, ls;
-
-	ls = idx;
-	ClearSText(5, 21);
-	stextup = 5;
-
-	for (l = 5; l < 20; l += 4) {
-		if (!witchitem[ls].isEmpty()) {
-			text_color iclr = COL_WHITE;
-			if (witchitem[ls]._iMagical) {
-				iclr = COL_BLUE;
-			}
-
-			if (!witchitem[ls]._iStatFlag) {
-				iclr = COL_RED;
-			}
-
-			if (witchitem[ls]._iMagical) {
-				AddSText(20, l, FALSE, witchitem[ls]._iIName, iclr, TRUE);
-			} else {
-				AddSText(20, l, FALSE, witchitem[ls]._iName, iclr, TRUE);
-			}
-
-			AddSTextVal(l, witchitem[ls]._iIvalue);
-			PrintStoreItem(&witchitem[ls], l + 1, iclr);
-			stextdown = l;
-			ls++;
-		}
-	}
-
-	if (stextsel != -1 && !stext[stextsel]._ssel && stextsel != 22)
-		stextsel = stextdown;
-}
-
-void S_StartWBuy()
-{
-	int i;
-
-	stextsize = true;
-	stextscrl = true;
-	stextsval = 0;
-	stextsmax = 20;
-	sprintf(tempstr, "I have these items for sale:             Your gold: %i", plr[myplr]._pGold);
-	AddSText(0, 1, TRUE, tempstr, COL_GOLD, FALSE);
-	AddSLine(3);
-	AddSLine(21);
-	S_ScrollWBuy(stextsval);
-	AddSText(0, 22, TRUE, "Back", COL_WHITE, FALSE);
-	OffsetSTextY(22, 6);
-
-	storenumh = 0;
-	for (i = 0; !witchitem[i].isEmpty(); i++) {
-		storenumh++;
-	}
-	stextsmax = storenumh - 4;
-	if (stextsmax < 0)
-		stextsmax = 0;
-}
-
-BOOL WitchSellOk(int i)
-{
-	BOOL rv;
-	ItemStruct *pI;
-
-	rv = FALSE;
-
-	if (i >= 0)
-		pI = &plr[myplr].InvList[i];
-	else
-		pI = &plr[myplr].SpdList[-(i + 1)];
-
-	if (pI->_itype == ITYPE_MISC)
-		rv = TRUE;
-	if (pI->_iMiscId > 29 && pI->_iMiscId < 41)
-		rv = FALSE;
-	if (pI->_iClass == ICLASS_QUEST)
-		rv = FALSE;
-	if (pI->_itype == ITYPE_STAFF && (!gbIsHellfire || pI->_iSpell != SPL_NULL))
-		rv = TRUE;
-	if (pI->IDidx >= IDI_FIRSTQUEST && pI->IDidx <= IDI_LASTQUEST)
-		rv = FALSE;
-	if (pI->IDidx == IDI_LAZSTAFF)
-		rv = FALSE;
-	return rv;
-}
-
-void S_StartWSell()
-{
-	int i;
-	BOOL sellok;
-
-	stextsize = true;
-	sellok = FALSE;
-	storenumh = 0;
-
-	for (i = 0; i < 48; i++)
-		storehold[i]._itype = ITYPE_NONE;
-
-	for (i = 0; i < plr[myplr]._pNumInv; i++) {
-		if (storenumh >= 48)
-			break;
-		if (WitchSellOk(i)) {
-			sellok = TRUE;
-			storehold[storenumh] = plr[myplr].InvList[i];
-
-			if (storehold[storenumh]._iMagical != ITEM_QUALITY_NORMAL && storehold[storenumh]._iIdentified)
-				storehold[storenumh]._ivalue = storehold[storenumh]._iIvalue;
-
-			if ((storehold[storenumh]._ivalue >>= 2) == 0)
-				storehold[storenumh]._ivalue = 1;
-
-			storehold[storenumh]._iIvalue = storehold[storenumh]._ivalue;
-			storehidx[storenumh++] = i;
-		}
-	}
-
-	for (i = 0; i < MAXBELTITEMS; i++) {
-		if (storenumh >= 48)
-			break;
-		if (!plr[myplr].SpdList[i].isEmpty() && WitchSellOk(-(i + 1))) {
-			sellok = TRUE;
-			storehold[storenumh] = plr[myplr].SpdList[i];
-
-			if (storehold[storenumh]._iMagical != ITEM_QUALITY_NORMAL && storehold[storenumh]._iIdentified)
-				storehold[storenumh]._ivalue = storehold[storenumh]._iIvalue;
-
-			if ((storehold[storenumh]._ivalue >>= 2) == 0)
-				storehold[storenumh]._ivalue = 1;
-
-			storehold[storenumh]._iIvalue = storehold[storenumh]._ivalue;
-			storehidx[storenumh++] = -(i + 1);
-		}
-	}
-
-	if (!sellok) {
-		stextscrl = false;
-		sprintf(tempstr, "You have nothing I want.             Your gold: %i", plr[myplr]._pGold);
-		AddSText(0, 1, TRUE, tempstr, COL_GOLD, FALSE);
-		AddSLine(3);
-		AddSLine(21);
-		AddSText(0, 22, TRUE, "Back", COL_WHITE, TRUE);
-		OffsetSTextY(22, 6);
-	} else {
-		stextscrl = true;
-		stextsval = 0;
-		stextsmax = plr[myplr]._pNumInv;
-		sprintf(tempstr, "Which item is for sale?             Your gold: %i", plr[myplr]._pGold);
-		AddSText(0, 1, TRUE, tempstr, COL_GOLD, FALSE);
-		AddSLine(3);
-		AddSLine(21);
-		S_ScrollSSell(stextsval);
-		AddSText(0, 22, TRUE, "Back", COL_WHITE, TRUE);
-		OffsetSTextY(22, 6);
-	}
-}
-
-BOOL WitchRechargeOk(int i)
-{
-	BOOL rv;
-
-	rv = FALSE;
-	if (plr[myplr].InvList[i]._itype == ITYPE_STAFF
-	    && plr[myplr].InvList[i]._iCharges != plr[myplr].InvList[i]._iMaxCharges) {
-		rv = TRUE;
-	}
-	if ((plr[myplr].InvList[i]._iMiscId == IMISC_UNIQUE || plr[myplr].InvList[i]._iMiscId == IMISC_STAFF)
-	    && plr[myplr].InvList[i]._iCharges < plr[myplr].InvList[i]._iMaxCharges) {
-		rv = TRUE;
-	}
-	return rv;
-}
-
-void AddStoreHoldRecharge(ItemStruct itm, int i)
-{
-	storehold[storenumh] = itm;
-	storehold[storenumh]._ivalue += spelldata[itm._iSpell].sStaffCost;
-	storehold[storenumh]._ivalue = storehold[storenumh]._ivalue * (storehold[storenumh]._iMaxCharges - storehold[storenumh]._iCharges) / (storehold[storenumh]._iMaxCharges * 2);
-	storehold[storenumh]._iIvalue = storehold[storenumh]._ivalue;
-	storehidx[storenumh] = i;
-	storenumh++;
-}
-
-void S_StartWRecharge()
-{
-	int i;
-	BOOL rechargeok;
-
-	stextsize = true;
-	rechargeok = FALSE;
-	storenumh = 0;
-
-	for (i = 0; i < 48; i++) {
-		storehold[i]._itype = ITYPE_NONE;
-	}
-
-	if ((plr[myplr].InvBody[INVLOC_HAND_LEFT]._itype == ITYPE_STAFF || plr[myplr].InvBody[INVLOC_HAND_LEFT]._iMiscId == IMISC_UNIQUE)
-	    && plr[myplr].InvBody[INVLOC_HAND_LEFT]._iCharges != plr[myplr].InvBody[INVLOC_HAND_LEFT]._iMaxCharges) {
-		rechargeok = TRUE;
-		AddStoreHoldRecharge(plr[myplr].InvBody[INVLOC_HAND_LEFT], -1);
-	}
-
-	for (i = 0; i < plr[myplr]._pNumInv; i++) {
-		if (storenumh >= 48)
-			break;
-		if (WitchRechargeOk(i)) {
-			rechargeok = TRUE;
-			AddStoreHoldRecharge(plr[myplr].InvList[i], i);
-		}
-	}
-
-	if (!rechargeok) {
-		stextscrl = false;
-		sprintf(tempstr, "You have nothing to recharge.             Your gold: %i", plr[myplr]._pGold);
-		AddSText(0, 1, TRUE, tempstr, COL_GOLD, FALSE);
-		AddSLine(3);
-		AddSLine(21);
-		AddSText(0, 22, TRUE, "Back", COL_WHITE, TRUE);
-		OffsetSTextY(22, 6);
-	} else {
-		stextscrl = true;
-		stextsval = 0;
-		stextsmax = plr[myplr]._pNumInv;
-		sprintf(tempstr, "Recharge which item?             Your gold: %i", plr[myplr]._pGold);
-		AddSText(0, 1, TRUE, tempstr, COL_GOLD, FALSE);
-		AddSLine(3);
-		AddSLine(21);
-		S_ScrollSSell(stextsval);
-		AddSText(0, 22, TRUE, "Back", COL_WHITE, TRUE);
-		OffsetSTextY(22, 6);
-	}
-}
-
-void S_StartNoMoney()
-{
-	StartStore(stextshold);
-	stextscrl = false;
-	stextsize = true;
-	ClearSText(5, 23);
-	AddSText(0, 14, TRUE, "You do not have enough gold", COL_WHITE, TRUE);
-}
-
-void S_StartNoRoom()
-{
-	StartStore(stextshold);
-	stextscrl = false;
-	ClearSText(5, 23);
-	AddSText(0, 14, TRUE, "You do not have enough room in inventory", COL_WHITE, TRUE);
-}
-
-void S_StartConfirm()
-{
-	BOOL idprint;
-
-	StartStore(stextshold);
-	stextscrl = false;
-	ClearSText(5, 23);
-	text_color iclr = COL_WHITE;
-
-	if (plr[myplr].HoldItem._iMagical != ITEM_QUALITY_NORMAL)
-		iclr = COL_BLUE;
-	if (!plr[myplr].HoldItem._iStatFlag)
-		iclr = COL_RED;
-
-	idprint = plr[myplr].HoldItem._iMagical != ITEM_QUALITY_NORMAL;
-
-	if (stextshold == STORE_SIDENTIFY)
-		idprint = FALSE;
-	if (plr[myplr].HoldItem._iMagical != ITEM_QUALITY_NORMAL && !plr[myplr].HoldItem._iIdentified) {
-		if (stextshold == STORE_SSELL)
-			idprint = FALSE;
-		if (stextshold == STORE_WSELL)
-			idprint = FALSE;
-		if (stextshold == STORE_SREPAIR)
-			idprint = FALSE;
-		if (stextshold == STORE_WRECHARGE)
-			idprint = FALSE;
-	}
-	if (idprint)
-		AddSText(20, 8, FALSE, plr[myplr].HoldItem._iIName, iclr, FALSE);
-	else
-		AddSText(20, 8, FALSE, plr[myplr].HoldItem._iName, iclr, FALSE);
-
-	AddSTextVal(8, plr[myplr].HoldItem._iIvalue);
-	PrintStoreItem(&plr[myplr].HoldItem, 9, iclr);
-
-	switch (stextshold) {
-	case STORE_BBOY:
-		strcpy(tempstr, "Do we have a deal?");
-		break;
-	case STORE_SIDENTIFY:
-		strcpy(tempstr, "Are you sure you want to identify this item?");
-		break;
-	case STORE_HBUY:
-	case STORE_SPBUY:
-	case STORE_WBUY:
-	case STORE_SBUY:
-		strcpy(tempstr, "Are you sure you want to buy this item?");
-		break;
-	case STORE_WRECHARGE:
-		strcpy(tempstr, "Are you sure you want to recharge this item?");
-		break;
-	case STORE_SSELL:
-	case STORE_WSELL:
-		strcpy(tempstr, "Are you sure you want to sell this item?");
-		break;
-	case STORE_SREPAIR:
-		strcpy(tempstr, "Are you sure you want to repair this item?");
-		break;
-<<<<<<< HEAD
-	case STORE_WBUYBACK:
+
+/** Maps from towner IDs to NPC names. */
+const char *const talkname[] = {
+	"Griswold",
+	"Pepin",
+	"",
+	"Ogden",
+	"Cain",
+	"Farnham",
+	"Adria",
+	"Gillian",
+	"Wirt"
+};
+
+
+void DrawSTextBack(CelOutputBuffer out)
+{
+	CelDrawTo(out, PANEL_X + 344, 327 + UI_OFFSET_Y, pSTextBoxCels, 1, 271);
+	DrawHalfTransparentRectTo(out, PANEL_X + 347, UI_OFFSET_Y + 28, 265, 297);
+}
+
+void DrawSSlider(CelOutputBuffer out, int y1, int y2)
+{
+	int yd1, yd2, yd3;
+
+	yd1 = y1 * 12 + 44 + UI_OFFSET_Y;
+	yd2 = y2 * 12 + 44 + UI_OFFSET_Y;
+	if (stextscrlubtn != -1)
+		CelDrawTo(out, PANEL_X + 601, yd1, pSTextSlidCels, 12, 12);
+	else
+		CelDrawTo(out, PANEL_X + 601, yd1, pSTextSlidCels, 10, 12);
+	if (stextscrldbtn != -1)
+		CelDrawTo(out, PANEL_X + 601, yd2, pSTextSlidCels, 11, 12);
+	else
+		CelDrawTo(out, PANEL_X + 601, yd2, pSTextSlidCels, 9, 12);
+	yd1 += 12;
+	for (yd3 = yd1; yd3 < yd2; yd3 += 12) {
+		CelDrawTo(out, PANEL_X + 601, yd3, pSTextSlidCels, 14, 12);
+	}
+	if (stextsel == 22)
+		yd3 = stextlhold;
+	else
+		yd3 = stextsel;
+	if (storenumh > 1)
+		yd3 = 1000 * (stextsval + ((yd3 - stextup) >> 2)) / (storenumh - 1) * (y2 * 12 - y1 * 12 - 24) / 1000;
+	else
+		yd3 = 0;
+	CelDrawTo(out, PANEL_X + 601, (y1 + 1) * 12 + 44 + UI_OFFSET_Y + yd3, pSTextSlidCels, 13, 12);
+}
+
+void AddSLine(int y)
+{
+	stext[y]._sx = 0;
+	stext[y]._syoff = 0;
+	stext[y]._sstr[0] = 0;
+	stext[y]._sline = 1;
+}
+
+void AddSTextVal(int y, int val)
+{
+	stext[y]._sval = val;
+}
+
+void OffsetSTextY(int y, int yo)
+{
+	stext[y]._syoff = yo;
+}
+
+void AddSText(int x, int y, bool j, const char *str, text_color clr, BOOL sel)
+{
+	stext[y]._sx = x;
+	stext[y]._syoff = 0;
+	strcpy(stext[y]._sstr, str);
+	stext[y]._sjust = j;
+	stext[y]._sclr = clr;
+	stext[y]._sline = 0;
+	stext[y]._ssel = sel;
+}
+
+void PrintStoreItem(ItemStruct *x, int l, text_color iclr)
+{
+	char sstr[128];
+	char str, dex;
+	BYTE mag;
+
+	sstr[0] = '\0';
+	if (x->_iIdentified) {
+		if (x->_iMagical != ITEM_QUALITY_UNIQUE) {
+			if (x->_iPrePower != -1) {
+				PrintItemPower(x->_iPrePower, x);
+				strcat(sstr, tempstr);
+			}
+		}
+		if (x->_iSufPower != -1) {
+			PrintItemPower(x->_iSufPower, x);
+			if (sstr[0])
+				strcat(sstr, ",  ");
+			strcat(sstr, tempstr);
+		}
+	}
+	if (x->_iMiscId == IMISC_STAFF && x->_iMaxCharges) {
+		sprintf(tempstr, "Charges: %i/%i", x->_iCharges, x->_iMaxCharges);
+		if (sstr[0])
+			strcat(sstr, ",  ");
+		strcat(sstr, tempstr);
+	}
+	if (sstr[0]) {
+		AddSText(40, l, FALSE, sstr, iclr, FALSE);
+		l++;
+	}
+	sstr[0] = '\0';
+	if (x->_iClass == ICLASS_WEAPON)
+		sprintf(sstr, "Damage: %i-%i  ", x->_iMinDam, x->_iMaxDam);
+	if (x->_iClass == ICLASS_ARMOR)
+		sprintf(sstr, "Armor: %i  ", x->_iAC);
+	if (x->_iMaxDur != DUR_INDESTRUCTIBLE && x->_iMaxDur) {
+		sprintf(tempstr, "Dur: %i/%i,  ", x->_iDurability, x->_iMaxDur);
+		strcat(sstr, tempstr);
+	} else {
+		strcat(sstr, "Indestructible,  ");
+	}
+	if (x->_itype == ITYPE_MISC)
+		sstr[0] = '\0';
+	str = x->_iMinStr;
+	mag = x->_iMinMag;
+	dex = x->_iMinDex;
+	if (str == 0 && mag == 0 && dex == 0) {
+		strcat(sstr, "No required attributes");
+	} else {
+		strcpy(tempstr, "Required:");
+		if (str)
+			sprintf(tempstr + strlen(tempstr), " %i Str", str);
+		if (mag)
+			sprintf(tempstr + strlen(tempstr), " %i Mag", mag);
+		if (dex)
+			sprintf(tempstr + strlen(tempstr), " %i Dex", dex);
+		strcat(sstr, tempstr);
+	}
+	AddSText(40, l++, FALSE, sstr, iclr, FALSE);
+	if (x->_iMagical == ITEM_QUALITY_UNIQUE) {
+		if (x->_iIdentified)
+			AddSText(40, l, FALSE, "Unique Item", iclr, FALSE);
+	}
+}
+
+void StoreAutoPlace()
+{
+	bool done = false;
+	if (AutoEquipEnabled(plr[myplr], plr[myplr].HoldItem) && AutoEquip(myplr, plr[myplr].HoldItem)) {
+		done = true;
+	}
+
+	if (!done) {
+		AutoPlaceItemInBelt(myplr, plr[myplr].HoldItem, true) || AutoPlaceItemInInventory(myplr, plr[myplr].HoldItem, true);
+	}
+}
+
+void S_StartSmith()
+{
+	stextsize = false;
+	stextscrl = false;
+	AddSText(0, 1, TRUE, "Welcome to the", COL_GOLD, FALSE);
+	AddSText(0, 3, TRUE, "Blacksmith's shop", COL_GOLD, FALSE);
+	AddSText(0, 7, TRUE, "Would you like to:", COL_GOLD, FALSE);
+	AddSText(0, 10, TRUE, "Talk to Griswold", COL_BLUE, TRUE);
+	AddSText(0, 12, TRUE, "Buy basic items", COL_WHITE, TRUE);
+	AddSText(0, 14, TRUE, "Buy premium items", COL_WHITE, TRUE);
+	AddSText(0, 16, TRUE, "Sell items", COL_WHITE, TRUE);
+	AddSText(0, 18, TRUE, "Buy back items", COL_WHITE, TRUE);
+	AddSText(0, 20, TRUE, "Repair items", COL_WHITE, TRUE);
+	AddSText(0, 22, TRUE, "Leave the shop", COL_WHITE, TRUE);
+	AddSLine(5);
+	storenumh = 20;
+}
+
+void S_ScrollSBuy(int idx)
+{
+	int l, ls;
+
+	ls = idx;
+	ClearSText(5, 21);
+	stextup = 5;
+
+	for (l = 5; l < 20; l += 4) {
+		if (!smithitem[ls].isEmpty()) {
+			text_color iclr = COL_WHITE;
+			if (smithitem[ls]._iMagical) {
+				iclr = COL_BLUE;
+			}
+
+			if (!smithitem[ls]._iStatFlag) {
+				iclr = COL_RED;
+			}
+
+			if (smithitem[ls]._iMagical) {
+				AddSText(20, l, FALSE, smithitem[ls]._iIName, iclr, TRUE);
+			} else {
+				AddSText(20, l, FALSE, smithitem[ls]._iName, iclr, TRUE);
+			}
+
+			AddSTextVal(l, smithitem[ls]._iIvalue);
+			PrintStoreItem(&smithitem[ls], l + 1, iclr);
+			stextdown = l;
+			ls++;
+		}
+	}
+
+	if (stextsel != -1 && !stext[stextsel]._ssel && stextsel != 22)
+		stextsel = stextdown;
+}
+
+void S_StartSBuy()
+{
+	int i;
+
+	stextsize = true;
+	stextscrl = true;
+	stextsval = 0;
+	sprintf(tempstr, "I have these items for sale:             Your gold: %i", plr[myplr]._pGold);
+	AddSText(0, 1, TRUE, tempstr, COL_GOLD, FALSE);
+	AddSLine(3);
+	AddSLine(21);
+	S_ScrollSBuy(stextsval);
+	AddSText(0, 22, TRUE, "Back", COL_WHITE, FALSE);
+	OffsetSTextY(22, 6);
+	storenumh = 0;
+	for (i = 0; !smithitem[i].isEmpty(); i++) {
+		storenumh++;
+	}
+
+	stextsmax = storenumh - 4;
+	if (stextsmax < 0)
+		stextsmax = 0;
+}
+
+void S_ScrollSPBuy(int idx)
+{
+	int l, boughtitems;
+
+	ClearSText(5, 21);
+	boughtitems = idx;
+
+	stextup = 5;
+	for (idx = 0; boughtitems; idx++) {
+		if (!premiumitem[idx].isEmpty())
+			boughtitems--;
+	}
+
+	for (l = 5; l < 20 && idx < SMITH_PREMIUM_ITEMS; l += 4) {
+		if (!premiumitem[idx].isEmpty()) {
+			text_color iclr = COL_WHITE;
+			if (premiumitem[idx]._iMagical)
+				iclr = COL_BLUE;
+			if (!premiumitem[idx]._iStatFlag)
+				iclr = COL_RED;
+			AddSText(20, l, FALSE, premiumitem[idx]._iIName, iclr, TRUE);
+			AddSTextVal(l, premiumitem[idx]._iIvalue);
+			PrintStoreItem(&premiumitem[idx], l + 1, iclr);
+			stextdown = l;
+		} else {
+			l -= 4;
+		}
+		idx++;
+	}
+	if (stextsel != -1 && !stext[stextsel]._ssel && stextsel != 22)
+		stextsel = stextdown;
+}
+
+BOOL S_StartSPBuy()
+{
+	int i;
+
+	storenumh = 0;
+	for (i = 0; i < SMITH_PREMIUM_ITEMS; i++) {
+		if (!premiumitem[i].isEmpty())
+			storenumh++;
+	}
+	if (!storenumh) {
+		StartStore(STORE_SMITH);
+		stextsel = 14;
+		return FALSE;
+	}
+
+	stextsize = true;
+	stextscrl = true;
+	stextsval = 0;
+
+	sprintf(tempstr, "I have these premium items for sale:     Your gold: %i", plr[myplr]._pGold);
+	AddSText(0, 1, TRUE, tempstr, COL_GOLD, FALSE);
+	AddSLine(3);
+	AddSLine(21);
+	AddSText(0, 22, TRUE, "Back", COL_WHITE, FALSE);
+	OffsetSTextY(22, 6);
+
+	stextsmax = storenumh - 4;
+	if (stextsmax < 0)
+		stextsmax = 0;
+
+	S_ScrollSPBuy(stextsval);
+
+	return TRUE;
+}
+
+BOOL SmithSellOk(int i)
+{
+	ItemStruct *pI;
+
+	if (i >= 0) {
+		pI = &plr[myplr].InvList[i];
+	} else {
+		pI = &plr[myplr].SpdList[-(i + 1)];
+	}
+
+	if (pI->isEmpty())
+		return FALSE;
+
+	if (pI->_iMiscId > IMISC_OILFIRST && pI->_iMiscId < IMISC_OILLAST)
+		return TRUE;
+
+	if (pI->_itype == ITYPE_MISC)
+		return FALSE;
+	if (pI->_itype == ITYPE_GOLD)
+		return FALSE;
+	if (pI->_itype == ITYPE_STAFF && (!gbIsHellfire || pI->_iSpell != SPL_NULL))
+		return FALSE;
+	if (pI->_iClass == ICLASS_QUEST)
+		return FALSE;
+	if (pI->IDidx == IDI_LAZSTAFF)
+		return FALSE;
+
+	return TRUE;
+}
+
+void S_ScrollSSell(int idx)
+{
+	int l;
+
+	ClearSText(5, 21);
+	stextup = 5;
+
+	for (l = 5; l < 20; l += 4) {
+		if (idx >= storenumh)
+			break;
+		if (!storehold[idx].isEmpty()) {
+			text_color iclr = COL_WHITE;
+			if (storehold[idx]._iMagical) {
+				iclr = COL_BLUE;
+			}
+
+			if (!storehold[idx]._iStatFlag) {
+				iclr = COL_RED;
+			}
+
+			if (storehold[idx]._iMagical && storehold[idx]._iIdentified) {
+				AddSText(20, l, FALSE, storehold[idx]._iIName, iclr, TRUE);
+				AddSTextVal(l, storehold[idx]._iIvalue);
+			} else {
+				AddSText(20, l, FALSE, storehold[idx]._iName, iclr, TRUE);
+				AddSTextVal(l, storehold[idx]._ivalue);
+			}
+
+			PrintStoreItem(&storehold[idx], l + 1, iclr);
+			stextdown = l;
+		}
+		idx++;
+	}
+
+	stextsmax = storenumh - 4;
+	if (stextsmax < 0)
+		stextsmax = 0;
+}
+
+void S_StartSSell()
+{
+	int i;
+	BOOL sellok;
+
+	stextsize = true;
+	sellok = FALSE;
+	storenumh = 0;
+
+	for (i = 0; i < 48; i++)
+		storehold[i]._itype = ITYPE_NONE;
+
+	for (i = 0; i < plr[myplr]._pNumInv; i++) {
+		if (storenumh >= 48)
+			break;
+		if (SmithSellOk(i)) {
+			sellok = TRUE;
+			storehold[storenumh] = plr[myplr].InvList[i];
+
+			if (storehold[storenumh]._iMagical != ITEM_QUALITY_NORMAL && storehold[storenumh]._iIdentified)
+				storehold[storenumh]._ivalue = storehold[storenumh]._iIvalue;
+
+			if ((storehold[storenumh]._ivalue >>= 2) == 0)
+				storehold[storenumh]._ivalue = 1;
+
+			storehold[storenumh]._iIvalue = storehold[storenumh]._ivalue;
+			storehidx[storenumh++] = i;
+		}
+	}
+
+	for (i = 0; i < MAXBELTITEMS; i++) {
+		if (storenumh >= 48)
+			break;
+		if (SmithSellOk(-(i + 1))) {
+			storehold[storenumh] = plr[myplr].SpdList[i];
+			sellok = TRUE;
+
+			if (storehold[storenumh]._iMagical != ITEM_QUALITY_NORMAL && storehold[storenumh]._iIdentified)
+				storehold[storenumh]._ivalue = storehold[storenumh]._iIvalue;
+
+			if (!(storehold[storenumh]._ivalue >>= 2))
+				storehold[storenumh]._ivalue = 1;
+
+			storehold[storenumh]._iIvalue = storehold[storenumh]._ivalue;
+			storehidx[storenumh++] = -(i + 1);
+		}
+	}
+
+	if (!sellok) {
+		stextscrl = false;
+		sprintf(tempstr, "You have nothing I want.             Your gold: %i", plr[myplr]._pGold);
+		AddSText(0, 1, TRUE, tempstr, COL_GOLD, FALSE);
+		AddSLine(3);
+		AddSLine(21);
+		AddSText(0, 22, TRUE, "Back", COL_WHITE, TRUE);
+		OffsetSTextY(22, 6);
+	} else {
+		stextscrl = true;
+		stextsval = 0;
+		stextsmax = plr[myplr]._pNumInv;
+		sprintf(tempstr, "Which item is for sale?             Your gold: %i", plr[myplr]._pGold);
+		AddSText(0, 1, TRUE, tempstr, COL_GOLD, FALSE);
+		AddSLine(3);
+		AddSLine(21);
+		S_ScrollSSell(stextsval);
+		AddSText(0, 22, TRUE, "Back", COL_WHITE, TRUE);
+		OffsetSTextY(22, 6);
+	}
+}
+
+BOOL SmithRepairOk(int i)
+{
+	if (plr[myplr].InvList[i].isEmpty())
+		return FALSE;
+	if (plr[myplr].InvList[i]._itype == ITYPE_MISC)
+		return FALSE;
+	if (plr[myplr].InvList[i]._itype == ITYPE_GOLD)
+		return FALSE;
+	if (plr[myplr].InvList[i]._iDurability == plr[myplr].InvList[i]._iMaxDur)
+		return FALSE;
+
+	return TRUE;
+}
+
+void S_StartSRepair()
+{
+	BOOL repairok;
+	int i;
+
+	stextsize = true;
+	repairok = FALSE;
+	storenumh = 0;
+	for (i = 0; i < 48; i++)
+		storehold[i]._itype = ITYPE_NONE;
+	if (!plr[myplr].InvBody[INVLOC_HEAD].isEmpty() && plr[myplr].InvBody[INVLOC_HEAD]._iDurability != plr[myplr].InvBody[INVLOC_HEAD]._iMaxDur) {
+		repairok = TRUE;
+		AddStoreHoldRepair(plr[myplr].InvBody, -1);
+	}
+	if (!plr[myplr].InvBody[INVLOC_CHEST].isEmpty() && plr[myplr].InvBody[INVLOC_CHEST]._iDurability != plr[myplr].InvBody[INVLOC_CHEST]._iMaxDur) {
+		repairok = TRUE;
+		AddStoreHoldRepair(&plr[myplr].InvBody[INVLOC_CHEST], -2);
+	}
+	if (!plr[myplr].InvBody[INVLOC_HAND_LEFT].isEmpty() && plr[myplr].InvBody[INVLOC_HAND_LEFT]._iDurability != plr[myplr].InvBody[INVLOC_HAND_LEFT]._iMaxDur) {
+		repairok = TRUE;
+		AddStoreHoldRepair(&plr[myplr].InvBody[INVLOC_HAND_LEFT], -3);
+	}
+	if (!plr[myplr].InvBody[INVLOC_HAND_RIGHT].isEmpty() && plr[myplr].InvBody[INVLOC_HAND_RIGHT]._iDurability != plr[myplr].InvBody[INVLOC_HAND_RIGHT]._iMaxDur) {
+		repairok = TRUE;
+		AddStoreHoldRepair(&plr[myplr].InvBody[INVLOC_HAND_RIGHT], -4);
+	}
+	for (i = 0; i < plr[myplr]._pNumInv; i++) {
+		if (storenumh >= 48)
+			break;
+		if (SmithRepairOk(i)) {
+			repairok = TRUE;
+			AddStoreHoldRepair(&plr[myplr].InvList[i], i);
+		}
+	}
+	if (!repairok) {
+		stextscrl = false;
+		sprintf(tempstr, "You have nothing to repair.             Your gold: %i", plr[myplr]._pGold);
+		AddSText(0, 1, TRUE, tempstr, COL_GOLD, FALSE);
+		AddSLine(3);
+		AddSLine(21);
+		AddSText(0, 22, TRUE, "Back", COL_WHITE, TRUE);
+		OffsetSTextY(22, 6);
+		return;
+	}
+
+	stextscrl = true;
+	stextsval = 0;
+	stextsmax = plr[myplr]._pNumInv;
+	sprintf(tempstr, "Repair which item?             Your gold: %i", plr[myplr]._pGold);
+	AddSText(0, 1, TRUE, tempstr, COL_GOLD, FALSE);
+	AddSLine(3);
+	AddSLine(21);
+	S_ScrollSSell(stextsval);
+	AddSText(0, 22, TRUE, "Back", COL_WHITE, TRUE);
+	OffsetSTextY(22, 6);
+}
+
+void FillManaPlayer()
+{
+	if (!sgOptions.Gameplay.bAdriaRefillsMana)
+		return;
+	if (plr[myplr]._pMana != plr[myplr]._pMaxMana) {
+		PlaySFX(IS_CAST8);
+	}
+	plr[myplr]._pMana = plr[myplr]._pMaxMana;
+	plr[myplr]._pManaBase = plr[myplr]._pMaxManaBase;
+	drawmanaflag = TRUE;
+}
+
+void S_StartWitch()
+{
+	FillManaPlayer();
+	stextsize = false;
+	stextscrl = false;
+	AddSText(0, 2, TRUE, "Witch's shack", COL_GOLD, FALSE);
+	AddSText(0, 9, TRUE, "Would you like to:", COL_GOLD, FALSE);
+	AddSText(0, 12, TRUE, "Talk to Adria", COL_BLUE, TRUE);
+	AddSText(0, 14, TRUE, "Buy items", COL_WHITE, TRUE);
+	AddSText(0, 16, TRUE, "Sell items", COL_WHITE, TRUE);
+	AddSText(0, 18, TRUE, "Buy back items", COL_WHITE, TRUE);
+	AddSText(0, 20, TRUE, "Recharge staves", COL_WHITE, TRUE);
+	AddSText(0, 22, TRUE, "Leave the shack", COL_WHITE, TRUE);
+	AddSLine(5);
+	storenumh = 20;
+}
+
+void S_ScrollWBuy(int idx)
+{
+	int l, ls;
+
+	ls = idx;
+	ClearSText(5, 21);
+	stextup = 5;
+
+	for (l = 5; l < 20; l += 4) {
+		if (!witchitem[ls].isEmpty()) {
+			text_color iclr = COL_WHITE;
+			if (witchitem[ls]._iMagical) {
+				iclr = COL_BLUE;
+			}
+
+			if (!witchitem[ls]._iStatFlag) {
+				iclr = COL_RED;
+			}
+
+			if (witchitem[ls]._iMagical) {
+				AddSText(20, l, FALSE, witchitem[ls]._iIName, iclr, TRUE);
+			} else {
+				AddSText(20, l, FALSE, witchitem[ls]._iName, iclr, TRUE);
+			}
+
+			AddSTextVal(l, witchitem[ls]._iIvalue);
+			PrintStoreItem(&witchitem[ls], l + 1, iclr);
+			stextdown = l;
+			ls++;
+		}
+	}
+
+	if (stextsel != -1 && !stext[stextsel]._ssel && stextsel != 22)
+		stextsel = stextdown;
+}
+
+void S_StartWBuy()
+{
+	int i;
+
+	stextsize = true;
+	stextscrl = true;
+	stextsval = 0;
+	stextsmax = 20;
+	sprintf(tempstr, "I have these items for sale:             Your gold: %i", plr[myplr]._pGold);
+	AddSText(0, 1, TRUE, tempstr, COL_GOLD, FALSE);
+	AddSLine(3);
+	AddSLine(21);
+	S_ScrollWBuy(stextsval);
+	AddSText(0, 22, TRUE, "Back", COL_WHITE, FALSE);
+	OffsetSTextY(22, 6);
+
+	storenumh = 0;
+	for (i = 0; !witchitem[i].isEmpty(); i++) {
+		storenumh++;
+	}
+	stextsmax = storenumh - 4;
+	if (stextsmax < 0)
+		stextsmax = 0;
+}
+
+BOOL WitchSellOk(int i)
+{
+	BOOL rv;
+	ItemStruct *pI;
+
+	rv = FALSE;
+
+	if (i >= 0)
+		pI = &plr[myplr].InvList[i];
+	else
+		pI = &plr[myplr].SpdList[-(i + 1)];
+
+	if (pI->_itype == ITYPE_MISC)
+		rv = TRUE;
+	if (pI->_iMiscId > 29 && pI->_iMiscId < 41)
+		rv = FALSE;
+	if (pI->_iClass == ICLASS_QUEST)
+		rv = FALSE;
+	if (pI->_itype == ITYPE_STAFF && (!gbIsHellfire || pI->_iSpell != SPL_NULL))
+		rv = TRUE;
+	if (pI->IDidx >= IDI_FIRSTQUEST && pI->IDidx <= IDI_LASTQUEST)
+		rv = FALSE;
+	if (pI->IDidx == IDI_LAZSTAFF)
+		rv = FALSE;
+	return rv;
+}
+
+void S_StartWSell()
+{
+	int i;
+	BOOL sellok;
+
+	stextsize = true;
+	sellok = FALSE;
+	storenumh = 0;
+
+	for (i = 0; i < 48; i++)
+		storehold[i]._itype = ITYPE_NONE;
+
+	for (i = 0; i < plr[myplr]._pNumInv; i++) {
+		if (storenumh >= 48)
+			break;
+		if (WitchSellOk(i)) {
+			sellok = TRUE;
+			storehold[storenumh] = plr[myplr].InvList[i];
+
+			if (storehold[storenumh]._iMagical != ITEM_QUALITY_NORMAL && storehold[storenumh]._iIdentified)
+				storehold[storenumh]._ivalue = storehold[storenumh]._iIvalue;
+
+			if ((storehold[storenumh]._ivalue >>= 2) == 0)
+				storehold[storenumh]._ivalue = 1;
+
+			storehold[storenumh]._iIvalue = storehold[storenumh]._ivalue;
+			storehidx[storenumh++] = i;
+		}
+	}
+
+	for (i = 0; i < MAXBELTITEMS; i++) {
+		if (storenumh >= 48)
+			break;
+		if (!plr[myplr].SpdList[i].isEmpty() && WitchSellOk(-(i + 1))) {
+			sellok = TRUE;
+			storehold[storenumh] = plr[myplr].SpdList[i];
+
+			if (storehold[storenumh]._iMagical != ITEM_QUALITY_NORMAL && storehold[storenumh]._iIdentified)
+				storehold[storenumh]._ivalue = storehold[storenumh]._iIvalue;
+
+			if ((storehold[storenumh]._ivalue >>= 2) == 0)
+				storehold[storenumh]._ivalue = 1;
+
+			storehold[storenumh]._iIvalue = storehold[storenumh]._ivalue;
+			storehidx[storenumh++] = -(i + 1);
+		}
+	}
+
+	if (!sellok) {
+		stextscrl = false;
+		sprintf(tempstr, "You have nothing I want.             Your gold: %i", plr[myplr]._pGold);
+		AddSText(0, 1, TRUE, tempstr, COL_GOLD, FALSE);
+		AddSLine(3);
+		AddSLine(21);
+		AddSText(0, 22, TRUE, "Back", COL_WHITE, TRUE);
+		OffsetSTextY(22, 6);
+	} else {
+		stextscrl = true;
+		stextsval = 0;
+		stextsmax = plr[myplr]._pNumInv;
+		sprintf(tempstr, "Which item is for sale?             Your gold: %i", plr[myplr]._pGold);
+		AddSText(0, 1, TRUE, tempstr, COL_GOLD, FALSE);
+		AddSLine(3);
+		AddSLine(21);
+		S_ScrollSSell(stextsval);
+		AddSText(0, 22, TRUE, "Back", COL_WHITE, TRUE);
+		OffsetSTextY(22, 6);
+	}
+}
+
+BOOL WitchRechargeOk(int i)
+{
+	BOOL rv;
+
+	rv = FALSE;
+	if (plr[myplr].InvList[i]._itype == ITYPE_STAFF
+	    && plr[myplr].InvList[i]._iCharges != plr[myplr].InvList[i]._iMaxCharges) {
+		rv = TRUE;
+	}
+	if ((plr[myplr].InvList[i]._iMiscId == IMISC_UNIQUE || plr[myplr].InvList[i]._iMiscId == IMISC_STAFF)
+	    && plr[myplr].InvList[i]._iCharges < plr[myplr].InvList[i]._iMaxCharges) {
+		rv = TRUE;
+	}
+	return rv;
+}
+
+void AddStoreHoldRecharge(ItemStruct itm, int i)
+{
+	storehold[storenumh] = itm;
+	storehold[storenumh]._ivalue += spelldata[itm._iSpell].sStaffCost;
+	storehold[storenumh]._ivalue = storehold[storenumh]._ivalue * (storehold[storenumh]._iMaxCharges - storehold[storenumh]._iCharges) / (storehold[storenumh]._iMaxCharges * 2);
+	storehold[storenumh]._iIvalue = storehold[storenumh]._ivalue;
+	storehidx[storenumh] = i;
+	storenumh++;
+}
+
+void S_StartWRecharge()
+{
+	int i;
+	BOOL rechargeok;
+
+	stextsize = true;
+	rechargeok = FALSE;
+	storenumh = 0;
+
+	for (i = 0; i < 48; i++) {
+		storehold[i]._itype = ITYPE_NONE;
+	}
+
+	if ((plr[myplr].InvBody[INVLOC_HAND_LEFT]._itype == ITYPE_STAFF || plr[myplr].InvBody[INVLOC_HAND_LEFT]._iMiscId == IMISC_UNIQUE)
+	    && plr[myplr].InvBody[INVLOC_HAND_LEFT]._iCharges != plr[myplr].InvBody[INVLOC_HAND_LEFT]._iMaxCharges) {
+		rechargeok = TRUE;
+		AddStoreHoldRecharge(plr[myplr].InvBody[INVLOC_HAND_LEFT], -1);
+	}
+
+	for (i = 0; i < plr[myplr]._pNumInv; i++) {
+		if (storenumh >= 48)
+			break;
+		if (WitchRechargeOk(i)) {
+			rechargeok = TRUE;
+			AddStoreHoldRecharge(plr[myplr].InvList[i], i);
+		}
+	}
+
+	if (!rechargeok) {
+		stextscrl = false;
+		sprintf(tempstr, "You have nothing to recharge.             Your gold: %i", plr[myplr]._pGold);
+		AddSText(0, 1, TRUE, tempstr, COL_GOLD, FALSE);
+		AddSLine(3);
+		AddSLine(21);
+		AddSText(0, 22, TRUE, "Back", COL_WHITE, TRUE);
+		OffsetSTextY(22, 6);
+	} else {
+		stextscrl = true;
+		stextsval = 0;
+		stextsmax = plr[myplr]._pNumInv;
+		sprintf(tempstr, "Recharge which item?             Your gold: %i", plr[myplr]._pGold);
+		AddSText(0, 1, TRUE, tempstr, COL_GOLD, FALSE);
+		AddSLine(3);
+		AddSLine(21);
+		S_ScrollSSell(stextsval);
+		AddSText(0, 22, TRUE, "Back", COL_WHITE, TRUE);
+		OffsetSTextY(22, 6);
+	}
+}
+
+void S_StartNoMoney()
+{
+	StartStore(stextshold);
+	stextscrl = false;
+	stextsize = true;
+	ClearSText(5, 23);
+	AddSText(0, 14, TRUE, "You do not have enough gold", COL_WHITE, TRUE);
+}
+
+void S_StartNoRoom()
+{
+	StartStore(stextshold);
+	stextscrl = false;
+	ClearSText(5, 23);
+	AddSText(0, 14, TRUE, "You do not have enough room in inventory", COL_WHITE, TRUE);
+}
+
+void S_StartConfirm()
+{
+	BOOL idprint;
+
+	StartStore(stextshold);
+	stextscrl = false;
+	ClearSText(5, 23);
+	text_color iclr = COL_WHITE;
+
+	if (plr[myplr].HoldItem._iMagical != ITEM_QUALITY_NORMAL)
+		iclr = COL_BLUE;
+	if (!plr[myplr].HoldItem._iStatFlag)
+		iclr = COL_RED;
+
+	idprint = plr[myplr].HoldItem._iMagical != ITEM_QUALITY_NORMAL;
+
+	if (stextshold == STORE_SIDENTIFY)
+		idprint = FALSE;
+	if (plr[myplr].HoldItem._iMagical != ITEM_QUALITY_NORMAL && !plr[myplr].HoldItem._iIdentified) {
+		if (stextshold == STORE_SSELL)
+			idprint = FALSE;
+		if (stextshold == STORE_WSELL)
+			idprint = FALSE;
+		if (stextshold == STORE_SREPAIR)
+			idprint = FALSE;
+		if (stextshold == STORE_WRECHARGE)
+			idprint = FALSE;
+	}
+	if (idprint)
+		AddSText(20, 8, FALSE, plr[myplr].HoldItem._iIName, iclr, FALSE);
+	else
+		AddSText(20, 8, FALSE, plr[myplr].HoldItem._iName, iclr, FALSE);
+
+	AddSTextVal(8, plr[myplr].HoldItem._iIvalue);
+	PrintStoreItem(&plr[myplr].HoldItem, 9, iclr);
+
+	switch (stextshold) {
+	case STORE_BBOY:
+		strcpy(tempstr, "Do we have a deal?");
+		break;
+	case STORE_SIDENTIFY:
+		strcpy(tempstr, "Are you sure you want to identify this item?");
+		break;
+	case STORE_HBUY:
+	case STORE_SPBUY:
+	case STORE_WBUY:
+	case STORE_SBUY:
+		strcpy(tempstr, "Are you sure you want to buy this item?");
+		break;
+	case STORE_WRECHARGE:
+		strcpy(tempstr, "Are you sure you want to recharge this item?");
+		break;
+	case STORE_SSELL:
+	case STORE_WSELL:
+		strcpy(tempstr, "Are you sure you want to sell this item?");
+		break;
+	case STORE_SREPAIR:
+		strcpy(tempstr, "Are you sure you want to repair this item?");
+		break;
 	case STORE_SBUYBACK:
-		strcpy(tempstr, "Are you sure you want to buy back this item?");
-		break;
-=======
-	default:
-		app_fatal("Unknown store dialog %d", stextshold);
->>>>>>> 3be9bbce
-	}
-	AddSText(0, 15, TRUE, tempstr, COL_WHITE, FALSE);
-	AddSText(0, 18, TRUE, "Yes", COL_WHITE, TRUE);
-	AddSText(0, 20, TRUE, "No", COL_WHITE, TRUE);
-}
-
-void S_StartBoy()
-{
-	stextsize = false;
-	stextscrl = false;
-	AddSText(0, 2, TRUE, "Wirt the Peg-legged boy", COL_GOLD, FALSE);
-	AddSLine(5);
-	if (!boyitem.isEmpty()) {
-		AddSText(0, 8, TRUE, "Talk to Wirt", COL_BLUE, TRUE);
-		AddSText(0, 12, TRUE, "I have something for sale,", COL_GOLD, FALSE);
-		AddSText(0, 14, TRUE, "but it will cost 50 gold", COL_GOLD, FALSE);
-		AddSText(0, 16, TRUE, "just to take a look. ", COL_GOLD, FALSE);
-		AddSText(0, 18, TRUE, "What have you got?", COL_WHITE, TRUE);
-		AddSText(0, 20, TRUE, "Say goodbye", COL_WHITE, TRUE);
-	} else {
-		AddSText(0, 12, TRUE, "Talk to Wirt", COL_BLUE, TRUE);
-		AddSText(0, 18, TRUE, "Say goodbye", COL_WHITE, TRUE);
-	}
-}
-
-void S_StartBBoy()
-{
-	stextsize = true;
-	stextscrl = false;
-	sprintf(tempstr, "I have this item for sale:             Your gold: %i", plr[myplr]._pGold);
-	AddSText(0, 1, TRUE, tempstr, COL_GOLD, FALSE);
-	AddSLine(3);
-	AddSLine(21);
-	text_color iclr = COL_WHITE;
-
-	if (boyitem._iMagical != ITEM_QUALITY_NORMAL)
-		iclr = COL_BLUE;
-	if (!boyitem._iStatFlag)
-		iclr = COL_RED;
-	if (boyitem._iMagical != ITEM_QUALITY_NORMAL)
-		AddSText(20, 10, FALSE, boyitem._iIName, iclr, TRUE);
-	else
-		AddSText(20, 10, FALSE, boyitem._iName, iclr, TRUE);
-
-	if (gbIsHellfire)
-		AddSTextVal(10, boyitem._iIvalue - (boyitem._iIvalue >> 2));
-	else
-		AddSTextVal(10, boyitem._iIvalue + (boyitem._iIvalue >> 1));
-	PrintStoreItem(&boyitem, 11, iclr);
-	AddSText(0, 22, TRUE, "Leave", COL_WHITE, TRUE);
-	OffsetSTextY(22, 6);
-}
-
-void HealPlayer()
-{
-	if (plr[myplr]._pHitPoints != plr[myplr]._pMaxHP) {
-		PlaySFX(IS_CAST8);
-	}
-	plr[myplr]._pHitPoints = plr[myplr]._pMaxHP;
-	plr[myplr]._pHPBase = plr[myplr]._pMaxHPBase;
-	drawhpflag = TRUE;
-}
-
-void S_StartHealer()
-{
-	HealPlayer();
-	stextsize = false;
-	stextscrl = false;
-	AddSText(0, 1, TRUE, "Welcome to the", COL_GOLD, FALSE);
-	AddSText(0, 3, TRUE, "Healer's home", COL_GOLD, FALSE);
-	AddSText(0, 9, TRUE, "Would you like to:", COL_GOLD, FALSE);
-	AddSText(0, 12, TRUE, "Talk to Pepin", COL_BLUE, TRUE);
-	AddSText(0, 14, TRUE, "Buy items", COL_WHITE, TRUE);
-	AddSText(0, 16, TRUE, "Leave Healer's home", COL_WHITE, TRUE);
-	AddSLine(5);
-	storenumh = 20;
-}
-
-void S_ScrollHBuy(int idx)
-{
-	int l;
-
-	ClearSText(5, 21);
-	stextup = 5;
-	for (l = 5; l < 20; l += 4) {
-		if (!healitem[idx].isEmpty()) {
-			text_color iclr = COL_WHITE;
-			if (!healitem[idx]._iStatFlag) {
-				iclr = COL_RED;
-			}
-
-			AddSText(20, l, FALSE, healitem[idx]._iName, iclr, TRUE);
-			AddSTextVal(l, healitem[idx]._iIvalue);
-			PrintStoreItem(&healitem[idx], l + 1, iclr);
-			stextdown = l;
-			idx++;
-		}
-	}
-
-	if (stextsel != -1 && !stext[stextsel]._ssel && stextsel != 22)
-		stextsel = stextdown;
-}
-
-void S_StartHBuy()
-{
-	int i;
-
-	stextsize = true;
-	stextscrl = true;
-	stextsval = 0;
-	sprintf(tempstr, "I have these items for sale:             Your gold: %i", plr[myplr]._pGold);
-	AddSText(0, 1, TRUE, tempstr, COL_GOLD, FALSE);
-	AddSLine(3);
-	AddSLine(21);
-	S_ScrollHBuy(stextsval);
-	AddSText(0, 22, TRUE, "Back", COL_WHITE, FALSE);
-	OffsetSTextY(22, 6);
-
-	storenumh = 0;
-	for (i = 0; !healitem[i].isEmpty(); i++) {
-		storenumh++;
-	}
-	stextsmax = storenumh - 4;
-	if (stextsmax < 0)
-		stextsmax = 0;
-}
-
-void S_StartStory()
-{
-	stextsize = false;
-	stextscrl = false;
-	AddSText(0, 2, TRUE, "The Town Elder", COL_GOLD, FALSE);
-	AddSText(0, 9, TRUE, "Would you like to:", COL_GOLD, FALSE);
-	AddSText(0, 12, TRUE, "Talk to Cain", COL_BLUE, TRUE);
-	AddSText(0, 14, TRUE, "Identify an item", COL_WHITE, TRUE);
-	AddSText(0, 18, TRUE, "Say goodbye", COL_WHITE, TRUE);
-	AddSLine(5);
-}
-
-BOOL IdItemOk(ItemStruct *i)
-{
-	if (i->isEmpty()) {
-		return FALSE;
-	}
-	if (i->_iMagical == ITEM_QUALITY_NORMAL) {
-		return FALSE;
-	}
-	return !i->_iIdentified;
-}
-
-void AddStoreHoldId(ItemStruct itm, int i)
-{
-	storehold[storenumh] = itm;
-	storehold[storenumh]._ivalue = 100;
-	storehold[storenumh]._iIvalue = 100;
-	storehidx[storenumh] = i;
-	storenumh++;
-}
-
-void S_StartSIdentify()
-{
-	BOOL idok;
-	int i;
-
-	idok = FALSE;
-	stextsize = true;
-	storenumh = 0;
-
-	for (i = 0; i < 48; i++)
-		storehold[i]._itype = ITYPE_NONE;
-
-	if (IdItemOk(&plr[myplr].InvBody[INVLOC_HEAD])) {
-		idok = TRUE;
-		AddStoreHoldId(plr[myplr].InvBody[INVLOC_HEAD], -1);
-	}
-	if (IdItemOk(&plr[myplr].InvBody[INVLOC_CHEST])) {
-		idok = TRUE;
-		AddStoreHoldId(plr[myplr].InvBody[INVLOC_CHEST], -2);
-	}
-	if (IdItemOk(&plr[myplr].InvBody[INVLOC_HAND_LEFT])) {
-		idok = TRUE;
-		AddStoreHoldId(plr[myplr].InvBody[INVLOC_HAND_LEFT], -3);
-	}
-	if (IdItemOk(&plr[myplr].InvBody[INVLOC_HAND_RIGHT])) {
-		idok = TRUE;
-		AddStoreHoldId(plr[myplr].InvBody[INVLOC_HAND_RIGHT], -4);
-	}
-	if (IdItemOk(&plr[myplr].InvBody[INVLOC_RING_LEFT])) {
-		idok = TRUE;
-		AddStoreHoldId(plr[myplr].InvBody[INVLOC_RING_LEFT], -5);
-	}
-	if (IdItemOk(&plr[myplr].InvBody[INVLOC_RING_RIGHT])) {
-		idok = TRUE;
-		AddStoreHoldId(plr[myplr].InvBody[INVLOC_RING_RIGHT], -6);
-	}
-	if (IdItemOk(&plr[myplr].InvBody[INVLOC_AMULET])) {
-		idok = TRUE;
-		AddStoreHoldId(plr[myplr].InvBody[INVLOC_AMULET], -7);
-	}
-
-	for (i = 0; i < plr[myplr]._pNumInv; i++) {
-		if (storenumh >= 48)
-			break;
-		if (IdItemOk(&plr[myplr].InvList[i])) {
-			idok = TRUE;
-			AddStoreHoldId(plr[myplr].InvList[i], i);
-		}
-	}
-
-	if (!idok) {
-		stextscrl = false;
-		sprintf(tempstr, "You have nothing to identify.             Your gold: %i", plr[myplr]._pGold);
-		AddSText(0, 1, TRUE, tempstr, COL_GOLD, FALSE);
-		AddSLine(3);
-		AddSLine(21);
-		AddSText(0, 22, TRUE, "Back", COL_WHITE, TRUE);
-		OffsetSTextY(22, 6);
-	} else {
-		stextscrl = true;
-		stextsval = 0;
-		stextsmax = plr[myplr]._pNumInv;
-		sprintf(tempstr, "Identify which item?             Your gold: %i", plr[myplr]._pGold);
-		AddSText(0, 1, TRUE, tempstr, COL_GOLD, FALSE);
-		AddSLine(3);
-		AddSLine(21);
-		S_ScrollSSell(stextsval);
-		AddSText(0, 22, TRUE, "Back", COL_WHITE, TRUE);
-		OffsetSTextY(22, 6);
-	}
-}
-
-void S_StartIdShow()
-{
-	StartStore(stextshold);
-	stextscrl = false;
-	ClearSText(5, 23);
-	text_color iclr = COL_WHITE;
-
-	if (plr[myplr].HoldItem._iMagical != ITEM_QUALITY_NORMAL)
-		iclr = COL_BLUE;
-	if (!plr[myplr].HoldItem._iStatFlag)
-		iclr = COL_RED;
-
-	AddSText(0, 7, TRUE, "This item is:", COL_WHITE, FALSE);
-	AddSText(20, 11, FALSE, plr[myplr].HoldItem._iIName, iclr, FALSE);
-	PrintStoreItem(&plr[myplr].HoldItem, 12, iclr);
-	AddSText(0, 18, TRUE, "Done", COL_WHITE, TRUE);
-}
-
-void S_StartTalk()
-{
-	int i, sn, sn2, la;
-
-	stextsize = false;
-	stextscrl = false;
-	sprintf(tempstr, "Talk to %s", talkname[talker]);
-	AddSText(0, 2, TRUE, tempstr, COL_GOLD, FALSE);
-	AddSLine(5);
-	if (gbIsSpawn) {
-		sprintf(tempstr, "Talking to %s", talkname[talker]);
-		AddSText(0, 10, TRUE, tempstr, COL_WHITE, FALSE);
-		AddSText(0, 12, TRUE, "is not available", COL_WHITE, FALSE);
-		AddSText(0, 14, TRUE, "in the shareware", COL_WHITE, FALSE);
-		AddSText(0, 16, TRUE, "version", COL_WHITE, FALSE);
-		AddSText(0, 22, TRUE, "Back", COL_WHITE, TRUE);
-		return;
-	}
-
-	sn = 0;
-	for (i = 0; i < MAXQUESTS; i++) {
-		if (quests[i]._qactive == QUEST_ACTIVE && Qtalklist[talker][i] != TEXT_NONE && quests[i]._qlog)
-			sn++;
-	}
-
-	if (sn > 6) {
-		sn = 14 - (sn >> 1);
-		la = 1;
-	} else {
-		sn = 15 - sn;
-		la = 2;
-	}
-
-	sn2 = sn - 2;
-
-	for (i = 0; i < MAXQUESTS; i++) {
-		if (quests[i]._qactive == QUEST_ACTIVE && Qtalklist[talker][i] != TEXT_NONE && quests[i]._qlog) {
-			AddSText(0, sn, TRUE, questlist[i]._qlstr, COL_WHITE, TRUE);
-			sn += la;
-		}
-	}
-	AddSText(0, sn2, TRUE, "Gossip", COL_BLUE, TRUE);
-	AddSText(0, 22, TRUE, "Back", COL_WHITE, TRUE);
-}
-
-void S_StartTavern()
-{
-	stextsize = false;
-	stextscrl = false;
-	AddSText(0, 1, TRUE, "Welcome to the", COL_GOLD, FALSE);
-	AddSText(0, 3, TRUE, "Rising Sun", COL_GOLD, FALSE);
-	AddSText(0, 9, TRUE, "Would you like to:", COL_GOLD, FALSE);
-	AddSText(0, 12, TRUE, "Talk to Ogden", COL_BLUE, TRUE);
-	AddSText(0, 18, TRUE, "Leave the tavern", COL_WHITE, TRUE);
-	AddSLine(5);
-	storenumh = 20;
-}
-
-void S_StartBarMaid()
-{
-	stextsize = false;
-	stextscrl = false;
-	AddSText(0, 2, TRUE, "Gillian", COL_GOLD, FALSE);
-	AddSText(0, 9, TRUE, "Would you like to:", COL_GOLD, FALSE);
-	AddSText(0, 12, TRUE, "Talk to Gillian", COL_BLUE, TRUE);
-	AddSText(0, 18, TRUE, "Say goodbye", COL_WHITE, TRUE);
-	AddSLine(5);
-	storenumh = 20;
-}
-
-void S_StartDrunk()
-{
-	stextsize = false;
-	stextscrl = false;
-	AddSText(0, 2, TRUE, "Farnham the Drunk", COL_GOLD, FALSE);
-	AddSText(0, 9, TRUE, "Would you like to:", COL_GOLD, FALSE);
-	AddSText(0, 12, TRUE, "Talk to Farnham", COL_BLUE, TRUE);
-	AddSText(0, 18, TRUE, "Say Goodbye", COL_WHITE, TRUE);
-	AddSLine(5);
-	storenumh = 20;
-}
-
-void S_SmithEnter()
-{
-	switch (stextsel) {
-	case 10:
-		talker = TOWN_SMITH;
-		stextlhold = 10;
-		stextshold = STORE_SMITH;
-		gossipstart = TEXT_GRISWOLD2;
-		gossipend = TEXT_GRISWOLD13;
-		StartStore(STORE_GOSSIP);
-		break;
-	case 12:
-		StartStore(STORE_SBUY);
-		break;
-	case 14:
-		StartStore(STORE_SPBUY);
-		break;
-	case 16:
-		StartStore(STORE_SSELL);
+	case STORE_WBUYBACK:
+		strcpy(tempstr, "Are you sure you want to buy back this item?");
+		break;
+	default:
+		app_fatal("Unknown store dialog %d", stextshold);
+	}
+	AddSText(0, 15, TRUE, tempstr, COL_WHITE, FALSE);
+	AddSText(0, 18, TRUE, "Yes", COL_WHITE, TRUE);
+	AddSText(0, 20, TRUE, "No", COL_WHITE, TRUE);
+}
+
+void S_StartBoy()
+{
+	stextsize = false;
+	stextscrl = false;
+	AddSText(0, 2, TRUE, "Wirt the Peg-legged boy", COL_GOLD, FALSE);
+	AddSLine(5);
+	if (!boyitem.isEmpty()) {
+		AddSText(0, 8, TRUE, "Talk to Wirt", COL_BLUE, TRUE);
+		AddSText(0, 12, TRUE, "I have something for sale,", COL_GOLD, FALSE);
+		AddSText(0, 14, TRUE, "but it will cost 50 gold", COL_GOLD, FALSE);
+		AddSText(0, 16, TRUE, "just to take a look. ", COL_GOLD, FALSE);
+		AddSText(0, 18, TRUE, "What have you got?", COL_WHITE, TRUE);
+		AddSText(0, 20, TRUE, "Say goodbye", COL_WHITE, TRUE);
+	} else {
+		AddSText(0, 12, TRUE, "Talk to Wirt", COL_BLUE, TRUE);
+		AddSText(0, 18, TRUE, "Say goodbye", COL_WHITE, TRUE);
+	}
+}
+
+void S_StartBBoy()
+{
+	stextsize = true;
+	stextscrl = false;
+	sprintf(tempstr, "I have this item for sale:             Your gold: %i", plr[myplr]._pGold);
+	AddSText(0, 1, TRUE, tempstr, COL_GOLD, FALSE);
+	AddSLine(3);
+	AddSLine(21);
+	text_color iclr = COL_WHITE;
+
+	if (boyitem._iMagical != ITEM_QUALITY_NORMAL)
+		iclr = COL_BLUE;
+	if (!boyitem._iStatFlag)
+		iclr = COL_RED;
+	if (boyitem._iMagical != ITEM_QUALITY_NORMAL)
+		AddSText(20, 10, FALSE, boyitem._iIName, iclr, TRUE);
+	else
+		AddSText(20, 10, FALSE, boyitem._iName, iclr, TRUE);
+
+	if (gbIsHellfire)
+		AddSTextVal(10, boyitem._iIvalue - (boyitem._iIvalue >> 2));
+	else
+		AddSTextVal(10, boyitem._iIvalue + (boyitem._iIvalue >> 1));
+	PrintStoreItem(&boyitem, 11, iclr);
+	AddSText(0, 22, TRUE, "Leave", COL_WHITE, TRUE);
+	OffsetSTextY(22, 6);
+}
+
+void HealPlayer()
+{
+	if (plr[myplr]._pHitPoints != plr[myplr]._pMaxHP) {
+		PlaySFX(IS_CAST8);
+	}
+	plr[myplr]._pHitPoints = plr[myplr]._pMaxHP;
+	plr[myplr]._pHPBase = plr[myplr]._pMaxHPBase;
+	drawhpflag = TRUE;
+}
+
+void S_StartHealer()
+{
+	HealPlayer();
+	stextsize = false;
+	stextscrl = false;
+	AddSText(0, 1, TRUE, "Welcome to the", COL_GOLD, FALSE);
+	AddSText(0, 3, TRUE, "Healer's home", COL_GOLD, FALSE);
+	AddSText(0, 9, TRUE, "Would you like to:", COL_GOLD, FALSE);
+	AddSText(0, 12, TRUE, "Talk to Pepin", COL_BLUE, TRUE);
+	AddSText(0, 14, TRUE, "Buy items", COL_WHITE, TRUE);
+	AddSText(0, 16, TRUE, "Leave Healer's home", COL_WHITE, TRUE);
+	AddSLine(5);
+	storenumh = 20;
+}
+
+void S_ScrollHBuy(int idx)
+{
+	int l;
+
+	ClearSText(5, 21);
+	stextup = 5;
+	for (l = 5; l < 20; l += 4) {
+		if (!healitem[idx].isEmpty()) {
+			text_color iclr = COL_WHITE;
+			if (!healitem[idx]._iStatFlag) {
+				iclr = COL_RED;
+			}
+
+			AddSText(20, l, FALSE, healitem[idx]._iName, iclr, TRUE);
+			AddSTextVal(l, healitem[idx]._iIvalue);
+			PrintStoreItem(&healitem[idx], l + 1, iclr);
+			stextdown = l;
+			idx++;
+		}
+	}
+
+	if (stextsel != -1 && !stext[stextsel]._ssel && stextsel != 22)
+		stextsel = stextdown;
+}
+
+void S_StartHBuy()
+{
+	int i;
+
+	stextsize = true;
+	stextscrl = true;
+	stextsval = 0;
+	sprintf(tempstr, "I have these items for sale:             Your gold: %i", plr[myplr]._pGold);
+	AddSText(0, 1, TRUE, tempstr, COL_GOLD, FALSE);
+	AddSLine(3);
+	AddSLine(21);
+	S_ScrollHBuy(stextsval);
+	AddSText(0, 22, TRUE, "Back", COL_WHITE, FALSE);
+	OffsetSTextY(22, 6);
+
+	storenumh = 0;
+	for (i = 0; !healitem[i].isEmpty(); i++) {
+		storenumh++;
+	}
+	stextsmax = storenumh - 4;
+	if (stextsmax < 0)
+		stextsmax = 0;
+}
+
+void S_StartStory()
+{
+	stextsize = false;
+	stextscrl = false;
+	AddSText(0, 2, TRUE, "The Town Elder", COL_GOLD, FALSE);
+	AddSText(0, 9, TRUE, "Would you like to:", COL_GOLD, FALSE);
+	AddSText(0, 12, TRUE, "Talk to Cain", COL_BLUE, TRUE);
+	AddSText(0, 14, TRUE, "Identify an item", COL_WHITE, TRUE);
+	AddSText(0, 18, TRUE, "Say goodbye", COL_WHITE, TRUE);
+	AddSLine(5);
+}
+
+BOOL IdItemOk(ItemStruct *i)
+{
+	if (i->isEmpty()) {
+		return FALSE;
+	}
+	if (i->_iMagical == ITEM_QUALITY_NORMAL) {
+		return FALSE;
+	}
+	return !i->_iIdentified;
+}
+
+void AddStoreHoldId(ItemStruct itm, int i)
+{
+	storehold[storenumh] = itm;
+	storehold[storenumh]._ivalue = 100;
+	storehold[storenumh]._iIvalue = 100;
+	storehidx[storenumh] = i;
+	storenumh++;
+}
+
+void S_StartSIdentify()
+{
+	BOOL idok;
+	int i;
+
+	idok = FALSE;
+	stextsize = true;
+	storenumh = 0;
+
+	for (i = 0; i < 48; i++)
+		storehold[i]._itype = ITYPE_NONE;
+
+	if (IdItemOk(&plr[myplr].InvBody[INVLOC_HEAD])) {
+		idok = TRUE;
+		AddStoreHoldId(plr[myplr].InvBody[INVLOC_HEAD], -1);
+	}
+	if (IdItemOk(&plr[myplr].InvBody[INVLOC_CHEST])) {
+		idok = TRUE;
+		AddStoreHoldId(plr[myplr].InvBody[INVLOC_CHEST], -2);
+	}
+	if (IdItemOk(&plr[myplr].InvBody[INVLOC_HAND_LEFT])) {
+		idok = TRUE;
+		AddStoreHoldId(plr[myplr].InvBody[INVLOC_HAND_LEFT], -3);
+	}
+	if (IdItemOk(&plr[myplr].InvBody[INVLOC_HAND_RIGHT])) {
+		idok = TRUE;
+		AddStoreHoldId(plr[myplr].InvBody[INVLOC_HAND_RIGHT], -4);
+	}
+	if (IdItemOk(&plr[myplr].InvBody[INVLOC_RING_LEFT])) {
+		idok = TRUE;
+		AddStoreHoldId(plr[myplr].InvBody[INVLOC_RING_LEFT], -5);
+	}
+	if (IdItemOk(&plr[myplr].InvBody[INVLOC_RING_RIGHT])) {
+		idok = TRUE;
+		AddStoreHoldId(plr[myplr].InvBody[INVLOC_RING_RIGHT], -6);
+	}
+	if (IdItemOk(&plr[myplr].InvBody[INVLOC_AMULET])) {
+		idok = TRUE;
+		AddStoreHoldId(plr[myplr].InvBody[INVLOC_AMULET], -7);
+	}
+
+	for (i = 0; i < plr[myplr]._pNumInv; i++) {
+		if (storenumh >= 48)
+			break;
+		if (IdItemOk(&plr[myplr].InvList[i])) {
+			idok = TRUE;
+			AddStoreHoldId(plr[myplr].InvList[i], i);
+		}
+	}
+
+	if (!idok) {
+		stextscrl = false;
+		sprintf(tempstr, "You have nothing to identify.             Your gold: %i", plr[myplr]._pGold);
+		AddSText(0, 1, TRUE, tempstr, COL_GOLD, FALSE);
+		AddSLine(3);
+		AddSLine(21);
+		AddSText(0, 22, TRUE, "Back", COL_WHITE, TRUE);
+		OffsetSTextY(22, 6);
+	} else {
+		stextscrl = true;
+		stextsval = 0;
+		stextsmax = plr[myplr]._pNumInv;
+		sprintf(tempstr, "Identify which item?             Your gold: %i", plr[myplr]._pGold);
+		AddSText(0, 1, TRUE, tempstr, COL_GOLD, FALSE);
+		AddSLine(3);
+		AddSLine(21);
+		S_ScrollSSell(stextsval);
+		AddSText(0, 22, TRUE, "Back", COL_WHITE, TRUE);
+		OffsetSTextY(22, 6);
+	}
+}
+
+void S_StartIdShow()
+{
+	StartStore(stextshold);
+	stextscrl = false;
+	ClearSText(5, 23);
+	text_color iclr = COL_WHITE;
+
+	if (plr[myplr].HoldItem._iMagical != ITEM_QUALITY_NORMAL)
+		iclr = COL_BLUE;
+	if (!plr[myplr].HoldItem._iStatFlag)
+		iclr = COL_RED;
+
+	AddSText(0, 7, TRUE, "This item is:", COL_WHITE, FALSE);
+	AddSText(20, 11, FALSE, plr[myplr].HoldItem._iIName, iclr, FALSE);
+	PrintStoreItem(&plr[myplr].HoldItem, 12, iclr);
+	AddSText(0, 18, TRUE, "Done", COL_WHITE, TRUE);
+}
+
+void S_StartTalk()
+{
+	int i, sn, sn2, la;
+
+	stextsize = false;
+	stextscrl = false;
+	sprintf(tempstr, "Talk to %s", talkname[talker]);
+	AddSText(0, 2, TRUE, tempstr, COL_GOLD, FALSE);
+	AddSLine(5);
+	if (gbIsSpawn) {
+		sprintf(tempstr, "Talking to %s", talkname[talker]);
+		AddSText(0, 10, TRUE, tempstr, COL_WHITE, FALSE);
+		AddSText(0, 12, TRUE, "is not available", COL_WHITE, FALSE);
+		AddSText(0, 14, TRUE, "in the shareware", COL_WHITE, FALSE);
+		AddSText(0, 16, TRUE, "version", COL_WHITE, FALSE);
+		AddSText(0, 22, TRUE, "Back", COL_WHITE, TRUE);
+		return;
+	}
+
+	sn = 0;
+	for (i = 0; i < MAXQUESTS; i++) {
+		if (quests[i]._qactive == QUEST_ACTIVE && Qtalklist[talker][i] != TEXT_NONE && quests[i]._qlog)
+			sn++;
+	}
+
+	if (sn > 6) {
+		sn = 14 - (sn >> 1);
+		la = 1;
+	} else {
+		sn = 15 - sn;
+		la = 2;
+	}
+
+	sn2 = sn - 2;
+
+	for (i = 0; i < MAXQUESTS; i++) {
+		if (quests[i]._qactive == QUEST_ACTIVE && Qtalklist[talker][i] != TEXT_NONE && quests[i]._qlog) {
+			AddSText(0, sn, TRUE, questlist[i]._qlstr, COL_WHITE, TRUE);
+			sn += la;
+		}
+	}
+	AddSText(0, sn2, TRUE, "Gossip", COL_BLUE, TRUE);
+	AddSText(0, 22, TRUE, "Back", COL_WHITE, TRUE);
+}
+
+void S_StartTavern()
+{
+	stextsize = false;
+	stextscrl = false;
+	AddSText(0, 1, TRUE, "Welcome to the", COL_GOLD, FALSE);
+	AddSText(0, 3, TRUE, "Rising Sun", COL_GOLD, FALSE);
+	AddSText(0, 9, TRUE, "Would you like to:", COL_GOLD, FALSE);
+	AddSText(0, 12, TRUE, "Talk to Ogden", COL_BLUE, TRUE);
+	AddSText(0, 18, TRUE, "Leave the tavern", COL_WHITE, TRUE);
+	AddSLine(5);
+	storenumh = 20;
+}
+
+void S_StartBarMaid()
+{
+	stextsize = false;
+	stextscrl = false;
+	AddSText(0, 2, TRUE, "Gillian", COL_GOLD, FALSE);
+	AddSText(0, 9, TRUE, "Would you like to:", COL_GOLD, FALSE);
+	AddSText(0, 12, TRUE, "Talk to Gillian", COL_BLUE, TRUE);
+	AddSText(0, 18, TRUE, "Say goodbye", COL_WHITE, TRUE);
+	AddSLine(5);
+	storenumh = 20;
+}
+
+void S_StartDrunk()
+{
+	stextsize = false;
+	stextscrl = false;
+	AddSText(0, 2, TRUE, "Farnham the Drunk", COL_GOLD, FALSE);
+	AddSText(0, 9, TRUE, "Would you like to:", COL_GOLD, FALSE);
+	AddSText(0, 12, TRUE, "Talk to Farnham", COL_BLUE, TRUE);
+	AddSText(0, 18, TRUE, "Say Goodbye", COL_WHITE, TRUE);
+	AddSLine(5);
+	storenumh = 20;
+}
+
+void S_SmithEnter()
+{
+	switch (stextsel) {
+	case 10:
+		talker = TOWN_SMITH;
+		stextlhold = 10;
+		stextshold = STORE_SMITH;
+		gossipstart = TEXT_GRISWOLD2;
+		gossipend = TEXT_GRISWOLD13;
+		StartStore(STORE_GOSSIP);
+		break;
+	case 12:
+		StartStore(STORE_SBUY);
+		break;
+	case 14:
+		StartStore(STORE_SPBUY);
+		break;
+	case 16:
+		StartStore(STORE_SSELL);
 		break;
 	case 18:
-		StartStore(STORE_SREPAIR);
-		break;
-	case 20:
-		stextflag = STORE_NONE;
-		break;
-	}
-}
-
-<<<<<<< HEAD
-	for (t = s;; t = STORE_SMITH) {
-		sbookflag = FALSE;
-		invflag = FALSE;
-		chrflag = FALSE;
-		questlog = FALSE;
-		dropGoldFlag = FALSE;
-		ClearSText(0, STORE_LINES);
-		ReleaseStoreBtn();
-		switch (t) {
-		case STORE_SMITH:
-			S_StartSmith();
-			break;
-		case STORE_SBUY:
-			if (storenumh > 0)
-				S_StartSBuy();
-			break;
-		case STORE_SSELL:
-			S_StartSSell();
-			break;
-		case STORE_SREPAIR:
-			S_StartSRepair();
-			break;
-		case STORE_WITCH:
-			S_StartWitch();
-			break;
-		case STORE_WBUY:
-			if (storenumh > 0)
-				S_StartWBuy();
-			break;
-		case STORE_WSELL:
-			S_StartWSell();
-			break;
-		case STORE_WRECHARGE:
-			S_StartWRecharge();
-			break;
-		case STORE_NOMONEY:
-			S_StartNoMoney();
-			break;
-		case STORE_NOROOM:
-			S_StartNoRoom();
-			break;
-		case STORE_CONFIRM:
-			S_StartConfirm();
-			break;
-		case STORE_BOY:
-			S_StartBoy();
-			break;
-		case STORE_BBOY:
-			S_StartBBoy();
-			break;
-		case STORE_HEALER:
-			S_StartHealer();
-			break;
-		case STORE_STORY:
-			S_StartStory();
-			break;
-		case STORE_HBUY:
-			if (storenumh > 0)
-				S_StartHBuy();
-			break;
-		case STORE_SIDENTIFY:
-			S_StartSIdentify();
-			break;
-		case STORE_SPBUY:
-			if (!S_StartSPBuy())
-				return;
-			break;
-		case STORE_GOSSIP:
-			S_StartTalk();
-			break;
-		case STORE_IDSHOW:
-			S_StartIdShow();
-			break;
-		case STORE_TAVERN:
-			S_StartTavern();
-			break;
-		case STORE_DRUNK:
-			S_StartDrunk();
-			break;
-		case STORE_BARMAID:
-			S_StartBarMaid();
-			break;
-		case STORE_SBUYBACK:
-			itemlist = smithbuybackitems;
-			S_StartBuyBack();
-			break;
-		case STORE_WBUYBACK:
-			itemlist = witchbuybackitems;
-			S_StartBuyBack();
-			break;
-		}
-=======
-/**
- * @brief Purchases an item from the smith.
- */
-void SmithBuyItem()
+		StartStore(STORE_SBUYBACK);
+		break;
+	case 20:
+		StartStore(STORE_SREPAIR);
+		break;
+	case 22:
+		stextflag = STORE_NONE;
+		break;
+	}
+}
+
+/**
+ * @brief Purchases an item from the smith.
+ */
+void SmithBuyItem()
+{
+	int idx;
+
+	TakePlrsMoney(plr[myplr].HoldItem._iIvalue);
+	if (plr[myplr].HoldItem._iMagical == ITEM_QUALITY_NORMAL)
+		plr[myplr].HoldItem._iIdentified = FALSE;
+	StoreAutoPlace();
+	idx = stextvhold + ((stextlhold - stextup) >> 2);
+	if (idx == SMITH_ITEMS - 1) {
+		smithitem[SMITH_ITEMS - 1]._itype = ITYPE_NONE;
+	} else {
+		for (; !smithitem[idx + 1].isEmpty(); idx++) {
+			smithitem[idx] = smithitem[idx + 1];
+		}
+		smithitem[idx]._itype = ITYPE_NONE;
+	}
+	CalcPlrInv(myplr, TRUE);
+}
+
+void S_SBuyEnter()
+{
+	int idx, i;
+	bool done;
+
+	if (stextsel == 22) {
+		StartStore(STORE_SMITH);
+		stextsel = 12;
+	} else {
+		stextlhold = stextsel;
+		stextvhold = stextsval;
+		stextshold = STORE_SBUY;
+		idx = stextsval + ((stextsel - stextup) >> 2);
+		if (plr[myplr]._pGold < smithitem[idx]._iIvalue) {
+			StartStore(STORE_NOMONEY);
+		} else {
+			plr[myplr].HoldItem = smithitem[idx];
+			SetCursor_(plr[myplr].HoldItem._iCurs + CURSOR_FIRSTITEM);
+			done = false;
+			if (AutoEquipEnabled(plr[myplr], plr[myplr].HoldItem) && AutoEquip(myplr, plr[myplr].HoldItem, false)) {
+				done = true;
+			}
+
+			if (done || AutoPlaceItemInInventory(myplr, plr[myplr].HoldItem, false))
+				StartStore(STORE_CONFIRM);
+			else
+				StartStore(STORE_NOROOM);
+			SetCursor_(CURSOR_HAND);
+		}
+	}
+}
+
+/**
+ * @brief Purchases a premium item from the smith.
+ */
+void SmithBuyPItem()
+{
+	int i, xx, idx;
+
+	TakePlrsMoney(plr[myplr].HoldItem._iIvalue);
+	if (plr[myplr].HoldItem._iMagical == ITEM_QUALITY_NORMAL)
+		plr[myplr].HoldItem._iIdentified = FALSE;
+	StoreAutoPlace();
+
+	idx = stextvhold + ((stextlhold - stextup) >> 2);
+	xx = 0;
+	for (i = 0; idx >= 0; i++) {
+		if (!premiumitem[i].isEmpty()) {
+			idx--;
+			xx = i;
+		}
+	}
+
+	premiumitem[xx]._itype = ITYPE_NONE;
+	numpremium--;
+	SpawnPremium(myplr);
+}
+
+void S_SPBuyEnter()
+{
+	int i, idx, xx;
+	bool done;
+
+	if (stextsel == 22) {
+		StartStore(STORE_SMITH);
+		stextsel = 14;
+	} else {
+
+		stextshold = STORE_SPBUY;
+		stextlhold = stextsel;
+		stextvhold = stextsval;
+		xx = stextsval + ((stextsel - stextup) >> 2);
+		idx = 0;
+		for (i = 0; xx >= 0; i++) {
+			if (!premiumitem[i].isEmpty()) {
+				xx--;
+				idx = i;
+			}
+		}
+		if (plr[myplr]._pGold < premiumitem[idx]._iIvalue) {
+			StartStore(STORE_NOMONEY);
+		} else {
+			plr[myplr].HoldItem = premiumitem[idx];
+			SetCursor_(plr[myplr].HoldItem._iCurs + CURSOR_FIRSTITEM);
+			done = false;
+			if (AutoEquipEnabled(plr[myplr], plr[myplr].HoldItem) && AutoEquip(myplr, plr[myplr].HoldItem, false)) {
+				done = true;
+			}
+
+			if (done || AutoPlaceItemInInventory(myplr, plr[myplr].HoldItem, false))
+				StartStore(STORE_CONFIRM);
+			else
+				StartStore(STORE_NOROOM);
+			SetCursor_(CURSOR_HAND);
+		}
+	}
+}
+
+BOOL StoreGoldFit(int idx)
+{
+	int i, sz, cost, numsqrs;
+
+	cost = storehold[idx]._iIvalue;
+	sz = cost / GOLD_MAX_LIMIT;
+	if (cost % GOLD_MAX_LIMIT != 0)
+		sz++;
+
+	SetCursor_(storehold[idx]._iCurs + CURSOR_FIRSTITEM);
+	numsqrs = cursW / 28 * (cursH / 28);
+	SetCursor_(CURSOR_HAND);
+
+	if (numsqrs >= sz)
+		return TRUE;
+
+	for (i = 0; i < NUM_INV_GRID_ELEM; i++) {
+		if (plr[myplr].InvGrid[i] == 0)
+			numsqrs++;
+	}
+
+	for (i = 0; i < plr[myplr]._pNumInv; i++) {
+		if (plr[myplr].InvList[i]._itype == ITYPE_GOLD && plr[myplr].InvList[i]._ivalue != GOLD_MAX_LIMIT) {
+			if (cost + plr[myplr].InvList[i]._ivalue <= GOLD_MAX_LIMIT)
+				cost = 0;
+			else
+				cost -= GOLD_MAX_LIMIT - plr[myplr].InvList[i]._ivalue;
+		}
+	}
+
+	sz = cost / GOLD_MAX_LIMIT;
+	if (cost % GOLD_MAX_LIMIT)
+		sz++;
+
+	return numsqrs >= sz;
+}
+
+/**
+ * @brief Add gold pile to the players invetory
+ * @param v The value of the gold pile
+ */
+void PlaceStoreGold(int v)
+{
+	BOOL done;
+	int ii, xx, yy, i;
+
+	done = FALSE;
+
+	for (i = 0; i < NUM_INV_GRID_ELEM && !done; i++) {
+		yy = 10 * (i / 10);
+		xx = i % 10;
+		if (plr[myplr].InvGrid[xx + yy] == 0) {
+			ii = plr[myplr]._pNumInv;
+			GetGoldSeed(myplr, &golditem);
+			plr[myplr].InvList[ii] = golditem;
+			plr[myplr]._pNumInv++;
+			plr[myplr].InvGrid[xx + yy] = plr[myplr]._pNumInv;
+			plr[myplr].InvList[ii]._ivalue = v;
+			SetGoldCurs(myplr, ii);
+			done = TRUE;
+		}
+	}
+}
+
+/**
+ * @brief Sells an item from the player's inventory or belt.
+ */
+void StoreSellItem()
 {
-	int idx;
->>>>>>> 3be9bbce
-
-	TakePlrsMoney(plr[myplr].HoldItem._iIvalue);
-	if (plr[myplr].HoldItem._iMagical == ITEM_QUALITY_NORMAL)
-		plr[myplr].HoldItem._iIdentified = FALSE;
-	StoreAutoPlace();
-	idx = stextvhold + ((stextlhold - stextup) >> 2);
-	if (idx == SMITH_ITEMS - 1) {
-		smithitem[SMITH_ITEMS - 1]._itype = ITYPE_NONE;
-	} else {
-		for (; !smithitem[idx + 1].isEmpty(); idx++) {
-			smithitem[idx] = smithitem[idx + 1];
-		}
-		smithitem[idx]._itype = ITYPE_NONE;
-	}
-	CalcPlrInv(myplr, TRUE);
-}
-
-void S_SBuyEnter()
-{
-	int idx, i;
-	bool done;
-
-	if (stextsel == 22) {
-		StartStore(STORE_SMITH);
-		stextsel = 12;
-	} else {
-		stextlhold = stextsel;
-		stextvhold = stextsval;
-		stextshold = STORE_SBUY;
-		idx = stextsval + ((stextsel - stextup) >> 2);
-		if (plr[myplr]._pGold < smithitem[idx]._iIvalue) {
-			StartStore(STORE_NOMONEY);
-		} else {
-			plr[myplr].HoldItem = smithitem[idx];
-			SetCursor_(plr[myplr].HoldItem._iCurs + CURSOR_FIRSTITEM);
-			done = false;
-			if (AutoEquipEnabled(plr[myplr], plr[myplr].HoldItem) && AutoEquip(myplr, plr[myplr].HoldItem, false)) {
-				done = true;
-			}
-
-			if (done || AutoPlaceItemInInventory(myplr, plr[myplr].HoldItem, false))
-				StartStore(STORE_CONFIRM);
-			else
-				StartStore(STORE_NOROOM);
-			SetCursor_(CURSOR_HAND);
-		}
-	}
-}
-
-/**
- * @brief Purchases a premium item from the smith.
- */
-void SmithBuyPItem()
-{
-	int i, xx, idx;
-
-	TakePlrsMoney(plr[myplr].HoldItem._iIvalue);
-	if (plr[myplr].HoldItem._iMagical == ITEM_QUALITY_NORMAL)
-		plr[myplr].HoldItem._iIdentified = FALSE;
-	StoreAutoPlace();
-
-	idx = stextvhold + ((stextlhold - stextup) >> 2);
-	xx = 0;
-	for (i = 0; idx >= 0; i++) {
-		if (!premiumitem[i].isEmpty()) {
-			idx--;
-			xx = i;
-		}
-	}
-
-	premiumitem[xx]._itype = ITYPE_NONE;
-	numpremium--;
-	SpawnPremium(myplr);
-}
-
-void S_SPBuyEnter()
-{
-	int i, idx, xx;
-	bool done;
-
-	if (stextsel == 22) {
-		StartStore(STORE_SMITH);
-		stextsel = 14;
-	} else {
-<<<<<<< HEAD
-		switch (stextflag) {
-		case STORE_SMITH:
-		case STORE_WITCH:
-		case STORE_BOY:
-		case STORE_BBOY:
-		case STORE_HEALER:
-		case STORE_STORY:
-		case STORE_TAVERN:
-		case STORE_DRUNK:
-		case STORE_BARMAID:
-			stextflag = STORE_NONE;
-			break;
-		case STORE_GOSSIP:
-			StartStore(stextshold);
-			stextsel = stextlhold;
-			break;
-		case STORE_SBUY:
-			StartStore(STORE_SMITH);
-			stextsel = 12;
-			break;
-		case STORE_SPBUY:
-			StartStore(STORE_SMITH);
-			stextsel = 14;
-			break;
-		case STORE_SSELL:
-			StartStore(STORE_SMITH);
-			stextsel = 16;
-			break;
-		case STORE_SREPAIR:
-			StartStore(STORE_SMITH);
-			stextsel = 20;
-			break;
-		case STORE_WBUYBACK:
-			StartStore(STORE_WITCH);
-			stextsel = 18;
-			break;
-		case STORE_SBUYBACK:
-			StartStore(STORE_SMITH);
-			stextsel = 18;
-			break;
-		case STORE_WBUY:
-			StartStore(STORE_WITCH);
-			stextsel = 14;
-			break;
-		case STORE_WSELL:
-			StartStore(STORE_WITCH);
-			stextsel = 16;
-			break;
-		case STORE_WRECHARGE:
-			StartStore(STORE_WITCH);
-			stextsel = 18;
-			break;
-		case STORE_HBUY:
-			StartStore(STORE_HEALER);
-			stextsel = 16;
-			break;
-		case STORE_SIDENTIFY:
-			StartStore(STORE_STORY);
-			stextsel = 14;
-			break;
-		case STORE_IDSHOW:
-			StartStore(STORE_SIDENTIFY);
-			break;
-		case STORE_NOMONEY:
-		case STORE_NOROOM:
-		case STORE_CONFIRM:
-			StartStore(stextshold);
-			stextsel = stextlhold;
-			stextsval = stextvhold;
-			break;
-=======
-		stextshold = STORE_SPBUY;
-		stextlhold = stextsel;
-		stextvhold = stextsval;
-		xx = stextsval + ((stextsel - stextup) >> 2);
-		idx = 0;
-		for (i = 0; xx >= 0; i++) {
-			if (!premiumitem[i].isEmpty()) {
-				xx--;
-				idx = i;
-			}
-		}
-		if (plr[myplr]._pGold < premiumitem[idx]._iIvalue) {
-			StartStore(STORE_NOMONEY);
-		} else {
-			plr[myplr].HoldItem = premiumitem[idx];
-			SetCursor_(plr[myplr].HoldItem._iCurs + CURSOR_FIRSTITEM);
-			done = false;
-			if (AutoEquipEnabled(plr[myplr], plr[myplr].HoldItem) && AutoEquip(myplr, plr[myplr].HoldItem, false)) {
-				done = true;
-			}
-
-			if (done || AutoPlaceItemInInventory(myplr, plr[myplr].HoldItem, false))
-				StartStore(STORE_CONFIRM);
-			else
-				StartStore(STORE_NOROOM);
-			SetCursor_(CURSOR_HAND);
->>>>>>> 3be9bbce
-		}
-	}
-}
-
-BOOL StoreGoldFit(int idx)
-{
-	int i, sz, cost, numsqrs;
-
-	cost = storehold[idx]._iIvalue;
-	sz = cost / GOLD_MAX_LIMIT;
-	if (cost % GOLD_MAX_LIMIT != 0)
-		sz++;
-
-	SetCursor_(storehold[idx]._iCurs + CURSOR_FIRSTITEM);
-	numsqrs = cursW / 28 * (cursH / 28);
-	SetCursor_(CURSOR_HAND);
-
-	if (numsqrs >= sz)
-		return TRUE;
-
-	for (i = 0; i < NUM_INV_GRID_ELEM; i++) {
-		if (plr[myplr].InvGrid[i] == 0)
-			numsqrs++;
-	}
-
-	for (i = 0; i < plr[myplr]._pNumInv; i++) {
-		if (plr[myplr].InvList[i]._itype == ITYPE_GOLD && plr[myplr].InvList[i]._ivalue != GOLD_MAX_LIMIT) {
-			if (cost + plr[myplr].InvList[i]._ivalue <= GOLD_MAX_LIMIT)
-				cost = 0;
-			else
-				cost -= GOLD_MAX_LIMIT - plr[myplr].InvList[i]._ivalue;
-		}
-	}
-
-	sz = cost / GOLD_MAX_LIMIT;
-	if (cost % GOLD_MAX_LIMIT)
-		sz++;
-
-	return numsqrs >= sz;
-}
-
-/**
- * @brief Add gold pile to the players invetory
- * @param v The value of the gold pile
- */
-void PlaceStoreGold(int v)
-{
-	BOOL done;
-	int ii, xx, yy, i;
-
-	done = FALSE;
-
-	for (i = 0; i < NUM_INV_GRID_ELEM && !done; i++) {
-		yy = 10 * (i / 10);
-		xx = i % 10;
-		if (plr[myplr].InvGrid[xx + yy] == 0) {
-			ii = plr[myplr]._pNumInv;
-			GetGoldSeed(myplr, &golditem);
-			plr[myplr].InvList[ii] = golditem;
-			plr[myplr]._pNumInv++;
-			plr[myplr].InvGrid[xx + yy] = plr[myplr]._pNumInv;
-			plr[myplr].InvList[ii]._ivalue = v;
-			SetGoldCurs(myplr, ii);
-			done = TRUE;
-		}
-	}
-}
-
-/**
- * @brief Sells an item from the player's inventory or belt.
- */
-void StoreSellItem()
-{
-	int i, idx, cost;
-
-	idx = stextvhold + ((stextlhold - stextup) >> 2);
-	if (storehidx[idx] >= 0)
-		RemoveInvItem(myplr, storehidx[idx]);
-	else
-		RemoveSpdBarItem(myplr, -(storehidx[idx] + 1));
-	cost = storehold[idx]._iIvalue;
-	storenumh--;
-	if (idx != storenumh) {
-		while (idx < storenumh) {
-			storehold[idx] = storehold[idx + 1];
-			storehidx[idx] = storehidx[idx + 1];
-			idx++;
-		}
-	}
-	plr[myplr]._pGold += cost;
-	for (i = 0; i < plr[myplr]._pNumInv && cost > 0; i++) {
-		if (plr[myplr].InvList[i]._itype == ITYPE_GOLD && plr[myplr].InvList[i]._ivalue != GOLD_MAX_LIMIT) {
-			if (cost + plr[myplr].InvList[i]._ivalue <= GOLD_MAX_LIMIT) {
-				plr[myplr].InvList[i]._ivalue += cost;
-				SetGoldCurs(myplr, i);
-				cost = 0;
-			} else {
-				cost -= GOLD_MAX_LIMIT - plr[myplr].InvList[i]._ivalue;
-				plr[myplr].InvList[i]._ivalue = GOLD_MAX_LIMIT;
-				SetGoldCurs(myplr, i);
-			}
-		}
-	}
-	if (cost > 0) {
-		while (cost > GOLD_MAX_LIMIT) {
-			PlaceStoreGold(GOLD_MAX_LIMIT);
-			cost -= GOLD_MAX_LIMIT;
-		}
-		PlaceStoreGold(cost);
-	}
-}
-
-void S_SSellEnter()
-{
-	int idx;
-
-	if (stextsel == 22) {
-		StartStore(STORE_SMITH);
-		stextsel = 16;
-	} else {
-		stextlhold = stextsel;
-		idx = stextsval + ((stextsel - stextup) >> 2);
-		stextshold = STORE_SSELL;
-		stextvhold = stextsval;
-		plr[myplr].HoldItem = storehold[idx];
-
-		if (StoreGoldFit(idx))
-			StartStore(STORE_CONFIRM);
-		else
-			StartStore(STORE_NOROOM);
-	}
-}
-
-/**
- * @brief Repairs an item in the player's inventory or body in the smith.
- */
-void SmithRepairItem()
-{
-	int i, idx;
-
-	TakePlrsMoney(plr[myplr].HoldItem._iIvalue);
-
-	idx = stextvhold + ((stextlhold - stextup) >> 2);
-	storehold[idx]._iDurability = storehold[idx]._iMaxDur;
-
-	i = storehidx[idx];
-	if (i < 0) {
-		if (i == -1)
-			plr[myplr].InvBody[INVLOC_HEAD]._iDurability = plr[myplr].InvBody[INVLOC_HEAD]._iMaxDur;
-		if (i == -2)
-			plr[myplr].InvBody[INVLOC_CHEST]._iDurability = plr[myplr].InvBody[INVLOC_CHEST]._iMaxDur;
-		if (i == -3)
-			plr[myplr].InvBody[INVLOC_HAND_LEFT]._iDurability = plr[myplr].InvBody[INVLOC_HAND_LEFT]._iMaxDur;
-		if (i == -4)
-			plr[myplr].InvBody[INVLOC_HAND_RIGHT]._iDurability = plr[myplr].InvBody[INVLOC_HAND_RIGHT]._iMaxDur;
-	} else {
-		plr[myplr].InvList[i]._iDurability = plr[myplr].InvList[i]._iMaxDur;
-	}
-}
-
-void S_SRepairEnter()
-{
-	int idx;
-
-	if (stextsel == 22) {
-		StartStore(STORE_SMITH);
-		stextsel = 18;
-	} else {
-		stextshold = STORE_SREPAIR;
-		stextlhold = stextsel;
-		stextvhold = stextsval;
-		idx = stextsval + ((stextsel - stextup) >> 2);
-		plr[myplr].HoldItem = storehold[idx];
-		if (plr[myplr]._pGold < storehold[idx]._iIvalue)
-			StartStore(STORE_NOMONEY);
-		else
-			StartStore(STORE_CONFIRM);
-	}
-}
-
-void S_WitchEnter()
-{
-	switch (stextsel) {
-	case 12:
-		stextlhold = 12;
-		talker = TOWN_WITCH;
-		stextshold = STORE_WITCH;
-		gossipstart = TEXT_ADRIA2;
-		gossipend = TEXT_ADRIA13;
-		StartStore(STORE_GOSSIP);
-		return;
-	case 14:
-		StartStore(STORE_WBUY);
-		return;
-	case 16:
-		StartStore(STORE_WSELL);
-		return;
-	case 18:
-<<<<<<< HEAD
-		StartStore(STORE_SBUYBACK);
-		break;
-=======
-		StartStore(STORE_WRECHARGE);
-		return;
->>>>>>> 3be9bbce
-	case 20:
-		StartStore(STORE_SREPAIR);
-		break;
-	case 22:
-		stextflag = STORE_NONE;
-		break;
-	}
-}
-
-/**
- * @brief Purchases an item from the witch.
- */
-void WitchBuyItem()
-{
-	int idx;
-
-	idx = stextvhold + ((stextlhold - stextup) >> 2);
-
-	if (idx < 3)
-		plr[myplr].HoldItem._iSeed = AdvanceRndSeed();
-
-	TakePlrsMoney(plr[myplr].HoldItem._iIvalue);
-	StoreAutoPlace();
-
-	if (idx >= 3) {
-		if (idx == WITCH_ITEMS - 1) {
-			witchitem[WITCH_ITEMS - 1]._itype = ITYPE_NONE;
-		} else {
-			for (; !witchitem[idx + 1].isEmpty(); idx++) {
-				witchitem[idx] = witchitem[idx + 1];
-			}
-			witchitem[idx]._itype = ITYPE_NONE;
-		}
-	}
-
-	CalcPlrInv(myplr, TRUE);
-}
-
-void S_WBuyEnter()
-{
-	int i, idx;
-	BOOL done;
-
-	if (stextsel == 22) {
-		StartStore(STORE_WITCH);
-		stextsel = 14;
-	} else {
-		stextlhold = stextsel;
-		stextvhold = stextsval;
-		stextshold = STORE_WBUY;
-		idx = stextsval + ((stextsel - stextup) >> 2);
-
-		if (plr[myplr]._pGold < witchitem[idx]._iIvalue) {
-			StartStore(STORE_NOMONEY);
-		} else {
-			plr[myplr].HoldItem = witchitem[idx];
-			SetCursor_(plr[myplr].HoldItem._iCurs + CURSOR_FIRSTITEM);
-			done = FALSE;
-			if (AutoEquipEnabled(plr[myplr], plr[myplr].HoldItem) && AutoEquip(myplr, plr[myplr].HoldItem, false)) {
-				done = TRUE;
-			}
-
-			if (done || AutoPlaceItemInInventory(myplr, plr[myplr].HoldItem, false) || AutoPlaceItemInBelt(myplr, plr[myplr].HoldItem, false))
-				StartStore(STORE_CONFIRM);
-			else
-				StartStore(STORE_NOROOM);
-
-			SetCursor_(CURSOR_HAND);
-		}
-	}
-}
-
-void S_WSellEnter()
-{
-	int idx;
-
-	if (stextsel == 22) {
-		StartStore(STORE_WITCH);
-		stextsel = 16;
-	} else {
-		stextlhold = stextsel;
-		idx = stextsval + ((stextsel - stextup) >> 2);
-		stextshold = STORE_WSELL;
-		stextvhold = stextsval;
-		plr[myplr].HoldItem = storehold[idx];
-		if (StoreGoldFit(idx))
-			StartStore(STORE_CONFIRM);
-		else
-			StartStore(STORE_NOROOM);
-	}
-}
-
-/**
- * @brief Recharges an item in the player's inventory or body in the witch.
- */
-void WitchRechargeItem()
-{
-	int i, idx;
-
-	TakePlrsMoney(plr[myplr].HoldItem._iIvalue);
-
-	idx = stextvhold + ((stextlhold - stextup) >> 2);
-	storehold[idx]._iCharges = storehold[idx]._iMaxCharges;
-
-	i = storehidx[idx];
-	if (i < 0)
-		plr[myplr].InvBody[INVLOC_HAND_LEFT]._iCharges = plr[myplr].InvBody[INVLOC_HAND_LEFT]._iMaxCharges;
-	else
-		plr[myplr].InvList[i]._iCharges = plr[myplr].InvList[i]._iMaxCharges;
-
-	CalcPlrInv(myplr, TRUE);
-}
-
-void S_WRechargeEnter()
-{
-	int idx;
-
-	if (stextsel == 22) {
-		StartStore(STORE_WITCH);
-		stextsel = 18;
-	} else {
-		stextshold = STORE_WRECHARGE;
-		stextlhold = stextsel;
-		stextvhold = stextsval;
-		idx = stextsval + ((stextsel - stextup) >> 2);
-		plr[myplr].HoldItem = storehold[idx];
-		if (plr[myplr]._pGold < storehold[idx]._iIvalue)
-			StartStore(STORE_NOMONEY);
-		else
-			StartStore(STORE_CONFIRM);
-	}
-}
-
-void S_BoyEnter()
-{
-	if (!boyitem.isEmpty() && stextsel == 18) {
-		if (plr[myplr]._pGold < 50) {
-			stextshold = STORE_BOY;
-			stextlhold = 18;
-			stextvhold = stextsval;
-			StartStore(STORE_NOMONEY);
-		} else {
-			TakePlrsMoney(50);
-			StartStore(STORE_BBOY);
-		}
-	} else if ((stextsel == 8 && !boyitem.isEmpty()) || (stextsel == 12 && boyitem.isEmpty())) {
-		talker = TOWN_PEGBOY;
-		stextshold = STORE_BOY;
-		stextlhold = stextsel;
-		gossipstart = TEXT_WIRT2;
-		gossipend = TEXT_WIRT12;
-		StartStore(STORE_GOSSIP);
-	} else {
-		stextflag = STORE_NONE;
-	}
-}
-
-void BoyBuyItem()
-{
-	TakePlrsMoney(plr[myplr].HoldItem._iIvalue);
-	StoreAutoPlace();
-	boyitem._itype = ITYPE_NONE;
-	stextshold = STORE_BOY;
-	CalcPlrInv(myplr, TRUE);
-	stextlhold = 12;
-}
-
-/**
- * @brief Purchases an item from the healer.
- */
-void HealerBuyItem()
-{
-	int idx;
-
-	idx = stextvhold + ((stextlhold - stextup) >> 2);
-	if (!gbIsMultiplayer) {
-		if (idx < 2)
-			plr[myplr].HoldItem._iSeed = AdvanceRndSeed();
-	} else {
-		if (idx < 3)
-			plr[myplr].HoldItem._iSeed = AdvanceRndSeed();
-	}
-
-	TakePlrsMoney(plr[myplr].HoldItem._iIvalue);
-	if (plr[myplr].HoldItem._iMagical == ITEM_QUALITY_NORMAL)
-		plr[myplr].HoldItem._iIdentified = FALSE;
-	StoreAutoPlace();
-
-	if (!gbIsMultiplayer) {
-		if (idx < 2)
-			return;
-	} else {
-		if (idx < 3)
-			return;
-	}
-	idx = stextvhold + ((stextlhold - stextup) >> 2);
-	if (idx == 19) {
-		healitem[19]._itype = ITYPE_NONE;
-	} else {
-		for (; !healitem[idx + 1].isEmpty(); idx++) {
-			healitem[idx] = healitem[idx + 1];
-		}
-		healitem[idx]._itype = ITYPE_NONE;
-	}
-	CalcPlrInv(myplr, TRUE);
-}
-
-void S_BBuyEnter()
-{
-	if (stextsel != 10) {
-		stextflag = STORE_NONE;
-		return;
-	}
-
-	stextshold = STORE_BBOY;
-	stextvhold = stextsval;
-	stextlhold = 10;
-	int price = boyitem._iIvalue;
-	if (gbIsHellfire)
-		price -= boyitem._iIvalue >> 2;
-	else
-		price += boyitem._iIvalue >> 1;
-
-	if (plr[myplr]._pGold < price) {
-		StartStore(STORE_NOMONEY);
-		return;
-	}
-
-	plr[myplr].HoldItem = boyitem;
-	plr[myplr].HoldItem._iIvalue = price;
-	SetCursor_(plr[myplr].HoldItem._iCurs + CURSOR_FIRSTITEM);
-
-	bool done = false;
-	if (AutoEquipEnabled(plr[myplr], plr[myplr].HoldItem) && AutoEquip(myplr, plr[myplr].HoldItem, false)) {
-		done = true;
-	}
-
-	if (!done) {
-		done = AutoPlaceItemInInventory(myplr, plr[myplr].HoldItem, false);
-	}
-
-	StartStore(done ? STORE_CONFIRM : STORE_NOROOM);
-
-	SetCursor_(CURSOR_HAND);
-}
-
-void StoryIdItem()
-{
-	int idx;
-
-	idx = storehidx[((stextlhold - stextup) >> 2) + stextvhold];
-	if (idx < 0) {
-		if (idx == -1)
-			plr[myplr].InvBody[INVLOC_HEAD]._iIdentified = TRUE;
-		if (idx == -2)
-			plr[myplr].InvBody[INVLOC_CHEST]._iIdentified = TRUE;
-		if (idx == -3)
-			plr[myplr].InvBody[INVLOC_HAND_LEFT]._iIdentified = TRUE;
-		if (idx == -4)
-			plr[myplr].InvBody[INVLOC_HAND_RIGHT]._iIdentified = TRUE;
-		if (idx == -5)
-			plr[myplr].InvBody[INVLOC_RING_LEFT]._iIdentified = TRUE;
-		if (idx == -6)
-			plr[myplr].InvBody[INVLOC_RING_RIGHT]._iIdentified = TRUE;
-		if (idx == -7)
-			plr[myplr].InvBody[INVLOC_AMULET]._iIdentified = TRUE;
-	} else {
-		plr[myplr].InvList[idx]._iIdentified = TRUE;
-	}
-	plr[myplr].HoldItem._iIdentified = TRUE;
-	TakePlrsMoney(plr[myplr].HoldItem._iIvalue);
-	CalcPlrInv(myplr, TRUE);
-}
-
-void S_ConfirmEnter()
-{
-<<<<<<< HEAD
 	int i, idx, cost, s;
 
 	idx = stextvhold + ((stextlhold - stextup) >> 2);
@@ -2179,11 +1471,11 @@
 	switch (stextshold) {
 	case STORE_SSELL:
 		itemlist = smithbuybackitems;
-        s = sizeof(smithbuybackitems) / sizeof(*smithbuybackitems);
+        s = SMITH_ITEMS;
 		break;
 	case STORE_WSELL:
 		itemlist = witchbuybackitems;
-		s = sizeof(witchbuybackitems) / sizeof(*witchbuybackitems);
+		s = WITCH_ITEMS;
 	}
 
 	for (int i = s - 2; i > 0; i--)
@@ -2196,679 +1488,434 @@
 		itemlist[0] = plr[myplr].SpdList[-(storehidx[idx] + 1)];
 		RemoveSpdBarItem(myplr, -(storehidx[idx] + 1));
 	}
-	cost = storehold[idx]._iIvalue;
-	storenumh--;
-	if (idx != storenumh) {
-		while (idx < storenumh) {
-			storehold[idx] = storehold[idx + 1];
-			storehidx[idx] = storehidx[idx + 1];
-			idx++;
-=======
-	if (stextsel == 18) {
-		switch (stextshold) {
-		case STORE_SBUY:
-			SmithBuyItem();
-			break;
-		case STORE_SSELL:
-		case STORE_WSELL:
-			StoreSellItem();
-			break;
-		case STORE_SREPAIR:
-			SmithRepairItem();
-			break;
-		case STORE_WBUY:
-			WitchBuyItem();
-			break;
-		case STORE_WRECHARGE:
-			WitchRechargeItem();
-			break;
-		case STORE_BBOY:
-			BoyBuyItem();
-			break;
-		case STORE_HBUY:
-			HealerBuyItem();
-			break;
-		case STORE_SIDENTIFY:
-			StoryIdItem();
-			StartStore(STORE_IDSHOW);
-			return;
-		case STORE_SPBUY:
-			SmithBuyPItem();
-			break;
-		default:
-			break;
->>>>>>> 3be9bbce
-		}
-	}
 
-	StartStore(stextshold);
-
-	if (stextsel == 22)
+	cost = storehold[idx]._iIvalue;
+	storenumh--;
+	if (idx != storenumh) {
+		while (idx < storenumh) {
+			storehold[idx] = storehold[idx + 1];
+			storehidx[idx] = storehidx[idx + 1];
+			idx++;
+		}
+	}
+	plr[myplr]._pGold += cost;
+	for (i = 0; i < plr[myplr]._pNumInv && cost > 0; i++) {
+		if (plr[myplr].InvList[i]._itype == ITYPE_GOLD && plr[myplr].InvList[i]._ivalue != GOLD_MAX_LIMIT) {
+			if (cost + plr[myplr].InvList[i]._ivalue <= GOLD_MAX_LIMIT) {
+				plr[myplr].InvList[i]._ivalue += cost;
+				SetGoldCurs(myplr, i);
+				cost = 0;
+			} else {
+				cost -= GOLD_MAX_LIMIT - plr[myplr].InvList[i]._ivalue;
+				plr[myplr].InvList[i]._ivalue = GOLD_MAX_LIMIT;
+				SetGoldCurs(myplr, i);
+			}
+		}
+	}
+	if (cost > 0) {
+		while (cost > GOLD_MAX_LIMIT) {
+			PlaceStoreGold(GOLD_MAX_LIMIT);
+			cost -= GOLD_MAX_LIMIT;
+		}
+		PlaceStoreGold(cost);
+	}
+}
+
+void S_SSellEnter()
+{
+	int idx;
+
+	if (stextsel == 22) {
+		StartStore(STORE_SMITH);
+		stextsel = 16;
+	} else {
+		stextlhold = stextsel;
+		idx = stextsval + ((stextsel - stextup) >> 2);
+		stextshold = STORE_SSELL;
+		stextvhold = stextsval;
+		plr[myplr].HoldItem = storehold[idx];
+
+		if (StoreGoldFit(idx))
+			StartStore(STORE_CONFIRM);
+		else
+			StartStore(STORE_NOROOM);
+	}
+}
+
+/**
+ * @brief Repairs an item in the player's inventory or body in the smith.
+ */
+void SmithRepairItem()
+{
+	int i, idx;
+
+	TakePlrsMoney(plr[myplr].HoldItem._iIvalue);
+
+	idx = stextvhold + ((stextlhold - stextup) >> 2);
+	storehold[idx]._iDurability = storehold[idx]._iMaxDur;
+
+	i = storehidx[idx];
+	if (i < 0) {
+		if (i == -1)
+			plr[myplr].InvBody[INVLOC_HEAD]._iDurability = plr[myplr].InvBody[INVLOC_HEAD]._iMaxDur;
+		if (i == -2)
+			plr[myplr].InvBody[INVLOC_CHEST]._iDurability = plr[myplr].InvBody[INVLOC_CHEST]._iMaxDur;
+		if (i == -3)
+			plr[myplr].InvBody[INVLOC_HAND_LEFT]._iDurability = plr[myplr].InvBody[INVLOC_HAND_LEFT]._iMaxDur;
+		if (i == -4)
+			plr[myplr].InvBody[INVLOC_HAND_RIGHT]._iDurability = plr[myplr].InvBody[INVLOC_HAND_RIGHT]._iMaxDur;
+	} else {
+		plr[myplr].InvList[i]._iDurability = plr[myplr].InvList[i]._iMaxDur;
+	}
+}
+
+void S_SRepairEnter()
+{
+	int idx;
+
+	if (stextsel == 22) {
+		StartStore(STORE_SMITH);
+		stextsel = 18;
+	} else {
+		stextshold = STORE_SREPAIR;
+		stextlhold = stextsel;
+		stextvhold = stextsval;
+		idx = stextsval + ((stextsel - stextup) >> 2);
+		plr[myplr].HoldItem = storehold[idx];
+		if (plr[myplr]._pGold < storehold[idx]._iIvalue)
+			StartStore(STORE_NOMONEY);
+		else
+			StartStore(STORE_CONFIRM);
+	}
+}
+
+void S_WitchEnter()
+{
+	switch (stextsel) {
+	case 12:
+		stextlhold = 12;
+		talker = TOWN_WITCH;
+		stextshold = STORE_WITCH;
+		gossipstart = TEXT_ADRIA2;
+		gossipend = TEXT_ADRIA13;
+		StartStore(STORE_GOSSIP);
+		return;
+	case 14:
+		StartStore(STORE_WBUY);
+		return;
+	case 16:
+		StartStore(STORE_WSELL);
 		return;
-
-	stextsel = stextlhold;
-	stextsval = std::min(stextvhold, stextsmax);
-
-	while (stextsel != -1 && !stext[stextsel]._ssel) {
-		stextsel--;
-	}
-}
-
-void S_HealerEnter()
-{
-	switch (stextsel) {
-	case 12:
-		stextlhold = 12;
-		talker = TOWN_HEALER;
-		stextshold = STORE_HEALER;
-		gossipstart = TEXT_PEPIN2;
-		gossipend = TEXT_PEPIN11;
-		StartStore(STORE_GOSSIP);
-		break;
-	case 14:
-		StartStore(STORE_HBUY);
-		break;
-	case 16:
-		stextflag = STORE_NONE;
-		break;
-	}
-}
-
-void S_HBuyEnter()
-{
-	int i, idx;
-	BOOL done;
-
-	if (stextsel == 22) {
-		StartStore(STORE_HEALER);
-		stextsel = 16;
-	} else {
-		stextlhold = stextsel;
-		stextvhold = stextsval;
-		stextshold = STORE_HBUY;
-		idx = stextsval + ((stextsel - stextup) >> 2);
-
-		if (plr[myplr]._pGold < healitem[idx]._iIvalue) {
-			StartStore(STORE_NOMONEY);
-		} else {
-			plr[myplr].HoldItem = healitem[idx];
-			SetCursor_(plr[myplr].HoldItem._iCurs + CURSOR_FIRSTITEM);
-			done = FALSE;
-			if (AutoEquipEnabled(plr[myplr], plr[myplr].HoldItem) && AutoEquip(myplr, plr[myplr].HoldItem, false)) {
-				done = TRUE;
-			}
-
-			if (done || AutoPlaceItemInInventory(myplr, plr[myplr].HoldItem, false) || AutoPlaceItemInBelt(myplr, plr[myplr].HoldItem, false))
-				StartStore(STORE_CONFIRM);
-			else
-				StartStore(STORE_NOROOM);
-
-			SetCursor_(CURSOR_HAND);
-		}
-	}
-}
-
-void S_StoryEnter()
-{
-	switch (stextsel) {
-	case 12:
-		stextlhold = 12;
-		talker = TOWN_STORY;
-		stextshold = STORE_STORY;
-		gossipstart = TEXT_STORY2;
-		gossipend = TEXT_STORY11;
-		StartStore(STORE_GOSSIP);
-		break;
-	case 14:
-		StartStore(STORE_SIDENTIFY);
-		break;
-	case 18:
-		stextflag = STORE_NONE;
-		break;
-	}
-}
-
-void S_SIDEnter()
-{
-	int idx;
-
-	if (stextsel == 22) {
-		StartStore(STORE_STORY);
-		stextsel = 14;
-	} else {
-		stextshold = STORE_SIDENTIFY;
-		stextlhold = stextsel;
-		stextvhold = stextsval;
-		idx = stextsval + ((stextsel - stextup) >> 2);
-		plr[myplr].HoldItem = storehold[idx];
-		if (plr[myplr]._pGold < storehold[idx]._iIvalue)
-			StartStore(STORE_NOMONEY);
-		else
-			StartStore(STORE_CONFIRM);
-	}
-}
-
-void S_TalkEnter()
-{
-	int i, tq, sn, la;
-
-	if (stextsel == 22) {
-		StartStore(stextshold);
-		stextsel = stextlhold;
-		return;
-	}
-
-	sn = 0;
-	for (i = 0; i < MAXQUESTS; i++) {
-		if (quests[i]._qactive == QUEST_ACTIVE && Qtalklist[talker][i] != TEXT_NONE && quests[i]._qlog)
-			sn++;
-	}
-	if (sn > 6) {
-		sn = 14 - (sn >> 1);
-		la = 1;
-	} else {
-		sn = 15 - sn;
-		la = 2;
-	}
-
-	if (stextsel == sn - 2) {
-		SetRndSeed(towner[talker]._tSeed);
-		tq = gossipstart + random_(0, gossipend - gossipstart + 1);
-		InitQTextMsg(tq);
-		return;
-	}
-
-	for (i = 0; i < MAXQUESTS; i++) {
-		if (quests[i]._qactive == QUEST_ACTIVE && Qtalklist[talker][i] != TEXT_NONE && quests[i]._qlog) {
-			if (sn == stextsel) {
-				InitQTextMsg(Qtalklist[talker][i]);
-			}
-			sn += la;
-		}
-	}
-}
-
-void S_TavernEnter()
-{
-	switch (stextsel) {
-	case 12:
-		stextlhold = 12;
-		talker = TOWN_TAVERN;
-		stextshold = STORE_TAVERN;
-		gossipstart = TEXT_OGDEN2;
-		gossipend = TEXT_OGDEN10;
-		StartStore(STORE_GOSSIP);
-		break;
-	case 18:
-<<<<<<< HEAD
+    case 18:
 		StartStore(STORE_WBUYBACK);
 		return;
 	case 20:
 		StartStore(STORE_WRECHARGE);
 		return;
-	case 22:
-=======
->>>>>>> 3be9bbce
-		stextflag = STORE_NONE;
-		break;
-	}
-}
-
-void S_BarmaidEnter()
-{
-	switch (stextsel) {
-	case 12:
-		stextlhold = 12;
-		talker = TOWN_BMAID;
-		stextshold = STORE_BARMAID;
-		gossipstart = TEXT_GILLIAN2;
-		gossipend = TEXT_GILLIAN10;
-		StartStore(STORE_GOSSIP);
-		break;
-	case 18:
-		stextflag = STORE_NONE;
-		break;
-	}
-}
-
-void S_DrunkEnter()
-{
-	switch (stextsel) {
-	case 12:
-		stextlhold = 12;
-		talker = TOWN_DRUNK;
-		stextshold = STORE_DRUNK;
-		gossipstart = TEXT_FARNHAM2;
-		gossipend = TEXT_FARNHAM13;
-		StartStore(STORE_GOSSIP);
-		break;
-	case 18:
-		stextflag = STORE_NONE;
-		break;
-	}
-}
-
-} // namespace
-
-ItemStruct golditem;
-
-Uint8 *pSTextBoxCels;
-Uint8 *pSPentSpn2Cels;
-Uint8 *pSTextSlidCels;
-
-talk_id stextflag;
-
-int storenumh;
-char storehidx[48];
-ItemStruct storehold[48];
-
-ItemStruct smithitem[SMITH_ITEMS];
-int numpremium;
-int premiumlevel;
-ItemStruct premiumitem[SMITH_PREMIUM_ITEMS];
-
-ItemStruct healitem[20];
-
-ItemStruct witchitem[WITCH_ITEMS];
-
-int boylevel;
-ItemStruct boyitem;
-
-void AddStoreHoldRepair(ItemStruct *itm, int i)
-{
-	ItemStruct *item;
-	int v;
-
-	item = &storehold[storenumh];
-	storehold[storenumh] = *itm;
-
-	int due = item->_iMaxDur - item->_iDurability;
-	if (item->_iMagical != ITEM_QUALITY_NORMAL && item->_iIdentified) {
-		v = 30 * item->_iIvalue * due / (item->_iMaxDur * 100 * 2);
-		if (v == 0)
-			return;
-	} else {
-		v = item->_ivalue * due / (item->_iMaxDur * 2);
-		v = std::max(v, 1);
-	}
-	item->_iIvalue = v;
-	item->_ivalue = v;
-	storehidx[storenumh] = i;
-	storenumh++;
-}
-
-void InitStores()
-{
-	pSTextBoxCels = LoadFileInMem("Data\\TextBox2.CEL", NULL);
-	pSPentSpn2Cels = LoadFileInMem("Data\\PentSpn2.CEL", NULL);
-	pSTextSlidCels = LoadFileInMem("Data\\TextSlid.CEL", NULL);
-	ClearSText(0, STORE_LINES);
-	stextflag = STORE_NONE;
-	stextsize = false;
-	stextscrl = false;
-	numpremium = 0;
-	premiumlevel = 1;
-
-	for (int i = 0; i < SMITH_PREMIUM_ITEMS; i++)
-		premiumitem[i]._itype = ITYPE_NONE;
-
-	boyitem._itype = ITYPE_NONE;
-	boylevel = 0;
-}
-
-int PentSpn2Spin()
-{
-	return (SDL_GetTicks() / 50) % 8 + 1;
-}
-
-void SetupTownStores()
-{
-	int i, l;
-
-	SetRndSeed(glSeedTbl[currlevel] * SDL_GetTicks());
-	if (!gbIsMultiplayer) {
-		l = 0;
-		for (i = 0; i < NUMLEVELS; i++) {
-			if (plr[myplr]._pLvlVisited[i])
-				l = i;
-		}
-	} else {
-		l = plr[myplr]._pLevel >> 1;
-	}
-	l += 2;
-	if (l < 6)
-		l = 6;
-	if (l > 16)
-		l = 16;
-	SpawnStoreGold();
-	SpawnSmith(l);
-	SpawnWitch(l);
-	SpawnHealer(l);
-	SpawnBoy(plr[myplr]._pLevel);
-	SpawnPremium(myplr);
-}
-
-void FreeStoreMem()
-{
-	MemFreeDbg(pSTextBoxCels);
-	MemFreeDbg(pSPentSpn2Cels);
-	MemFreeDbg(pSTextSlidCels);
-}
-
-void PrintSString(CelOutputBuffer out, int x, int y, bool cjustflag, const char *str, text_color col, int val)
-{
-	int len, width, sx, sy, i, k, s;
-	int xx, yy;
-	BYTE c;
-	char valstr[32];
-
-	s = y * 12 + stext[y]._syoff;
-	if (stextsize)
-		xx = PANEL_X + 32;
-	else
-		xx = PANEL_X + 352;
-	sx = xx + x;
-	sy = s + 44 + UI_OFFSET_Y;
-	len = strlen(str);
-	if (stextsize)
-		yy = 577;
-	else
-		yy = 257;
-	k = 0;
-	if (cjustflag) {
-		width = 0;
-		for (i = 0; i < len; i++)
-			width += fontkern[fontframe[gbFontTransTbl[(BYTE)str[i]]]] + 1;
-		if (width < yy)
-			k = (yy - width) >> 1;
-		sx += k;
-	}
-	if (stextsel == y) {
-		CelDrawTo(out, cjustflag ? xx + x + k - 20 : xx + x - 20, s + 45 + UI_OFFSET_Y, pSPentSpn2Cels, PentSpn2Spin(), 12);
-	}
-	for (i = 0; i < len; i++) {
-		c = fontframe[gbFontTransTbl[(BYTE)str[i]]];
-		k += fontkern[c] + 1;
-		if (c != 0 && k <= yy) {
-			PrintChar(out, sx, sy, c, col);
-		}
-		sx += fontkern[c] + 1;
-	}
-	if (!cjustflag && val >= 0) {
-		sprintf(valstr, "%i", val);
-		sx = PANEL_X + 592 - x;
-		len = strlen(valstr);
-		for (i = len - 1; i >= 0; i--) {
-			c = fontframe[gbFontTransTbl[(BYTE)valstr[i]]];
-			sx -= fontkern[c] + 1;
-			if (c != 0) {
-				PrintChar(out, sx, sy, c, col);
-			}
-		}
-	}
-	if (stextsel == y) {
-		CelDrawTo(out, cjustflag ? (xx + x + k + 4) : (PANEL_X + 596 - x), s + 45 + UI_OFFSET_Y, pSPentSpn2Cels, PentSpn2Spin(), 12);
-	}
-}
-
-void DrawSLine(CelOutputBuffer out, int y)
-{
-	const int sy = y * 12;
-	BYTE *src, *dst;
-	int width;
-	if (stextsize) {
-		src = out.at(PANEL_LEFT + 26, 25 + UI_OFFSET_Y);
-		dst = out.at(26 + PANEL_X, sy + 38 + UI_OFFSET_Y);
-		width = 587; // BUGFIX: should be 587, not 586 (fixed)
-	} else {
-		src = out.at(PANEL_LEFT + 346, 25 + UI_OFFSET_Y);
-		dst = out.at(346 + PANEL_X, sy + 38 + UI_OFFSET_Y);
-		width = 267; // BUGFIX: should be 267, not 266 (fixed)
-	}
-
-	for (int i = 0; i < 3; i++, src += out.pitch(), dst += out.pitch())
-		memcpy(dst, src, width);
-}
-
-void DrawSTextHelp()
-{
-	stextsel = -1;
-	stextsize = true;
-}
-
-void ClearSText(int s, int e)
-{
-	int i;
-
-	for (i = s; i < e; i++) {
-		stext[i]._sx = 0;
-		stext[i]._syoff = 0;
-		stext[i]._sstr[0] = 0;
-		stext[i]._sjust = false;
-		stext[i]._sclr = COL_WHITE;
-		stext[i]._sline = 0;
-		stext[i]._ssel = FALSE;
-		stext[i]._sval = -1;
-	}
-}
-
-void StartStore(talk_id s)
-{
-	sbookflag = FALSE;
-	invflag = FALSE;
-	chrflag = FALSE;
-	questlog = FALSE;
-	dropGoldFlag = FALSE;
-	ClearSText(0, STORE_LINES);
-	ReleaseStoreBtn();
-	switch (s) {
-	case STORE_SMITH:
-		S_StartSmith();
-		break;
-	case STORE_SBUY:
-		if (storenumh > 0)
-			S_StartSBuy();
-		else
-			S_StartSmith();
-		break;
-	case STORE_SSELL:
-		S_StartSSell();
-		break;
-	case STORE_SREPAIR:
-		S_StartSRepair();
-		break;
-	case STORE_WITCH:
-		S_StartWitch();
-		break;
-	case STORE_WBUY:
-		if (storenumh > 0)
-			S_StartWBuy();
-		break;
-	case STORE_WSELL:
-		S_StartWSell();
-		break;
-	case STORE_WRECHARGE:
-		S_StartWRecharge();
-		break;
-	case STORE_NOMONEY:
-		S_StartNoMoney();
-		break;
-	case STORE_NOROOM:
-		S_StartNoRoom();
-		break;
-	case STORE_CONFIRM:
-		S_StartConfirm();
-		break;
-	case STORE_BOY:
-		S_StartBoy();
-		break;
-	case STORE_BBOY:
-		S_StartBBoy();
-		break;
-	case STORE_HEALER:
-		S_StartHealer();
-		break;
-	case STORE_STORY:
-		S_StartStory();
-		break;
-	case STORE_HBUY:
-		if (storenumh > 0)
-			S_StartHBuy();
-		break;
-	case STORE_SIDENTIFY:
-		S_StartSIdentify();
-		break;
-	case STORE_SPBUY:
-		if (!S_StartSPBuy())
-			return;
-		break;
-	case STORE_GOSSIP:
-		S_StartTalk();
-		break;
-	case STORE_IDSHOW:
-		S_StartIdShow();
-		break;
-	case STORE_TAVERN:
-		S_StartTavern();
-		break;
-	case STORE_DRUNK:
-		S_StartDrunk();
-		break;
-	case STORE_BARMAID:
-		S_StartBarMaid();
-		break;
-	case STORE_NONE:
-		break;
-	}
-
-	stextsel = -1;
-	for (int i = 0; i < STORE_LINES; i++) {
-		if (stext[i]._ssel) {
-			stextsel = i;
-			break;
-		}
-	}
-
-	stextflag = s;
-}
-
-void DrawSText(CelOutputBuffer out)
-{
-	int i;
-
-	if (!stextsize)
-		DrawSTextBack(out);
-	else
-		DrawQTextBack(out);
-
-	if (stextscrl) {
-		switch (stextflag) {
-		case STORE_SBUY:
-			S_ScrollSBuy(stextsval);
-			break;
-		case STORE_SSELL:
-		case STORE_SREPAIR:
-		case STORE_WSELL:
-		case STORE_WRECHARGE:
-		case STORE_SIDENTIFY:
-			S_ScrollSSell(stextsval);
-			break;
-		case STORE_WBUY:
-			S_ScrollWBuy(stextsval);
-			break;
-		case STORE_HBUY:
-			S_ScrollHBuy(stextsval);
-			break;
-		case STORE_SPBUY:
-			S_ScrollSPBuy(stextsval);
-			break;
-		default:
-			break;
-		}
-	}
-
-	for (i = 0; i < STORE_LINES; i++) {
-		if (stext[i]._sline)
-			DrawSLine(out, i);
-		if (stext[i]._sstr[0])
-			PrintSString(out, stext[i]._sx, i, stext[i]._sjust, stext[i]._sstr, stext[i]._sclr, stext[i]._sval);
-	}
-
-	if (stextscrl)
-		DrawSSlider(out, 4, 20);
-}
-
-void STextESC()
-{
-	if (qtextflag) {
-		qtextflag = FALSE;
-		if (leveltype == DTYPE_TOWN)
-			stream_stop();
-	} else {
-		switch (stextflag) {
-		case STORE_SMITH:
-		case STORE_WITCH:
-		case STORE_BOY:
-		case STORE_BBOY:
-		case STORE_HEALER:
-		case STORE_STORY:
-		case STORE_TAVERN:
-		case STORE_DRUNK:
-		case STORE_BARMAID:
-			stextflag = STORE_NONE;
-			break;
-		case STORE_GOSSIP:
-			StartStore(stextshold);
-			stextsel = stextlhold;
-			break;
-		case STORE_SBUY:
-			StartStore(STORE_SMITH);
-			stextsel = 12;
-			break;
-		case STORE_SPBUY:
-			StartStore(STORE_SMITH);
-			stextsel = 14;
-			break;
-		case STORE_SSELL:
-			StartStore(STORE_SMITH);
-			stextsel = 16;
-			break;
-		case STORE_SREPAIR:
-			StartStore(STORE_SMITH);
-			stextsel = 18;
-			break;
-		case STORE_WBUY:
-			StartStore(STORE_WITCH);
-			stextsel = 14;
-			break;
-		case STORE_WSELL:
-			StartStore(STORE_WITCH);
-			stextsel = 16;
-			break;
-		case STORE_WRECHARGE:
-			StartStore(STORE_WITCH);
-			stextsel = 18;
-			break;
-		case STORE_HBUY:
-			StartStore(STORE_HEALER);
-			stextsel = 16;
-			break;
-		case STORE_SIDENTIFY:
-			StartStore(STORE_STORY);
-			stextsel = 14;
-			break;
-		case STORE_IDSHOW:
-			StartStore(STORE_SIDENTIFY);
-			break;
-		case STORE_NOMONEY:
-		case STORE_NOROOM:
-		case STORE_CONFIRM:
-			StartStore(stextshold);
-			stextsel = stextlhold;
-			stextsval = stextvhold;
-			break;
-		case STORE_NONE:
-			break;
+	case 22:
+		stextflag = STORE_NONE;
+		break;
+	}
+}
+
+/**
+ * @brief Purchases an item from the witch.
+ */
+void WitchBuyItem()
+{
+	int idx;
+
+	idx = stextvhold + ((stextlhold - stextup) >> 2);
+
+	if (idx < 3)
+		plr[myplr].HoldItem._iSeed = AdvanceRndSeed();
+
+	TakePlrsMoney(plr[myplr].HoldItem._iIvalue);
+	StoreAutoPlace();
+
+	if (idx >= 3) {
+		if (idx == WITCH_ITEMS - 1) {
+			witchitem[WITCH_ITEMS - 1]._itype = ITYPE_NONE;
+		} else {
+			for (; !witchitem[idx + 1].isEmpty(); idx++) {
+				witchitem[idx] = witchitem[idx + 1];
+			}
+			witchitem[idx]._itype = ITYPE_NONE;
+		}
+	}
+
+	CalcPlrInv(myplr, TRUE);
+}
+
+void S_WBuyEnter()
+{
+	int i, idx;
+	BOOL done;
+
+	if (stextsel == 22) {
+		StartStore(STORE_WITCH);
+		stextsel = 14;
+	} else {
+		stextlhold = stextsel;
+		stextvhold = stextsval;
+		stextshold = STORE_WBUY;
+		idx = stextsval + ((stextsel - stextup) >> 2);
+
+		if (plr[myplr]._pGold < witchitem[idx]._iIvalue) {
+			StartStore(STORE_NOMONEY);
+		} else {
+			plr[myplr].HoldItem = witchitem[idx];
+			SetCursor_(plr[myplr].HoldItem._iCurs + CURSOR_FIRSTITEM);
+			done = FALSE;
+			if (AutoEquipEnabled(plr[myplr], plr[myplr].HoldItem) && AutoEquip(myplr, plr[myplr].HoldItem, false)) {
+				done = TRUE;
+			}
+
+			if (done || AutoPlaceItemInInventory(myplr, plr[myplr].HoldItem, false) || AutoPlaceItemInBelt(myplr, plr[myplr].HoldItem, false))
+				StartStore(STORE_CONFIRM);
+			else
+				StartStore(STORE_NOROOM);
+
+			SetCursor_(CURSOR_HAND);
+		}
+	}
+}
+
+void S_WSellEnter()
+{
+	int idx;
+
+	if (stextsel == 22) {
+		StartStore(STORE_WITCH);
+		stextsel = 16;
+	} else {
+		stextlhold = stextsel;
+		idx = stextsval + ((stextsel - stextup) >> 2);
+		stextshold = STORE_WSELL;
+		stextvhold = stextsval;
+		plr[myplr].HoldItem = storehold[idx];
+		if (StoreGoldFit(idx))
+			StartStore(STORE_CONFIRM);
+		else
+			StartStore(STORE_NOROOM);
+	}
+}
+
+/**
+ * @brief Recharges an item in the player's inventory or body in the witch.
+ */
+void WitchRechargeItem()
+{
+	int i, idx;
+
+	TakePlrsMoney(plr[myplr].HoldItem._iIvalue);
+
+	idx = stextvhold + ((stextlhold - stextup) >> 2);
+	storehold[idx]._iCharges = storehold[idx]._iMaxCharges;
+
+	i = storehidx[idx];
+	if (i < 0)
+		plr[myplr].InvBody[INVLOC_HAND_LEFT]._iCharges = plr[myplr].InvBody[INVLOC_HAND_LEFT]._iMaxCharges;
+	else
+		plr[myplr].InvList[i]._iCharges = plr[myplr].InvList[i]._iMaxCharges;
+
+	CalcPlrInv(myplr, TRUE);
+}
+
+void S_WRechargeEnter()
+{
+	int idx;
+
+	if (stextsel == 22) {
+		StartStore(STORE_WITCH);
+		stextsel = 18;
+	} else {
+		stextshold = STORE_WRECHARGE;
+		stextlhold = stextsel;
+		stextvhold = stextsval;
+		idx = stextsval + ((stextsel - stextup) >> 2);
+		plr[myplr].HoldItem = storehold[idx];
+		if (plr[myplr]._pGold < storehold[idx]._iIvalue)
+			StartStore(STORE_NOMONEY);
+		else
+			StartStore(STORE_CONFIRM);
+	}
+}
+
+void S_BoyEnter()
+{
+	if (!boyitem.isEmpty() && stextsel == 18) {
+		if (plr[myplr]._pGold < 50) {
+			stextshold = STORE_BOY;
+			stextlhold = 18;
+			stextvhold = stextsval;
+			StartStore(STORE_NOMONEY);
+		} else {
+			TakePlrsMoney(50);
+			StartStore(STORE_BBOY);
+		}
+	} else if ((stextsel == 8 && !boyitem.isEmpty()) || (stextsel == 12 && boyitem.isEmpty())) {
+		talker = TOWN_PEGBOY;
+		stextshold = STORE_BOY;
+		stextlhold = stextsel;
+		gossipstart = TEXT_WIRT2;
+		gossipend = TEXT_WIRT12;
+		StartStore(STORE_GOSSIP);
+	} else {
+		stextflag = STORE_NONE;
+	}
+}
+
+void BoyBuyItem()
+{
+	TakePlrsMoney(plr[myplr].HoldItem._iIvalue);
+	StoreAutoPlace();
+	boyitem._itype = ITYPE_NONE;
+	stextshold = STORE_BOY;
+	CalcPlrInv(myplr, TRUE);
+	stextlhold = 12;
+}
+
+/**
+ * @brief Purchases an item from the healer.
+ */
+void HealerBuyItem()
+{
+	int idx;
+
+	idx = stextvhold + ((stextlhold - stextup) >> 2);
+	if (!gbIsMultiplayer) {
+		if (idx < 2)
+			plr[myplr].HoldItem._iSeed = AdvanceRndSeed();
+	} else {
+		if (idx < 3)
+			plr[myplr].HoldItem._iSeed = AdvanceRndSeed();
+	}
+
+	TakePlrsMoney(plr[myplr].HoldItem._iIvalue);
+	if (plr[myplr].HoldItem._iMagical == ITEM_QUALITY_NORMAL)
+		plr[myplr].HoldItem._iIdentified = FALSE;
+	StoreAutoPlace();
+
+	if (!gbIsMultiplayer) {
+		if (idx < 2)
+			return;
+	} else {
+		if (idx < 3)
+			return;
+	}
+	idx = stextvhold + ((stextlhold - stextup) >> 2);
+	if (idx == 19) {
+		healitem[19]._itype = ITYPE_NONE;
+	} else {
+		for (; !healitem[idx + 1].isEmpty(); idx++) {
+			healitem[idx] = healitem[idx + 1];
+		}
+		healitem[idx]._itype = ITYPE_NONE;
+	}
+	CalcPlrInv(myplr, TRUE);
+}
+
+void S_BBuyEnter()
+{
+	if (stextsel != 10) {
+		stextflag = STORE_NONE;
+		return;
+	}
+
+	stextshold = STORE_BBOY;
+	stextvhold = stextsval;
+	stextlhold = 10;
+	int price = boyitem._iIvalue;
+	if (gbIsHellfire)
+		price -= boyitem._iIvalue >> 2;
+	else
+		price += boyitem._iIvalue >> 1;
+
+	if (plr[myplr]._pGold < price) {
+		StartStore(STORE_NOMONEY);
+		return;
+	}
+
+	plr[myplr].HoldItem = boyitem;
+	plr[myplr].HoldItem._iIvalue = price;
+	SetCursor_(plr[myplr].HoldItem._iCurs + CURSOR_FIRSTITEM);
+
+	bool done = false;
+	if (AutoEquipEnabled(plr[myplr], plr[myplr].HoldItem) && AutoEquip(myplr, plr[myplr].HoldItem, false)) {
+		done = true;
+	}
+
+	if (!done) {
+		done = AutoPlaceItemInInventory(myplr, plr[myplr].HoldItem, false);
+	}
+
+	StartStore(done ? STORE_CONFIRM : STORE_NOROOM);
+
+	SetCursor_(CURSOR_HAND);
+}
+
+void StoryIdItem()
+{
+	int idx;
+
+	idx = storehidx[((stextlhold - stextup) >> 2) + stextvhold];
+	if (idx < 0) {
+		if (idx == -1)
+			plr[myplr].InvBody[INVLOC_HEAD]._iIdentified = TRUE;
+		if (idx == -2)
+			plr[myplr].InvBody[INVLOC_CHEST]._iIdentified = TRUE;
+		if (idx == -3)
+			plr[myplr].InvBody[INVLOC_HAND_LEFT]._iIdentified = TRUE;
+		if (idx == -4)
+			plr[myplr].InvBody[INVLOC_HAND_RIGHT]._iIdentified = TRUE;
+		if (idx == -5)
+			plr[myplr].InvBody[INVLOC_RING_LEFT]._iIdentified = TRUE;
+		if (idx == -6)
+			plr[myplr].InvBody[INVLOC_RING_RIGHT]._iIdentified = TRUE;
+		if (idx == -7)
+			plr[myplr].InvBody[INVLOC_AMULET]._iIdentified = TRUE;
+	} else {
+		plr[myplr].InvList[idx]._iIdentified = TRUE;
+	}
+	plr[myplr].HoldItem._iIdentified = TRUE;
+	TakePlrsMoney(plr[myplr].HoldItem._iIvalue);
+	CalcPlrInv(myplr, TRUE);
+}
+
+void S_ConfirmEnter()
+{
+	if (stextsel == 18) {
+		switch (stextshold) {
+		case STORE_SBUY:
+			SmithBuyItem();
+			break;
+		case STORE_SSELL:
+		case STORE_WSELL:
+			StoreSellItem();
+			break;
+		case STORE_SREPAIR:
+			SmithRepairItem();
+			break;
+		case STORE_WBUY:
+			WitchBuyItem();
+			break;
+		case STORE_WRECHARGE:
+			WitchRechargeItem();
+			break;
+		case STORE_BBOY:
+			BoyBuyItem();
+			break;
+		case STORE_HBUY:
+			HealerBuyItem();
+			break;
+		case STORE_SIDENTIFY:
+			StoryIdItem();
+			StartStore(STORE_IDSHOW);
+			return;
+		case STORE_SPBUY:
+			SmithBuyPItem();
+			break;
 		case STORE_SBUYBACK:
 			itemlist = smithbuybackitems;
 			BuyBackItem();
@@ -2877,576 +1924,1150 @@
 			itemlist = witchbuybackitems;
 			BuyBackItem();
 			break;
-		}
-	}
-}
+		default:
+			break;
+		}
+	}
+
+	StartStore(stextshold);
+
+	if (stextsel == 22)
+		return;
+
+	stextsel = stextlhold;
+	stextsval = std::min(stextvhold, stextsmax);
+
+	while (stextsel != -1 && !stext[stextsel]._ssel) {
+		stextsel--;
+	}
+}
+
+void S_HealerEnter()
+{
+	switch (stextsel) {
+	case 12:
+		stextlhold = 12;
+		talker = TOWN_HEALER;
+		stextshold = STORE_HEALER;
+		gossipstart = TEXT_PEPIN2;
+		gossipend = TEXT_PEPIN11;
+		StartStore(STORE_GOSSIP);
+		break;
+	case 14:
+		StartStore(STORE_HBUY);
+		break;
+	case 16:
+		stextflag = STORE_NONE;
+		break;
+	}
+}
+
+void S_HBuyEnter()
+{
+	int i, idx;
+	BOOL done;
+
+	if (stextsel == 22) {
+		StartStore(STORE_HEALER);
+		stextsel = 16;
+	} else {
+		stextlhold = stextsel;
+		stextvhold = stextsval;
+		stextshold = STORE_HBUY;
+		idx = stextsval + ((stextsel - stextup) >> 2);
+
+		if (plr[myplr]._pGold < healitem[idx]._iIvalue) {
+			StartStore(STORE_NOMONEY);
+		} else {
+			plr[myplr].HoldItem = healitem[idx];
+			SetCursor_(plr[myplr].HoldItem._iCurs + CURSOR_FIRSTITEM);
+			done = FALSE;
+			if (AutoEquipEnabled(plr[myplr], plr[myplr].HoldItem) && AutoEquip(myplr, plr[myplr].HoldItem, false)) {
+				done = TRUE;
+			}
+
+			if (done || AutoPlaceItemInInventory(myplr, plr[myplr].HoldItem, false) || AutoPlaceItemInBelt(myplr, plr[myplr].HoldItem, false))
+				StartStore(STORE_CONFIRM);
+			else
+				StartStore(STORE_NOROOM);
+
+			SetCursor_(CURSOR_HAND);
+		}
+	}
+}
+
+void S_StoryEnter()
+{
+	switch (stextsel) {
+	case 12:
+		stextlhold = 12;
+		talker = TOWN_STORY;
+		stextshold = STORE_STORY;
+		gossipstart = TEXT_STORY2;
+		gossipend = TEXT_STORY11;
+		StartStore(STORE_GOSSIP);
+		break;
+	case 14:
+		StartStore(STORE_SIDENTIFY);
+		break;
+	case 18:
+		stextflag = STORE_NONE;
+		break;
+	}
+}
+
+void S_SIDEnter()
+{
+	int idx;
+
+	if (stextsel == 22) {
+		StartStore(STORE_STORY);
+		stextsel = 14;
+	} else {
+		stextshold = STORE_SIDENTIFY;
+		stextlhold = stextsel;
+		stextvhold = stextsval;
+		idx = stextsval + ((stextsel - stextup) >> 2);
+		plr[myplr].HoldItem = storehold[idx];
+		if (plr[myplr]._pGold < storehold[idx]._iIvalue)
+			StartStore(STORE_NOMONEY);
+		else
+			StartStore(STORE_CONFIRM);
+	}
+}
+
+void S_TalkEnter()
+{
+	int i, tq, sn, la;
+
+	if (stextsel == 22) {
+		StartStore(stextshold);
+		stextsel = stextlhold;
+		return;
+	}
+
+	sn = 0;
+	for (i = 0; i < MAXQUESTS; i++) {
+		if (quests[i]._qactive == QUEST_ACTIVE && Qtalklist[talker][i] != TEXT_NONE && quests[i]._qlog)
+			sn++;
+	}
+	if (sn > 6) {
+		sn = 14 - (sn >> 1);
+		la = 1;
+	} else {
+		sn = 15 - sn;
+		la = 2;
+	}
+
+	if (stextsel == sn - 2) {
+		SetRndSeed(towner[talker]._tSeed);
+		tq = gossipstart + random_(0, gossipend - gossipstart + 1);
+		InitQTextMsg(tq);
+		return;
+	}
+
+	for (i = 0; i < MAXQUESTS; i++) {
+		if (quests[i]._qactive == QUEST_ACTIVE && Qtalklist[talker][i] != TEXT_NONE && quests[i]._qlog) {
+			if (sn == stextsel) {
+				InitQTextMsg(Qtalklist[talker][i]);
+			}
+			sn += la;
+		}
+	}
+}
+
+void S_TavernEnter()
+{
+	switch (stextsel) {
+	case 12:
+		stextlhold = 12;
+		talker = TOWN_TAVERN;
+		stextshold = STORE_TAVERN;
+		gossipstart = TEXT_OGDEN2;
+		gossipend = TEXT_OGDEN10;
+		StartStore(STORE_GOSSIP);
+		break;
+	case 18:
+		stextflag = STORE_NONE;
+		break;
+	}
+}
+
+void S_BarmaidEnter()
+{
+	switch (stextsel) {
+	case 12:
+		stextlhold = 12;
+		talker = TOWN_BMAID;
+		stextshold = STORE_BARMAID;
+		gossipstart = TEXT_GILLIAN2;
+		gossipend = TEXT_GILLIAN10;
+		StartStore(STORE_GOSSIP);
+		break;
+	case 18:
+		stextflag = STORE_NONE;
+		break;
+	}
+}
+
+void S_DrunkEnter()
+{
+	switch (stextsel) {
+	case 12:
+		stextlhold = 12;
+		talker = TOWN_DRUNK;
+		stextshold = STORE_DRUNK;
+		gossipstart = TEXT_FARNHAM2;
+		gossipend = TEXT_FARNHAM13;
+		StartStore(STORE_GOSSIP);
+		break;
+	case 18:
+		stextflag = STORE_NONE;
+		break;
+	}
+}
+
+} // namespace
+
+ItemStruct golditem;
+
+Uint8 *pSTextBoxCels;
+Uint8 *pSPentSpn2Cels;
+Uint8 *pSTextSlidCels;
+
+talk_id stextflag;
+
+int storenumh;
+char storehidx[48];
+ItemStruct storehold[48];
+
+ItemStruct smithitem[SMITH_ITEMS];
+int numpremium;
+int premiumlevel;
+ItemStruct premiumitem[SMITH_PREMIUM_ITEMS];
+
+ItemStruct healitem[20];
+
+ItemStruct witchitem[WITCH_ITEMS];
+
+int boylevel;
+ItemStruct boyitem;
+
+void AddStoreHoldRepair(ItemStruct *itm, int i)
+{
+	ItemStruct *item;
+	int v;
+
+	item = &storehold[storenumh];
+	storehold[storenumh] = *itm;
+
+	int due = item->_iMaxDur - item->_iDurability;
+	if (item->_iMagical != ITEM_QUALITY_NORMAL && item->_iIdentified) {
+		v = 30 * item->_iIvalue * due / (item->_iMaxDur * 100 * 2);
+		if (v == 0)
+			return;
+	} else {
+		v = item->_ivalue * due / (item->_iMaxDur * 2);
+		v = std::max(v, 1);
+	}
+	item->_iIvalue = v;
+	item->_ivalue = v;
+	storehidx[storenumh] = i;
+	storenumh++;
+}
+
+void InitStores()
+{
+	pSTextBoxCels = LoadFileInMem("Data\\TextBox2.CEL", NULL);
+	pSPentSpn2Cels = LoadFileInMem("Data\\PentSpn2.CEL", NULL);
+	pSTextSlidCels = LoadFileInMem("Data\\TextSlid.CEL", NULL);
+	ClearSText(0, STORE_LINES);
+	stextflag = STORE_NONE;
+	stextsize = false;
+	stextscrl = false;
+	numpremium = 0;
+	premiumlevel = 1;
+
+	for (int i = 0; i < SMITH_PREMIUM_ITEMS; i++)
+		premiumitem[i]._itype = ITYPE_NONE;
 
-void STextUp()
-{
-	PlaySFX(IS_TITLEMOV);
-	if (stextsel == -1) {
-		return;
-	}
+	for (int i = 0; i < SMITH_ITEMS; i++)
+		smithbuybackitems[i]._itype = ITYPE_NONE;
 
-	if (stextscrl) {
-		if (stextsel == stextup) {
-			if (stextsval)
-				stextsval--;
-			return;
-		}
-
-		stextsel--;
-		while (!stext[stextsel]._ssel) {
-			if (!stextsel)
-				stextsel = STORE_LINES - 1;
-			else
-				stextsel--;
-		}
-		return;
-	}
-
-	if (!stextsel)
-		stextsel = STORE_LINES - 1;
-	else
-		stextsel--;
-
-	while (!stext[stextsel]._ssel) {
-		if (!stextsel)
-			stextsel = STORE_LINES - 1;
-		else
-			stextsel--;
-	}
-}
-
-void STextDown()
-{
-	PlaySFX(IS_TITLEMOV);
-	if (stextsel == -1) {
-		return;
-	}
-
-	if (stextscrl) {
-		if (stextsel == stextdown) {
-			if (stextsval < stextsmax)
-				stextsval++;
-			return;
-		}
-
-		stextsel++;
-		while (!stext[stextsel]._ssel) {
-			if (stextsel == STORE_LINES - 1)
-				stextsel = 0;
-			else
-				stextsel++;
-		}
-		return;
-	}
-
-	if (stextsel == STORE_LINES - 1)
-		stextsel = 0;
-	else
-		stextsel++;
-
-	while (!stext[stextsel]._ssel) {
-		if (stextsel == STORE_LINES - 1)
-			stextsel = 0;
-		else
-			stextsel++;
-	}
-}
-
-void STextPrior()
-{
-	PlaySFX(IS_TITLEMOV);
-	if (stextsel != -1 && stextscrl) {
-		if (stextsel == stextup) {
-			if (stextsval)
-				stextsval -= 4;
-			stextsval = stextsval;
-			if (stextsval < 0)
-				stextsval = 0;
-		} else {
-			stextsel = stextup;
-		}
-	}
-}
-
-void STextNext()
-{
-	PlaySFX(IS_TITLEMOV);
-	if (stextsel != -1 && stextscrl) {
-		if (stextsel == stextdown) {
-			if (stextsval < stextsmax)
-				stextsval += 4;
-			if (stextsval > stextsmax)
-				stextsval = stextsmax;
-		} else {
-			stextsel = stextdown;
-		}
-	}
-}
-
-void SetGoldCurs(int pnum, int i)
-{
-	SetPlrHandGoldCurs(&plr[pnum].InvList[i]);
-}
-
-void SetSpdbarGoldCurs(int pnum, int i)
-{
-	SetPlrHandGoldCurs(&plr[pnum].SpdList[i]);
-}
-
-void TakePlrsMoney(int cost)
-{
-	int i;
-
-	plr[myplr]._pGold = CalculateGold(myplr) - cost;
-	for (i = 0; i < MAXBELTITEMS && cost > 0; i++) {
-		if (plr[myplr].SpdList[i]._itype == ITYPE_GOLD && plr[myplr].SpdList[i]._ivalue != GOLD_MAX_LIMIT) {
-			if (cost < plr[myplr].SpdList[i]._ivalue) {
-				plr[myplr].SpdList[i]._ivalue -= cost;
-				SetSpdbarGoldCurs(myplr, i);
-				cost = 0;
-			} else {
-				cost -= plr[myplr].SpdList[i]._ivalue;
-				RemoveSpdBarItem(myplr, i);
-				i = -1;
-			}
-		}
-	}
-	if (cost > 0) {
-		for (i = 0; i < MAXBELTITEMS && cost > 0; i++) {
-			if (plr[myplr].SpdList[i]._itype == ITYPE_GOLD) {
-				if (cost < plr[myplr].SpdList[i]._ivalue) {
-					plr[myplr].SpdList[i]._ivalue -= cost;
-					SetSpdbarGoldCurs(myplr, i);
-					cost = 0;
-				} else {
-					cost -= plr[myplr].SpdList[i]._ivalue;
-					RemoveSpdBarItem(myplr, i);
-					i = -1;
-				}
-			}
-		}
-	}
-	force_redraw = 255;
-	if (cost > 0) {
-		for (i = 0; i < plr[myplr]._pNumInv && cost > 0; i++) {
-			if (plr[myplr].InvList[i]._itype == ITYPE_GOLD && plr[myplr].InvList[i]._ivalue != GOLD_MAX_LIMIT) {
-				if (cost < plr[myplr].InvList[i]._ivalue) {
-					plr[myplr].InvList[i]._ivalue -= cost;
-					SetGoldCurs(myplr, i);
-					cost = 0;
-				} else {
-					cost -= plr[myplr].InvList[i]._ivalue;
-					RemoveInvItem(myplr, i);
-					i = -1;
-				}
-			}
-		}
-		if (cost > 0) {
-			for (i = 0; i < plr[myplr]._pNumInv && cost > 0; i++) {
-				if (plr[myplr].InvList[i]._itype == ITYPE_GOLD) {
-					if (cost < plr[myplr].InvList[i]._ivalue) {
-						plr[myplr].InvList[i]._ivalue -= cost;
-						SetGoldCurs(myplr, i);
-						cost = 0;
-					} else {
-						cost -= plr[myplr].InvList[i]._ivalue;
-						RemoveInvItem(myplr, i);
-						i = -1;
-					}
-				}
-			}
-		}
-	}
-}
-
-void STextEnter()
-{
-	if (qtextflag) {
-		qtextflag = FALSE;
-		if (leveltype == DTYPE_TOWN)
-			stream_stop();
-<<<<<<< HEAD
-	} else {
-		PlaySFX(IS_TITLSLCT);
-		switch (stextflag) {
-		case STORE_SMITH:
-			S_SmithEnter();
-			break;
-		case STORE_SPBUY:
-			S_SPBuyEnter();
-			break;
-		case STORE_SBUY:
-			S_SBuyEnter();
-			break;
-		case STORE_SSELL:
-			S_SSellEnter();
-			break;
-		case STORE_SREPAIR:
-			S_SRepairEnter();
-			break;
-		case STORE_WITCH:
-			S_WitchEnter();
-			break;
-		case STORE_WBUY:
-			S_WBuyEnter();
-			break;
-		case STORE_WSELL:
-			S_WSellEnter();
-			break;
-		case STORE_WRECHARGE:
-			S_WRechargeEnter();
-			break;
-		case STORE_NOMONEY:
-		case STORE_NOROOM:
-			StartStore(stextshold);
-			stextsel = stextlhold;
-			stextsval = stextvhold;
-			break;
-		case STORE_CONFIRM:
-			S_ConfirmEnter();
-			break;
-		case STORE_BOY:
-			S_BoyEnter();
-			break;
-		case STORE_BBOY:
-			S_BBuyEnter();
-			break;
-		case STORE_HEALER:
-			S_HealerEnter();
-			break;
-		case STORE_STORY:
-			S_StoryEnter();
-			break;
-		case STORE_HBUY:
-			S_HBuyEnter();
-			break;
-		case STORE_SIDENTIFY:
-			S_SIDEnter();
-			break;
-		case STORE_GOSSIP:
-			S_TalkEnter();
-			break;
-		case STORE_IDSHOW:
-			StartStore(STORE_SIDENTIFY);
-			break;
-		case STORE_DRUNK:
-			S_DrunkEnter();
-			break;
-		case STORE_TAVERN:
-			S_TavernEnter();
-			break;
-		case STORE_BARMAID:
-			S_BarmaidEnter();
-			break;
+	for (int i = 0; i < WITCH_ITEMS; i++)
+		witchbuybackitems[i]._itype = ITYPE_NONE;
+
+	boyitem._itype = ITYPE_NONE;
+	boylevel = 0;
+}
+
+int PentSpn2Spin()
+{
+	return (SDL_GetTicks() / 50) % 8 + 1;
+}
+
+void SetupTownStores()
+{
+	int i, l;
+
+	SetRndSeed(glSeedTbl[currlevel] * SDL_GetTicks());
+	if (!gbIsMultiplayer) {
+		l = 0;
+		for (i = 0; i < NUMLEVELS; i++) {
+			if (plr[myplr]._pLvlVisited[i])
+				l = i;
+		}
+	} else {
+		l = plr[myplr]._pLevel >> 1;
+	}
+	l += 2;
+	if (l < 6)
+		l = 6;
+	if (l > 16)
+		l = 16;
+	SpawnStoreGold();
+	SpawnSmith(l);
+	SpawnWitch(l);
+	SpawnHealer(l);
+	SpawnBoy(plr[myplr]._pLevel);
+	SpawnPremium(myplr);
+}
+
+void FreeStoreMem()
+{
+	MemFreeDbg(pSTextBoxCels);
+	MemFreeDbg(pSPentSpn2Cels);
+	MemFreeDbg(pSTextSlidCels);
+}
+
+void PrintSString(CelOutputBuffer out, int x, int y, bool cjustflag, const char *str, text_color col, int val)
+{
+	int len, width, sx, sy, i, k, s;
+	int xx, yy;
+	BYTE c;
+	char valstr[32];
+
+	s = y * 12 + stext[y]._syoff;
+	if (stextsize)
+		xx = PANEL_X + 32;
+	else
+		xx = PANEL_X + 352;
+	sx = xx + x;
+	sy = s + 44 + UI_OFFSET_Y;
+	len = strlen(str);
+	if (stextsize)
+		yy = 577;
+	else
+		yy = 257;
+	k = 0;
+	if (cjustflag) {
+		width = 0;
+		for (i = 0; i < len; i++)
+			width += fontkern[fontframe[gbFontTransTbl[(BYTE)str[i]]]] + 1;
+		if (width < yy)
+			k = (yy - width) >> 1;
+		sx += k;
+	}
+	if (stextsel == y) {
+		CelDrawTo(out, cjustflag ? xx + x + k - 20 : xx + x - 20, s + 45 + UI_OFFSET_Y, pSPentSpn2Cels, PentSpn2Spin(), 12);
+	}
+	for (i = 0; i < len; i++) {
+		c = fontframe[gbFontTransTbl[(BYTE)str[i]]];
+		k += fontkern[c] + 1;
+		if (c != 0 && k <= yy) {
+			PrintChar(out, sx, sy, c, col);
+		}
+		sx += fontkern[c] + 1;
+	}
+	if (!cjustflag && val >= 0) {
+		sprintf(valstr, "%i", val);
+		sx = PANEL_X + 592 - x;
+		len = strlen(valstr);
+		for (i = len - 1; i >= 0; i--) {
+			c = fontframe[gbFontTransTbl[(BYTE)valstr[i]]];
+			sx -= fontkern[c] + 1;
+			if (c != 0) {
+				PrintChar(out, sx, sy, c, col);
+			}
+		}
+	}
+	if (stextsel == y) {
+		CelDrawTo(out, cjustflag ? (xx + x + k + 4) : (PANEL_X + 596 - x), s + 45 + UI_OFFSET_Y, pSPentSpn2Cels, PentSpn2Spin(), 12);
+	}
+}
+
+void DrawSLine(CelOutputBuffer out, int y)
+{
+	const int sy = y * 12;
+	BYTE *src, *dst;
+	int width;
+	if (stextsize) {
+		src = out.at(PANEL_LEFT + 26, 25 + UI_OFFSET_Y);
+		dst = out.at(26 + PANEL_X, sy + 38 + UI_OFFSET_Y);
+		width = 587; // BUGFIX: should be 587, not 586 (fixed)
+	} else {
+		src = out.at(PANEL_LEFT + 346, 25 + UI_OFFSET_Y);
+		dst = out.at(346 + PANEL_X, sy + 38 + UI_OFFSET_Y);
+		width = 267; // BUGFIX: should be 267, not 266 (fixed)
+	}
+
+	for (int i = 0; i < 3; i++, src += out.pitch(), dst += out.pitch())
+		memcpy(dst, src, width);
+}
+
+void DrawSTextHelp()
+{
+	stextsel = -1;
+	stextsize = true;
+}
+
+void ClearSText(int s, int e)
+{
+	int i;
+
+	for (i = s; i < e; i++) {
+		stext[i]._sx = 0;
+		stext[i]._syoff = 0;
+		stext[i]._sstr[0] = 0;
+		stext[i]._sjust = false;
+		stext[i]._sclr = COL_WHITE;
+		stext[i]._sline = 0;
+		stext[i]._ssel = FALSE;
+		stext[i]._sval = -1;
+	}
+}
+
+void StartStore(talk_id s)
+{
+	sbookflag = FALSE;
+	invflag = FALSE;
+	chrflag = FALSE;
+	questlog = FALSE;
+	dropGoldFlag = FALSE;
+	ClearSText(0, STORE_LINES);
+	ReleaseStoreBtn();
+	switch (s) {
+	case STORE_SMITH:
+		S_StartSmith();
+		break;
+	case STORE_SBUY:
+		if (storenumh > 0)
+			S_StartSBuy();
+		else
+			S_StartSmith();
+		break;
+	case STORE_SSELL:
+		S_StartSSell();
+		break;
+	case STORE_SREPAIR:
+		S_StartSRepair();
+		break;
+	case STORE_WITCH:
+		S_StartWitch();
+		break;
+	case STORE_WBUY:
+		if (storenumh > 0)
+			S_StartWBuy();
+		break;
+	case STORE_WSELL:
+		S_StartWSell();
+		break;
+	case STORE_WRECHARGE:
+		S_StartWRecharge();
+		break;
+	case STORE_NOMONEY:
+		S_StartNoMoney();
+		break;
+	case STORE_NOROOM:
+		S_StartNoRoom();
+		break;
+	case STORE_CONFIRM:
+		S_StartConfirm();
+		break;
+	case STORE_BOY:
+		S_StartBoy();
+		break;
+	case STORE_BBOY:
+		S_StartBBoy();
+		break;
+	case STORE_HEALER:
+		S_StartHealer();
+		break;
+	case STORE_STORY:
+		S_StartStory();
+		break;
+	case STORE_HBUY:
+		if (storenumh > 0)
+			S_StartHBuy();
+		break;
+	case STORE_SIDENTIFY:
+		S_StartSIdentify();
+		break;
+	case STORE_SPBUY:
+		if (!S_StartSPBuy())
+			return;
+		break;
+	case STORE_GOSSIP:
+		S_StartTalk();
+		break;
+	case STORE_IDSHOW:
+		S_StartIdShow();
+		break;
+	case STORE_TAVERN:
+		S_StartTavern();
+		break;
+	case STORE_DRUNK:
+		S_StartDrunk();
+		break;
+	case STORE_BARMAID:
+		S_StartBarMaid();
+		break;
+    case STORE_SBUYBACK:
+			itemlist = smithbuybackitems;
+			S_StartBuyBack();
+        break;
+    case STORE_WBUYBACK:
+			itemlist = witchbuybackitems;
+			S_StartBuyBack();
+        break;
+	case STORE_NONE:
+		break;
+	}
+
+	stextsel = -1;
+	for (int i = 0; i < STORE_LINES; i++) {
+		if (stext[i]._ssel) {
+			stextsel = i;
+			break;
+		}
+	}
+
+	stextflag = s;
+}
+
+void DrawSText(CelOutputBuffer out)
+{
+	int i;
+
+	if (!stextsize)
+		DrawSTextBack(out);
+	else
+		DrawQTextBack(out);
+
+	if (stextscrl) {
+		switch (stextflag) {
+		case STORE_SBUY:
+			S_ScrollSBuy(stextsval);
+			break;
+		case STORE_SSELL:
+		case STORE_SREPAIR:
+		case STORE_WSELL:
+		case STORE_WRECHARGE:
+		case STORE_SIDENTIFY:
+			S_ScrollSSell(stextsval);
+			break;
+		case STORE_WBUY:
+			S_ScrollWBuy(stextsval);
+			break;
+		case STORE_HBUY:
+			S_ScrollHBuy(stextsval);
+			break;
+		case STORE_SPBUY:
+			S_ScrollSPBuy(stextsval);
+			break;
+		default:
+			break;
+		}
+	}
+
+	for (i = 0; i < STORE_LINES; i++) {
+		if (stext[i]._sline)
+			DrawSLine(out, i);
+		if (stext[i]._sstr[0])
+			PrintSString(out, stext[i]._sx, i, stext[i]._sjust, stext[i]._sstr, stext[i]._sclr, stext[i]._sval);
+	}
+
+	if (stextscrl)
+		DrawSSlider(out, 4, 20);
+}
+
+void STextESC()
+{
+	if (qtextflag) {
+		qtextflag = FALSE;
+		if (leveltype == DTYPE_TOWN)
+			stream_stop();
+	} else {
+		switch (stextflag) {
+		case STORE_SMITH:
+		case STORE_WITCH:
+		case STORE_BOY:
+		case STORE_BBOY:
+		case STORE_HEALER:
+		case STORE_STORY:
+		case STORE_TAVERN:
+		case STORE_DRUNK:
+		case STORE_BARMAID:
+			stextflag = STORE_NONE;
+			break;
+		case STORE_GOSSIP:
+			StartStore(stextshold);
+			stextsel = stextlhold;
+			break;
+		case STORE_SBUY:
+			StartStore(STORE_SMITH);
+			stextsel = 12;
+			break;
+		case STORE_SPBUY:
+			StartStore(STORE_SMITH);
+			stextsel = 14;
+			break;
+		case STORE_SSELL:
+			StartStore(STORE_SMITH);
+			stextsel = 16;
+			break;
+		case STORE_SREPAIR:
+			StartStore(STORE_SMITH);
+			stextsel = 18;
+			break;
+		case STORE_WBUY:
+			StartStore(STORE_WITCH);
+			stextsel = 14;
+			break;
+		case STORE_WSELL:
+			StartStore(STORE_WITCH);
+			stextsel = 16;
+			break;
+		case STORE_WRECHARGE:
+			StartStore(STORE_WITCH);
+			stextsel = 18;
+			break;
+		case STORE_HBUY:
+			StartStore(STORE_HEALER);
+			stextsel = 16;
+			break;
+		case STORE_SIDENTIFY:
+			StartStore(STORE_STORY);
+			stextsel = 14;
+			break;
+		case STORE_IDSHOW:
+			StartStore(STORE_SIDENTIFY);
+			break;
+		case STORE_NOMONEY:
+		case STORE_NOROOM:
+		case STORE_CONFIRM:
+			StartStore(stextshold);
+			stextsel = stextlhold;
+			stextsval = stextvhold;
+			break;
+		case STORE_NONE:
+			break;
 		case STORE_SBUYBACK:
-			S_SBuyBackEnter();
+			StartStore(STORE_SMITH);
+			stextsel = 18;
 			break;
 		case STORE_WBUYBACK:
+			StartStore(STORE_WITCH);
+			stextsel = 18;
+			break;
+		}
+	}
+}
+
+void STextUp()
+{
+	PlaySFX(IS_TITLEMOV);
+	if (stextsel == -1) {
+		return;
+	}
+
+	if (stextscrl) {
+		if (stextsel == stextup) {
+			if (stextsval)
+				stextsval--;
+			return;
+		}
+
+		stextsel--;
+		while (!stext[stextsel]._ssel) {
+			if (!stextsel)
+				stextsel = STORE_LINES - 1;
+			else
+				stextsel--;
+		}
+		return;
+	}
+
+	if (!stextsel)
+		stextsel = STORE_LINES - 1;
+	else
+		stextsel--;
+
+	while (!stext[stextsel]._ssel) {
+		if (!stextsel)
+			stextsel = STORE_LINES - 1;
+		else
+			stextsel--;
+	}
+}
+
+void STextDown()
+{
+	PlaySFX(IS_TITLEMOV);
+	if (stextsel == -1) {
+		return;
+	}
+
+	if (stextscrl) {
+		if (stextsel == stextdown) {
+			if (stextsval < stextsmax)
+				stextsval++;
+			return;
+		}
+
+		stextsel++;
+		while (!stext[stextsel]._ssel) {
+			if (stextsel == STORE_LINES - 1)
+				stextsel = 0;
+			else
+				stextsel++;
+		}
+		return;
+	}
+
+	if (stextsel == STORE_LINES - 1)
+		stextsel = 0;
+	else
+		stextsel++;
+
+	while (!stext[stextsel]._ssel) {
+		if (stextsel == STORE_LINES - 1)
+			stextsel = 0;
+		else
+			stextsel++;
+	}
+}
+
+void STextPrior()
+{
+	PlaySFX(IS_TITLEMOV);
+	if (stextsel != -1 && stextscrl) {
+		if (stextsel == stextup) {
+			if (stextsval)
+				stextsval -= 4;
+			stextsval = stextsval;
+			if (stextsval < 0)
+				stextsval = 0;
+		} else {
+			stextsel = stextup;
+		}
+	}
+}
+
+void STextNext()
+{
+	PlaySFX(IS_TITLEMOV);
+	if (stextsel != -1 && stextscrl) {
+		if (stextsel == stextdown) {
+			if (stextsval < stextsmax)
+				stextsval += 4;
+			if (stextsval > stextsmax)
+				stextsval = stextsmax;
+		} else {
+			stextsel = stextdown;
+		}
+	}
+}
+
+void SetGoldCurs(int pnum, int i)
+{
+	SetPlrHandGoldCurs(&plr[pnum].InvList[i]);
+}
+
+void SetSpdbarGoldCurs(int pnum, int i)
+{
+	SetPlrHandGoldCurs(&plr[pnum].SpdList[i]);
+}
+
+void TakePlrsMoney(int cost)
+{
+	int i;
+
+	plr[myplr]._pGold = CalculateGold(myplr) - cost;
+	for (i = 0; i < MAXBELTITEMS && cost > 0; i++) {
+		if (plr[myplr].SpdList[i]._itype == ITYPE_GOLD && plr[myplr].SpdList[i]._ivalue != GOLD_MAX_LIMIT) {
+			if (cost < plr[myplr].SpdList[i]._ivalue) {
+				plr[myplr].SpdList[i]._ivalue -= cost;
+				SetSpdbarGoldCurs(myplr, i);
+				cost = 0;
+			} else {
+				cost -= plr[myplr].SpdList[i]._ivalue;
+				RemoveSpdBarItem(myplr, i);
+				i = -1;
+			}
+		}
+	}
+	if (cost > 0) {
+		for (i = 0; i < MAXBELTITEMS && cost > 0; i++) {
+			if (plr[myplr].SpdList[i]._itype == ITYPE_GOLD) {
+				if (cost < plr[myplr].SpdList[i]._ivalue) {
+					plr[myplr].SpdList[i]._ivalue -= cost;
+					SetSpdbarGoldCurs(myplr, i);
+					cost = 0;
+				} else {
+					cost -= plr[myplr].SpdList[i]._ivalue;
+					RemoveSpdBarItem(myplr, i);
+					i = -1;
+				}
+			}
+		}
+	}
+	force_redraw = 255;
+	if (cost > 0) {
+		for (i = 0; i < plr[myplr]._pNumInv && cost > 0; i++) {
+			if (plr[myplr].InvList[i]._itype == ITYPE_GOLD && plr[myplr].InvList[i]._ivalue != GOLD_MAX_LIMIT) {
+				if (cost < plr[myplr].InvList[i]._ivalue) {
+					plr[myplr].InvList[i]._ivalue -= cost;
+					SetGoldCurs(myplr, i);
+					cost = 0;
+				} else {
+					cost -= plr[myplr].InvList[i]._ivalue;
+					RemoveInvItem(myplr, i);
+					i = -1;
+				}
+			}
+		}
+		if (cost > 0) {
+			for (i = 0; i < plr[myplr]._pNumInv && cost > 0; i++) {
+				if (plr[myplr].InvList[i]._itype == ITYPE_GOLD) {
+					if (cost < plr[myplr].InvList[i]._ivalue) {
+						plr[myplr].InvList[i]._ivalue -= cost;
+						SetGoldCurs(myplr, i);
+						cost = 0;
+					} else {
+						cost -= plr[myplr].InvList[i]._ivalue;
+						RemoveInvItem(myplr, i);
+						i = -1;
+					}
+				}
+			}
+		}
+	}
+}
+
+void STextEnter()
+{
+	if (qtextflag) {
+		qtextflag = FALSE;
+		if (leveltype == DTYPE_TOWN)
+			stream_stop();
+		return;
+	}
+
+	PlaySFX(IS_TITLSLCT);
+	switch (stextflag) {
+	case STORE_SMITH:
+		S_SmithEnter();
+		break;
+	case STORE_SPBUY:
+		S_SPBuyEnter();
+		break;
+	case STORE_SBUY:
+		S_SBuyEnter();
+		break;
+	case STORE_SSELL:
+		S_SSellEnter();
+		break;
+	case STORE_SREPAIR:
+		S_SRepairEnter();
+		break;
+	case STORE_WITCH:
+		S_WitchEnter();
+		break;
+	case STORE_WBUY:
+		S_WBuyEnter();
+		break;
+	case STORE_WSELL:
+		S_WSellEnter();
+		break;
+	case STORE_WRECHARGE:
+		S_WRechargeEnter();
+		break;
+	case STORE_NOMONEY:
+	case STORE_NOROOM:
+		StartStore(stextshold);
+		stextsel = stextlhold;
+		stextsval = stextvhold;
+		break;
+	case STORE_CONFIRM:
+		S_ConfirmEnter();
+		break;
+	case STORE_BOY:
+		S_BoyEnter();
+		break;
+	case STORE_BBOY:
+		S_BBuyEnter();
+		break;
+	case STORE_HEALER:
+		S_HealerEnter();
+		break;
+	case STORE_STORY:
+		S_StoryEnter();
+		break;
+	case STORE_HBUY:
+		S_HBuyEnter();
+		break;
+	case STORE_SIDENTIFY:
+		S_SIDEnter();
+		break;
+	case STORE_GOSSIP:
+		S_TalkEnter();
+		break;
+	case STORE_IDSHOW:
+		StartStore(STORE_SIDENTIFY);
+		break;
+	case STORE_DRUNK:
+		S_DrunkEnter();
+		break;
+	case STORE_TAVERN:
+		S_TavernEnter();
+		break;
+	case STORE_BARMAID:
+		S_BarmaidEnter();
+		break;
+    case STORE_SBUYBACK:
+			S_SBuyBackEnter();
+        break;
+    case STORE_WBUYBACK:
 			S_WBuyBackEnter();
-			break;
-		}
-=======
+        break;
+	case STORE_NONE:
+		break;
+	}
+}
+
+void CheckStoreBtn()
+{
+	int y;
+
+	if (qtextflag) {
+		qtextflag = FALSE;
+		if (leveltype == DTYPE_TOWN)
+			stream_stop();
+	} else if (stextsel != -1 && MouseY >= (32 + UI_OFFSET_Y) && MouseY <= (320 + UI_OFFSET_Y)) {
+		if (!stextsize) {
+			if (MouseX < 344 + PANEL_LEFT || MouseX > 616 + PANEL_LEFT)
+				return;
+		} else {
+			if (MouseX < 24 + PANEL_LEFT || MouseX > 616 + PANEL_LEFT)
+				return;
+		}
+		y = (MouseY - (32 + UI_OFFSET_Y)) / 12;
+		if (stextscrl && MouseX > 600 + PANEL_LEFT) {
+			if (y == 4) {
+				if (stextscrlubtn <= 0) {
+					STextUp();
+					stextscrlubtn = 10;
+				} else {
+					stextscrlubtn--;
+				}
+			}
+			if (y == 20) {
+				if (stextscrldbtn <= 0) {
+					STextDown();
+					stextscrldbtn = 10;
+				} else {
+					stextscrldbtn--;
+				}
+			}
+		} else if (y >= 5) {
+			if (y >= 23)
+				y = 22;
+			if (stextscrl && y < 21 && !stext[y]._ssel) {
+				if (stext[y - 2]._ssel) {
+					y -= 2;
+				} else if (stext[y - 1]._ssel) {
+					y--;
+				}
+			}
+			if (stext[y]._ssel || (stextscrl && y == 22)) {
+				stextsel = y;
+				STextEnter();
+			}
+		}
+	}
+}
+
+void ReleaseStoreBtn()
+{
+	stextscrlubtn = -1;
+	stextscrldbtn = -1;
+}
+
+void S_StartBuyBack()
+{
+	int i;
+
+	storenumh = 0;
+	for (i = 0; itemlist[i]._itype != ITYPE_NONE; i++) {
+		storenumh++;
+	}
+
+	if (storenumh == 0) {
+		stextscrl = FALSE;
+		sprintf(tempstr, "You have not sold me anything.          Your gold : %i", plr[myplr]._pGold);
+		AddSText(0, 1, TRUE, tempstr, COL_GOLD, FALSE);
+		AddSLine(3);
+		AddSLine(21);
+		AddSText(0, 22, TRUE, "Back", COL_WHITE, TRUE);
+		OffsetSTextY(22, 6);
+	} else {
+		stextsize = TRUE;
+		stextscrl = TRUE;
+		stextsval = 0;
+		sprintf(tempstr, "You can buy back these items :           Your gold : %i", plr[myplr]._pGold);
+		AddSText(0, 1, TRUE, tempstr, COL_GOLD, FALSE);
+		AddSLine(3);
+		AddSLine(21);
+		S_ScrollBuyBack(stextsval);
+		AddSText(0, 22, TRUE, "Back", COL_WHITE, FALSE);
+		OffsetSTextY(22, 6);
+
+		stextsmax = storenumh - 4;
+		if (stextsmax < 0)
+			stextsmax = 0;
+	}
+	return;
+}
+
+void S_ScrollBuyBack(int idx)
+{
+	int l, ls;
+
+	ls = idx;
+	ClearSText(5, 21);
+	stextup = 5;
+
+	for (l = 5; l < 20; l += 4) {
+		if (itemlist[ls]._itype != ITYPE_NONE) {
+			text_color iclr = COL_WHITE;
+			if (itemlist[ls]._iMagical) {
+				iclr = COL_BLUE;
+			}
+
+			if (!itemlist[ls]._iStatFlag) {
+				iclr = COL_RED;
+			}
+
+			if (itemlist[ls]._iMagical) {
+				AddSText(20, l, FALSE, itemlist[ls]._iIName, iclr, TRUE);
+			} else {
+				AddSText(20, l, FALSE, itemlist[ls]._iName, iclr, TRUE);
+			}
+
+			AddSTextVal(l, itemlist[ls]._iIvalue);
+			PrintStoreItem(&itemlist[ls], l + 1, iclr);
+			stextdown = l;
+			ls++;
+		}
+	}
+}
+
+void S_SBuyBackEnter()
+{
+	int idx, i;
+	BOOL done;
+
+	if (stextsel == 22) {
+		StartStore(STORE_SMITH);
+		stextsel = 12;
+	} else {
+		stextlhold = stextsel;
+		stextvhold = stextsval;
+		stextshold = STORE_SBUYBACK;
+		idx = stextsval + ((stextsel - stextup) >> 2);
+		if (plr[myplr]._pGold < smithbuybackitems[idx]._iIvalue) {
+			StartStore(STORE_NOMONEY);
+		} else {
+			plr[myplr].HoldItem = smithbuybackitems[idx];
+			SetCursor_(plr[myplr].HoldItem._iCurs + CURSOR_FIRSTITEM);
+			done = FALSE;
 
-		return;
-	}
-
-	PlaySFX(IS_TITLSLCT);
-	switch (stextflag) {
-	case STORE_SMITH:
-		S_SmithEnter();
-		break;
-	case STORE_SPBUY:
-		S_SPBuyEnter();
-		break;
-	case STORE_SBUY:
-		S_SBuyEnter();
-		break;
-	case STORE_SSELL:
-		S_SSellEnter();
-		break;
-	case STORE_SREPAIR:
-		S_SRepairEnter();
-		break;
-	case STORE_WITCH:
-		S_WitchEnter();
-		break;
-	case STORE_WBUY:
-		S_WBuyEnter();
-		break;
-	case STORE_WSELL:
-		S_WSellEnter();
-		break;
-	case STORE_WRECHARGE:
-		S_WRechargeEnter();
-		break;
-	case STORE_NOMONEY:
-	case STORE_NOROOM:
-		StartStore(stextshold);
-		stextsel = stextlhold;
-		stextsval = stextvhold;
-		break;
-	case STORE_CONFIRM:
-		S_ConfirmEnter();
-		break;
-	case STORE_BOY:
-		S_BoyEnter();
-		break;
-	case STORE_BBOY:
-		S_BBuyEnter();
-		break;
-	case STORE_HEALER:
-		S_HealerEnter();
-		break;
-	case STORE_STORY:
-		S_StoryEnter();
-		break;
-	case STORE_HBUY:
-		S_HBuyEnter();
-		break;
-	case STORE_SIDENTIFY:
-		S_SIDEnter();
-		break;
-	case STORE_GOSSIP:
-		S_TalkEnter();
-		break;
-	case STORE_IDSHOW:
-		StartStore(STORE_SIDENTIFY);
-		break;
-	case STORE_DRUNK:
-		S_DrunkEnter();
-		break;
-	case STORE_TAVERN:
-		S_TavernEnter();
-		break;
-	case STORE_BARMAID:
-		S_BarmaidEnter();
-		break;
-	case STORE_NONE:
-		break;
->>>>>>> 3be9bbce
-	}
-}
-
-void CheckStoreBtn()
-{
-	int y;
-
-	if (qtextflag) {
-		qtextflag = FALSE;
-		if (leveltype == DTYPE_TOWN)
-			stream_stop();
-	} else if (stextsel != -1 && MouseY >= (32 + UI_OFFSET_Y) && MouseY <= (320 + UI_OFFSET_Y)) {
-		if (!stextsize) {
-			if (MouseX < 344 + PANEL_LEFT || MouseX > 616 + PANEL_LEFT)
-				return;
-		} else {
-			if (MouseX < 24 + PANEL_LEFT || MouseX > 616 + PANEL_LEFT)
-				return;
-		}
-		y = (MouseY - (32 + UI_OFFSET_Y)) / 12;
-		if (stextscrl && MouseX > 600 + PANEL_LEFT) {
-			if (y == 4) {
-				if (stextscrlubtn <= 0) {
-					STextUp();
-					stextscrlubtn = 10;
-				} else {
-					stextscrlubtn--;
-				}
-			}
-			if (y == 20) {
-				if (stextscrldbtn <= 0) {
-					STextDown();
-					stextscrldbtn = 10;
-				} else {
-					stextscrldbtn--;
-				}
-			}
-		} else if (y >= 5) {
-			if (y >= 23)
-				y = 22;
-			if (stextscrl && y < 21 && !stext[y]._ssel) {
-				if (stext[y - 2]._ssel) {
-					y -= 2;
-				} else if (stext[y - 1]._ssel) {
-					y--;
-				}
-			}
-			if (stext[y]._ssel || (stextscrl && y == 22)) {
-				stextsel = y;
-				STextEnter();
-			}
-		}
-	}
-}
-
-void ReleaseStoreBtn()
-{
-	stextscrlubtn = -1;
-	stextscrldbtn = -1;
-}
-
-<<<<<<< HEAD
-void S_StartBuyBack()
-{
-	int i;
-
-	storenumh = 0;
-	for (i = 0; itemlist[i]._itype != ITYPE_NONE; i++) {
-		storenumh++;
-	}
-
-	if (storenumh == 0) {
-		stextscrl = FALSE;
-		sprintf(tempstr, "You have not sold me anything.          Your gold : %i", plr[myplr]._pGold);
-		AddSText(0, 1, TRUE, tempstr, COL_GOLD, FALSE);
-		AddSLine(3);
-		AddSLine(21);
-		AddSText(0, 22, TRUE, "Back", COL_WHITE, TRUE);
-		OffsetSTextY(22, 6);
-	} else {
-		stextsize = TRUE;
-		stextscrl = TRUE;
-		stextsval = 0;
-		sprintf(tempstr, "You can buy back these items :           Your gold : %i", plr[myplr]._pGold);
-		AddSText(0, 1, TRUE, tempstr, COL_GOLD, FALSE);
-		AddSLine(3);
-		AddSLine(21);
-		S_ScrollBuyBack(stextsval);
-		AddSText(0, 22, TRUE, "Back", COL_WHITE, FALSE);
-		OffsetSTextY(22, 6);
-
-		stextsmax = storenumh - 4;
-		if (stextsmax < 0)
-			stextsmax = 0;
-	}
-	return;
-}
-
-void S_ScrollBuyBack(int idx)
-{
-	int l, ls;
-	char iclr;
-
-	ls = idx;
-	ClearSText(5, 21);
-	stextup = 5;
-
-	for (l = 5; l < 20; l += 4) {
-		if (itemlist[ls]._itype != ITYPE_NONE) {
-			iclr = COL_WHITE;
-			if (itemlist[ls]._iMagical) {
-				iclr = COL_BLUE;
+			if (AutoEquipEnabled(plr[myplr], smithbuybackitems[idx]) && AutoEquip(myplr, smithbuybackitems[idx], false)) {
+				done = true;
 			}
 
-			if (!itemlist[ls]._iStatFlag) {
-				iclr = COL_RED;
+			if (done || AutoPlaceItemInInventory(myplr, smithbuybackitems[idx], false))
+				StartStore(STORE_CONFIRM);
+
+			if (done)
+				StartStore(STORE_CONFIRM);
+			else
+				StartStore(STORE_NOROOM);
+			SetCursor_(CURSOR_HAND);
+		}
+	}
+}
+
+void S_WBuyBackEnter()
+{
+	int idx, i;
+	BOOL done;
+
+	if (stextsel == 22) {
+		StartStore(STORE_WITCH);
+		stextsel = 12;
+	} else {
+		stextlhold = stextsel;
+		stextvhold = stextsval;
+		stextshold = STORE_WBUYBACK;
+		idx = stextsval + ((stextsel - stextup) >> 2);
+		if (plr[myplr]._pGold < witchbuybackitems[idx]._iIvalue) {
+			StartStore(STORE_NOMONEY);
+		} else {
+			plr[myplr].HoldItem = witchbuybackitems[idx];
+			SetCursor_(plr[myplr].HoldItem._iCurs + CURSOR_FIRSTITEM);
+
+			done = FALSE;
+
+			if (AutoEquipEnabled(plr[myplr], witchbuybackitems[idx]) && AutoEquip(myplr, witchbuybackitems[idx], false)) {
+				done = true;
 			}
 
-			if (itemlist[ls]._iMagical) {
-				AddSText(20, l, FALSE, itemlist[ls]._iIName, iclr, TRUE);
-			} else {
-				AddSText(20, l, FALSE, itemlist[ls]._iName, iclr, TRUE);
-			}
+			if (done || AutoPlaceItemInInventory(myplr, witchbuybackitems[idx], false))
+				StartStore(STORE_CONFIRM);
+			else
+				StartStore(STORE_NOROOM);
+			SetCursor_(CURSOR_HAND);
+		}
+	}
+}
+
+void BuyBackItem()
+{
+	int idx, s;
 
-			AddSTextVal(l, itemlist[ls]._iIvalue);
-			PrintStoreItem(&itemlist[ls], l + 1, iclr);
-			stextdown = l;
-			ls++;
-		}
-	}
-}
-
-void S_SBuyBackEnter()
-{
-	int idx, i;
-	BOOL done;
-
-	if (stextsel == 22) {
-		StartStore(STORE_SMITH);
-		stextsel = 12;
-	} else {
-		stextlhold = stextsel;
-		stextvhold = stextsval;
-		stextshold = STORE_SBUYBACK;
-		idx = stextsval + ((stextsel - stextup) >> 2);
-		if (plr[myplr]._pGold < smithbuybackitems[idx]._iIvalue) {
-			StartStore(STORE_NOMONEY);
-		} else {
-			plr[myplr].HoldItem = smithbuybackitems[idx];
-			SetCursor_(plr[myplr].HoldItem._iCurs + CURSOR_FIRSTITEM);
-			done = FALSE;
-
-			for (i = 0; i < NUM_INV_GRID_ELEM && !done; i++) {
-				done = AutoPlace(myplr, i, cursW / 28, cursH / 28, FALSE);
-			}
-			if (done)
-				StartStore(STORE_CONFIRM);
-			else
-				StartStore(STORE_NOROOM);
-			SetCursor_(CURSOR_HAND);
-		}
-	}
-}
-
-void S_WBuyBackEnter()
-{
-	int idx, i;
-	BOOL done;
-
-	if (stextsel == 22) {
-		StartStore(STORE_WITCH);
-		stextsel = 12;
-	} else {
-		stextlhold = stextsel;
-		stextvhold = stextsval;
-		stextshold = STORE_WBUYBACK;
-		idx = stextsval + ((stextsel - stextup) >> 2);
-		if (plr[myplr]._pGold < witchbuybackitems[idx]._iIvalue) {
-			StartStore(STORE_NOMONEY);
-		} else {
-			plr[myplr].HoldItem = witchbuybackitems[idx];
-			SetCursor_(plr[myplr].HoldItem._iCurs + CURSOR_FIRSTITEM);
-			done = FALSE;
-
-			for (i = 0; i < NUM_INV_GRID_ELEM && !done; i++) {
-				done = AutoPlace(myplr, i, cursW / 28, cursH / 28, FALSE);
-			}
-			if (done)
-				StartStore(STORE_CONFIRM);
-			else
-				StartStore(STORE_NOROOM);
-			SetCursor_(CURSOR_HAND);
-		}
-	}
-}
-
-void BuyBackItem()
-{
-	int idx;
-
-	TakePlrsMoney(plr[myplr].HoldItem._iIvalue);
-	if (plr[myplr].HoldItem._iMagical == ITEM_QUALITY_NORMAL)
-		plr[myplr].HoldItem._iIdentified = FALSE;
-	else
-		plr[myplr].HoldItem._iIdentified = TRUE;
-	StoreAutoPlace();
-	idx = stextvhold + ((stextlhold - stextup) >> 2);
-	if (idx == SMITH_ITEMS - 1) {
-		itemlist[SMITH_ITEMS - 1]._itype = ITYPE_NONE;
-	} else {
-		for (; itemlist[idx + 1]._itype != ITYPE_NONE; idx++) {
-			itemlist[idx] = itemlist[idx + 1];
-		}
-		itemlist[idx]._itype = ITYPE_NONE;
-	}
-	CalcPlrInv(myplr, TRUE);
-}
-DEVILUTION_END_NAMESPACE
-
-=======
-} // namespace devilution
-
->>>>>>> 3be9bbce
+	if(itemlist == smithbuybackitems)
+        s = SMITH_ITEMS;
+    else if (itemlist == witchbuybackitems)
+        s = WITCH_ITEMS;
+
+	TakePlrsMoney(plr[myplr].HoldItem._iIvalue);
+	if (plr[myplr].HoldItem._iMagical == ITEM_QUALITY_NORMAL)
+		plr[myplr].HoldItem._iIdentified = FALSE;
+	else
+		plr[myplr].HoldItem._iIdentified = TRUE;
+	StoreAutoPlace();
+	idx = stextvhold + ((stextlhold - stextup) >> 2);
+	if (idx == s - 1) {
+		itemlist[s - 1]._itype = ITYPE_NONE;
+	} else {
+		for (; itemlist[idx + 1]._itype != ITYPE_NONE; idx++) {
+			itemlist[idx] = itemlist[idx + 1];
+		}
+		itemlist[idx]._itype = ITYPE_NONE;
+	}
+	CalcPlrInv(myplr, TRUE);
+}
+
+} // namespace devilution