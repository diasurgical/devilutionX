//HEADER_GOES_HERE

#include "../types.h"

<<<<<<< HEAD
#ifndef NO_GLOBALS
int stextup; // weak
int storenumh; // weak
=======
int stextup;    // weak
int storenumh;  // weak
>>>>>>> 5541df1f
int stextlhold; // weak
ItemStruct boyitem;
int stextshold; // idb
ItemStruct premiumitem[6];
void *pSTextBoxCels;
int premiumlevel; // idb
int talker;       // weak
STextStruct stext[24];
char stextsize;  // weak
int stextsmax;   // weak
int InStoreFlag; // idb
ItemStruct storehold[48];
int gossipstart; // weak
ItemStruct witchitem[20];
int stextscrl;  // weak
int numpremium; // idb
ItemStruct healitem[20];
ItemStruct golditem;
char storehidx[48];
void *pSTextSlidCels;
int stextvhold;     // weak
int stextsel;       // weak
char stextscrldbtn; // weak
int gossipend;      // weak
void *pCelBuff;
int stextsval; // idb
int boylevel;  // weak
ItemStruct smithitem[20];
int stextdown;      // weak
char stextscrlubtn; // weak
<<<<<<< HEAD
char stextflag; // weak
#endif

int SStringY[24] =
{
  0,
  12,
  24,
  36,
  48,
  60,
  72,
  84,
  96,
  108,
  120,
  132,
  144,
  156,
  168,
  180,
  192,
  204,
  216,
  228,
  240,
  252,
  264,
  276
=======
char stextflag;     // weak

int SStringY[24] = {
	0,
	12,
	24,
	36,
	48,
	60,
	72,
	84,
	96,
	108,
	120,
	132,
	144,
	156,
	168,
	180,
	192,
	204,
	216,
	228,
	240,
	252,
	264,
	276
>>>>>>> 5541df1f
};
char *talkname[9] = {
	"Griswold",
	"Pepin",
	"",
	"Ogden",
	"Cain",
	"Farnham",
	"Adria",
	"Gillian",
	"Wirt"
};

void __cdecl InitStores()
{
	int i; // eax

	pSTextBoxCels = LoadFileInMem("Data\\TextBox2.CEL", 0);
	pCelBuff = LoadFileInMem("Data\\PentSpn2.CEL", 0);
	pSTextSlidCels = LoadFileInMem("Data\\TextSlid.CEL", 0);
	ClearSText(0, 24);
	stextflag = 0;
	InStoreFlag = 1;
	premiumlevel = 1;
	stextsize = 0;
	stextscrl = 0;
	numpremium = 0;

	for (i = 0; i < 6; i++)
		premiumitem[i]._itype = -1;

	boyitem._itype = -1;
	boylevel = 0;
}
// 69FB38: using guessed type int talker;
// 6A09E0: using guessed type char stextsize;
// 6A6BB8: using guessed type int stextscrl;
// 6A8A3C: using guessed type int boylevel;
// 6AA705: using guessed type char stextflag;

void __cdecl SetupTownStores()
{
	int i; // eax
	int l; // esi

	SetRndSeed(glSeedTbl[currlevel] * GetTickCount());
	if (gbMaxPlayers == 1) {
		l = 0;
		for (i = 0; i < 17; i++) {
			if (plr[myplr]._pLvlVisited[i])
				l = i;
		}
	} else {
		l = plr[myplr]._pLevel >> 1;
	}
	l += 2;
	if (l < 6)
		l = 6;
	if (l > 16)
		l = 16;
	SpawnStoreGold();
	SpawnSmith(l);
	SpawnWitch(l);
	SpawnHealer(l);
	SpawnBoy(plr[myplr]._pLevel);
	SpawnPremium(plr[myplr]._pLevel);
}
// 679660: using guessed type char gbMaxPlayers;

void __cdecl FreeStoreMem()
{
	void *p;

	p = pSTextBoxCels;
	pSTextBoxCels = NULL;
	mem_free_dbg(p);
	p = pCelBuff;
	pCelBuff = NULL;
	mem_free_dbg(p);
	p = pSTextSlidCels;
	pSTextSlidCels = NULL;
	mem_free_dbg(p);
}

void __cdecl DrawSTextBack()
{
	CelDecodeOnly(408, 487, pSTextBoxCels, 1, 271);

#define TRANS_RECT_X 347
#define TRANS_RECT_Y 28
#define TRANS_RECT_WIDTH 265
#define TRANS_RECT_HEIGHT 297
#include "asm_trans_rect.inc"
}

void __fastcall PrintSString(int x, int y, unsigned char cjustflag, char *str, int col, int val)
{
	int v6;            // edi
	int v7;            // eax
	int v8;            // ebx
	int v9;            // esi
	int v10;           // esi
	int v11;           // ecx
	int v12;           // eax
	int v13;           // edx
	int v14;           // ecx
	unsigned char v15; // al
	int v16;           // ebx
	int v17;           // ecx
	int v18;           // eax
	int v19;           // esi
	size_t v20;        // ebx
	unsigned char v21; // edx
	int v22;           // ecx
	char valstr[32];   // [esp+Ch] [ebp-3Ch]
	int v24;           // [esp+2Ch] [ebp-1Ch]
	int v25;           // [esp+30h] [ebp-18h]
	int v26;           // [esp+34h] [ebp-14h]
	int v27;           // [esp+38h] [ebp-10h]
	int v28;           // [esp+3Ch] [ebp-Ch]
	int v29;           // [esp+40h] [ebp-8h]
	int v30;           // [esp+44h] [ebp-4h]

	v6 = SStringY[y] + stext[y]._syoff;
	v7 = -(stextsize != 0);
	v8 = x;
	v9 = screen_y_times_768[v6 + 204];
	_LOWORD(v7) = v7 & 0xFEC0;
	v24 = y;
	v26 = x;
	v27 = v7 + 416;
	v10 = x + v7 + 416 + v9;
	v28 = strlen(str);
	v11 = 0;
	v25 = stextsize != 0 ? 577 : 257;
	v30 = 0;
	if (cjustflag) {
		v12 = 0;
		if (v28 > 0) {
			do {
				v13 = (unsigned char)str[v11++];
				v12 += fontkern[fontframe[fontidx[v13]]] + 1;
			} while (v11 < v28);
		}
		if (v12 < v25)
			v30 = (v25 - v12) >> 1;
		v10 += v30;
	}
	if (stextsel == v24) {
		if (cjustflag)
			v14 = v27 + v30 + v8 - 20;
		else
			v14 = v27 + v8 - 20;
		CelDecodeOnly(v14, v6 + 205, pCelBuff, InStoreFlag, 12);
	}
	v29 = 0;
	if (v28 > 0) {
		do {
			v15 = fontframe[fontidx[(unsigned char)str[v29]]];
			v16 = v15;
			v17 = v30 + fontkern[v15] + 1;
			v30 += fontkern[v15] + 1;
			if (v15 && v17 <= v25)
				CPrintString(v10, v15, col);
			v18 = fontkern[v16];
			++v29;
			v10 += v18 + 1;
		} while (v29 < v28);
		v8 = v26;
	}
	if (!cjustflag && val >= 0) {
		sprintf(valstr, "%i", val);
		v19 = screen_y_times_768[v6 + 204] - v8 + 656;
		v20 = strlen(valstr);
		while ((--v20 & 0x80000000) == 0) {
			v21 = fontframe[fontidx[(unsigned char)valstr[v20]]];
			v19 += -1 - fontkern[v21];
			if (fontframe[fontidx[(unsigned char)valstr[v20]]])
				CPrintString(v19, v21, col);
		}
		v8 = v26;
	}
	if (stextsel == v24) {
		if (cjustflag)
			v22 = v27 + v30 + v8 + 4;
		else
			v22 = 660 - v8;
		CelDecodeOnly(v22, v6 + 205, pCelBuff, InStoreFlag, 12);
	}
}
// 6A09E0: using guessed type char stextsize;
// 6A8A28: using guessed type int stextsel;
// 457BD6: using guessed type char valstr[32];

void __fastcall DrawSLine(int y)
{
	int v1;         // eax
	int v2;         // eax
	char *v3;       // esi
	char *v4;       // edi
	signed int v5;  // edx
	char *v6;       // edi
	char *v7;       // esi
	signed int v8;  // [esp+0h] [ebp-10h]
	signed int v9;  // [esp+8h] [ebp-8h]
	signed int v10; // [esp+Ch] [ebp-4h]

	v1 = screen_y_times_768[SStringY[y] + 198];
	if (stextsize == 1) {
		v8 = 142170;
		v2 = v1 + 90;
		v10 = 146;
		v9 = 182;
	} else {
		v8 = 142490;
		v2 = v1 + 410;
		v10 = 66;
		v9 = 502;
	}
	v3 = (char *)gpBuffer + v8;
	v4 = (char *)gpBuffer + v2;
	v5 = 3;
	do {
		qmemcpy(v4, v3, 4 * v10);
		v7 = &v3[4 * v10];
		v6 = &v4[4 * v10];
		*(_WORD *)v6 = *(_WORD *)v7;
		v3 = &v7[v9 + 2];
		v4 = &v6[v9 + 2];
		--v5;
	} while (v5);
}
// 6A09E0: using guessed type char stextsize;

void __fastcall DrawSArrows(int y1, int y2)
{
	int *v2; // ebp
	int v3;  // ebx
	int v4;  // edi
	int v5;  // esi
	int v6;  // eax
	int v7;  // eax

	v2 = &SStringY[y2];
	v3 = y1;
	v4 = SStringY[y1] + 204;
	v5 = *v2 + 204;
	if (stextscrlubtn == -1)
		CelDecodeOnly(665, v4, pSTextSlidCels, 10, 12);
	else
		CelDecodeOnly(665, v4, pSTextSlidCels, 12, 12);
	if (stextscrldbtn == -1)
		CelDecodeOnly(665, v5, pSTextSlidCels, 9, 12);
	else
		CelDecodeOnly(665, v5, pSTextSlidCels, 11, 12);
	while (1) {
		v4 += 12;
		if (v4 >= v5)
			break;
		CelDecodeOnly(665, v4, pSTextSlidCels, 14, 12);
	}
	v6 = stextsel;
	if (stextsel == 22)
		v6 = stextlhold;
	if (storenumh <= 1)
		v7 = 0;
	else
		v7 = (*v2 - SStringY[v3] - 24) * (1000 * (stextsval + ((v6 - stextup) >> 2)) / (storenumh - 1)) / 1000;
	CelDecodeOnly(665, SStringY[v3 + 1] + v7 + 204, pSTextSlidCels, 13, 12);
}
// 69F108: using guessed type int stextup;
// 69F10C: using guessed type int storenumh;
// 69F110: using guessed type int stextlhold;
// 6A8A28: using guessed type int stextsel;
// 6A8A2C: using guessed type char stextscrldbtn;
// 6AA704: using guessed type char stextscrlubtn;

void __cdecl DrawSTextHelp()
{
	stextsel = -1;
	stextsize = 1;
}
// 6A09E0: using guessed type char stextsize;
// 6A8A28: using guessed type int stextsel;

void __fastcall ClearSText(int s, int e)
{
	int v2;  // edx
	int *v3; // eax

	if (s < e) {
		v2 = e - s;
		v3 = &stext[s]._syoff;
		do {
			v3[37] = -1;
			*(v3 - 1) = 0;
			*v3 = 0;
			*((_BYTE *)v3 + 4) = 0;
			v3[33] = 0;
			*((_BYTE *)v3 + 136) = 0;
			v3[35] = 0;
			v3[36] = 0;
			v3 += 39;
			--v2;
		} while (v2);
	}
}

void __fastcall AddSLine(int y)
{
	stext[y]._sx = 0;
	stext[y]._syoff = 0;
	stext[y]._sstr[0] = 0;
	stext[y]._sline = 1;
}

void __fastcall AddSTextVal(int y, int val)
{
	stext[y]._sval = val;
}

void __fastcall OffsetSTextY(int y, int yo)
{
	stext[y]._syoff = yo;
}

void __fastcall AddSText(int x, int y, int j, char *str, int clr, int sel)
{
	stext[y]._sx = x;
	stext[y]._syoff = 0;
	strcpy(stext[y]._sstr, str);
	stext[y]._sjust = j;
	stext[y]._sclr = clr;
	stext[y]._sline = 0;
	stext[y]._ssel = sel;
}

void __cdecl StoreAutoPlace()
{
	int v0;         // edi
	int v1;         // eax
	int v2;         // edx
	ItemStruct *v3; // ebp
	int v4;         // esi
	int v5;         // esi
	int v6;         // esi
	int v7;         // esi
	int v8;         // esi
	int v9;         // esi
	int v10;        // esi
	int v11;        // esi
	int *v12;       // esi
	int v13;        // esi
	int v14;        // esi
	int v15;        // esi
	int v16;        // esi
	int v17;        // esi
	signed int v19; // [esp+10h] [ebp-Ch]
	int v20;        // [esp+14h] [ebp-8h]
	int v21;        // [esp+18h] [ebp-4h]

	SetICursor(plr[myplr].HoldItem._iCurs + CURSOR_FIRSTITEM);
	v0 = icursH28;
	v1 = 0;
	v21 = icursW28;
	v20 = icursH28;
	if (icursW28 == 1) {
		if (icursH28 == 1) {
			v2 = myplr;
			if (plr[myplr].HoldItem._iStatFlag && AllItemsList[plr[v2].HoldItem.IDidx].iUsable) {
				v19 = 0;
				v3 = plr[v2].SpdList;
				do {
					if (v1)
						break;
					if (v3->_itype == -1) {
						qmemcpy(v3, &plr[v2].HoldItem, sizeof(ItemStruct));
						v0 = v20;
						v1 = 1;
					}
					++v19;
					++v3;
				} while (v19 < 8);
			}
			v4 = 30;
			do {
				if (v1)
					break;
				v1 = AutoPlace(myplr, v4++, 1, 1, 1);
			} while (v4 <= 39);
			v5 = 20;
			do {
				if (v1)
					break;
				v1 = AutoPlace(myplr, v5++, 1, 1, 1);
			} while (v5 <= 29);
			v6 = 10;
			do {
				if (v1)
					break;
				v1 = AutoPlace(myplr, v6++, 1, 1, 1);
			} while (v6 <= 19);
			v7 = 0;
			while (!v1) {
				v1 = AutoPlace(myplr, v7++, 1, 1, 1);
				if (v7 > 9)
					goto LABEL_22;
			}
		} else {
		LABEL_22:
			if (v0 == 2) {
				v8 = 29;
				do {
					if (v1)
						break;
					v1 = AutoPlace(myplr, v8--, 1, 2, 1);
				} while (v8 >= 20);
				v9 = 9;
				do {
					if (v1)
						break;
					v1 = AutoPlace(myplr, v9--, 1, 2, 1);
				} while (v9 >= 0);
				v10 = 19;
				while (!v1) {
					v1 = AutoPlace(myplr, v10--, 1, 2, 1);
					if (v10 < 10)
						goto LABEL_32;
				}
			} else {
			LABEL_32:
				if (v0 == 3) {
					v11 = 0;
					while (!v1) {
						v1 = AutoPlace(myplr, v11++, 1, 3, 1);
						if (v11 >= 20)
							goto LABEL_36;
					}
				}
			}
		}
	} else {
	LABEL_36:
		if (v21 == 2) {
			if (v0 == 2) {
				v12 = AP2x2Tbl;
				do {
					if (v1)
						break;
					v1 = AutoPlace(myplr, *v12, 2, 2, 1);
					++v12;
				} while ((signed int)v12 < (signed int)&AP2x2Tbl[10]);
				v13 = 21;
				do {
					if (v1)
						break;
					v1 = AutoPlace(myplr, v13, 2, 2, 1);
					v13 += 2;
				} while (v13 < 29);
				v14 = 1;
				do {
					if (v1)
						break;
					v1 = AutoPlace(myplr, v14, 2, 2, 1);
					v14 += 2;
				} while (v14 < 9);
				v15 = 10;
				while (!v1) {
					v1 = AutoPlace(myplr, v15++, 2, 2, 1);
					if (v15 >= 19)
						goto LABEL_50;
				}
			} else {
			LABEL_50:
				if (v0 == 3) {
					v16 = 0;
					do {
						if (v1)
							break;
						v1 = AutoPlace(myplr, v16++, 2, 3, 1);
					} while (v16 < 9);
					v17 = 10;
					do {
						if (v1)
							break;
						v1 = AutoPlace(myplr, v17++, 2, 3, 1);
					} while (v17 < 19);
				}
			}
		}
	}
}
// 48E9A8: using guessed type int AP2x2Tbl[10];

void __cdecl S_StartSmith()
{
	stextsize = 0;
	stextscrl = 0;
	AddSText(0, 1, 1u, "Welcome to the", COL_GOLD, 0);
	AddSText(0, 3, 1u, "Blacksmith's shop", COL_GOLD, 0);
	AddSText(0, 7, 1u, "Would you like to:", COL_GOLD, 0);
	AddSText(0, 10, 1u, "Talk to Griswold", COL_BLUE, 1);
	AddSText(0, 12, 1u, "Buy basic items", COL_WHITE, 1);
	AddSText(0, 14, 1u, "Buy premium items", COL_WHITE, 1);
	AddSText(0, 16, 1u, "Sell items", COL_WHITE, 1);
	AddSText(0, 18, 1u, "Repair items", COL_WHITE, 1);
	AddSText(0, 20, 1u, "Leave the shop", COL_WHITE, 1);
	AddSLine(5);
	storenumh = 20;
}
// 69F10C: using guessed type int storenumh;
// 6A09E0: using guessed type char stextsize;
// 6A6BB8: using guessed type int stextscrl;

void __fastcall S_ScrollSBuy(int idx)
{
	int v1;   // esi
	int v2;   // edi
	char *v3; // esi
	char *v4; // eax
	int iclr; // [esp+Ch] [ebp-4h]

	v1 = idx;
	v2 = 5;
	ClearSText(5, 21);
	v3 = &smithitem[v1]._iMagical;
	stextup = 5;
	do {
		if (*((_DWORD *)v3 - 13) != -1) {
			_LOBYTE(iclr) = COL_WHITE;
			if (*v3)
				_LOBYTE(iclr) = COL_BLUE;
			if (!*((_DWORD *)v3 + 74))
				_LOBYTE(iclr) = COL_RED;
			v4 = v3 + 65;
			if (!*v3)
				v4 = v3 + 1;
			AddSText(20, v2, 0, v4, iclr, 1);
			AddSTextVal(v2, *((_DWORD *)v3 + 35));
			PrintStoreItem((ItemStruct *)(v3 - 60), v2 + 1, iclr);
			stextdown = v2;
			v3 += 368;
		}
		v2 += 4;
	} while (v2 < 20);
	if (!stext[stextsel]._ssel && stextsel != 22)
		stextsel = stextdown;
}
// 69F108: using guessed type int stextup;
// 6A8A28: using guessed type int stextsel;
// 6AA700: using guessed type int stextdown;

void __fastcall PrintStoreItem(ItemStruct *x, int l, char iclr)
{
	ItemStruct *v3;   // esi
	char v5;          // cl
	char v6;          // cl
	int v7;           // eax
	char v8;          // al
	unsigned char v9; // al
	char v10;         // al
	int v11;          // edi
	char sstr[128];   // [esp+Ch] [ebp-84h]
	int y;            // [esp+8Ch] [ebp-4h]

	sstr[0] = 0;
	v3 = x;
	y = l;
	if (x->_iIdentified) {
		if (x->_iMagical != ITEM_QUALITY_UNIQUE) {
			v5 = x->_iPrePower;
			if (v5 != -1) {
				PrintItemPower(v5, v3);
				strcat(sstr, tempstr);
			}
		}
		v6 = v3->_iSufPower;
		if (v6 != -1) {
			PrintItemPower(v6, v3);
			if (sstr[0])
				strcat(sstr, ",  ");
			strcat(sstr, tempstr);
		}
	}
	if (v3->_iMiscId == IMISC_STAFF && v3->_iMaxCharges) {
		sprintf(tempstr, "Charges: %i/%i", v3->_iCharges, v3->_iMaxCharges);
		if (sstr[0])
			strcat(sstr, ",  ");
		strcat(sstr, tempstr);
	}
	if (sstr[0])
		AddSText(40, y++, 0, sstr, iclr, 0);
	sstr[0] = 0;
	if (v3->_iClass == 1)
		sprintf(sstr, "Damage: %i-%i  ", v3->_iMinDam, v3->_iMaxDam);
	if (v3->_iClass == 2)
		sprintf(sstr, "Armor: %i  ", v3->_iAC);
	v7 = v3->_iMaxDur;
	if (v7 != 255 && v7) {
		sprintf(tempstr, "Dur: %i/%i,  ", v3->_iDurability, v3->_iMaxDur);
		strcat(sstr, tempstr);
	} else {
		strcat(sstr, "Indestructible,  ");
	}
	if (!v3->_itype)
		sstr[0] = 0;
	if (v3->_iMinStr + (unsigned char)v3->_iMinMag + v3->_iMinDex) {
		strcpy(tempstr, "Required:");
		v8 = v3->_iMinStr;
		if (v8)
			sprintf(tempstr, "%s %i Str", tempstr, v8);
		v9 = v3->_iMinMag;
		if (v9)
			sprintf(tempstr, "%s %i Mag", tempstr, v9);
		v10 = v3->_iMinDex;
		if (v10)
			sprintf(tempstr, "%s %i Dex", tempstr, v10);
		strcat(sstr, tempstr);
	} else {
		strcat(sstr, "No required attributes");
	}
	v11 = y;
	AddSText(40, y, 0, sstr, iclr, 0);
	if (v3->_iMagical == ITEM_QUALITY_UNIQUE) {
		if (v3->_iIdentified)
			AddSText(40, v11 + 1, 0, "Unique Item", iclr, 0);
	}
}

void __cdecl S_StartSBuy()
{
	int v0;  // ST10_4
	int v1;  // eax
	int *v2; // ecx

	v0 = plr[myplr]._pGold;
	stextsize = 1;
	stextscrl = 1;
	stextsval = 0;
	sprintf(tempstr, "I have these items for sale :           Your gold : %i", v0);
	AddSText(0, 1, 1u, tempstr, COL_GOLD, 0);
	AddSLine(3);
	AddSLine(21);
	S_ScrollSBuy(stextsval);
	AddSText(0, 22, 1u, "Back", COL_WHITE, 0);
	OffsetSTextY(22, 6);
	v1 = 0;
	storenumh = 0;
	if (smithitem[0]._itype != -1) {
		v2 = &smithitem[0]._itype;
		do {
			v2 += 92;
			++v1;
		} while (*v2 != -1);
		storenumh = v1;
	}
	stextsmax = v1 - 4;
	if (v1 - 4 < 0)
		stextsmax = 0;
}
// 69F10C: using guessed type int storenumh;
// 6A09E0: using guessed type char stextsize;
// 6A09E4: using guessed type int stextsmax;
// 6A6BB8: using guessed type int stextscrl;

void __fastcall S_ScrollSPBuy(int idx)
{
	int v1;   // esi
	int v2;   // edi
	int v3;   // eax
	int v4;   // esi
	int *v5;  // ecx
	char *v6; // esi
	int iclr; // [esp+Ch] [ebp-4h]

	v1 = idx;
	v2 = 5;
	ClearSText(5, 21);
	v3 = v1;
	v4 = 0;
	stextup = 5;
	if (v3) {
		v5 = &premiumitem[0]._itype;
		do {
			if (*v5 != -1)
				--v3;
			++v4;
			v5 += 92;
		} while (v3);
	}
	v6 = &premiumitem[v4]._iMagical;
	do {
		if ((signed int)v6 >= (signed int)&premiumitem[6]._iMagical)
			break;
		if (*((_DWORD *)v6 - 13) == -1) {
			v2 -= 4;
		} else {
			_LOBYTE(iclr) = COL_WHITE;
			if (*v6)
				_LOBYTE(iclr) = COL_BLUE;
			if (!*((_DWORD *)v6 + 74))
				_LOBYTE(iclr) = COL_RED;
			AddSText(20, v2, 0, v6 + 65, iclr, 1);
			AddSTextVal(v2, *((_DWORD *)v6 + 35));
			PrintStoreItem((ItemStruct *)(v6 - 60), v2 + 1, iclr);
			stextdown = v2;
		}
		v2 += 4;
		v6 += 368;
	} while (v2 < 20);
	if (!stext[stextsel]._ssel && stextsel != 22)
		stextsel = stextdown;
}
// 69F108: using guessed type int stextup;
// 6A8A28: using guessed type int stextsel;
// 6AA700: using guessed type int stextdown;

BOOLEAN __cdecl S_StartSPBuy()
{
	int *v0;        // eax
	BOOLEAN result; // al
	int v2;         // ST10_4

	storenumh = 0;
	v0 = &premiumitem[0]._itype;
	do {
		if (*v0 != -1)
			++storenumh;
		v0 += 92;
	} while ((signed int)v0 < (signed int)&premiumitem[6]._itype);
	if (storenumh) {
		v2 = plr[myplr]._pGold;
		stextsval = 0;
		stextsize = 1;
		stextscrl = 1;
		sprintf(tempstr, "I have these premium items for sale :   Your gold : %i", v2);
		AddSText(0, 1, 1u, tempstr, COL_GOLD, 0);
		AddSLine(3);
		AddSLine(21);
		AddSText(0, 22, 1u, "Back", COL_WHITE, 0);
		OffsetSTextY(22, 6);
		stextsmax = storenumh - 4;
		if (storenumh - 4 < 0)
			stextsmax = 0;
		S_ScrollSPBuy(stextsval);
		result = 1;
	} else {
		StartStore(STORE_SMITH);
		stextsel = 14;
		result = 0;
	}
	return result;
}
// 69F10C: using guessed type int storenumh;
// 69FB38: using guessed type int talker;
// 6A09E0: using guessed type char stextsize;
// 6A09E4: using guessed type int stextsmax;
// 6A6BB8: using guessed type int stextscrl;
// 6A8A28: using guessed type int stextsel;

BOOL __fastcall SmithSellOk(int i)
{
	if (plr[myplr].InvList[i]._itype == ITYPE_NONE)
		return FALSE;
	if (plr[myplr].InvList[i]._itype == ITYPE_MISC)
		return FALSE;
	if (plr[myplr].InvList[i]._itype == ITYPE_GOLD)
		return FALSE;
	if (plr[myplr].InvList[i]._itype == ITYPE_0E)
		return FALSE;
	if (plr[myplr].InvList[i]._itype == ITYPE_STAFF)
		return FALSE;
	if (plr[myplr].InvList[i].IDidx == IDI_LAZSTAFF)
		return FALSE;

	return TRUE;
}

void __fastcall S_ScrollSSell(int idx)
{
	int v1;   // esi
	int v2;   // edi
	char *v3; // esi
	int v4;   // edx
	int v5;   // [esp+Ch] [ebp-8h]
	int iclr; // [esp+10h] [ebp-4h]

	v1 = idx;
	v5 = idx;
	v2 = 5;
	ClearSText(5, 21);
	v3 = &storehold[v1]._iMagical;
	stextup = 5;
	do {
		if (v5 >= storenumh)
			break;
		if (*((_DWORD *)v3 - 13) != -1) {
			_LOBYTE(iclr) = 0;
			if (*v3)
				_LOBYTE(iclr) = 1;
			if (!*((_DWORD *)v3 + 74))
				_LOBYTE(iclr) = 2;
			if (*v3 && *((_DWORD *)v3 - 1)) {
				AddSText(20, v2, 0, v3 + 65, iclr, 1);
				v4 = *((_DWORD *)v3 + 35);
			} else {
				AddSText(20, v2, 0, v3 + 1, iclr, 1);
				v4 = *((_DWORD *)v3 + 34);
			}
			AddSTextVal(v2, v4);
			PrintStoreItem((ItemStruct *)(v3 - 60), v2 + 1, iclr);
			stextdown = v2;
		}
		++v5;
		v2 += 4;
		v3 += 368;
	} while (v2 < 20);
	stextsmax = storenumh - 4;
	if (storenumh - 4 < 0)
		stextsmax = 0;
}
// 69F108: using guessed type int stextup;
// 69F10C: using guessed type int storenumh;
// 6A09E4: using guessed type int stextsmax;
// 6AA700: using guessed type int stextdown;

void __cdecl S_StartSSell()
{
	int i;          // eax
	BOOLEAN sellok; // [esp+14h] [ebp-4h]

	stextsize = 1;
	sellok = 0;
	storenumh = 0;

	for (i = 0; i < 48; i++)
		storehold[i]._itype = -1;

	for (i = 0; i < plr[myplr]._pNumInv; i++) {
		if (SmithSellOk(i)) {
			sellok = 1;
			qmemcpy(&storehold[storenumh], &plr[myplr].InvList[i], sizeof(ItemStruct));

			if (storehold[storenumh]._iMagical != ITEM_QUALITY_NORMAL && storehold[storenumh]._iIdentified)
				storehold[storenumh]._ivalue = storehold[storenumh]._iIvalue;

			if (!(storehold[storenumh]._ivalue >>= 2))
				storehold[storenumh]._ivalue = 1;

			storehold[storenumh]._iIvalue = storehold[storenumh]._ivalue;
			storehidx[storenumh++] = i;
		}
	}

	if (sellok) {
		stextsmax = plr[myplr]._pNumInv;
		stextscrl = 1;
		stextsval = 0;
		sprintf(tempstr, "Which item is for sale?            Your gold : %i", plr[myplr]._pGold);
		AddSText(0, 1, 1, tempstr, COL_GOLD, 0);
		AddSLine(3);
		AddSLine(21);
		S_ScrollSSell(stextsval);
		AddSText(0, 22, 1, "Back", COL_WHITE, 1);
		OffsetSTextY(22, 6);
	} else {
		stextscrl = 0;
		sprintf(tempstr, "You have nothing I want.            Your gold : %i", plr[myplr]._pGold);
		AddSText(0, 1, 1, tempstr, COL_GOLD, 0);
		AddSLine(3);
		AddSLine(21);
		AddSText(0, 22, 1, "Back", COL_WHITE, 1);
		OffsetSTextY(22, 6);
	}
}
// 69F10C: using guessed type int storenumh;
// 6A09E0: using guessed type char stextsize;
// 6A09E4: using guessed type int stextsmax;
// 6A6BB8: using guessed type int stextscrl;

BOOLEAN __fastcall SmithRepairOk(int i)
{
	if (plr[myplr].InvList[i]._itype != ITYPE_NONE
	    && plr[myplr].InvList[i]._itype
	    && plr[myplr].InvList[i]._itype != ITYPE_GOLD
	    && plr[myplr].InvList[i]._itype != ITYPE_0E)
		return plr[myplr].InvList[i]._iDurability != plr[myplr].InvList[i]._iMaxDur;
	else
		return 0;
}

void __cdecl S_StartSRepair()
{
	int v0;  // ebp
	int *v1; // eax
	int v2;  // esi
	int v3;  // eax
	int v4;  // eax
	int v5;  // eax
	int v6;  // eax
	int v7;  // edi
	//int v8; // eax
	int v9;         // esi
	int v10;        // eax
	int v11;        // [esp-4h] [ebp-1Ch]
	signed int v12; // [esp+10h] [ebp-8h]
	int v13;        // [esp+14h] [ebp-4h]

	v0 = 0;
	stextsize = 1;
	v12 = 0;
	storenumh = 0;
	v1 = &storehold[0]._itype;
	do {
		*v1 = -1;
		v1 += 92;
	} while ((signed int)v1 < (signed int)&storehold[48]._itype);
	v2 = myplr;
	v3 = myplr;
	if (plr[myplr].InvBody[INVLOC_HEAD]._itype != -1 && plr[v3].InvBody[INVLOC_HEAD]._iDurability != plr[v3].InvBody[INVLOC_HEAD]._iMaxDur) {
		v12 = 1;
		AddStoreHoldRepair(plr[v3].InvBody, -1);
		v2 = myplr;
	}
	v4 = v2;
	if (plr[v2].InvBody[INVLOC_CHEST]._itype != -1 && plr[v4].InvBody[INVLOC_CHEST]._iDurability != plr[v4].InvBody[INVLOC_CHEST]._iMaxDur) {
		v12 = 1;
		AddStoreHoldRepair(&plr[v4].InvBody[INVLOC_CHEST], -2);
		v2 = myplr;
	}
	v5 = v2;
	if (plr[v2].InvBody[INVLOC_HAND_LEFT]._itype != -1 && plr[v5].InvBody[INVLOC_HAND_LEFT]._iDurability != plr[v5].InvBody[INVLOC_HAND_LEFT]._iMaxDur) {
		v12 = 1;
		AddStoreHoldRepair(&plr[v5].InvBody[INVLOC_HAND_LEFT], -3);
		v2 = myplr;
	}
	v6 = v2;
	if (plr[v2].InvBody[INVLOC_HAND_RIGHT]._itype != -1 && plr[v6].InvBody[INVLOC_HAND_RIGHT]._iDurability != plr[v6].InvBody[INVLOC_HAND_RIGHT]._iMaxDur) {
		v12 = 1;
		AddStoreHoldRepair(&plr[v6].InvBody[INVLOC_HAND_RIGHT], -4);
		v2 = myplr;
	}
	v7 = 21720 * v2;
	if (plr[v2]._pNumInv > 0) {
		v13 = 0;
		do {
			//_LOBYTE(v8) = SmithRepairOk(v0);
			if (SmithRepairOk(v0)) {
				v12 = 1;
				AddStoreHoldRepair((ItemStruct *)((char *)&plr[0].InvList[v13] + v7), v0);
				v2 = myplr;
			}
			++v13;
			v7 = 21720 * v2;
			++v0;
		} while (v0 < plr[v2]._pNumInv);
	}
	v9 = v2;
	v11 = plr[v9]._pGold;
	if (v12) {
		stextsval = 0;
		v10 = plr[v9]._pNumInv;
		stextscrl = 1;
		stextsmax = v10;
		sprintf(tempstr, "Repair which item?            Your gold : %i", v11);
		AddSText(0, 1, 1u, tempstr, COL_GOLD, 0);
		AddSLine(3);
		AddSLine(21);
		S_ScrollSSell(stextsval);
	} else {
		stextscrl = 0;
		sprintf(tempstr, "You have nothing to repair.            Your gold : %i", v11);
		AddSText(0, 1, 1u, tempstr, COL_GOLD, 0);
		AddSLine(3);
		AddSLine(21);
	}
	AddSText(0, 22, 1u, "Back", COL_WHITE, 1);
	OffsetSTextY(22, 6);
}
// 69F10C: using guessed type int storenumh;
// 6A09E0: using guessed type char stextsize;
// 6A09E4: using guessed type int stextsmax;
// 6A6BB8: using guessed type int stextscrl;

void __fastcall AddStoreHoldRepair(ItemStruct *itm, int i)
{
	int v2;         // ebx
	ItemStruct *v3; // ebp
	int v5;         // eax

	v2 = storenumh;
	v3 = &storehold[storenumh];
	qmemcpy(&storehold[storenumh], itm, sizeof(ItemStruct));
	if (v3->_iMagical != ITEM_QUALITY_NORMAL && v3->_iIdentified)
		v3->_ivalue = 30 * v3->_iIvalue / 100;
	v5 = v3->_ivalue * (100 * (v3->_iMaxDur - v3->_iDurability) / v3->_iMaxDur) / 100;
	if (!v5) {
		if (v3->_iMagical != ITEM_QUALITY_NORMAL && v3->_iIdentified)
			return;
		v5 = 1;
	}
	if (v5 > 1)
		v5 >>= 1;
	v3->_iIvalue = v5;
	v3->_ivalue = v5;
	storehidx[v2] = i;
	storenumh = v2 + 1;
}
// 69F10C: using guessed type int storenumh;

void __cdecl S_StartWitch()
{
	stextsize = 0;
	stextscrl = 0;
	AddSText(0, 2, 1u, "Witch's shack", COL_GOLD, 0);
	AddSText(0, 9, 1u, "Would you like to:", COL_GOLD, 0);
	AddSText(0, 12, 1u, "Talk to Adria", COL_BLUE, 1);
	AddSText(0, 14, 1u, "Buy items", COL_WHITE, 1);
	AddSText(0, 16, 1u, "Sell items", COL_WHITE, 1);
	AddSText(0, 18, 1u, "Recharge staves", COL_WHITE, 1);
	AddSText(0, 20, 1u, "Leave the shack", COL_WHITE, 1);
	AddSLine(5);
	storenumh = 20;
}
// 69F10C: using guessed type int storenumh;
// 6A09E0: using guessed type char stextsize;
// 6A6BB8: using guessed type int stextscrl;

void __fastcall S_ScrollWBuy(int idx)
{
	int v1;   // esi
	int v2;   // edi
	char *v3; // esi
	char *v4; // eax
	int iclr; // [esp+Ch] [ebp-4h]

	v1 = idx;
	v2 = 5;
	ClearSText(5, 21);
	v3 = &witchitem[v1]._iMagical;
	stextup = 5;
	do {
		if (*((_DWORD *)v3 - 13) != -1) {
			_LOBYTE(iclr) = 0;
			if (*v3)
				_LOBYTE(iclr) = 1;
			if (!*((_DWORD *)v3 + 74))
				_LOBYTE(iclr) = 2;
			v4 = v3 + 65;
			if (!*v3)
				v4 = v3 + 1;
			AddSText(20, v2, 0, v4, iclr, 1);
			AddSTextVal(v2, *((_DWORD *)v3 + 35));
			PrintStoreItem((ItemStruct *)(v3 - 60), v2 + 1, iclr);
			stextdown = v2;
			v3 += 368;
		}
		v2 += 4;
	} while (v2 < 20);
	if (!stext[stextsel]._ssel && stextsel != 22)
		stextsel = stextdown;
}
// 69F108: using guessed type int stextup;
// 6A8A28: using guessed type int stextsel;
// 6AA700: using guessed type int stextdown;

void __cdecl S_StartWBuy()
{
	int v0;  // ST10_4
	int v1;  // eax
	int *v2; // ecx

	v0 = plr[myplr]._pGold;
	stextsize = 1;
	stextscrl = 1;
	stextsval = 0;
	stextsmax = 20;
	sprintf(tempstr, "I have these items for sale :           Your gold : %i", v0);
	AddSText(0, 1, 1u, tempstr, COL_GOLD, 0);
	AddSLine(3);
	AddSLine(21);
	S_ScrollWBuy(stextsval);
	AddSText(0, 22, 1u, "Back", COL_WHITE, 0);
	OffsetSTextY(22, 6);
	v1 = 0;
	storenumh = 0;
	if (witchitem[0]._itype != -1) {
		v2 = &witchitem[0]._itype;
		do {
			v2 += 92;
			++v1;
		} while (*v2 != -1);
		storenumh = v1;
	}
	stextsmax = v1 - 4;
	if (v1 - 4 < 0)
		stextsmax = 0;
}
// 69F10C: using guessed type int storenumh;
// 6A09E0: using guessed type char stextsize;
// 6A09E4: using guessed type int stextsmax;
// 6A6BB8: using guessed type int stextscrl;

BOOLEAN __fastcall WitchSellOk(int i)
{
	BOOLEAN rv;     // al
	ItemStruct *pI; // edx

	rv = 0;

	if (i < 0)
		pI = &plr[myplr].SpdList[~i]; // -(i+1)
	else
		pI = &plr[myplr].InvList[i];

	if (pI->_itype == ITYPE_MISC)
		rv = 1;
	if (pI->_itype == ITYPE_STAFF)
		rv = 1;
	if (pI->IDidx >= IDI_FIRSTQUEST && pI->IDidx <= IDI_LASTQUEST)
		rv = 0;
	if (pI->IDidx == IDI_LAZSTAFF)
		rv = 0;
	return rv;
}

void __cdecl S_StartWSell()
{
	int i;          // eax
	BOOLEAN sellok; // [esp+18h] [ebp-8h]

	stextsize = 1;
	sellok = 0;
	storenumh = 0;

	for (i = 0; i < 48; i++)
		storehold[i]._itype = -1;

	for (i = 0; i < plr[myplr]._pNumInv; i++) {
		if (WitchSellOk(i)) {
			sellok = 1;
			qmemcpy(&storehold[storenumh], &plr[myplr].InvList[i], sizeof(ItemStruct));

			if (storehold[storenumh]._iMagical != ITEM_QUALITY_NORMAL && storehold[storenumh]._iIdentified)
				storehold[storenumh]._ivalue = storehold[storenumh]._iIvalue;

			if (!(storehold[storenumh]._ivalue >>= 2))
				storehold[storenumh]._ivalue = 1;

			storehold[storenumh]._iIvalue = storehold[storenumh]._ivalue;
			storehidx[storenumh++] = i;
		}
	}

	for (i = 0; i < MAXBELTITEMS; i++) {
		if (plr[myplr].SpdList[i]._itype != -1 && WitchSellOk(~i)) {
			sellok = 1;
			qmemcpy(&storehold[storenumh], &plr[myplr].SpdList[i], sizeof(ItemStruct));

			if (storehold[storenumh]._iMagical != ITEM_QUALITY_NORMAL && storehold[storenumh]._iIdentified)
				storehold[storenumh]._ivalue = storehold[storenumh]._iIvalue;

			if (!(storehold[storenumh]._ivalue >>= 2))
				storehold[storenumh]._ivalue = 1;

			storehold[storenumh]._iIvalue = storehold[storenumh]._ivalue;
			storehidx[storenumh++] = ~i;
		}
	}

	if (sellok) {
		stextscrl = 1;
		stextsval = 0;
		stextsmax = plr[myplr]._pNumInv;
		sprintf(tempstr, "Which item is for sale?            Your gold : %i", plr[myplr]._pGold);
		AddSText(0, 1, 1, tempstr, COL_GOLD, 0);
		AddSLine(3);
		AddSLine(21);
		S_ScrollSSell(stextsval);
	} else {
		stextscrl = 0;
		sprintf(tempstr, "You have nothing I want.            Your gold : %i", plr[myplr]._pGold);
		AddSText(0, 1, 1, tempstr, COL_GOLD, 0);
		AddSLine(3);
		AddSLine(21);
	}

	AddSText(0, 22, 1, "Back", COL_WHITE, 1);
	OffsetSTextY(22, 6);
}
// 69F10C: using guessed type int storenumh;
// 6A09E0: using guessed type char stextsize;
// 6A09E4: using guessed type int stextsmax;
// 6A6BB8: using guessed type int stextscrl;

BOOLEAN __fastcall WitchRechargeOk(int i)
{
	BOOLEAN rv; // al

	rv = 0;
	if (plr[myplr].InvList[i]._itype == ITYPE_STAFF
	    && plr[myplr].InvList[i]._iCharges != plr[myplr].InvList[i]._iMaxCharges) {
		rv = 1;
	}
	return rv;
}

void __fastcall AddStoreHoldRecharge(ItemStruct itm, int i)
{
	int v2;  // ebx
	int v3;  // eax
	char v4; // ST10_1
	int v5;  // ecx
	int v6;  // eax

	v2 = storenumh;
	v3 = spelldata[itm._iSpell].sStaffCost;
	v4 = i;
	qmemcpy(&storehold[storenumh], &itm, sizeof(ItemStruct));
	storehold[v2]._ivalue += v3;
	v5 = storenumh;
	v6 = storehold[v2]._ivalue
	        * (100
	              * (storehold[v2]._iMaxCharges - storehold[v2]._iCharges)
	              / storehold[v2]._iMaxCharges)
	        / 100
	    >> 1;
	++storenumh;
	storehold[v2]._ivalue = v6;
	storehold[v2]._iIvalue = v6;
	storehidx[v5] = v4;
}
// 69F108: using guessed type int stextup;
// 69F10C: using guessed type int storenumh;

void __cdecl S_StartWRecharge()
{
	int *v0; // eax
	int v1;  // ebp
	int v2;  // eax
	//int v3; // eax
	ItemStruct v4;  // [esp-170h] [ebp-18Ch]
	int v5;         // [esp-4h] [ebp-20h]
	int inv_num;    // [esp+10h] [ebp-Ch]
	ItemStruct *v7; // [esp+14h] [ebp-8h]
	int v8;         // [esp+18h] [ebp-4h]

	stextsize = 1;
	v8 = 0;
	storenumh = 0;
	v0 = &storehold[0]._itype;
	do {
		*v0 = -1;
		v0 += 92;
	} while ((signed int)v0 < (signed int)&storehold[48]._itype);
	v1 = myplr;
	if (plr[myplr].InvBody[INVLOC_HAND_LEFT]._itype == ITYPE_STAFF && plr[v1].InvBody[INVLOC_HAND_LEFT]._iCharges != plr[v1].InvBody[INVLOC_HAND_LEFT]._iMaxCharges) {
		v8 = 1;
		qmemcpy(&v4, &plr[v1].InvBody[INVLOC_HAND_LEFT], sizeof(v4));
		AddStoreHoldRecharge(v4, -1);
	}
	v2 = plr[v1]._pNumInv;
	inv_num = 0;
	if (v2 > 0) {
		v7 = plr[v1].InvList;
		do {
			//_LOBYTE(v3) = WitchRechargeOk(inv_num);
			if (WitchRechargeOk(inv_num)) {
				v8 = 1;
				qmemcpy(&v4, v7, sizeof(v4));
				AddStoreHoldRecharge(v4, inv_num);
			}
			++inv_num;
			v2 = plr[v1]._pNumInv;
			++v7;
		} while (inv_num < v2);
	}
	v5 = plr[v1]._pGold;
	if (v8) {
		stextscrl = 1;
		stextsval = 0;
		stextsmax = v2;
		sprintf(tempstr, "Recharge which item?            Your gold : %i", v5);
		AddSText(0, 1, 1u, tempstr, COL_GOLD, 0);
		AddSLine(3);
		AddSLine(21);
		S_ScrollSSell(stextsval);
	} else {
		stextscrl = 0;
		sprintf(tempstr, "You have nothing to recharge.            Your gold : %i", v5);
		AddSText(0, 1, 1u, tempstr, COL_GOLD, 0);
		AddSLine(3);
		AddSLine(21);
	}
	AddSText(0, 22, 1u, "Back", COL_WHITE, 1);
	OffsetSTextY(22, 6);
}
// 69F10C: using guessed type int storenumh;
// 6A09E0: using guessed type char stextsize;
// 6A09E4: using guessed type int stextsmax;
// 6A6BB8: using guessed type int stextscrl;

void __cdecl S_StartNoMoney()
{
	StartStore((unsigned char)stextshold);
	stextscrl = 0;
	stextsize = 1;
	ClearSText(5, 23);
	AddSText(0, 14, 1u, "You do not have enough gold", COL_WHITE, 1);
}
// 6A09E0: using guessed type char stextsize;
// 6A6BB8: using guessed type int stextscrl;

void __cdecl S_StartNoRoom()
{
	StartStore((unsigned char)stextshold);
	stextscrl = 0;
	ClearSText(5, 23);
	AddSText(0, 14, 1u, "You do not have enough room in inventory", COL_WHITE, 1);
}
// 6A6BB8: using guessed type int stextscrl;

void __cdecl S_StartConfirm()
{
	BOOL idprint; // esi
	char iclr;    // [esp+Ch] [ebp-4h]

	StartStore(stextshold);
	stextscrl = 0;
	ClearSText(5, 23);
	iclr = COL_WHITE;

	if (plr[myplr].HoldItem._iMagical != ITEM_QUALITY_NORMAL)
		iclr = COL_BLUE;
	if (!plr[myplr].HoldItem._iStatFlag)
		iclr = COL_RED;

	idprint = plr[myplr].HoldItem._iMagical != ITEM_QUALITY_NORMAL;

	if (stextshold == STORE_SIDENTIFY)
		idprint = FALSE;
	if (plr[myplr].HoldItem._iMagical != ITEM_QUALITY_NORMAL && !plr[myplr].HoldItem._iIdentified) {
		if (stextshold == STORE_SSELL)
			idprint = FALSE;
		if (stextshold == STORE_WSELL)
			idprint = FALSE;
		if (stextshold == STORE_SREPAIR)
			idprint = FALSE;
		if (stextshold == STORE_WRECHARGE)
			idprint = FALSE;
	}
	if (idprint)
		AddSText(20, 8, 0, plr[myplr].HoldItem._iIName, iclr, 0);
	else
		AddSText(20, 8, 0, plr[myplr].HoldItem._iName, iclr, 0);

	AddSTextVal(8, plr[myplr].HoldItem._iIvalue);
	PrintStoreItem(&plr[myplr].HoldItem, 9, iclr);

	if (stextshold > STORE_WRECHARGE) {
		if (stextshold == STORE_BBOY) {
			strcpy(tempstr, "Do we have a deal?");
			goto LABEL_37;
		}
		if (stextshold != STORE_HBUY) {
			if (stextshold == STORE_SIDENTIFY) {
				strcpy(tempstr, "Are you sure you want to identify this item?");
				goto LABEL_37;
			}
			if (stextshold != STORE_SPBUY)
				goto LABEL_37;
		}
	LABEL_34:
		strcpy(tempstr, "Are you sure you want to buy this item?");
		goto LABEL_37;
	}
	switch (stextshold) {
	case STORE_WRECHARGE:
		strcpy(tempstr, "Are you sure you want to recharge this item?");
		break;
	case STORE_SBUY:
		goto LABEL_34;
	case STORE_SSELL:
	LABEL_27:
		strcpy(tempstr, "Are you sure you want to sell this item?");
		break;
	case STORE_SREPAIR:
		strcpy(tempstr, "Are you sure you want to repair this item?");
		break;
	case STORE_WBUY:
		goto LABEL_34;
	case STORE_WSELL:
		goto LABEL_27;
	}
LABEL_37:
	AddSText(0, 15, 1u, tempstr, COL_WHITE, 0);
	AddSText(0, 18, 1u, "Yes", COL_WHITE, 1);
	AddSText(0, 20, 1u, "No", COL_WHITE, 1);
}
// 6A6BB8: using guessed type int stextscrl;

void __cdecl S_StartBoy()
{
	stextsize = 0;
	stextscrl = 0;
	AddSText(0, 2, 1u, "Wirt the Peg-legged boy", COL_GOLD, 0);
	AddSLine(5);
	if (boyitem._itype == -1) {
		AddSText(0, 12, 1u, "Talk to Wirt", COL_BLUE, 1);
		AddSText(0, 18, 1u, "Say goodbye", COL_WHITE, 1);
	} else {
		AddSText(0, 8, 1u, "Talk to Wirt", COL_BLUE, 1);
		AddSText(0, 12, 1u, "I have something for sale,", COL_GOLD, 0);
		AddSText(0, 14, 1u, "but it will cost 50 gold", COL_GOLD, 0);
		AddSText(0, 16, 1u, "just to take a look. ", COL_GOLD, 0);
		AddSText(0, 18, 1u, "What have you got?", COL_WHITE, 1);
		AddSText(0, 20, 1u, "Say goodbye", COL_WHITE, 1);
	}
}
// 6A09E0: using guessed type char stextsize;
// 6A6BB8: using guessed type int stextscrl;

void __cdecl S_StartBBoy()
{
	int iclr; // esi

	stextsize = 1;
	stextscrl = 0;
	sprintf(tempstr, "I have this item for sale :           Your gold : %i", plr[myplr]._pGold);
	AddSText(0, 1, 1u, tempstr, COL_GOLD, 0);
	AddSLine(3);
	AddSLine(21);
	iclr = COL_WHITE;

	if (boyitem._iMagical != ITEM_QUALITY_NORMAL)
		iclr = COL_BLUE;
	if (!boyitem._iStatFlag)
		iclr = COL_RED;
	if (boyitem._iMagical != ITEM_QUALITY_NORMAL)
		AddSText(20, 10, 0, boyitem._iIName, iclr, 1);
	else
		AddSText(20, 10, 0, boyitem._iName, iclr, 1);

	AddSTextVal(10, boyitem._iIvalue + (boyitem._iIvalue >> 1));
	PrintStoreItem(&boyitem, 11, iclr);
	AddSText(0, 22, 1u, "Leave", COL_WHITE, 1);
	OffsetSTextY(22, 6);
}
// 6A09E0: using guessed type char stextsize;
// 6A6BB8: using guessed type int stextscrl;

void __cdecl S_StartHealer()
{
	stextsize = 0;
	stextscrl = 0;
	AddSText(0, 1, 1u, "Welcome to the", COL_GOLD, 0);
	AddSText(0, 3, 1u, "Healer's home", COL_GOLD, 0);
	AddSText(0, 9, 1u, "Would you like to:", COL_GOLD, 0);
	AddSText(0, 12, 1u, "Talk to Pepin", COL_BLUE, 1);
	AddSText(0, 14, 1u, "Receive healing", COL_WHITE, 1);
	AddSText(0, 16, 1u, "Buy items", COL_WHITE, 1);
	AddSText(0, 18, 1u, "Leave Healer's home", COL_WHITE, 1);
	AddSLine(5);
	storenumh = 20;
}
// 69F10C: using guessed type int storenumh;
// 6A09E0: using guessed type char stextsize;
// 6A6BB8: using guessed type int stextscrl;

void __fastcall S_ScrollHBuy(int idx)
{
	int v1;   // esi
	int v2;   // edi
	int *v3;  // esi
	int iclr; // [esp+8h] [ebp-4h]

	v1 = idx;
	v2 = 5;
	ClearSText(5, 21);
	stextup = 5;
	v3 = &healitem[v1]._iStatFlag;
	do {
		if (*(v3 - 87) != -1) {
			_LOBYTE(iclr) = COL_WHITE;
			if (!*v3)
				_LOBYTE(iclr) = COL_RED;
			AddSText(20, v2, 0, (char *)v3 - 295, iclr, 1);
			AddSTextVal(v2, *(v3 - 39));
			PrintStoreItem((ItemStruct *)(v3 - 89), v2 + 1, iclr);
			stextdown = v2;
			v3 += 92;
		}
		v2 += 4;
	} while (v2 < 20);
	if (!stext[stextsel]._ssel && stextsel != 22)
		stextsel = stextdown;
}
// 69F108: using guessed type int stextup;
// 6A8A28: using guessed type int stextsel;
// 6AA700: using guessed type int stextdown;

void __cdecl S_StartHBuy()
{
	int v0;  // ST10_4
	int v1;  // eax
	int *v2; // ecx

	v0 = plr[myplr]._pGold;
	stextsize = 1;
	stextscrl = 1;
	stextsval = 0;
	sprintf(tempstr, "I have these items for sale :           Your gold : %i", v0);
	AddSText(0, 1, 1u, tempstr, COL_GOLD, 0);
	AddSLine(3);
	AddSLine(21);
	S_ScrollHBuy(stextsval);
	AddSText(0, 22, 1u, "Back", COL_WHITE, 0);
	OffsetSTextY(22, 6);
	v1 = 0;
	storenumh = 0;
	if (healitem[0]._itype != -1) {
		v2 = &healitem[0]._itype;
		do {
			v2 += 92;
			++v1;
		} while (*v2 != -1);
		storenumh = v1;
	}
	stextsmax = v1 - 4;
	if (v1 - 4 < 0)
		stextsmax = 0;
}
// 69F10C: using guessed type int storenumh;
// 6A09E0: using guessed type char stextsize;
// 6A09E4: using guessed type int stextsmax;
// 6A6BB8: using guessed type int stextscrl;

void __cdecl S_StartStory()
{
	stextsize = 0;
	stextscrl = 0;
	AddSText(0, 2, 1u, "The Town Elder", COL_GOLD, 0);
	AddSText(0, 9, 1u, "Would you like to:", COL_GOLD, 0);
	AddSText(0, 12, 1u, "Talk to Cain", COL_BLUE, 1);
	AddSText(0, 14, 1u, "Identify an item", COL_WHITE, 1);
	AddSText(0, 18, 1u, "Say goodbye", COL_WHITE, 1);
	AddSLine(5);
}
// 6A09E0: using guessed type char stextsize;
// 6A6BB8: using guessed type int stextscrl;

BOOLEAN __fastcall IdItemOk(ItemStruct *i)
{
	BOOLEAN result; // al

	result = 0;
	if (i->_itype != -1) {
		if (i->_iMagical != ITEM_QUALITY_NORMAL)
			result = !i->_iIdentified;
	}
	return result;
}

void __fastcall AddStoreHoldId(ItemStruct itm, int i)
{
	qmemcpy(&storehold[storenumh], &itm, sizeof(ItemStruct));
	storehold[storenumh]._ivalue = 100;
	storehold[storenumh]._iIvalue = 100;
	storehidx[storenumh++] = i;
}
// 69F108: using guessed type int stextup;
// 69F10C: using guessed type int storenumh;

void __cdecl S_StartSIdentify()
{
	ItemStruct itm; // [esp-170h] [ebp-18Ch]
	BOOLEAN idok;   // [esp+10h] [ebp-Ch]
	int i;          // [esp+14h] [ebp-8h]

	idok = 0;
	storenumh = 0;
	stextsize = 1;

	for (i = 0; i < 48; i++)
		storehold[i]._itype = -1;

	if (IdItemOk(plr[myplr].InvBody)) {
		idok = 1;
		qmemcpy(&itm, plr[myplr].InvBody, sizeof(ItemStruct));
		AddStoreHoldId(itm, -1);
	}
	if (IdItemOk(&plr[myplr].InvBody[INVLOC_CHEST])) {
		idok = 1;
		qmemcpy(&itm, &plr[myplr].InvBody[INVLOC_CHEST], sizeof(ItemStruct));
		AddStoreHoldId(itm, -2);
	}
	if (IdItemOk(&plr[myplr].InvBody[INVLOC_HAND_LEFT])) {
		idok = 1;
		qmemcpy(&itm, &plr[myplr].InvBody[INVLOC_HAND_LEFT], sizeof(ItemStruct));
		AddStoreHoldId(itm, -3);
	}
	if (IdItemOk(&plr[myplr].InvBody[INVLOC_HAND_RIGHT])) {
		idok = 1;
		qmemcpy(&itm, &plr[myplr].InvBody[INVLOC_HAND_RIGHT], sizeof(ItemStruct));
		AddStoreHoldId(itm, -4);
	}
	if (IdItemOk(&plr[myplr].InvBody[INVLOC_RING_LEFT])) {
		idok = 1;
		qmemcpy(&itm, &plr[myplr].InvBody[INVLOC_RING_LEFT], sizeof(ItemStruct));
		AddStoreHoldId(itm, -5);
	}
	if (IdItemOk(&plr[myplr].InvBody[INVLOC_RING_RIGHT])) {
		idok = 1;
		qmemcpy(&itm, &plr[myplr].InvBody[INVLOC_RING_RIGHT], sizeof(ItemStruct));
		AddStoreHoldId(itm, -6);
	}
	if (IdItemOk(&plr[myplr].InvBody[INVLOC_AMULET])) {
		idok = 1;
		qmemcpy(&itm, &plr[myplr].InvBody[INVLOC_AMULET], sizeof(ItemStruct));
		AddStoreHoldId(itm, -7);
	}

	for (i = 0; i < plr[myplr]._pNumInv; i++) {
		if (IdItemOk(&plr[myplr].InvList[i])) {
			idok = 1;
			qmemcpy(&itm, &plr[myplr].InvList[i], sizeof(ItemStruct));
			AddStoreHoldId(itm, i);
		}
	}

	if (idok) {
		stextscrl = 1;
		stextsval = 0;
		stextsmax = plr[myplr]._pNumInv;
		sprintf(tempstr, "Identify which item?            Your gold : %i", plr[myplr]._pGold);
		AddSText(0, 1, 1, tempstr, COL_GOLD, 0);
		AddSLine(3);
		AddSLine(21);
		S_ScrollSSell(stextsval);
	} else {
		stextscrl = 0;
		sprintf(tempstr, "You have nothing to identify.            Your gold : %i", plr[myplr]._pGold);
		AddSText(0, 1, 1, tempstr, COL_GOLD, 0);
		AddSLine(3);
		AddSLine(21);
	}

	AddSText(0, 22, 1, "Back", COL_WHITE, 1);
	OffsetSTextY(22, 6);
}
// 69F10C: using guessed type int storenumh;
// 6A09E0: using guessed type char stextsize;
// 6A09E4: using guessed type int stextsmax;
// 6A6BB8: using guessed type int stextscrl;

void __cdecl S_StartIdShow()
{
	char iclr; // [esp+4h] [ebp-4h]

	StartStore(stextshold);
	stextscrl = 0;
	ClearSText(5, 23);
	iclr = COL_WHITE;

	if (plr[myplr].HoldItem._iMagical != ITEM_QUALITY_NORMAL)
		iclr = COL_BLUE;
	if (!plr[myplr].HoldItem._iStatFlag)
		iclr = COL_RED;

	AddSText(0, 7, 1u, "This item is:", COL_WHITE, 0);
	AddSText(20, 11, 0, plr[myplr].HoldItem._iIName, iclr, 0);
	PrintStoreItem(&plr[myplr].HoldItem, 12, iclr);
	AddSText(0, 18, 1u, "Done", COL_WHITE, 1);
}
// 6A6BB8: using guessed type int stextscrl;

void __cdecl S_StartTalk()
{
	int *v0;       // edi
	signed int v1; // eax
	int v2;        // edx
	int *v3;       // ecx
	char **v4;     // ebp
	int v5;        // esi
	int v6;        // ebx
	signed int v7; // [esp-4h] [ebp-1Ch]
	signed int v8; // [esp+10h] [ebp-8h]
	int y;         // [esp+14h] [ebp-4h]

	stextsize = 0;
	stextscrl = 0;
	sprintf(tempstr, "Talk to %s", talkname[talker]);
	AddSText(0, 2, 1u, tempstr, COL_GOLD, 0);
	AddSLine(5);
	v0 = &quests[0]._qlog;
	v1 = 0;
	v2 = 0;
	v3 = &quests[0]._qlog;
	do {
		if (*((_BYTE *)v3 - 18) == 2 && *((_DWORD *)&Qtalklist[0]._qinfra + v2 + 16 * talker) != -1 && *v3)
			++v1;
		v3 += 6;
		++v2;
	} while ((signed int)v3 < (signed int)&quests[16]._qlog);
	if (v1 <= 6) {
		v7 = 15;
		v8 = 2;
	} else {
		v1 >>= 1;
		v7 = 14;
		v8 = 1;
	}
	v4 = &questlist[0]._qlstr;
	v5 = v7 - v1;
	v6 = 0;
	y = v7 - v1 - 2;
	do {
		if (*((_BYTE *)v0 - 18) == 2 && *((_DWORD *)&Qtalklist[0]._qinfra + v6 + 16 * talker) != -1 && *v0) {
			AddSText(0, v5, 1u, *v4, COL_WHITE, 1);
			v5 += v8;
		}
		v0 += 6;
		++v6;
		v4 += 5;
	} while ((signed int)v0 < (signed int)&quests[16]._qlog);
	AddSText(0, y, 1u, "Gossip", COL_BLUE, 1);
	AddSText(0, 22, 1u, "Back", COL_WHITE, 1);
}
// 69FB38: using guessed type int talker;
// 6A09E0: using guessed type char stextsize;
// 6A6BB8: using guessed type int stextscrl;

void __cdecl S_StartTavern()
{
	stextsize = 0;
	stextscrl = 0;
	AddSText(0, 1, 1u, "Welcome to the", COL_GOLD, 0);
	AddSText(0, 3, 1u, "Rising Sun", COL_GOLD, 0);
	AddSText(0, 9, 1u, "Would you like to:", COL_GOLD, 0);
	AddSText(0, 12, 1u, "Talk to Ogden", COL_BLUE, 1);
	AddSText(0, 18, 1u, "Leave the tavern", COL_WHITE, 1);
	AddSLine(5);
	storenumh = 20;
}
// 69F10C: using guessed type int storenumh;
// 6A09E0: using guessed type char stextsize;
// 6A6BB8: using guessed type int stextscrl;

void __cdecl S_StartBarMaid()
{
	stextsize = 0;
	stextscrl = 0;
	AddSText(0, 2, 1u, "Gillian", COL_GOLD, 0);
	AddSText(0, 9, 1u, "Would you like to:", COL_GOLD, 0);
	AddSText(0, 12, 1u, "Talk to Gillian", COL_BLUE, 1);
	AddSText(0, 18, 1u, "Say goodbye", COL_WHITE, 1);
	AddSLine(5);
	storenumh = 20;
}
// 69F10C: using guessed type int storenumh;
// 6A09E0: using guessed type char stextsize;
// 6A6BB8: using guessed type int stextscrl;

void __cdecl S_StartDrunk()
{
	stextsize = 0;
	stextscrl = 0;
	AddSText(0, 2, 1u, "Farnham the Drunk", COL_GOLD, 0);
	AddSText(0, 9, 1u, "Would you like to:", COL_GOLD, 0);
	AddSText(0, 12, 1u, "Talk to Farnham", COL_BLUE, 1);
	AddSText(0, 18, 1u, "Say Goodbye", COL_WHITE, 1);
	AddSLine(5);
	storenumh = 20;
}
// 69F10C: using guessed type int storenumh;
// 6A09E0: using guessed type char stextsize;
// 6A6BB8: using guessed type int stextscrl;

void __fastcall StartStore(char s)
{
	char t; // bl
	int i;  // ecx

	for (t = s;; t = 1) {
		sbookflag = 0;
		invflag = 0;
		chrflag = 0;
		questlog = 0;
		dropGoldFlag = 0;
		ClearSText(0, 24);
		ReleaseStoreBtn();
		switch (t) {
		case STORE_SMITH:
			S_StartSmith();
			break;
		case STORE_SBUY:
			if (storenumh > 0)
				S_StartSBuy();
			break;
		case STORE_SSELL:
			S_StartSSell();
			break;
		case STORE_SREPAIR:
			S_StartSRepair();
			break;
		case STORE_WITCH:
			S_StartWitch();
			break;
		case STORE_WBUY:
			if (storenumh > 0)
				S_StartWBuy();
			break;
		case STORE_WSELL:
			S_StartWSell();
			break;
		case STORE_WRECHARGE:
			S_StartWRecharge();
			break;
		case STORE_NOMONEY:
			S_StartNoMoney();
			break;
		case STORE_NOROOM:
			S_StartNoRoom();
			break;
		case STORE_CONFIRM:
			S_StartConfirm();
			break;
		case STORE_BOY:
			S_StartBoy();
			break;
		case STORE_BBOY:
			S_StartBBoy();
			break;
		case STORE_HEALER:
			S_StartHealer();
			break;
		case STORE_STORY:
			S_StartStory();
			break;
		case STORE_HBUY:
			if (storenumh > 0)
				S_StartHBuy();
			break;
		case STORE_SIDENTIFY:
			S_StartSIdentify();
			break;
		case STORE_SPBUY:
			if (!S_StartSPBuy())
				return;
			break;
		case STORE_GOSSIP:
			S_StartTalk();
			break;
		case STORE_IDSHOW:
			S_StartIdShow();
			break;
		case STORE_TAVERN:
			S_StartTavern();
			break;
		case STORE_DRUNK:
			S_StartDrunk();
			break;
		case STORE_BARMAID:
			S_StartBarMaid();
			break;
		default:
			break;
		}

		for (i = 0; i < 24; i++) {
			if (stext[i]._ssel)
				break;
		}

		stextsel = i == 24 ? -1 : i;
		stextflag = t;
		if (t != 2 || storenumh)
			break;
	}
}
// 4B84DC: using guessed type int dropGoldFlag;
// 4B8968: using guessed type int sbookflag;
// 69BD04: using guessed type int questlog;
// 69F10C: using guessed type int storenumh;
// 6A8A28: using guessed type int stextsel;
// 6AA705: using guessed type char stextflag;

void __cdecl DrawSText()
{
	int i; // edi

	if (stextsize)
		DrawQTextBack();
	else
		DrawSTextBack();
	if (!stextscrl)
		goto LABEL_19;
	if (stextflag > (signed int)STORE_WRECHARGE) {
		switch (stextflag) {
		case STORE_HBUY:
			S_ScrollHBuy(stextsval);
			break;
		case STORE_SIDENTIFY:
			goto LABEL_17;
		case STORE_SPBUY:
			S_ScrollSPBuy(stextsval);
			break;
		}
	} else {
		if (stextflag >= (signed int)STORE_WSELL)
			goto LABEL_17;
		if (stextflag == STORE_SBUY) {
			S_ScrollSBuy(stextsval);
			goto LABEL_19;
		}
		if (stextflag > (signed int)STORE_SBUY) {
			if (stextflag > (signed int)STORE_SREPAIR) {
				if (stextflag == STORE_WBUY)
					S_ScrollWBuy(stextsval);
				goto LABEL_19;
			}
		LABEL_17:
			S_ScrollSSell(stextsval);
			goto LABEL_19;
		}
	}
LABEL_19:

	for (i = 0; i < 24; i++) {
		if (stext[i]._sline)
			DrawSLine(i);
		if (stext[i]._sstr)
			PrintSString(stext[i]._sx, i, stext[i]._sjust, stext[i]._sstr, stext[i]._sclr, stext[i]._sval);
	}

	if (stextscrl)
		DrawSArrows(4, 20);
	InStoreFlag = (InStoreFlag & 7) + 1;
}
// 6A09E0: using guessed type char stextsize;
// 6A6BB8: using guessed type int stextscrl;
// 6AA705: using guessed type char stextflag;

void __cdecl STextESC()
{
	char v0; // cl
	char v1; // cl
	char v2; // cl

	if (qtextflag) {
		qtextflag = FALSE;
		if (leveltype == DTYPE_TOWN)
			sfx_stop();
	} else {
		switch (stextflag) {
		case STORE_SMITH:
		case STORE_WITCH:
		case STORE_BOY:
		case STORE_BBOY:
		case STORE_HEALER:
		case STORE_STORY:
		case STORE_TAVERN:
		case STORE_DRUNK:
		case STORE_BARMAID:
			stextflag = 0;
			return;
		case STORE_SBUY:
			StartStore(STORE_SMITH);
			stextsel = 12;
			return;
		case STORE_SSELL:
			v1 = STORE_SMITH;
			goto LABEL_16;
		case STORE_SREPAIR:
			v2 = STORE_SMITH;
			goto LABEL_14;
		case STORE_WBUY:
			v0 = STORE_WITCH;
			goto LABEL_18;
		case STORE_WSELL:
			v1 = STORE_WITCH;
			goto LABEL_16;
		case STORE_WRECHARGE:
			v2 = STORE_WITCH;
		LABEL_14:
			StartStore(v2);
			stextsel = 18;
			return;
		case STORE_NOMONEY:
		case STORE_NOROOM:
		case STORE_CONFIRM:
			StartStore((unsigned char)stextshold);
			stextsel = stextlhold;
			stextsval = stextvhold;
			return;
		case STORE_HBUY:
			v1 = STORE_HEALER;
		LABEL_16:
			StartStore(v1);
			stextsel = 16;
			return;
		case STORE_SIDENTIFY:
			v0 = STORE_STORY;
			goto LABEL_18;
		case STORE_SPBUY:
			v0 = STORE_SMITH;
		LABEL_18:
			StartStore(v0);
			stextsel = 14;
			break;
		case STORE_GOSSIP:
			StartStore((unsigned char)stextshold);
			stextsel = stextlhold;
			break;
		case STORE_IDSHOW:
			StartStore(STORE_SIDENTIFY);
			break;
		default:
			return;
		}
	}
}
// 646D00: using guessed type char qtextflag;
// 69F110: using guessed type int stextlhold;
// 6A8A24: using guessed type int stextvhold;
// 6A8A28: using guessed type int stextsel;
// 6AA705: using guessed type char stextflag;

void __cdecl STextUp()
{
	int v0; // eax

	PlaySFX(IS_TITLEMOV);
	if (stextsel != -1) {
		if (stextscrl) {
			if (stextsel == stextup) {
				if (stextsval)
					--stextsval;
				return;
			}
			v0 = stextsel - 1;
			stextsel = v0;
			if (stext[v0]._ssel)
				return;
			do {
				if (v0)
					--v0;
				else
					v0 = 23;
			} while (!stext[v0]._ssel);
		LABEL_20:
			stextsel = v0;
			return;
		}
		if (stextsel)
			v0 = stextsel - 1;
		else
			v0 = 23;
		stextsel = v0;
		if (!stext[v0]._ssel) {
			do {
				if (v0)
					--v0;
				else
					v0 = 23;
			} while (!stext[v0]._ssel);
			goto LABEL_20;
		}
	}
}
// 69F108: using guessed type int stextup;
// 6A6BB8: using guessed type int stextscrl;
// 6A8A28: using guessed type int stextsel;

void __cdecl STextDown()
{
	int v0; // eax

	PlaySFX(IS_TITLEMOV);
	if (stextsel != -1) {
		if (stextscrl) {
			if (stextsel == stextdown) {
				if (stextsval < stextsmax)
					++stextsval;
				return;
			}
			v0 = stextsel + 1;
			stextsel = v0;
			if (stext[v0]._ssel)
				return;
			do {
				if (v0 == 23)
					v0 = 0;
				else
					++v0;
			} while (!stext[v0]._ssel);
		LABEL_20:
			stextsel = v0;
			return;
		}
		if (stextsel == 23)
			v0 = 0;
		else
			v0 = stextsel + 1;
		stextsel = v0;
		if (!stext[v0]._ssel) {
			do {
				if (v0 == 23)
					v0 = 0;
				else
					++v0;
			} while (!stext[v0]._ssel);
			goto LABEL_20;
		}
	}
}
// 6A09E4: using guessed type int stextsmax;
// 6A6BB8: using guessed type int stextscrl;
// 6A8A28: using guessed type int stextsel;
// 6AA700: using guessed type int stextdown;

void __cdecl STextPrior()
{
	PlaySFX(IS_TITLEMOV);
	if (stextsel != -1 && stextscrl) {
		if (stextsel == stextup) {
			if (stextsval) {
				stextsval -= 4;
				if (stextsval < 0)
					stextsval = 0;
			}
		} else {
			stextsel = stextup;
		}
	}
}
// 69F108: using guessed type int stextup;
// 6A6BB8: using guessed type int stextscrl;
// 6A8A28: using guessed type int stextsel;

void __cdecl STextNext()
{
	PlaySFX(IS_TITLEMOV);
	if (stextsel != -1 && stextscrl) {
		if (stextsel == stextdown) {
			if (stextsval < stextsmax)
				stextsval += 4;
			if (stextsval > stextsmax)
				stextsval = stextsmax;
		} else {
			stextsel = stextdown;
		}
	}
}
// 6A09E4: using guessed type int stextsmax;
// 6A6BB8: using guessed type int stextscrl;
// 6A8A28: using guessed type int stextsel;
// 6AA700: using guessed type int stextdown;

void __cdecl S_SmithEnter()
{
	int v0; // ecx

	v0 = 10;
	if (stextsel == 10) {
		talker = 0;
		stextlhold = 10;
		stextshold = 1;
		gossipstart = QUEST_GRISWOLD2;
		gossipend = QUEST_GRISWOLD13;
		_LOBYTE(v0) = STORE_GOSSIP;
		goto LABEL_13;
	}
	v0 = STORE_SBUY;
	switch (stextsel) {
	case 12:
	LABEL_13:
		StartStore(v0);
		return;
	case 14:
		_LOBYTE(v0) = STORE_SPBUY;
		goto LABEL_13;
	case 16:
		_LOBYTE(v0) = STORE_SSELL;
		goto LABEL_13;
	case 18:
		_LOBYTE(v0) = STORE_SREPAIR;
		goto LABEL_13;
	case 20:
		stextflag = 0;
		break;
	}
}
// 69F110: using guessed type int stextlhold;
// 69FB38: using guessed type int talker;
// 6A4EF0: using guessed type int gossipstart;
// 6A8A28: using guessed type int stextsel;
// 6A8A30: using guessed type int gossipend;
// 6AA705: using guessed type char stextflag;

void __fastcall SetGoldCurs(int pnum, int i)
{
	if (plr[pnum].InvList[i]._ivalue < 2500) {
		if (plr[pnum].InvList[i]._ivalue > 1000)
			plr[pnum].InvList[i]._iCurs = ICURS_GOLD_MEDIUM;
		else
			plr[pnum].InvList[i]._iCurs = ICURS_GOLD_SMALL;
	} else {
		plr[pnum].InvList[i]._iCurs = ICURS_GOLD_LARGE;
	}
}

void __fastcall SetSpdbarGoldCurs(int pnum, int i)
{
	if (plr[pnum].SpdList[i]._ivalue < 2500) {
		if (plr[pnum].SpdList[i]._ivalue > 1000)
			plr[pnum].SpdList[i]._iCurs = ICURS_GOLD_MEDIUM;
		else
			plr[pnum].SpdList[i]._iCurs = ICURS_GOLD_SMALL;
	} else {
		plr[pnum].SpdList[i]._iCurs = ICURS_GOLD_LARGE;
	}
}

void __fastcall TakePlrsMoney(int cost)
{
	int v1;         // edi
	int v2;         // eax
	int v3;         // esi
	int v4;         // ebx
	int v5;         // eax
	_DWORD *v6;     // ecx
	int v7;         // eax
	int v8;         // ebx
	int v9;         // eax
	_DWORD *v10;    // ecx
	int v11;        // eax
	signed int v12; // ebx
	int v13;        // eax
	int v14;        // eax
	_DWORD *v15;    // ecx
	int v16;        // eax
	signed int v17; // ebx
	int v18;        // eax
	int v19;        // eax
	_DWORD *v20;    // ecx
	int v21;        // eax

	v1 = cost;
	v2 = CalculateGold(myplr);
	v3 = myplr;
	v4 = 0;
	plr[myplr]._pGold = v2 - v1;
	while (v1 > 0) {
		v5 = 368 * v4 + 21720 * v3;
		if (*(int *)((char *)&plr[0].SpdList[0]._itype + v5) == ITYPE_GOLD) {
			v6 = (unsigned int *)((char *)&plr[0].SpdList[0]._ivalue + v5);
			v7 = *(int *)((char *)&plr[0].SpdList[0]._ivalue + v5);
			if (v7 != 5000) {
				if (v1 >= v7) {
					v1 -= v7;
					RemoveSpdBarItem(v3, v4);
					v3 = myplr;
					v4 = -1;
				} else {
					*v6 = v7 - v1;
					SetSpdbarGoldCurs(v3, v4);
					v1 = 0;
				}
			}
		}
		if (++v4 >= MAXBELTITEMS) {
			if (v1 > 0) {
				v8 = 0;
				do {
					if (v1 <= 0)
						break;
					v9 = 368 * v8 + 21720 * v3;
					if (*(int *)((char *)&plr[0].SpdList[0]._itype + v9) == ITYPE_GOLD) {
						v10 = (unsigned int *)((char *)&plr[0].SpdList[0]._ivalue + v9);
						v11 = *(int *)((char *)&plr[0].SpdList[0]._ivalue + v9);
						if (v1 >= v11) {
							v1 -= v11;
							RemoveSpdBarItem(v3, v8);
							v3 = myplr;
							v8 = -1;
						} else {
							*v10 = v11 - v1;
							SetSpdbarGoldCurs(v3, v8);
							v1 = 0;
						}
					}
					++v8;
				} while (v8 < MAXBELTITEMS);
			}
			break;
		}
	}
	v12 = 0;
	drawpanflag = 255;
	if (v1 > 0) {
		v13 = 21720 * v3;
		if (plr[v3]._pNumInv <= 0) {
		LABEL_26:
			v17 = 0;
			if (v1 > 0) {
				v18 = 21720 * v3;
				if (plr[v3]._pNumInv > 0) {
					do {
						if (v1 <= 0)
							break;
						v19 = 368 * v17 + v18;
						if (*(int *)((char *)&plr[0].InvList[0]._itype + v19) == ITYPE_GOLD) {
							v20 = (unsigned int *)((char *)&plr[0].InvList[0]._ivalue + v19);
							v21 = *(int *)((char *)&plr[0].InvList[0]._ivalue + v19);
							if (v1 >= v21) {
								v1 -= v21;
								RemoveInvItem(v3, v17);
								v3 = myplr;
								v17 = -1;
							} else {
								*v20 = v21 - v1;
								SetGoldCurs(v3, v17);
								v1 = 0;
							}
						}
						++v17;
						v18 = 21720 * v3;
					} while (v17 < plr[v3]._pNumInv);
				}
			}
		} else {
			while (v1 > 0) {
				v14 = 368 * v12 + v13;
				if (*(int *)((char *)&plr[0].InvList[0]._itype + v14) == ITYPE_GOLD) {
					v15 = (unsigned int *)((char *)&plr[0].InvList[0]._ivalue + v14);
					v16 = *(int *)((char *)&plr[0].InvList[0]._ivalue + v14);
					if (v16 != 5000) {
						if (v1 >= v16) {
							v1 -= v16;
							RemoveInvItem(v3, v12);
							v3 = myplr;
							v12 = -1;
						} else {
							*v15 = v16 - v1;
							SetGoldCurs(v3, v12);
							v1 = 0;
						}
					}
				}
				++v12;
				v13 = 21720 * v3;
				if (v12 >= plr[v3]._pNumInv)
					goto LABEL_26;
			}
		}
	}
}
// 52571C: using guessed type int drawpanflag;

void __cdecl SmithBuyItem()
{
	int idx;        // eax
	ItemStruct *v1; // edx
	ItemStruct *v2; // edi
	BOOLEAN v3;     // zf

	TakePlrsMoney(plr[myplr].HoldItem._iIvalue);
	if (plr[myplr].HoldItem._iMagical == ITEM_QUALITY_NORMAL)
		plr[myplr].HoldItem._iIdentified = FALSE;
	StoreAutoPlace();
	idx = stextvhold + ((stextlhold - stextup) >> 2);
	if (idx == 19) {
		smithitem[19]._itype = -1;
	} else {
		if (smithitem[idx + 1]._itype != -1) {
			v1 = &smithitem[idx];
			do {
				v2 = v1;
				++v1;
				++idx;
				v3 = v1[1]._itype == -1;
				qmemcpy(v2, v1, sizeof(ItemStruct));
			} while (!v3);
		}
		smithitem[idx]._itype = -1;
	}
	CalcPlrInv(myplr, 1u);
}
// 69F108: using guessed type int stextup;
// 69F110: using guessed type int stextlhold;
// 6A8A24: using guessed type int stextvhold;

void __cdecl S_SBuyEnter()
{
	int v0;   // eax
	int idx;  // ecx
	int done; // eax
	int i;    // esi
	char v4;  // cl

	if (stextsel == 22) {
		StartStore(STORE_SMITH);
		stextsel = 12;
	} else {
		stextlhold = stextsel;
		stextvhold = stextsval;
		stextshold = 2;
		v0 = myplr;
		idx = stextsval + ((stextsel - stextup) >> 2);
		if (plr[myplr]._pGold >= smithitem[idx]._iIvalue) {
			qmemcpy(&plr[v0].HoldItem, &smithitem[idx], sizeof(plr[v0].HoldItem));
			SetCursor_(plr[v0].HoldItem._iCurs + CURSOR_FIRSTITEM);
			done = 0;
			i = 0;
			do {
				if (done)
					goto LABEL_9;
				done = AutoPlace(myplr, i++, cursW / 28, cursH / 28, 0);
			} while (i < 40);
			if (done) {
			LABEL_9:
				v4 = STORE_CONFIRM;
				goto LABEL_11;
			}
			v4 = STORE_NOROOM;
		LABEL_11:
			StartStore(v4);
			SetCursor_(CURSOR_HAND);
		} else {
			StartStore(STORE_NOMONEY);
		}
	}
}
// 4B8C9C: using guessed type int cursH;
// 69F108: using guessed type int stextup;
// 69F110: using guessed type int stextlhold;
// 6A8A24: using guessed type int stextvhold;
// 6A8A28: using guessed type int stextsel;

void __cdecl SmithBuyPItem()
{
	int xx;     // ecx
	int idx;    // eax
	BOOLEAN v2; // sf
	int v3;     // eax
	int i;      // edx

	TakePlrsMoney(plr[myplr].HoldItem._iIvalue);
	if (plr[myplr].HoldItem._iMagical == ITEM_QUALITY_NORMAL)
		plr[myplr].HoldItem._iIdentified = FALSE;
	StoreAutoPlace();
	xx = 0;
	idx = (stextlhold - stextup) >> 2;
	v2 = stextvhold + idx < 0;
	v3 = stextvhold + idx;
	i = 0;
	if (!v2) {
		do {
			if (premiumitem[i]._itype != -1) {
				--v3;
				xx = i;
			}
			++i;
		} while (v3 >= 0);
	}

	premiumitem[xx]._itype = -1;
	--numpremium;
	SpawnPremium(plr[myplr]._pLevel);
}
// 69F108: using guessed type int stextup;
// 69F110: using guessed type int stextlhold;
// 6A8A24: using guessed type int stextvhold;

void __cdecl S_SPBuyEnter()
{
	int v0;     // eax
	BOOLEAN v1; // sf
	int v2;     // eax
	int v3;     // ecx
	int v4;     // edx
	int *v5;    // esi
	int v6;     // ecx
	int v7;     // eax
	int v8;     // eax
	int v9;     // esi
	char v10;   // cl

	if (stextsel == 22) {
		StartStore(STORE_SMITH);
		stextsel = 14;
	} else {
		stextlhold = stextsel;
		stextshold = 18;
		stextvhold = stextsval;
		v0 = (stextsel - stextup) >> 2;
		v1 = stextsval + v0 < 0;
		v2 = stextsval + v0;
		v3 = 0;
		v4 = 0;
		if (!v1) {
			v5 = &premiumitem[0]._itype;
			do {
				if (*v5 != -1) {
					--v2;
					v3 = v4;
				}
				++v4;
				v5 += 92;
			} while (v2 >= 0);
		}
		v6 = v3;
		v7 = myplr;
		if (plr[myplr]._pGold >= premiumitem[v6]._iIvalue) {
			qmemcpy(&plr[v7].HoldItem, &premiumitem[v6], sizeof(plr[v7].HoldItem));
			SetCursor_(plr[v7].HoldItem._iCurs + CURSOR_FIRSTITEM);
			v8 = 0;
			v9 = 0;
			do {
				if (v8)
					goto LABEL_14;
				v8 = AutoPlace(myplr, v9++, cursW / 28, cursH / 28, 0);
			} while (v9 < 40);
			if (v8) {
			LABEL_14:
				v10 = STORE_CONFIRM;
				goto LABEL_16;
			}
			v10 = STORE_NOROOM;
		LABEL_16:
			StartStore(v10);
			SetCursor_(CURSOR_HAND);
		} else {
			StartStore(STORE_NOMONEY);
		}
	}
}
// 4B8C9C: using guessed type int cursH;
// 69F108: using guessed type int stextup;
// 69F110: using guessed type int stextlhold;
// 6A8A24: using guessed type int stextvhold;
// 6A8A28: using guessed type int stextsel;

BOOLEAN __fastcall StoreGoldFit(int idx)
{
	int cost;    // edi
	int i;       // ecx
	int sz;      // eax
	int numsqrs; // [esp+Ch] [ebp-4h]

	cost = storehold[idx]._iIvalue;
	sz = cost / 5000;
	if (cost % 5000)
		sz++;

	SetCursor_(storehold[idx]._iCurs + CURSOR_FIRSTITEM);
	numsqrs = cursW / 28 * (cursH / 28);
	SetCursor_(CURSOR_HAND);

	if (numsqrs >= sz)
		return 1;

	for (i = 0; i < 40; i++) {
		if (!plr[myplr].InvGrid[i])
			numsqrs++;
	}

	for (i = 0; i < plr[myplr]._pNumInv; i++) {
		if (plr[myplr].InvList[i]._itype == ITYPE_GOLD && plr[myplr].InvList[i]._ivalue != 5000) {
			cost += plr[myplr].InvList[i]._ivalue;
			if (cost > 5000)
				cost -= 5000;
			else
				cost = 0;
		}
	}

	sz = cost / 5000;
	if (cost % 5000)
		sz++;
	return numsqrs >= sz;
}
// 4B8C9C: using guessed type int cursH;

void __fastcall PlaceStoreGold(int v)
{
	BOOLEAN done; // ecx
	int ii;       // ebp
	int xx;       // esi
	int yy;       // ST20_4
	int i;        // [esp+10h] [ebp-10h]

	done = 0;

	for (i = 0; i < 40; i++) {
		if (done)
			break;
		ii = 10 * (i / 10);
		if (!plr[myplr].InvGrid[i % 10 + ii]) {
			xx = plr[myplr]._pNumInv;
			yy = plr[myplr]._pNumInv;
			GetGoldSeed(myplr, &golditem);
			qmemcpy(&plr[myplr].InvList[xx], &golditem, sizeof(ItemStruct));
			++plr[myplr]._pNumInv;
			plr[myplr].InvGrid[i % 10 + ii] = plr[myplr]._pNumInv;
			plr[myplr].InvList[xx]._ivalue = v;
			SetGoldCurs(myplr, yy);
			done = 1;
		}
	}
}

void __cdecl StoreSellItem()
{
	int idx;    // ebx
	char v1;    // al
	int v2;     // eax
	int cost;   // ebp
	BOOLEAN v4; // sf
	//unsigned char v5; // of
	unsigned int v6;  // eax
	int v8;           // edx
	int *v10;         // edi
	int v11;          // eax
	unsigned int v12; // esi
	int v13;          // [esp+10h] [ebp-4h]

	idx = stextvhold + ((stextlhold - stextup) >> 2);
	v1 = storehidx[idx];
	if (v1 < 0)
		RemoveSpdBarItem(myplr, -1 - v1);
	else
		RemoveInvItem(myplr, v1);
	v2 = storenumh - 1;
	cost = storehold[idx]._iIvalue;
	//v5 = __OFSUB__(idx, storenumh - 1);
	v4 = idx - (storenumh-- - 1) < 0;
	if (v4) { //if (v4 ^ v5) {
		v6 = v2 - idx;
		qmemcpy(&storehidx[idx], &storehidx[idx + 1], v6);
		qmemcpy(&storehold[idx], &storehold[idx + 1], 4 * (368 * v6 >> 2));
	}
	v8 = 0;
	v13 = 0;
	plr[myplr]._pGold += cost;
	if (plr[myplr]._pNumInv <= 0) {
	LABEL_15:
		if (cost > 0) {
			if (cost > 5000) {
				v12 = (cost - 5001) / 5000 + 1;
				cost += -5000 * v12;
				do {
					PlaceStoreGold(5000);
					--v12;
				} while (v12);
			}
			PlaceStoreGold(cost);
		}
	} else {
		v10 = &plr[myplr].InvList[0]._ivalue;
		while (cost > 0) {
			if (*(v10 - 47) == ITYPE_GOLD && *v10 != 5000) {
				v11 = cost + *v10;
				if (v11 > 5000) {
					*v10 = 5000;
					cost = v11 - 5000;
					SetGoldCurs(myplr, v8);
				} else {
					*v10 = v11;
					SetGoldCurs(myplr, v8);
					cost = 0;
				}
			}
			v10 += 92;
			v8 = v13++ + 1;
			if (v13 >= plr[myplr]._pNumInv)
				goto LABEL_15;
		}
	}
}
// 69F108: using guessed type int stextup;
// 69F10C: using guessed type int storenumh;
// 69F110: using guessed type int stextlhold;
// 6A8A24: using guessed type int stextvhold;

void __cdecl S_SSellEnter()
{
	int idx; // eax

	if (stextsel == 22) {
		StartStore(STORE_SMITH);
		stextsel = 16;
	} else {
		stextlhold = stextsel;
		idx = stextsval + ((stextsel - stextup) >> 2);
		stextshold = 3;
		stextvhold = stextsval;

		qmemcpy(&plr[myplr].HoldItem, &storehold[idx], sizeof(plr[myplr].HoldItem));

		if (!StoreGoldFit(idx))
			StartStore(STORE_NOROOM);
		else
			StartStore(STORE_CONFIRM);
	}
}
// 69F108: using guessed type int stextup;
// 69F110: using guessed type int stextlhold;
// 6A8A24: using guessed type int stextvhold;
// 6A8A28: using guessed type int stextsel;

void __cdecl SmithRepairItem()
{
	int i;   // edx
	int idx; // eax

	TakePlrsMoney(plr[myplr].HoldItem._iIvalue);

	idx = stextvhold + ((stextlhold - stextup) >> 2);
	i = storehidx[idx];
	storehold[idx]._iDurability = storehold[idx]._iMaxDur;

	if (i >= 0) {
		plr[myplr].InvList[i]._iDurability = plr[myplr].InvList[i]._iMaxDur;
	} else {
		if (i == -1)
			plr[myplr].InvBody[INVLOC_HEAD]._iDurability = plr[myplr].InvBody[INVLOC_HEAD]._iMaxDur;
		if (i == -2)
			plr[myplr].InvBody[INVLOC_CHEST]._iDurability = plr[myplr].InvBody[INVLOC_CHEST]._iMaxDur;
		if (i == -3)
			plr[myplr].InvBody[INVLOC_HAND_LEFT]._iDurability = plr[myplr].InvBody[INVLOC_HAND_LEFT]._iMaxDur;
		if (i == -4)
			plr[myplr].InvBody[INVLOC_HAND_RIGHT]._iDurability = plr[myplr].InvBody[INVLOC_HAND_RIGHT]._iMaxDur;
	}
}
// 69F108: using guessed type int stextup;
// 69F110: using guessed type int stextlhold;
// 6A8A24: using guessed type int stextvhold;

void __cdecl S_SRepairEnter()
{
	int idx;    // eax
	int v1;     // edx
	int v2;     // ecx
	BOOLEAN v3; // sf
	//unsigned char v4; // of
	char v5; // cl

	if (stextsel == 22) {
		StartStore(STORE_SMITH);
		stextsel = 18;
	} else {
		stextlhold = stextsel;
		stextshold = 4;
		idx = stextsval + ((stextsel - stextup) >> 2);
		v1 = myplr;
		stextvhold = stextsval;
		qmemcpy(&plr[myplr].HoldItem, &storehold[idx], sizeof(plr[myplr].HoldItem));
		v2 = plr[v1]._pGold;
		//v4 = __OFSUB__(v2, storehold[idx]._iIvalue);
		v3 = v2 - storehold[idx]._iIvalue < 0;
		v5 = STORE_NOMONEY;
		if (!v3) //if (!(v3 ^ v4))
			v5 = STORE_CONFIRM;
		StartStore(v5);
	}
}
// 69F108: using guessed type int stextup;
// 69F110: using guessed type int stextlhold;
// 6A8A24: using guessed type int stextvhold;
// 6A8A28: using guessed type int stextsel;

void __cdecl S_WitchEnter()
{
	int v0; // ecx

	v0 = 12;
	if (stextsel == 12) {
		stextlhold = 12;
		talker = 6;
		stextshold = 5;
		gossipstart = QUEST_ADRIA2;
		gossipend = QUEST_ADRIA13;
		_LOBYTE(v0) = STORE_GOSSIP;
		goto LABEL_12;
	}
	v0 = 2;
	switch (stextsel) {
	case 14:
		_LOBYTE(v0) = STORE_WBUY;
		goto LABEL_12;
	case 16:
		_LOBYTE(v0) = STORE_WSELL;
		goto LABEL_12;
	case 18:
		_LOBYTE(v0) = STORE_WRECHARGE;
	LABEL_12:
		StartStore(v0);
		return;
	case 20:
		stextflag = 0;
		break;
	}
}
// 69F110: using guessed type int stextlhold;
// 69FB38: using guessed type int talker;
// 6A4EF0: using guessed type int gossipstart;
// 6A8A28: using guessed type int stextsel;
// 6A8A30: using guessed type int gossipend;
// 6AA705: using guessed type char stextflag;

void __cdecl WitchBuyItem()
{
	int idx;        // ebx
	ItemStruct *v3; // eax
	ItemStruct *v4; // edi

	idx = stextvhold + ((stextlhold - stextup) >> 2);

	if (idx < 3)
		plr[myplr].HoldItem._iSeed = GetRndSeed();

	TakePlrsMoney(plr[myplr].HoldItem._iIvalue);
	StoreAutoPlace();

	if (idx >= 3) {
		if (idx == 19) {
			witchitem[19]._itype = -1;
		} else {
			if (witchitem[idx + 1]._itype != -1) {
				v3 = &witchitem[idx];
				do {
					v4 = v3;
					++v3;
					++idx;
					qmemcpy(v4, v3, sizeof(ItemStruct));
				} while (v3[1]._itype != -1);
			}
			witchitem[idx]._itype = -1;
		}
	}
	CalcPlrInv(myplr, 1u);
}
// 69F108: using guessed type int stextup;
// 69F110: using guessed type int stextlhold;
// 6A8A24: using guessed type int stextvhold;

void __cdecl S_WBuyEnter()
{
	int idx;  // ecx
	int done; // eax
	int i;    // esi

	if (stextsel == 22) {
		StartStore(STORE_WITCH);
		stextsel = 14;
	} else {
		stextlhold = stextsel;
		stextvhold = stextsval;
		stextshold = 6;
		idx = stextsval + ((stextsel - stextup) >> 2);

		if (plr[myplr]._pGold >= witchitem[idx]._iIvalue) {
			qmemcpy(&plr[myplr].HoldItem, &witchitem[idx], sizeof(ItemStruct));
			SetCursor_(plr[myplr].HoldItem._iCurs + CURSOR_FIRSTITEM);
			done = 0;

			for (i = 0; i < 40; i++) {
				if (done)
					break;
				done = SpecialAutoPlace(myplr, i, cursW / 28, cursH / 28, 0);
			}

			if (done)
				StartStore(STORE_CONFIRM);
			else
				StartStore(STORE_NOROOM);

			SetCursor_(CURSOR_HAND);
		} else {
			StartStore(STORE_NOMONEY);
		}
	}
}
// 4B8C9C: using guessed type int cursH;
// 69F108: using guessed type int stextup;
// 69F110: using guessed type int stextlhold;
// 6A8A24: using guessed type int stextvhold;
// 6A8A28: using guessed type int stextsel;

void __cdecl S_WSellEnter()
{
	int idx; // eax
	char v2; // cl

	if (stextsel == 22) {
		StartStore(STORE_WITCH);
		stextsel = 16;
	} else {
		stextlhold = stextsel;
		idx = stextsval + ((stextsel - stextup) >> 2);
		stextshold = 7;
		stextvhold = stextsval;
		qmemcpy(&plr[myplr].HoldItem, &storehold[idx], sizeof(plr[myplr].HoldItem));
		v2 = STORE_CONFIRM;
		if (!StoreGoldFit(idx))
			v2 = STORE_NOROOM;
		StartStore(v2);
	}
}
// 69F108: using guessed type int stextup;
// 69F110: using guessed type int stextlhold;
// 6A8A24: using guessed type int stextvhold;
// 6A8A28: using guessed type int stextsel;

void __cdecl WitchRechargeItem()
{
	int i;   // ecx
	int idx; // eax

	TakePlrsMoney(plr[myplr].HoldItem._iIvalue);

	idx = stextvhold + ((stextlhold - stextup) >> 2);
	i = storehidx[idx];
	storehold[idx]._iCharges = storehold[idx]._iMaxCharges;

	if (i >= 0)
		plr[myplr].InvList[i]._iCharges = plr[myplr].InvList[i]._iMaxCharges;
	else
		plr[myplr].InvBody[INVLOC_HAND_LEFT]._iCharges = plr[myplr].InvBody[INVLOC_HAND_LEFT]._iMaxCharges;

	CalcPlrInv(myplr, 1u);
}
// 69F108: using guessed type int stextup;
// 69F110: using guessed type int stextlhold;
// 6A8A24: using guessed type int stextvhold;

void __cdecl S_WRechargeEnter()
{
	int idx;    // eax
	int v1;     // edx
	int v2;     // ecx
	BOOLEAN v3; // sf
	//unsigned char v4; // of
	char v5; // cl

	if (stextsel == 22) {
		StartStore(STORE_WITCH);
		stextsel = 18;
	} else {
		stextlhold = stextsel;
		stextshold = 8;
		idx = stextsval + ((stextsel - stextup) >> 2);
		v1 = myplr;
		stextvhold = stextsval;
		qmemcpy(&plr[myplr].HoldItem, &storehold[idx], sizeof(plr[myplr].HoldItem));
		v2 = plr[v1]._pGold;
		//v4 = __OFSUB__(v2, storehold[idx]._iIvalue);
		v3 = v2 - storehold[idx]._iIvalue < 0;
		v5 = STORE_NOMONEY;
		if (!v3) //if (!(v3 ^ v4))
			v5 = STORE_CONFIRM;
		StartStore(v5);
	}
}
// 69F108: using guessed type int stextup;
// 69F110: using guessed type int stextlhold;
// 6A8A24: using guessed type int stextvhold;
// 6A8A28: using guessed type int stextsel;

void __cdecl S_BoyEnter()
{
	signed int v0; // ecx

	v0 = boyitem._itype;
	if (boyitem._itype != -1 && stextsel == 18) {
		v0 = 50;
		if (plr[myplr]._pGold >= 50) {
			TakePlrsMoney(50);
			_LOBYTE(v0) = STORE_BBOY;
		} else {
			stextshold = 12;
			stextlhold = 18;
			stextvhold = stextsval;
			_LOBYTE(v0) = STORE_NOMONEY;
		}
		goto LABEL_5;
	}
	if (stextsel == 8 && boyitem._itype != -1 || stextsel == 12 && boyitem._itype == -1) {
		talker = 8;
		stextshold = 12;
		stextlhold = stextsel;
		gossipstart = QUEST_WIRT2;
		gossipend = QUEST_WIRT12;
		_LOBYTE(v0) = STORE_GOSSIP;
	LABEL_5:
		StartStore(v0);
		return;
	}
	stextflag = 0;
}
// 69F110: using guessed type int stextlhold;
// 69FB38: using guessed type int talker;
// 6A4EF0: using guessed type int gossipstart;
// 6A8A24: using guessed type int stextvhold;
// 6A8A28: using guessed type int stextsel;
// 6A8A30: using guessed type int gossipend;
// 6AA705: using guessed type char stextflag;

void __cdecl BoyBuyItem()
{
	TakePlrsMoney(plr[myplr].HoldItem._iIvalue);
	StoreAutoPlace();
	boyitem._itype = -1;
	stextshold = 12;
	CalcPlrInv(myplr, 1u);
}

void __cdecl HealerBuyItem()
{
	int idx;    // esi
	BOOLEAN v1; // sf
	//unsigned char v2; // of
	int v3;     // eax
	int v4;     // ecx
	BOOLEAN v5; // sf
	//unsigned char v6; // of
	int v7;         // eax
	ItemStruct *v8; // edx
	ItemStruct *v9; // edi
	BOOLEAN v10;    // zf

	idx = stextvhold + ((stextlhold - stextup) >> 2);
	if (gbMaxPlayers == 1) {
		//v2 = __OFSUB__(idx, 2);
		v1 = idx - 2 < 0;
	} else {
		//v2 = __OFSUB__(idx, 3);
		v1 = idx - 3 < 0;
	}
	if (v1) { //if (v1 ^ v2) {
		v3 = GetRndSeed();
		v4 = myplr;
		plr[myplr].HoldItem._iSeed = v3;
	} else {
		v4 = myplr;
	}
	TakePlrsMoney(plr[v4].HoldItem._iIvalue);
	if (plr[myplr].HoldItem._iMagical == ITEM_QUALITY_NORMAL)
		plr[myplr].HoldItem._iIdentified = FALSE;
	StoreAutoPlace();
	if (gbMaxPlayers == 1) {
		//v6 = __OFSUB__(idx, 2);
		v5 = idx - 2 < 0;
	} else {
		//v6 = __OFSUB__(idx, 3);
		v5 = idx - 3 < 0;
	}
	if (!v5) { //if (!(v5 ^ v6)) {
		v7 = stextvhold + ((stextlhold - stextup) >> 2);
		if (v7 == 19) {
			healitem[19]._itype = -1;
		} else {
			if (healitem[v7 + 1]._itype != -1) {
				v8 = &healitem[v7];
				do {
					v9 = v8;
					++v8;
					++v7;
					v10 = v8[1]._itype == -1;
					qmemcpy(v9, v8, sizeof(ItemStruct));
				} while (!v10);
			}
			healitem[v7]._itype = -1;
		}
		CalcPlrInv(myplr, 1u);
	}
}
// 679660: using guessed type char gbMaxPlayers;
// 69F108: using guessed type int stextup;
// 69F110: using guessed type int stextlhold;
// 6A8A24: using guessed type int stextvhold;

void __cdecl S_BBuyEnter()
{
	int v0; // ecx
	int v1; // eax
	int v2; // ecx
	int v3; // eax
	int v4; // esi

	if (stextsel == 10) {
		v0 = boyitem._iIvalue;
		stextvhold = stextsval;
		v1 = myplr;
		stextshold = 13;
		stextlhold = 10;
		if (plr[myplr]._pGold >= boyitem._iIvalue + (boyitem._iIvalue >> 1)) {
			qmemcpy(&plr[v1].HoldItem, &boyitem, sizeof(plr[v1].HoldItem));
			plr[v1].HoldItem._iIvalue += plr[v1].HoldItem._iIvalue >> 1;
			SetCursor_(plr[v1].HoldItem._iCurs + CURSOR_FIRSTITEM);
			v3 = 0;
			v4 = 0;
			do {
				if (v3)
					goto LABEL_8;
				v3 = AutoPlace(myplr, v4++, cursW / 28, cursH / 28, 0);
			} while (v4 < 40);
			if (v3) {
			LABEL_8:
				_LOBYTE(v2) = STORE_CONFIRM;
				goto LABEL_10;
			}
			_LOBYTE(v2) = STORE_NOROOM;
		LABEL_10:
			StartStore(v2);
			SetCursor_(CURSOR_HAND);
		} else {
			_LOBYTE(v0) = STORE_NOMONEY;
			StartStore(v0);
		}
	} else {
		stextflag = 0;
	}
}
// 4B8C9C: using guessed type int cursH;
// 69F110: using guessed type int stextlhold;
// 6A8A24: using guessed type int stextvhold;
// 6A8A28: using guessed type int stextsel;
// 6AA705: using guessed type char stextflag;

void __cdecl StoryIdItem()
{
	int v0; // ecx
	int v1; // eax
	int v2; // eax

	v0 = storehidx[((stextlhold - stextup) >> 2) + stextvhold];
	v1 = myplr;
	if (v0 >= 0) {
		plr[myplr].InvList[v0]._iIdentified = TRUE;
	} else {
		if (v0 == -1)
			plr[myplr].InvBody[INVLOC_HEAD]._iIdentified = TRUE;
		if (v0 == -2)
			plr[v1].InvBody[INVLOC_CHEST]._iIdentified = TRUE;
		if (v0 == -3)
			plr[v1].InvBody[INVLOC_HAND_LEFT]._iIdentified = TRUE;
		if (v0 == -4)
			plr[v1].InvBody[INVLOC_HAND_RIGHT]._iIdentified = TRUE;
		if (v0 == -5)
			plr[v1].InvBody[INVLOC_RING_LEFT]._iIdentified = TRUE;
		if (v0 == -6)
			plr[v1].InvBody[INVLOC_RING_RIGHT]._iIdentified = TRUE;
		if (v0 == -7)
			plr[v1].InvBody[INVLOC_AMULET]._iIdentified = TRUE;
	}
	v2 = v1;
	plr[v2].HoldItem._iIdentified = TRUE;
	TakePlrsMoney(plr[v2].HoldItem._iIvalue);
	CalcPlrInv(myplr, 1u);
}
// 69F108: using guessed type int stextup;
// 69F110: using guessed type int stextlhold;
// 6A8A24: using guessed type int stextvhold;

void __cdecl S_ConfirmEnter()
{
	char v0; // cl

	if (stextsel == 18) {
		if (stextshold > STORE_WRECHARGE) {
			switch (stextshold) {
			case STORE_BBOY:
				BoyBuyItem();
				break;
			case STORE_HBUY:
				HealerBuyItem();
				break;
			case STORE_SIDENTIFY:
				StoryIdItem();
				v0 = STORE_IDSHOW;
			LABEL_20:
				StartStore(v0);
				return;
			case STORE_SPBUY:
				SmithBuyPItem();
				break;
			}
		} else {
			switch (stextshold) {
			case STORE_WRECHARGE:
				WitchRechargeItem();
				break;
			case STORE_SBUY:
				SmithBuyItem();
				break;
			case STORE_SSELL:
				goto LABEL_27;
			case STORE_SREPAIR:
				SmithRepairItem();
				break;
			case STORE_WBUY:
				WitchBuyItem();
				break;
			case STORE_WSELL:
			LABEL_27:
				StoreSellItem();
				break;
			}
		}
		v0 = stextshold;
		goto LABEL_20;
	}
	StartStore((unsigned char)stextshold);
	stextsel = stextlhold;
	stextsval = stextvhold;
}
// 69F110: using guessed type int stextlhold;
// 6A8A24: using guessed type int stextvhold;
// 6A8A28: using guessed type int stextsel;

void __cdecl S_HealerEnter()
{
	int v0; // ecx
	int v1; // eax

	v0 = 12;
	if (stextsel == 12) {
		stextlhold = 12;
		talker = 1;
		stextshold = 14;
		gossipstart = QUEST_PEPIN2;
		gossipend = QUEST_PEPIN11;
		_LOBYTE(v0) = STORE_GOSSIP;
		goto LABEL_12;
	}
	if (stextsel != 14) {
		if (stextsel != 16) {
			if (stextsel == 18)
				stextflag = 0;
			return;
		}
		_LOBYTE(v0) = STORE_HBUY;
	LABEL_12:
		StartStore(v0);
		return;
	}
	if (plr[myplr]._pHitPoints != plr[myplr]._pMaxHP)
		PlaySFX(IS_CAST8);
	drawhpflag = TRUE;
	v1 = myplr;
	plr[v1]._pHitPoints = plr[myplr]._pMaxHP;
	plr[v1]._pHPBase = plr[v1]._pMaxHPBase;
}
// 69F110: using guessed type int stextlhold;
// 69FB38: using guessed type int talker;
// 6A4EF0: using guessed type int gossipstart;
// 6A8A28: using guessed type int stextsel;
// 6A8A30: using guessed type int gossipend;
// 6AA705: using guessed type char stextflag;

void __cdecl S_HBuyEnter()
{
	int v0;   // eax
	int idx;  // ecx
	int done; // eax
	int i;    // esi
	char v4;  // cl

	if (stextsel == 22) {
		StartStore(STORE_HEALER);
		stextsel = 16;
	} else {
		stextlhold = stextsel;
		stextvhold = stextsval;
		stextshold = 16;
		v0 = myplr;
		idx = stextsval + ((stextsel - stextup) >> 2);
		if (plr[myplr]._pGold >= healitem[idx]._iIvalue) {
			qmemcpy(&plr[v0].HoldItem, &healitem[idx], sizeof(plr[v0].HoldItem));
			SetCursor_(plr[v0].HoldItem._iCurs + CURSOR_FIRSTITEM);
			done = 0;
			i = 0;
			do {
				if (done)
					goto LABEL_9;
				done = SpecialAutoPlace(myplr, i++, cursW / 28, cursH / 28, 0);
			} while (i < 40);
			if (done) {
			LABEL_9:
				v4 = STORE_CONFIRM;
				goto LABEL_11;
			}
			v4 = STORE_NOROOM;
		LABEL_11:
			StartStore(v4);
			SetCursor_(CURSOR_HAND);
		} else {
			StartStore(STORE_NOMONEY);
		}
	}
}
// 4B8C9C: using guessed type int cursH;
// 69F108: using guessed type int stextup;
// 69F110: using guessed type int stextlhold;
// 6A8A24: using guessed type int stextvhold;
// 6A8A28: using guessed type int stextsel;

void __cdecl S_StoryEnter()
{
	int v0; // ecx

	v0 = 12;
	switch (stextsel) {
	case 12:
		stextlhold = 12;
		talker = 4;
		stextshold = 15;
		gossipstart = QUEST_STORY2;
		gossipend = QUEST_STORY11;
		_LOBYTE(v0) = STORE_GOSSIP;
		goto LABEL_8;
	case 14:
		_LOBYTE(v0) = STORE_SIDENTIFY;
	LABEL_8:
		StartStore(v0);
		return;
	case 18:
		stextflag = 0;
		break;
	}
}
// 69F110: using guessed type int stextlhold;
// 69FB38: using guessed type int talker;
// 6A4EF0: using guessed type int gossipstart;
// 6A8A28: using guessed type int stextsel;
// 6A8A30: using guessed type int gossipend;
// 6AA705: using guessed type char stextflag;

void __cdecl S_SIDEnter()
{
	int idx;    // eax
	int v1;     // edx
	int v2;     // ecx
	BOOLEAN v3; // sf
	//unsigned char v4; // of
	char v5; // cl

	if (stextsel == 22) {
		StartStore(STORE_STORY);
		stextsel = 14;
	} else {
		stextlhold = stextsel;
		stextshold = 17;
		idx = stextsval + ((stextsel - stextup) >> 2);
		v1 = myplr;
		stextvhold = stextsval;
		qmemcpy(&plr[myplr].HoldItem, &storehold[idx], sizeof(plr[myplr].HoldItem));
		v2 = plr[v1]._pGold;
		//v4 = __OFSUB__(v2, storehold[idx]._iIvalue);
		v3 = v2 - storehold[idx]._iIvalue < 0;
		v5 = STORE_NOMONEY;
		if (!v3) //if (!(v3 ^ v4))
			v5 = STORE_CONFIRM;
		StartStore(v5);
	}
}
// 69F108: using guessed type int stextup;
// 69F110: using guessed type int stextlhold;
// 6A8A24: using guessed type int stextvhold;
// 6A8A28: using guessed type int stextsel;

void __cdecl S_TalkEnter()
{
	int v0;        // edx
	int *v1;       // edi
	signed int v2; // eax
	int v3;        // esi
	int *v4;       // ecx
	int v5;        // esi
	signed int v6; // ebp
	int v8;        // eax
	int v9;        // ebx
	int v10;       // ecx

	if (stextsel == 22) {
		StartStore((unsigned char)stextshold);
		stextsel = stextlhold;
	} else {
		v0 = talker;
		v1 = &quests[0]._qlog;
		v2 = 0;
		v3 = 0;
		v4 = &quests[0]._qlog;
		do {
			if (*((_BYTE *)v4 - 18) == 2 && *((_DWORD *)&Qtalklist[0]._qinfra + v3 + 16 * talker) != -1 && *v4)
				++v2;
			v4 += 6;
			++v3;
		} while ((signed int)v4 < (signed int)&quests[16]._qlog);
		if (v2 <= 6) {
			v5 = 15 - v2;
			v6 = 2;
		} else {
			v5 = 14 - (v2 >> 1);
			v6 = 1;
		}
		if (stextsel == v5 - 2) {
			SetRndSeed(towner[talker]._tSeed);
			v8 = random(0, gossipend - gossipstart + 1);
			InitQTextMsg(gossipstart + v8);
		} else {
			v9 = 0;
			do {
				if (*((_BYTE *)v1 - 18) == 2) {
					v10 = *((_DWORD *)&Qtalklist[0]._qinfra + v9 + 16 * v0);
					if (v10 != -1) {
						if (*v1) {
							if (v5 == stextsel) {
								InitQTextMsg(v10);
								v0 = talker;
							}
							v5 += v6;
						}
					}
				}
				v1 += 6;
				++v9;
			} while ((signed int)v1 < (signed int)&quests[16]._qlog);
		}
	}
}
// 69F110: using guessed type int stextlhold;
// 69FB38: using guessed type int talker;
// 6A4EF0: using guessed type int gossipstart;
// 6A8A28: using guessed type int stextsel;
// 6A8A30: using guessed type int gossipend;

void __cdecl S_TavernEnter()
{
	int v0; // ecx

	v0 = 12;
	if (stextsel == 12) {
		stextlhold = 12;
		talker = 3;
		stextshold = 21;
		gossipstart = QUEST_OGDEN2;
		gossipend = QUEST_OGDEN10;
		_LOBYTE(v0) = STORE_GOSSIP;
		StartStore(v0);
	} else if (stextsel == 18) {
		stextflag = 0;
	}
}
// 69F110: using guessed type int stextlhold;
// 69FB38: using guessed type int talker;
// 6A4EF0: using guessed type int gossipstart;
// 6A8A28: using guessed type int stextsel;
// 6A8A30: using guessed type int gossipend;
// 6AA705: using guessed type char stextflag;

void __cdecl S_BarmaidEnter()
{
	int v0; // ecx

	v0 = 12;
	if (stextsel == 12) {
		stextlhold = 12;
		talker = 7;
		stextshold = 23;
		gossipstart = QUEST_GILLIAN2;
		gossipend = QUEST_GILLIAN10;
		_LOBYTE(v0) = STORE_GOSSIP;
		StartStore(v0);
	} else if (stextsel == 18) {
		stextflag = 0;
	}
}
// 69F110: using guessed type int stextlhold;
// 69FB38: using guessed type int talker;
// 6A4EF0: using guessed type int gossipstart;
// 6A8A28: using guessed type int stextsel;
// 6A8A30: using guessed type int gossipend;
// 6AA705: using guessed type char stextflag;

void __cdecl S_DrunkEnter()
{
	int v0; // ecx

	v0 = 12;
	if (stextsel == 12) {
		stextlhold = 12;
		talker = 5;
		stextshold = 22;
		gossipstart = QUEST_FARNHAM2;
		gossipend = QUEST_FARNHAM13;
		_LOBYTE(v0) = STORE_GOSSIP;
		StartStore(v0);
	} else if (stextsel == 18) {
		stextflag = 0;
	}
}
// 69F110: using guessed type int stextlhold;
// 69FB38: using guessed type int talker;
// 6A4EF0: using guessed type int gossipstart;
// 6A8A28: using guessed type int stextsel;
// 6A8A30: using guessed type int gossipend;
// 6AA705: using guessed type char stextflag;

void __cdecl STextEnter()
{
	if (qtextflag) {
		qtextflag = FALSE;
		if (leveltype == DTYPE_TOWN)
			sfx_stop();
	} else {
		PlaySFX(IS_TITLSLCT);
		switch (stextflag) {
		case STORE_SMITH:
			S_SmithEnter();
			break;
		case STORE_SBUY:
			S_SBuyEnter();
			break;
		case STORE_SSELL:
			S_SSellEnter();
			break;
		case STORE_SREPAIR:
			S_SRepairEnter();
			break;
		case STORE_WITCH:
			S_WitchEnter();
			break;
		case STORE_WBUY:
			S_WBuyEnter();
			break;
		case STORE_WSELL:
			S_WSellEnter();
			break;
		case STORE_WRECHARGE:
			S_WRechargeEnter();
			break;
		case STORE_NOMONEY:
		case STORE_NOROOM:
			StartStore(stextshold);
			stextsel = stextlhold;
			stextsval = stextvhold;
			break;
		case STORE_CONFIRM:
			S_ConfirmEnter();
			break;
		case STORE_BOY:
			S_BoyEnter();
			break;
		case STORE_BBOY:
			S_BBuyEnter();
			break;
		case STORE_HEALER:
			S_HealerEnter();
			break;
		case STORE_STORY:
			S_StoryEnter();
			break;
		case STORE_HBUY:
			S_HBuyEnter();
			break;
		case STORE_SIDENTIFY:
			S_SIDEnter();
			break;
		case STORE_SPBUY:
			S_SPBuyEnter();
			break;
		case STORE_GOSSIP:
			S_TalkEnter();
			break;
		case STORE_IDSHOW:
			StartStore(STORE_SIDENTIFY);
			break;
		case STORE_TAVERN:
			S_TavernEnter();
			break;
		case STORE_DRUNK:
			S_DrunkEnter();
			break;
		case STORE_BARMAID:
			S_BarmaidEnter();
			break;
		default:
			return;
		}
	}
}
// 646D00: using guessed type char qtextflag;
// 69F110: using guessed type int stextlhold;
// 6A8A24: using guessed type int stextvhold;
// 6A8A28: using guessed type int stextsel;
// 6AA705: using guessed type char stextflag;

void __cdecl CheckStoreBtn()
{
	BOOLEAN v0; // sf
	//unsigned char v1; // of
	int v2;  // eax
	int *v3; // ecx

	if (qtextflag) {
		qtextflag = FALSE;
		if (leveltype == DTYPE_TOWN)
			sfx_stop();
	} else if (stextsel != -1 && MouseY >= 32 && MouseY <= 320) {
		if (stextsize) {
			//v1 = __OFSUB__(MouseX, 24);
			v0 = MouseX - 24 < 0;
		} else {
			//v1 = __OFSUB__(MouseX, 344);
			v0 = MouseX - 344 < 0;
		}
		if (!v0 && MouseX <= 616) { //if (!(v0 ^ v1) && MouseX <= 616) {
			v2 = (MouseY - 32) / 12;
			if (stextscrl && MouseX > 600) {
				if (v2 == 4) {
					if (stextscrlubtn <= 0) {
						STextUp();
						stextscrlubtn = 10;
						return;
					}
					--stextscrlubtn;
				}
				if (v2 == 20) {
					if (stextscrldbtn > 0) {
						--stextscrldbtn;
					} else {
						STextDown();
						stextscrldbtn = 10;
					}
				}
			} else if (v2 >= 5) {
				if (v2 >= 23)
					v2 = 22;
				if (stextscrl) {
					if (v2 < 21) {
						v3 = &stext[v2]._ssel;
						if (!*v3) {
							if (stext[v2 - 2]._ssel) {
								v2 -= 2;
							} else if (*(v3 - 39)) {
								--v2;
							}
						}
					}
				}
				if (stext[v2]._ssel || stextscrl && v2 == 22) {
					stextsel = v2;
					STextEnter();
				}
			}
		}
	}
}
// 646D00: using guessed type char qtextflag;
// 6A09E0: using guessed type char stextsize;
// 6A6BB8: using guessed type int stextscrl;
// 6A8A28: using guessed type int stextsel;
// 6A8A2C: using guessed type char stextscrldbtn;
// 6AA704: using guessed type char stextscrlubtn;

void __cdecl ReleaseStoreBtn()
{
	stextscrlubtn = -1;
	stextscrldbtn = -1;
}
// 6A8A2C: using guessed type char stextscrldbtn;
// 6AA704: using guessed type char stextscrlubtn;
<|MERGE_RESOLUTION|>--- conflicted
+++ resolved
@@ -1,3777 +1,3739 @@
-//HEADER_GOES_HERE
-
-#include "../types.h"
-
-<<<<<<< HEAD
-#ifndef NO_GLOBALS
-int stextup; // weak
-int storenumh; // weak
-=======
-int stextup;    // weak
-int storenumh;  // weak
->>>>>>> 5541df1f
-int stextlhold; // weak
-ItemStruct boyitem;
-int stextshold; // idb
-ItemStruct premiumitem[6];
-void *pSTextBoxCels;
-int premiumlevel; // idb
-int talker;       // weak
-STextStruct stext[24];
-char stextsize;  // weak
-int stextsmax;   // weak
-int InStoreFlag; // idb
-ItemStruct storehold[48];
-int gossipstart; // weak
-ItemStruct witchitem[20];
-int stextscrl;  // weak
-int numpremium; // idb
-ItemStruct healitem[20];
-ItemStruct golditem;
-char storehidx[48];
-void *pSTextSlidCels;
-int stextvhold;     // weak
-int stextsel;       // weak
-char stextscrldbtn; // weak
-int gossipend;      // weak
-void *pCelBuff;
-int stextsval; // idb
-int boylevel;  // weak
-ItemStruct smithitem[20];
-int stextdown;      // weak
-char stextscrlubtn; // weak
-<<<<<<< HEAD
-char stextflag; // weak
-#endif
-
-int SStringY[24] =
-{
-  0,
-  12,
-  24,
-  36,
-  48,
-  60,
-  72,
-  84,
-  96,
-  108,
-  120,
-  132,
-  144,
-  156,
-  168,
-  180,
-  192,
-  204,
-  216,
-  228,
-  240,
-  252,
-  264,
-  276
-=======
-char stextflag;     // weak
-
-int SStringY[24] = {
-	0,
-	12,
-	24,
-	36,
-	48,
-	60,
-	72,
-	84,
-	96,
-	108,
-	120,
-	132,
-	144,
-	156,
-	168,
-	180,
-	192,
-	204,
-	216,
-	228,
-	240,
-	252,
-	264,
-	276
->>>>>>> 5541df1f
-};
-char *talkname[9] = {
-	"Griswold",
-	"Pepin",
-	"",
-	"Ogden",
-	"Cain",
-	"Farnham",
-	"Adria",
-	"Gillian",
-	"Wirt"
-};
-
-void __cdecl InitStores()
-{
-	int i; // eax
-
-	pSTextBoxCels = LoadFileInMem("Data\\TextBox2.CEL", 0);
-	pCelBuff = LoadFileInMem("Data\\PentSpn2.CEL", 0);
-	pSTextSlidCels = LoadFileInMem("Data\\TextSlid.CEL", 0);
-	ClearSText(0, 24);
-	stextflag = 0;
-	InStoreFlag = 1;
-	premiumlevel = 1;
-	stextsize = 0;
-	stextscrl = 0;
-	numpremium = 0;
-
-	for (i = 0; i < 6; i++)
-		premiumitem[i]._itype = -1;
-
-	boyitem._itype = -1;
-	boylevel = 0;
-}
-// 69FB38: using guessed type int talker;
-// 6A09E0: using guessed type char stextsize;
-// 6A6BB8: using guessed type int stextscrl;
-// 6A8A3C: using guessed type int boylevel;
-// 6AA705: using guessed type char stextflag;
-
-void __cdecl SetupTownStores()
-{
-	int i; // eax
-	int l; // esi
-
-	SetRndSeed(glSeedTbl[currlevel] * GetTickCount());
-	if (gbMaxPlayers == 1) {
-		l = 0;
-		for (i = 0; i < 17; i++) {
-			if (plr[myplr]._pLvlVisited[i])
-				l = i;
-		}
-	} else {
-		l = plr[myplr]._pLevel >> 1;
-	}
-	l += 2;
-	if (l < 6)
-		l = 6;
-	if (l > 16)
-		l = 16;
-	SpawnStoreGold();
-	SpawnSmith(l);
-	SpawnWitch(l);
-	SpawnHealer(l);
-	SpawnBoy(plr[myplr]._pLevel);
-	SpawnPremium(plr[myplr]._pLevel);
-}
-// 679660: using guessed type char gbMaxPlayers;
-
-void __cdecl FreeStoreMem()
-{
-	void *p;
-
-	p = pSTextBoxCels;
-	pSTextBoxCels = NULL;
-	mem_free_dbg(p);
-	p = pCelBuff;
-	pCelBuff = NULL;
-	mem_free_dbg(p);
-	p = pSTextSlidCels;
-	pSTextSlidCels = NULL;
-	mem_free_dbg(p);
-}
-
-void __cdecl DrawSTextBack()
-{
-	CelDecodeOnly(408, 487, pSTextBoxCels, 1, 271);
-
-#define TRANS_RECT_X 347
-#define TRANS_RECT_Y 28
-#define TRANS_RECT_WIDTH 265
-#define TRANS_RECT_HEIGHT 297
-#include "asm_trans_rect.inc"
-}
-
-void __fastcall PrintSString(int x, int y, unsigned char cjustflag, char *str, int col, int val)
-{
-	int v6;            // edi
-	int v7;            // eax
-	int v8;            // ebx
-	int v9;            // esi
-	int v10;           // esi
-	int v11;           // ecx
-	int v12;           // eax
-	int v13;           // edx
-	int v14;           // ecx
-	unsigned char v15; // al
-	int v16;           // ebx
-	int v17;           // ecx
-	int v18;           // eax
-	int v19;           // esi
-	size_t v20;        // ebx
-	unsigned char v21; // edx
-	int v22;           // ecx
-	char valstr[32];   // [esp+Ch] [ebp-3Ch]
-	int v24;           // [esp+2Ch] [ebp-1Ch]
-	int v25;           // [esp+30h] [ebp-18h]
-	int v26;           // [esp+34h] [ebp-14h]
-	int v27;           // [esp+38h] [ebp-10h]
-	int v28;           // [esp+3Ch] [ebp-Ch]
-	int v29;           // [esp+40h] [ebp-8h]
-	int v30;           // [esp+44h] [ebp-4h]
-
-	v6 = SStringY[y] + stext[y]._syoff;
-	v7 = -(stextsize != 0);
-	v8 = x;
-	v9 = screen_y_times_768[v6 + 204];
-	_LOWORD(v7) = v7 & 0xFEC0;
-	v24 = y;
-	v26 = x;
-	v27 = v7 + 416;
-	v10 = x + v7 + 416 + v9;
-	v28 = strlen(str);
-	v11 = 0;
-	v25 = stextsize != 0 ? 577 : 257;
-	v30 = 0;
-	if (cjustflag) {
-		v12 = 0;
-		if (v28 > 0) {
-			do {
-				v13 = (unsigned char)str[v11++];
-				v12 += fontkern[fontframe[fontidx[v13]]] + 1;
-			} while (v11 < v28);
-		}
-		if (v12 < v25)
-			v30 = (v25 - v12) >> 1;
-		v10 += v30;
-	}
-	if (stextsel == v24) {
-		if (cjustflag)
-			v14 = v27 + v30 + v8 - 20;
-		else
-			v14 = v27 + v8 - 20;
-		CelDecodeOnly(v14, v6 + 205, pCelBuff, InStoreFlag, 12);
-	}
-	v29 = 0;
-	if (v28 > 0) {
-		do {
-			v15 = fontframe[fontidx[(unsigned char)str[v29]]];
-			v16 = v15;
-			v17 = v30 + fontkern[v15] + 1;
-			v30 += fontkern[v15] + 1;
-			if (v15 && v17 <= v25)
-				CPrintString(v10, v15, col);
-			v18 = fontkern[v16];
-			++v29;
-			v10 += v18 + 1;
-		} while (v29 < v28);
-		v8 = v26;
-	}
-	if (!cjustflag && val >= 0) {
-		sprintf(valstr, "%i", val);
-		v19 = screen_y_times_768[v6 + 204] - v8 + 656;
-		v20 = strlen(valstr);
-		while ((--v20 & 0x80000000) == 0) {
-			v21 = fontframe[fontidx[(unsigned char)valstr[v20]]];
-			v19 += -1 - fontkern[v21];
-			if (fontframe[fontidx[(unsigned char)valstr[v20]]])
-				CPrintString(v19, v21, col);
-		}
-		v8 = v26;
-	}
-	if (stextsel == v24) {
-		if (cjustflag)
-			v22 = v27 + v30 + v8 + 4;
-		else
-			v22 = 660 - v8;
-		CelDecodeOnly(v22, v6 + 205, pCelBuff, InStoreFlag, 12);
-	}
-}
-// 6A09E0: using guessed type char stextsize;
-// 6A8A28: using guessed type int stextsel;
-// 457BD6: using guessed type char valstr[32];
-
-void __fastcall DrawSLine(int y)
-{
-	int v1;         // eax
-	int v2;         // eax
-	char *v3;       // esi
-	char *v4;       // edi
-	signed int v5;  // edx
-	char *v6;       // edi
-	char *v7;       // esi
-	signed int v8;  // [esp+0h] [ebp-10h]
-	signed int v9;  // [esp+8h] [ebp-8h]
-	signed int v10; // [esp+Ch] [ebp-4h]
-
-	v1 = screen_y_times_768[SStringY[y] + 198];
-	if (stextsize == 1) {
-		v8 = 142170;
-		v2 = v1 + 90;
-		v10 = 146;
-		v9 = 182;
-	} else {
-		v8 = 142490;
-		v2 = v1 + 410;
-		v10 = 66;
-		v9 = 502;
-	}
-	v3 = (char *)gpBuffer + v8;
-	v4 = (char *)gpBuffer + v2;
-	v5 = 3;
-	do {
-		qmemcpy(v4, v3, 4 * v10);
-		v7 = &v3[4 * v10];
-		v6 = &v4[4 * v10];
-		*(_WORD *)v6 = *(_WORD *)v7;
-		v3 = &v7[v9 + 2];
-		v4 = &v6[v9 + 2];
-		--v5;
-	} while (v5);
-}
-// 6A09E0: using guessed type char stextsize;
-
-void __fastcall DrawSArrows(int y1, int y2)
-{
-	int *v2; // ebp
-	int v3;  // ebx
-	int v4;  // edi
-	int v5;  // esi
-	int v6;  // eax
-	int v7;  // eax
-
-	v2 = &SStringY[y2];
-	v3 = y1;
-	v4 = SStringY[y1] + 204;
-	v5 = *v2 + 204;
-	if (stextscrlubtn == -1)
-		CelDecodeOnly(665, v4, pSTextSlidCels, 10, 12);
-	else
-		CelDecodeOnly(665, v4, pSTextSlidCels, 12, 12);
-	if (stextscrldbtn == -1)
-		CelDecodeOnly(665, v5, pSTextSlidCels, 9, 12);
-	else
-		CelDecodeOnly(665, v5, pSTextSlidCels, 11, 12);
-	while (1) {
-		v4 += 12;
-		if (v4 >= v5)
-			break;
-		CelDecodeOnly(665, v4, pSTextSlidCels, 14, 12);
-	}
-	v6 = stextsel;
-	if (stextsel == 22)
-		v6 = stextlhold;
-	if (storenumh <= 1)
-		v7 = 0;
-	else
-		v7 = (*v2 - SStringY[v3] - 24) * (1000 * (stextsval + ((v6 - stextup) >> 2)) / (storenumh - 1)) / 1000;
-	CelDecodeOnly(665, SStringY[v3 + 1] + v7 + 204, pSTextSlidCels, 13, 12);
-}
-// 69F108: using guessed type int stextup;
-// 69F10C: using guessed type int storenumh;
-// 69F110: using guessed type int stextlhold;
-// 6A8A28: using guessed type int stextsel;
-// 6A8A2C: using guessed type char stextscrldbtn;
-// 6AA704: using guessed type char stextscrlubtn;
-
-void __cdecl DrawSTextHelp()
-{
-	stextsel = -1;
-	stextsize = 1;
-}
-// 6A09E0: using guessed type char stextsize;
-// 6A8A28: using guessed type int stextsel;
-
-void __fastcall ClearSText(int s, int e)
-{
-	int v2;  // edx
-	int *v3; // eax
-
-	if (s < e) {
-		v2 = e - s;
-		v3 = &stext[s]._syoff;
-		do {
-			v3[37] = -1;
-			*(v3 - 1) = 0;
-			*v3 = 0;
-			*((_BYTE *)v3 + 4) = 0;
-			v3[33] = 0;
-			*((_BYTE *)v3 + 136) = 0;
-			v3[35] = 0;
-			v3[36] = 0;
-			v3 += 39;
-			--v2;
-		} while (v2);
-	}
-}
-
-void __fastcall AddSLine(int y)
-{
-	stext[y]._sx = 0;
-	stext[y]._syoff = 0;
-	stext[y]._sstr[0] = 0;
-	stext[y]._sline = 1;
-}
-
-void __fastcall AddSTextVal(int y, int val)
-{
-	stext[y]._sval = val;
-}
-
-void __fastcall OffsetSTextY(int y, int yo)
-{
-	stext[y]._syoff = yo;
-}
-
-void __fastcall AddSText(int x, int y, int j, char *str, int clr, int sel)
-{
-	stext[y]._sx = x;
-	stext[y]._syoff = 0;
-	strcpy(stext[y]._sstr, str);
-	stext[y]._sjust = j;
-	stext[y]._sclr = clr;
-	stext[y]._sline = 0;
-	stext[y]._ssel = sel;
-}
-
-void __cdecl StoreAutoPlace()
-{
-	int v0;         // edi
-	int v1;         // eax
-	int v2;         // edx
-	ItemStruct *v3; // ebp
-	int v4;         // esi
-	int v5;         // esi
-	int v6;         // esi
-	int v7;         // esi
-	int v8;         // esi
-	int v9;         // esi
-	int v10;        // esi
-	int v11;        // esi
-	int *v12;       // esi
-	int v13;        // esi
-	int v14;        // esi
-	int v15;        // esi
-	int v16;        // esi
-	int v17;        // esi
-	signed int v19; // [esp+10h] [ebp-Ch]
-	int v20;        // [esp+14h] [ebp-8h]
-	int v21;        // [esp+18h] [ebp-4h]
-
-	SetICursor(plr[myplr].HoldItem._iCurs + CURSOR_FIRSTITEM);
-	v0 = icursH28;
-	v1 = 0;
-	v21 = icursW28;
-	v20 = icursH28;
-	if (icursW28 == 1) {
-		if (icursH28 == 1) {
-			v2 = myplr;
-			if (plr[myplr].HoldItem._iStatFlag && AllItemsList[plr[v2].HoldItem.IDidx].iUsable) {
-				v19 = 0;
-				v3 = plr[v2].SpdList;
-				do {
-					if (v1)
-						break;
-					if (v3->_itype == -1) {
-						qmemcpy(v3, &plr[v2].HoldItem, sizeof(ItemStruct));
-						v0 = v20;
-						v1 = 1;
-					}
-					++v19;
-					++v3;
-				} while (v19 < 8);
-			}
-			v4 = 30;
-			do {
-				if (v1)
-					break;
-				v1 = AutoPlace(myplr, v4++, 1, 1, 1);
-			} while (v4 <= 39);
-			v5 = 20;
-			do {
-				if (v1)
-					break;
-				v1 = AutoPlace(myplr, v5++, 1, 1, 1);
-			} while (v5 <= 29);
-			v6 = 10;
-			do {
-				if (v1)
-					break;
-				v1 = AutoPlace(myplr, v6++, 1, 1, 1);
-			} while (v6 <= 19);
-			v7 = 0;
-			while (!v1) {
-				v1 = AutoPlace(myplr, v7++, 1, 1, 1);
-				if (v7 > 9)
-					goto LABEL_22;
-			}
-		} else {
-		LABEL_22:
-			if (v0 == 2) {
-				v8 = 29;
-				do {
-					if (v1)
-						break;
-					v1 = AutoPlace(myplr, v8--, 1, 2, 1);
-				} while (v8 >= 20);
-				v9 = 9;
-				do {
-					if (v1)
-						break;
-					v1 = AutoPlace(myplr, v9--, 1, 2, 1);
-				} while (v9 >= 0);
-				v10 = 19;
-				while (!v1) {
-					v1 = AutoPlace(myplr, v10--, 1, 2, 1);
-					if (v10 < 10)
-						goto LABEL_32;
-				}
-			} else {
-			LABEL_32:
-				if (v0 == 3) {
-					v11 = 0;
-					while (!v1) {
-						v1 = AutoPlace(myplr, v11++, 1, 3, 1);
-						if (v11 >= 20)
-							goto LABEL_36;
-					}
-				}
-			}
-		}
-	} else {
-	LABEL_36:
-		if (v21 == 2) {
-			if (v0 == 2) {
-				v12 = AP2x2Tbl;
-				do {
-					if (v1)
-						break;
-					v1 = AutoPlace(myplr, *v12, 2, 2, 1);
-					++v12;
-				} while ((signed int)v12 < (signed int)&AP2x2Tbl[10]);
-				v13 = 21;
-				do {
-					if (v1)
-						break;
-					v1 = AutoPlace(myplr, v13, 2, 2, 1);
-					v13 += 2;
-				} while (v13 < 29);
-				v14 = 1;
-				do {
-					if (v1)
-						break;
-					v1 = AutoPlace(myplr, v14, 2, 2, 1);
-					v14 += 2;
-				} while (v14 < 9);
-				v15 = 10;
-				while (!v1) {
-					v1 = AutoPlace(myplr, v15++, 2, 2, 1);
-					if (v15 >= 19)
-						goto LABEL_50;
-				}
-			} else {
-			LABEL_50:
-				if (v0 == 3) {
-					v16 = 0;
-					do {
-						if (v1)
-							break;
-						v1 = AutoPlace(myplr, v16++, 2, 3, 1);
-					} while (v16 < 9);
-					v17 = 10;
-					do {
-						if (v1)
-							break;
-						v1 = AutoPlace(myplr, v17++, 2, 3, 1);
-					} while (v17 < 19);
-				}
-			}
-		}
-	}
-}
-// 48E9A8: using guessed type int AP2x2Tbl[10];
-
-void __cdecl S_StartSmith()
-{
-	stextsize = 0;
-	stextscrl = 0;
-	AddSText(0, 1, 1u, "Welcome to the", COL_GOLD, 0);
-	AddSText(0, 3, 1u, "Blacksmith's shop", COL_GOLD, 0);
-	AddSText(0, 7, 1u, "Would you like to:", COL_GOLD, 0);
-	AddSText(0, 10, 1u, "Talk to Griswold", COL_BLUE, 1);
-	AddSText(0, 12, 1u, "Buy basic items", COL_WHITE, 1);
-	AddSText(0, 14, 1u, "Buy premium items", COL_WHITE, 1);
-	AddSText(0, 16, 1u, "Sell items", COL_WHITE, 1);
-	AddSText(0, 18, 1u, "Repair items", COL_WHITE, 1);
-	AddSText(0, 20, 1u, "Leave the shop", COL_WHITE, 1);
-	AddSLine(5);
-	storenumh = 20;
-}
-// 69F10C: using guessed type int storenumh;
-// 6A09E0: using guessed type char stextsize;
-// 6A6BB8: using guessed type int stextscrl;
-
-void __fastcall S_ScrollSBuy(int idx)
-{
-	int v1;   // esi
-	int v2;   // edi
-	char *v3; // esi
-	char *v4; // eax
-	int iclr; // [esp+Ch] [ebp-4h]
-
-	v1 = idx;
-	v2 = 5;
-	ClearSText(5, 21);
-	v3 = &smithitem[v1]._iMagical;
-	stextup = 5;
-	do {
-		if (*((_DWORD *)v3 - 13) != -1) {
-			_LOBYTE(iclr) = COL_WHITE;
-			if (*v3)
-				_LOBYTE(iclr) = COL_BLUE;
-			if (!*((_DWORD *)v3 + 74))
-				_LOBYTE(iclr) = COL_RED;
-			v4 = v3 + 65;
-			if (!*v3)
-				v4 = v3 + 1;
-			AddSText(20, v2, 0, v4, iclr, 1);
-			AddSTextVal(v2, *((_DWORD *)v3 + 35));
-			PrintStoreItem((ItemStruct *)(v3 - 60), v2 + 1, iclr);
-			stextdown = v2;
-			v3 += 368;
-		}
-		v2 += 4;
-	} while (v2 < 20);
-	if (!stext[stextsel]._ssel && stextsel != 22)
-		stextsel = stextdown;
-}
-// 69F108: using guessed type int stextup;
-// 6A8A28: using guessed type int stextsel;
-// 6AA700: using guessed type int stextdown;
-
-void __fastcall PrintStoreItem(ItemStruct *x, int l, char iclr)
-{
-	ItemStruct *v3;   // esi
-	char v5;          // cl
-	char v6;          // cl
-	int v7;           // eax
-	char v8;          // al
-	unsigned char v9; // al
-	char v10;         // al
-	int v11;          // edi
-	char sstr[128];   // [esp+Ch] [ebp-84h]
-	int y;            // [esp+8Ch] [ebp-4h]
-
-	sstr[0] = 0;
-	v3 = x;
-	y = l;
-	if (x->_iIdentified) {
-		if (x->_iMagical != ITEM_QUALITY_UNIQUE) {
-			v5 = x->_iPrePower;
-			if (v5 != -1) {
-				PrintItemPower(v5, v3);
-				strcat(sstr, tempstr);
-			}
-		}
-		v6 = v3->_iSufPower;
-		if (v6 != -1) {
-			PrintItemPower(v6, v3);
-			if (sstr[0])
-				strcat(sstr, ",  ");
-			strcat(sstr, tempstr);
-		}
-	}
-	if (v3->_iMiscId == IMISC_STAFF && v3->_iMaxCharges) {
-		sprintf(tempstr, "Charges: %i/%i", v3->_iCharges, v3->_iMaxCharges);
-		if (sstr[0])
-			strcat(sstr, ",  ");
-		strcat(sstr, tempstr);
-	}
-	if (sstr[0])
-		AddSText(40, y++, 0, sstr, iclr, 0);
-	sstr[0] = 0;
-	if (v3->_iClass == 1)
-		sprintf(sstr, "Damage: %i-%i  ", v3->_iMinDam, v3->_iMaxDam);
-	if (v3->_iClass == 2)
-		sprintf(sstr, "Armor: %i  ", v3->_iAC);
-	v7 = v3->_iMaxDur;
-	if (v7 != 255 && v7) {
-		sprintf(tempstr, "Dur: %i/%i,  ", v3->_iDurability, v3->_iMaxDur);
-		strcat(sstr, tempstr);
-	} else {
-		strcat(sstr, "Indestructible,  ");
-	}
-	if (!v3->_itype)
-		sstr[0] = 0;
-	if (v3->_iMinStr + (unsigned char)v3->_iMinMag + v3->_iMinDex) {
-		strcpy(tempstr, "Required:");
-		v8 = v3->_iMinStr;
-		if (v8)
-			sprintf(tempstr, "%s %i Str", tempstr, v8);
-		v9 = v3->_iMinMag;
-		if (v9)
-			sprintf(tempstr, "%s %i Mag", tempstr, v9);
-		v10 = v3->_iMinDex;
-		if (v10)
-			sprintf(tempstr, "%s %i Dex", tempstr, v10);
-		strcat(sstr, tempstr);
-	} else {
-		strcat(sstr, "No required attributes");
-	}
-	v11 = y;
-	AddSText(40, y, 0, sstr, iclr, 0);
-	if (v3->_iMagical == ITEM_QUALITY_UNIQUE) {
-		if (v3->_iIdentified)
-			AddSText(40, v11 + 1, 0, "Unique Item", iclr, 0);
-	}
-}
-
-void __cdecl S_StartSBuy()
-{
-	int v0;  // ST10_4
-	int v1;  // eax
-	int *v2; // ecx
-
-	v0 = plr[myplr]._pGold;
-	stextsize = 1;
-	stextscrl = 1;
-	stextsval = 0;
-	sprintf(tempstr, "I have these items for sale :           Your gold : %i", v0);
-	AddSText(0, 1, 1u, tempstr, COL_GOLD, 0);
-	AddSLine(3);
-	AddSLine(21);
-	S_ScrollSBuy(stextsval);
-	AddSText(0, 22, 1u, "Back", COL_WHITE, 0);
-	OffsetSTextY(22, 6);
-	v1 = 0;
-	storenumh = 0;
-	if (smithitem[0]._itype != -1) {
-		v2 = &smithitem[0]._itype;
-		do {
-			v2 += 92;
-			++v1;
-		} while (*v2 != -1);
-		storenumh = v1;
-	}
-	stextsmax = v1 - 4;
-	if (v1 - 4 < 0)
-		stextsmax = 0;
-}
-// 69F10C: using guessed type int storenumh;
-// 6A09E0: using guessed type char stextsize;
-// 6A09E4: using guessed type int stextsmax;
-// 6A6BB8: using guessed type int stextscrl;
-
-void __fastcall S_ScrollSPBuy(int idx)
-{
-	int v1;   // esi
-	int v2;   // edi
-	int v3;   // eax
-	int v4;   // esi
-	int *v5;  // ecx
-	char *v6; // esi
-	int iclr; // [esp+Ch] [ebp-4h]
-
-	v1 = idx;
-	v2 = 5;
-	ClearSText(5, 21);
-	v3 = v1;
-	v4 = 0;
-	stextup = 5;
-	if (v3) {
-		v5 = &premiumitem[0]._itype;
-		do {
-			if (*v5 != -1)
-				--v3;
-			++v4;
-			v5 += 92;
-		} while (v3);
-	}
-	v6 = &premiumitem[v4]._iMagical;
-	do {
-		if ((signed int)v6 >= (signed int)&premiumitem[6]._iMagical)
-			break;
-		if (*((_DWORD *)v6 - 13) == -1) {
-			v2 -= 4;
-		} else {
-			_LOBYTE(iclr) = COL_WHITE;
-			if (*v6)
-				_LOBYTE(iclr) = COL_BLUE;
-			if (!*((_DWORD *)v6 + 74))
-				_LOBYTE(iclr) = COL_RED;
-			AddSText(20, v2, 0, v6 + 65, iclr, 1);
-			AddSTextVal(v2, *((_DWORD *)v6 + 35));
-			PrintStoreItem((ItemStruct *)(v6 - 60), v2 + 1, iclr);
-			stextdown = v2;
-		}
-		v2 += 4;
-		v6 += 368;
-	} while (v2 < 20);
-	if (!stext[stextsel]._ssel && stextsel != 22)
-		stextsel = stextdown;
-}
-// 69F108: using guessed type int stextup;
-// 6A8A28: using guessed type int stextsel;
-// 6AA700: using guessed type int stextdown;
-
-BOOLEAN __cdecl S_StartSPBuy()
-{
-	int *v0;        // eax
-	BOOLEAN result; // al
-	int v2;         // ST10_4
-
-	storenumh = 0;
-	v0 = &premiumitem[0]._itype;
-	do {
-		if (*v0 != -1)
-			++storenumh;
-		v0 += 92;
-	} while ((signed int)v0 < (signed int)&premiumitem[6]._itype);
-	if (storenumh) {
-		v2 = plr[myplr]._pGold;
-		stextsval = 0;
-		stextsize = 1;
-		stextscrl = 1;
-		sprintf(tempstr, "I have these premium items for sale :   Your gold : %i", v2);
-		AddSText(0, 1, 1u, tempstr, COL_GOLD, 0);
-		AddSLine(3);
-		AddSLine(21);
-		AddSText(0, 22, 1u, "Back", COL_WHITE, 0);
-		OffsetSTextY(22, 6);
-		stextsmax = storenumh - 4;
-		if (storenumh - 4 < 0)
-			stextsmax = 0;
-		S_ScrollSPBuy(stextsval);
-		result = 1;
-	} else {
-		StartStore(STORE_SMITH);
-		stextsel = 14;
-		result = 0;
-	}
-	return result;
-}
-// 69F10C: using guessed type int storenumh;
-// 69FB38: using guessed type int talker;
-// 6A09E0: using guessed type char stextsize;
-// 6A09E4: using guessed type int stextsmax;
-// 6A6BB8: using guessed type int stextscrl;
-// 6A8A28: using guessed type int stextsel;
-
-BOOL __fastcall SmithSellOk(int i)
-{
-	if (plr[myplr].InvList[i]._itype == ITYPE_NONE)
-		return FALSE;
-	if (plr[myplr].InvList[i]._itype == ITYPE_MISC)
-		return FALSE;
-	if (plr[myplr].InvList[i]._itype == ITYPE_GOLD)
-		return FALSE;
-	if (plr[myplr].InvList[i]._itype == ITYPE_0E)
-		return FALSE;
-	if (plr[myplr].InvList[i]._itype == ITYPE_STAFF)
-		return FALSE;
-	if (plr[myplr].InvList[i].IDidx == IDI_LAZSTAFF)
-		return FALSE;
-
-	return TRUE;
-}
-
-void __fastcall S_ScrollSSell(int idx)
-{
-	int v1;   // esi
-	int v2;   // edi
-	char *v3; // esi
-	int v4;   // edx
-	int v5;   // [esp+Ch] [ebp-8h]
-	int iclr; // [esp+10h] [ebp-4h]
-
-	v1 = idx;
-	v5 = idx;
-	v2 = 5;
-	ClearSText(5, 21);
-	v3 = &storehold[v1]._iMagical;
-	stextup = 5;
-	do {
-		if (v5 >= storenumh)
-			break;
-		if (*((_DWORD *)v3 - 13) != -1) {
-			_LOBYTE(iclr) = 0;
-			if (*v3)
-				_LOBYTE(iclr) = 1;
-			if (!*((_DWORD *)v3 + 74))
-				_LOBYTE(iclr) = 2;
-			if (*v3 && *((_DWORD *)v3 - 1)) {
-				AddSText(20, v2, 0, v3 + 65, iclr, 1);
-				v4 = *((_DWORD *)v3 + 35);
-			} else {
-				AddSText(20, v2, 0, v3 + 1, iclr, 1);
-				v4 = *((_DWORD *)v3 + 34);
-			}
-			AddSTextVal(v2, v4);
-			PrintStoreItem((ItemStruct *)(v3 - 60), v2 + 1, iclr);
-			stextdown = v2;
-		}
-		++v5;
-		v2 += 4;
-		v3 += 368;
-	} while (v2 < 20);
-	stextsmax = storenumh - 4;
-	if (storenumh - 4 < 0)
-		stextsmax = 0;
-}
-// 69F108: using guessed type int stextup;
-// 69F10C: using guessed type int storenumh;
-// 6A09E4: using guessed type int stextsmax;
-// 6AA700: using guessed type int stextdown;
-
-void __cdecl S_StartSSell()
-{
-	int i;          // eax
-	BOOLEAN sellok; // [esp+14h] [ebp-4h]
-
-	stextsize = 1;
-	sellok = 0;
-	storenumh = 0;
-
-	for (i = 0; i < 48; i++)
-		storehold[i]._itype = -1;
-
-	for (i = 0; i < plr[myplr]._pNumInv; i++) {
-		if (SmithSellOk(i)) {
-			sellok = 1;
-			qmemcpy(&storehold[storenumh], &plr[myplr].InvList[i], sizeof(ItemStruct));
-
-			if (storehold[storenumh]._iMagical != ITEM_QUALITY_NORMAL && storehold[storenumh]._iIdentified)
-				storehold[storenumh]._ivalue = storehold[storenumh]._iIvalue;
-
-			if (!(storehold[storenumh]._ivalue >>= 2))
-				storehold[storenumh]._ivalue = 1;
-
-			storehold[storenumh]._iIvalue = storehold[storenumh]._ivalue;
-			storehidx[storenumh++] = i;
-		}
-	}
-
-	if (sellok) {
-		stextsmax = plr[myplr]._pNumInv;
-		stextscrl = 1;
-		stextsval = 0;
-		sprintf(tempstr, "Which item is for sale?            Your gold : %i", plr[myplr]._pGold);
-		AddSText(0, 1, 1, tempstr, COL_GOLD, 0);
-		AddSLine(3);
-		AddSLine(21);
-		S_ScrollSSell(stextsval);
-		AddSText(0, 22, 1, "Back", COL_WHITE, 1);
-		OffsetSTextY(22, 6);
-	} else {
-		stextscrl = 0;
-		sprintf(tempstr, "You have nothing I want.            Your gold : %i", plr[myplr]._pGold);
-		AddSText(0, 1, 1, tempstr, COL_GOLD, 0);
-		AddSLine(3);
-		AddSLine(21);
-		AddSText(0, 22, 1, "Back", COL_WHITE, 1);
-		OffsetSTextY(22, 6);
-	}
-}
-// 69F10C: using guessed type int storenumh;
-// 6A09E0: using guessed type char stextsize;
-// 6A09E4: using guessed type int stextsmax;
-// 6A6BB8: using guessed type int stextscrl;
-
-BOOLEAN __fastcall SmithRepairOk(int i)
-{
-	if (plr[myplr].InvList[i]._itype != ITYPE_NONE
-	    && plr[myplr].InvList[i]._itype
-	    && plr[myplr].InvList[i]._itype != ITYPE_GOLD
-	    && plr[myplr].InvList[i]._itype != ITYPE_0E)
-		return plr[myplr].InvList[i]._iDurability != plr[myplr].InvList[i]._iMaxDur;
-	else
-		return 0;
-}
-
-void __cdecl S_StartSRepair()
-{
-	int v0;  // ebp
-	int *v1; // eax
-	int v2;  // esi
-	int v3;  // eax
-	int v4;  // eax
-	int v5;  // eax
-	int v6;  // eax
-	int v7;  // edi
-	//int v8; // eax
-	int v9;         // esi
-	int v10;        // eax
-	int v11;        // [esp-4h] [ebp-1Ch]
-	signed int v12; // [esp+10h] [ebp-8h]
-	int v13;        // [esp+14h] [ebp-4h]
-
-	v0 = 0;
-	stextsize = 1;
-	v12 = 0;
-	storenumh = 0;
-	v1 = &storehold[0]._itype;
-	do {
-		*v1 = -1;
-		v1 += 92;
-	} while ((signed int)v1 < (signed int)&storehold[48]._itype);
-	v2 = myplr;
-	v3 = myplr;
-	if (plr[myplr].InvBody[INVLOC_HEAD]._itype != -1 && plr[v3].InvBody[INVLOC_HEAD]._iDurability != plr[v3].InvBody[INVLOC_HEAD]._iMaxDur) {
-		v12 = 1;
-		AddStoreHoldRepair(plr[v3].InvBody, -1);
-		v2 = myplr;
-	}
-	v4 = v2;
-	if (plr[v2].InvBody[INVLOC_CHEST]._itype != -1 && plr[v4].InvBody[INVLOC_CHEST]._iDurability != plr[v4].InvBody[INVLOC_CHEST]._iMaxDur) {
-		v12 = 1;
-		AddStoreHoldRepair(&plr[v4].InvBody[INVLOC_CHEST], -2);
-		v2 = myplr;
-	}
-	v5 = v2;
-	if (plr[v2].InvBody[INVLOC_HAND_LEFT]._itype != -1 && plr[v5].InvBody[INVLOC_HAND_LEFT]._iDurability != plr[v5].InvBody[INVLOC_HAND_LEFT]._iMaxDur) {
-		v12 = 1;
-		AddStoreHoldRepair(&plr[v5].InvBody[INVLOC_HAND_LEFT], -3);
-		v2 = myplr;
-	}
-	v6 = v2;
-	if (plr[v2].InvBody[INVLOC_HAND_RIGHT]._itype != -1 && plr[v6].InvBody[INVLOC_HAND_RIGHT]._iDurability != plr[v6].InvBody[INVLOC_HAND_RIGHT]._iMaxDur) {
-		v12 = 1;
-		AddStoreHoldRepair(&plr[v6].InvBody[INVLOC_HAND_RIGHT], -4);
-		v2 = myplr;
-	}
-	v7 = 21720 * v2;
-	if (plr[v2]._pNumInv > 0) {
-		v13 = 0;
-		do {
-			//_LOBYTE(v8) = SmithRepairOk(v0);
-			if (SmithRepairOk(v0)) {
-				v12 = 1;
-				AddStoreHoldRepair((ItemStruct *)((char *)&plr[0].InvList[v13] + v7), v0);
-				v2 = myplr;
-			}
-			++v13;
-			v7 = 21720 * v2;
-			++v0;
-		} while (v0 < plr[v2]._pNumInv);
-	}
-	v9 = v2;
-	v11 = plr[v9]._pGold;
-	if (v12) {
-		stextsval = 0;
-		v10 = plr[v9]._pNumInv;
-		stextscrl = 1;
-		stextsmax = v10;
-		sprintf(tempstr, "Repair which item?            Your gold : %i", v11);
-		AddSText(0, 1, 1u, tempstr, COL_GOLD, 0);
-		AddSLine(3);
-		AddSLine(21);
-		S_ScrollSSell(stextsval);
-	} else {
-		stextscrl = 0;
-		sprintf(tempstr, "You have nothing to repair.            Your gold : %i", v11);
-		AddSText(0, 1, 1u, tempstr, COL_GOLD, 0);
-		AddSLine(3);
-		AddSLine(21);
-	}
-	AddSText(0, 22, 1u, "Back", COL_WHITE, 1);
-	OffsetSTextY(22, 6);
-}
-// 69F10C: using guessed type int storenumh;
-// 6A09E0: using guessed type char stextsize;
-// 6A09E4: using guessed type int stextsmax;
-// 6A6BB8: using guessed type int stextscrl;
-
-void __fastcall AddStoreHoldRepair(ItemStruct *itm, int i)
-{
-	int v2;         // ebx
-	ItemStruct *v3; // ebp
-	int v5;         // eax
-
-	v2 = storenumh;
-	v3 = &storehold[storenumh];
-	qmemcpy(&storehold[storenumh], itm, sizeof(ItemStruct));
-	if (v3->_iMagical != ITEM_QUALITY_NORMAL && v3->_iIdentified)
-		v3->_ivalue = 30 * v3->_iIvalue / 100;
-	v5 = v3->_ivalue * (100 * (v3->_iMaxDur - v3->_iDurability) / v3->_iMaxDur) / 100;
-	if (!v5) {
-		if (v3->_iMagical != ITEM_QUALITY_NORMAL && v3->_iIdentified)
-			return;
-		v5 = 1;
-	}
-	if (v5 > 1)
-		v5 >>= 1;
-	v3->_iIvalue = v5;
-	v3->_ivalue = v5;
-	storehidx[v2] = i;
-	storenumh = v2 + 1;
-}
-// 69F10C: using guessed type int storenumh;
-
-void __cdecl S_StartWitch()
-{
-	stextsize = 0;
-	stextscrl = 0;
-	AddSText(0, 2, 1u, "Witch's shack", COL_GOLD, 0);
-	AddSText(0, 9, 1u, "Would you like to:", COL_GOLD, 0);
-	AddSText(0, 12, 1u, "Talk to Adria", COL_BLUE, 1);
-	AddSText(0, 14, 1u, "Buy items", COL_WHITE, 1);
-	AddSText(0, 16, 1u, "Sell items", COL_WHITE, 1);
-	AddSText(0, 18, 1u, "Recharge staves", COL_WHITE, 1);
-	AddSText(0, 20, 1u, "Leave the shack", COL_WHITE, 1);
-	AddSLine(5);
-	storenumh = 20;
-}
-// 69F10C: using guessed type int storenumh;
-// 6A09E0: using guessed type char stextsize;
-// 6A6BB8: using guessed type int stextscrl;
-
-void __fastcall S_ScrollWBuy(int idx)
-{
-	int v1;   // esi
-	int v2;   // edi
-	char *v3; // esi
-	char *v4; // eax
-	int iclr; // [esp+Ch] [ebp-4h]
-
-	v1 = idx;
-	v2 = 5;
-	ClearSText(5, 21);
-	v3 = &witchitem[v1]._iMagical;
-	stextup = 5;
-	do {
-		if (*((_DWORD *)v3 - 13) != -1) {
-			_LOBYTE(iclr) = 0;
-			if (*v3)
-				_LOBYTE(iclr) = 1;
-			if (!*((_DWORD *)v3 + 74))
-				_LOBYTE(iclr) = 2;
-			v4 = v3 + 65;
-			if (!*v3)
-				v4 = v3 + 1;
-			AddSText(20, v2, 0, v4, iclr, 1);
-			AddSTextVal(v2, *((_DWORD *)v3 + 35));
-			PrintStoreItem((ItemStruct *)(v3 - 60), v2 + 1, iclr);
-			stextdown = v2;
-			v3 += 368;
-		}
-		v2 += 4;
-	} while (v2 < 20);
-	if (!stext[stextsel]._ssel && stextsel != 22)
-		stextsel = stextdown;
-}
-// 69F108: using guessed type int stextup;
-// 6A8A28: using guessed type int stextsel;
-// 6AA700: using guessed type int stextdown;
-
-void __cdecl S_StartWBuy()
-{
-	int v0;  // ST10_4
-	int v1;  // eax
-	int *v2; // ecx
-
-	v0 = plr[myplr]._pGold;
-	stextsize = 1;
-	stextscrl = 1;
-	stextsval = 0;
-	stextsmax = 20;
-	sprintf(tempstr, "I have these items for sale :           Your gold : %i", v0);
-	AddSText(0, 1, 1u, tempstr, COL_GOLD, 0);
-	AddSLine(3);
-	AddSLine(21);
-	S_ScrollWBuy(stextsval);
-	AddSText(0, 22, 1u, "Back", COL_WHITE, 0);
-	OffsetSTextY(22, 6);
-	v1 = 0;
-	storenumh = 0;
-	if (witchitem[0]._itype != -1) {
-		v2 = &witchitem[0]._itype;
-		do {
-			v2 += 92;
-			++v1;
-		} while (*v2 != -1);
-		storenumh = v1;
-	}
-	stextsmax = v1 - 4;
-	if (v1 - 4 < 0)
-		stextsmax = 0;
-}
-// 69F10C: using guessed type int storenumh;
-// 6A09E0: using guessed type char stextsize;
-// 6A09E4: using guessed type int stextsmax;
-// 6A6BB8: using guessed type int stextscrl;
-
-BOOLEAN __fastcall WitchSellOk(int i)
-{
-	BOOLEAN rv;     // al
-	ItemStruct *pI; // edx
-
-	rv = 0;
-
-	if (i < 0)
-		pI = &plr[myplr].SpdList[~i]; // -(i+1)
-	else
-		pI = &plr[myplr].InvList[i];
-
-	if (pI->_itype == ITYPE_MISC)
-		rv = 1;
-	if (pI->_itype == ITYPE_STAFF)
-		rv = 1;
-	if (pI->IDidx >= IDI_FIRSTQUEST && pI->IDidx <= IDI_LASTQUEST)
-		rv = 0;
-	if (pI->IDidx == IDI_LAZSTAFF)
-		rv = 0;
-	return rv;
-}
-
-void __cdecl S_StartWSell()
-{
-	int i;          // eax
-	BOOLEAN sellok; // [esp+18h] [ebp-8h]
-
-	stextsize = 1;
-	sellok = 0;
-	storenumh = 0;
-
-	for (i = 0; i < 48; i++)
-		storehold[i]._itype = -1;
-
-	for (i = 0; i < plr[myplr]._pNumInv; i++) {
-		if (WitchSellOk(i)) {
-			sellok = 1;
-			qmemcpy(&storehold[storenumh], &plr[myplr].InvList[i], sizeof(ItemStruct));
-
-			if (storehold[storenumh]._iMagical != ITEM_QUALITY_NORMAL && storehold[storenumh]._iIdentified)
-				storehold[storenumh]._ivalue = storehold[storenumh]._iIvalue;
-
-			if (!(storehold[storenumh]._ivalue >>= 2))
-				storehold[storenumh]._ivalue = 1;
-
-			storehold[storenumh]._iIvalue = storehold[storenumh]._ivalue;
-			storehidx[storenumh++] = i;
-		}
-	}
-
-	for (i = 0; i < MAXBELTITEMS; i++) {
-		if (plr[myplr].SpdList[i]._itype != -1 && WitchSellOk(~i)) {
-			sellok = 1;
-			qmemcpy(&storehold[storenumh], &plr[myplr].SpdList[i], sizeof(ItemStruct));
-
-			if (storehold[storenumh]._iMagical != ITEM_QUALITY_NORMAL && storehold[storenumh]._iIdentified)
-				storehold[storenumh]._ivalue = storehold[storenumh]._iIvalue;
-
-			if (!(storehold[storenumh]._ivalue >>= 2))
-				storehold[storenumh]._ivalue = 1;
-
-			storehold[storenumh]._iIvalue = storehold[storenumh]._ivalue;
-			storehidx[storenumh++] = ~i;
-		}
-	}
-
-	if (sellok) {
-		stextscrl = 1;
-		stextsval = 0;
-		stextsmax = plr[myplr]._pNumInv;
-		sprintf(tempstr, "Which item is for sale?            Your gold : %i", plr[myplr]._pGold);
-		AddSText(0, 1, 1, tempstr, COL_GOLD, 0);
-		AddSLine(3);
-		AddSLine(21);
-		S_ScrollSSell(stextsval);
-	} else {
-		stextscrl = 0;
-		sprintf(tempstr, "You have nothing I want.            Your gold : %i", plr[myplr]._pGold);
-		AddSText(0, 1, 1, tempstr, COL_GOLD, 0);
-		AddSLine(3);
-		AddSLine(21);
-	}
-
-	AddSText(0, 22, 1, "Back", COL_WHITE, 1);
-	OffsetSTextY(22, 6);
-}
-// 69F10C: using guessed type int storenumh;
-// 6A09E0: using guessed type char stextsize;
-// 6A09E4: using guessed type int stextsmax;
-// 6A6BB8: using guessed type int stextscrl;
-
-BOOLEAN __fastcall WitchRechargeOk(int i)
-{
-	BOOLEAN rv; // al
-
-	rv = 0;
-	if (plr[myplr].InvList[i]._itype == ITYPE_STAFF
-	    && plr[myplr].InvList[i]._iCharges != plr[myplr].InvList[i]._iMaxCharges) {
-		rv = 1;
-	}
-	return rv;
-}
-
-void __fastcall AddStoreHoldRecharge(ItemStruct itm, int i)
-{
-	int v2;  // ebx
-	int v3;  // eax
-	char v4; // ST10_1
-	int v5;  // ecx
-	int v6;  // eax
-
-	v2 = storenumh;
-	v3 = spelldata[itm._iSpell].sStaffCost;
-	v4 = i;
-	qmemcpy(&storehold[storenumh], &itm, sizeof(ItemStruct));
-	storehold[v2]._ivalue += v3;
-	v5 = storenumh;
-	v6 = storehold[v2]._ivalue
-	        * (100
-	              * (storehold[v2]._iMaxCharges - storehold[v2]._iCharges)
-	              / storehold[v2]._iMaxCharges)
-	        / 100
-	    >> 1;
-	++storenumh;
-	storehold[v2]._ivalue = v6;
-	storehold[v2]._iIvalue = v6;
-	storehidx[v5] = v4;
-}
-// 69F108: using guessed type int stextup;
-// 69F10C: using guessed type int storenumh;
-
-void __cdecl S_StartWRecharge()
-{
-	int *v0; // eax
-	int v1;  // ebp
-	int v2;  // eax
-	//int v3; // eax
-	ItemStruct v4;  // [esp-170h] [ebp-18Ch]
-	int v5;         // [esp-4h] [ebp-20h]
-	int inv_num;    // [esp+10h] [ebp-Ch]
-	ItemStruct *v7; // [esp+14h] [ebp-8h]
-	int v8;         // [esp+18h] [ebp-4h]
-
-	stextsize = 1;
-	v8 = 0;
-	storenumh = 0;
-	v0 = &storehold[0]._itype;
-	do {
-		*v0 = -1;
-		v0 += 92;
-	} while ((signed int)v0 < (signed int)&storehold[48]._itype);
-	v1 = myplr;
-	if (plr[myplr].InvBody[INVLOC_HAND_LEFT]._itype == ITYPE_STAFF && plr[v1].InvBody[INVLOC_HAND_LEFT]._iCharges != plr[v1].InvBody[INVLOC_HAND_LEFT]._iMaxCharges) {
-		v8 = 1;
-		qmemcpy(&v4, &plr[v1].InvBody[INVLOC_HAND_LEFT], sizeof(v4));
-		AddStoreHoldRecharge(v4, -1);
-	}
-	v2 = plr[v1]._pNumInv;
-	inv_num = 0;
-	if (v2 > 0) {
-		v7 = plr[v1].InvList;
-		do {
-			//_LOBYTE(v3) = WitchRechargeOk(inv_num);
-			if (WitchRechargeOk(inv_num)) {
-				v8 = 1;
-				qmemcpy(&v4, v7, sizeof(v4));
-				AddStoreHoldRecharge(v4, inv_num);
-			}
-			++inv_num;
-			v2 = plr[v1]._pNumInv;
-			++v7;
-		} while (inv_num < v2);
-	}
-	v5 = plr[v1]._pGold;
-	if (v8) {
-		stextscrl = 1;
-		stextsval = 0;
-		stextsmax = v2;
-		sprintf(tempstr, "Recharge which item?            Your gold : %i", v5);
-		AddSText(0, 1, 1u, tempstr, COL_GOLD, 0);
-		AddSLine(3);
-		AddSLine(21);
-		S_ScrollSSell(stextsval);
-	} else {
-		stextscrl = 0;
-		sprintf(tempstr, "You have nothing to recharge.            Your gold : %i", v5);
-		AddSText(0, 1, 1u, tempstr, COL_GOLD, 0);
-		AddSLine(3);
-		AddSLine(21);
-	}
-	AddSText(0, 22, 1u, "Back", COL_WHITE, 1);
-	OffsetSTextY(22, 6);
-}
-// 69F10C: using guessed type int storenumh;
-// 6A09E0: using guessed type char stextsize;
-// 6A09E4: using guessed type int stextsmax;
-// 6A6BB8: using guessed type int stextscrl;
-
-void __cdecl S_StartNoMoney()
-{
-	StartStore((unsigned char)stextshold);
-	stextscrl = 0;
-	stextsize = 1;
-	ClearSText(5, 23);
-	AddSText(0, 14, 1u, "You do not have enough gold", COL_WHITE, 1);
-}
-// 6A09E0: using guessed type char stextsize;
-// 6A6BB8: using guessed type int stextscrl;
-
-void __cdecl S_StartNoRoom()
-{
-	StartStore((unsigned char)stextshold);
-	stextscrl = 0;
-	ClearSText(5, 23);
-	AddSText(0, 14, 1u, "You do not have enough room in inventory", COL_WHITE, 1);
-}
-// 6A6BB8: using guessed type int stextscrl;
-
-void __cdecl S_StartConfirm()
-{
-	BOOL idprint; // esi
-	char iclr;    // [esp+Ch] [ebp-4h]
-
-	StartStore(stextshold);
-	stextscrl = 0;
-	ClearSText(5, 23);
-	iclr = COL_WHITE;
-
-	if (plr[myplr].HoldItem._iMagical != ITEM_QUALITY_NORMAL)
-		iclr = COL_BLUE;
-	if (!plr[myplr].HoldItem._iStatFlag)
-		iclr = COL_RED;
-
-	idprint = plr[myplr].HoldItem._iMagical != ITEM_QUALITY_NORMAL;
-
-	if (stextshold == STORE_SIDENTIFY)
-		idprint = FALSE;
-	if (plr[myplr].HoldItem._iMagical != ITEM_QUALITY_NORMAL && !plr[myplr].HoldItem._iIdentified) {
-		if (stextshold == STORE_SSELL)
-			idprint = FALSE;
-		if (stextshold == STORE_WSELL)
-			idprint = FALSE;
-		if (stextshold == STORE_SREPAIR)
-			idprint = FALSE;
-		if (stextshold == STORE_WRECHARGE)
-			idprint = FALSE;
-	}
-	if (idprint)
-		AddSText(20, 8, 0, plr[myplr].HoldItem._iIName, iclr, 0);
-	else
-		AddSText(20, 8, 0, plr[myplr].HoldItem._iName, iclr, 0);
-
-	AddSTextVal(8, plr[myplr].HoldItem._iIvalue);
-	PrintStoreItem(&plr[myplr].HoldItem, 9, iclr);
-
-	if (stextshold > STORE_WRECHARGE) {
-		if (stextshold == STORE_BBOY) {
-			strcpy(tempstr, "Do we have a deal?");
-			goto LABEL_37;
-		}
-		if (stextshold != STORE_HBUY) {
-			if (stextshold == STORE_SIDENTIFY) {
-				strcpy(tempstr, "Are you sure you want to identify this item?");
-				goto LABEL_37;
-			}
-			if (stextshold != STORE_SPBUY)
-				goto LABEL_37;
-		}
-	LABEL_34:
-		strcpy(tempstr, "Are you sure you want to buy this item?");
-		goto LABEL_37;
-	}
-	switch (stextshold) {
-	case STORE_WRECHARGE:
-		strcpy(tempstr, "Are you sure you want to recharge this item?");
-		break;
-	case STORE_SBUY:
-		goto LABEL_34;
-	case STORE_SSELL:
-	LABEL_27:
-		strcpy(tempstr, "Are you sure you want to sell this item?");
-		break;
-	case STORE_SREPAIR:
-		strcpy(tempstr, "Are you sure you want to repair this item?");
-		break;
-	case STORE_WBUY:
-		goto LABEL_34;
-	case STORE_WSELL:
-		goto LABEL_27;
-	}
-LABEL_37:
-	AddSText(0, 15, 1u, tempstr, COL_WHITE, 0);
-	AddSText(0, 18, 1u, "Yes", COL_WHITE, 1);
-	AddSText(0, 20, 1u, "No", COL_WHITE, 1);
-}
-// 6A6BB8: using guessed type int stextscrl;
-
-void __cdecl S_StartBoy()
-{
-	stextsize = 0;
-	stextscrl = 0;
-	AddSText(0, 2, 1u, "Wirt the Peg-legged boy", COL_GOLD, 0);
-	AddSLine(5);
-	if (boyitem._itype == -1) {
-		AddSText(0, 12, 1u, "Talk to Wirt", COL_BLUE, 1);
-		AddSText(0, 18, 1u, "Say goodbye", COL_WHITE, 1);
-	} else {
-		AddSText(0, 8, 1u, "Talk to Wirt", COL_BLUE, 1);
-		AddSText(0, 12, 1u, "I have something for sale,", COL_GOLD, 0);
-		AddSText(0, 14, 1u, "but it will cost 50 gold", COL_GOLD, 0);
-		AddSText(0, 16, 1u, "just to take a look. ", COL_GOLD, 0);
-		AddSText(0, 18, 1u, "What have you got?", COL_WHITE, 1);
-		AddSText(0, 20, 1u, "Say goodbye", COL_WHITE, 1);
-	}
-}
-// 6A09E0: using guessed type char stextsize;
-// 6A6BB8: using guessed type int stextscrl;
-
-void __cdecl S_StartBBoy()
-{
-	int iclr; // esi
-
-	stextsize = 1;
-	stextscrl = 0;
-	sprintf(tempstr, "I have this item for sale :           Your gold : %i", plr[myplr]._pGold);
-	AddSText(0, 1, 1u, tempstr, COL_GOLD, 0);
-	AddSLine(3);
-	AddSLine(21);
-	iclr = COL_WHITE;
-
-	if (boyitem._iMagical != ITEM_QUALITY_NORMAL)
-		iclr = COL_BLUE;
-	if (!boyitem._iStatFlag)
-		iclr = COL_RED;
-	if (boyitem._iMagical != ITEM_QUALITY_NORMAL)
-		AddSText(20, 10, 0, boyitem._iIName, iclr, 1);
-	else
-		AddSText(20, 10, 0, boyitem._iName, iclr, 1);
-
-	AddSTextVal(10, boyitem._iIvalue + (boyitem._iIvalue >> 1));
-	PrintStoreItem(&boyitem, 11, iclr);
-	AddSText(0, 22, 1u, "Leave", COL_WHITE, 1);
-	OffsetSTextY(22, 6);
-}
-// 6A09E0: using guessed type char stextsize;
-// 6A6BB8: using guessed type int stextscrl;
-
-void __cdecl S_StartHealer()
-{
-	stextsize = 0;
-	stextscrl = 0;
-	AddSText(0, 1, 1u, "Welcome to the", COL_GOLD, 0);
-	AddSText(0, 3, 1u, "Healer's home", COL_GOLD, 0);
-	AddSText(0, 9, 1u, "Would you like to:", COL_GOLD, 0);
-	AddSText(0, 12, 1u, "Talk to Pepin", COL_BLUE, 1);
-	AddSText(0, 14, 1u, "Receive healing", COL_WHITE, 1);
-	AddSText(0, 16, 1u, "Buy items", COL_WHITE, 1);
-	AddSText(0, 18, 1u, "Leave Healer's home", COL_WHITE, 1);
-	AddSLine(5);
-	storenumh = 20;
-}
-// 69F10C: using guessed type int storenumh;
-// 6A09E0: using guessed type char stextsize;
-// 6A6BB8: using guessed type int stextscrl;
-
-void __fastcall S_ScrollHBuy(int idx)
-{
-	int v1;   // esi
-	int v2;   // edi
-	int *v3;  // esi
-	int iclr; // [esp+8h] [ebp-4h]
-
-	v1 = idx;
-	v2 = 5;
-	ClearSText(5, 21);
-	stextup = 5;
-	v3 = &healitem[v1]._iStatFlag;
-	do {
-		if (*(v3 - 87) != -1) {
-			_LOBYTE(iclr) = COL_WHITE;
-			if (!*v3)
-				_LOBYTE(iclr) = COL_RED;
-			AddSText(20, v2, 0, (char *)v3 - 295, iclr, 1);
-			AddSTextVal(v2, *(v3 - 39));
-			PrintStoreItem((ItemStruct *)(v3 - 89), v2 + 1, iclr);
-			stextdown = v2;
-			v3 += 92;
-		}
-		v2 += 4;
-	} while (v2 < 20);
-	if (!stext[stextsel]._ssel && stextsel != 22)
-		stextsel = stextdown;
-}
-// 69F108: using guessed type int stextup;
-// 6A8A28: using guessed type int stextsel;
-// 6AA700: using guessed type int stextdown;
-
-void __cdecl S_StartHBuy()
-{
-	int v0;  // ST10_4
-	int v1;  // eax
-	int *v2; // ecx
-
-	v0 = plr[myplr]._pGold;
-	stextsize = 1;
-	stextscrl = 1;
-	stextsval = 0;
-	sprintf(tempstr, "I have these items for sale :           Your gold : %i", v0);
-	AddSText(0, 1, 1u, tempstr, COL_GOLD, 0);
-	AddSLine(3);
-	AddSLine(21);
-	S_ScrollHBuy(stextsval);
-	AddSText(0, 22, 1u, "Back", COL_WHITE, 0);
-	OffsetSTextY(22, 6);
-	v1 = 0;
-	storenumh = 0;
-	if (healitem[0]._itype != -1) {
-		v2 = &healitem[0]._itype;
-		do {
-			v2 += 92;
-			++v1;
-		} while (*v2 != -1);
-		storenumh = v1;
-	}
-	stextsmax = v1 - 4;
-	if (v1 - 4 < 0)
-		stextsmax = 0;
-}
-// 69F10C: using guessed type int storenumh;
-// 6A09E0: using guessed type char stextsize;
-// 6A09E4: using guessed type int stextsmax;
-// 6A6BB8: using guessed type int stextscrl;
-
-void __cdecl S_StartStory()
-{
-	stextsize = 0;
-	stextscrl = 0;
-	AddSText(0, 2, 1u, "The Town Elder", COL_GOLD, 0);
-	AddSText(0, 9, 1u, "Would you like to:", COL_GOLD, 0);
-	AddSText(0, 12, 1u, "Talk to Cain", COL_BLUE, 1);
-	AddSText(0, 14, 1u, "Identify an item", COL_WHITE, 1);
-	AddSText(0, 18, 1u, "Say goodbye", COL_WHITE, 1);
-	AddSLine(5);
-}
-// 6A09E0: using guessed type char stextsize;
-// 6A6BB8: using guessed type int stextscrl;
-
-BOOLEAN __fastcall IdItemOk(ItemStruct *i)
-{
-	BOOLEAN result; // al
-
-	result = 0;
-	if (i->_itype != -1) {
-		if (i->_iMagical != ITEM_QUALITY_NORMAL)
-			result = !i->_iIdentified;
-	}
-	return result;
-}
-
-void __fastcall AddStoreHoldId(ItemStruct itm, int i)
-{
-	qmemcpy(&storehold[storenumh], &itm, sizeof(ItemStruct));
-	storehold[storenumh]._ivalue = 100;
-	storehold[storenumh]._iIvalue = 100;
-	storehidx[storenumh++] = i;
-}
-// 69F108: using guessed type int stextup;
-// 69F10C: using guessed type int storenumh;
-
-void __cdecl S_StartSIdentify()
-{
-	ItemStruct itm; // [esp-170h] [ebp-18Ch]
-	BOOLEAN idok;   // [esp+10h] [ebp-Ch]
-	int i;          // [esp+14h] [ebp-8h]
-
-	idok = 0;
-	storenumh = 0;
-	stextsize = 1;
-
-	for (i = 0; i < 48; i++)
-		storehold[i]._itype = -1;
-
-	if (IdItemOk(plr[myplr].InvBody)) {
-		idok = 1;
-		qmemcpy(&itm, plr[myplr].InvBody, sizeof(ItemStruct));
-		AddStoreHoldId(itm, -1);
-	}
-	if (IdItemOk(&plr[myplr].InvBody[INVLOC_CHEST])) {
-		idok = 1;
-		qmemcpy(&itm, &plr[myplr].InvBody[INVLOC_CHEST], sizeof(ItemStruct));
-		AddStoreHoldId(itm, -2);
-	}
-	if (IdItemOk(&plr[myplr].InvBody[INVLOC_HAND_LEFT])) {
-		idok = 1;
-		qmemcpy(&itm, &plr[myplr].InvBody[INVLOC_HAND_LEFT], sizeof(ItemStruct));
-		AddStoreHoldId(itm, -3);
-	}
-	if (IdItemOk(&plr[myplr].InvBody[INVLOC_HAND_RIGHT])) {
-		idok = 1;
-		qmemcpy(&itm, &plr[myplr].InvBody[INVLOC_HAND_RIGHT], sizeof(ItemStruct));
-		AddStoreHoldId(itm, -4);
-	}
-	if (IdItemOk(&plr[myplr].InvBody[INVLOC_RING_LEFT])) {
-		idok = 1;
-		qmemcpy(&itm, &plr[myplr].InvBody[INVLOC_RING_LEFT], sizeof(ItemStruct));
-		AddStoreHoldId(itm, -5);
-	}
-	if (IdItemOk(&plr[myplr].InvBody[INVLOC_RING_RIGHT])) {
-		idok = 1;
-		qmemcpy(&itm, &plr[myplr].InvBody[INVLOC_RING_RIGHT], sizeof(ItemStruct));
-		AddStoreHoldId(itm, -6);
-	}
-	if (IdItemOk(&plr[myplr].InvBody[INVLOC_AMULET])) {
-		idok = 1;
-		qmemcpy(&itm, &plr[myplr].InvBody[INVLOC_AMULET], sizeof(ItemStruct));
-		AddStoreHoldId(itm, -7);
-	}
-
-	for (i = 0; i < plr[myplr]._pNumInv; i++) {
-		if (IdItemOk(&plr[myplr].InvList[i])) {
-			idok = 1;
-			qmemcpy(&itm, &plr[myplr].InvList[i], sizeof(ItemStruct));
-			AddStoreHoldId(itm, i);
-		}
-	}
-
-	if (idok) {
-		stextscrl = 1;
-		stextsval = 0;
-		stextsmax = plr[myplr]._pNumInv;
-		sprintf(tempstr, "Identify which item?            Your gold : %i", plr[myplr]._pGold);
-		AddSText(0, 1, 1, tempstr, COL_GOLD, 0);
-		AddSLine(3);
-		AddSLine(21);
-		S_ScrollSSell(stextsval);
-	} else {
-		stextscrl = 0;
-		sprintf(tempstr, "You have nothing to identify.            Your gold : %i", plr[myplr]._pGold);
-		AddSText(0, 1, 1, tempstr, COL_GOLD, 0);
-		AddSLine(3);
-		AddSLine(21);
-	}
-
-	AddSText(0, 22, 1, "Back", COL_WHITE, 1);
-	OffsetSTextY(22, 6);
-}
-// 69F10C: using guessed type int storenumh;
-// 6A09E0: using guessed type char stextsize;
-// 6A09E4: using guessed type int stextsmax;
-// 6A6BB8: using guessed type int stextscrl;
-
-void __cdecl S_StartIdShow()
-{
-	char iclr; // [esp+4h] [ebp-4h]
-
-	StartStore(stextshold);
-	stextscrl = 0;
-	ClearSText(5, 23);
-	iclr = COL_WHITE;
-
-	if (plr[myplr].HoldItem._iMagical != ITEM_QUALITY_NORMAL)
-		iclr = COL_BLUE;
-	if (!plr[myplr].HoldItem._iStatFlag)
-		iclr = COL_RED;
-
-	AddSText(0, 7, 1u, "This item is:", COL_WHITE, 0);
-	AddSText(20, 11, 0, plr[myplr].HoldItem._iIName, iclr, 0);
-	PrintStoreItem(&plr[myplr].HoldItem, 12, iclr);
-	AddSText(0, 18, 1u, "Done", COL_WHITE, 1);
-}
-// 6A6BB8: using guessed type int stextscrl;
-
-void __cdecl S_StartTalk()
-{
-	int *v0;       // edi
-	signed int v1; // eax
-	int v2;        // edx
-	int *v3;       // ecx
-	char **v4;     // ebp
-	int v5;        // esi
-	int v6;        // ebx
-	signed int v7; // [esp-4h] [ebp-1Ch]
-	signed int v8; // [esp+10h] [ebp-8h]
-	int y;         // [esp+14h] [ebp-4h]
-
-	stextsize = 0;
-	stextscrl = 0;
-	sprintf(tempstr, "Talk to %s", talkname[talker]);
-	AddSText(0, 2, 1u, tempstr, COL_GOLD, 0);
-	AddSLine(5);
-	v0 = &quests[0]._qlog;
-	v1 = 0;
-	v2 = 0;
-	v3 = &quests[0]._qlog;
-	do {
-		if (*((_BYTE *)v3 - 18) == 2 && *((_DWORD *)&Qtalklist[0]._qinfra + v2 + 16 * talker) != -1 && *v3)
-			++v1;
-		v3 += 6;
-		++v2;
-	} while ((signed int)v3 < (signed int)&quests[16]._qlog);
-	if (v1 <= 6) {
-		v7 = 15;
-		v8 = 2;
-	} else {
-		v1 >>= 1;
-		v7 = 14;
-		v8 = 1;
-	}
-	v4 = &questlist[0]._qlstr;
-	v5 = v7 - v1;
-	v6 = 0;
-	y = v7 - v1 - 2;
-	do {
-		if (*((_BYTE *)v0 - 18) == 2 && *((_DWORD *)&Qtalklist[0]._qinfra + v6 + 16 * talker) != -1 && *v0) {
-			AddSText(0, v5, 1u, *v4, COL_WHITE, 1);
-			v5 += v8;
-		}
-		v0 += 6;
-		++v6;
-		v4 += 5;
-	} while ((signed int)v0 < (signed int)&quests[16]._qlog);
-	AddSText(0, y, 1u, "Gossip", COL_BLUE, 1);
-	AddSText(0, 22, 1u, "Back", COL_WHITE, 1);
-}
-// 69FB38: using guessed type int talker;
-// 6A09E0: using guessed type char stextsize;
-// 6A6BB8: using guessed type int stextscrl;
-
-void __cdecl S_StartTavern()
-{
-	stextsize = 0;
-	stextscrl = 0;
-	AddSText(0, 1, 1u, "Welcome to the", COL_GOLD, 0);
-	AddSText(0, 3, 1u, "Rising Sun", COL_GOLD, 0);
-	AddSText(0, 9, 1u, "Would you like to:", COL_GOLD, 0);
-	AddSText(0, 12, 1u, "Talk to Ogden", COL_BLUE, 1);
-	AddSText(0, 18, 1u, "Leave the tavern", COL_WHITE, 1);
-	AddSLine(5);
-	storenumh = 20;
-}
-// 69F10C: using guessed type int storenumh;
-// 6A09E0: using guessed type char stextsize;
-// 6A6BB8: using guessed type int stextscrl;
-
-void __cdecl S_StartBarMaid()
-{
-	stextsize = 0;
-	stextscrl = 0;
-	AddSText(0, 2, 1u, "Gillian", COL_GOLD, 0);
-	AddSText(0, 9, 1u, "Would you like to:", COL_GOLD, 0);
-	AddSText(0, 12, 1u, "Talk to Gillian", COL_BLUE, 1);
-	AddSText(0, 18, 1u, "Say goodbye", COL_WHITE, 1);
-	AddSLine(5);
-	storenumh = 20;
-}
-// 69F10C: using guessed type int storenumh;
-// 6A09E0: using guessed type char stextsize;
-// 6A6BB8: using guessed type int stextscrl;
-
-void __cdecl S_StartDrunk()
-{
-	stextsize = 0;
-	stextscrl = 0;
-	AddSText(0, 2, 1u, "Farnham the Drunk", COL_GOLD, 0);
-	AddSText(0, 9, 1u, "Would you like to:", COL_GOLD, 0);
-	AddSText(0, 12, 1u, "Talk to Farnham", COL_BLUE, 1);
-	AddSText(0, 18, 1u, "Say Goodbye", COL_WHITE, 1);
-	AddSLine(5);
-	storenumh = 20;
-}
-// 69F10C: using guessed type int storenumh;
-// 6A09E0: using guessed type char stextsize;
-// 6A6BB8: using guessed type int stextscrl;
-
-void __fastcall StartStore(char s)
-{
-	char t; // bl
-	int i;  // ecx
-
-	for (t = s;; t = 1) {
-		sbookflag = 0;
-		invflag = 0;
-		chrflag = 0;
-		questlog = 0;
-		dropGoldFlag = 0;
-		ClearSText(0, 24);
-		ReleaseStoreBtn();
-		switch (t) {
-		case STORE_SMITH:
-			S_StartSmith();
-			break;
-		case STORE_SBUY:
-			if (storenumh > 0)
-				S_StartSBuy();
-			break;
-		case STORE_SSELL:
-			S_StartSSell();
-			break;
-		case STORE_SREPAIR:
-			S_StartSRepair();
-			break;
-		case STORE_WITCH:
-			S_StartWitch();
-			break;
-		case STORE_WBUY:
-			if (storenumh > 0)
-				S_StartWBuy();
-			break;
-		case STORE_WSELL:
-			S_StartWSell();
-			break;
-		case STORE_WRECHARGE:
-			S_StartWRecharge();
-			break;
-		case STORE_NOMONEY:
-			S_StartNoMoney();
-			break;
-		case STORE_NOROOM:
-			S_StartNoRoom();
-			break;
-		case STORE_CONFIRM:
-			S_StartConfirm();
-			break;
-		case STORE_BOY:
-			S_StartBoy();
-			break;
-		case STORE_BBOY:
-			S_StartBBoy();
-			break;
-		case STORE_HEALER:
-			S_StartHealer();
-			break;
-		case STORE_STORY:
-			S_StartStory();
-			break;
-		case STORE_HBUY:
-			if (storenumh > 0)
-				S_StartHBuy();
-			break;
-		case STORE_SIDENTIFY:
-			S_StartSIdentify();
-			break;
-		case STORE_SPBUY:
-			if (!S_StartSPBuy())
-				return;
-			break;
-		case STORE_GOSSIP:
-			S_StartTalk();
-			break;
-		case STORE_IDSHOW:
-			S_StartIdShow();
-			break;
-		case STORE_TAVERN:
-			S_StartTavern();
-			break;
-		case STORE_DRUNK:
-			S_StartDrunk();
-			break;
-		case STORE_BARMAID:
-			S_StartBarMaid();
-			break;
-		default:
-			break;
-		}
-
-		for (i = 0; i < 24; i++) {
-			if (stext[i]._ssel)
-				break;
-		}
-
-		stextsel = i == 24 ? -1 : i;
-		stextflag = t;
-		if (t != 2 || storenumh)
-			break;
-	}
-}
-// 4B84DC: using guessed type int dropGoldFlag;
-// 4B8968: using guessed type int sbookflag;
-// 69BD04: using guessed type int questlog;
-// 69F10C: using guessed type int storenumh;
-// 6A8A28: using guessed type int stextsel;
-// 6AA705: using guessed type char stextflag;
-
-void __cdecl DrawSText()
-{
-	int i; // edi
-
-	if (stextsize)
-		DrawQTextBack();
-	else
-		DrawSTextBack();
-	if (!stextscrl)
-		goto LABEL_19;
-	if (stextflag > (signed int)STORE_WRECHARGE) {
-		switch (stextflag) {
-		case STORE_HBUY:
-			S_ScrollHBuy(stextsval);
-			break;
-		case STORE_SIDENTIFY:
-			goto LABEL_17;
-		case STORE_SPBUY:
-			S_ScrollSPBuy(stextsval);
-			break;
-		}
-	} else {
-		if (stextflag >= (signed int)STORE_WSELL)
-			goto LABEL_17;
-		if (stextflag == STORE_SBUY) {
-			S_ScrollSBuy(stextsval);
-			goto LABEL_19;
-		}
-		if (stextflag > (signed int)STORE_SBUY) {
-			if (stextflag > (signed int)STORE_SREPAIR) {
-				if (stextflag == STORE_WBUY)
-					S_ScrollWBuy(stextsval);
-				goto LABEL_19;
-			}
-		LABEL_17:
-			S_ScrollSSell(stextsval);
-			goto LABEL_19;
-		}
-	}
-LABEL_19:
-
-	for (i = 0; i < 24; i++) {
-		if (stext[i]._sline)
-			DrawSLine(i);
-		if (stext[i]._sstr)
-			PrintSString(stext[i]._sx, i, stext[i]._sjust, stext[i]._sstr, stext[i]._sclr, stext[i]._sval);
-	}
-
-	if (stextscrl)
-		DrawSArrows(4, 20);
-	InStoreFlag = (InStoreFlag & 7) + 1;
-}
-// 6A09E0: using guessed type char stextsize;
-// 6A6BB8: using guessed type int stextscrl;
-// 6AA705: using guessed type char stextflag;
-
-void __cdecl STextESC()
-{
-	char v0; // cl
-	char v1; // cl
-	char v2; // cl
-
-	if (qtextflag) {
-		qtextflag = FALSE;
-		if (leveltype == DTYPE_TOWN)
-			sfx_stop();
-	} else {
-		switch (stextflag) {
-		case STORE_SMITH:
-		case STORE_WITCH:
-		case STORE_BOY:
-		case STORE_BBOY:
-		case STORE_HEALER:
-		case STORE_STORY:
-		case STORE_TAVERN:
-		case STORE_DRUNK:
-		case STORE_BARMAID:
-			stextflag = 0;
-			return;
-		case STORE_SBUY:
-			StartStore(STORE_SMITH);
-			stextsel = 12;
-			return;
-		case STORE_SSELL:
-			v1 = STORE_SMITH;
-			goto LABEL_16;
-		case STORE_SREPAIR:
-			v2 = STORE_SMITH;
-			goto LABEL_14;
-		case STORE_WBUY:
-			v0 = STORE_WITCH;
-			goto LABEL_18;
-		case STORE_WSELL:
-			v1 = STORE_WITCH;
-			goto LABEL_16;
-		case STORE_WRECHARGE:
-			v2 = STORE_WITCH;
-		LABEL_14:
-			StartStore(v2);
-			stextsel = 18;
-			return;
-		case STORE_NOMONEY:
-		case STORE_NOROOM:
-		case STORE_CONFIRM:
-			StartStore((unsigned char)stextshold);
-			stextsel = stextlhold;
-			stextsval = stextvhold;
-			return;
-		case STORE_HBUY:
-			v1 = STORE_HEALER;
-		LABEL_16:
-			StartStore(v1);
-			stextsel = 16;
-			return;
-		case STORE_SIDENTIFY:
-			v0 = STORE_STORY;
-			goto LABEL_18;
-		case STORE_SPBUY:
-			v0 = STORE_SMITH;
-		LABEL_18:
-			StartStore(v0);
-			stextsel = 14;
-			break;
-		case STORE_GOSSIP:
-			StartStore((unsigned char)stextshold);
-			stextsel = stextlhold;
-			break;
-		case STORE_IDSHOW:
-			StartStore(STORE_SIDENTIFY);
-			break;
-		default:
-			return;
-		}
-	}
-}
-// 646D00: using guessed type char qtextflag;
-// 69F110: using guessed type int stextlhold;
-// 6A8A24: using guessed type int stextvhold;
-// 6A8A28: using guessed type int stextsel;
-// 6AA705: using guessed type char stextflag;
-
-void __cdecl STextUp()
-{
-	int v0; // eax
-
-	PlaySFX(IS_TITLEMOV);
-	if (stextsel != -1) {
-		if (stextscrl) {
-			if (stextsel == stextup) {
-				if (stextsval)
-					--stextsval;
-				return;
-			}
-			v0 = stextsel - 1;
-			stextsel = v0;
-			if (stext[v0]._ssel)
-				return;
-			do {
-				if (v0)
-					--v0;
-				else
-					v0 = 23;
-			} while (!stext[v0]._ssel);
-		LABEL_20:
-			stextsel = v0;
-			return;
-		}
-		if (stextsel)
-			v0 = stextsel - 1;
-		else
-			v0 = 23;
-		stextsel = v0;
-		if (!stext[v0]._ssel) {
-			do {
-				if (v0)
-					--v0;
-				else
-					v0 = 23;
-			} while (!stext[v0]._ssel);
-			goto LABEL_20;
-		}
-	}
-}
-// 69F108: using guessed type int stextup;
-// 6A6BB8: using guessed type int stextscrl;
-// 6A8A28: using guessed type int stextsel;
-
-void __cdecl STextDown()
-{
-	int v0; // eax
-
-	PlaySFX(IS_TITLEMOV);
-	if (stextsel != -1) {
-		if (stextscrl) {
-			if (stextsel == stextdown) {
-				if (stextsval < stextsmax)
-					++stextsval;
-				return;
-			}
-			v0 = stextsel + 1;
-			stextsel = v0;
-			if (stext[v0]._ssel)
-				return;
-			do {
-				if (v0 == 23)
-					v0 = 0;
-				else
-					++v0;
-			} while (!stext[v0]._ssel);
-		LABEL_20:
-			stextsel = v0;
-			return;
-		}
-		if (stextsel == 23)
-			v0 = 0;
-		else
-			v0 = stextsel + 1;
-		stextsel = v0;
-		if (!stext[v0]._ssel) {
-			do {
-				if (v0 == 23)
-					v0 = 0;
-				else
-					++v0;
-			} while (!stext[v0]._ssel);
-			goto LABEL_20;
-		}
-	}
-}
-// 6A09E4: using guessed type int stextsmax;
-// 6A6BB8: using guessed type int stextscrl;
-// 6A8A28: using guessed type int stextsel;
-// 6AA700: using guessed type int stextdown;
-
-void __cdecl STextPrior()
-{
-	PlaySFX(IS_TITLEMOV);
-	if (stextsel != -1 && stextscrl) {
-		if (stextsel == stextup) {
-			if (stextsval) {
-				stextsval -= 4;
-				if (stextsval < 0)
-					stextsval = 0;
-			}
-		} else {
-			stextsel = stextup;
-		}
-	}
-}
-// 69F108: using guessed type int stextup;
-// 6A6BB8: using guessed type int stextscrl;
-// 6A8A28: using guessed type int stextsel;
-
-void __cdecl STextNext()
-{
-	PlaySFX(IS_TITLEMOV);
-	if (stextsel != -1 && stextscrl) {
-		if (stextsel == stextdown) {
-			if (stextsval < stextsmax)
-				stextsval += 4;
-			if (stextsval > stextsmax)
-				stextsval = stextsmax;
-		} else {
-			stextsel = stextdown;
-		}
-	}
-}
-// 6A09E4: using guessed type int stextsmax;
-// 6A6BB8: using guessed type int stextscrl;
-// 6A8A28: using guessed type int stextsel;
-// 6AA700: using guessed type int stextdown;
-
-void __cdecl S_SmithEnter()
-{
-	int v0; // ecx
-
-	v0 = 10;
-	if (stextsel == 10) {
-		talker = 0;
-		stextlhold = 10;
-		stextshold = 1;
-		gossipstart = QUEST_GRISWOLD2;
-		gossipend = QUEST_GRISWOLD13;
-		_LOBYTE(v0) = STORE_GOSSIP;
-		goto LABEL_13;
-	}
-	v0 = STORE_SBUY;
-	switch (stextsel) {
-	case 12:
-	LABEL_13:
-		StartStore(v0);
-		return;
-	case 14:
-		_LOBYTE(v0) = STORE_SPBUY;
-		goto LABEL_13;
-	case 16:
-		_LOBYTE(v0) = STORE_SSELL;
-		goto LABEL_13;
-	case 18:
-		_LOBYTE(v0) = STORE_SREPAIR;
-		goto LABEL_13;
-	case 20:
-		stextflag = 0;
-		break;
-	}
-}
-// 69F110: using guessed type int stextlhold;
-// 69FB38: using guessed type int talker;
-// 6A4EF0: using guessed type int gossipstart;
-// 6A8A28: using guessed type int stextsel;
-// 6A8A30: using guessed type int gossipend;
-// 6AA705: using guessed type char stextflag;
-
-void __fastcall SetGoldCurs(int pnum, int i)
-{
-	if (plr[pnum].InvList[i]._ivalue < 2500) {
-		if (plr[pnum].InvList[i]._ivalue > 1000)
-			plr[pnum].InvList[i]._iCurs = ICURS_GOLD_MEDIUM;
-		else
-			plr[pnum].InvList[i]._iCurs = ICURS_GOLD_SMALL;
-	} else {
-		plr[pnum].InvList[i]._iCurs = ICURS_GOLD_LARGE;
-	}
-}
-
-void __fastcall SetSpdbarGoldCurs(int pnum, int i)
-{
-	if (plr[pnum].SpdList[i]._ivalue < 2500) {
-		if (plr[pnum].SpdList[i]._ivalue > 1000)
-			plr[pnum].SpdList[i]._iCurs = ICURS_GOLD_MEDIUM;
-		else
-			plr[pnum].SpdList[i]._iCurs = ICURS_GOLD_SMALL;
-	} else {
-		plr[pnum].SpdList[i]._iCurs = ICURS_GOLD_LARGE;
-	}
-}
-
-void __fastcall TakePlrsMoney(int cost)
-{
-	int v1;         // edi
-	int v2;         // eax
-	int v3;         // esi
-	int v4;         // ebx
-	int v5;         // eax
-	_DWORD *v6;     // ecx
-	int v7;         // eax
-	int v8;         // ebx
-	int v9;         // eax
-	_DWORD *v10;    // ecx
-	int v11;        // eax
-	signed int v12; // ebx
-	int v13;        // eax
-	int v14;        // eax
-	_DWORD *v15;    // ecx
-	int v16;        // eax
-	signed int v17; // ebx
-	int v18;        // eax
-	int v19;        // eax
-	_DWORD *v20;    // ecx
-	int v21;        // eax
-
-	v1 = cost;
-	v2 = CalculateGold(myplr);
-	v3 = myplr;
-	v4 = 0;
-	plr[myplr]._pGold = v2 - v1;
-	while (v1 > 0) {
-		v5 = 368 * v4 + 21720 * v3;
-		if (*(int *)((char *)&plr[0].SpdList[0]._itype + v5) == ITYPE_GOLD) {
-			v6 = (unsigned int *)((char *)&plr[0].SpdList[0]._ivalue + v5);
-			v7 = *(int *)((char *)&plr[0].SpdList[0]._ivalue + v5);
-			if (v7 != 5000) {
-				if (v1 >= v7) {
-					v1 -= v7;
-					RemoveSpdBarItem(v3, v4);
-					v3 = myplr;
-					v4 = -1;
-				} else {
-					*v6 = v7 - v1;
-					SetSpdbarGoldCurs(v3, v4);
-					v1 = 0;
-				}
-			}
-		}
-		if (++v4 >= MAXBELTITEMS) {
-			if (v1 > 0) {
-				v8 = 0;
-				do {
-					if (v1 <= 0)
-						break;
-					v9 = 368 * v8 + 21720 * v3;
-					if (*(int *)((char *)&plr[0].SpdList[0]._itype + v9) == ITYPE_GOLD) {
-						v10 = (unsigned int *)((char *)&plr[0].SpdList[0]._ivalue + v9);
-						v11 = *(int *)((char *)&plr[0].SpdList[0]._ivalue + v9);
-						if (v1 >= v11) {
-							v1 -= v11;
-							RemoveSpdBarItem(v3, v8);
-							v3 = myplr;
-							v8 = -1;
-						} else {
-							*v10 = v11 - v1;
-							SetSpdbarGoldCurs(v3, v8);
-							v1 = 0;
-						}
-					}
-					++v8;
-				} while (v8 < MAXBELTITEMS);
-			}
-			break;
-		}
-	}
-	v12 = 0;
-	drawpanflag = 255;
-	if (v1 > 0) {
-		v13 = 21720 * v3;
-		if (plr[v3]._pNumInv <= 0) {
-		LABEL_26:
-			v17 = 0;
-			if (v1 > 0) {
-				v18 = 21720 * v3;
-				if (plr[v3]._pNumInv > 0) {
-					do {
-						if (v1 <= 0)
-							break;
-						v19 = 368 * v17 + v18;
-						if (*(int *)((char *)&plr[0].InvList[0]._itype + v19) == ITYPE_GOLD) {
-							v20 = (unsigned int *)((char *)&plr[0].InvList[0]._ivalue + v19);
-							v21 = *(int *)((char *)&plr[0].InvList[0]._ivalue + v19);
-							if (v1 >= v21) {
-								v1 -= v21;
-								RemoveInvItem(v3, v17);
-								v3 = myplr;
-								v17 = -1;
-							} else {
-								*v20 = v21 - v1;
-								SetGoldCurs(v3, v17);
-								v1 = 0;
-							}
-						}
-						++v17;
-						v18 = 21720 * v3;
-					} while (v17 < plr[v3]._pNumInv);
-				}
-			}
-		} else {
-			while (v1 > 0) {
-				v14 = 368 * v12 + v13;
-				if (*(int *)((char *)&plr[0].InvList[0]._itype + v14) == ITYPE_GOLD) {
-					v15 = (unsigned int *)((char *)&plr[0].InvList[0]._ivalue + v14);
-					v16 = *(int *)((char *)&plr[0].InvList[0]._ivalue + v14);
-					if (v16 != 5000) {
-						if (v1 >= v16) {
-							v1 -= v16;
-							RemoveInvItem(v3, v12);
-							v3 = myplr;
-							v12 = -1;
-						} else {
-							*v15 = v16 - v1;
-							SetGoldCurs(v3, v12);
-							v1 = 0;
-						}
-					}
-				}
-				++v12;
-				v13 = 21720 * v3;
-				if (v12 >= plr[v3]._pNumInv)
-					goto LABEL_26;
-			}
-		}
-	}
-}
-// 52571C: using guessed type int drawpanflag;
-
-void __cdecl SmithBuyItem()
-{
-	int idx;        // eax
-	ItemStruct *v1; // edx
-	ItemStruct *v2; // edi
-	BOOLEAN v3;     // zf
-
-	TakePlrsMoney(plr[myplr].HoldItem._iIvalue);
-	if (plr[myplr].HoldItem._iMagical == ITEM_QUALITY_NORMAL)
-		plr[myplr].HoldItem._iIdentified = FALSE;
-	StoreAutoPlace();
-	idx = stextvhold + ((stextlhold - stextup) >> 2);
-	if (idx == 19) {
-		smithitem[19]._itype = -1;
-	} else {
-		if (smithitem[idx + 1]._itype != -1) {
-			v1 = &smithitem[idx];
-			do {
-				v2 = v1;
-				++v1;
-				++idx;
-				v3 = v1[1]._itype == -1;
-				qmemcpy(v2, v1, sizeof(ItemStruct));
-			} while (!v3);
-		}
-		smithitem[idx]._itype = -1;
-	}
-	CalcPlrInv(myplr, 1u);
-}
-// 69F108: using guessed type int stextup;
-// 69F110: using guessed type int stextlhold;
-// 6A8A24: using guessed type int stextvhold;
-
-void __cdecl S_SBuyEnter()
-{
-	int v0;   // eax
-	int idx;  // ecx
-	int done; // eax
-	int i;    // esi
-	char v4;  // cl
-
-	if (stextsel == 22) {
-		StartStore(STORE_SMITH);
-		stextsel = 12;
-	} else {
-		stextlhold = stextsel;
-		stextvhold = stextsval;
-		stextshold = 2;
-		v0 = myplr;
-		idx = stextsval + ((stextsel - stextup) >> 2);
-		if (plr[myplr]._pGold >= smithitem[idx]._iIvalue) {
-			qmemcpy(&plr[v0].HoldItem, &smithitem[idx], sizeof(plr[v0].HoldItem));
-			SetCursor_(plr[v0].HoldItem._iCurs + CURSOR_FIRSTITEM);
-			done = 0;
-			i = 0;
-			do {
-				if (done)
-					goto LABEL_9;
-				done = AutoPlace(myplr, i++, cursW / 28, cursH / 28, 0);
-			} while (i < 40);
-			if (done) {
-			LABEL_9:
-				v4 = STORE_CONFIRM;
-				goto LABEL_11;
-			}
-			v4 = STORE_NOROOM;
-		LABEL_11:
-			StartStore(v4);
-			SetCursor_(CURSOR_HAND);
-		} else {
-			StartStore(STORE_NOMONEY);
-		}
-	}
-}
-// 4B8C9C: using guessed type int cursH;
-// 69F108: using guessed type int stextup;
-// 69F110: using guessed type int stextlhold;
-// 6A8A24: using guessed type int stextvhold;
-// 6A8A28: using guessed type int stextsel;
-
-void __cdecl SmithBuyPItem()
-{
-	int xx;     // ecx
-	int idx;    // eax
-	BOOLEAN v2; // sf
-	int v3;     // eax
-	int i;      // edx
-
-	TakePlrsMoney(plr[myplr].HoldItem._iIvalue);
-	if (plr[myplr].HoldItem._iMagical == ITEM_QUALITY_NORMAL)
-		plr[myplr].HoldItem._iIdentified = FALSE;
-	StoreAutoPlace();
-	xx = 0;
-	idx = (stextlhold - stextup) >> 2;
-	v2 = stextvhold + idx < 0;
-	v3 = stextvhold + idx;
-	i = 0;
-	if (!v2) {
-		do {
-			if (premiumitem[i]._itype != -1) {
-				--v3;
-				xx = i;
-			}
-			++i;
-		} while (v3 >= 0);
-	}
-
-	premiumitem[xx]._itype = -1;
-	--numpremium;
-	SpawnPremium(plr[myplr]._pLevel);
-}
-// 69F108: using guessed type int stextup;
-// 69F110: using guessed type int stextlhold;
-// 6A8A24: using guessed type int stextvhold;
-
-void __cdecl S_SPBuyEnter()
-{
-	int v0;     // eax
-	BOOLEAN v1; // sf
-	int v2;     // eax
-	int v3;     // ecx
-	int v4;     // edx
-	int *v5;    // esi
-	int v6;     // ecx
-	int v7;     // eax
-	int v8;     // eax
-	int v9;     // esi
-	char v10;   // cl
-
-	if (stextsel == 22) {
-		StartStore(STORE_SMITH);
-		stextsel = 14;
-	} else {
-		stextlhold = stextsel;
-		stextshold = 18;
-		stextvhold = stextsval;
-		v0 = (stextsel - stextup) >> 2;
-		v1 = stextsval + v0 < 0;
-		v2 = stextsval + v0;
-		v3 = 0;
-		v4 = 0;
-		if (!v1) {
-			v5 = &premiumitem[0]._itype;
-			do {
-				if (*v5 != -1) {
-					--v2;
-					v3 = v4;
-				}
-				++v4;
-				v5 += 92;
-			} while (v2 >= 0);
-		}
-		v6 = v3;
-		v7 = myplr;
-		if (plr[myplr]._pGold >= premiumitem[v6]._iIvalue) {
-			qmemcpy(&plr[v7].HoldItem, &premiumitem[v6], sizeof(plr[v7].HoldItem));
-			SetCursor_(plr[v7].HoldItem._iCurs + CURSOR_FIRSTITEM);
-			v8 = 0;
-			v9 = 0;
-			do {
-				if (v8)
-					goto LABEL_14;
-				v8 = AutoPlace(myplr, v9++, cursW / 28, cursH / 28, 0);
-			} while (v9 < 40);
-			if (v8) {
-			LABEL_14:
-				v10 = STORE_CONFIRM;
-				goto LABEL_16;
-			}
-			v10 = STORE_NOROOM;
-		LABEL_16:
-			StartStore(v10);
-			SetCursor_(CURSOR_HAND);
-		} else {
-			StartStore(STORE_NOMONEY);
-		}
-	}
-}
-// 4B8C9C: using guessed type int cursH;
-// 69F108: using guessed type int stextup;
-// 69F110: using guessed type int stextlhold;
-// 6A8A24: using guessed type int stextvhold;
-// 6A8A28: using guessed type int stextsel;
-
-BOOLEAN __fastcall StoreGoldFit(int idx)
-{
-	int cost;    // edi
-	int i;       // ecx
-	int sz;      // eax
-	int numsqrs; // [esp+Ch] [ebp-4h]
-
-	cost = storehold[idx]._iIvalue;
-	sz = cost / 5000;
-	if (cost % 5000)
-		sz++;
-
-	SetCursor_(storehold[idx]._iCurs + CURSOR_FIRSTITEM);
-	numsqrs = cursW / 28 * (cursH / 28);
-	SetCursor_(CURSOR_HAND);
-
-	if (numsqrs >= sz)
-		return 1;
-
-	for (i = 0; i < 40; i++) {
-		if (!plr[myplr].InvGrid[i])
-			numsqrs++;
-	}
-
-	for (i = 0; i < plr[myplr]._pNumInv; i++) {
-		if (plr[myplr].InvList[i]._itype == ITYPE_GOLD && plr[myplr].InvList[i]._ivalue != 5000) {
-			cost += plr[myplr].InvList[i]._ivalue;
-			if (cost > 5000)
-				cost -= 5000;
-			else
-				cost = 0;
-		}
-	}
-
-	sz = cost / 5000;
-	if (cost % 5000)
-		sz++;
-	return numsqrs >= sz;
-}
-// 4B8C9C: using guessed type int cursH;
-
-void __fastcall PlaceStoreGold(int v)
-{
-	BOOLEAN done; // ecx
-	int ii;       // ebp
-	int xx;       // esi
-	int yy;       // ST20_4
-	int i;        // [esp+10h] [ebp-10h]
-
-	done = 0;
-
-	for (i = 0; i < 40; i++) {
-		if (done)
-			break;
-		ii = 10 * (i / 10);
-		if (!plr[myplr].InvGrid[i % 10 + ii]) {
-			xx = plr[myplr]._pNumInv;
-			yy = plr[myplr]._pNumInv;
-			GetGoldSeed(myplr, &golditem);
-			qmemcpy(&plr[myplr].InvList[xx], &golditem, sizeof(ItemStruct));
-			++plr[myplr]._pNumInv;
-			plr[myplr].InvGrid[i % 10 + ii] = plr[myplr]._pNumInv;
-			plr[myplr].InvList[xx]._ivalue = v;
-			SetGoldCurs(myplr, yy);
-			done = 1;
-		}
-	}
-}
-
-void __cdecl StoreSellItem()
-{
-	int idx;    // ebx
-	char v1;    // al
-	int v2;     // eax
-	int cost;   // ebp
-	BOOLEAN v4; // sf
-	//unsigned char v5; // of
-	unsigned int v6;  // eax
-	int v8;           // edx
-	int *v10;         // edi
-	int v11;          // eax
-	unsigned int v12; // esi
-	int v13;          // [esp+10h] [ebp-4h]
-
-	idx = stextvhold + ((stextlhold - stextup) >> 2);
-	v1 = storehidx[idx];
-	if (v1 < 0)
-		RemoveSpdBarItem(myplr, -1 - v1);
-	else
-		RemoveInvItem(myplr, v1);
-	v2 = storenumh - 1;
-	cost = storehold[idx]._iIvalue;
-	//v5 = __OFSUB__(idx, storenumh - 1);
-	v4 = idx - (storenumh-- - 1) < 0;
-	if (v4) { //if (v4 ^ v5) {
-		v6 = v2 - idx;
-		qmemcpy(&storehidx[idx], &storehidx[idx + 1], v6);
-		qmemcpy(&storehold[idx], &storehold[idx + 1], 4 * (368 * v6 >> 2));
-	}
-	v8 = 0;
-	v13 = 0;
-	plr[myplr]._pGold += cost;
-	if (plr[myplr]._pNumInv <= 0) {
-	LABEL_15:
-		if (cost > 0) {
-			if (cost > 5000) {
-				v12 = (cost - 5001) / 5000 + 1;
-				cost += -5000 * v12;
-				do {
-					PlaceStoreGold(5000);
-					--v12;
-				} while (v12);
-			}
-			PlaceStoreGold(cost);
-		}
-	} else {
-		v10 = &plr[myplr].InvList[0]._ivalue;
-		while (cost > 0) {
-			if (*(v10 - 47) == ITYPE_GOLD && *v10 != 5000) {
-				v11 = cost + *v10;
-				if (v11 > 5000) {
-					*v10 = 5000;
-					cost = v11 - 5000;
-					SetGoldCurs(myplr, v8);
-				} else {
-					*v10 = v11;
-					SetGoldCurs(myplr, v8);
-					cost = 0;
-				}
-			}
-			v10 += 92;
-			v8 = v13++ + 1;
-			if (v13 >= plr[myplr]._pNumInv)
-				goto LABEL_15;
-		}
-	}
-}
-// 69F108: using guessed type int stextup;
-// 69F10C: using guessed type int storenumh;
-// 69F110: using guessed type int stextlhold;
-// 6A8A24: using guessed type int stextvhold;
-
-void __cdecl S_SSellEnter()
-{
-	int idx; // eax
-
-	if (stextsel == 22) {
-		StartStore(STORE_SMITH);
-		stextsel = 16;
-	} else {
-		stextlhold = stextsel;
-		idx = stextsval + ((stextsel - stextup) >> 2);
-		stextshold = 3;
-		stextvhold = stextsval;
-
-		qmemcpy(&plr[myplr].HoldItem, &storehold[idx], sizeof(plr[myplr].HoldItem));
-
-		if (!StoreGoldFit(idx))
-			StartStore(STORE_NOROOM);
-		else
-			StartStore(STORE_CONFIRM);
-	}
-}
-// 69F108: using guessed type int stextup;
-// 69F110: using guessed type int stextlhold;
-// 6A8A24: using guessed type int stextvhold;
-// 6A8A28: using guessed type int stextsel;
-
-void __cdecl SmithRepairItem()
-{
-	int i;   // edx
-	int idx; // eax
-
-	TakePlrsMoney(plr[myplr].HoldItem._iIvalue);
-
-	idx = stextvhold + ((stextlhold - stextup) >> 2);
-	i = storehidx[idx];
-	storehold[idx]._iDurability = storehold[idx]._iMaxDur;
-
-	if (i >= 0) {
-		plr[myplr].InvList[i]._iDurability = plr[myplr].InvList[i]._iMaxDur;
-	} else {
-		if (i == -1)
-			plr[myplr].InvBody[INVLOC_HEAD]._iDurability = plr[myplr].InvBody[INVLOC_HEAD]._iMaxDur;
-		if (i == -2)
-			plr[myplr].InvBody[INVLOC_CHEST]._iDurability = plr[myplr].InvBody[INVLOC_CHEST]._iMaxDur;
-		if (i == -3)
-			plr[myplr].InvBody[INVLOC_HAND_LEFT]._iDurability = plr[myplr].InvBody[INVLOC_HAND_LEFT]._iMaxDur;
-		if (i == -4)
-			plr[myplr].InvBody[INVLOC_HAND_RIGHT]._iDurability = plr[myplr].InvBody[INVLOC_HAND_RIGHT]._iMaxDur;
-	}
-}
-// 69F108: using guessed type int stextup;
-// 69F110: using guessed type int stextlhold;
-// 6A8A24: using guessed type int stextvhold;
-
-void __cdecl S_SRepairEnter()
-{
-	int idx;    // eax
-	int v1;     // edx
-	int v2;     // ecx
-	BOOLEAN v3; // sf
-	//unsigned char v4; // of
-	char v5; // cl
-
-	if (stextsel == 22) {
-		StartStore(STORE_SMITH);
-		stextsel = 18;
-	} else {
-		stextlhold = stextsel;
-		stextshold = 4;
-		idx = stextsval + ((stextsel - stextup) >> 2);
-		v1 = myplr;
-		stextvhold = stextsval;
-		qmemcpy(&plr[myplr].HoldItem, &storehold[idx], sizeof(plr[myplr].HoldItem));
-		v2 = plr[v1]._pGold;
-		//v4 = __OFSUB__(v2, storehold[idx]._iIvalue);
-		v3 = v2 - storehold[idx]._iIvalue < 0;
-		v5 = STORE_NOMONEY;
-		if (!v3) //if (!(v3 ^ v4))
-			v5 = STORE_CONFIRM;
-		StartStore(v5);
-	}
-}
-// 69F108: using guessed type int stextup;
-// 69F110: using guessed type int stextlhold;
-// 6A8A24: using guessed type int stextvhold;
-// 6A8A28: using guessed type int stextsel;
-
-void __cdecl S_WitchEnter()
-{
-	int v0; // ecx
-
-	v0 = 12;
-	if (stextsel == 12) {
-		stextlhold = 12;
-		talker = 6;
-		stextshold = 5;
-		gossipstart = QUEST_ADRIA2;
-		gossipend = QUEST_ADRIA13;
-		_LOBYTE(v0) = STORE_GOSSIP;
-		goto LABEL_12;
-	}
-	v0 = 2;
-	switch (stextsel) {
-	case 14:
-		_LOBYTE(v0) = STORE_WBUY;
-		goto LABEL_12;
-	case 16:
-		_LOBYTE(v0) = STORE_WSELL;
-		goto LABEL_12;
-	case 18:
-		_LOBYTE(v0) = STORE_WRECHARGE;
-	LABEL_12:
-		StartStore(v0);
-		return;
-	case 20:
-		stextflag = 0;
-		break;
-	}
-}
-// 69F110: using guessed type int stextlhold;
-// 69FB38: using guessed type int talker;
-// 6A4EF0: using guessed type int gossipstart;
-// 6A8A28: using guessed type int stextsel;
-// 6A8A30: using guessed type int gossipend;
-// 6AA705: using guessed type char stextflag;
-
-void __cdecl WitchBuyItem()
-{
-	int idx;        // ebx
-	ItemStruct *v3; // eax
-	ItemStruct *v4; // edi
-
-	idx = stextvhold + ((stextlhold - stextup) >> 2);
-
-	if (idx < 3)
-		plr[myplr].HoldItem._iSeed = GetRndSeed();
-
-	TakePlrsMoney(plr[myplr].HoldItem._iIvalue);
-	StoreAutoPlace();
-
-	if (idx >= 3) {
-		if (idx == 19) {
-			witchitem[19]._itype = -1;
-		} else {
-			if (witchitem[idx + 1]._itype != -1) {
-				v3 = &witchitem[idx];
-				do {
-					v4 = v3;
-					++v3;
-					++idx;
-					qmemcpy(v4, v3, sizeof(ItemStruct));
-				} while (v3[1]._itype != -1);
-			}
-			witchitem[idx]._itype = -1;
-		}
-	}
-	CalcPlrInv(myplr, 1u);
-}
-// 69F108: using guessed type int stextup;
-// 69F110: using guessed type int stextlhold;
-// 6A8A24: using guessed type int stextvhold;
-
-void __cdecl S_WBuyEnter()
-{
-	int idx;  // ecx
-	int done; // eax
-	int i;    // esi
-
-	if (stextsel == 22) {
-		StartStore(STORE_WITCH);
-		stextsel = 14;
-	} else {
-		stextlhold = stextsel;
-		stextvhold = stextsval;
-		stextshold = 6;
-		idx = stextsval + ((stextsel - stextup) >> 2);
-
-		if (plr[myplr]._pGold >= witchitem[idx]._iIvalue) {
-			qmemcpy(&plr[myplr].HoldItem, &witchitem[idx], sizeof(ItemStruct));
-			SetCursor_(plr[myplr].HoldItem._iCurs + CURSOR_FIRSTITEM);
-			done = 0;
-
-			for (i = 0; i < 40; i++) {
-				if (done)
-					break;
-				done = SpecialAutoPlace(myplr, i, cursW / 28, cursH / 28, 0);
-			}
-
-			if (done)
-				StartStore(STORE_CONFIRM);
-			else
-				StartStore(STORE_NOROOM);
-
-			SetCursor_(CURSOR_HAND);
-		} else {
-			StartStore(STORE_NOMONEY);
-		}
-	}
-}
-// 4B8C9C: using guessed type int cursH;
-// 69F108: using guessed type int stextup;
-// 69F110: using guessed type int stextlhold;
-// 6A8A24: using guessed type int stextvhold;
-// 6A8A28: using guessed type int stextsel;
-
-void __cdecl S_WSellEnter()
-{
-	int idx; // eax
-	char v2; // cl
-
-	if (stextsel == 22) {
-		StartStore(STORE_WITCH);
-		stextsel = 16;
-	} else {
-		stextlhold = stextsel;
-		idx = stextsval + ((stextsel - stextup) >> 2);
-		stextshold = 7;
-		stextvhold = stextsval;
-		qmemcpy(&plr[myplr].HoldItem, &storehold[idx], sizeof(plr[myplr].HoldItem));
-		v2 = STORE_CONFIRM;
-		if (!StoreGoldFit(idx))
-			v2 = STORE_NOROOM;
-		StartStore(v2);
-	}
-}
-// 69F108: using guessed type int stextup;
-// 69F110: using guessed type int stextlhold;
-// 6A8A24: using guessed type int stextvhold;
-// 6A8A28: using guessed type int stextsel;
-
-void __cdecl WitchRechargeItem()
-{
-	int i;   // ecx
-	int idx; // eax
-
-	TakePlrsMoney(plr[myplr].HoldItem._iIvalue);
-
-	idx = stextvhold + ((stextlhold - stextup) >> 2);
-	i = storehidx[idx];
-	storehold[idx]._iCharges = storehold[idx]._iMaxCharges;
-
-	if (i >= 0)
-		plr[myplr].InvList[i]._iCharges = plr[myplr].InvList[i]._iMaxCharges;
-	else
-		plr[myplr].InvBody[INVLOC_HAND_LEFT]._iCharges = plr[myplr].InvBody[INVLOC_HAND_LEFT]._iMaxCharges;
-
-	CalcPlrInv(myplr, 1u);
-}
-// 69F108: using guessed type int stextup;
-// 69F110: using guessed type int stextlhold;
-// 6A8A24: using guessed type int stextvhold;
-
-void __cdecl S_WRechargeEnter()
-{
-	int idx;    // eax
-	int v1;     // edx
-	int v2;     // ecx
-	BOOLEAN v3; // sf
-	//unsigned char v4; // of
-	char v5; // cl
-
-	if (stextsel == 22) {
-		StartStore(STORE_WITCH);
-		stextsel = 18;
-	} else {
-		stextlhold = stextsel;
-		stextshold = 8;
-		idx = stextsval + ((stextsel - stextup) >> 2);
-		v1 = myplr;
-		stextvhold = stextsval;
-		qmemcpy(&plr[myplr].HoldItem, &storehold[idx], sizeof(plr[myplr].HoldItem));
-		v2 = plr[v1]._pGold;
-		//v4 = __OFSUB__(v2, storehold[idx]._iIvalue);
-		v3 = v2 - storehold[idx]._iIvalue < 0;
-		v5 = STORE_NOMONEY;
-		if (!v3) //if (!(v3 ^ v4))
-			v5 = STORE_CONFIRM;
-		StartStore(v5);
-	}
-}
-// 69F108: using guessed type int stextup;
-// 69F110: using guessed type int stextlhold;
-// 6A8A24: using guessed type int stextvhold;
-// 6A8A28: using guessed type int stextsel;
-
-void __cdecl S_BoyEnter()
-{
-	signed int v0; // ecx
-
-	v0 = boyitem._itype;
-	if (boyitem._itype != -1 && stextsel == 18) {
-		v0 = 50;
-		if (plr[myplr]._pGold >= 50) {
-			TakePlrsMoney(50);
-			_LOBYTE(v0) = STORE_BBOY;
-		} else {
-			stextshold = 12;
-			stextlhold = 18;
-			stextvhold = stextsval;
-			_LOBYTE(v0) = STORE_NOMONEY;
-		}
-		goto LABEL_5;
-	}
-	if (stextsel == 8 && boyitem._itype != -1 || stextsel == 12 && boyitem._itype == -1) {
-		talker = 8;
-		stextshold = 12;
-		stextlhold = stextsel;
-		gossipstart = QUEST_WIRT2;
-		gossipend = QUEST_WIRT12;
-		_LOBYTE(v0) = STORE_GOSSIP;
-	LABEL_5:
-		StartStore(v0);
-		return;
-	}
-	stextflag = 0;
-}
-// 69F110: using guessed type int stextlhold;
-// 69FB38: using guessed type int talker;
-// 6A4EF0: using guessed type int gossipstart;
-// 6A8A24: using guessed type int stextvhold;
-// 6A8A28: using guessed type int stextsel;
-// 6A8A30: using guessed type int gossipend;
-// 6AA705: using guessed type char stextflag;
-
-void __cdecl BoyBuyItem()
-{
-	TakePlrsMoney(plr[myplr].HoldItem._iIvalue);
-	StoreAutoPlace();
-	boyitem._itype = -1;
-	stextshold = 12;
-	CalcPlrInv(myplr, 1u);
-}
-
-void __cdecl HealerBuyItem()
-{
-	int idx;    // esi
-	BOOLEAN v1; // sf
-	//unsigned char v2; // of
-	int v3;     // eax
-	int v4;     // ecx
-	BOOLEAN v5; // sf
-	//unsigned char v6; // of
-	int v7;         // eax
-	ItemStruct *v8; // edx
-	ItemStruct *v9; // edi
-	BOOLEAN v10;    // zf
-
-	idx = stextvhold + ((stextlhold - stextup) >> 2);
-	if (gbMaxPlayers == 1) {
-		//v2 = __OFSUB__(idx, 2);
-		v1 = idx - 2 < 0;
-	} else {
-		//v2 = __OFSUB__(idx, 3);
-		v1 = idx - 3 < 0;
-	}
-	if (v1) { //if (v1 ^ v2) {
-		v3 = GetRndSeed();
-		v4 = myplr;
-		plr[myplr].HoldItem._iSeed = v3;
-	} else {
-		v4 = myplr;
-	}
-	TakePlrsMoney(plr[v4].HoldItem._iIvalue);
-	if (plr[myplr].HoldItem._iMagical == ITEM_QUALITY_NORMAL)
-		plr[myplr].HoldItem._iIdentified = FALSE;
-	StoreAutoPlace();
-	if (gbMaxPlayers == 1) {
-		//v6 = __OFSUB__(idx, 2);
-		v5 = idx - 2 < 0;
-	} else {
-		//v6 = __OFSUB__(idx, 3);
-		v5 = idx - 3 < 0;
-	}
-	if (!v5) { //if (!(v5 ^ v6)) {
-		v7 = stextvhold + ((stextlhold - stextup) >> 2);
-		if (v7 == 19) {
-			healitem[19]._itype = -1;
-		} else {
-			if (healitem[v7 + 1]._itype != -1) {
-				v8 = &healitem[v7];
-				do {
-					v9 = v8;
-					++v8;
-					++v7;
-					v10 = v8[1]._itype == -1;
-					qmemcpy(v9, v8, sizeof(ItemStruct));
-				} while (!v10);
-			}
-			healitem[v7]._itype = -1;
-		}
-		CalcPlrInv(myplr, 1u);
-	}
-}
-// 679660: using guessed type char gbMaxPlayers;
-// 69F108: using guessed type int stextup;
-// 69F110: using guessed type int stextlhold;
-// 6A8A24: using guessed type int stextvhold;
-
-void __cdecl S_BBuyEnter()
-{
-	int v0; // ecx
-	int v1; // eax
-	int v2; // ecx
-	int v3; // eax
-	int v4; // esi
-
-	if (stextsel == 10) {
-		v0 = boyitem._iIvalue;
-		stextvhold = stextsval;
-		v1 = myplr;
-		stextshold = 13;
-		stextlhold = 10;
-		if (plr[myplr]._pGold >= boyitem._iIvalue + (boyitem._iIvalue >> 1)) {
-			qmemcpy(&plr[v1].HoldItem, &boyitem, sizeof(plr[v1].HoldItem));
-			plr[v1].HoldItem._iIvalue += plr[v1].HoldItem._iIvalue >> 1;
-			SetCursor_(plr[v1].HoldItem._iCurs + CURSOR_FIRSTITEM);
-			v3 = 0;
-			v4 = 0;
-			do {
-				if (v3)
-					goto LABEL_8;
-				v3 = AutoPlace(myplr, v4++, cursW / 28, cursH / 28, 0);
-			} while (v4 < 40);
-			if (v3) {
-			LABEL_8:
-				_LOBYTE(v2) = STORE_CONFIRM;
-				goto LABEL_10;
-			}
-			_LOBYTE(v2) = STORE_NOROOM;
-		LABEL_10:
-			StartStore(v2);
-			SetCursor_(CURSOR_HAND);
-		} else {
-			_LOBYTE(v0) = STORE_NOMONEY;
-			StartStore(v0);
-		}
-	} else {
-		stextflag = 0;
-	}
-}
-// 4B8C9C: using guessed type int cursH;
-// 69F110: using guessed type int stextlhold;
-// 6A8A24: using guessed type int stextvhold;
-// 6A8A28: using guessed type int stextsel;
-// 6AA705: using guessed type char stextflag;
-
-void __cdecl StoryIdItem()
-{
-	int v0; // ecx
-	int v1; // eax
-	int v2; // eax
-
-	v0 = storehidx[((stextlhold - stextup) >> 2) + stextvhold];
-	v1 = myplr;
-	if (v0 >= 0) {
-		plr[myplr].InvList[v0]._iIdentified = TRUE;
-	} else {
-		if (v0 == -1)
-			plr[myplr].InvBody[INVLOC_HEAD]._iIdentified = TRUE;
-		if (v0 == -2)
-			plr[v1].InvBody[INVLOC_CHEST]._iIdentified = TRUE;
-		if (v0 == -3)
-			plr[v1].InvBody[INVLOC_HAND_LEFT]._iIdentified = TRUE;
-		if (v0 == -4)
-			plr[v1].InvBody[INVLOC_HAND_RIGHT]._iIdentified = TRUE;
-		if (v0 == -5)
-			plr[v1].InvBody[INVLOC_RING_LEFT]._iIdentified = TRUE;
-		if (v0 == -6)
-			plr[v1].InvBody[INVLOC_RING_RIGHT]._iIdentified = TRUE;
-		if (v0 == -7)
-			plr[v1].InvBody[INVLOC_AMULET]._iIdentified = TRUE;
-	}
-	v2 = v1;
-	plr[v2].HoldItem._iIdentified = TRUE;
-	TakePlrsMoney(plr[v2].HoldItem._iIvalue);
-	CalcPlrInv(myplr, 1u);
-}
-// 69F108: using guessed type int stextup;
-// 69F110: using guessed type int stextlhold;
-// 6A8A24: using guessed type int stextvhold;
-
-void __cdecl S_ConfirmEnter()
-{
-	char v0; // cl
-
-	if (stextsel == 18) {
-		if (stextshold > STORE_WRECHARGE) {
-			switch (stextshold) {
-			case STORE_BBOY:
-				BoyBuyItem();
-				break;
-			case STORE_HBUY:
-				HealerBuyItem();
-				break;
-			case STORE_SIDENTIFY:
-				StoryIdItem();
-				v0 = STORE_IDSHOW;
-			LABEL_20:
-				StartStore(v0);
-				return;
-			case STORE_SPBUY:
-				SmithBuyPItem();
-				break;
-			}
-		} else {
-			switch (stextshold) {
-			case STORE_WRECHARGE:
-				WitchRechargeItem();
-				break;
-			case STORE_SBUY:
-				SmithBuyItem();
-				break;
-			case STORE_SSELL:
-				goto LABEL_27;
-			case STORE_SREPAIR:
-				SmithRepairItem();
-				break;
-			case STORE_WBUY:
-				WitchBuyItem();
-				break;
-			case STORE_WSELL:
-			LABEL_27:
-				StoreSellItem();
-				break;
-			}
-		}
-		v0 = stextshold;
-		goto LABEL_20;
-	}
-	StartStore((unsigned char)stextshold);
-	stextsel = stextlhold;
-	stextsval = stextvhold;
-}
-// 69F110: using guessed type int stextlhold;
-// 6A8A24: using guessed type int stextvhold;
-// 6A8A28: using guessed type int stextsel;
-
-void __cdecl S_HealerEnter()
-{
-	int v0; // ecx
-	int v1; // eax
-
-	v0 = 12;
-	if (stextsel == 12) {
-		stextlhold = 12;
-		talker = 1;
-		stextshold = 14;
-		gossipstart = QUEST_PEPIN2;
-		gossipend = QUEST_PEPIN11;
-		_LOBYTE(v0) = STORE_GOSSIP;
-		goto LABEL_12;
-	}
-	if (stextsel != 14) {
-		if (stextsel != 16) {
-			if (stextsel == 18)
-				stextflag = 0;
-			return;
-		}
-		_LOBYTE(v0) = STORE_HBUY;
-	LABEL_12:
-		StartStore(v0);
-		return;
-	}
-	if (plr[myplr]._pHitPoints != plr[myplr]._pMaxHP)
-		PlaySFX(IS_CAST8);
-	drawhpflag = TRUE;
-	v1 = myplr;
-	plr[v1]._pHitPoints = plr[myplr]._pMaxHP;
-	plr[v1]._pHPBase = plr[v1]._pMaxHPBase;
-}
-// 69F110: using guessed type int stextlhold;
-// 69FB38: using guessed type int talker;
-// 6A4EF0: using guessed type int gossipstart;
-// 6A8A28: using guessed type int stextsel;
-// 6A8A30: using guessed type int gossipend;
-// 6AA705: using guessed type char stextflag;
-
-void __cdecl S_HBuyEnter()
-{
-	int v0;   // eax
-	int idx;  // ecx
-	int done; // eax
-	int i;    // esi
-	char v4;  // cl
-
-	if (stextsel == 22) {
-		StartStore(STORE_HEALER);
-		stextsel = 16;
-	} else {
-		stextlhold = stextsel;
-		stextvhold = stextsval;
-		stextshold = 16;
-		v0 = myplr;
-		idx = stextsval + ((stextsel - stextup) >> 2);
-		if (plr[myplr]._pGold >= healitem[idx]._iIvalue) {
-			qmemcpy(&plr[v0].HoldItem, &healitem[idx], sizeof(plr[v0].HoldItem));
-			SetCursor_(plr[v0].HoldItem._iCurs + CURSOR_FIRSTITEM);
-			done = 0;
-			i = 0;
-			do {
-				if (done)
-					goto LABEL_9;
-				done = SpecialAutoPlace(myplr, i++, cursW / 28, cursH / 28, 0);
-			} while (i < 40);
-			if (done) {
-			LABEL_9:
-				v4 = STORE_CONFIRM;
-				goto LABEL_11;
-			}
-			v4 = STORE_NOROOM;
-		LABEL_11:
-			StartStore(v4);
-			SetCursor_(CURSOR_HAND);
-		} else {
-			StartStore(STORE_NOMONEY);
-		}
-	}
-}
-// 4B8C9C: using guessed type int cursH;
-// 69F108: using guessed type int stextup;
-// 69F110: using guessed type int stextlhold;
-// 6A8A24: using guessed type int stextvhold;
-// 6A8A28: using guessed type int stextsel;
-
-void __cdecl S_StoryEnter()
-{
-	int v0; // ecx
-
-	v0 = 12;
-	switch (stextsel) {
-	case 12:
-		stextlhold = 12;
-		talker = 4;
-		stextshold = 15;
-		gossipstart = QUEST_STORY2;
-		gossipend = QUEST_STORY11;
-		_LOBYTE(v0) = STORE_GOSSIP;
-		goto LABEL_8;
-	case 14:
-		_LOBYTE(v0) = STORE_SIDENTIFY;
-	LABEL_8:
-		StartStore(v0);
-		return;
-	case 18:
-		stextflag = 0;
-		break;
-	}
-}
-// 69F110: using guessed type int stextlhold;
-// 69FB38: using guessed type int talker;
-// 6A4EF0: using guessed type int gossipstart;
-// 6A8A28: using guessed type int stextsel;
-// 6A8A30: using guessed type int gossipend;
-// 6AA705: using guessed type char stextflag;
-
-void __cdecl S_SIDEnter()
-{
-	int idx;    // eax
-	int v1;     // edx
-	int v2;     // ecx
-	BOOLEAN v3; // sf
-	//unsigned char v4; // of
-	char v5; // cl
-
-	if (stextsel == 22) {
-		StartStore(STORE_STORY);
-		stextsel = 14;
-	} else {
-		stextlhold = stextsel;
-		stextshold = 17;
-		idx = stextsval + ((stextsel - stextup) >> 2);
-		v1 = myplr;
-		stextvhold = stextsval;
-		qmemcpy(&plr[myplr].HoldItem, &storehold[idx], sizeof(plr[myplr].HoldItem));
-		v2 = plr[v1]._pGold;
-		//v4 = __OFSUB__(v2, storehold[idx]._iIvalue);
-		v3 = v2 - storehold[idx]._iIvalue < 0;
-		v5 = STORE_NOMONEY;
-		if (!v3) //if (!(v3 ^ v4))
-			v5 = STORE_CONFIRM;
-		StartStore(v5);
-	}
-}
-// 69F108: using guessed type int stextup;
-// 69F110: using guessed type int stextlhold;
-// 6A8A24: using guessed type int stextvhold;
-// 6A8A28: using guessed type int stextsel;
-
-void __cdecl S_TalkEnter()
-{
-	int v0;        // edx
-	int *v1;       // edi
-	signed int v2; // eax
-	int v3;        // esi
-	int *v4;       // ecx
-	int v5;        // esi
-	signed int v6; // ebp
-	int v8;        // eax
-	int v9;        // ebx
-	int v10;       // ecx
-
-	if (stextsel == 22) {
-		StartStore((unsigned char)stextshold);
-		stextsel = stextlhold;
-	} else {
-		v0 = talker;
-		v1 = &quests[0]._qlog;
-		v2 = 0;
-		v3 = 0;
-		v4 = &quests[0]._qlog;
-		do {
-			if (*((_BYTE *)v4 - 18) == 2 && *((_DWORD *)&Qtalklist[0]._qinfra + v3 + 16 * talker) != -1 && *v4)
-				++v2;
-			v4 += 6;
-			++v3;
-		} while ((signed int)v4 < (signed int)&quests[16]._qlog);
-		if (v2 <= 6) {
-			v5 = 15 - v2;
-			v6 = 2;
-		} else {
-			v5 = 14 - (v2 >> 1);
-			v6 = 1;
-		}
-		if (stextsel == v5 - 2) {
-			SetRndSeed(towner[talker]._tSeed);
-			v8 = random(0, gossipend - gossipstart + 1);
-			InitQTextMsg(gossipstart + v8);
-		} else {
-			v9 = 0;
-			do {
-				if (*((_BYTE *)v1 - 18) == 2) {
-					v10 = *((_DWORD *)&Qtalklist[0]._qinfra + v9 + 16 * v0);
-					if (v10 != -1) {
-						if (*v1) {
-							if (v5 == stextsel) {
-								InitQTextMsg(v10);
-								v0 = talker;
-							}
-							v5 += v6;
-						}
-					}
-				}
-				v1 += 6;
-				++v9;
-			} while ((signed int)v1 < (signed int)&quests[16]._qlog);
-		}
-	}
-}
-// 69F110: using guessed type int stextlhold;
-// 69FB38: using guessed type int talker;
-// 6A4EF0: using guessed type int gossipstart;
-// 6A8A28: using guessed type int stextsel;
-// 6A8A30: using guessed type int gossipend;
-
-void __cdecl S_TavernEnter()
-{
-	int v0; // ecx
-
-	v0 = 12;
-	if (stextsel == 12) {
-		stextlhold = 12;
-		talker = 3;
-		stextshold = 21;
-		gossipstart = QUEST_OGDEN2;
-		gossipend = QUEST_OGDEN10;
-		_LOBYTE(v0) = STORE_GOSSIP;
-		StartStore(v0);
-	} else if (stextsel == 18) {
-		stextflag = 0;
-	}
-}
-// 69F110: using guessed type int stextlhold;
-// 69FB38: using guessed type int talker;
-// 6A4EF0: using guessed type int gossipstart;
-// 6A8A28: using guessed type int stextsel;
-// 6A8A30: using guessed type int gossipend;
-// 6AA705: using guessed type char stextflag;
-
-void __cdecl S_BarmaidEnter()
-{
-	int v0; // ecx
-
-	v0 = 12;
-	if (stextsel == 12) {
-		stextlhold = 12;
-		talker = 7;
-		stextshold = 23;
-		gossipstart = QUEST_GILLIAN2;
-		gossipend = QUEST_GILLIAN10;
-		_LOBYTE(v0) = STORE_GOSSIP;
-		StartStore(v0);
-	} else if (stextsel == 18) {
-		stextflag = 0;
-	}
-}
-// 69F110: using guessed type int stextlhold;
-// 69FB38: using guessed type int talker;
-// 6A4EF0: using guessed type int gossipstart;
-// 6A8A28: using guessed type int stextsel;
-// 6A8A30: using guessed type int gossipend;
-// 6AA705: using guessed type char stextflag;
-
-void __cdecl S_DrunkEnter()
-{
-	int v0; // ecx
-
-	v0 = 12;
-	if (stextsel == 12) {
-		stextlhold = 12;
-		talker = 5;
-		stextshold = 22;
-		gossipstart = QUEST_FARNHAM2;
-		gossipend = QUEST_FARNHAM13;
-		_LOBYTE(v0) = STORE_GOSSIP;
-		StartStore(v0);
-	} else if (stextsel == 18) {
-		stextflag = 0;
-	}
-}
-// 69F110: using guessed type int stextlhold;
-// 69FB38: using guessed type int talker;
-// 6A4EF0: using guessed type int gossipstart;
-// 6A8A28: using guessed type int stextsel;
-// 6A8A30: using guessed type int gossipend;
-// 6AA705: using guessed type char stextflag;
-
-void __cdecl STextEnter()
-{
-	if (qtextflag) {
-		qtextflag = FALSE;
-		if (leveltype == DTYPE_TOWN)
-			sfx_stop();
-	} else {
-		PlaySFX(IS_TITLSLCT);
-		switch (stextflag) {
-		case STORE_SMITH:
-			S_SmithEnter();
-			break;
-		case STORE_SBUY:
-			S_SBuyEnter();
-			break;
-		case STORE_SSELL:
-			S_SSellEnter();
-			break;
-		case STORE_SREPAIR:
-			S_SRepairEnter();
-			break;
-		case STORE_WITCH:
-			S_WitchEnter();
-			break;
-		case STORE_WBUY:
-			S_WBuyEnter();
-			break;
-		case STORE_WSELL:
-			S_WSellEnter();
-			break;
-		case STORE_WRECHARGE:
-			S_WRechargeEnter();
-			break;
-		case STORE_NOMONEY:
-		case STORE_NOROOM:
-			StartStore(stextshold);
-			stextsel = stextlhold;
-			stextsval = stextvhold;
-			break;
-		case STORE_CONFIRM:
-			S_ConfirmEnter();
-			break;
-		case STORE_BOY:
-			S_BoyEnter();
-			break;
-		case STORE_BBOY:
-			S_BBuyEnter();
-			break;
-		case STORE_HEALER:
-			S_HealerEnter();
-			break;
-		case STORE_STORY:
-			S_StoryEnter();
-			break;
-		case STORE_HBUY:
-			S_HBuyEnter();
-			break;
-		case STORE_SIDENTIFY:
-			S_SIDEnter();
-			break;
-		case STORE_SPBUY:
-			S_SPBuyEnter();
-			break;
-		case STORE_GOSSIP:
-			S_TalkEnter();
-			break;
-		case STORE_IDSHOW:
-			StartStore(STORE_SIDENTIFY);
-			break;
-		case STORE_TAVERN:
-			S_TavernEnter();
-			break;
-		case STORE_DRUNK:
-			S_DrunkEnter();
-			break;
-		case STORE_BARMAID:
-			S_BarmaidEnter();
-			break;
-		default:
-			return;
-		}
-	}
-}
-// 646D00: using guessed type char qtextflag;
-// 69F110: using guessed type int stextlhold;
-// 6A8A24: using guessed type int stextvhold;
-// 6A8A28: using guessed type int stextsel;
-// 6AA705: using guessed type char stextflag;
-
-void __cdecl CheckStoreBtn()
-{
-	BOOLEAN v0; // sf
-	//unsigned char v1; // of
-	int v2;  // eax
-	int *v3; // ecx
-
-	if (qtextflag) {
-		qtextflag = FALSE;
-		if (leveltype == DTYPE_TOWN)
-			sfx_stop();
-	} else if (stextsel != -1 && MouseY >= 32 && MouseY <= 320) {
-		if (stextsize) {
-			//v1 = __OFSUB__(MouseX, 24);
-			v0 = MouseX - 24 < 0;
-		} else {
-			//v1 = __OFSUB__(MouseX, 344);
-			v0 = MouseX - 344 < 0;
-		}
-		if (!v0 && MouseX <= 616) { //if (!(v0 ^ v1) && MouseX <= 616) {
-			v2 = (MouseY - 32) / 12;
-			if (stextscrl && MouseX > 600) {
-				if (v2 == 4) {
-					if (stextscrlubtn <= 0) {
-						STextUp();
-						stextscrlubtn = 10;
-						return;
-					}
-					--stextscrlubtn;
-				}
-				if (v2 == 20) {
-					if (stextscrldbtn > 0) {
-						--stextscrldbtn;
-					} else {
-						STextDown();
-						stextscrldbtn = 10;
-					}
-				}
-			} else if (v2 >= 5) {
-				if (v2 >= 23)
-					v2 = 22;
-				if (stextscrl) {
-					if (v2 < 21) {
-						v3 = &stext[v2]._ssel;
-						if (!*v3) {
-							if (stext[v2 - 2]._ssel) {
-								v2 -= 2;
-							} else if (*(v3 - 39)) {
-								--v2;
-							}
-						}
-					}
-				}
-				if (stext[v2]._ssel || stextscrl && v2 == 22) {
-					stextsel = v2;
-					STextEnter();
-				}
-			}
-		}
-	}
-}
-// 646D00: using guessed type char qtextflag;
-// 6A09E0: using guessed type char stextsize;
-// 6A6BB8: using guessed type int stextscrl;
-// 6A8A28: using guessed type int stextsel;
-// 6A8A2C: using guessed type char stextscrldbtn;
-// 6AA704: using guessed type char stextscrlubtn;
-
-void __cdecl ReleaseStoreBtn()
-{
-	stextscrlubtn = -1;
-	stextscrldbtn = -1;
-}
-// 6A8A2C: using guessed type char stextscrldbtn;
-// 6AA704: using guessed type char stextscrlubtn;
+//HEADER_GOES_HERE
+
+#include "../types.h"
+
+int stextup;    // weak
+int storenumh;  // weak
+int stextlhold; // weak
+ItemStruct boyitem;
+int stextshold; // idb
+ItemStruct premiumitem[6];
+void *pSTextBoxCels;
+int premiumlevel; // idb
+int talker;       // weak
+STextStruct stext[24];
+char stextsize;  // weak
+int stextsmax;   // weak
+int InStoreFlag; // idb
+ItemStruct storehold[48];
+int gossipstart; // weak
+ItemStruct witchitem[20];
+int stextscrl;  // weak
+int numpremium; // idb
+ItemStruct healitem[20];
+ItemStruct golditem;
+char storehidx[48];
+void *pSTextSlidCels;
+int stextvhold;     // weak
+int stextsel;       // weak
+char stextscrldbtn; // weak
+int gossipend;      // weak
+void *pCelBuff;
+int stextsval; // idb
+int boylevel;  // weak
+ItemStruct smithitem[20];
+int stextdown;      // weak
+char stextscrlubtn; // weak
+char stextflag;     // weak
+
+int SStringY[24] = {
+	0,
+	12,
+	24,
+	36,
+	48,
+	60,
+	72,
+	84,
+	96,
+	108,
+	120,
+	132,
+	144,
+	156,
+	168,
+	180,
+	192,
+	204,
+	216,
+	228,
+	240,
+	252,
+	264,
+	276
+};
+char *talkname[9] = {
+	"Griswold",
+	"Pepin",
+	"",
+	"Ogden",
+	"Cain",
+	"Farnham",
+	"Adria",
+	"Gillian",
+	"Wirt"
+};
+
+void __cdecl InitStores()
+{
+	int i; // eax
+
+	pSTextBoxCels = LoadFileInMem("Data\\TextBox2.CEL", 0);
+	pCelBuff = LoadFileInMem("Data\\PentSpn2.CEL", 0);
+	pSTextSlidCels = LoadFileInMem("Data\\TextSlid.CEL", 0);
+	ClearSText(0, 24);
+	stextflag = 0;
+	InStoreFlag = 1;
+	premiumlevel = 1;
+	stextsize = 0;
+	stextscrl = 0;
+	numpremium = 0;
+
+	for (i = 0; i < 6; i++)
+		premiumitem[i]._itype = -1;
+
+	boyitem._itype = -1;
+	boylevel = 0;
+}
+// 69FB38: using guessed type int talker;
+// 6A09E0: using guessed type char stextsize;
+// 6A6BB8: using guessed type int stextscrl;
+// 6A8A3C: using guessed type int boylevel;
+// 6AA705: using guessed type char stextflag;
+
+void __cdecl SetupTownStores()
+{
+	int i; // eax
+	int l; // esi
+
+	SetRndSeed(glSeedTbl[currlevel] * GetTickCount());
+	if (gbMaxPlayers == 1) {
+		l = 0;
+		for (i = 0; i < 17; i++) {
+			if (plr[myplr]._pLvlVisited[i])
+				l = i;
+		}
+	} else {
+		l = plr[myplr]._pLevel >> 1;
+	}
+	l += 2;
+	if (l < 6)
+		l = 6;
+	if (l > 16)
+		l = 16;
+	SpawnStoreGold();
+	SpawnSmith(l);
+	SpawnWitch(l);
+	SpawnHealer(l);
+	SpawnBoy(plr[myplr]._pLevel);
+	SpawnPremium(plr[myplr]._pLevel);
+}
+// 679660: using guessed type char gbMaxPlayers;
+
+void __cdecl FreeStoreMem()
+{
+	void *p;
+
+	p = pSTextBoxCels;
+	pSTextBoxCels = NULL;
+	mem_free_dbg(p);
+	p = pCelBuff;
+	pCelBuff = NULL;
+	mem_free_dbg(p);
+	p = pSTextSlidCels;
+	pSTextSlidCels = NULL;
+	mem_free_dbg(p);
+}
+
+void __cdecl DrawSTextBack()
+{
+	CelDecodeOnly(408, 487, pSTextBoxCels, 1, 271);
+
+#define TRANS_RECT_X 347
+#define TRANS_RECT_Y 28
+#define TRANS_RECT_WIDTH 265
+#define TRANS_RECT_HEIGHT 297
+#include "asm_trans_rect.inc"
+}
+
+void __fastcall PrintSString(int x, int y, unsigned char cjustflag, char *str, int col, int val)
+{
+	int v6;            // edi
+	int v7;            // eax
+	int v8;            // ebx
+	int v9;            // esi
+	int v10;           // esi
+	int v11;           // ecx
+	int v12;           // eax
+	int v13;           // edx
+	int v14;           // ecx
+	unsigned char v15; // al
+	int v16;           // ebx
+	int v17;           // ecx
+	int v18;           // eax
+	int v19;           // esi
+	size_t v20;        // ebx
+	unsigned char v21; // edx
+	int v22;           // ecx
+	char valstr[32];   // [esp+Ch] [ebp-3Ch]
+	int v24;           // [esp+2Ch] [ebp-1Ch]
+	int v25;           // [esp+30h] [ebp-18h]
+	int v26;           // [esp+34h] [ebp-14h]
+	int v27;           // [esp+38h] [ebp-10h]
+	int v28;           // [esp+3Ch] [ebp-Ch]
+	int v29;           // [esp+40h] [ebp-8h]
+	int v30;           // [esp+44h] [ebp-4h]
+
+	v6 = SStringY[y] + stext[y]._syoff;
+	v7 = -(stextsize != 0);
+	v8 = x;
+	v9 = screen_y_times_768[v6 + 204];
+	_LOWORD(v7) = v7 & 0xFEC0;
+	v24 = y;
+	v26 = x;
+	v27 = v7 + 416;
+	v10 = x + v7 + 416 + v9;
+	v28 = strlen(str);
+	v11 = 0;
+	v25 = stextsize != 0 ? 577 : 257;
+	v30 = 0;
+	if (cjustflag) {
+		v12 = 0;
+		if (v28 > 0) {
+			do {
+				v13 = (unsigned char)str[v11++];
+				v12 += fontkern[fontframe[fontidx[v13]]] + 1;
+			} while (v11 < v28);
+		}
+		if (v12 < v25)
+			v30 = (v25 - v12) >> 1;
+		v10 += v30;
+	}
+	if (stextsel == v24) {
+		if (cjustflag)
+			v14 = v27 + v30 + v8 - 20;
+		else
+			v14 = v27 + v8 - 20;
+		CelDecodeOnly(v14, v6 + 205, pCelBuff, InStoreFlag, 12);
+	}
+	v29 = 0;
+	if (v28 > 0) {
+		do {
+			v15 = fontframe[fontidx[(unsigned char)str[v29]]];
+			v16 = v15;
+			v17 = v30 + fontkern[v15] + 1;
+			v30 += fontkern[v15] + 1;
+			if (v15 && v17 <= v25)
+				CPrintString(v10, v15, col);
+			v18 = fontkern[v16];
+			++v29;
+			v10 += v18 + 1;
+		} while (v29 < v28);
+		v8 = v26;
+	}
+	if (!cjustflag && val >= 0) {
+		sprintf(valstr, "%i", val);
+		v19 = screen_y_times_768[v6 + 204] - v8 + 656;
+		v20 = strlen(valstr);
+		while ((--v20 & 0x80000000) == 0) {
+			v21 = fontframe[fontidx[(unsigned char)valstr[v20]]];
+			v19 += -1 - fontkern[v21];
+			if (fontframe[fontidx[(unsigned char)valstr[v20]]])
+				CPrintString(v19, v21, col);
+		}
+		v8 = v26;
+	}
+	if (stextsel == v24) {
+		if (cjustflag)
+			v22 = v27 + v30 + v8 + 4;
+		else
+			v22 = 660 - v8;
+		CelDecodeOnly(v22, v6 + 205, pCelBuff, InStoreFlag, 12);
+	}
+}
+// 6A09E0: using guessed type char stextsize;
+// 6A8A28: using guessed type int stextsel;
+// 457BD6: using guessed type char valstr[32];
+
+void __fastcall DrawSLine(int y)
+{
+	int v1;         // eax
+	int v2;         // eax
+	char *v3;       // esi
+	char *v4;       // edi
+	signed int v5;  // edx
+	char *v6;       // edi
+	char *v7;       // esi
+	signed int v8;  // [esp+0h] [ebp-10h]
+	signed int v9;  // [esp+8h] [ebp-8h]
+	signed int v10; // [esp+Ch] [ebp-4h]
+
+	v1 = screen_y_times_768[SStringY[y] + 198];
+	if (stextsize == 1) {
+		v8 = 142170;
+		v2 = v1 + 90;
+		v10 = 146;
+		v9 = 182;
+	} else {
+		v8 = 142490;
+		v2 = v1 + 410;
+		v10 = 66;
+		v9 = 502;
+	}
+	v3 = (char *)gpBuffer + v8;
+	v4 = (char *)gpBuffer + v2;
+	v5 = 3;
+	do {
+		qmemcpy(v4, v3, 4 * v10);
+		v7 = &v3[4 * v10];
+		v6 = &v4[4 * v10];
+		*(_WORD *)v6 = *(_WORD *)v7;
+		v3 = &v7[v9 + 2];
+		v4 = &v6[v9 + 2];
+		--v5;
+	} while (v5);
+}
+// 6A09E0: using guessed type char stextsize;
+
+void __fastcall DrawSArrows(int y1, int y2)
+{
+	int *v2; // ebp
+	int v3;  // ebx
+	int v4;  // edi
+	int v5;  // esi
+	int v6;  // eax
+	int v7;  // eax
+
+	v2 = &SStringY[y2];
+	v3 = y1;
+	v4 = SStringY[y1] + 204;
+	v5 = *v2 + 204;
+	if (stextscrlubtn == -1)
+		CelDecodeOnly(665, v4, pSTextSlidCels, 10, 12);
+	else
+		CelDecodeOnly(665, v4, pSTextSlidCels, 12, 12);
+	if (stextscrldbtn == -1)
+		CelDecodeOnly(665, v5, pSTextSlidCels, 9, 12);
+	else
+		CelDecodeOnly(665, v5, pSTextSlidCels, 11, 12);
+	while (1) {
+		v4 += 12;
+		if (v4 >= v5)
+			break;
+		CelDecodeOnly(665, v4, pSTextSlidCels, 14, 12);
+	}
+	v6 = stextsel;
+	if (stextsel == 22)
+		v6 = stextlhold;
+	if (storenumh <= 1)
+		v7 = 0;
+	else
+		v7 = (*v2 - SStringY[v3] - 24) * (1000 * (stextsval + ((v6 - stextup) >> 2)) / (storenumh - 1)) / 1000;
+	CelDecodeOnly(665, SStringY[v3 + 1] + v7 + 204, pSTextSlidCels, 13, 12);
+}
+// 69F108: using guessed type int stextup;
+// 69F10C: using guessed type int storenumh;
+// 69F110: using guessed type int stextlhold;
+// 6A8A28: using guessed type int stextsel;
+// 6A8A2C: using guessed type char stextscrldbtn;
+// 6AA704: using guessed type char stextscrlubtn;
+
+void __cdecl DrawSTextHelp()
+{
+	stextsel = -1;
+	stextsize = 1;
+}
+// 6A09E0: using guessed type char stextsize;
+// 6A8A28: using guessed type int stextsel;
+
+void __fastcall ClearSText(int s, int e)
+{
+	int v2;  // edx
+	int *v3; // eax
+
+	if (s < e) {
+		v2 = e - s;
+		v3 = &stext[s]._syoff;
+		do {
+			v3[37] = -1;
+			*(v3 - 1) = 0;
+			*v3 = 0;
+			*((_BYTE *)v3 + 4) = 0;
+			v3[33] = 0;
+			*((_BYTE *)v3 + 136) = 0;
+			v3[35] = 0;
+			v3[36] = 0;
+			v3 += 39;
+			--v2;
+		} while (v2);
+	}
+}
+
+void __fastcall AddSLine(int y)
+{
+	stext[y]._sx = 0;
+	stext[y]._syoff = 0;
+	stext[y]._sstr[0] = 0;
+	stext[y]._sline = 1;
+}
+
+void __fastcall AddSTextVal(int y, int val)
+{
+	stext[y]._sval = val;
+}
+
+void __fastcall OffsetSTextY(int y, int yo)
+{
+	stext[y]._syoff = yo;
+}
+
+void __fastcall AddSText(int x, int y, int j, char *str, int clr, int sel)
+{
+	stext[y]._sx = x;
+	stext[y]._syoff = 0;
+	strcpy(stext[y]._sstr, str);
+	stext[y]._sjust = j;
+	stext[y]._sclr = clr;
+	stext[y]._sline = 0;
+	stext[y]._ssel = sel;
+}
+
+void __cdecl StoreAutoPlace()
+{
+	int v0;         // edi
+	int v1;         // eax
+	int v2;         // edx
+	ItemStruct *v3; // ebp
+	int v4;         // esi
+	int v5;         // esi
+	int v6;         // esi
+	int v7;         // esi
+	int v8;         // esi
+	int v9;         // esi
+	int v10;        // esi
+	int v11;        // esi
+	int *v12;       // esi
+	int v13;        // esi
+	int v14;        // esi
+	int v15;        // esi
+	int v16;        // esi
+	int v17;        // esi
+	signed int v19; // [esp+10h] [ebp-Ch]
+	int v20;        // [esp+14h] [ebp-8h]
+	int v21;        // [esp+18h] [ebp-4h]
+
+	SetICursor(plr[myplr].HoldItem._iCurs + CURSOR_FIRSTITEM);
+	v0 = icursH28;
+	v1 = 0;
+	v21 = icursW28;
+	v20 = icursH28;
+	if (icursW28 == 1) {
+		if (icursH28 == 1) {
+			v2 = myplr;
+			if (plr[myplr].HoldItem._iStatFlag && AllItemsList[plr[v2].HoldItem.IDidx].iUsable) {
+				v19 = 0;
+				v3 = plr[v2].SpdList;
+				do {
+					if (v1)
+						break;
+					if (v3->_itype == -1) {
+						qmemcpy(v3, &plr[v2].HoldItem, sizeof(ItemStruct));
+						v0 = v20;
+						v1 = 1;
+					}
+					++v19;
+					++v3;
+				} while (v19 < 8);
+			}
+			v4 = 30;
+			do {
+				if (v1)
+					break;
+				v1 = AutoPlace(myplr, v4++, 1, 1, 1);
+			} while (v4 <= 39);
+			v5 = 20;
+			do {
+				if (v1)
+					break;
+				v1 = AutoPlace(myplr, v5++, 1, 1, 1);
+			} while (v5 <= 29);
+			v6 = 10;
+			do {
+				if (v1)
+					break;
+				v1 = AutoPlace(myplr, v6++, 1, 1, 1);
+			} while (v6 <= 19);
+			v7 = 0;
+			while (!v1) {
+				v1 = AutoPlace(myplr, v7++, 1, 1, 1);
+				if (v7 > 9)
+					goto LABEL_22;
+			}
+		} else {
+		LABEL_22:
+			if (v0 == 2) {
+				v8 = 29;
+				do {
+					if (v1)
+						break;
+					v1 = AutoPlace(myplr, v8--, 1, 2, 1);
+				} while (v8 >= 20);
+				v9 = 9;
+				do {
+					if (v1)
+						break;
+					v1 = AutoPlace(myplr, v9--, 1, 2, 1);
+				} while (v9 >= 0);
+				v10 = 19;
+				while (!v1) {
+					v1 = AutoPlace(myplr, v10--, 1, 2, 1);
+					if (v10 < 10)
+						goto LABEL_32;
+				}
+			} else {
+			LABEL_32:
+				if (v0 == 3) {
+					v11 = 0;
+					while (!v1) {
+						v1 = AutoPlace(myplr, v11++, 1, 3, 1);
+						if (v11 >= 20)
+							goto LABEL_36;
+					}
+				}
+			}
+		}
+	} else {
+	LABEL_36:
+		if (v21 == 2) {
+			if (v0 == 2) {
+				v12 = AP2x2Tbl;
+				do {
+					if (v1)
+						break;
+					v1 = AutoPlace(myplr, *v12, 2, 2, 1);
+					++v12;
+				} while ((signed int)v12 < (signed int)&AP2x2Tbl[10]);
+				v13 = 21;
+				do {
+					if (v1)
+						break;
+					v1 = AutoPlace(myplr, v13, 2, 2, 1);
+					v13 += 2;
+				} while (v13 < 29);
+				v14 = 1;
+				do {
+					if (v1)
+						break;
+					v1 = AutoPlace(myplr, v14, 2, 2, 1);
+					v14 += 2;
+				} while (v14 < 9);
+				v15 = 10;
+				while (!v1) {
+					v1 = AutoPlace(myplr, v15++, 2, 2, 1);
+					if (v15 >= 19)
+						goto LABEL_50;
+				}
+			} else {
+			LABEL_50:
+				if (v0 == 3) {
+					v16 = 0;
+					do {
+						if (v1)
+							break;
+						v1 = AutoPlace(myplr, v16++, 2, 3, 1);
+					} while (v16 < 9);
+					v17 = 10;
+					do {
+						if (v1)
+							break;
+						v1 = AutoPlace(myplr, v17++, 2, 3, 1);
+					} while (v17 < 19);
+				}
+			}
+		}
+	}
+}
+// 48E9A8: using guessed type int AP2x2Tbl[10];
+
+void __cdecl S_StartSmith()
+{
+	stextsize = 0;
+	stextscrl = 0;
+	AddSText(0, 1, 1u, "Welcome to the", COL_GOLD, 0);
+	AddSText(0, 3, 1u, "Blacksmith's shop", COL_GOLD, 0);
+	AddSText(0, 7, 1u, "Would you like to:", COL_GOLD, 0);
+	AddSText(0, 10, 1u, "Talk to Griswold", COL_BLUE, 1);
+	AddSText(0, 12, 1u, "Buy basic items", COL_WHITE, 1);
+	AddSText(0, 14, 1u, "Buy premium items", COL_WHITE, 1);
+	AddSText(0, 16, 1u, "Sell items", COL_WHITE, 1);
+	AddSText(0, 18, 1u, "Repair items", COL_WHITE, 1);
+	AddSText(0, 20, 1u, "Leave the shop", COL_WHITE, 1);
+	AddSLine(5);
+	storenumh = 20;
+}
+// 69F10C: using guessed type int storenumh;
+// 6A09E0: using guessed type char stextsize;
+// 6A6BB8: using guessed type int stextscrl;
+
+void __fastcall S_ScrollSBuy(int idx)
+{
+	int v1;   // esi
+	int v2;   // edi
+	char *v3; // esi
+	char *v4; // eax
+	int iclr; // [esp+Ch] [ebp-4h]
+
+	v1 = idx;
+	v2 = 5;
+	ClearSText(5, 21);
+	v3 = &smithitem[v1]._iMagical;
+	stextup = 5;
+	do {
+		if (*((_DWORD *)v3 - 13) != -1) {
+			_LOBYTE(iclr) = COL_WHITE;
+			if (*v3)
+				_LOBYTE(iclr) = COL_BLUE;
+			if (!*((_DWORD *)v3 + 74))
+				_LOBYTE(iclr) = COL_RED;
+			v4 = v3 + 65;
+			if (!*v3)
+				v4 = v3 + 1;
+			AddSText(20, v2, 0, v4, iclr, 1);
+			AddSTextVal(v2, *((_DWORD *)v3 + 35));
+			PrintStoreItem((ItemStruct *)(v3 - 60), v2 + 1, iclr);
+			stextdown = v2;
+			v3 += 368;
+		}
+		v2 += 4;
+	} while (v2 < 20);
+	if (!stext[stextsel]._ssel && stextsel != 22)
+		stextsel = stextdown;
+}
+// 69F108: using guessed type int stextup;
+// 6A8A28: using guessed type int stextsel;
+// 6AA700: using guessed type int stextdown;
+
+void __fastcall PrintStoreItem(ItemStruct *x, int l, char iclr)
+{
+	ItemStruct *v3;   // esi
+	char v5;          // cl
+	char v6;          // cl
+	int v7;           // eax
+	char v8;          // al
+	unsigned char v9; // al
+	char v10;         // al
+	int v11;          // edi
+	char sstr[128];   // [esp+Ch] [ebp-84h]
+	int y;            // [esp+8Ch] [ebp-4h]
+
+	sstr[0] = 0;
+	v3 = x;
+	y = l;
+	if (x->_iIdentified) {
+		if (x->_iMagical != ITEM_QUALITY_UNIQUE) {
+			v5 = x->_iPrePower;
+			if (v5 != -1) {
+				PrintItemPower(v5, v3);
+				strcat(sstr, tempstr);
+			}
+		}
+		v6 = v3->_iSufPower;
+		if (v6 != -1) {
+			PrintItemPower(v6, v3);
+			if (sstr[0])
+				strcat(sstr, ",  ");
+			strcat(sstr, tempstr);
+		}
+	}
+	if (v3->_iMiscId == IMISC_STAFF && v3->_iMaxCharges) {
+		sprintf(tempstr, "Charges: %i/%i", v3->_iCharges, v3->_iMaxCharges);
+		if (sstr[0])
+			strcat(sstr, ",  ");
+		strcat(sstr, tempstr);
+	}
+	if (sstr[0])
+		AddSText(40, y++, 0, sstr, iclr, 0);
+	sstr[0] = 0;
+	if (v3->_iClass == 1)
+		sprintf(sstr, "Damage: %i-%i  ", v3->_iMinDam, v3->_iMaxDam);
+	if (v3->_iClass == 2)
+		sprintf(sstr, "Armor: %i  ", v3->_iAC);
+	v7 = v3->_iMaxDur;
+	if (v7 != 255 && v7) {
+		sprintf(tempstr, "Dur: %i/%i,  ", v3->_iDurability, v3->_iMaxDur);
+		strcat(sstr, tempstr);
+	} else {
+		strcat(sstr, "Indestructible,  ");
+	}
+	if (!v3->_itype)
+		sstr[0] = 0;
+	if (v3->_iMinStr + (unsigned char)v3->_iMinMag + v3->_iMinDex) {
+		strcpy(tempstr, "Required:");
+		v8 = v3->_iMinStr;
+		if (v8)
+			sprintf(tempstr, "%s %i Str", tempstr, v8);
+		v9 = v3->_iMinMag;
+		if (v9)
+			sprintf(tempstr, "%s %i Mag", tempstr, v9);
+		v10 = v3->_iMinDex;
+		if (v10)
+			sprintf(tempstr, "%s %i Dex", tempstr, v10);
+		strcat(sstr, tempstr);
+	} else {
+		strcat(sstr, "No required attributes");
+	}
+	v11 = y;
+	AddSText(40, y, 0, sstr, iclr, 0);
+	if (v3->_iMagical == ITEM_QUALITY_UNIQUE) {
+		if (v3->_iIdentified)
+			AddSText(40, v11 + 1, 0, "Unique Item", iclr, 0);
+	}
+}
+
+void __cdecl S_StartSBuy()
+{
+	int v0;  // ST10_4
+	int v1;  // eax
+	int *v2; // ecx
+
+	v0 = plr[myplr]._pGold;
+	stextsize = 1;
+	stextscrl = 1;
+	stextsval = 0;
+	sprintf(tempstr, "I have these items for sale :           Your gold : %i", v0);
+	AddSText(0, 1, 1u, tempstr, COL_GOLD, 0);
+	AddSLine(3);
+	AddSLine(21);
+	S_ScrollSBuy(stextsval);
+	AddSText(0, 22, 1u, "Back", COL_WHITE, 0);
+	OffsetSTextY(22, 6);
+	v1 = 0;
+	storenumh = 0;
+	if (smithitem[0]._itype != -1) {
+		v2 = &smithitem[0]._itype;
+		do {
+			v2 += 92;
+			++v1;
+		} while (*v2 != -1);
+		storenumh = v1;
+	}
+	stextsmax = v1 - 4;
+	if (v1 - 4 < 0)
+		stextsmax = 0;
+}
+// 69F10C: using guessed type int storenumh;
+// 6A09E0: using guessed type char stextsize;
+// 6A09E4: using guessed type int stextsmax;
+// 6A6BB8: using guessed type int stextscrl;
+
+void __fastcall S_ScrollSPBuy(int idx)
+{
+	int v1;   // esi
+	int v2;   // edi
+	int v3;   // eax
+	int v4;   // esi
+	int *v5;  // ecx
+	char *v6; // esi
+	int iclr; // [esp+Ch] [ebp-4h]
+
+	v1 = idx;
+	v2 = 5;
+	ClearSText(5, 21);
+	v3 = v1;
+	v4 = 0;
+	stextup = 5;
+	if (v3) {
+		v5 = &premiumitem[0]._itype;
+		do {
+			if (*v5 != -1)
+				--v3;
+			++v4;
+			v5 += 92;
+		} while (v3);
+	}
+	v6 = &premiumitem[v4]._iMagical;
+	do {
+		if ((signed int)v6 >= (signed int)&premiumitem[6]._iMagical)
+			break;
+		if (*((_DWORD *)v6 - 13) == -1) {
+			v2 -= 4;
+		} else {
+			_LOBYTE(iclr) = COL_WHITE;
+			if (*v6)
+				_LOBYTE(iclr) = COL_BLUE;
+			if (!*((_DWORD *)v6 + 74))
+				_LOBYTE(iclr) = COL_RED;
+			AddSText(20, v2, 0, v6 + 65, iclr, 1);
+			AddSTextVal(v2, *((_DWORD *)v6 + 35));
+			PrintStoreItem((ItemStruct *)(v6 - 60), v2 + 1, iclr);
+			stextdown = v2;
+		}
+		v2 += 4;
+		v6 += 368;
+	} while (v2 < 20);
+	if (!stext[stextsel]._ssel && stextsel != 22)
+		stextsel = stextdown;
+}
+// 69F108: using guessed type int stextup;
+// 6A8A28: using guessed type int stextsel;
+// 6AA700: using guessed type int stextdown;
+
+BOOLEAN __cdecl S_StartSPBuy()
+{
+	int *v0;        // eax
+	BOOLEAN result; // al
+	int v2;         // ST10_4
+
+	storenumh = 0;
+	v0 = &premiumitem[0]._itype;
+	do {
+		if (*v0 != -1)
+			++storenumh;
+		v0 += 92;
+	} while ((signed int)v0 < (signed int)&premiumitem[6]._itype);
+	if (storenumh) {
+		v2 = plr[myplr]._pGold;
+		stextsval = 0;
+		stextsize = 1;
+		stextscrl = 1;
+		sprintf(tempstr, "I have these premium items for sale :   Your gold : %i", v2);
+		AddSText(0, 1, 1u, tempstr, COL_GOLD, 0);
+		AddSLine(3);
+		AddSLine(21);
+		AddSText(0, 22, 1u, "Back", COL_WHITE, 0);
+		OffsetSTextY(22, 6);
+		stextsmax = storenumh - 4;
+		if (storenumh - 4 < 0)
+			stextsmax = 0;
+		S_ScrollSPBuy(stextsval);
+		result = 1;
+	} else {
+		StartStore(STORE_SMITH);
+		stextsel = 14;
+		result = 0;
+	}
+	return result;
+}
+// 69F10C: using guessed type int storenumh;
+// 69FB38: using guessed type int talker;
+// 6A09E0: using guessed type char stextsize;
+// 6A09E4: using guessed type int stextsmax;
+// 6A6BB8: using guessed type int stextscrl;
+// 6A8A28: using guessed type int stextsel;
+
+BOOL __fastcall SmithSellOk(int i)
+{
+	if (plr[myplr].InvList[i]._itype == ITYPE_NONE)
+		return FALSE;
+	if (plr[myplr].InvList[i]._itype == ITYPE_MISC)
+		return FALSE;
+	if (plr[myplr].InvList[i]._itype == ITYPE_GOLD)
+		return FALSE;
+	if (plr[myplr].InvList[i]._itype == ITYPE_0E)
+		return FALSE;
+	if (plr[myplr].InvList[i]._itype == ITYPE_STAFF)
+		return FALSE;
+	if (plr[myplr].InvList[i].IDidx == IDI_LAZSTAFF)
+		return FALSE;
+
+	return TRUE;
+}
+
+void __fastcall S_ScrollSSell(int idx)
+{
+	int v1;   // esi
+	int v2;   // edi
+	char *v3; // esi
+	int v4;   // edx
+	int v5;   // [esp+Ch] [ebp-8h]
+	int iclr; // [esp+10h] [ebp-4h]
+
+	v1 = idx;
+	v5 = idx;
+	v2 = 5;
+	ClearSText(5, 21);
+	v3 = &storehold[v1]._iMagical;
+	stextup = 5;
+	do {
+		if (v5 >= storenumh)
+			break;
+		if (*((_DWORD *)v3 - 13) != -1) {
+			_LOBYTE(iclr) = 0;
+			if (*v3)
+				_LOBYTE(iclr) = 1;
+			if (!*((_DWORD *)v3 + 74))
+				_LOBYTE(iclr) = 2;
+			if (*v3 && *((_DWORD *)v3 - 1)) {
+				AddSText(20, v2, 0, v3 + 65, iclr, 1);
+				v4 = *((_DWORD *)v3 + 35);
+			} else {
+				AddSText(20, v2, 0, v3 + 1, iclr, 1);
+				v4 = *((_DWORD *)v3 + 34);
+			}
+			AddSTextVal(v2, v4);
+			PrintStoreItem((ItemStruct *)(v3 - 60), v2 + 1, iclr);
+			stextdown = v2;
+		}
+		++v5;
+		v2 += 4;
+		v3 += 368;
+	} while (v2 < 20);
+	stextsmax = storenumh - 4;
+	if (storenumh - 4 < 0)
+		stextsmax = 0;
+}
+// 69F108: using guessed type int stextup;
+// 69F10C: using guessed type int storenumh;
+// 6A09E4: using guessed type int stextsmax;
+// 6AA700: using guessed type int stextdown;
+
+void __cdecl S_StartSSell()
+{
+	int i;          // eax
+	BOOLEAN sellok; // [esp+14h] [ebp-4h]
+
+	stextsize = 1;
+	sellok = 0;
+	storenumh = 0;
+
+	for (i = 0; i < 48; i++)
+		storehold[i]._itype = -1;
+
+	for (i = 0; i < plr[myplr]._pNumInv; i++) {
+		if (SmithSellOk(i)) {
+			sellok = 1;
+			qmemcpy(&storehold[storenumh], &plr[myplr].InvList[i], sizeof(ItemStruct));
+
+			if (storehold[storenumh]._iMagical != ITEM_QUALITY_NORMAL && storehold[storenumh]._iIdentified)
+				storehold[storenumh]._ivalue = storehold[storenumh]._iIvalue;
+
+			if (!(storehold[storenumh]._ivalue >>= 2))
+				storehold[storenumh]._ivalue = 1;
+
+			storehold[storenumh]._iIvalue = storehold[storenumh]._ivalue;
+			storehidx[storenumh++] = i;
+		}
+	}
+
+	if (sellok) {
+		stextsmax = plr[myplr]._pNumInv;
+		stextscrl = 1;
+		stextsval = 0;
+		sprintf(tempstr, "Which item is for sale?            Your gold : %i", plr[myplr]._pGold);
+		AddSText(0, 1, 1, tempstr, COL_GOLD, 0);
+		AddSLine(3);
+		AddSLine(21);
+		S_ScrollSSell(stextsval);
+		AddSText(0, 22, 1, "Back", COL_WHITE, 1);
+		OffsetSTextY(22, 6);
+	} else {
+		stextscrl = 0;
+		sprintf(tempstr, "You have nothing I want.            Your gold : %i", plr[myplr]._pGold);
+		AddSText(0, 1, 1, tempstr, COL_GOLD, 0);
+		AddSLine(3);
+		AddSLine(21);
+		AddSText(0, 22, 1, "Back", COL_WHITE, 1);
+		OffsetSTextY(22, 6);
+	}
+}
+// 69F10C: using guessed type int storenumh;
+// 6A09E0: using guessed type char stextsize;
+// 6A09E4: using guessed type int stextsmax;
+// 6A6BB8: using guessed type int stextscrl;
+
+BOOLEAN __fastcall SmithRepairOk(int i)
+{
+	if (plr[myplr].InvList[i]._itype != ITYPE_NONE
+	    && plr[myplr].InvList[i]._itype
+	    && plr[myplr].InvList[i]._itype != ITYPE_GOLD
+	    && plr[myplr].InvList[i]._itype != ITYPE_0E)
+		return plr[myplr].InvList[i]._iDurability != plr[myplr].InvList[i]._iMaxDur;
+	else
+		return 0;
+}
+
+void __cdecl S_StartSRepair()
+{
+	int v0;  // ebp
+	int *v1; // eax
+	int v2;  // esi
+	int v3;  // eax
+	int v4;  // eax
+	int v5;  // eax
+	int v6;  // eax
+	int v7;  // edi
+	//int v8; // eax
+	int v9;         // esi
+	int v10;        // eax
+	int v11;        // [esp-4h] [ebp-1Ch]
+	signed int v12; // [esp+10h] [ebp-8h]
+	int v13;        // [esp+14h] [ebp-4h]
+
+	v0 = 0;
+	stextsize = 1;
+	v12 = 0;
+	storenumh = 0;
+	v1 = &storehold[0]._itype;
+	do {
+		*v1 = -1;
+		v1 += 92;
+	} while ((signed int)v1 < (signed int)&storehold[48]._itype);
+	v2 = myplr;
+	v3 = myplr;
+	if (plr[myplr].InvBody[INVLOC_HEAD]._itype != -1 && plr[v3].InvBody[INVLOC_HEAD]._iDurability != plr[v3].InvBody[INVLOC_HEAD]._iMaxDur) {
+		v12 = 1;
+		AddStoreHoldRepair(plr[v3].InvBody, -1);
+		v2 = myplr;
+	}
+	v4 = v2;
+	if (plr[v2].InvBody[INVLOC_CHEST]._itype != -1 && plr[v4].InvBody[INVLOC_CHEST]._iDurability != plr[v4].InvBody[INVLOC_CHEST]._iMaxDur) {
+		v12 = 1;
+		AddStoreHoldRepair(&plr[v4].InvBody[INVLOC_CHEST], -2);
+		v2 = myplr;
+	}
+	v5 = v2;
+	if (plr[v2].InvBody[INVLOC_HAND_LEFT]._itype != -1 && plr[v5].InvBody[INVLOC_HAND_LEFT]._iDurability != plr[v5].InvBody[INVLOC_HAND_LEFT]._iMaxDur) {
+		v12 = 1;
+		AddStoreHoldRepair(&plr[v5].InvBody[INVLOC_HAND_LEFT], -3);
+		v2 = myplr;
+	}
+	v6 = v2;
+	if (plr[v2].InvBody[INVLOC_HAND_RIGHT]._itype != -1 && plr[v6].InvBody[INVLOC_HAND_RIGHT]._iDurability != plr[v6].InvBody[INVLOC_HAND_RIGHT]._iMaxDur) {
+		v12 = 1;
+		AddStoreHoldRepair(&plr[v6].InvBody[INVLOC_HAND_RIGHT], -4);
+		v2 = myplr;
+	}
+	v7 = 21720 * v2;
+	if (plr[v2]._pNumInv > 0) {
+		v13 = 0;
+		do {
+			//_LOBYTE(v8) = SmithRepairOk(v0);
+			if (SmithRepairOk(v0)) {
+				v12 = 1;
+				AddStoreHoldRepair((ItemStruct *)((char *)&plr[0].InvList[v13] + v7), v0);
+				v2 = myplr;
+			}
+			++v13;
+			v7 = 21720 * v2;
+			++v0;
+		} while (v0 < plr[v2]._pNumInv);
+	}
+	v9 = v2;
+	v11 = plr[v9]._pGold;
+	if (v12) {
+		stextsval = 0;
+		v10 = plr[v9]._pNumInv;
+		stextscrl = 1;
+		stextsmax = v10;
+		sprintf(tempstr, "Repair which item?            Your gold : %i", v11);
+		AddSText(0, 1, 1u, tempstr, COL_GOLD, 0);
+		AddSLine(3);
+		AddSLine(21);
+		S_ScrollSSell(stextsval);
+	} else {
+		stextscrl = 0;
+		sprintf(tempstr, "You have nothing to repair.            Your gold : %i", v11);
+		AddSText(0, 1, 1u, tempstr, COL_GOLD, 0);
+		AddSLine(3);
+		AddSLine(21);
+	}
+	AddSText(0, 22, 1u, "Back", COL_WHITE, 1);
+	OffsetSTextY(22, 6);
+}
+// 69F10C: using guessed type int storenumh;
+// 6A09E0: using guessed type char stextsize;
+// 6A09E4: using guessed type int stextsmax;
+// 6A6BB8: using guessed type int stextscrl;
+
+void __fastcall AddStoreHoldRepair(ItemStruct *itm, int i)
+{
+	int v2;         // ebx
+	ItemStruct *v3; // ebp
+	int v5;         // eax
+
+	v2 = storenumh;
+	v3 = &storehold[storenumh];
+	qmemcpy(&storehold[storenumh], itm, sizeof(ItemStruct));
+	if (v3->_iMagical != ITEM_QUALITY_NORMAL && v3->_iIdentified)
+		v3->_ivalue = 30 * v3->_iIvalue / 100;
+	v5 = v3->_ivalue * (100 * (v3->_iMaxDur - v3->_iDurability) / v3->_iMaxDur) / 100;
+	if (!v5) {
+		if (v3->_iMagical != ITEM_QUALITY_NORMAL && v3->_iIdentified)
+			return;
+		v5 = 1;
+	}
+	if (v5 > 1)
+		v5 >>= 1;
+	v3->_iIvalue = v5;
+	v3->_ivalue = v5;
+	storehidx[v2] = i;
+	storenumh = v2 + 1;
+}
+// 69F10C: using guessed type int storenumh;
+
+void __cdecl S_StartWitch()
+{
+	stextsize = 0;
+	stextscrl = 0;
+	AddSText(0, 2, 1u, "Witch's shack", COL_GOLD, 0);
+	AddSText(0, 9, 1u, "Would you like to:", COL_GOLD, 0);
+	AddSText(0, 12, 1u, "Talk to Adria", COL_BLUE, 1);
+	AddSText(0, 14, 1u, "Buy items", COL_WHITE, 1);
+	AddSText(0, 16, 1u, "Sell items", COL_WHITE, 1);
+	AddSText(0, 18, 1u, "Recharge staves", COL_WHITE, 1);
+	AddSText(0, 20, 1u, "Leave the shack", COL_WHITE, 1);
+	AddSLine(5);
+	storenumh = 20;
+}
+// 69F10C: using guessed type int storenumh;
+// 6A09E0: using guessed type char stextsize;
+// 6A6BB8: using guessed type int stextscrl;
+
+void __fastcall S_ScrollWBuy(int idx)
+{
+	int v1;   // esi
+	int v2;   // edi
+	char *v3; // esi
+	char *v4; // eax
+	int iclr; // [esp+Ch] [ebp-4h]
+
+	v1 = idx;
+	v2 = 5;
+	ClearSText(5, 21);
+	v3 = &witchitem[v1]._iMagical;
+	stextup = 5;
+	do {
+		if (*((_DWORD *)v3 - 13) != -1) {
+			_LOBYTE(iclr) = 0;
+			if (*v3)
+				_LOBYTE(iclr) = 1;
+			if (!*((_DWORD *)v3 + 74))
+				_LOBYTE(iclr) = 2;
+			v4 = v3 + 65;
+			if (!*v3)
+				v4 = v3 + 1;
+			AddSText(20, v2, 0, v4, iclr, 1);
+			AddSTextVal(v2, *((_DWORD *)v3 + 35));
+			PrintStoreItem((ItemStruct *)(v3 - 60), v2 + 1, iclr);
+			stextdown = v2;
+			v3 += 368;
+		}
+		v2 += 4;
+	} while (v2 < 20);
+	if (!stext[stextsel]._ssel && stextsel != 22)
+		stextsel = stextdown;
+}
+// 69F108: using guessed type int stextup;
+// 6A8A28: using guessed type int stextsel;
+// 6AA700: using guessed type int stextdown;
+
+void __cdecl S_StartWBuy()
+{
+	int v0;  // ST10_4
+	int v1;  // eax
+	int *v2; // ecx
+
+	v0 = plr[myplr]._pGold;
+	stextsize = 1;
+	stextscrl = 1;
+	stextsval = 0;
+	stextsmax = 20;
+	sprintf(tempstr, "I have these items for sale :           Your gold : %i", v0);
+	AddSText(0, 1, 1u, tempstr, COL_GOLD, 0);
+	AddSLine(3);
+	AddSLine(21);
+	S_ScrollWBuy(stextsval);
+	AddSText(0, 22, 1u, "Back", COL_WHITE, 0);
+	OffsetSTextY(22, 6);
+	v1 = 0;
+	storenumh = 0;
+	if (witchitem[0]._itype != -1) {
+		v2 = &witchitem[0]._itype;
+		do {
+			v2 += 92;
+			++v1;
+		} while (*v2 != -1);
+		storenumh = v1;
+	}
+	stextsmax = v1 - 4;
+	if (v1 - 4 < 0)
+		stextsmax = 0;
+}
+// 69F10C: using guessed type int storenumh;
+// 6A09E0: using guessed type char stextsize;
+// 6A09E4: using guessed type int stextsmax;
+// 6A6BB8: using guessed type int stextscrl;
+
+BOOLEAN __fastcall WitchSellOk(int i)
+{
+	BOOLEAN rv;     // al
+	ItemStruct *pI; // edx
+
+	rv = 0;
+
+	if (i < 0)
+		pI = &plr[myplr].SpdList[~i]; // -(i+1)
+	else
+		pI = &plr[myplr].InvList[i];
+
+	if (pI->_itype == ITYPE_MISC)
+		rv = 1;
+	if (pI->_itype == ITYPE_STAFF)
+		rv = 1;
+	if (pI->IDidx >= IDI_FIRSTQUEST && pI->IDidx <= IDI_LASTQUEST)
+		rv = 0;
+	if (pI->IDidx == IDI_LAZSTAFF)
+		rv = 0;
+	return rv;
+}
+
+void __cdecl S_StartWSell()
+{
+	int i;          // eax
+	BOOLEAN sellok; // [esp+18h] [ebp-8h]
+
+	stextsize = 1;
+	sellok = 0;
+	storenumh = 0;
+
+	for (i = 0; i < 48; i++)
+		storehold[i]._itype = -1;
+
+	for (i = 0; i < plr[myplr]._pNumInv; i++) {
+		if (WitchSellOk(i)) {
+			sellok = 1;
+			qmemcpy(&storehold[storenumh], &plr[myplr].InvList[i], sizeof(ItemStruct));
+
+			if (storehold[storenumh]._iMagical != ITEM_QUALITY_NORMAL && storehold[storenumh]._iIdentified)
+				storehold[storenumh]._ivalue = storehold[storenumh]._iIvalue;
+
+			if (!(storehold[storenumh]._ivalue >>= 2))
+				storehold[storenumh]._ivalue = 1;
+
+			storehold[storenumh]._iIvalue = storehold[storenumh]._ivalue;
+			storehidx[storenumh++] = i;
+		}
+	}
+
+	for (i = 0; i < MAXBELTITEMS; i++) {
+		if (plr[myplr].SpdList[i]._itype != -1 && WitchSellOk(~i)) {
+			sellok = 1;
+			qmemcpy(&storehold[storenumh], &plr[myplr].SpdList[i], sizeof(ItemStruct));
+
+			if (storehold[storenumh]._iMagical != ITEM_QUALITY_NORMAL && storehold[storenumh]._iIdentified)
+				storehold[storenumh]._ivalue = storehold[storenumh]._iIvalue;
+
+			if (!(storehold[storenumh]._ivalue >>= 2))
+				storehold[storenumh]._ivalue = 1;
+
+			storehold[storenumh]._iIvalue = storehold[storenumh]._ivalue;
+			storehidx[storenumh++] = ~i;
+		}
+	}
+
+	if (sellok) {
+		stextscrl = 1;
+		stextsval = 0;
+		stextsmax = plr[myplr]._pNumInv;
+		sprintf(tempstr, "Which item is for sale?            Your gold : %i", plr[myplr]._pGold);
+		AddSText(0, 1, 1, tempstr, COL_GOLD, 0);
+		AddSLine(3);
+		AddSLine(21);
+		S_ScrollSSell(stextsval);
+	} else {
+		stextscrl = 0;
+		sprintf(tempstr, "You have nothing I want.            Your gold : %i", plr[myplr]._pGold);
+		AddSText(0, 1, 1, tempstr, COL_GOLD, 0);
+		AddSLine(3);
+		AddSLine(21);
+	}
+
+	AddSText(0, 22, 1, "Back", COL_WHITE, 1);
+	OffsetSTextY(22, 6);
+}
+// 69F10C: using guessed type int storenumh;
+// 6A09E0: using guessed type char stextsize;
+// 6A09E4: using guessed type int stextsmax;
+// 6A6BB8: using guessed type int stextscrl;
+
+BOOLEAN __fastcall WitchRechargeOk(int i)
+{
+	BOOLEAN rv; // al
+
+	rv = 0;
+	if (plr[myplr].InvList[i]._itype == ITYPE_STAFF
+	    && plr[myplr].InvList[i]._iCharges != plr[myplr].InvList[i]._iMaxCharges) {
+		rv = 1;
+	}
+	return rv;
+}
+
+void __fastcall AddStoreHoldRecharge(ItemStruct itm, int i)
+{
+	int v2;  // ebx
+	int v3;  // eax
+	char v4; // ST10_1
+	int v5;  // ecx
+	int v6;  // eax
+
+	v2 = storenumh;
+	v3 = spelldata[itm._iSpell].sStaffCost;
+	v4 = i;
+	qmemcpy(&storehold[storenumh], &itm, sizeof(ItemStruct));
+	storehold[v2]._ivalue += v3;
+	v5 = storenumh;
+	v6 = storehold[v2]._ivalue
+	        * (100
+	              * (storehold[v2]._iMaxCharges - storehold[v2]._iCharges)
+	              / storehold[v2]._iMaxCharges)
+	        / 100
+	    >> 1;
+	++storenumh;
+	storehold[v2]._ivalue = v6;
+	storehold[v2]._iIvalue = v6;
+	storehidx[v5] = v4;
+}
+// 69F108: using guessed type int stextup;
+// 69F10C: using guessed type int storenumh;
+
+void __cdecl S_StartWRecharge()
+{
+	int *v0; // eax
+	int v1;  // ebp
+	int v2;  // eax
+	//int v3; // eax
+	ItemStruct v4;  // [esp-170h] [ebp-18Ch]
+	int v5;         // [esp-4h] [ebp-20h]
+	int inv_num;    // [esp+10h] [ebp-Ch]
+	ItemStruct *v7; // [esp+14h] [ebp-8h]
+	int v8;         // [esp+18h] [ebp-4h]
+
+	stextsize = 1;
+	v8 = 0;
+	storenumh = 0;
+	v0 = &storehold[0]._itype;
+	do {
+		*v0 = -1;
+		v0 += 92;
+	} while ((signed int)v0 < (signed int)&storehold[48]._itype);
+	v1 = myplr;
+	if (plr[myplr].InvBody[INVLOC_HAND_LEFT]._itype == ITYPE_STAFF && plr[v1].InvBody[INVLOC_HAND_LEFT]._iCharges != plr[v1].InvBody[INVLOC_HAND_LEFT]._iMaxCharges) {
+		v8 = 1;
+		qmemcpy(&v4, &plr[v1].InvBody[INVLOC_HAND_LEFT], sizeof(v4));
+		AddStoreHoldRecharge(v4, -1);
+	}
+	v2 = plr[v1]._pNumInv;
+	inv_num = 0;
+	if (v2 > 0) {
+		v7 = plr[v1].InvList;
+		do {
+			//_LOBYTE(v3) = WitchRechargeOk(inv_num);
+			if (WitchRechargeOk(inv_num)) {
+				v8 = 1;
+				qmemcpy(&v4, v7, sizeof(v4));
+				AddStoreHoldRecharge(v4, inv_num);
+			}
+			++inv_num;
+			v2 = plr[v1]._pNumInv;
+			++v7;
+		} while (inv_num < v2);
+	}
+	v5 = plr[v1]._pGold;
+	if (v8) {
+		stextscrl = 1;
+		stextsval = 0;
+		stextsmax = v2;
+		sprintf(tempstr, "Recharge which item?            Your gold : %i", v5);
+		AddSText(0, 1, 1u, tempstr, COL_GOLD, 0);
+		AddSLine(3);
+		AddSLine(21);
+		S_ScrollSSell(stextsval);
+	} else {
+		stextscrl = 0;
+		sprintf(tempstr, "You have nothing to recharge.            Your gold : %i", v5);
+		AddSText(0, 1, 1u, tempstr, COL_GOLD, 0);
+		AddSLine(3);
+		AddSLine(21);
+	}
+	AddSText(0, 22, 1u, "Back", COL_WHITE, 1);
+	OffsetSTextY(22, 6);
+}
+// 69F10C: using guessed type int storenumh;
+// 6A09E0: using guessed type char stextsize;
+// 6A09E4: using guessed type int stextsmax;
+// 6A6BB8: using guessed type int stextscrl;
+
+void __cdecl S_StartNoMoney()
+{
+	StartStore((unsigned char)stextshold);
+	stextscrl = 0;
+	stextsize = 1;
+	ClearSText(5, 23);
+	AddSText(0, 14, 1u, "You do not have enough gold", COL_WHITE, 1);
+}
+// 6A09E0: using guessed type char stextsize;
+// 6A6BB8: using guessed type int stextscrl;
+
+void __cdecl S_StartNoRoom()
+{
+	StartStore((unsigned char)stextshold);
+	stextscrl = 0;
+	ClearSText(5, 23);
+	AddSText(0, 14, 1u, "You do not have enough room in inventory", COL_WHITE, 1);
+}
+// 6A6BB8: using guessed type int stextscrl;
+
+void __cdecl S_StartConfirm()
+{
+	BOOL idprint; // esi
+	char iclr;    // [esp+Ch] [ebp-4h]
+
+	StartStore(stextshold);
+	stextscrl = 0;
+	ClearSText(5, 23);
+	iclr = COL_WHITE;
+
+	if (plr[myplr].HoldItem._iMagical != ITEM_QUALITY_NORMAL)
+		iclr = COL_BLUE;
+	if (!plr[myplr].HoldItem._iStatFlag)
+		iclr = COL_RED;
+
+	idprint = plr[myplr].HoldItem._iMagical != ITEM_QUALITY_NORMAL;
+
+	if (stextshold == STORE_SIDENTIFY)
+		idprint = FALSE;
+	if (plr[myplr].HoldItem._iMagical != ITEM_QUALITY_NORMAL && !plr[myplr].HoldItem._iIdentified) {
+		if (stextshold == STORE_SSELL)
+			idprint = FALSE;
+		if (stextshold == STORE_WSELL)
+			idprint = FALSE;
+		if (stextshold == STORE_SREPAIR)
+			idprint = FALSE;
+		if (stextshold == STORE_WRECHARGE)
+			idprint = FALSE;
+	}
+	if (idprint)
+		AddSText(20, 8, 0, plr[myplr].HoldItem._iIName, iclr, 0);
+	else
+		AddSText(20, 8, 0, plr[myplr].HoldItem._iName, iclr, 0);
+
+	AddSTextVal(8, plr[myplr].HoldItem._iIvalue);
+	PrintStoreItem(&plr[myplr].HoldItem, 9, iclr);
+
+	if (stextshold > STORE_WRECHARGE) {
+		if (stextshold == STORE_BBOY) {
+			strcpy(tempstr, "Do we have a deal?");
+			goto LABEL_37;
+		}
+		if (stextshold != STORE_HBUY) {
+			if (stextshold == STORE_SIDENTIFY) {
+				strcpy(tempstr, "Are you sure you want to identify this item?");
+				goto LABEL_37;
+			}
+			if (stextshold != STORE_SPBUY)
+				goto LABEL_37;
+		}
+	LABEL_34:
+		strcpy(tempstr, "Are you sure you want to buy this item?");
+		goto LABEL_37;
+	}
+	switch (stextshold) {
+	case STORE_WRECHARGE:
+		strcpy(tempstr, "Are you sure you want to recharge this item?");
+		break;
+	case STORE_SBUY:
+		goto LABEL_34;
+	case STORE_SSELL:
+	LABEL_27:
+		strcpy(tempstr, "Are you sure you want to sell this item?");
+		break;
+	case STORE_SREPAIR:
+		strcpy(tempstr, "Are you sure you want to repair this item?");
+		break;
+	case STORE_WBUY:
+		goto LABEL_34;
+	case STORE_WSELL:
+		goto LABEL_27;
+	}
+LABEL_37:
+	AddSText(0, 15, 1u, tempstr, COL_WHITE, 0);
+	AddSText(0, 18, 1u, "Yes", COL_WHITE, 1);
+	AddSText(0, 20, 1u, "No", COL_WHITE, 1);
+}
+// 6A6BB8: using guessed type int stextscrl;
+
+void __cdecl S_StartBoy()
+{
+	stextsize = 0;
+	stextscrl = 0;
+	AddSText(0, 2, 1u, "Wirt the Peg-legged boy", COL_GOLD, 0);
+	AddSLine(5);
+	if (boyitem._itype == -1) {
+		AddSText(0, 12, 1u, "Talk to Wirt", COL_BLUE, 1);
+		AddSText(0, 18, 1u, "Say goodbye", COL_WHITE, 1);
+	} else {
+		AddSText(0, 8, 1u, "Talk to Wirt", COL_BLUE, 1);
+		AddSText(0, 12, 1u, "I have something for sale,", COL_GOLD, 0);
+		AddSText(0, 14, 1u, "but it will cost 50 gold", COL_GOLD, 0);
+		AddSText(0, 16, 1u, "just to take a look. ", COL_GOLD, 0);
+		AddSText(0, 18, 1u, "What have you got?", COL_WHITE, 1);
+		AddSText(0, 20, 1u, "Say goodbye", COL_WHITE, 1);
+	}
+}
+// 6A09E0: using guessed type char stextsize;
+// 6A6BB8: using guessed type int stextscrl;
+
+void __cdecl S_StartBBoy()
+{
+	int iclr; // esi
+
+	stextsize = 1;
+	stextscrl = 0;
+	sprintf(tempstr, "I have this item for sale :           Your gold : %i", plr[myplr]._pGold);
+	AddSText(0, 1, 1u, tempstr, COL_GOLD, 0);
+	AddSLine(3);
+	AddSLine(21);
+	iclr = COL_WHITE;
+
+	if (boyitem._iMagical != ITEM_QUALITY_NORMAL)
+		iclr = COL_BLUE;
+	if (!boyitem._iStatFlag)
+		iclr = COL_RED;
+	if (boyitem._iMagical != ITEM_QUALITY_NORMAL)
+		AddSText(20, 10, 0, boyitem._iIName, iclr, 1);
+	else
+		AddSText(20, 10, 0, boyitem._iName, iclr, 1);
+
+	AddSTextVal(10, boyitem._iIvalue + (boyitem._iIvalue >> 1));
+	PrintStoreItem(&boyitem, 11, iclr);
+	AddSText(0, 22, 1u, "Leave", COL_WHITE, 1);
+	OffsetSTextY(22, 6);
+}
+// 6A09E0: using guessed type char stextsize;
+// 6A6BB8: using guessed type int stextscrl;
+
+void __cdecl S_StartHealer()
+{
+	stextsize = 0;
+	stextscrl = 0;
+	AddSText(0, 1, 1u, "Welcome to the", COL_GOLD, 0);
+	AddSText(0, 3, 1u, "Healer's home", COL_GOLD, 0);
+	AddSText(0, 9, 1u, "Would you like to:", COL_GOLD, 0);
+	AddSText(0, 12, 1u, "Talk to Pepin", COL_BLUE, 1);
+	AddSText(0, 14, 1u, "Receive healing", COL_WHITE, 1);
+	AddSText(0, 16, 1u, "Buy items", COL_WHITE, 1);
+	AddSText(0, 18, 1u, "Leave Healer's home", COL_WHITE, 1);
+	AddSLine(5);
+	storenumh = 20;
+}
+// 69F10C: using guessed type int storenumh;
+// 6A09E0: using guessed type char stextsize;
+// 6A6BB8: using guessed type int stextscrl;
+
+void __fastcall S_ScrollHBuy(int idx)
+{
+	int v1;   // esi
+	int v2;   // edi
+	int *v3;  // esi
+	int iclr; // [esp+8h] [ebp-4h]
+
+	v1 = idx;
+	v2 = 5;
+	ClearSText(5, 21);
+	stextup = 5;
+	v3 = &healitem[v1]._iStatFlag;
+	do {
+		if (*(v3 - 87) != -1) {
+			_LOBYTE(iclr) = COL_WHITE;
+			if (!*v3)
+				_LOBYTE(iclr) = COL_RED;
+			AddSText(20, v2, 0, (char *)v3 - 295, iclr, 1);
+			AddSTextVal(v2, *(v3 - 39));
+			PrintStoreItem((ItemStruct *)(v3 - 89), v2 + 1, iclr);
+			stextdown = v2;
+			v3 += 92;
+		}
+		v2 += 4;
+	} while (v2 < 20);
+	if (!stext[stextsel]._ssel && stextsel != 22)
+		stextsel = stextdown;
+}
+// 69F108: using guessed type int stextup;
+// 6A8A28: using guessed type int stextsel;
+// 6AA700: using guessed type int stextdown;
+
+void __cdecl S_StartHBuy()
+{
+	int v0;  // ST10_4
+	int v1;  // eax
+	int *v2; // ecx
+
+	v0 = plr[myplr]._pGold;
+	stextsize = 1;
+	stextscrl = 1;
+	stextsval = 0;
+	sprintf(tempstr, "I have these items for sale :           Your gold : %i", v0);
+	AddSText(0, 1, 1u, tempstr, COL_GOLD, 0);
+	AddSLine(3);
+	AddSLine(21);
+	S_ScrollHBuy(stextsval);
+	AddSText(0, 22, 1u, "Back", COL_WHITE, 0);
+	OffsetSTextY(22, 6);
+	v1 = 0;
+	storenumh = 0;
+	if (healitem[0]._itype != -1) {
+		v2 = &healitem[0]._itype;
+		do {
+			v2 += 92;
+			++v1;
+		} while (*v2 != -1);
+		storenumh = v1;
+	}
+	stextsmax = v1 - 4;
+	if (v1 - 4 < 0)
+		stextsmax = 0;
+}
+// 69F10C: using guessed type int storenumh;
+// 6A09E0: using guessed type char stextsize;
+// 6A09E4: using guessed type int stextsmax;
+// 6A6BB8: using guessed type int stextscrl;
+
+void __cdecl S_StartStory()
+{
+	stextsize = 0;
+	stextscrl = 0;
+	AddSText(0, 2, 1u, "The Town Elder", COL_GOLD, 0);
+	AddSText(0, 9, 1u, "Would you like to:", COL_GOLD, 0);
+	AddSText(0, 12, 1u, "Talk to Cain", COL_BLUE, 1);
+	AddSText(0, 14, 1u, "Identify an item", COL_WHITE, 1);
+	AddSText(0, 18, 1u, "Say goodbye", COL_WHITE, 1);
+	AddSLine(5);
+}
+// 6A09E0: using guessed type char stextsize;
+// 6A6BB8: using guessed type int stextscrl;
+
+BOOLEAN __fastcall IdItemOk(ItemStruct *i)
+{
+	BOOLEAN result; // al
+
+	result = 0;
+	if (i->_itype != -1) {
+		if (i->_iMagical != ITEM_QUALITY_NORMAL)
+			result = !i->_iIdentified;
+	}
+	return result;
+}
+
+void __fastcall AddStoreHoldId(ItemStruct itm, int i)
+{
+	qmemcpy(&storehold[storenumh], &itm, sizeof(ItemStruct));
+	storehold[storenumh]._ivalue = 100;
+	storehold[storenumh]._iIvalue = 100;
+	storehidx[storenumh++] = i;
+}
+// 69F108: using guessed type int stextup;
+// 69F10C: using guessed type int storenumh;
+
+void __cdecl S_StartSIdentify()
+{
+	ItemStruct itm; // [esp-170h] [ebp-18Ch]
+	BOOLEAN idok;   // [esp+10h] [ebp-Ch]
+	int i;          // [esp+14h] [ebp-8h]
+
+	idok = 0;
+	storenumh = 0;
+	stextsize = 1;
+
+	for (i = 0; i < 48; i++)
+		storehold[i]._itype = -1;
+
+	if (IdItemOk(plr[myplr].InvBody)) {
+		idok = 1;
+		qmemcpy(&itm, plr[myplr].InvBody, sizeof(ItemStruct));
+		AddStoreHoldId(itm, -1);
+	}
+	if (IdItemOk(&plr[myplr].InvBody[INVLOC_CHEST])) {
+		idok = 1;
+		qmemcpy(&itm, &plr[myplr].InvBody[INVLOC_CHEST], sizeof(ItemStruct));
+		AddStoreHoldId(itm, -2);
+	}
+	if (IdItemOk(&plr[myplr].InvBody[INVLOC_HAND_LEFT])) {
+		idok = 1;
+		qmemcpy(&itm, &plr[myplr].InvBody[INVLOC_HAND_LEFT], sizeof(ItemStruct));
+		AddStoreHoldId(itm, -3);
+	}
+	if (IdItemOk(&plr[myplr].InvBody[INVLOC_HAND_RIGHT])) {
+		idok = 1;
+		qmemcpy(&itm, &plr[myplr].InvBody[INVLOC_HAND_RIGHT], sizeof(ItemStruct));
+		AddStoreHoldId(itm, -4);
+	}
+	if (IdItemOk(&plr[myplr].InvBody[INVLOC_RING_LEFT])) {
+		idok = 1;
+		qmemcpy(&itm, &plr[myplr].InvBody[INVLOC_RING_LEFT], sizeof(ItemStruct));
+		AddStoreHoldId(itm, -5);
+	}
+	if (IdItemOk(&plr[myplr].InvBody[INVLOC_RING_RIGHT])) {
+		idok = 1;
+		qmemcpy(&itm, &plr[myplr].InvBody[INVLOC_RING_RIGHT], sizeof(ItemStruct));
+		AddStoreHoldId(itm, -6);
+	}
+	if (IdItemOk(&plr[myplr].InvBody[INVLOC_AMULET])) {
+		idok = 1;
+		qmemcpy(&itm, &plr[myplr].InvBody[INVLOC_AMULET], sizeof(ItemStruct));
+		AddStoreHoldId(itm, -7);
+	}
+
+	for (i = 0; i < plr[myplr]._pNumInv; i++) {
+		if (IdItemOk(&plr[myplr].InvList[i])) {
+			idok = 1;
+			qmemcpy(&itm, &plr[myplr].InvList[i], sizeof(ItemStruct));
+			AddStoreHoldId(itm, i);
+		}
+	}
+
+	if (idok) {
+		stextscrl = 1;
+		stextsval = 0;
+		stextsmax = plr[myplr]._pNumInv;
+		sprintf(tempstr, "Identify which item?            Your gold : %i", plr[myplr]._pGold);
+		AddSText(0, 1, 1, tempstr, COL_GOLD, 0);
+		AddSLine(3);
+		AddSLine(21);
+		S_ScrollSSell(stextsval);
+	} else {
+		stextscrl = 0;
+		sprintf(tempstr, "You have nothing to identify.            Your gold : %i", plr[myplr]._pGold);
+		AddSText(0, 1, 1, tempstr, COL_GOLD, 0);
+		AddSLine(3);
+		AddSLine(21);
+	}
+
+	AddSText(0, 22, 1, "Back", COL_WHITE, 1);
+	OffsetSTextY(22, 6);
+}
+// 69F10C: using guessed type int storenumh;
+// 6A09E0: using guessed type char stextsize;
+// 6A09E4: using guessed type int stextsmax;
+// 6A6BB8: using guessed type int stextscrl;
+
+void __cdecl S_StartIdShow()
+{
+	char iclr; // [esp+4h] [ebp-4h]
+
+	StartStore(stextshold);
+	stextscrl = 0;
+	ClearSText(5, 23);
+	iclr = COL_WHITE;
+
+	if (plr[myplr].HoldItem._iMagical != ITEM_QUALITY_NORMAL)
+		iclr = COL_BLUE;
+	if (!plr[myplr].HoldItem._iStatFlag)
+		iclr = COL_RED;
+
+	AddSText(0, 7, 1u, "This item is:", COL_WHITE, 0);
+	AddSText(20, 11, 0, plr[myplr].HoldItem._iIName, iclr, 0);
+	PrintStoreItem(&plr[myplr].HoldItem, 12, iclr);
+	AddSText(0, 18, 1u, "Done", COL_WHITE, 1);
+}
+// 6A6BB8: using guessed type int stextscrl;
+
+void __cdecl S_StartTalk()
+{
+	int *v0;       // edi
+	signed int v1; // eax
+	int v2;        // edx
+	int *v3;       // ecx
+	char **v4;     // ebp
+	int v5;        // esi
+	int v6;        // ebx
+	signed int v7; // [esp-4h] [ebp-1Ch]
+	signed int v8; // [esp+10h] [ebp-8h]
+	int y;         // [esp+14h] [ebp-4h]
+
+	stextsize = 0;
+	stextscrl = 0;
+	sprintf(tempstr, "Talk to %s", talkname[talker]);
+	AddSText(0, 2, 1u, tempstr, COL_GOLD, 0);
+	AddSLine(5);
+	v0 = &quests[0]._qlog;
+	v1 = 0;
+	v2 = 0;
+	v3 = &quests[0]._qlog;
+	do {
+		if (*((_BYTE *)v3 - 18) == 2 && *((_DWORD *)&Qtalklist[0]._qinfra + v2 + 16 * talker) != -1 && *v3)
+			++v1;
+		v3 += 6;
+		++v2;
+	} while ((signed int)v3 < (signed int)&quests[16]._qlog);
+	if (v1 <= 6) {
+		v7 = 15;
+		v8 = 2;
+	} else {
+		v1 >>= 1;
+		v7 = 14;
+		v8 = 1;
+	}
+	v4 = &questlist[0]._qlstr;
+	v5 = v7 - v1;
+	v6 = 0;
+	y = v7 - v1 - 2;
+	do {
+		if (*((_BYTE *)v0 - 18) == 2 && *((_DWORD *)&Qtalklist[0]._qinfra + v6 + 16 * talker) != -1 && *v0) {
+			AddSText(0, v5, 1u, *v4, COL_WHITE, 1);
+			v5 += v8;
+		}
+		v0 += 6;
+		++v6;
+		v4 += 5;
+	} while ((signed int)v0 < (signed int)&quests[16]._qlog);
+	AddSText(0, y, 1u, "Gossip", COL_BLUE, 1);
+	AddSText(0, 22, 1u, "Back", COL_WHITE, 1);
+}
+// 69FB38: using guessed type int talker;
+// 6A09E0: using guessed type char stextsize;
+// 6A6BB8: using guessed type int stextscrl;
+
+void __cdecl S_StartTavern()
+{
+	stextsize = 0;
+	stextscrl = 0;
+	AddSText(0, 1, 1u, "Welcome to the", COL_GOLD, 0);
+	AddSText(0, 3, 1u, "Rising Sun", COL_GOLD, 0);
+	AddSText(0, 9, 1u, "Would you like to:", COL_GOLD, 0);
+	AddSText(0, 12, 1u, "Talk to Ogden", COL_BLUE, 1);
+	AddSText(0, 18, 1u, "Leave the tavern", COL_WHITE, 1);
+	AddSLine(5);
+	storenumh = 20;
+}
+// 69F10C: using guessed type int storenumh;
+// 6A09E0: using guessed type char stextsize;
+// 6A6BB8: using guessed type int stextscrl;
+
+void __cdecl S_StartBarMaid()
+{
+	stextsize = 0;
+	stextscrl = 0;
+	AddSText(0, 2, 1u, "Gillian", COL_GOLD, 0);
+	AddSText(0, 9, 1u, "Would you like to:", COL_GOLD, 0);
+	AddSText(0, 12, 1u, "Talk to Gillian", COL_BLUE, 1);
+	AddSText(0, 18, 1u, "Say goodbye", COL_WHITE, 1);
+	AddSLine(5);
+	storenumh = 20;
+}
+// 69F10C: using guessed type int storenumh;
+// 6A09E0: using guessed type char stextsize;
+// 6A6BB8: using guessed type int stextscrl;
+
+void __cdecl S_StartDrunk()
+{
+	stextsize = 0;
+	stextscrl = 0;
+	AddSText(0, 2, 1u, "Farnham the Drunk", COL_GOLD, 0);
+	AddSText(0, 9, 1u, "Would you like to:", COL_GOLD, 0);
+	AddSText(0, 12, 1u, "Talk to Farnham", COL_BLUE, 1);
+	AddSText(0, 18, 1u, "Say Goodbye", COL_WHITE, 1);
+	AddSLine(5);
+	storenumh = 20;
+}
+// 69F10C: using guessed type int storenumh;
+// 6A09E0: using guessed type char stextsize;
+// 6A6BB8: using guessed type int stextscrl;
+
+void __fastcall StartStore(char s)
+{
+	char t; // bl
+	int i;  // ecx
+
+	for (t = s;; t = 1) {
+		sbookflag = 0;
+		invflag = 0;
+		chrflag = 0;
+		questlog = 0;
+		dropGoldFlag = 0;
+		ClearSText(0, 24);
+		ReleaseStoreBtn();
+		switch (t) {
+		case STORE_SMITH:
+			S_StartSmith();
+			break;
+		case STORE_SBUY:
+			if (storenumh > 0)
+				S_StartSBuy();
+			break;
+		case STORE_SSELL:
+			S_StartSSell();
+			break;
+		case STORE_SREPAIR:
+			S_StartSRepair();
+			break;
+		case STORE_WITCH:
+			S_StartWitch();
+			break;
+		case STORE_WBUY:
+			if (storenumh > 0)
+				S_StartWBuy();
+			break;
+		case STORE_WSELL:
+			S_StartWSell();
+			break;
+		case STORE_WRECHARGE:
+			S_StartWRecharge();
+			break;
+		case STORE_NOMONEY:
+			S_StartNoMoney();
+			break;
+		case STORE_NOROOM:
+			S_StartNoRoom();
+			break;
+		case STORE_CONFIRM:
+			S_StartConfirm();
+			break;
+		case STORE_BOY:
+			S_StartBoy();
+			break;
+		case STORE_BBOY:
+			S_StartBBoy();
+			break;
+		case STORE_HEALER:
+			S_StartHealer();
+			break;
+		case STORE_STORY:
+			S_StartStory();
+			break;
+		case STORE_HBUY:
+			if (storenumh > 0)
+				S_StartHBuy();
+			break;
+		case STORE_SIDENTIFY:
+			S_StartSIdentify();
+			break;
+		case STORE_SPBUY:
+			if (!S_StartSPBuy())
+				return;
+			break;
+		case STORE_GOSSIP:
+			S_StartTalk();
+			break;
+		case STORE_IDSHOW:
+			S_StartIdShow();
+			break;
+		case STORE_TAVERN:
+			S_StartTavern();
+			break;
+		case STORE_DRUNK:
+			S_StartDrunk();
+			break;
+		case STORE_BARMAID:
+			S_StartBarMaid();
+			break;
+		default:
+			break;
+		}
+
+		for (i = 0; i < 24; i++) {
+			if (stext[i]._ssel)
+				break;
+		}
+
+		stextsel = i == 24 ? -1 : i;
+		stextflag = t;
+		if (t != 2 || storenumh)
+			break;
+	}
+}
+// 4B84DC: using guessed type int dropGoldFlag;
+// 4B8968: using guessed type int sbookflag;
+// 69BD04: using guessed type int questlog;
+// 69F10C: using guessed type int storenumh;
+// 6A8A28: using guessed type int stextsel;
+// 6AA705: using guessed type char stextflag;
+
+void __cdecl DrawSText()
+{
+	int i; // edi
+
+	if (stextsize)
+		DrawQTextBack();
+	else
+		DrawSTextBack();
+	if (!stextscrl)
+		goto LABEL_19;
+	if (stextflag > (signed int)STORE_WRECHARGE) {
+		switch (stextflag) {
+		case STORE_HBUY:
+			S_ScrollHBuy(stextsval);
+			break;
+		case STORE_SIDENTIFY:
+			goto LABEL_17;
+		case STORE_SPBUY:
+			S_ScrollSPBuy(stextsval);
+			break;
+		}
+	} else {
+		if (stextflag >= (signed int)STORE_WSELL)
+			goto LABEL_17;
+		if (stextflag == STORE_SBUY) {
+			S_ScrollSBuy(stextsval);
+			goto LABEL_19;
+		}
+		if (stextflag > (signed int)STORE_SBUY) {
+			if (stextflag > (signed int)STORE_SREPAIR) {
+				if (stextflag == STORE_WBUY)
+					S_ScrollWBuy(stextsval);
+				goto LABEL_19;
+			}
+		LABEL_17:
+			S_ScrollSSell(stextsval);
+			goto LABEL_19;
+		}
+	}
+LABEL_19:
+
+	for (i = 0; i < 24; i++) {
+		if (stext[i]._sline)
+			DrawSLine(i);
+		if (stext[i]._sstr)
+			PrintSString(stext[i]._sx, i, stext[i]._sjust, stext[i]._sstr, stext[i]._sclr, stext[i]._sval);
+	}
+
+	if (stextscrl)
+		DrawSArrows(4, 20);
+	InStoreFlag = (InStoreFlag & 7) + 1;
+}
+// 6A09E0: using guessed type char stextsize;
+// 6A6BB8: using guessed type int stextscrl;
+// 6AA705: using guessed type char stextflag;
+
+void __cdecl STextESC()
+{
+	char v0; // cl
+	char v1; // cl
+	char v2; // cl
+
+	if (qtextflag) {
+		qtextflag = FALSE;
+		if (leveltype == DTYPE_TOWN)
+			sfx_stop();
+	} else {
+		switch (stextflag) {
+		case STORE_SMITH:
+		case STORE_WITCH:
+		case STORE_BOY:
+		case STORE_BBOY:
+		case STORE_HEALER:
+		case STORE_STORY:
+		case STORE_TAVERN:
+		case STORE_DRUNK:
+		case STORE_BARMAID:
+			stextflag = 0;
+			return;
+		case STORE_SBUY:
+			StartStore(STORE_SMITH);
+			stextsel = 12;
+			return;
+		case STORE_SSELL:
+			v1 = STORE_SMITH;
+			goto LABEL_16;
+		case STORE_SREPAIR:
+			v2 = STORE_SMITH;
+			goto LABEL_14;
+		case STORE_WBUY:
+			v0 = STORE_WITCH;
+			goto LABEL_18;
+		case STORE_WSELL:
+			v1 = STORE_WITCH;
+			goto LABEL_16;
+		case STORE_WRECHARGE:
+			v2 = STORE_WITCH;
+		LABEL_14:
+			StartStore(v2);
+			stextsel = 18;
+			return;
+		case STORE_NOMONEY:
+		case STORE_NOROOM:
+		case STORE_CONFIRM:
+			StartStore((unsigned char)stextshold);
+			stextsel = stextlhold;
+			stextsval = stextvhold;
+			return;
+		case STORE_HBUY:
+			v1 = STORE_HEALER;
+		LABEL_16:
+			StartStore(v1);
+			stextsel = 16;
+			return;
+		case STORE_SIDENTIFY:
+			v0 = STORE_STORY;
+			goto LABEL_18;
+		case STORE_SPBUY:
+			v0 = STORE_SMITH;
+		LABEL_18:
+			StartStore(v0);
+			stextsel = 14;
+			break;
+		case STORE_GOSSIP:
+			StartStore((unsigned char)stextshold);
+			stextsel = stextlhold;
+			break;
+		case STORE_IDSHOW:
+			StartStore(STORE_SIDENTIFY);
+			break;
+		default:
+			return;
+		}
+	}
+}
+// 646D00: using guessed type char qtextflag;
+// 69F110: using guessed type int stextlhold;
+// 6A8A24: using guessed type int stextvhold;
+// 6A8A28: using guessed type int stextsel;
+// 6AA705: using guessed type char stextflag;
+
+void __cdecl STextUp()
+{
+	int v0; // eax
+
+	PlaySFX(IS_TITLEMOV);
+	if (stextsel != -1) {
+		if (stextscrl) {
+			if (stextsel == stextup) {
+				if (stextsval)
+					--stextsval;
+				return;
+			}
+			v0 = stextsel - 1;
+			stextsel = v0;
+			if (stext[v0]._ssel)
+				return;
+			do {
+				if (v0)
+					--v0;
+				else
+					v0 = 23;
+			} while (!stext[v0]._ssel);
+		LABEL_20:
+			stextsel = v0;
+			return;
+		}
+		if (stextsel)
+			v0 = stextsel - 1;
+		else
+			v0 = 23;
+		stextsel = v0;
+		if (!stext[v0]._ssel) {
+			do {
+				if (v0)
+					--v0;
+				else
+					v0 = 23;
+			} while (!stext[v0]._ssel);
+			goto LABEL_20;
+		}
+	}
+}
+// 69F108: using guessed type int stextup;
+// 6A6BB8: using guessed type int stextscrl;
+// 6A8A28: using guessed type int stextsel;
+
+void __cdecl STextDown()
+{
+	int v0; // eax
+
+	PlaySFX(IS_TITLEMOV);
+	if (stextsel != -1) {
+		if (stextscrl) {
+			if (stextsel == stextdown) {
+				if (stextsval < stextsmax)
+					++stextsval;
+				return;
+			}
+			v0 = stextsel + 1;
+			stextsel = v0;
+			if (stext[v0]._ssel)
+				return;
+			do {
+				if (v0 == 23)
+					v0 = 0;
+				else
+					++v0;
+			} while (!stext[v0]._ssel);
+		LABEL_20:
+			stextsel = v0;
+			return;
+		}
+		if (stextsel == 23)
+			v0 = 0;
+		else
+			v0 = stextsel + 1;
+		stextsel = v0;
+		if (!stext[v0]._ssel) {
+			do {
+				if (v0 == 23)
+					v0 = 0;
+				else
+					++v0;
+			} while (!stext[v0]._ssel);
+			goto LABEL_20;
+		}
+	}
+}
+// 6A09E4: using guessed type int stextsmax;
+// 6A6BB8: using guessed type int stextscrl;
+// 6A8A28: using guessed type int stextsel;
+// 6AA700: using guessed type int stextdown;
+
+void __cdecl STextPrior()
+{
+	PlaySFX(IS_TITLEMOV);
+	if (stextsel != -1 && stextscrl) {
+		if (stextsel == stextup) {
+			if (stextsval) {
+				stextsval -= 4;
+				if (stextsval < 0)
+					stextsval = 0;
+			}
+		} else {
+			stextsel = stextup;
+		}
+	}
+}
+// 69F108: using guessed type int stextup;
+// 6A6BB8: using guessed type int stextscrl;
+// 6A8A28: using guessed type int stextsel;
+
+void __cdecl STextNext()
+{
+	PlaySFX(IS_TITLEMOV);
+	if (stextsel != -1 && stextscrl) {
+		if (stextsel == stextdown) {
+			if (stextsval < stextsmax)
+				stextsval += 4;
+			if (stextsval > stextsmax)
+				stextsval = stextsmax;
+		} else {
+			stextsel = stextdown;
+		}
+	}
+}
+// 6A09E4: using guessed type int stextsmax;
+// 6A6BB8: using guessed type int stextscrl;
+// 6A8A28: using guessed type int stextsel;
+// 6AA700: using guessed type int stextdown;
+
+void __cdecl S_SmithEnter()
+{
+	int v0; // ecx
+
+	v0 = 10;
+	if (stextsel == 10) {
+		talker = 0;
+		stextlhold = 10;
+		stextshold = 1;
+		gossipstart = QUEST_GRISWOLD2;
+		gossipend = QUEST_GRISWOLD13;
+		_LOBYTE(v0) = STORE_GOSSIP;
+		goto LABEL_13;
+	}
+	v0 = STORE_SBUY;
+	switch (stextsel) {
+	case 12:
+	LABEL_13:
+		StartStore(v0);
+		return;
+	case 14:
+		_LOBYTE(v0) = STORE_SPBUY;
+		goto LABEL_13;
+	case 16:
+		_LOBYTE(v0) = STORE_SSELL;
+		goto LABEL_13;
+	case 18:
+		_LOBYTE(v0) = STORE_SREPAIR;
+		goto LABEL_13;
+	case 20:
+		stextflag = 0;
+		break;
+	}
+}
+// 69F110: using guessed type int stextlhold;
+// 69FB38: using guessed type int talker;
+// 6A4EF0: using guessed type int gossipstart;
+// 6A8A28: using guessed type int stextsel;
+// 6A8A30: using guessed type int gossipend;
+// 6AA705: using guessed type char stextflag;
+
+void __fastcall SetGoldCurs(int pnum, int i)
+{
+	if (plr[pnum].InvList[i]._ivalue < 2500) {
+		if (plr[pnum].InvList[i]._ivalue > 1000)
+			plr[pnum].InvList[i]._iCurs = ICURS_GOLD_MEDIUM;
+		else
+			plr[pnum].InvList[i]._iCurs = ICURS_GOLD_SMALL;
+	} else {
+		plr[pnum].InvList[i]._iCurs = ICURS_GOLD_LARGE;
+	}
+}
+
+void __fastcall SetSpdbarGoldCurs(int pnum, int i)
+{
+	if (plr[pnum].SpdList[i]._ivalue < 2500) {
+		if (plr[pnum].SpdList[i]._ivalue > 1000)
+			plr[pnum].SpdList[i]._iCurs = ICURS_GOLD_MEDIUM;
+		else
+			plr[pnum].SpdList[i]._iCurs = ICURS_GOLD_SMALL;
+	} else {
+		plr[pnum].SpdList[i]._iCurs = ICURS_GOLD_LARGE;
+	}
+}
+
+void __fastcall TakePlrsMoney(int cost)
+{
+	int v1;         // edi
+	int v2;         // eax
+	int v3;         // esi
+	int v4;         // ebx
+	int v5;         // eax
+	_DWORD *v6;     // ecx
+	int v7;         // eax
+	int v8;         // ebx
+	int v9;         // eax
+	_DWORD *v10;    // ecx
+	int v11;        // eax
+	signed int v12; // ebx
+	int v13;        // eax
+	int v14;        // eax
+	_DWORD *v15;    // ecx
+	int v16;        // eax
+	signed int v17; // ebx
+	int v18;        // eax
+	int v19;        // eax
+	_DWORD *v20;    // ecx
+	int v21;        // eax
+
+	v1 = cost;
+	v2 = CalculateGold(myplr);
+	v3 = myplr;
+	v4 = 0;
+	plr[myplr]._pGold = v2 - v1;
+	while (v1 > 0) {
+		v5 = 368 * v4 + 21720 * v3;
+		if (*(int *)((char *)&plr[0].SpdList[0]._itype + v5) == ITYPE_GOLD) {
+			v6 = (unsigned int *)((char *)&plr[0].SpdList[0]._ivalue + v5);
+			v7 = *(int *)((char *)&plr[0].SpdList[0]._ivalue + v5);
+			if (v7 != 5000) {
+				if (v1 >= v7) {
+					v1 -= v7;
+					RemoveSpdBarItem(v3, v4);
+					v3 = myplr;
+					v4 = -1;
+				} else {
+					*v6 = v7 - v1;
+					SetSpdbarGoldCurs(v3, v4);
+					v1 = 0;
+				}
+			}
+		}
+		if (++v4 >= MAXBELTITEMS) {
+			if (v1 > 0) {
+				v8 = 0;
+				do {
+					if (v1 <= 0)
+						break;
+					v9 = 368 * v8 + 21720 * v3;
+					if (*(int *)((char *)&plr[0].SpdList[0]._itype + v9) == ITYPE_GOLD) {
+						v10 = (unsigned int *)((char *)&plr[0].SpdList[0]._ivalue + v9);
+						v11 = *(int *)((char *)&plr[0].SpdList[0]._ivalue + v9);
+						if (v1 >= v11) {
+							v1 -= v11;
+							RemoveSpdBarItem(v3, v8);
+							v3 = myplr;
+							v8 = -1;
+						} else {
+							*v10 = v11 - v1;
+							SetSpdbarGoldCurs(v3, v8);
+							v1 = 0;
+						}
+					}
+					++v8;
+				} while (v8 < MAXBELTITEMS);
+			}
+			break;
+		}
+	}
+	v12 = 0;
+	drawpanflag = 255;
+	if (v1 > 0) {
+		v13 = 21720 * v3;
+		if (plr[v3]._pNumInv <= 0) {
+		LABEL_26:
+			v17 = 0;
+			if (v1 > 0) {
+				v18 = 21720 * v3;
+				if (plr[v3]._pNumInv > 0) {
+					do {
+						if (v1 <= 0)
+							break;
+						v19 = 368 * v17 + v18;
+						if (*(int *)((char *)&plr[0].InvList[0]._itype + v19) == ITYPE_GOLD) {
+							v20 = (unsigned int *)((char *)&plr[0].InvList[0]._ivalue + v19);
+							v21 = *(int *)((char *)&plr[0].InvList[0]._ivalue + v19);
+							if (v1 >= v21) {
+								v1 -= v21;
+								RemoveInvItem(v3, v17);
+								v3 = myplr;
+								v17 = -1;
+							} else {
+								*v20 = v21 - v1;
+								SetGoldCurs(v3, v17);
+								v1 = 0;
+							}
+						}
+						++v17;
+						v18 = 21720 * v3;
+					} while (v17 < plr[v3]._pNumInv);
+				}
+			}
+		} else {
+			while (v1 > 0) {
+				v14 = 368 * v12 + v13;
+				if (*(int *)((char *)&plr[0].InvList[0]._itype + v14) == ITYPE_GOLD) {
+					v15 = (unsigned int *)((char *)&plr[0].InvList[0]._ivalue + v14);
+					v16 = *(int *)((char *)&plr[0].InvList[0]._ivalue + v14);
+					if (v16 != 5000) {
+						if (v1 >= v16) {
+							v1 -= v16;
+							RemoveInvItem(v3, v12);
+							v3 = myplr;
+							v12 = -1;
+						} else {
+							*v15 = v16 - v1;
+							SetGoldCurs(v3, v12);
+							v1 = 0;
+						}
+					}
+				}
+				++v12;
+				v13 = 21720 * v3;
+				if (v12 >= plr[v3]._pNumInv)
+					goto LABEL_26;
+			}
+		}
+	}
+}
+// 52571C: using guessed type int drawpanflag;
+
+void __cdecl SmithBuyItem()
+{
+	int idx;        // eax
+	ItemStruct *v1; // edx
+	ItemStruct *v2; // edi
+	BOOLEAN v3;     // zf
+
+	TakePlrsMoney(plr[myplr].HoldItem._iIvalue);
+	if (plr[myplr].HoldItem._iMagical == ITEM_QUALITY_NORMAL)
+		plr[myplr].HoldItem._iIdentified = FALSE;
+	StoreAutoPlace();
+	idx = stextvhold + ((stextlhold - stextup) >> 2);
+	if (idx == 19) {
+		smithitem[19]._itype = -1;
+	} else {
+		if (smithitem[idx + 1]._itype != -1) {
+			v1 = &smithitem[idx];
+			do {
+				v2 = v1;
+				++v1;
+				++idx;
+				v3 = v1[1]._itype == -1;
+				qmemcpy(v2, v1, sizeof(ItemStruct));
+			} while (!v3);
+		}
+		smithitem[idx]._itype = -1;
+	}
+	CalcPlrInv(myplr, 1u);
+}
+// 69F108: using guessed type int stextup;
+// 69F110: using guessed type int stextlhold;
+// 6A8A24: using guessed type int stextvhold;
+
+void __cdecl S_SBuyEnter()
+{
+	int v0;   // eax
+	int idx;  // ecx
+	int done; // eax
+	int i;    // esi
+	char v4;  // cl
+
+	if (stextsel == 22) {
+		StartStore(STORE_SMITH);
+		stextsel = 12;
+	} else {
+		stextlhold = stextsel;
+		stextvhold = stextsval;
+		stextshold = 2;
+		v0 = myplr;
+		idx = stextsval + ((stextsel - stextup) >> 2);
+		if (plr[myplr]._pGold >= smithitem[idx]._iIvalue) {
+			qmemcpy(&plr[v0].HoldItem, &smithitem[idx], sizeof(plr[v0].HoldItem));
+			SetCursor_(plr[v0].HoldItem._iCurs + CURSOR_FIRSTITEM);
+			done = 0;
+			i = 0;
+			do {
+				if (done)
+					goto LABEL_9;
+				done = AutoPlace(myplr, i++, cursW / 28, cursH / 28, 0);
+			} while (i < 40);
+			if (done) {
+			LABEL_9:
+				v4 = STORE_CONFIRM;
+				goto LABEL_11;
+			}
+			v4 = STORE_NOROOM;
+		LABEL_11:
+			StartStore(v4);
+			SetCursor_(CURSOR_HAND);
+		} else {
+			StartStore(STORE_NOMONEY);
+		}
+	}
+}
+// 4B8C9C: using guessed type int cursH;
+// 69F108: using guessed type int stextup;
+// 69F110: using guessed type int stextlhold;
+// 6A8A24: using guessed type int stextvhold;
+// 6A8A28: using guessed type int stextsel;
+
+void __cdecl SmithBuyPItem()
+{
+	int xx;     // ecx
+	int idx;    // eax
+	BOOLEAN v2; // sf
+	int v3;     // eax
+	int i;      // edx
+
+	TakePlrsMoney(plr[myplr].HoldItem._iIvalue);
+	if (plr[myplr].HoldItem._iMagical == ITEM_QUALITY_NORMAL)
+		plr[myplr].HoldItem._iIdentified = FALSE;
+	StoreAutoPlace();
+	xx = 0;
+	idx = (stextlhold - stextup) >> 2;
+	v2 = stextvhold + idx < 0;
+	v3 = stextvhold + idx;
+	i = 0;
+	if (!v2) {
+		do {
+			if (premiumitem[i]._itype != -1) {
+				--v3;
+				xx = i;
+			}
+			++i;
+		} while (v3 >= 0);
+	}
+
+	premiumitem[xx]._itype = -1;
+	--numpremium;
+	SpawnPremium(plr[myplr]._pLevel);
+}
+// 69F108: using guessed type int stextup;
+// 69F110: using guessed type int stextlhold;
+// 6A8A24: using guessed type int stextvhold;
+
+void __cdecl S_SPBuyEnter()
+{
+	int v0;     // eax
+	BOOLEAN v1; // sf
+	int v2;     // eax
+	int v3;     // ecx
+	int v4;     // edx
+	int *v5;    // esi
+	int v6;     // ecx
+	int v7;     // eax
+	int v8;     // eax
+	int v9;     // esi
+	char v10;   // cl
+
+	if (stextsel == 22) {
+		StartStore(STORE_SMITH);
+		stextsel = 14;
+	} else {
+		stextlhold = stextsel;
+		stextshold = 18;
+		stextvhold = stextsval;
+		v0 = (stextsel - stextup) >> 2;
+		v1 = stextsval + v0 < 0;
+		v2 = stextsval + v0;
+		v3 = 0;
+		v4 = 0;
+		if (!v1) {
+			v5 = &premiumitem[0]._itype;
+			do {
+				if (*v5 != -1) {
+					--v2;
+					v3 = v4;
+				}
+				++v4;
+				v5 += 92;
+			} while (v2 >= 0);
+		}
+		v6 = v3;
+		v7 = myplr;
+		if (plr[myplr]._pGold >= premiumitem[v6]._iIvalue) {
+			qmemcpy(&plr[v7].HoldItem, &premiumitem[v6], sizeof(plr[v7].HoldItem));
+			SetCursor_(plr[v7].HoldItem._iCurs + CURSOR_FIRSTITEM);
+			v8 = 0;
+			v9 = 0;
+			do {
+				if (v8)
+					goto LABEL_14;
+				v8 = AutoPlace(myplr, v9++, cursW / 28, cursH / 28, 0);
+			} while (v9 < 40);
+			if (v8) {
+			LABEL_14:
+				v10 = STORE_CONFIRM;
+				goto LABEL_16;
+			}
+			v10 = STORE_NOROOM;
+		LABEL_16:
+			StartStore(v10);
+			SetCursor_(CURSOR_HAND);
+		} else {
+			StartStore(STORE_NOMONEY);
+		}
+	}
+}
+// 4B8C9C: using guessed type int cursH;
+// 69F108: using guessed type int stextup;
+// 69F110: using guessed type int stextlhold;
+// 6A8A24: using guessed type int stextvhold;
+// 6A8A28: using guessed type int stextsel;
+
+BOOLEAN __fastcall StoreGoldFit(int idx)
+{
+	int cost;    // edi
+	int i;       // ecx
+	int sz;      // eax
+	int numsqrs; // [esp+Ch] [ebp-4h]
+
+	cost = storehold[idx]._iIvalue;
+	sz = cost / 5000;
+	if (cost % 5000)
+		sz++;
+
+	SetCursor_(storehold[idx]._iCurs + CURSOR_FIRSTITEM);
+	numsqrs = cursW / 28 * (cursH / 28);
+	SetCursor_(CURSOR_HAND);
+
+	if (numsqrs >= sz)
+		return 1;
+
+	for (i = 0; i < 40; i++) {
+		if (!plr[myplr].InvGrid[i])
+			numsqrs++;
+	}
+
+	for (i = 0; i < plr[myplr]._pNumInv; i++) {
+		if (plr[myplr].InvList[i]._itype == ITYPE_GOLD && plr[myplr].InvList[i]._ivalue != 5000) {
+			cost += plr[myplr].InvList[i]._ivalue;
+			if (cost > 5000)
+				cost -= 5000;
+			else
+				cost = 0;
+		}
+	}
+
+	sz = cost / 5000;
+	if (cost % 5000)
+		sz++;
+	return numsqrs >= sz;
+}
+// 4B8C9C: using guessed type int cursH;
+
+void __fastcall PlaceStoreGold(int v)
+{
+	BOOLEAN done; // ecx
+	int ii;       // ebp
+	int xx;       // esi
+	int yy;       // ST20_4
+	int i;        // [esp+10h] [ebp-10h]
+
+	done = 0;
+
+	for (i = 0; i < 40; i++) {
+		if (done)
+			break;
+		ii = 10 * (i / 10);
+		if (!plr[myplr].InvGrid[i % 10 + ii]) {
+			xx = plr[myplr]._pNumInv;
+			yy = plr[myplr]._pNumInv;
+			GetGoldSeed(myplr, &golditem);
+			qmemcpy(&plr[myplr].InvList[xx], &golditem, sizeof(ItemStruct));
+			++plr[myplr]._pNumInv;
+			plr[myplr].InvGrid[i % 10 + ii] = plr[myplr]._pNumInv;
+			plr[myplr].InvList[xx]._ivalue = v;
+			SetGoldCurs(myplr, yy);
+			done = 1;
+		}
+	}
+}
+
+void __cdecl StoreSellItem()
+{
+	int idx;    // ebx
+	char v1;    // al
+	int v2;     // eax
+	int cost;   // ebp
+	BOOLEAN v4; // sf
+	//unsigned char v5; // of
+	unsigned int v6;  // eax
+	int v8;           // edx
+	int *v10;         // edi
+	int v11;          // eax
+	unsigned int v12; // esi
+	int v13;          // [esp+10h] [ebp-4h]
+
+	idx = stextvhold + ((stextlhold - stextup) >> 2);
+	v1 = storehidx[idx];
+	if (v1 < 0)
+		RemoveSpdBarItem(myplr, -1 - v1);
+	else
+		RemoveInvItem(myplr, v1);
+	v2 = storenumh - 1;
+	cost = storehold[idx]._iIvalue;
+	//v5 = __OFSUB__(idx, storenumh - 1);
+	v4 = idx - (storenumh-- - 1) < 0;
+	if (v4) { //if (v4 ^ v5) {
+		v6 = v2 - idx;
+		qmemcpy(&storehidx[idx], &storehidx[idx + 1], v6);
+		qmemcpy(&storehold[idx], &storehold[idx + 1], 4 * (368 * v6 >> 2));
+	}
+	v8 = 0;
+	v13 = 0;
+	plr[myplr]._pGold += cost;
+	if (plr[myplr]._pNumInv <= 0) {
+	LABEL_15:
+		if (cost > 0) {
+			if (cost > 5000) {
+				v12 = (cost - 5001) / 5000 + 1;
+				cost += -5000 * v12;
+				do {
+					PlaceStoreGold(5000);
+					--v12;
+				} while (v12);
+			}
+			PlaceStoreGold(cost);
+		}
+	} else {
+		v10 = &plr[myplr].InvList[0]._ivalue;
+		while (cost > 0) {
+			if (*(v10 - 47) == ITYPE_GOLD && *v10 != 5000) {
+				v11 = cost + *v10;
+				if (v11 > 5000) {
+					*v10 = 5000;
+					cost = v11 - 5000;
+					SetGoldCurs(myplr, v8);
+				} else {
+					*v10 = v11;
+					SetGoldCurs(myplr, v8);
+					cost = 0;
+				}
+			}
+			v10 += 92;
+			v8 = v13++ + 1;
+			if (v13 >= plr[myplr]._pNumInv)
+				goto LABEL_15;
+		}
+	}
+}
+// 69F108: using guessed type int stextup;
+// 69F10C: using guessed type int storenumh;
+// 69F110: using guessed type int stextlhold;
+// 6A8A24: using guessed type int stextvhold;
+
+void __cdecl S_SSellEnter()
+{
+	int idx; // eax
+
+	if (stextsel == 22) {
+		StartStore(STORE_SMITH);
+		stextsel = 16;
+	} else {
+		stextlhold = stextsel;
+		idx = stextsval + ((stextsel - stextup) >> 2);
+		stextshold = 3;
+		stextvhold = stextsval;
+
+		qmemcpy(&plr[myplr].HoldItem, &storehold[idx], sizeof(plr[myplr].HoldItem));
+
+		if (!StoreGoldFit(idx))
+			StartStore(STORE_NOROOM);
+		else
+			StartStore(STORE_CONFIRM);
+	}
+}
+// 69F108: using guessed type int stextup;
+// 69F110: using guessed type int stextlhold;
+// 6A8A24: using guessed type int stextvhold;
+// 6A8A28: using guessed type int stextsel;
+
+void __cdecl SmithRepairItem()
+{
+	int i;   // edx
+	int idx; // eax
+
+	TakePlrsMoney(plr[myplr].HoldItem._iIvalue);
+
+	idx = stextvhold + ((stextlhold - stextup) >> 2);
+	i = storehidx[idx];
+	storehold[idx]._iDurability = storehold[idx]._iMaxDur;
+
+	if (i >= 0) {
+		plr[myplr].InvList[i]._iDurability = plr[myplr].InvList[i]._iMaxDur;
+	} else {
+		if (i == -1)
+			plr[myplr].InvBody[INVLOC_HEAD]._iDurability = plr[myplr].InvBody[INVLOC_HEAD]._iMaxDur;
+		if (i == -2)
+			plr[myplr].InvBody[INVLOC_CHEST]._iDurability = plr[myplr].InvBody[INVLOC_CHEST]._iMaxDur;
+		if (i == -3)
+			plr[myplr].InvBody[INVLOC_HAND_LEFT]._iDurability = plr[myplr].InvBody[INVLOC_HAND_LEFT]._iMaxDur;
+		if (i == -4)
+			plr[myplr].InvBody[INVLOC_HAND_RIGHT]._iDurability = plr[myplr].InvBody[INVLOC_HAND_RIGHT]._iMaxDur;
+	}
+}
+// 69F108: using guessed type int stextup;
+// 69F110: using guessed type int stextlhold;
+// 6A8A24: using guessed type int stextvhold;
+
+void __cdecl S_SRepairEnter()
+{
+	int idx;    // eax
+	int v1;     // edx
+	int v2;     // ecx
+	BOOLEAN v3; // sf
+	//unsigned char v4; // of
+	char v5; // cl
+
+	if (stextsel == 22) {
+		StartStore(STORE_SMITH);
+		stextsel = 18;
+	} else {
+		stextlhold = stextsel;
+		stextshold = 4;
+		idx = stextsval + ((stextsel - stextup) >> 2);
+		v1 = myplr;
+		stextvhold = stextsval;
+		qmemcpy(&plr[myplr].HoldItem, &storehold[idx], sizeof(plr[myplr].HoldItem));
+		v2 = plr[v1]._pGold;
+		//v4 = __OFSUB__(v2, storehold[idx]._iIvalue);
+		v3 = v2 - storehold[idx]._iIvalue < 0;
+		v5 = STORE_NOMONEY;
+		if (!v3) //if (!(v3 ^ v4))
+			v5 = STORE_CONFIRM;
+		StartStore(v5);
+	}
+}
+// 69F108: using guessed type int stextup;
+// 69F110: using guessed type int stextlhold;
+// 6A8A24: using guessed type int stextvhold;
+// 6A8A28: using guessed type int stextsel;
+
+void __cdecl S_WitchEnter()
+{
+	int v0; // ecx
+
+	v0 = 12;
+	if (stextsel == 12) {
+		stextlhold = 12;
+		talker = 6;
+		stextshold = 5;
+		gossipstart = QUEST_ADRIA2;
+		gossipend = QUEST_ADRIA13;
+		_LOBYTE(v0) = STORE_GOSSIP;
+		goto LABEL_12;
+	}
+	v0 = 2;
+	switch (stextsel) {
+	case 14:
+		_LOBYTE(v0) = STORE_WBUY;
+		goto LABEL_12;
+	case 16:
+		_LOBYTE(v0) = STORE_WSELL;
+		goto LABEL_12;
+	case 18:
+		_LOBYTE(v0) = STORE_WRECHARGE;
+	LABEL_12:
+		StartStore(v0);
+		return;
+	case 20:
+		stextflag = 0;
+		break;
+	}
+}
+// 69F110: using guessed type int stextlhold;
+// 69FB38: using guessed type int talker;
+// 6A4EF0: using guessed type int gossipstart;
+// 6A8A28: using guessed type int stextsel;
+// 6A8A30: using guessed type int gossipend;
+// 6AA705: using guessed type char stextflag;
+
+void __cdecl WitchBuyItem()
+{
+	int idx;        // ebx
+	ItemStruct *v3; // eax
+	ItemStruct *v4; // edi
+
+	idx = stextvhold + ((stextlhold - stextup) >> 2);
+
+	if (idx < 3)
+		plr[myplr].HoldItem._iSeed = GetRndSeed();
+
+	TakePlrsMoney(plr[myplr].HoldItem._iIvalue);
+	StoreAutoPlace();
+
+	if (idx >= 3) {
+		if (idx == 19) {
+			witchitem[19]._itype = -1;
+		} else {
+			if (witchitem[idx + 1]._itype != -1) {
+				v3 = &witchitem[idx];
+				do {
+					v4 = v3;
+					++v3;
+					++idx;
+					qmemcpy(v4, v3, sizeof(ItemStruct));
+				} while (v3[1]._itype != -1);
+			}
+			witchitem[idx]._itype = -1;
+		}
+	}
+	CalcPlrInv(myplr, 1u);
+}
+// 69F108: using guessed type int stextup;
+// 69F110: using guessed type int stextlhold;
+// 6A8A24: using guessed type int stextvhold;
+
+void __cdecl S_WBuyEnter()
+{
+	int idx;  // ecx
+	int done; // eax
+	int i;    // esi
+
+	if (stextsel == 22) {
+		StartStore(STORE_WITCH);
+		stextsel = 14;
+	} else {
+		stextlhold = stextsel;
+		stextvhold = stextsval;
+		stextshold = 6;
+		idx = stextsval + ((stextsel - stextup) >> 2);
+
+		if (plr[myplr]._pGold >= witchitem[idx]._iIvalue) {
+			qmemcpy(&plr[myplr].HoldItem, &witchitem[idx], sizeof(ItemStruct));
+			SetCursor_(plr[myplr].HoldItem._iCurs + CURSOR_FIRSTITEM);
+			done = 0;
+
+			for (i = 0; i < 40; i++) {
+				if (done)
+					break;
+				done = SpecialAutoPlace(myplr, i, cursW / 28, cursH / 28, 0);
+			}
+
+			if (done)
+				StartStore(STORE_CONFIRM);
+			else
+				StartStore(STORE_NOROOM);
+
+			SetCursor_(CURSOR_HAND);
+		} else {
+			StartStore(STORE_NOMONEY);
+		}
+	}
+}
+// 4B8C9C: using guessed type int cursH;
+// 69F108: using guessed type int stextup;
+// 69F110: using guessed type int stextlhold;
+// 6A8A24: using guessed type int stextvhold;
+// 6A8A28: using guessed type int stextsel;
+
+void __cdecl S_WSellEnter()
+{
+	int idx; // eax
+	char v2; // cl
+
+	if (stextsel == 22) {
+		StartStore(STORE_WITCH);
+		stextsel = 16;
+	} else {
+		stextlhold = stextsel;
+		idx = stextsval + ((stextsel - stextup) >> 2);
+		stextshold = 7;
+		stextvhold = stextsval;
+		qmemcpy(&plr[myplr].HoldItem, &storehold[idx], sizeof(plr[myplr].HoldItem));
+		v2 = STORE_CONFIRM;
+		if (!StoreGoldFit(idx))
+			v2 = STORE_NOROOM;
+		StartStore(v2);
+	}
+}
+// 69F108: using guessed type int stextup;
+// 69F110: using guessed type int stextlhold;
+// 6A8A24: using guessed type int stextvhold;
+// 6A8A28: using guessed type int stextsel;
+
+void __cdecl WitchRechargeItem()
+{
+	int i;   // ecx
+	int idx; // eax
+
+	TakePlrsMoney(plr[myplr].HoldItem._iIvalue);
+
+	idx = stextvhold + ((stextlhold - stextup) >> 2);
+	i = storehidx[idx];
+	storehold[idx]._iCharges = storehold[idx]._iMaxCharges;
+
+	if (i >= 0)
+		plr[myplr].InvList[i]._iCharges = plr[myplr].InvList[i]._iMaxCharges;
+	else
+		plr[myplr].InvBody[INVLOC_HAND_LEFT]._iCharges = plr[myplr].InvBody[INVLOC_HAND_LEFT]._iMaxCharges;
+
+	CalcPlrInv(myplr, 1u);
+}
+// 69F108: using guessed type int stextup;
+// 69F110: using guessed type int stextlhold;
+// 6A8A24: using guessed type int stextvhold;
+
+void __cdecl S_WRechargeEnter()
+{
+	int idx;    // eax
+	int v1;     // edx
+	int v2;     // ecx
+	BOOLEAN v3; // sf
+	//unsigned char v4; // of
+	char v5; // cl
+
+	if (stextsel == 22) {
+		StartStore(STORE_WITCH);
+		stextsel = 18;
+	} else {
+		stextlhold = stextsel;
+		stextshold = 8;
+		idx = stextsval + ((stextsel - stextup) >> 2);
+		v1 = myplr;
+		stextvhold = stextsval;
+		qmemcpy(&plr[myplr].HoldItem, &storehold[idx], sizeof(plr[myplr].HoldItem));
+		v2 = plr[v1]._pGold;
+		//v4 = __OFSUB__(v2, storehold[idx]._iIvalue);
+		v3 = v2 - storehold[idx]._iIvalue < 0;
+		v5 = STORE_NOMONEY;
+		if (!v3) //if (!(v3 ^ v4))
+			v5 = STORE_CONFIRM;
+		StartStore(v5);
+	}
+}
+// 69F108: using guessed type int stextup;
+// 69F110: using guessed type int stextlhold;
+// 6A8A24: using guessed type int stextvhold;
+// 6A8A28: using guessed type int stextsel;
+
+void __cdecl S_BoyEnter()
+{
+	signed int v0; // ecx
+
+	v0 = boyitem._itype;
+	if (boyitem._itype != -1 && stextsel == 18) {
+		v0 = 50;
+		if (plr[myplr]._pGold >= 50) {
+			TakePlrsMoney(50);
+			_LOBYTE(v0) = STORE_BBOY;
+		} else {
+			stextshold = 12;
+			stextlhold = 18;
+			stextvhold = stextsval;
+			_LOBYTE(v0) = STORE_NOMONEY;
+		}
+		goto LABEL_5;
+	}
+	if (stextsel == 8 && boyitem._itype != -1 || stextsel == 12 && boyitem._itype == -1) {
+		talker = 8;
+		stextshold = 12;
+		stextlhold = stextsel;
+		gossipstart = QUEST_WIRT2;
+		gossipend = QUEST_WIRT12;
+		_LOBYTE(v0) = STORE_GOSSIP;
+	LABEL_5:
+		StartStore(v0);
+		return;
+	}
+	stextflag = 0;
+}
+// 69F110: using guessed type int stextlhold;
+// 69FB38: using guessed type int talker;
+// 6A4EF0: using guessed type int gossipstart;
+// 6A8A24: using guessed type int stextvhold;
+// 6A8A28: using guessed type int stextsel;
+// 6A8A30: using guessed type int gossipend;
+// 6AA705: using guessed type char stextflag;
+
+void __cdecl BoyBuyItem()
+{
+	TakePlrsMoney(plr[myplr].HoldItem._iIvalue);
+	StoreAutoPlace();
+	boyitem._itype = -1;
+	stextshold = 12;
+	CalcPlrInv(myplr, 1u);
+}
+
+void __cdecl HealerBuyItem()
+{
+	int idx;    // esi
+	BOOLEAN v1; // sf
+	//unsigned char v2; // of
+	int v3;     // eax
+	int v4;     // ecx
+	BOOLEAN v5; // sf
+	//unsigned char v6; // of
+	int v7;         // eax
+	ItemStruct *v8; // edx
+	ItemStruct *v9; // edi
+	BOOLEAN v10;    // zf
+
+	idx = stextvhold + ((stextlhold - stextup) >> 2);
+	if (gbMaxPlayers == 1) {
+		//v2 = __OFSUB__(idx, 2);
+		v1 = idx - 2 < 0;
+	} else {
+		//v2 = __OFSUB__(idx, 3);
+		v1 = idx - 3 < 0;
+	}
+	if (v1) { //if (v1 ^ v2) {
+		v3 = GetRndSeed();
+		v4 = myplr;
+		plr[myplr].HoldItem._iSeed = v3;
+	} else {
+		v4 = myplr;
+	}
+	TakePlrsMoney(plr[v4].HoldItem._iIvalue);
+	if (plr[myplr].HoldItem._iMagical == ITEM_QUALITY_NORMAL)
+		plr[myplr].HoldItem._iIdentified = FALSE;
+	StoreAutoPlace();
+	if (gbMaxPlayers == 1) {
+		//v6 = __OFSUB__(idx, 2);
+		v5 = idx - 2 < 0;
+	} else {
+		//v6 = __OFSUB__(idx, 3);
+		v5 = idx - 3 < 0;
+	}
+	if (!v5) { //if (!(v5 ^ v6)) {
+		v7 = stextvhold + ((stextlhold - stextup) >> 2);
+		if (v7 == 19) {
+			healitem[19]._itype = -1;
+		} else {
+			if (healitem[v7 + 1]._itype != -1) {
+				v8 = &healitem[v7];
+				do {
+					v9 = v8;
+					++v8;
+					++v7;
+					v10 = v8[1]._itype == -1;
+					qmemcpy(v9, v8, sizeof(ItemStruct));
+				} while (!v10);
+			}
+			healitem[v7]._itype = -1;
+		}
+		CalcPlrInv(myplr, 1u);
+	}
+}
+// 679660: using guessed type char gbMaxPlayers;
+// 69F108: using guessed type int stextup;
+// 69F110: using guessed type int stextlhold;
+// 6A8A24: using guessed type int stextvhold;
+
+void __cdecl S_BBuyEnter()
+{
+	int v0; // ecx
+	int v1; // eax
+	int v2; // ecx
+	int v3; // eax
+	int v4; // esi
+
+	if (stextsel == 10) {
+		v0 = boyitem._iIvalue;
+		stextvhold = stextsval;
+		v1 = myplr;
+		stextshold = 13;
+		stextlhold = 10;
+		if (plr[myplr]._pGold >= boyitem._iIvalue + (boyitem._iIvalue >> 1)) {
+			qmemcpy(&plr[v1].HoldItem, &boyitem, sizeof(plr[v1].HoldItem));
+			plr[v1].HoldItem._iIvalue += plr[v1].HoldItem._iIvalue >> 1;
+			SetCursor_(plr[v1].HoldItem._iCurs + CURSOR_FIRSTITEM);
+			v3 = 0;
+			v4 = 0;
+			do {
+				if (v3)
+					goto LABEL_8;
+				v3 = AutoPlace(myplr, v4++, cursW / 28, cursH / 28, 0);
+			} while (v4 < 40);
+			if (v3) {
+			LABEL_8:
+				_LOBYTE(v2) = STORE_CONFIRM;
+				goto LABEL_10;
+			}
+			_LOBYTE(v2) = STORE_NOROOM;
+		LABEL_10:
+			StartStore(v2);
+			SetCursor_(CURSOR_HAND);
+		} else {
+			_LOBYTE(v0) = STORE_NOMONEY;
+			StartStore(v0);
+		}
+	} else {
+		stextflag = 0;
+	}
+}
+// 4B8C9C: using guessed type int cursH;
+// 69F110: using guessed type int stextlhold;
+// 6A8A24: using guessed type int stextvhold;
+// 6A8A28: using guessed type int stextsel;
+// 6AA705: using guessed type char stextflag;
+
+void __cdecl StoryIdItem()
+{
+	int v0; // ecx
+	int v1; // eax
+	int v2; // eax
+
+	v0 = storehidx[((stextlhold - stextup) >> 2) + stextvhold];
+	v1 = myplr;
+	if (v0 >= 0) {
+		plr[myplr].InvList[v0]._iIdentified = TRUE;
+	} else {
+		if (v0 == -1)
+			plr[myplr].InvBody[INVLOC_HEAD]._iIdentified = TRUE;
+		if (v0 == -2)
+			plr[v1].InvBody[INVLOC_CHEST]._iIdentified = TRUE;
+		if (v0 == -3)
+			plr[v1].InvBody[INVLOC_HAND_LEFT]._iIdentified = TRUE;
+		if (v0 == -4)
+			plr[v1].InvBody[INVLOC_HAND_RIGHT]._iIdentified = TRUE;
+		if (v0 == -5)
+			plr[v1].InvBody[INVLOC_RING_LEFT]._iIdentified = TRUE;
+		if (v0 == -6)
+			plr[v1].InvBody[INVLOC_RING_RIGHT]._iIdentified = TRUE;
+		if (v0 == -7)
+			plr[v1].InvBody[INVLOC_AMULET]._iIdentified = TRUE;
+	}
+	v2 = v1;
+	plr[v2].HoldItem._iIdentified = TRUE;
+	TakePlrsMoney(plr[v2].HoldItem._iIvalue);
+	CalcPlrInv(myplr, 1u);
+}
+// 69F108: using guessed type int stextup;
+// 69F110: using guessed type int stextlhold;
+// 6A8A24: using guessed type int stextvhold;
+
+void __cdecl S_ConfirmEnter()
+{
+	char v0; // cl
+
+	if (stextsel == 18) {
+		if (stextshold > STORE_WRECHARGE) {
+			switch (stextshold) {
+			case STORE_BBOY:
+				BoyBuyItem();
+				break;
+			case STORE_HBUY:
+				HealerBuyItem();
+				break;
+			case STORE_SIDENTIFY:
+				StoryIdItem();
+				v0 = STORE_IDSHOW;
+			LABEL_20:
+				StartStore(v0);
+				return;
+			case STORE_SPBUY:
+				SmithBuyPItem();
+				break;
+			}
+		} else {
+			switch (stextshold) {
+			case STORE_WRECHARGE:
+				WitchRechargeItem();
+				break;
+			case STORE_SBUY:
+				SmithBuyItem();
+				break;
+			case STORE_SSELL:
+				goto LABEL_27;
+			case STORE_SREPAIR:
+				SmithRepairItem();
+				break;
+			case STORE_WBUY:
+				WitchBuyItem();
+				break;
+			case STORE_WSELL:
+			LABEL_27:
+				StoreSellItem();
+				break;
+			}
+		}
+		v0 = stextshold;
+		goto LABEL_20;
+	}
+	StartStore((unsigned char)stextshold);
+	stextsel = stextlhold;
+	stextsval = stextvhold;
+}
+// 69F110: using guessed type int stextlhold;
+// 6A8A24: using guessed type int stextvhold;
+// 6A8A28: using guessed type int stextsel;
+
+void __cdecl S_HealerEnter()
+{
+	int v0; // ecx
+	int v1; // eax
+
+	v0 = 12;
+	if (stextsel == 12) {
+		stextlhold = 12;
+		talker = 1;
+		stextshold = 14;
+		gossipstart = QUEST_PEPIN2;
+		gossipend = QUEST_PEPIN11;
+		_LOBYTE(v0) = STORE_GOSSIP;
+		goto LABEL_12;
+	}
+	if (stextsel != 14) {
+		if (stextsel != 16) {
+			if (stextsel == 18)
+				stextflag = 0;
+			return;
+		}
+		_LOBYTE(v0) = STORE_HBUY;
+	LABEL_12:
+		StartStore(v0);
+		return;
+	}
+	if (plr[myplr]._pHitPoints != plr[myplr]._pMaxHP)
+		PlaySFX(IS_CAST8);
+	drawhpflag = TRUE;
+	v1 = myplr;
+	plr[v1]._pHitPoints = plr[myplr]._pMaxHP;
+	plr[v1]._pHPBase = plr[v1]._pMaxHPBase;
+}
+// 69F110: using guessed type int stextlhold;
+// 69FB38: using guessed type int talker;
+// 6A4EF0: using guessed type int gossipstart;
+// 6A8A28: using guessed type int stextsel;
+// 6A8A30: using guessed type int gossipend;
+// 6AA705: using guessed type char stextflag;
+
+void __cdecl S_HBuyEnter()
+{
+	int v0;   // eax
+	int idx;  // ecx
+	int done; // eax
+	int i;    // esi
+	char v4;  // cl
+
+	if (stextsel == 22) {
+		StartStore(STORE_HEALER);
+		stextsel = 16;
+	} else {
+		stextlhold = stextsel;
+		stextvhold = stextsval;
+		stextshold = 16;
+		v0 = myplr;
+		idx = stextsval + ((stextsel - stextup) >> 2);
+		if (plr[myplr]._pGold >= healitem[idx]._iIvalue) {
+			qmemcpy(&plr[v0].HoldItem, &healitem[idx], sizeof(plr[v0].HoldItem));
+			SetCursor_(plr[v0].HoldItem._iCurs + CURSOR_FIRSTITEM);
+			done = 0;
+			i = 0;
+			do {
+				if (done)
+					goto LABEL_9;
+				done = SpecialAutoPlace(myplr, i++, cursW / 28, cursH / 28, 0);
+			} while (i < 40);
+			if (done) {
+			LABEL_9:
+				v4 = STORE_CONFIRM;
+				goto LABEL_11;
+			}
+			v4 = STORE_NOROOM;
+		LABEL_11:
+			StartStore(v4);
+			SetCursor_(CURSOR_HAND);
+		} else {
+			StartStore(STORE_NOMONEY);
+		}
+	}
+}
+// 4B8C9C: using guessed type int cursH;
+// 69F108: using guessed type int stextup;
+// 69F110: using guessed type int stextlhold;
+// 6A8A24: using guessed type int stextvhold;
+// 6A8A28: using guessed type int stextsel;
+
+void __cdecl S_StoryEnter()
+{
+	int v0; // ecx
+
+	v0 = 12;
+	switch (stextsel) {
+	case 12:
+		stextlhold = 12;
+		talker = 4;
+		stextshold = 15;
+		gossipstart = QUEST_STORY2;
+		gossipend = QUEST_STORY11;
+		_LOBYTE(v0) = STORE_GOSSIP;
+		goto LABEL_8;
+	case 14:
+		_LOBYTE(v0) = STORE_SIDENTIFY;
+	LABEL_8:
+		StartStore(v0);
+		return;
+	case 18:
+		stextflag = 0;
+		break;
+	}
+}
+// 69F110: using guessed type int stextlhold;
+// 69FB38: using guessed type int talker;
+// 6A4EF0: using guessed type int gossipstart;
+// 6A8A28: using guessed type int stextsel;
+// 6A8A30: using guessed type int gossipend;
+// 6AA705: using guessed type char stextflag;
+
+void __cdecl S_SIDEnter()
+{
+	int idx;    // eax
+	int v1;     // edx
+	int v2;     // ecx
+	BOOLEAN v3; // sf
+	//unsigned char v4; // of
+	char v5; // cl
+
+	if (stextsel == 22) {
+		StartStore(STORE_STORY);
+		stextsel = 14;
+	} else {
+		stextlhold = stextsel;
+		stextshold = 17;
+		idx = stextsval + ((stextsel - stextup) >> 2);
+		v1 = myplr;
+		stextvhold = stextsval;
+		qmemcpy(&plr[myplr].HoldItem, &storehold[idx], sizeof(plr[myplr].HoldItem));
+		v2 = plr[v1]._pGold;
+		//v4 = __OFSUB__(v2, storehold[idx]._iIvalue);
+		v3 = v2 - storehold[idx]._iIvalue < 0;
+		v5 = STORE_NOMONEY;
+		if (!v3) //if (!(v3 ^ v4))
+			v5 = STORE_CONFIRM;
+		StartStore(v5);
+	}
+}
+// 69F108: using guessed type int stextup;
+// 69F110: using guessed type int stextlhold;
+// 6A8A24: using guessed type int stextvhold;
+// 6A8A28: using guessed type int stextsel;
+
+void __cdecl S_TalkEnter()
+{
+	int v0;        // edx
+	int *v1;       // edi
+	signed int v2; // eax
+	int v3;        // esi
+	int *v4;       // ecx
+	int v5;        // esi
+	signed int v6; // ebp
+	int v8;        // eax
+	int v9;        // ebx
+	int v10;       // ecx
+
+	if (stextsel == 22) {
+		StartStore((unsigned char)stextshold);
+		stextsel = stextlhold;
+	} else {
+		v0 = talker;
+		v1 = &quests[0]._qlog;
+		v2 = 0;
+		v3 = 0;
+		v4 = &quests[0]._qlog;
+		do {
+			if (*((_BYTE *)v4 - 18) == 2 && *((_DWORD *)&Qtalklist[0]._qinfra + v3 + 16 * talker) != -1 && *v4)
+				++v2;
+			v4 += 6;
+			++v3;
+		} while ((signed int)v4 < (signed int)&quests[16]._qlog);
+		if (v2 <= 6) {
+			v5 = 15 - v2;
+			v6 = 2;
+		} else {
+			v5 = 14 - (v2 >> 1);
+			v6 = 1;
+		}
+		if (stextsel == v5 - 2) {
+			SetRndSeed(towner[talker]._tSeed);
+			v8 = random(0, gossipend - gossipstart + 1);
+			InitQTextMsg(gossipstart + v8);
+		} else {
+			v9 = 0;
+			do {
+				if (*((_BYTE *)v1 - 18) == 2) {
+					v10 = *((_DWORD *)&Qtalklist[0]._qinfra + v9 + 16 * v0);
+					if (v10 != -1) {
+						if (*v1) {
+							if (v5 == stextsel) {
+								InitQTextMsg(v10);
+								v0 = talker;
+							}
+							v5 += v6;
+						}
+					}
+				}
+				v1 += 6;
+				++v9;
+			} while ((signed int)v1 < (signed int)&quests[16]._qlog);
+		}
+	}
+}
+// 69F110: using guessed type int stextlhold;
+// 69FB38: using guessed type int talker;
+// 6A4EF0: using guessed type int gossipstart;
+// 6A8A28: using guessed type int stextsel;
+// 6A8A30: using guessed type int gossipend;
+
+void __cdecl S_TavernEnter()
+{
+	int v0; // ecx
+
+	v0 = 12;
+	if (stextsel == 12) {
+		stextlhold = 12;
+		talker = 3;
+		stextshold = 21;
+		gossipstart = QUEST_OGDEN2;
+		gossipend = QUEST_OGDEN10;
+		_LOBYTE(v0) = STORE_GOSSIP;
+		StartStore(v0);
+	} else if (stextsel == 18) {
+		stextflag = 0;
+	}
+}
+// 69F110: using guessed type int stextlhold;
+// 69FB38: using guessed type int talker;
+// 6A4EF0: using guessed type int gossipstart;
+// 6A8A28: using guessed type int stextsel;
+// 6A8A30: using guessed type int gossipend;
+// 6AA705: using guessed type char stextflag;
+
+void __cdecl S_BarmaidEnter()
+{
+	int v0; // ecx
+
+	v0 = 12;
+	if (stextsel == 12) {
+		stextlhold = 12;
+		talker = 7;
+		stextshold = 23;
+		gossipstart = QUEST_GILLIAN2;
+		gossipend = QUEST_GILLIAN10;
+		_LOBYTE(v0) = STORE_GOSSIP;
+		StartStore(v0);
+	} else if (stextsel == 18) {
+		stextflag = 0;
+	}
+}
+// 69F110: using guessed type int stextlhold;
+// 69FB38: using guessed type int talker;
+// 6A4EF0: using guessed type int gossipstart;
+// 6A8A28: using guessed type int stextsel;
+// 6A8A30: using guessed type int gossipend;
+// 6AA705: using guessed type char stextflag;
+
+void __cdecl S_DrunkEnter()
+{
+	int v0; // ecx
+
+	v0 = 12;
+	if (stextsel == 12) {
+		stextlhold = 12;
+		talker = 5;
+		stextshold = 22;
+		gossipstart = QUEST_FARNHAM2;
+		gossipend = QUEST_FARNHAM13;
+		_LOBYTE(v0) = STORE_GOSSIP;
+		StartStore(v0);
+	} else if (stextsel == 18) {
+		stextflag = 0;
+	}
+}
+// 69F110: using guessed type int stextlhold;
+// 69FB38: using guessed type int talker;
+// 6A4EF0: using guessed type int gossipstart;
+// 6A8A28: using guessed type int stextsel;
+// 6A8A30: using guessed type int gossipend;
+// 6AA705: using guessed type char stextflag;
+
+void __cdecl STextEnter()
+{
+	if (qtextflag) {
+		qtextflag = FALSE;
+		if (leveltype == DTYPE_TOWN)
+			sfx_stop();
+	} else {
+		PlaySFX(IS_TITLSLCT);
+		switch (stextflag) {
+		case STORE_SMITH:
+			S_SmithEnter();
+			break;
+		case STORE_SBUY:
+			S_SBuyEnter();
+			break;
+		case STORE_SSELL:
+			S_SSellEnter();
+			break;
+		case STORE_SREPAIR:
+			S_SRepairEnter();
+			break;
+		case STORE_WITCH:
+			S_WitchEnter();
+			break;
+		case STORE_WBUY:
+			S_WBuyEnter();
+			break;
+		case STORE_WSELL:
+			S_WSellEnter();
+			break;
+		case STORE_WRECHARGE:
+			S_WRechargeEnter();
+			break;
+		case STORE_NOMONEY:
+		case STORE_NOROOM:
+			StartStore(stextshold);
+			stextsel = stextlhold;
+			stextsval = stextvhold;
+			break;
+		case STORE_CONFIRM:
+			S_ConfirmEnter();
+			break;
+		case STORE_BOY:
+			S_BoyEnter();
+			break;
+		case STORE_BBOY:
+			S_BBuyEnter();
+			break;
+		case STORE_HEALER:
+			S_HealerEnter();
+			break;
+		case STORE_STORY:
+			S_StoryEnter();
+			break;
+		case STORE_HBUY:
+			S_HBuyEnter();
+			break;
+		case STORE_SIDENTIFY:
+			S_SIDEnter();
+			break;
+		case STORE_SPBUY:
+			S_SPBuyEnter();
+			break;
+		case STORE_GOSSIP:
+			S_TalkEnter();
+			break;
+		case STORE_IDSHOW:
+			StartStore(STORE_SIDENTIFY);
+			break;
+		case STORE_TAVERN:
+			S_TavernEnter();
+			break;
+		case STORE_DRUNK:
+			S_DrunkEnter();
+			break;
+		case STORE_BARMAID:
+			S_BarmaidEnter();
+			break;
+		default:
+			return;
+		}
+	}
+}
+// 646D00: using guessed type char qtextflag;
+// 69F110: using guessed type int stextlhold;
+// 6A8A24: using guessed type int stextvhold;
+// 6A8A28: using guessed type int stextsel;
+// 6AA705: using guessed type char stextflag;
+
+void __cdecl CheckStoreBtn()
+{
+	BOOLEAN v0; // sf
+	//unsigned char v1; // of
+	int v2;  // eax
+	int *v3; // ecx
+
+	if (qtextflag) {
+		qtextflag = FALSE;
+		if (leveltype == DTYPE_TOWN)
+			sfx_stop();
+	} else if (stextsel != -1 && MouseY >= 32 && MouseY <= 320) {
+		if (stextsize) {
+			//v1 = __OFSUB__(MouseX, 24);
+			v0 = MouseX - 24 < 0;
+		} else {
+			//v1 = __OFSUB__(MouseX, 344);
+			v0 = MouseX - 344 < 0;
+		}
+		if (!v0 && MouseX <= 616) { //if (!(v0 ^ v1) && MouseX <= 616) {
+			v2 = (MouseY - 32) / 12;
+			if (stextscrl && MouseX > 600) {
+				if (v2 == 4) {
+					if (stextscrlubtn <= 0) {
+						STextUp();
+						stextscrlubtn = 10;
+						return;
+					}
+					--stextscrlubtn;
+				}
+				if (v2 == 20) {
+					if (stextscrldbtn > 0) {
+						--stextscrldbtn;
+					} else {
+						STextDown();
+						stextscrldbtn = 10;
+					}
+				}
+			} else if (v2 >= 5) {
+				if (v2 >= 23)
+					v2 = 22;
+				if (stextscrl) {
+					if (v2 < 21) {
+						v3 = &stext[v2]._ssel;
+						if (!*v3) {
+							if (stext[v2 - 2]._ssel) {
+								v2 -= 2;
+							} else if (*(v3 - 39)) {
+								--v2;
+							}
+						}
+					}
+				}
+				if (stext[v2]._ssel || stextscrl && v2 == 22) {
+					stextsel = v2;
+					STextEnter();
+				}
+			}
+		}
+	}
+}
+// 646D00: using guessed type char qtextflag;
+// 6A09E0: using guessed type char stextsize;
+// 6A6BB8: using guessed type int stextscrl;
+// 6A8A28: using guessed type int stextsel;
+// 6A8A2C: using guessed type char stextscrldbtn;
+// 6AA704: using guessed type char stextscrlubtn;
+
+void __cdecl ReleaseStoreBtn()
+{
+	stextscrlubtn = -1;
+	stextscrldbtn = -1;
+}
+// 6A8A2C: using guessed type char stextscrldbtn;
+// 6AA704: using guessed type char stextscrlubtn;