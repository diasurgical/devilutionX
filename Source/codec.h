--- conflicted
+++ resolved
@@ -1,31 +1,25 @@
-/**
- * @file codec.h
- *
- * Interface of save game encryption algorithm.
- */
-#ifndef __CODEC_H__
-#define __CODEC_H__
-
-<<<<<<< HEAD
-DEVILUTION_BEGIN_NAMESPACE
-
-#ifdef __cplusplus
-extern "C" {
-#endif
-
-int codec_decode(BYTE *pbSrcDst, DWORD size, const  char *pszPassword);
-DWORD codec_get_encoded_len(DWORD dwSrcBytes);
-void codec_encode(BYTE *pbSrcDst, DWORD size, int size_64, const char *pszPassword);
-
-#ifdef __cplusplus
-}
-#endif
-
-DEVILUTION_END_NAMESPACE
-=======
-int codec_decode(BYTE *pbSrcDst, DWORD size, const char *pszPassword);
-DWORD codec_get_encoded_len(DWORD dwSrcBytes);
-void codec_encode(BYTE *pbSrcDst, DWORD size, int size_64, const char *pszPassword);
->>>>>>> c3380d31
-
-#endif /* __CODEC_H__ */
+/**
+ * @file codec.h
+ *
+ * Interface of save game encryption algorithm.
+ */
+#ifndef __CODEC_H__
+#define __CODEC_H__
+
+DEVILUTION_BEGIN_NAMESPACE
+
+#ifdef __cplusplus
+extern "C" {
+#endif
+
+int codec_decode(BYTE *pbSrcDst, DWORD size, const char *pszPassword);
+DWORD codec_get_encoded_len(DWORD dwSrcBytes);
+void codec_encode(BYTE *pbSrcDst, DWORD size, int size_64, const char *pszPassword);
+
+#ifdef __cplusplus
+}
+#endif
+
+DEVILUTION_END_NAMESPACE
+
+#endif /* __CODEC_H__ */