//HEADER_GOES_HERE

#include "../types.h"

int missileactive[MAXMISSILES];
int missileavail[MAXMISSILES];
MissileStruct missile[MAXMISSILES];
int nummissiles; // idb
int ManashieldFlag;
ChainStruct chain[MAXMISSILES];
int MissilePreFlag; // weak
int numchains;      // weak

MissileData missiledata[68] = {
	// clang-format off
	// mName,             mAddProc,          mProc,             mDraw, mType, mResist,        mFileNum,       miSFX,       mlSFX;
	{  MIS_ARROW,         &AddArrow,         &MI_Arrow,         TRUE,      0, 0,              MFILE_ARROWS,   -1,          -1          },
	{  MIS_FIREBOLT,      &AddFirebolt,      &MI_Firebolt,      TRUE,      1, MISR_FIRE,      MFILE_FIREBA,   LS_FBOLT1,   LS_FIRIMP2  },
	{  MIS_GUARDIAN,      &AddGuardian,      &MI_Guardian,      TRUE,      1, 0,              MFILE_GUARD,    LS_GUARD,    LS_GUARDLAN },
	{  MIS_RNDTELEPORT,   &AddRndTeleport,   &MI_Teleport,      FALSE,     1, 0,              MFILE_NONE,     LS_TELEPORT, -1          },
	{  MIS_LIGHTBALL,     &AddLightball,     &MI_Lightball,     TRUE,      1, MISR_LIGHTNING, MFILE_LGHNING,  -1,          -1          },
	{  MIS_FIREWALL,      &AddFirewall,      &MI_Firewall,      TRUE,      1, MISR_FIRE,      MFILE_FIREWAL,  LS_WALLLOOP, LS_FIRIMP2  },
	{  MIS_FIREBALL,      &AddFireball,      &MI_Fireball,      TRUE,      1, MISR_FIRE,      MFILE_FIREBA,   LS_FBOLT1,   LS_FIRIMP2  },
	{  MIS_LIGHTCTRL,     &AddLightctrl,     &MI_Lightctrl,     FALSE,     1, MISR_LIGHTNING, MFILE_LGHNING,  -1,          -1          },
	{  MIS_LIGHTNING,     &AddLightning,     &MI_Lightning,     TRUE,      1, MISR_LIGHTNING, MFILE_LGHNING,  LS_LNING1,   LS_ELECIMP1 },
	{  MIS_MISEXP,        &AddMisexp,        &MI_Misexp,        TRUE,      2, 0,              MFILE_MAGBLOS,  -1,          -1          },
	{  MIS_TOWN,          &AddTown,          &MI_Town,          TRUE,      1, MISR_MAGIC,     MFILE_PORTAL,   LS_SENTINEL, LS_ELEMENTL },
	{  MIS_FLASH,         &AddFlash,         &MI_Flash,         TRUE,      1, MISR_MAGIC,     MFILE_BLUEXFR,  LS_NOVA,     LS_ELECIMP1 },
	{  MIS_FLASH2,        &AddFlash2,        &MI_Flash2,        TRUE,      1, MISR_MAGIC,     MFILE_BLUEXBK,  -1,          -1          },
	{  MIS_MANASHIELD,    &AddManashield,    &MI_SetManashield, FALSE,     1, MISR_MAGIC,     MFILE_MANASHLD, LS_MSHIELD,  -1          },
	{  MIS_FIREMOVE,      &AddFiremove,      &MI_Firemove,      TRUE,      1, MISR_FIRE,      MFILE_FIREWAL,  -1,          -1          },
	{  MIS_CHAIN,         &AddChain,         &MI_Chain,         TRUE,      1, MISR_LIGHTNING, MFILE_LGHNING,  LS_LNING1,   LS_ELECIMP1 },
	{  MIS_SENTINAL,      NULL,              NULL,              TRUE,      1, MISR_LIGHTNING, MFILE_LGHNING,  -1,          -1          },
	{  MIS_BLODSTAR,      &miss_null_11,     &mi_null_11,       TRUE,      2, 0,              MFILE_BLOOD,    LS_BLODSTAR, LS_BLSIMPT  },
	{  MIS_BONE,          &miss_null_12,     &mi_null_11,       TRUE,      2, 0,              MFILE_BONE,     -1,          -1          },
	{  MIS_METLHIT,       &miss_null_13,     &mi_null_11,       TRUE,      2, 0,              MFILE_METLHIT,  -1,          -1          },
	{  MIS_RHINO,         &AddRhino,         &MI_Rhino,         TRUE,      2, 0,              MFILE_NONE,     -1,          -1          },
	{  MIS_MAGMABALL,     &AddMagmaball,     &MI_Firebolt,      TRUE,      1, MISR_FIRE,      MFILE_MAGBALL,  -1,          -1          },
	{  MIS_LIGHTCTRL2,    &AddLightctrl,     &MI_Lightctrl,     FALSE,     1, MISR_LIGHTNING, MFILE_THINLGHT, -1,          -1          },
	{  MIS_LIGHTNING2,    &AddLightning,     &MI_Lightning,     TRUE,      1, MISR_LIGHTNING, MFILE_THINLGHT, -1,          -1          },
	{  MIS_FLARE,         &AddFlare,         &MI_Firebolt,      TRUE,      1, MISR_MAGIC,     MFILE_FLARE,    -1,          -1          },
	{  MIS_MISEXP2,       &AddMisexp,        &MI_Misexp,        TRUE,      2, MISR_MAGIC,     MFILE_FLAREEXP, -1,          -1          },
	{  MIS_TELEPORT,      &AddTeleport,      &MI_Teleport,      FALSE,     1, 0,              MFILE_NONE,     LS_ELEMENTL, -1          },
	{  MIS_FARROW,        &AddLArrow,        &MI_LArrow,        TRUE,      0, MISR_FIRE,      MFILE_FARROW,   -1,          -1          },
	{  MIS_DOOMSERP,      NULL,              NULL,              FALSE,     1, MISR_MAGIC,     MFILE_DOOM,     LS_DSERP,    -1          },
	{  MIS_FIREWALLA,     &miss_null_1D,     &MI_Firewall,      TRUE,      2, MISR_FIRE,      MFILE_FIREWAL,  -1,          -1          },
	{  MIS_STONE,         &AddStone,         &MI_Stone,         FALSE,     1, MISR_MAGIC,     MFILE_NONE,     LS_SCURIMP,  -1          },
	{  MIS_NULL_1F,       &miss_null_1F,     &MI_Dummy,         TRUE,      1, 0,              MFILE_NONE,     -1,          -1          },
	{  MIS_INVISIBL,      NULL,              NULL,              FALSE,     1, 0,              MFILE_NONE,     LS_INVISIBL, -1          },
	{  MIS_GOLEM,         &AddGolem,         &MI_Golem,         FALSE,     1, 0,              MFILE_NONE,     LS_GOLUM,    -1          },
	{  MIS_ETHEREALIZE,   &AddEtherealize,   &MI_Etherealize,   TRUE,      1, 0,              MFILE_ETHRSHLD, LS_ETHEREAL, -1          },
	{  MIS_BLODBUR,       &miss_null_23,     &mi_null_11,       TRUE,      2, 0,              MFILE_BLODBUR,  -1,          -1          },
	{  MIS_BOOM,          &AddBoom,          &MI_Boom,          TRUE,      2, 0,              MFILE_NEWEXP,   -1,          -1          },
	{  MIS_HEAL,          &AddHeal,          &MI_Dummy,         FALSE,     1, 0,              MFILE_NONE,     -1,          -1          },
	{  MIS_FIREWALLC,     &AddFirewallC,     &MI_FirewallC,     FALSE,     1, MISR_FIRE,      MFILE_FIREWAL,  -1,          -1          },
	{  MIS_INFRA,         &AddInfra,         &MI_Infra,         FALSE,     1, 0,              MFILE_NONE,     LS_INFRAVIS, -1          },
	{  MIS_IDENTIFY,      &AddIdentify,      &MI_Dummy,         FALSE,     1, 0,              MFILE_NONE,     -1,          -1          },
	{  MIS_WAVE,          &AddWave,          &MI_Wave,          TRUE,      1, MISR_FIRE,      MFILE_FIREWAL,  LS_FLAMWAVE, -1          },
	{  MIS_NOVA,          &AddNova,          &MI_Nova,          TRUE,      1, MISR_LIGHTNING, MFILE_LGHNING,  LS_NOVA,     -1          },
	{  MIS_BLODBOIL,      &miss_null_1F,     &MI_Blodboil,      TRUE,      1, 0,              MFILE_NONE,     -1,          LS_BLODBOIL },
	{  MIS_APOCA,         &AddApoca,         &MI_Apoca,         TRUE,      1, MISR_MAGIC,     MFILE_NEWEXP,   LS_APOC,     -1          },
	{  MIS_REPAIR,        &AddRepair,        &MI_Dummy,         FALSE,     2, 0,              MFILE_NONE,     -1,          -1          },
	{  MIS_RECHARGE,      &AddRecharge,      &MI_Dummy,         FALSE,     2, 0,              MFILE_NONE,     -1,          -1          },
	{  MIS_DISARM,        &AddDisarm,        &MI_Dummy,         FALSE,     2, 0,              MFILE_NONE,     LS_TRAPDIS,  -1          },
	{  MIS_FLAME,         &AddFlame,         &MI_Flame,         TRUE,      1, MISR_FIRE,      MFILE_INFERNO,  LS_SPOUTSTR, -1          },
	{  MIS_FLAMEC,        &AddFlamec,        &MI_Flamec,        FALSE,     1, MISR_FIRE,      MFILE_NONE,     -1,          -1          },
	{  MIS_FIREMAN,       &miss_null_32,     &mi_null_32,       TRUE,      2, 0,              MFILE_NONE,     -1,          -1          },
	{  MIS_KRULL,         &miss_null_33,     &mi_null_33,       TRUE,      0, MISR_FIRE,      MFILE_KRULL,    -1,          -1          },
	{  MIS_CBOLT,         &AddCbolt,         &MI_Cbolt,         TRUE,      1, MISR_LIGHTNING, MFILE_MINILTNG, LS_CBOLT,    -1          },
	{  MIS_HBOLT,         &AddHbolt,         &MI_Hbolt,         TRUE,      1, 0,              MFILE_HOLY,     LS_HOLYBOLT, LS_ELECIMP1 },
	{  MIS_RESURRECT,     &AddResurrect,     &MI_Dummy,         FALSE,     1, MISR_MAGIC,     MFILE_NONE,     -1,          LS_RESUR    },
	{  MIS_TELEKINESIS,   &AddTelekinesis,   &MI_Dummy,         FALSE,     1, 0,              MFILE_NONE,     LS_ETHEREAL, -1          },
	{  MIS_LARROW,        &AddLArrow,        &MI_LArrow,        TRUE,      0, MISR_LIGHTNING, MFILE_LARROW,   -1,          -1          },
	{  MIS_ACID,          &AddAcid,          &MI_Firebolt,      TRUE,      1, MISR_ACID,      MFILE_ACIDBF,   LS_ACID,     -1          },
	{  MIS_MISEXP3,       &AddMisexp,        &MI_Acidsplat,     TRUE,      2, MISR_ACID,      MFILE_ACIDSPLA, -1,          -1          },
	{  MIS_ACIDPUD,       &AddAcidpud,       &MI_Acidpud,       TRUE,      2, MISR_ACID,      MFILE_ACIDPUD,  LS_PUDDLE,   -1          },
	{  MIS_HEALOTHER,     &AddHealOther,     &MI_Dummy,         FALSE,     1, 0,              MFILE_NONE,     -1,          -1          },
	{  MIS_ELEMENT,       &AddElement,       &MI_Element,       TRUE,      1, MISR_FIRE,      MFILE_FIRERUN,  LS_ELEMENTL, -1          },
	{  MIS_RESURRECTBEAM, &AddResurrectBeam, &MI_ResurrectBeam, TRUE,      1, 0,              MFILE_RESSUR1,  -1,          -1          },
	{  MIS_BONESPIRIT,    &AddBoneSpirit,    &MI_Bonespirit,    TRUE,      1, MISR_MAGIC,     MFILE_SKLBALL,  LS_BONESP,   LS_BSIMPCT  },
	{  MIS_WEAPEXP,       &AddWeapexp,       &MI_Weapexp,       TRUE,      2, 0,              MFILE_NONE,     -1,          -1          },
	{  MIS_RPORTAL,       &AddRportal,       &MI_Rportal,       TRUE,      2, 0,              MFILE_RPORTAL,  LS_SENTINEL, LS_ELEMENTL },
	{  MIS_BOOM2,         &AddBoom,          &MI_Boom,          TRUE,      2, 0,              MFILE_FIREPLAR, -1,          -1          },
	{  MIS_DIABAPOCA,     &AddDiabApoca,     &MI_Dummy,         FALSE,     2, 0,              MFILE_NONE,     -1,          -1          }
	// clang-format on
};
MisFileData misfiledata[47] = {
	// clang-format off
	// mAnimName, mAnimFAmt, mName, mFlags, mAnimData[16],                                      mAnimDelay[16],                                     mAnimLen[16],                                                       mAnimWidth[16],                                                             mAnimWidth2[16]
	{  MFILE_ARROWS,      1, "Arrows",   2, { 0, 0, 0, 0, 0, 0, 0, 0, 0, 0, 0, 0, 0, 0, 0, 0 }, { 0, 0, 0, 0, 0, 0, 0, 0, 0, 0, 0, 0, 0, 0, 0, 0 }, { 16,  0,  0,  0,  0,  0,  0,  0,  0,  0,  0,  0,  0,  0,  0,  0 }, {  96,   0,   0,   0,   0,   0,   0,   0,  0,  0,  0,  0,  0,  0,  0,  0 }, { 16,  0,  0,  0,  0,  0,  0,  0,  0,  0,  0,  0,  0,  0,  0,  0 } },
	{  MFILE_FIREBA,     16, "Fireba",   0, { 0, 0, 0, 0, 0, 0, 0, 0, 0, 0, 0, 0, 0, 0, 0, 0 }, { 0, 0, 0, 0, 0, 0, 0, 0, 0, 0, 0, 0, 0, 0, 0, 0 }, { 14, 14, 14, 14, 14, 14, 14, 14, 14, 14, 14, 14, 14, 14, 14, 14 }, {  96,  96,  96,  96,  96,  96,  96,  96, 96, 96, 96, 96, 96, 96, 96, 96 }, { 16, 16, 16, 16, 16, 16, 16, 16, 16, 16, 16, 16, 16, 16, 16, 16 } },
	{  MFILE_GUARD,       3, "Guard",    0, { 0, 0, 0, 0, 0, 0, 0, 0, 0, 0, 0, 0, 0, 0, 0, 0 }, { 1, 1, 1, 0, 0, 0, 0, 0, 0, 0, 0, 0, 0, 0, 0, 0 }, { 15, 14,  3,  0,  0,  0,  0,  0,  0,  0,  0,  0,  0,  0,  0,  0 }, {  96,  96,  96,   0,   0,   0,   0,   0,  0,  0,  0,  0,  0,  0,  0,  0 }, { 16, 16, 16,  0,  0,  0,  0,  0,  0,  0,  0,  0,  0,  0,  0,  0 } },
	{  MFILE_LGHNING,     1, "Lghning",  0, { 0, 0, 0, 0, 0, 0, 0, 0, 0, 0, 0, 0, 0, 0, 0, 0 }, { 0, 0, 0, 0, 0, 0, 0, 0, 0, 0, 0, 0, 0, 0, 0, 0 }, {  8,  0,  0,  0,  0,  0,  0,  0,  0,  0,  0,  0,  0,  0,  0,  0 }, {  96,   0,   0,   0,   0,   0,   0,   0,  0,  0,  0,  0,  0,  0,  0,  0 }, { 16,  0,  0,  0,  0,  0,  0,  0,  0,  0,  0,  0,  0,  0,  0,  0 } },
	{  MFILE_FIREWAL,     2, "Firewal",  0, { 0, 0, 0, 0, 0, 0, 0, 0, 0, 0, 0, 0, 0, 0, 0, 0 }, { 0, 0, 0, 0, 0, 0, 0, 0, 0, 0, 0, 0, 0, 0, 0, 0 }, { 13, 11,  0,  0,  0,  0,  0,  0,  0,  0,  0,  0,  0,  0,  0,  0 }, { 128, 128,   0,   0,   0,   0,   0,   0,  0,  0,  0,  0,  0,  0,  0,  0 }, { 32, 32,  0,  0,  0,  0,  0,  0,  0,  0,  0,  0,  0,  0,  0,  0 } },
	{  MFILE_MAGBLOS,     1, "MagBlos",  0, { 0, 0, 0, 0, 0, 0, 0, 0, 0, 0, 0, 0, 0, 0, 0, 0 }, { 1, 0, 0, 0, 0, 0, 0, 0, 0, 0, 0, 0, 0, 0, 0, 0 }, { 10,  0,  0,  0,  0,  0,  0,  0,  0,  0,  0,  0,  0,  0,  0,  0 }, { 128,   0,   0,   0,   0,   0,   0,   0,  0,  0,  0,  0,  0,  0,  0,  0 }, { 32,  0,  0,  0,  0,  0,  0,  0,  0,  0,  0,  0,  0,  0,  0,  0 } },
	{  MFILE_PORTAL,      2, "Portal",   0, { 0, 0, 0, 0, 0, 0, 0, 0, 0, 0, 0, 0, 0, 0, 0, 0 }, { 0, 1, 0, 0, 0, 0, 0, 0, 0, 0, 0, 0, 0, 0, 0, 0 }, { 16, 16,  0,  0,  0,  0,  0,  0,  0,  0,  0,  0,  0,  0,  0,  0 }, {  96,  96,   0,   0,   0,   0,   0,   0,  0,  0,  0,  0,  0,  0,  0,  0 }, { 16, 16,  0,  0,  0,  0,  0,  0,  0,  0,  0,  0,  0,  0,  0,  0 } },
	{  MFILE_BLUEXFR,     1, "Bluexfr",  0, { 0, 0, 0, 0, 0, 0, 0, 0, 0, 0, 0, 0, 0, 0, 0, 0 }, { 0, 0, 0, 0, 0, 0, 0, 0, 0, 0, 0, 0, 0, 0, 0, 0 }, { 19,  0,  0,  0,  0,  0,  0,  0,  0,  0,  0,  0,  0,  0,  0,  0 }, { 160,   0,   0,   0,   0,   0,   0,   0,  0,  0,  0,  0,  0,  0,  0,  0 }, { 48,  0,  0,  0,  0,  0,  0,  0,  0,  0,  0,  0,  0,  0,  0,  0 } },
	{  MFILE_BLUEXBK,     1, "Bluexbk",  0, { 0, 0, 0, 0, 0, 0, 0, 0, 0, 0, 0, 0, 0, 0, 0, 0 }, { 0, 0, 0, 0, 0, 0, 0, 0, 0, 0, 0, 0, 0, 0, 0, 0 }, { 19,  0,  0,  0,  0,  0,  0,  0,  0,  0,  0,  0,  0,  0,  0,  0 }, { 160,   0,   0,   0,   0,   0,   0,   0,  0,  0,  0,  0,  0,  0,  0,  0 }, { 48,  0,  0,  0,  0,  0,  0,  0,  0,  0,  0,  0,  0,  0,  0,  0 } },
	{  MFILE_MANASHLD,    1, "Manashld", 2, { 0, 0, 0, 0, 0, 0, 0, 0, 0, 0, 0, 0, 0, 0, 0, 0 }, { 0, 0, 0, 0, 0, 0, 0, 0, 0, 0, 0, 0, 0, 0, 0, 0 }, {  1,  0,  0,  0,  0,  0,  0,  0,  0,  0,  0,  0,  0,  0,  0,  0 }, {  96,   0,   0,   0,   0,   0,   0,   0,  0,  0,  0,  0,  0,  0,  0,  0 }, { 16,  0,  0,  0,  0,  0,  0,  0,  0,  0,  0,  0,  0,  0,  0,  0 } },
	{  MFILE_BLOOD,       4, "Blood",    0, { 0, 0, 0, 0, 0, 0, 0, 0, 0, 0, 0, 0, 0, 0, 0, 0 }, { 0, 0, 0, 0, 0, 0, 0, 0, 0, 0, 0, 0, 0, 0, 0, 0 }, { 15,  8,  8,  8,  0,  0,  0,  0,  0,  0,  0,  0,  0,  0,  0,  0 }, {  96, 128, 128, 128,   0,   0,   0,   0,  0,  0,  0,  0,  0,  0,  0,  0 }, { 16, 32, 32, 32,  0,  0,  0,  0,  0,  0,  0,  0,  0,  0,  0,  0 } },
	{  MFILE_BONE,        3, "Bone",     0, { 0, 0, 0, 0, 0, 0, 0, 0, 0, 0, 0, 0, 0, 0, 0, 0 }, { 2, 2, 2, 0, 0, 0, 0, 0, 0, 0, 0, 0, 0, 0, 0, 0 }, {  8,  8,  8,  0,  0,  0,  0,  0,  0,  0,  0,  0,  0,  0,  0,  0 }, { 128, 128, 128,   0,   0,   0,   0,   0,  0,  0,  0,  0,  0,  0,  0,  0 }, { 32, 32, 32,  0,  0,  0,  0,  0,  0,  0,  0,  0,  0,  0,  0,  0 } },
	{  MFILE_METLHIT,     3, "Metlhit",  0, { 0, 0, 0, 0, 0, 0, 0, 0, 0, 0, 0, 0, 0, 0, 0, 0 }, { 2, 2, 2, 0, 0, 0, 0, 0, 0, 0, 0, 0, 0, 0, 0, 0 }, { 10, 10, 10,  0,  0,  0,  0,  0,  0,  0,  0,  0,  0,  0,  0,  0 }, {  96,  96,  96,   0,   0,   0,   0,   0,  0,  0,  0,  0,  0,  0,  0,  0 }, { 16, 16, 16,  0,  0,  0,  0,  0,  0,  0,  0,  0,  0,  0,  0,  0 } },
	{  MFILE_FARROW,     16, "Farrow",   0, { 0, 0, 0, 0, 0, 0, 0, 0, 0, 0, 0, 0, 0, 0, 0, 0 }, { 0, 0, 0, 0, 0, 0, 0, 0, 0, 0, 0, 0, 0, 0, 0, 0 }, {  4,  4,  4,  4,  4,  4,  4,  4,  4,  4,  4,  4,  4,  4,  4,  4 }, {  96,  96,  96,  96,  96,  96,  96,  96, 96, 96, 96, 96, 96, 96, 96, 96 }, { 16, 16, 16, 16, 16, 16, 16, 16, 16, 16, 16, 16, 16, 16, 16, 16 } },
	{  MFILE_DOOM,        9, "Doom",     1, { 0, 0, 0, 0, 0, 0, 0, 0, 0, 0, 0, 0, 0, 0, 0, 0 }, { 1, 1, 1, 1, 1, 1, 1, 1, 1, 0, 0, 0, 0, 0, 0, 0 }, { 15, 15, 15, 15, 15, 15, 15, 15, 15,  0,  0,  0,  0,  0,  0,  0 }, {  96,  96,  96,  96,  96,  96,  96,  96, 96,  0,  0,  0,  0,  0,  0,  0 }, { 16, 16, 16, 16, 16, 16, 16, 16, 16,  0,  0,  0,  0,  0,  0,  0 } },
	{  MFILE_0F,          1, " ",        1, { 0, 0, 0, 0, 0, 0, 0, 0, 0, 0, 0, 0, 0, 0, 0, 0 }, { 0, 0, 0, 0, 0, 0, 0, 0, 0, 0, 0, 0, 0, 0, 0, 0 }, {  0,  0,  0,  0,  0,  0,  0,  0,  0,  0,  0,  0,  0,  0,  0,  0 }, {   0,   0,   0,   0,   0,   0,   0,   0,  0,  0,  0,  0,  0,  0,  0,  0 }, {  0,  0,  0,  0,  0,  0,  0,  0,  0,  0,  0,  0,  0,  0,  0,  0 } },
	{  MFILE_BLODBUR,     2, "Blodbur",  0, { 0, 0, 0, 0, 0, 0, 0, 0, 0, 0, 0, 0, 0, 0, 0, 0 }, { 2, 2, 0, 0, 0, 0, 0, 0, 0, 0, 0, 0, 0, 0, 0, 0 }, {  8,  8,  0,  0,  0,  0,  0,  0,  0,  0,  0,  0,  0,  0,  0,  0 }, { 128, 128,   0,   0,   0,   0,   0,   0,  0,  0,  0,  0,  0,  0,  0,  0 }, { 32, 32,  0,  0,  0,  0,  0,  0,  0,  0,  0,  0,  0,  0,  0,  0 } },
	{  MFILE_NEWEXP,      1, "Newexp",   0, { 0, 0, 0, 0, 0, 0, 0, 0, 0, 0, 0, 0, 0, 0, 0, 0 }, { 1, 0, 0, 0, 0, 0, 0, 0, 0, 0, 0, 0, 0, 0, 0, 0 }, { 15,  0,  0,  0,  0,  0,  0,  0,  0,  0,  0,  0,  0,  0,  0,  0 }, {  96,   0,   0,   0,   0,   0,   0,   0,  0,  0,  0,  0,  0,  0,  0,  0 }, { 16,  0,  0,  0,  0,  0,  0,  0,  0,  0,  0,  0,  0,  0,  0,  0 } },
	{  MFILE_SHATTER1,    1, "Shatter1", 0, { 0, 0, 0, 0, 0, 0, 0, 0, 0, 0, 0, 0, 0, 0, 0, 0 }, { 1, 0, 0, 0, 0, 0, 0, 0, 0, 0, 0, 0, 0, 0, 0, 0 }, { 12,  0,  0,  0,  0,  0,  0,  0,  0,  0,  0,  0,  0,  0,  0,  0 }, { 128,   0,   0,   0,   0,   0,   0,   0,  0,  0,  0,  0,  0,  0,  0,  0 }, { 32,  0,  0,  0,  0,  0,  0,  0,  0,  0,  0,  0,  0,  0,  0,  0 } },
	{  MFILE_BIGEXP,      1, "Bigexp",   0, { 0, 0, 0, 0, 0, 0, 0, 0, 0, 0, 0, 0, 0, 0, 0, 0 }, { 0, 0, 0, 0, 0, 0, 0, 0, 0, 0, 0, 0, 0, 0, 0, 0 }, { 15,  0,  0,  0,  0,  0,  0,  0,  0,  0,  0,  0,  0,  0,  0,  0 }, { 160,   0,   0,   0,   0,   0,   0,   0,  0,  0,  0,  0,  0,  0,  0,  0 }, { 48,  0,  0,  0,  0,  0,  0,  0,  0,  0,  0,  0,  0,  0,  0,  0 } },
	{  MFILE_INFERNO,     1, "Inferno",  0, { 0, 0, 0, 0, 0, 0, 0, 0, 0, 0, 0, 0, 0, 0, 0, 0 }, { 0, 0, 0, 0, 0, 0, 0, 0, 0, 0, 0, 0, 0, 0, 0, 0 }, { 20,  0,  0,  0,  0,  0,  0,  0,  0,  0,  0,  0,  0,  0,  0,  0 }, {  96,   0,   0,   0,   0,   0,   0,   0,  0,  0,  0,  0,  0,  0,  0,  0 }, { 16,  0,  0,  0,  0,  0,  0,  0,  0,  0,  0,  0,  0,  0,  0,  0 } },
	{  MFILE_THINLGHT,    1, "Thinlght", 1, { 0, 0, 0, 0, 0, 0, 0, 0, 0, 0, 0, 0, 0, 0, 0, 0 }, { 0, 0, 0, 0, 0, 0, 0, 0, 0, 0, 0, 0, 0, 0, 0, 0 }, {  8,  0,  0,  0,  0,  0,  0,  0,  0,  0,  0,  0,  0,  0,  0,  0 }, {  96,   0,   0,   0,   0,   0,   0,   0,  0,  0,  0,  0,  0,  0,  0,  0 }, { 16,  0,  0,  0,  0,  0,  0,  0,  0,  0,  0,  0,  0,  0,  0,  0 } },
	{  MFILE_FLARE,       1, "Flare",    0, { 0, 0, 0, 0, 0, 0, 0, 0, 0, 0, 0, 0, 0, 0, 0, 0 }, { 0, 0, 0, 0, 0, 0, 0, 0, 0, 0, 0, 0, 0, 0, 0, 0 }, { 16,  0,  0,  0,  0,  0,  0,  0,  0,  0,  0,  0,  0,  0,  0,  0 }, { 128,   0,   0,   0,   0,   0,   0,   0,  0,  0,  0,  0,  0,  0,  0,  0 }, { 32,  0,  0,  0,  0,  0,  0,  0,  0,  0,  0,  0,  0,  0,  0,  0 } },
	{  MFILE_FLAREEXP,    1, "Flareexp", 0, { 0, 0, 0, 0, 0, 0, 0, 0, 0, 0, 0, 0, 0, 0, 0, 0 }, { 0, 0, 0, 0, 0, 0, 0, 0, 0, 0, 0, 0, 0, 0, 0, 0 }, {  7,  0,  0,  0,  0,  0,  0,  0,  0,  0,  0,  0,  0,  0,  0,  0 }, { 128,   0,   0,   0,   0,   0,   0,   0,  0,  0,  0,  0,  0,  0,  0,  0 }, { 32,  0,  0,  0,  0,  0,  0,  0,  0,  0,  0,  0,  0,  0,  0,  0 } },
	{  MFILE_MAGBALL,     8, "Magball",  1, { 0, 0, 0, 0, 0, 0, 0, 0, 0, 0, 0, 0, 0, 0, 0, 0 }, { 1, 1, 1, 1, 1, 1, 1, 1, 0, 0, 0, 0, 0, 0, 0, 0 }, { 16, 16, 16, 16, 16, 16, 16, 16,  0,  0,  0,  0,  0,  0,  0,  0 }, { 128, 128, 128, 128, 128, 128, 128, 128,  0,  0,  0,  0,  0,  0,  0,  0 }, { 32, 32, 32, 32, 32, 32, 32, 32,  0,  0,  0,  0,  0,  0,  0,  0 } },
	{  MFILE_KRULL,       1, "Krull",    1, { 0, 0, 0, 0, 0, 0, 0, 0, 0, 0, 0, 0, 0, 0, 0, 0 }, { 0, 0, 0, 0, 0, 0, 0, 0, 0, 0, 0, 0, 0, 0, 0, 0 }, { 14,  0,  0,  0,  0,  0,  0,  0,  0,  0,  0,  0,  0,  0,  0,  0 }, {  96,   0,   0,   0,   0,   0,   0,   0,  0,  0,  0,  0,  0,  0,  0,  0 }, { 16,  0,  0,  0,  0,  0,  0,  0,  0,  0,  0,  0,  0,  0,  0,  0 } },
	{  MFILE_MINILTNG,    1, "Miniltng", 0, { 0, 0, 0, 0, 0, 0, 0, 0, 0, 0, 0, 0, 0, 0, 0, 0 }, { 1, 0, 0, 0, 0, 0, 0, 0, 0, 0, 0, 0, 0, 0, 0, 0 }, {  8,  0,  0,  0,  0,  0,  0,  0,  0,  0,  0,  0,  0,  0,  0,  0 }, {  64,   0,   0,   0,   0,   0,   0,   0,  0,  0,  0,  0,  0,  0,  0,  0 }, {  0,  0,  0,  0,  0,  0,  0,  0,  0,  0,  0,  0,  0,  0,  0,  0 } },
	{  MFILE_HOLY,       16, "Holy",     0, { 0, 0, 0, 0, 0, 0, 0, 0, 0, 0, 0, 0, 0, 0, 0, 0 }, { 1, 0, 0, 0, 0, 0, 0, 0, 0, 0, 0, 0, 0, 0, 0, 0 }, { 14, 14, 14, 14, 14, 14, 14, 14, 14, 14, 14, 14, 14, 14, 14, 14 }, {  96,  96,  96,  96,  96,  96,  96,  96, 96, 96, 96, 96, 96, 96, 96, 96 }, { 16, 16, 16, 16, 16, 16, 16, 16, 16, 16, 16, 16, 16, 16, 16, 16 } },
	{  MFILE_HOLYEXPL,    1, "Holyexpl", 0, { 0, 0, 0, 0, 0, 0, 0, 0, 0, 0, 0, 0, 0, 0, 0, 0 }, { 0, 0, 0, 0, 0, 0, 0, 0, 0, 0, 0, 0, 0, 0, 0, 0 }, {  8,  0,  0,  0,  0,  0,  0,  0,  0,  0,  0,  0,  0,  0,  0,  0 }, { 160,   0,   0,   0,   0,   0,   0,   0,  0,  0,  0,  0,  0,  0,  0,  0 }, { 48,  0,  0,  0,  0,  0,  0,  0,  0,  0,  0,  0,  0,  0,  0,  0 } },
	{  MFILE_LARROW,     16, "Larrow",   0, { 0, 0, 0, 0, 0, 0, 0, 0, 0, 0, 0, 0, 0, 0, 0, 0 }, { 0, 0, 0, 0, 0, 0, 0, 0, 0, 0, 0, 0, 0, 0, 0, 0 }, {  4,  4,  4,  4,  4,  4,  4,  4,  4,  4,  4,  4,  4,  4,  4,  4 }, {  96,  96,  96,  96,  96,  96,  96,  96, 96, 96, 96, 96, 96, 96, 96, 96 }, { 16, 16, 16, 16, 16, 16, 16, 16, 16, 16, 16, 16, 16, 16, 16, 16 } },
	{  MFILE_FIRARWEX,    1, "Firarwex", 0, { 0, 0, 0, 0, 0, 0, 0, 0, 0, 0, 0, 0, 0, 0, 0, 0 }, { 0, 0, 0, 0, 0, 0, 0, 0, 0, 0, 0, 0, 0, 0, 0, 0 }, {  6,  0,  0,  0,  0,  0,  0,  0,  0,  0,  0,  0,  0,  0,  0,  0 }, {  64,   0,   0,   0,   0,   0,   0,   0,  0,  0,  0,  0,  0,  0,  0,  0 }, {  0,  0,  0,  0,  0,  0,  0,  0,  0,  0,  0,  0,  0,  0,  0,  0 } },
	{  MFILE_ACIDBF,     16, "Acidbf",   1, { 0, 0, 0, 0, 0, 0, 0, 0, 0, 0, 0, 0, 0, 0, 0, 0 }, { 0, 0, 0, 0, 0, 0, 0, 0, 0, 0, 0, 0, 0, 0, 0, 0 }, {  8,  8,  8,  8,  8,  8,  8,  8,  8,  8,  8,  8,  8,  8,  8,  8 }, {  96,  96,  96,  96,  96,  96,  96,  96, 96, 96, 96, 96, 96, 96, 96, 96 }, { 16, 16, 16, 16, 16, 16, 16, 16, 16, 16, 16, 16, 16, 16, 16, 16 } },
	{  MFILE_ACIDSPLA,    1, "Acidspla", 1, { 0, 0, 0, 0, 0, 0, 0, 0, 0, 0, 0, 0, 0, 0, 0, 0 }, { 0, 0, 0, 0, 0, 0, 0, 0, 0, 0, 0, 0, 0, 0, 0, 0 }, {  8,  0,  0,  0,  0,  0,  0,  0,  0,  0,  0,  0,  0,  0,  0,  0 }, {  96,   0,   0,   0,   0,   0,   0,   0,  0,  0,  0,  0,  0,  0,  0,  0 }, { 16,  0,  0,  0,  0,  0,  0,  0,  0,  0,  0,  0,  0,  0,  0,  0 } },
	{  MFILE_ACIDPUD,     2, "Acidpud",  1, { 0, 0, 0, 0, 0, 0, 0, 0, 0, 0, 0, 0, 0, 0, 0, 0 }, { 0, 0, 0, 0, 0, 0, 0, 0, 0, 0, 0, 0, 0, 0, 0, 0 }, {  9,  4,  0,  0,  0,  0,  0,  0,  0,  0,  0,  0,  0,  0,  0,  0 }, {  96,  96,   0,   0,   0,   0,   0,   0,  0,  0,  0,  0,  0,  0,  0,  0 }, { 16, 16,  0,  0,  0,  0,  0,  0,  0,  0,  0,  0,  0,  0,  0,  0 } },
	{  MFILE_ETHRSHLD,    1, "Ethrshld", 0, { 0, 0, 0, 0, 0, 0, 0, 0, 0, 0, 0, 0, 0, 0, 0, 0 }, { 0, 0, 0, 0, 0, 0, 0, 0, 0, 0, 0, 0, 0, 0, 0, 0 }, {  1,  0,  0,  0,  0,  0,  0,  0,  0,  0,  0,  0,  0,  0,  0,  0 }, {  96,   0,   0,   0,   0,   0,   0,   0,  0,  0,  0,  0,  0,  0,  0,  0 }, { 16,  0,  0,  0,  0,  0,  0,  0,  0,  0,  0,  0,  0,  0,  0,  0 } },
	{  MFILE_FIRERUN,     8, "Firerun",  0, { 0, 0, 0, 0, 0, 0, 0, 0, 0, 0, 0, 0, 0, 0, 0, 0 }, { 1, 1, 1, 1, 1, 1, 1, 1, 0, 0, 0, 0, 0, 0, 0, 0 }, { 12, 12, 12, 12, 12, 12, 12, 12,  0,  0,  0,  0,  0,  0,  0,  0 }, {  96,  96,  96,  96,  96,  96,  96,  96,  0,  0,  0,  0,  0,  0,  0,  0 }, { 16, 16, 16, 16, 16, 16, 16, 16,  0,  0,  0,  0,  0,  0,  0,  0 } },
	{  MFILE_RESSUR1,     1, "Ressur1",  0, { 0, 0, 0, 0, 0, 0, 0, 0, 0, 0, 0, 0, 0, 0, 0, 0 }, { 0, 0, 0, 0, 0, 0, 0, 0, 0, 0, 0, 0, 0, 0, 0, 0 }, { 16,  0,  0,  0,  0,  0,  0,  0,  0,  0,  0,  0,  0,  0,  0,  0 }, {  96,   0,   0,   0,   0,   0,   0,   0,  0,  0,  0,  0,  0,  0,  0,  0 }, { 16,  0,  0,  0,  0,  0,  0,  0,  0,  0,  0,  0,  0,  0,  0,  0 } },
	{  MFILE_SKLBALL,     9, "Sklball",  0, { 0, 0, 0, 0, 0, 0, 0, 0, 0, 0, 0, 0, 0, 0, 0, 0 }, { 1, 1, 1, 1, 1, 1, 1, 1, 1, 0, 0, 0, 0, 0, 0, 0 }, { 16, 16, 16, 16, 16, 16, 16, 16,  8,  0,  0,  0,  0,  0,  0,  0 }, {  96,  96,  96,  96,  96,  96,  96,  96, 96,  0,  0,  0,  0,  0,  0,  0 }, { 16, 16, 16, 16, 16, 16, 16, 16, 16,  0,  0,  0,  0,  0,  0,  0 } },
	{  MFILE_RPORTAL,     2, "Rportal",  0, { 0, 0, 0, 0, 0, 0, 0, 0, 0, 0, 0, 0, 0, 0, 0, 0 }, { 0, 0, 0, 0, 0, 0, 0, 0, 0, 0, 0, 0, 0, 0, 0, 0 }, { 16, 16,  0,  0,  0,  0,  0,  0,  0,  0,  0,  0,  0,  0,  0,  0 }, {  96,  96,   0,   0,   0,   0,   0,   0,  0,  0,  0,  0,  0,  0,  0,  0 }, { 16, 16,  0,  0,  0,  0,  0,  0,  0,  0,  0,  0,  0,  0,  0,  0 } },
	{  MFILE_FIREPLAR,    1, "Fireplar", 1, { 0, 0, 0, 0, 0, 0, 0, 0, 0, 0, 0, 0, 0, 0, 0, 0 }, { 1, 0, 0, 0, 0, 0, 0, 0, 0, 0, 0, 0, 0, 0, 0, 0 }, { 17,  0,  0,  0,  0,  0,  0,  0,  0,  0,  0,  0,  0,  0,  0,  0 }, { 160,   0,   0,   0,   0,   0,   0,   0,  0,  0,  0,  0,  0,  0,  0,  0 }, { 48,  0,  0,  0,  0,  0,  0,  0,  0,  0,  0,  0,  0,  0,  0,  0 } },
	{  MFILE_SCUBMISB,    1, "Scubmisb", 1, { 0, 0, 0, 0, 0, 0, 0, 0, 0, 0, 0, 0, 0, 0, 0, 0 }, { 0, 0, 0, 0, 0, 0, 0, 0, 0, 0, 0, 0, 0, 0, 0, 0 }, { 16,  0,  0,  0,  0,  0,  0,  0,  0,  0,  0,  0,  0,  0,  0,  0 }, {  96,   0,   0,   0,   0,   0,   0,   0,  0,  0,  0,  0,  0,  0,  0,  0 }, { 16,  0,  0,  0,  0,  0,  0,  0,  0,  0,  0,  0,  0,  0,  0,  0 } },
	{  MFILE_SCBSEXPB,    1, "Scbsexpb", 1, { 0, 0, 0, 0, 0, 0, 0, 0, 0, 0, 0, 0, 0, 0, 0, 0 }, { 0, 0, 0, 0, 0, 0, 0, 0, 0, 0, 0, 0, 0, 0, 0, 0 }, {  6,  0,  0,  0,  0,  0,  0,  0,  0,  0,  0,  0,  0,  0,  0,  0 }, { 128,   0,   0,   0,   0,   0,   0,   0,  0,  0,  0,  0,  0,  0,  0,  0 }, { 32,  0,  0,  0,  0,  0,  0,  0,  0,  0,  0,  0,  0,  0,  0,  0 } },
	{  MFILE_SCUBMISC,    1, "Scubmisc", 1, { 0, 0, 0, 0, 0, 0, 0, 0, 0, 0, 0, 0, 0, 0, 0, 0 }, { 0, 0, 0, 0, 0, 0, 0, 0, 0, 0, 0, 0, 0, 0, 0, 0 }, { 16,  0,  0,  0,  0,  0,  0,  0,  0,  0,  0,  0,  0,  0,  0,  0 }, {  96,   0,   0,   0,   0,   0,   0,   0,  0,  0,  0,  0,  0,  0,  0,  0 }, { 16,  0,  0,  0,  0,  0,  0,  0,  0,  0,  0,  0,  0,  0,  0,  0 } },
	{  MFILE_SCBSEXPC,    1, "Scbsexpc", 1, { 0, 0, 0, 0, 0, 0, 0, 0, 0, 0, 0, 0, 0, 0, 0, 0 }, { 0, 0, 0, 0, 0, 0, 0, 0, 0, 0, 0, 0, 0, 0, 0, 0 }, {  6,  0,  0,  0,  0,  0,  0,  0,  0,  0,  0,  0,  0,  0,  0,  0 }, { 128,   0,   0,   0,   0,   0,   0,   0,  0,  0,  0,  0,  0,  0,  0,  0 }, { 32,  0,  0,  0,  0,  0,  0,  0,  0,  0,  0,  0,  0,  0,  0,  0 } },
	{  MFILE_SCUBMISD,    1, "Scubmisd", 1, { 0, 0, 0, 0, 0, 0, 0, 0, 0, 0, 0, 0, 0, 0, 0, 0 }, { 0, 0, 0, 0, 0, 0, 0, 0, 0, 0, 0, 0, 0, 0, 0, 0 }, { 16,  0,  0,  0,  0,  0,  0,  0,  0,  0,  0,  0,  0,  0,  0,  0 }, {  96,   0,   0,   0,   0,   0,   0,   0,  0,  0,  0,  0,  0,  0,  0,  0 }, { 16,  0,  0,  0,  0,  0,  0,  0,  0,  0,  0,  0,  0,  0,  0,  0 } },
	{  MFILE_SCBSEXPD,    1, "Scbsexpd", 1, { 0, 0, 0, 0, 0, 0, 0, 0, 0, 0, 0, 0, 0, 0, 0, 0 }, { 0, 0, 0, 0, 0, 0, 0, 0, 0, 0, 0, 0, 0, 0, 0, 0 }, {  6,  0,  0,  0,  0,  0,  0,  0,  0,  0,  0,  0,  0,  0,  0,  0 }, { 128,   0,   0,   0,   0,   0,   0,   0,  0,  0,  0,  0,  0,  0,  0,  0 }, { 32,  0,  0,  0,  0,  0,  0,  0,  0,  0,  0,  0,  0,  0,  0,  0 } },
	{  MFILE_NONE,        0, "",         0, { 0, 0, 0, 0, 0, 0, 0, 0, 0, 0, 0, 0, 0, 0, 0, 0 }, { 0, 0, 0, 0, 0, 0, 0, 0, 0, 0, 0, 0, 0, 0, 0, 0 }, {  0,  0,  0,  0,  0,  0,  0,  0,  0,  0,  0,  0,  0,  0,  0,  0 }, {   0,   0,   0,   0,   0,   0,   0,   0,  0,  0,  0,  0,  0,  0,  0,  0 }, {  0,  0,  0,  0,  0,  0,  0,  0,  0,  0,  0,  0,  0,  0,  0,  0 } }
	// clang-format on
};
int XDirAdd[8] = { 1, 0, -1, -1, -1, 0, 1, 1 };
int YDirAdd[8] = { 1, 1, 1, 0, -1, -1, -1, 0 };

void __fastcall GetDamageAmt(int i, int *mind, int *maxd)
{
	int v3;         // eax
	int v4;         // esi
	int v5;         // eax
	int v6;         // ecx
	int v7;         // eax
	int *v8;        // eax
	signed int v9;  // ecx
	int v10;        // eax
	int v11;        // ecx
	int v12;        // eax
	int v13;        // eax
	int v14;        // eax
	int v15;        // ecx
	int *v16;       // ecx
	int v17;        // eax
	int v18;        // ecx
	int v19;        // eax
	int v20;        // ecx
	int v21;        // eax
	signed int v22; // eax
	signed int v23; // ecx
	int v24;        // eax
	int v25;        // ecx
	int v26;        // ecx
	int v27;        // eax
	signed int v28; // ecx

	v3 = myplr;
	v4 = plr[myplr]._pISplLvlAdd + plr[myplr]._pSplLvl[i];
	switch (i) {
	case SPL_FIREBOLT:
		*mind = (plr[v3]._pMagic >> 3) + v4 + 1;
		v5 = (plr[myplr]._pMagic >> 3) + v4 + 10;
		goto LABEL_73;
	case SPL_HEAL:
		v6 = plr[v3]._pLevel + v4 + 1;
		*mind = v6;
		v7 = myplr;
		if (plr[myplr]._pClass == PC_WARRIOR) {
			*mind = 2 * v6;
			v7 = myplr;
		}
		if (plr[v7]._pClass == PC_ROGUE)
			*mind += *mind >> 1;
		v8 = maxd;
		v9 = 0;
		*maxd = 10;
		if (plr[myplr]._pLevel > 0) {
			do {
				*maxd += 4;
				++v9;
			} while (v9 < plr[myplr]._pLevel);
		}
		goto LABEL_65;
	case SPL_LIGHTNING:
		v10 = 2;
		*mind = 2;
		v11 = plr[myplr]._pLevel;
		goto LABEL_43;
	case SPL_FLASH:
		v12 = plr[v3]._pLevel;
		*mind = v12;
		if (v4 > 0) {
			do {
				v12 += v12 >> 3;
				--v4;
			} while (v4);
			*mind = v12;
		}
		v13 = (*mind >> 1) + *mind;
		*mind = v13;
		goto LABEL_33;
	case SPL_IDENTIFY:
	case SPL_TOWN:
	case SPL_STONE:
	case SPL_INFRA:
	case SPL_RNDTELEPORT:
	case SPL_MANASHIELD:
	case SPL_DOOMSERP:
	case SPL_BLODRIT:
	case SPL_INVISIBIL:
	case SPL_BLODBOIL:
	case SPL_TELEPORT:
	case SPL_ETHEREALIZE:
	case SPL_REPAIR:
	case SPL_RECHARGE:
	case SPL_DISARM:
	case SPL_RESURRECT:
	case SPL_TELEKINESIS:
	case SPL_BONESPIRIT:
		v8 = maxd;
		goto LABEL_71;
	case SPL_FIREWALL:
		*mind = (4 * plr[v3]._pLevel + 8) >> 1;
		v5 = (4 * plr[myplr]._pLevel + 80) >> 1;
		goto LABEL_73;
	case SPL_FIREBALL:
		v14 = 2 * plr[v3]._pLevel + 4;
		*mind = v14;
		if (v4 > 0) {
			v15 = v4;
			do {
				v14 += v14 >> 3;
				--v15;
			} while (v15);
			*mind = v14;
		}
		v16 = maxd;
		v5 = 2 * plr[myplr]._pLevel + 40; /// BUGFIX: set to `2 * (plr[myplr]._pLevel + 20) + 4`
		*maxd = v5;
		if (v4 <= 0)
			return;
		do {
			v5 += v5 >> 3;
			--v4;
		} while (v4);
		goto LABEL_74;
	case SPL_GUARDIAN:
		v17 = (plr[v3]._pLevel >> 1) + 1;
		*mind = v17;
		if (v4 > 0) {
			v18 = v4;
			do {
				v17 += v17 >> 3;
				--v18;
			} while (v18);
			*mind = v17;
		}
		v16 = maxd;
		v5 = (plr[myplr]._pLevel >> 1) + 10;
		*maxd = v5;
		if (v4 <= 0)
			return;
		do {
			v5 += v5 >> 3;
			--v4;
		} while (v4);
		goto LABEL_74;
	case SPL_CHAIN:
		*mind = 4;
		v5 = 2 * plr[myplr]._pLevel + 4;
		goto LABEL_73;
	case SPL_WAVE:
		*mind = 6 * (plr[v3]._pLevel + 1);
		v13 = 3 * (plr[myplr]._pLevel + 10);
	LABEL_33:
		v5 = 2 * v13;
		goto LABEL_73;
	case SPL_NOVA:
		v19 = (plr[v3]._pLevel + 5) >> 1;
		*mind = v19;
		if (v4 > 0) {
			v20 = v4;
			do {
				v19 += v19 >> 3;
				--v20;
			} while (v20);
			*mind = v19;
		}
		v16 = maxd;
		*mind *= 5;
		v21 = (plr[myplr]._pLevel + 30) >> 1;
		*maxd = v21;
		if (v4 > 0) {
			do {
				v21 += v21 >> 3;
				--v4;
			} while (v4);
			*maxd = v21;
		}
		v5 = 5 * *maxd;
		goto LABEL_74;
	case SPL_FLAME:
		*mind = 3;
		v10 = plr[myplr]._pLevel + 4;
		v11 = v10 >> 1;
	LABEL_43:
		*maxd = v10 + v11;
		return;
	case SPL_GOLEM:
		*mind = 11;
		*maxd = 17;
		return;
	case SPL_APOCA:
		*mind = 0;
		v22 = 0;
		if (plr[myplr]._pLevel > 0) {
			do {
				++*mind;
				++v22;
			} while (v22 < plr[myplr]._pLevel);
		}
		v23 = 0;
		*maxd = 0;
		if (plr[myplr]._pLevel > 0) {
			do {
				*maxd += 6;
				++v23;
			} while (v23 < plr[myplr]._pLevel);
		}
		return;
	case SPL_ELEMENT:
		v24 = 2 * plr[v3]._pLevel + 4;
		*mind = v24;
		if (v4 > 0) {
			v25 = v4;
			do {
				v24 += v24 >> 3;
				--v25;
			} while (v25);
			*mind = v24;
		}
		v16 = maxd;
		v5 = 2 * plr[myplr]._pLevel + 40; /// BUGFIX: set to `2 * (plr[myplr]._pLevel + 20) + 4`
		*maxd = v5;
		if (v4 <= 0)
			return;
		do {
			v5 += v5 >> 3;
			--v4;
		} while (v4);
		goto LABEL_74;
	case SPL_CBOLT:
		*mind = 1;
		v5 = (plr[myplr]._pMagic >> 2) + 1;
		goto LABEL_73;
	case SPL_HBOLT:
		*mind = plr[v3]._pLevel + 9;
		v5 = plr[myplr]._pLevel + 18;
		goto LABEL_73;
	case SPL_HEALOTHER:
		v26 = plr[v3]._pLevel + v4 + 1;
		*mind = v26;
		v27 = myplr;
		if (plr[myplr]._pClass == PC_WARRIOR) {
			*mind = 2 * v26;
			v27 = myplr;
		}
		if (plr[v27]._pClass == PC_ROGUE)
			*mind += *mind >> 1;
		v8 = maxd;
		v28 = 0;
		*maxd = 10;
		if (plr[myplr]._pLevel > 0) {
			do {
				*maxd += 4;
				++v28;
			} while (v28 < plr[myplr]._pLevel);
		}
	LABEL_65:
		if (v4 > 0)
			*v8 += 6 * v4;
		if (plr[myplr]._pClass == PC_WARRIOR)
			*v8 *= 2;
		if (plr[myplr]._pClass == PC_ROGUE)
			*v8 += *v8 >> 1;
	LABEL_71:
		*mind = -1;
		*v8 = -1;
		break;
	case SPL_FLARE:
		v5 = 3 * v4 + (plr[v3]._pMagic >> 1) - (plr[v3]._pMagic >> 3);
		*mind = v5;
	LABEL_73:
		v16 = maxd;
	LABEL_74:
		*v16 = v5;
		break;
	default:
		return;
	}
}

BOOL __fastcall CheckBlock(int fx, int fy, int tx, int ty)
{
	int pn;
	BOOL coll;

	coll = FALSE;
	while (fx != tx || fy != ty) {
		pn = GetDirection(fx, fy, tx, ty);
		fx += XDirAdd[pn];
		fy += YDirAdd[pn];
		if (nSolidTable[dPiece[fx][fy]])
			coll = TRUE;
	}

	return coll;
}

int __fastcall FindClosest(int sx, int sy, int rad)
{
	int j, i, mid, tx, ty, cr;
	int CrawlNum[19] = { 0, 3, 12, 45, 94, 159, 240, 337, 450, 579, 724, 885, 1062, 1255, 1464, 1689, 1930, 2187, 2460 };

	if (rad > 19)
		rad = 19;

	for (i = 1; i < rad; i++) {
		cr = CrawlNum[i] + 2;
		for (j = (unsigned char)CrawlTable[CrawlNum[i]]; j > 0; j--) {
			tx = sx + CrawlTable[cr - 1];
			ty = sy + CrawlTable[cr];
			if (tx > 0 && tx < MAXDUNX && ty > 0 && ty < MAXDUNY) {
				mid = dMonster[tx][ty];
				if (mid > 0 && !CheckBlock(sx, sy, tx, ty))
					return mid - 1;
			}
			cr += 2;
		}
	}
	return -1;
}

int __fastcall GetSpellLevel(int id, int sn)
{
	int result; // eax

	if (id == myplr)
		result = plr[id]._pISplLvlAdd + plr[id]._pSplLvl[sn];
	else
		result = 1;
	if (result < 0)
		result = 0;
	return result;
}

int __fastcall GetDirection8(int x1, int y1, int x2, int y2)
{
	unsigned char Dirs[16][16] = {
		{ 99, 0, 0, 0, 0, 0, 0, 0, 0, 0, 0, 0, 0, 0, 0, 0 },
		{ 2, 1, 1, 1, 0, 0, 0, 0, 0, 0, 0, 0, 0, 0, 0, 0 },
		{ 2, 1, 1, 1, 1, 1, 1, 0, 0, 0, 0, 0, 0, 0, 0, 0 },
		{ 2, 1, 1, 1, 1, 1, 1, 1, 1, 0, 0, 0, 0, 0, 0, 0 },
		{ 2, 2, 1, 1, 1, 1, 1, 1, 1, 1, 1, 1, 0, 0, 0, 0 },
		{ 2, 2, 1, 1, 1, 1, 1, 1, 1, 1, 1, 1, 1, 1, 0, 0 },
		{ 2, 2, 1, 1, 1, 1, 1, 1, 1, 1, 1, 1, 1, 1, 1, 1 },
		{ 2, 2, 2, 1, 1, 1, 1, 1, 1, 1, 1, 1, 1, 1, 1, 1 },
		{ 2, 2, 2, 1, 1, 1, 1, 1, 1, 1, 1, 1, 1, 1, 1, 1 },
		{ 2, 2, 2, 2, 1, 1, 1, 1, 1, 1, 1, 1, 1, 1, 1, 1 },
		{ 2, 2, 2, 2, 1, 1, 1, 1, 1, 1, 1, 1, 1, 1, 1, 1 },
		{ 2, 2, 2, 2, 1, 1, 1, 1, 1, 1, 1, 1, 1, 1, 1, 1 },
		{ 2, 2, 2, 2, 2, 1, 1, 1, 1, 1, 1, 1, 1, 1, 1, 1 },
		{ 2, 2, 2, 2, 2, 1, 1, 1, 1, 1, 1, 1, 1, 1, 1, 1 },
		{ 2, 2, 2, 2, 2, 2, 1, 1, 1, 1, 1, 1, 1, 1, 1, 1 },
		{ 2, 2, 2, 2, 2, 2, 1, 1, 1, 1, 1, 1, 1, 1, 1, 1 }
	};
	unsigned char trans[4][3] = { { 3, 4, 5 },
		{ 3, 2, 1 },
		{ 7, 0, 1 },
		{ 7, 6, 5 } };
	int mx, my, md;

	mx = abs(x2 - x1);
	if (mx > 15)
		mx = 15;
	my = abs(y2 - y1);
	if (my > 15)
		my = 15;
	md = Dirs[my][mx];
	if (x1 > x2) {
		if (y1 > y2)
			md = trans[0][md];
		else
			md = trans[1][md];
	} else if (y1 > y2)
		md = trans[3][md];
	else
		md = trans[2][md];
	return md;
}

int __fastcall GetDirection16(int x1, int y1, int x2, int y2)
{
	BYTE Dirs[16][16] = {
		{ 99, 0, 0, 0, 0, 0, 0, 0, 0, 0, 0, 0, 0, 0, 0, 0 },
		{ 4, 2, 1, 1, 0, 0, 0, 0, 0, 0, 0, 0, 0, 0, 0, 0 },
		{ 4, 3, 2, 1, 1, 1, 1, 1, 0, 0, 0, 0, 0, 0, 0, 0 },
		{ 4, 3, 3, 2, 2, 1, 1, 1, 1, 1, 1, 1, 0, 0, 0, 0 },
		{ 4, 4, 3, 2, 2, 1, 1, 1, 1, 1, 1, 1, 1, 1, 1, 1 },
		{ 4, 4, 3, 3, 2, 2, 2, 1, 1, 1, 1, 1, 1, 1, 1, 1 },
		{ 4, 4, 3, 3, 2, 2, 2, 2, 2, 1, 1, 1, 1, 1, 1, 1 },
		{ 4, 4, 3, 3, 3, 3, 2, 2, 2, 2, 1, 1, 1, 1, 1, 1 },
		{ 4, 4, 4, 3, 3, 3, 2, 2, 2, 2, 2, 1, 1, 1, 1, 1 },
		{ 4, 4, 4, 3, 3, 3, 3, 2, 2, 2, 2, 2, 1, 1, 1, 1 },
		{ 4, 4, 4, 3, 3, 3, 3, 3, 2, 2, 2, 2, 2, 2, 1, 1 },
		{ 4, 4, 4, 3, 3, 3, 3, 3, 3, 2, 2, 2, 2, 2, 2, 1 },
		{ 4, 4, 4, 4, 3, 3, 3, 3, 3, 3, 2, 2, 2, 2, 2, 2 },
		{ 4, 4, 4, 4, 3, 3, 3, 3, 3, 3, 2, 2, 2, 2, 2, 2 },
		{ 4, 4, 4, 4, 3, 3, 3, 3, 3, 3, 3, 2, 2, 2, 2, 2 },
		{ 4, 4, 4, 4, 3, 3, 3, 3, 3, 3, 3, 3, 2, 2, 2, 2 }
	};
	BYTE urtoll[5] = { 6, 7, 8, 9, 10 };
	BYTE ultolr[5] = { 6, 5, 4, 3, 2 };
	BYTE lltour[5] = { 14, 13, 12, 11, 10 };
	BYTE lrtoul[5] = { 14, 15, 0, 1, 2 };
	int mx, my, md;

	mx = abs(x2 - x1);
	if (mx > 15)
		mx = 15;
	my = abs(y2 - y1);
	if (my > 15)
		my = 15;
	md = Dirs[my][mx];
	if (x1 > x2) {
		if (y1 > y2)
			md = urtoll[md];
		else
			md = ultolr[md];
	} else if (y1 > y2) {
		md = lltour[md];
	} else {
		md = lrtoul[md];
	}
	return md;
}

void __fastcall DeleteMissile(int mi, int i)
{
	int src;

	if (missile[mi]._mitype == MIS_MANASHIELD) {
		src = missile[mi]._misource;
		if (src == myplr)
			NetSendCmd(TRUE, CMD_REMSHIELD);
		plr[src].pManaShield = FALSE;
	}
	missileavail[MAXMISSILES - nummissiles] = mi;
	nummissiles--;
	if (nummissiles > 0 && i != nummissiles)
		missileactive[i] = missileactive[nummissiles];
}

void __fastcall GetMissileVel(int i, int sx, int sy, int dx, int dy, int v)
{
	double dxp, dyp, dr;

	if (dx != sx || dy != sy) {
		dxp = (dx + sy - sx - dy) << 21;
		dyp = (dy + dx - sx - sy) << 21;
		dr = sqrt(dxp * dxp + dyp * dyp);
		missile[i]._mixvel = (dxp * (v << 16)) / dr;
		missile[i]._miyvel = (dyp * (v << 15)) / dr;
	} else {
		missile[i]._mixvel = 0;
		missile[i]._miyvel = 0;
	}
}

void __fastcall PutMissile(int i)
{
	int x, y;

	x = missile[i]._mix;
	y = missile[i]._miy;
	if (x <= 0 || y <= 0 || x >= MAXDUNX || y >= MAXDUNY)
		missile[i]._miDelFlag = TRUE;
	if (!missile[i]._miDelFlag) {
		dFlags[x][y] |= DFLAG_MISSILE;
		if (dMissile[x][y] == 0)
			dMissile[x][y] = i + 1;
		else
			dMissile[x][y] = -1;
		if (missile[i]._miPreFlag)
			MissilePreFlag = 1;
	}
}
// 64CCD4: using guessed type int MissilePreFlag;

void __fastcall GetMissilePos(int i)
{
	int mx, my, dx, dy, lx, ly;

	mx = missile[i]._mitxoff >> 16;
	my = missile[i]._mityoff >> 16;
	dx = mx + 2 * my;
	dy = 2 * my - mx;
	if (dx < 0) {
		lx = -(-dx >> 3);
		dx = -(-dx >> 6);
	} else {
		lx = dx >> 3;
		dx = dx >> 6;
	}
	if (dy < 0) {
		ly = -(-dy >> 3);
		dy = -(-dy >> 6);
	} else {
		ly = dy >> 3;
		dy = dy >> 6;
	}
	missile[i]._mix = dx + missile[i]._misx;
	missile[i]._miy = dy + missile[i]._misy;
	missile[i]._mixoff = mx + (dy << 5) - (dx << 5);
	missile[i]._miyoff = my - (dx << 4) - (dy << 4);
	ChangeLightOff(missile[i]._mlid, lx - (dx << 3), ly - (dy << 3));
}

void __fastcall MoveMissilePos(int i)
{
	int dx, dy;

	switch (missile[i]._mimfnum) {
	case DIR_S:
		dx = 1;
		dy = 1;
		break;
	case DIR_SW:
		dx = 1;
		dy = 1;
		break;
	case DIR_W:
		dx = 0;
		dy = 1;
		break;
	case DIR_NW:
		dx = 0;
		dy = 0;
		break;
	case DIR_N:
		dx = 0;
		dy = 0;
		break;
	case DIR_NE:
		dx = 0;
		dy = 0;
		break;
	case DIR_E:
		dx = 1;
		dy = 0;
		break;
	case DIR_SE:
		dx = 1;
		dy = 1;
		break;
	}
	if (PosOkMonst(missile[i]._misource, missile[i]._mix + dx, missile[i]._miy + dy)) {
		missile[i]._mix += dx;
		missile[i]._miy += dy;
		missile[i]._mixoff += (dy << 5) - (dx << 5);
		missile[i]._miyoff -= (dy << 4) + (dx << 4);
	}
}

BOOL __fastcall MonsterTrapHit(int m, int mindam, int maxdam, int dist, int t, int shift)
{
	int v6;  // esi
	int v8;  // ecx
	int v9;  // eax
	int v10; // edi
	//int v11; // eax
	int v13;            // eax
	int v14;            // [esp+Ch] [ebp-10h]
	int v15;            // [esp+10h] [ebp-Ch]
	signed int v16;     // [esp+14h] [ebp-8h]
	signed int arglist; // [esp+18h] [ebp-4h]
	BOOL ret;

	v16 = 0;
	arglist = m;
	v6 = m;
	v15 = mindam;
	if (monster[m].mtalkmsg
	    || monster[v6]._mhitpoints >> 6 <= 0
	    || monster[v6].MType->mtype == MT_ILLWEAV && _LOBYTE(monster[v6]._mgoal) == MGOAL_RETREAT) {
		return 0;
	}
	if (monster[v6]._mmode == MM_CHARGE)
		return 0;
	v8 = _LOWORD(monster[v6].mMagicRes);
	v9 = missiledata[t].mResist;
	if (v8 & IMUNE_MAGIC) {
		if (v9 == MISR_MAGIC)
			return 0;
	}
	if (v8 & IMUNE_FIRE && v9 == MISR_FIRE || v8 & IMUNE_LIGHTNING && v9 == MISR_LIGHTNING)
		return 0;
	if (v8 & RESIST_MAGIC && v9 == MISR_MAGIC || v8 & 2 && v9 == MISR_FIRE || v8 & RESIST_LIGHTNING && v9 == MISR_LIGHTNING)
		v16 = 1;
	v14 = random(68, 100);
	v10 = 90 - (unsigned char)monster[v6].mArmorClass - dist;
	if (v10 < 5)
		v10 = 5;
	if (v10 > 95)
		v10 = 95;
	//_LOBYTE(v11) = CheckMonsterHit(arglist, (unsigned char *)&t);
	if (CheckMonsterHit(arglist, &ret))
		return ret;
#ifdef _DEBUG
	if (v14 >= v10 && !debug_mode_dollar_sign && !debug_mode_key_inverted_v && monster[v6]._mmode != MM_STONE)
		return 0;
#else
	if (v14 >= v10 && monster[v6]._mmode != MM_STONE)
		return 0;
#endif
	v13 = v15 + random(68, maxdam - v15 + 1);
	if (!(_BYTE)shift)
		v13 <<= 6;
	if (v16)
		monster[v6]._mhitpoints -= v13 >> 2;
	else
		monster[v6]._mhitpoints -= v13;
#ifdef _DEBUG
	if (debug_mode_dollar_sign || debug_mode_key_inverted_v)
		monster[v6]._mhitpoints = 0;
#endif
	if (monster[v6]._mhitpoints >> 6 > 0) {
		if (v16) {
			PlayEffect(arglist, 1);
			return 1;
		}
		if (monster[v6]._mmode != MM_STONE) {
			if (arglist > 3)
				M_StartHit(arglist, -1, v13);
			return 1;
		}
		if (arglist > 3)
			M_StartHit(arglist, -1, v13);
	} else {
		if (monster[v6]._mmode != MM_STONE) {
			M_StartKill(arglist, -1);
			return 1;
		}
		M_StartKill(arglist, -1);
	}
	monster[v6]._mmode = MM_STONE;
	return 1;
}

BOOLEAN __fastcall MonsterMHit(int pnum, int m, int mindam, int maxdam, int dist, int t, int shift)
{
	int v7;     // edi
	BOOLEAN v8; // zf
	short v9;   // ax
	int v10;    // ecx
	int v11;    // eax
	int v12;    // esi
	int v13;    // ebx
	int v15;    // eax
	//int v16; // eax
	int v19;              // ebx
	int v20;              // ebx
	int v21;              // edx
	int v22;              // eax
	int v23;              // [esp+Ch] [ebp-18h]
	BOOL ret;             // [esp+10h] [ebp-14h]
	int v25;              // [esp+14h] [ebp-10h]
	int v26;              // [esp+18h] [ebp-Ch]
	int pnuma;            // [esp+1Ch] [ebp-8h]
	int arglist;          // [esp+20h] [ebp-4h]
	unsigned char dist_3; // [esp+37h] [ebp+13h]

	arglist = m;
	v7 = m;
	v26 = 0;
	v8 = monster[m].mtalkmsg == 0;
	pnuma = pnum;
	if (!v8
	    || monster[v7]._mhitpoints >> 6 <= 0
	    || t == MIS_HBOLT && monster[v7].MType->mtype != MT_DIABLO && monster[v7].MData->mMonstClass) {
		return 0;
	}
	if (monster[v7].MType->mtype == MT_ILLWEAV && _LOBYTE(monster[v7]._mgoal) == MGOAL_RETREAT)
		return 0;
	if (monster[v7]._mmode == MM_CHARGE)
		return 0;
	v9 = monster[v7].mMagicRes;
	v10 = missiledata[t].mResist;
	v23 = t;
	if (v9 & IMUNE_MAGIC) {
		if (v10 == MISR_MAGIC)
			return 0;
	}
	if (v9 & IMUNE_FIRE && v10 == MISR_FIRE || v9 & IMUNE_LIGHTNING && v10 == MISR_LIGHTNING || (v9 & IMUNE_ACID) != 0 && v10 == MISR_ACID)
		return 0;
	if (v9 & RESIST_MAGIC && v10 == MISR_MAGIC || v9 & RESIST_FIRE && v10 == MISR_FIRE || v9 & RESIST_LIGHTNING && v10 == MISR_LIGHTNING)
		v26 = 1;
	v11 = random(69, 100);
	v8 = missiledata[t].mType == 0;
	v25 = v11;
	if (v8) {
		v12 = pnuma;
		v13 = plr[v12]._pDexterity
		    + plr[v12]._pIBonusToHit
		    + plr[v12]._pLevel
		    - (unsigned char)monster[v7].mArmorClass
		    - (dist * dist >> 1)
		    + plr[pnuma]._pIEnAc
		    + 50;
		if (plr[pnuma]._pClass == PC_ROGUE)
			v13 = plr[v12]._pDexterity
			    + plr[v12]._pIBonusToHit
			    + plr[v12]._pLevel
			    - (unsigned char)monster[v7].mArmorClass
			    - (dist * dist >> 1)
			    + plr[pnuma]._pIEnAc
			    + 70;
		if (plr[pnuma]._pClass == PC_WARRIOR)
			v13 += 10;
	} else {
		v12 = pnuma;
		v15 = 2 * SLOBYTE(monster[v7].mLevel);
		v13 = plr[pnuma]._pMagic - v15 - dist + 50;
		if (plr[pnuma]._pClass == PC_SORCERER)
			v13 = plr[v12]._pMagic - v15 - dist + 70;
	}
	if (v13 < 5)
		v13 = 5;
	if (v13 > 95)
		v13 = 95;
	if (monster[v7]._mmode == MM_STONE)
		v25 = 0;
	if (CheckMonsterHit(arglist, &ret))
		return ret;
#ifdef _DEBUG
	if (v25 >= v13 && !debug_mode_key_inverted_v && !debug_mode_dollar_sign)
		return 0;
#else
	if (v25 >= v13)
		return 0;
#endif
	if (t == MIS_BONESPIRIT) {
		v19 = monster[v7]._mhitpoints / 3 >> 6;
	} else {
		v19 = mindam + random(70, maxdam - mindam + 1);
	}
	dist_3 = missiledata[v23].mType;
	if (!missiledata[v23].mType) {
		v20 = plr[v12]._pIBonusDamMod + v19 * plr[v12]._pIBonusDam / 100 + v19;
		if (plr[v12]._pClass == PC_ROGUE)
			v19 = plr[v12]._pDamageMod + v20;
		else
			v19 = (plr[v12]._pDamageMod >> 1) + v20;
	}
	if (!(_BYTE)shift)
		v19 <<= 6;
	if (v26)
		v19 >>= 2;
	v21 = pnuma;
	if (pnuma == myplr)
		monster[v7]._mhitpoints -= v19;
	v22 = plr[v12]._pIFlags;
	if (v22 & 8)
		monster[v7]._mFlags |= MFLAG_NOHEAL;
	if (monster[v7]._mhitpoints >> 6 > 0) {
		if (v26) {
			PlayEffect(arglist, 1);
		} else if (monster[v7]._mmode == MM_STONE) {
			if (arglist > 3)
				M_StartHit(arglist, v21, v19);
			monster[v7]._mmode = MM_STONE;
		} else {
			if (!dist_3 && v22 & 0x800) {
				M_GetKnockback(arglist);
				v21 = pnuma;
			}
			if (arglist > 3)
				M_StartHit(arglist, v21, v19);
		}
	} else if (monster[v7]._mmode == MM_STONE) {
		M_StartKill(arglist, v21);
		monster[v7]._mmode = MM_STONE;
	} else {
		M_StartKill(arglist, v21);
	}
	if (!monster[v7]._msquelch) {
		monster[v7]._msquelch = -1;
		monster[v7]._lastx = plr[v12].WorldX;
		monster[v7]._lasty = plr[v12].WorldY;
	}
	return 1;
}

BOOLEAN __fastcall PlayerMHit(int pnum, int m, int dist, int mind, int maxd, int mtype, int shift, int earflag)
{
	int v8;            // ebx
	int v9;            // esi
	int v10;           // edi
	int v11;           // ecx
	int v12;           // eax
	int v13;           // edi
	int v14;           // edi
	int v15;           // eax
	int v16;           // eax
	int v17;           // ebx
	int v18;           // ebx
	unsigned char v19; // al
	int v20;           // eax
	int v21;           // ecx
	int v22;           // ecx
	int v23;           // ecx
	int v24;           // edi
	int v25;           // ecx
	int v26;           // eax
	int v29;           // eax
	int v30;           // eax
	int v32;           // [esp+Ch] [ebp-14h]
	int arglist;       // [esp+14h] [ebp-Ch]
	int v34;           // [esp+18h] [ebp-8h]
	int v35;           // [esp+1Ch] [ebp-4h]
	int dista;         // [esp+28h] [ebp+8h]

	v8 = m;
	arglist = pnum;
	v9 = pnum;
	v34 = m;
	if (plr[pnum]._pHitPoints >> 6 <= 0
	    || plr[v9]._pInvincible
	    || plr[v9]._pSpellFlags & 1 && !missiledata[mtype].mType) {
		return 0;
	}
	v10 = 100;
	v32 = random(72, 100);
#ifdef _DEBUG
	if (debug_mode_dollar_sign || debug_mode_key_inverted_v)
		v32 = 1000;
#endif
	if (!missiledata[mtype].mType) {
		v11 = 5;
		v12 = plr[v9]._pIAC + plr[v9]._pIBonusAC + plr[v9]._pDexterity / 5;
		if (v8 != -1) {
			v11 = 2 * dist;
			v13 = (unsigned char)monster[v8].mHit
			    + 2 * (SLOBYTE(monster[v8].mLevel) - plr[v9]._pLevel)
			    + 30
			    - 2 * dist;
		LABEL_8:
			v14 = v13 - v12;
			goto LABEL_14;
		}
		v15 = v12 >> 1;
	LABEL_12:
		v13 = v10 - v15;
		v12 = 2 * dist;
		goto LABEL_8;
	}
	if (v8 != -1) {
		v10 = 2 * SLOBYTE(monster[v8].mLevel) + 40;
		v15 = 2 * plr[v9]._pLevel;
		goto LABEL_12;
	}
	v14 = 40;
LABEL_14:
	if (v14 < 10)
		v14 = 10;
	if (currlevel == 14) {
		if (v14 >= 20)
			goto LABEL_25;
		v14 = 20;
	}
	if (currlevel == 15) {
		if (v14 >= 25)
			goto LABEL_25;
		v14 = 25;
	}
	if (currlevel == 16 && v14 < 30)
		v14 = 30;
LABEL_25:
	v16 = plr[v9]._pmode;
	if (v16 && v16 != 4 || !plr[v9]._pBlockFlag) {
		v35 = 100;
	} else {
		v35 = random(73, 100);
	}
	if ((_BYTE)shift == 1)
		v35 = 100;
	if (mtype == MIS_ACIDPUD)
		v35 = 100;
	if (v8 == -1)
		v17 = plr[v9]._pBaseToBlk;
	else
		v17 = plr[v9]._pBaseToBlk + 2 * plr[v9]._pLevel - 2 * SLOBYTE(monster[v8].mLevel);
	v18 = plr[v9]._pDexterity + v17;
	if (v18 < 0)
		v18 = 0;
	if (v18 > 100)
		v18 = 100;
	v19 = missiledata[mtype].mResist;
	if (v19 == MISR_FIRE) {
		v20 = plr[v9]._pFireResist;
	} else if (v19 == MISR_LIGHTNING) {
		v20 = plr[v9]._pLghtResist;
	} else {
		if (v19 <= MISR_LIGHTNING || v19 > MISR_ACID) {
			dista = 0;
			goto LABEL_50;
		}
		v20 = plr[v9]._pMagResist;
	}
	dista = v20;
LABEL_50:
	if (v32 < v14) {
		if (mtype == MIS_BONESPIRIT) {
			v21 = plr[v9]._pHitPoints / 3;
		} else {
			if ((_BYTE)shift) {
				v23 = mind + random(75, maxd - mind + 1);
				if (v34 == -1 && plr[v9]._pIFlags & ISPL_ABSHALFTRAP)
					v23 >>= 1;
				v21 = plr[v9]._pIGetHit + v23;
			} else {
				v22 = (mind << 6) + random(75, (maxd - mind + 1) << 6);
				if (v34 == -1 && plr[v9]._pIFlags & ISPL_ABSHALFTRAP)
					v22 >>= 1;
				v21 = (plr[v9]._pIGetHit << 6) + v22;
			}
			if (v21 < 64)
				v21 = 64;
		}
		if (dista <= 0) {
			if (v35 < v18) {
				if (v34 == -1)
					v29 = plr[v9]._pdir;
				else
					v29 = GetDirection(plr[v9].WorldX, plr[v9].WorldY, monster[v34]._mx, monster[v34]._my);
				StartPlrBlock(arglist, v29);
				return 1;
			}
			v24 = arglist;
			if (arglist == myplr) {
				plr[v9]._pHitPoints -= v21;
				plr[v9]._pHPBase -= v21;
			}
			v30 = plr[v9]._pMaxHP;
			if (plr[v9]._pHitPoints > v30) {
				plr[v9]._pHitPoints = v30;
				plr[v9]._pHPBase = plr[v9]._pMaxHPBase;
			}
			if (plr[v9]._pHitPoints >> 6 > 0) {
				StartPlrHit(arglist, v21, 0);
				return 1;
			}
			goto LABEL_70;
		}
		v24 = arglist;
		v25 = dista * v21 / -100 + v21;
		if (arglist == myplr) {
			plr[v9]._pHitPoints -= v25;
			plr[v9]._pHPBase -= v25;
		}
		v26 = plr[v9]._pMaxHP;
		if (plr[v9]._pHitPoints > v26) {
			plr[v9]._pHitPoints = v26;
			plr[v9]._pHPBase = plr[v9]._pMaxHPBase;
		}
		if (plr[v9]._pHitPoints >> 6 <= 0) {
		LABEL_70:
			SyncPlrKill(v24, earflag);
			return 1;
		}

		if (plr[v9]._pClass == PC_WARRIOR) {
			PlaySfxLoc(PS_WARR69, plr[v9].WorldX, plr[v9].WorldY);
		} else if (plr[v9]._pClass == PC_ROGUE) {
			PlaySfxLoc(PS_ROGUE69, plr[v9].WorldX, plr[v9].WorldY);
		} else if (plr[v9]._pClass == PC_SORCERER) {
			PlaySfxLoc(PS_MAGE69, plr[v9].WorldX, plr[v9].WorldY);
		}

		drawhpflag = TRUE;
		return 1;
	}
	return 0;
}

BOOLEAN __fastcall Plr2PlrMHit(int pnum, int p, int mindam, int maxdam, int dist, int mtype, int shift)
{
	int v7;           // edi
	unsigned char v8; // al
	int v9;           // eax
	int v10;          // esi
	int v11;          // eax
	int v12;          // ecx
	int v13;          // eax
	int v14;          // ecx
	BOOLEAN v15;      // sf
	int v16;          // ecx
	int v17;          // ebx
	int v20;          // eax
	int v22;          // [esp+Ch] [ebp-14h]
	int v23;          // [esp+10h] [ebp-10h]
	int v24;          // [esp+10h] [ebp-10h]
	int arglist;      // [esp+14h] [ebp-Ch]
	int v26;          // [esp+18h] [ebp-8h]
	int v27;          // [esp+1Ch] [ebp-4h]
	int dista;        // [esp+30h] [ebp+10h]

	arglist = p;
	v7 = p;
	v26 = pnum;
	if (plr[p]._pInvincible || mtype == MIS_HBOLT || plr[v7]._pSpellFlags & 1 && !missiledata[mtype].mType)
		return 0;
	v22 = mtype;
	v8 = missiledata[mtype].mResist;
	if (v8 == MISR_FIRE) {
		v9 = plr[v7]._pFireResist;
	} else if (v8 == MISR_LIGHTNING) {
		v9 = plr[v7]._pLghtResist;
	} else {
		if (v8 <= MISR_LIGHTNING || v8 > MISR_ACID) {
			v27 = 0;
			goto LABEL_14;
		}
		v9 = plr[v7]._pMagResist;
	}
	v27 = v9;
LABEL_14:
	v23 = random(69, 100);
	if (missiledata[mtype].mType) {
		v10 = v26;
		v12 = 2 * plr[v7]._pLevel;
		v11 = plr[v26]._pMagic - v12 - dist + 50;
		if (plr[v26]._pClass == PC_SORCERER)
			v11 = plr[v10]._pMagic - v12 - dist + 70;
	} else {
		v10 = v26;
		v12 = plr[v10]._pIBonusToHit
		    + plr[v10]._pLevel
		    - (dist * dist >> 1)
		    - plr[v7]._pDexterity / 5
		    - plr[v7]._pIBonusAC
		    - plr[v7]._pIAC;
		v11 = v12 + plr[v26]._pDexterity + 50;
		if (plr[v26]._pClass == PC_ROGUE)
			v11 += 20;
		if (plr[v26]._pClass == PC_WARRIOR)
			v11 += 10;
	}
	if (v11 < 5)
		v11 = 5;
	if (v11 > 95)
		v11 = 95;
	if (v23 < v11) {
		v13 = plr[v7]._pmode;
		if (v13 && v13 != 4 || !plr[v7]._pBlockFlag) {
			v24 = 100;
		} else {
			v24 = random(73, 100);
		}
		if ((_BYTE)shift == 1)
			v24 = 100;
		v14 = plr[v7]._pBaseToBlk + 2 * plr[v7]._pLevel - 2 * plr[v10]._pLevel;
		v15 = plr[v7]._pDexterity + v14 < 0;
		v16 = plr[v7]._pDexterity + v14;
		dista = v16;
		if (v15) {
			dista = 0;
			v16 = 0;
		}
		if (v16 > 100) {
			dista = 100;
			v16 = 100;
		}
		if (mtype == MIS_BONESPIRIT) {
			v17 = plr[v7]._pHitPoints / 3;
		} else {
			v17 = mindam + random(70, maxdam - mindam + 1);
			if (!missiledata[v22].mType)
				v17 += plr[v10]._pIBonusDamMod + plr[v10]._pDamageMod + v17 * plr[v10]._pIBonusDam / 100;
			v16 = dista;
			if (!(_BYTE)shift)
				v17 <<= 6;
		}
		if (missiledata[v22].mType)
			v17 >>= 1;
		if (v27 <= 0) {
			if (v24 >= v16) {
				if (v26 == myplr)
					NetSendCmdDamage(TRUE, arglist, v17);
				StartPlrHit(arglist, v17, 0);
			} else {
				v20 = GetDirection(plr[v7].WorldX, plr[v7].WorldY, plr[v10].WorldX, plr[v10].WorldY);
				StartPlrBlock(arglist, v20);
			}
			return 1;
		}
		if (v26 == myplr)
			NetSendCmdDamage(TRUE, arglist, v17 - v27 * v17 / 100);
		if (plr[v10]._pClass == PC_WARRIOR) {
			PlaySfxLoc(PS_WARR69, plr[v10].WorldX, plr[v10].WorldY);
		} else if (plr[v10]._pClass == PC_ROGUE) {
			PlaySfxLoc(PS_ROGUE69, plr[v10].WorldX, plr[v10].WorldY);
		} else if (plr[v10]._pClass == PC_SORCERER) {
			PlaySfxLoc(PS_MAGE69, plr[v10].WorldX, plr[v10].WorldY);
		}
		return 1;
	}
	return 0;
}

void __fastcall CheckMissileCol(int i, int mindam, int maxdam, BOOLEAN shift, int mx, int my, int nodel)
{
	int v7;      // ebx
	int v8;      // esi
	char v9;     // dl
	int v10;     // ecx
	int v11;     // edi
	int v12;     // eax
	BOOLEAN v13; // eax
	char v14;    // al
	int v15;     // ecx
	int v16;     // edx
	BOOLEAN v17; // eax
	int v18;     // eax
	BOOLEAN v19; // eax
	char v20;    // al
	int v21;     // eax
	int v22;     // eax
	char v23;    // al
	char v24;    // al
	int v25;     // edx
	int v26;     // ecx
	int v27;     // [esp-Ch] [ebp-1Ch]
	int v28;     // [esp-8h] [ebp-18h]
	int mindama; // [esp+Ch] [ebp-4h]

	v7 = mindam;
	v8 = i;
	mindama = mindam;
	v9 = missile[i]._miAnimType;
	if (v9 == 4 || (v10 = missile[v8]._misource, v10 == -1)) {
		v11 = 112 * mx + my;
		v21 = dMonster[0][v11];
		if (v21 > 0) {
			v28 = missile[v8]._mitype;
			v27 = missile[v8]._midist;
			v22 = v9 == 4 ? MonsterMHit(missile[v8]._misource, v21 - 1, v7, maxdam, v27, v28, shift) : MonsterTrapHit(v21 - 1, v7, maxdam, v27, v28, shift);
			if (v22) {
				if (!(_BYTE)nodel)
					missile[v8]._mirange = 0;
				missile[v8]._miHitFlag = TRUE;
			}
		}
		v23 = dPlayer[0][v11];
		if (v23 > 0) {
			v17 = PlayerMHit(
			    v23 - 1,
			    -1,
			    missile[v8]._midist,
			    v7,
			    maxdam,
			    missile[v8]._mitype,
			    shift,
			    _LOBYTE(missile[v8]._miAnimType) == MFILE_FIREWAL);
		LABEL_35:
			if (v17) {
				if (!(_BYTE)nodel)
					missile[v8]._mirange = 0;
				missile[v8]._miHitFlag = TRUE;
			}
			goto LABEL_39;
		}
	} else {
		if (!missile[v8]._micaster) {
			v11 = 112 * mx + my;
			v12 = dMonster[0][v11];
			if (v12 <= 0) {
				if (v12 >= 0 || monster[-(v12 + 1)]._mmode != MM_STONE) {
				LABEL_13:
					v14 = dPlayer[0][v11];
					if (v14 <= 0)
						goto LABEL_39;
					v15 = missile[v8]._misource;
					v16 = v14 - 1;
					if (v16 == v15)
						goto LABEL_39;
					v17 = Plr2PlrMHit(
					    v15,
					    v16,
					    mindama,
					    maxdam,
					    missile[v8]._midist,
					    missile[v8]._mitype,
					    shift);
					goto LABEL_35;
				}
				v13 = MonsterMHit(
				    v10,
				    -1 - v12,
				    mindama,
				    maxdam,
				    missile[v8]._midist,
				    missile[v8]._mitype,
				    shift);
			} else {
				v13 = MonsterMHit(v10, v12 - 1, v7, maxdam, missile[v8]._midist, missile[v8]._mitype, shift);
			}
			if (v13) {
				if (!(_BYTE)nodel)
					missile[v8]._mirange = 0;
				missile[v8]._miHitFlag = TRUE;
			}
			goto LABEL_13;
		}
		if (monster[v10]._mFlags & MFLAG_TARGETS_MONSTER) {
			v18 = dMonster[mx][my];
			if (v18 > 0) {
				if (monster[v18 - 1]._mFlags & MFLAG_GOLEM) /* fix */
				{
					v19 = MonsterTrapHit(
					    v18 - 1,
					    mindama,
					    maxdam,
					    missile[v8]._midist,
					    missile[v8]._mitype,
					    shift);
					if (v19) {
						if (!(_BYTE)nodel)
							missile[v8]._mirange = 0;
						missile[v8]._miHitFlag = TRUE;
					}
				}
			}
		}
		v11 = my + 112 * mx;
		v20 = dPlayer[0][v11];
		if (v20 > 0) {
			v17 = PlayerMHit(
			    v20 - 1,
			    missile[v8]._misource,
			    missile[v8]._midist,
			    mindama,
			    maxdam,
			    missile[v8]._mitype,
			    shift,
			    0);
			goto LABEL_35;
		}
	}
LABEL_39:
	v24 = dObject[0][v11];
	if (v24) {
		v25 = v24 <= 0 ? -1 - v24 : v24 - 1;
		if (!object[v25]._oMissFlag) {
			if (object[v25]._oBreak == 1)
				BreakObject(-1, v25);
			if (!(_BYTE)nodel)
				missile[v8]._mirange = 0;
			missile[v8]._miHitFlag = FALSE;
		}
	}
	if (nMissileTable[dPiece[0][v11]]) {
		if (!(_BYTE)nodel)
			missile[v8]._mirange = 0;
		missile[v8]._miHitFlag = FALSE;
	}
	if (!missile[v8]._mirange) {
		v26 = missiledata[missile[v8]._mitype].miSFX;
		if (v26 != -1)
			PlaySfxLoc(v26, missile[v8]._mix, missile[v8]._miy);
	}
}

void __fastcall SetMissAnim(int mi, int animtype)
{
	int dir = missile[mi]._mimfnum;

	missile[mi]._miAnimType = animtype;
	missile[mi]._miAnimFlags = misfiledata[animtype].mFlags;
	missile[mi]._miAnimData = misfiledata[animtype].mAnimData[dir];
	missile[mi]._miAnimDelay = misfiledata[animtype].mAnimDelay[dir];
	missile[mi]._miAnimLen = misfiledata[animtype].mAnimLen[dir];
	missile[mi]._miAnimWidth = misfiledata[animtype].mAnimWidth[dir];
	missile[mi]._miAnimWidth2 = misfiledata[animtype].mAnimWidth2[dir];
	missile[mi]._miAnimCnt = 0;
	missile[mi]._miAnimFrame = 1;
}

void __fastcall SetMissDir(int mi, int dir)
{
	missile[mi]._mimfnum = dir;
	SetMissAnim(mi, missile[mi]._miAnimType);
}

void __fastcall LoadMissileGFX(BYTE mi)
{
	char pszName[256];
	int i;
	BYTE *file;
	MisFileData *mfd;

	mfd = &misfiledata[mi];
	if (mfd->mFlags & MFLAG_ALLOW_SPECIAL) {
		sprintf(pszName, "Missiles\\%s.CL2", mfd->mName);
		file = LoadFileInMem(pszName, 0);
		for (i = 0; i < mfd->mAnimFAmt; i++)
			mfd->mAnimData[i] = &file[((int *)file)[i]];
	} else if (mfd->mAnimFAmt == 1) {
		sprintf(pszName, "Missiles\\%s.CL2", mfd->mName);
		if (!mfd->mAnimData[0])
			mfd->mAnimData[0] = LoadFileInMem(pszName, 0);
	} else {
		for (i = 0; i < mfd->mAnimFAmt; i++) {
			sprintf(pszName, "Missiles\\%s%i.CL2", mfd->mName, i + 1);
			if (!mfd->mAnimData[i]) {
				file = LoadFileInMem(pszName, 0);
				mfd->mAnimData[i] = file;
			}
		}
	}
}

void __cdecl InitMissileGFX()
{
	int mi;

	for (mi = 0; misfiledata[mi].mAnimFAmt; mi++) {
		if (!(misfiledata[mi].mFlags & MFLAG_HIDDEN))
			LoadMissileGFX(mi);
	}
}

void __fastcall FreeMissileGFX(int mi)
{
	int v1;            // esi
	unsigned char *v2; // ecx
	signed int v3;     // ebx
	void **v4;         // edi
	void *v5;          // ecx

	v1 = mi;
	if (misfiledata[mi].mFlags & MFLAG_ALLOW_SPECIAL) {
		v2 = misfiledata[v1].mAnimData[0];
		if (v2) {
			mem_free_dbg(&v2[-4 * misfiledata[v1].mAnimFAmt]);
			misfiledata[v1].mAnimData[0] = 0;
		}
	} else {
		v3 = 0;
		if (misfiledata[v1].mAnimFAmt) {
			v4 = (void **)misfiledata[v1].mAnimData;
			do {
				v5 = *v4;
				if (*v4) {
					*v4 = 0;
					mem_free_dbg(v5);
				}
				++v3;
				++v4;
			} while (v3 < misfiledata[v1].mAnimFAmt);
		}
	}
}

void __cdecl FreeMissiles()
{
	int mi;

	for (mi = 0; misfiledata[mi].mAnimFAmt; mi++) {
		if (!(misfiledata[mi].mFlags & MFLAG_HIDDEN))
			FreeMissileGFX(mi);
	}
}

void __cdecl FreeMissiles2()
{
	int mi;

	for (mi = 0; misfiledata[mi].mAnimFAmt; mi++) {
		if (misfiledata[mi].mFlags & MFLAG_HIDDEN)
			FreeMissileGFX(mi);
	}
}

void __cdecl InitMissiles()
{
	int mi, src, i, j;

	plr[myplr]._pSpellFlags &= ~0x1;
	if (plr[myplr]._pInfraFlag == TRUE) {
		for (i = 0; i < nummissiles; ++i) {
			mi = missileactive[i];
			if (missile[mi]._mitype == MIS_INFRA) {
				src = missile[mi]._misource;
				if (src == myplr)
					CalcPlrItemVals(src, 1);
			}
		}
	}
	nummissiles = 0;
	for (i = 0; i < MAXMISSILES; i++) {
		missileavail[i] = i;
		missileactive[i] = 0;
	}
	numchains = 0;
	for (i = 0; i < MAXMISSILES; i++) {
		chain[i].idx = -1;
		chain[i]._mitype = 0;
		chain[i]._mirange = 0;
	}
	for (j = 0; j < MAXDUNY; j++) {
		for (i = 0; i < MAXDUNX; i++) {
			dFlags[i][j] &= ~DFLAG_MISSILE;
		}
	}
}
// 64CCD8: using guessed type int numchains;

void __fastcall AddLArrow(int mi, int sx, int sy, int dx, int dy, int midir, char mienemy, int id, int dam)
{
	if (sx == dx && sy == dy) {
		dx += XDirAdd[midir];
		dy += YDirAdd[midir];
	}
	if (!mienemy) {
		if (plr[id]._pClass == PC_ROGUE)
			GetMissileVel(mi, sx, sy, dx, dy, (plr[id]._pLevel >> 2) + 31);
		else if (plr[id]._pClass == PC_WARRIOR)
			GetMissileVel(mi, sx, sy, dx, dy, (plr[id]._pLevel >> 3) + 31);
		else
			GetMissileVel(mi, sx, sy, dx, dy, 32);
	} else
		GetMissileVel(mi, sx, sy, dx, dy, 32);

	SetMissDir(mi, GetDirection16(sx, sy, dx, dy));
	missile[mi]._mirange = 256;
	missile[mi]._miVar1 = sx;
	missile[mi]._miVar2 = sy;
	missile[mi]._mlid = AddLight(sx, sy, 5);
}

void __fastcall AddArrow(int mi, int sx, int sy, int dx, int dy, int midir, char mienemy, int id, int dam)
{
	int av;

	if (sx == dx && sy == dy) {
		dx += XDirAdd[midir];
		dy += YDirAdd[midir];
	}
	if (!mienemy) {
		av = 32;
		if (plr[id]._pIFlags & 4) {
			av = random(64, 32) + 16;
		}
		if (plr[id]._pClass == PC_ROGUE)
			av += (plr[id]._pLevel - 1) >> 2;
		if (plr[id]._pClass == PC_WARRIOR)
			av += (plr[id]._pLevel - 1) >> 3;
		GetMissileVel(mi, sx, sy, dx, dy, av);
	} else {
		GetMissileVel(mi, sx, sy, dx, dy, 32);
	}
	missile[mi]._miAnimFrame = GetDirection16(sx, sy, dx, dy) + 1;
	missile[mi]._mirange = 256;
}

void __fastcall GetVileMissPos(int mi, int dx, int dy)
{
	int xx, yy, k, j, i;

	for (k = 1; k < 50; k++) {
		for (j = -k; j <= k; j++) {
			yy = j + dy;
			for (i = -k; i <= k; i++) {
				xx = i + dx;
				if (PosOkPlayer(myplr, xx, yy)) {
					missile[mi]._mix = xx;
					missile[mi]._miy = yy;
					return;
				}
			}
		}
	}
	missile[mi]._mix = dx;
	missile[mi]._miy = dy;
}

void __fastcall AddRndTeleport(int mi, int sx, int sy, int dx, int dy, int midir, char mienemy, int id, int dam)
{
	int pn, r1, r2, nTries;

	nTries = 0;
	do {
		nTries++;
		if (nTries > 500) {
			r1 = 0;
			r2 = 0;
			break;
		}
		r1 = random(58, 3) + 4;
		r2 = random(58, 3) + 4;
		if (random(58, 2) == 1)
			r1 = -r1;
		if (random(58, 2) == 1)
			r2 = -r2;

	} while (nSolidTable[dPiece[r1 + sx][sy + r2]] || dObject[r1 + sx][sy + r2] || dMonster[r1 + sx][sy + r2]);

	missile[mi]._miVar1 = 0;
	missile[mi]._mirange = 2;
	if (setlevel == 0 || setlvlnum != SL_VILEBETRAYER) {
		missile[mi]._mix = sx + r1;
		missile[mi]._miy = sy + r2;
		if (!(_BYTE)mienemy)
			UseMana(id, 10);
	} else {
		pn = dObject[dx][dy] - 1;
		if (object[pn]._otype == OBJ_MCIRCLE1 || object[pn]._otype == OBJ_MCIRCLE2) {
			missile[mi]._mix = dx;
			missile[mi]._miy = dy;
			if (!PosOkPlayer(myplr, dx, dy))
				GetVileMissPos(mi, dx, dy);
		}
	}
}
// 5CF31D: using guessed type char setlevel;

void __fastcall AddFirebolt(int mi, int sx, int sy, int dx, int dy, int midir, char micaster, int id, int dam)
{
<<<<<<< HEAD
	int v9;         // ebx
	int v10;        // esi
	int v11;        // edi
	int v12;        // eax
	int v13;        // eax
	int v14;        // eax
	int v15;        // esi
	signed int v16; // [esp-4h] [ebp-14h]
	int i;          // [esp+Ch] [ebp-4h]
	char micastera;  // [esp+28h] [ebp+18h]

	v9 = dx;
	v10 = dy;
	v11 = sx;
	i = mi;
=======
	int i, mx, sp;

>>>>>>> 2ccc1d74
	if (sx == dx && sy == dy) {
		dx += XDirAdd[midir];
		dy += YDirAdd[midir];
	}
	if (!(_BYTE)micaster) {
		for (i = 0; i < nummissiles; i++) {
			mx = missileactive[i];
			if (missile[mx]._mitype == MIS_GUARDIAN && missile[mx]._misource == id && missile[mx]._miVar3 == mi)
				break;
		}
		if (i == nummissiles)
			UseMana(id, 1);
		if (id != -1) {
			sp = 2 * missile[mi]._mispllvl + 16;
			if (sp >= 63)
				sp = 63;
		} else {
			sp = 16;
		}
	} else {
		sp = 26;
	}
	GetMissileVel(mi, sx, sy, dx, dy, sp);
	SetMissDir(mi, GetDirection16(sx, sy, dx, dy));
	missile[mi]._mirange = 256;
	missile[mi]._miVar1 = sx;
	missile[mi]._miVar2 = sy;
	missile[mi]._mlid = AddLight(sx, sy, 8);
}

void __fastcall AddMagmaball(int mi, int sx, int sy, int dx, int dy, int midir, char mienemy, int id, int dam)
{
	GetMissileVel(mi, sx, sy, dx, dy, 16);
	missile[mi]._mitxoff += 3 * missile[mi]._mixvel;
	missile[mi]._mityoff += 3 * missile[mi]._miyvel;
	GetMissilePos(mi);
	missile[mi]._mirange = 256;
	missile[mi]._miVar1 = sx;
	missile[mi]._miVar2 = sy;
	missile[mi]._mlid = AddLight(sx, sy, 8);
}

void __fastcall miss_null_33(int mi, int sx, int sy, int dx, int dy, int midir, char mienemy, int id, int dam)
{
	GetMissileVel(mi, sx, sy, dx, dy, 16);
	missile[mi]._mirange = 256;
	missile[mi]._miVar1 = sx;
	missile[mi]._miVar2 = sy;
	PutMissile(mi);
}

void __fastcall AddTeleport(int mi, int sx, int sy, int dx, int dy, int midir, char mienemy, int id, int dam)
{
	int i, pn, k, j, tx, ty;
	int CrawlNum[6] = { 0, 3, 12, 45, 94, 159 };

	missile[mi]._miDelFlag = TRUE;
	for (i = 0; i < 6; i++) {
		k = CrawlNum[i];
		pn = k + 2;
		for (j = (unsigned char)CrawlTable[k]; j > 0; j--) {
			tx = dx + CrawlTable[pn - 1];
			ty = dy + CrawlTable[pn];
			if (0 < tx && tx < MAXDUNX && 0 < ty && ty < MAXDUNY) {
				if (!(dMonster[tx][ty] | dObject[tx][ty] | dPlayer[tx][ty] | nSolidTable[dPiece[tx][ty]])) {
					missile[mi]._miDelFlag = FALSE;
					missile[mi]._mix = tx;
					missile[mi]._miy = ty;
					missile[mi]._misx = tx;
					missile[mi]._misy = ty;
					i = 6;
					break;
				}
			}
			pn += 2;
		}
	}

	if (!missile[mi]._miDelFlag) {
		UseMana(id, 23);
		missile[mi]._mirange = 2;
	}
}

void __fastcall AddLightball(int mi, int sx, int sy, int dx, int dy, int midir, char mienemy, int id, int dam)
{
	GetMissileVel(mi, sx, sy, dx, dy, 16);
	missile[mi]._midam = dam;
	missile[mi]._miAnimFrame = random(63, 8) + 1;
	missile[mi]._mirange = 255;
	if (id < 0) {
		missile[mi]._miVar1 = sx;
		missile[mi]._miVar2 = sy;
	} else {
		missile[mi]._miVar1 = plr[id].WorldX;
		missile[mi]._miVar2 = plr[id].WorldY;
	}
}

void __fastcall AddFirewall(int mi, int sx, int sy, int dx, int dy, int midir, char mienemy, int id, int dam)
{
	int i;

	missile[mi]._midam = 16 * (random(53, 10) + random(53, 10) + plr[id]._pLevel + 2) >> 1;
	GetMissileVel(mi, sx, sy, dx, dy, 16);
	missile[mi]._mirange = 10;
	i = missile[mi]._mispllvl;
	if (i > 0)
		missile[mi]._mirange = 10 * (i + 1);
	missile[mi]._mirange = ((missile[mi]._mirange * plr[id]._pISplDur >> 3) & 0xFFFFFFF0) + 16 * missile[mi]._mirange;
	missile[mi]._miVar1 = missile[mi]._mirange - missile[mi]._miAnimLen;
	missile[mi]._miVar2 = 0;
}

void __fastcall AddFireball(int mi, int sx, int sy, int dx, int dy, int midir, char mienemy, int id, int dam)
{
<<<<<<< HEAD
	int v9;       // edi
	int v10;      // eax
	int v12;      // ecx
	int v13;      // edx
	int v14;      // esi
	int v15;      // eax
	int v16;      // esi
	int i;        // [esp+Ch] [ebp-4h]
	char mienemya; // [esp+28h] [ebp+18h]

	v9 = sx;
	i = mi;
	if (sx == dx) {
		mi = dy;
		if (sy == dy) {
			mi = YDirAdd[midir] + dy;
			dx += XDirAdd[midir];
			dy += YDirAdd[midir];
		}
=======
	int i;

	if (sx == dx && sy == dy) {
		dx += XDirAdd[midir];
		dy += YDirAdd[midir];
>>>>>>> 2ccc1d74
	}
	if (!(_BYTE)mienemy) {
		missile[mi]._midam = 2 * (plr[id]._pLevel + random(60, 10) + random(60, 10)) + 4;
		for (i = 0; i < missile[mi]._mispllvl; i++) {
			missile[mi]._midam += missile[mi]._midam >> 3;
		}
		i = 2 * missile[mi]._mispllvl + 16;
		if (i > 50)
			i = 50;
		UseMana(id, 12);
	} else {
		i = 16;
	}
	GetMissileVel(mi, sx, sy, dx, dy, i);
	SetMissDir(mi, GetDirection16(sx, sy, dx, dy));
	missile[mi]._mirange = 256;
	missile[mi]._miVar1 = sx;
	missile[mi]._miVar2 = sy;
	missile[mi]._miVar3 = 0;
	missile[mi]._miVar4 = sx;
	missile[mi]._miVar5 = sy;
	missile[mi]._mlid = AddLight(sx, sy, 8);
}

void __fastcall AddLightctrl(int mi, int sx, int sy, int dx, int dy, int midir, char mienemy, int id, int dam)
{
	if (!dam && !mienemy)
		UseMana(id, 3);
	missile[mi]._miVar1 = sx;
	missile[mi]._miVar2 = sy;
	GetMissileVel(mi, sx, sy, dx, dy, 32);
	missile[mi]._miAnimFrame = random(52, 8) + 1;
	missile[mi]._mirange = 256;
}

void __fastcall AddLightning(int mi, int sx, int sy, int dx, int dy, int midir, char mienemy, int id, int dam)
{
	missile[mi]._misx = dx;
	missile[mi]._misy = dy;
	if (midir >= 0) {
		missile[mi]._mixoff = missile[midir]._mixoff;
		missile[mi]._miyoff = missile[midir]._miyoff;
		missile[mi]._mitxoff = missile[midir]._mitxoff;
		missile[mi]._mityoff = missile[midir]._mityoff;
	}
	missile[mi]._miAnimFrame = random(52, 8) + 1;

	if (midir < 0 || mienemy == 1 || id == -1) {
		if (midir < 0 || id == -1)
			missile[mi]._mirange = 8;
		else
			missile[mi]._mirange = 10;
	} else {
		missile[mi]._mirange = (missile[mi]._mispllvl >> 1) + 6;
	}
	missile[mi]._mlid = AddLight(missile[mi]._mix, missile[mi]._miy, 4);
}

void __fastcall AddMisexp(int mi, int sx, int sy, int dx, int dy, int midir, char mienemy, int id, int dam)
{
	int v9;        // edi
	CMonster *v10; // esi
	int v11;       // eax
	int v12;       // ecx

	v9 = mi;
	if ((_BYTE)mienemy && id > 0) {
		v10 = monster[id].MType;
		if (v10->mtype == MT_SUCCUBUS)
			SetMissAnim(mi, MFILE_FLAREEXP);
		if (v10->mtype == MT_SNOWWICH)
			SetMissAnim(v9, MFILE_SCBSEXPB);
		if (v10->mtype == MT_HLSPWN)
			SetMissAnim(v9, MFILE_SCBSEXPD);
		if (v10->mtype == MT_SOLBRNR)
			SetMissAnim(v9, MFILE_SCBSEXPC);
	}
	v11 = v9;
	missile[v11]._mix = missile[dx]._mix;
	missile[v11]._miy = missile[dx]._miy;
	missile[v11]._misx = missile[dx]._misx;
	missile[v11]._misy = missile[dx]._misy;
	missile[v11]._mixoff = missile[dx]._mixoff;
	missile[v11]._miyoff = missile[dx]._miyoff;
	missile[v11]._mitxoff = missile[dx]._mitxoff;
	v12 = missile[dx]._mityoff;
	missile[v11]._mixvel = 0;
	missile[v11]._miyvel = 0;
	missile[v11]._miVar1 = 0;
	missile[v11]._mityoff = v12;
	missile[v11]._mirange = missile[v9]._miAnimLen;
}

void __fastcall AddWeapexp(int mi, int sx, int sy, int dx, int dy, int midir, char mienemy, int id, int dam)
{
	int v9; // esi

	v9 = mi;
	missile[v9]._miy = sy;
	missile[v9]._misy = sy;
	missile[v9]._mix = sx;
	missile[v9]._misx = sx;
	missile[v9]._mixvel = 0;
	missile[v9]._miyvel = 0;
	missile[v9]._miVar1 = 0;
	missile[v9]._miVar2 = dx;
	missile[v9]._mimfnum = 0;
	if (dx == 1)
		SetMissAnim(mi, MFILE_MAGBLOS);
	else
		SetMissAnim(mi, MFILE_MINILTNG);
	missile[v9]._mirange = missile[v9]._miAnimLen - 1;
}

BOOL __fastcall CheckIfTrig(int x, int y)
{
	int i;

	for (i = 0; i < trigflag[4]; i++) {
		if ((x == trigs[i]._tx && y == trigs[i]._ty) || (abs(trigs[i]._tx - x) < 2 && abs(trigs[i]._ty - y) < 2))
			return TRUE;
	}
	return FALSE;
}

void __fastcall AddTown(int mi, int sx, int sy, int dx, int dy, int midir, char mienemy, int id, int dam)
{
	int i, j, k, mx, tx, ty;
	int CrawlNum[6] = { 0, 3, 12, 45, 94, 159 };

	tx = dx;
	if (currlevel) {
		missile[mi]._miDelFlag = TRUE;
		for (j = 0; j < 6; j++) {
			k = CrawlNum[j] + 2;
			for (i = (unsigned char)CrawlTable[CrawlNum[j]]; i > 0; i--) {
				tx = dx + CrawlTable[k - 1];
				ty = dy + CrawlTable[k];
				if (tx > 0 && tx < MAXDUNX && ty > 0 && ty < MAXDUNY) {
					if (!(dObject[tx][ty] | dPlayer[tx][ty] | dMissile[tx][ty] | nSolidTable[dPiece[tx][ty]] | (unsigned char)nMissileTable[dPiece[tx][ty]])) {
						if (!CheckIfTrig(tx, ty)) {
							missile[mi]._miDelFlag = FALSE;
							missile[mi]._mix = tx;
							missile[mi]._miy = ty;
							missile[mi]._misx = tx;
							missile[mi]._misy = ty;
							j = 6;
							break;
						}
					}
				}
				k += 2;
			}
		}
	} else {
		ty = dy;
		missile[mi]._mix = tx;
		missile[mi]._miy = ty;
		missile[mi]._misx = tx;
		missile[mi]._misy = ty;
		missile[mi]._miDelFlag = FALSE;
	}
	missile[mi]._mirange = 100;
	missile[mi]._miVar1 = 100 - missile[mi]._miAnimLen;
	missile[mi]._miVar2 = 0;
	for (i = 0; i < nummissiles; i++) {
		mx = missileactive[i];
		if (missile[mx]._mitype == MIS_TOWN && mx != mi && missile[mx]._misource == id)
			missile[mx]._mirange = 0;
	}
	PutMissile(mi);
	if (id == myplr && !missile[mi]._miDelFlag && currlevel) {
		if (!setlevel) {
			NetSendCmdLocParam3(TRUE, CMD_ACTIVATEPORTAL, tx, ty, currlevel, leveltype, 0);
		} else {
			NetSendCmdLocParam3(TRUE, CMD_ACTIVATEPORTAL, tx, ty, setlvlnum, leveltype, 1);
		}
	}
}
// 5CF31D: using guessed type char setlevel;

void __fastcall AddFlash(int mi, int sx, int sy, int dx, int dy, int midir, char mienemy, int id, int dam)
{
	int i;

	if (!mienemy && id != -1) {
		missile[mi]._midam = 0;
		for (i = 0; i <= plr[id]._pLevel; i++) {
			missile[mi]._midam += random(55, 20) + 1;
		}
		for (i = 0; i < missile[mi]._mispllvl; i++) {
			missile[mi]._midam += missile[mi]._midam >> 3;
		}
		missile[mi]._midam += missile[mi]._midam >> 1;
		UseMana(id, 4);
	} else {
		if (!mienemy) {
			missile[mi]._midam = currlevel >> 1;
		} else {
			missile[mi]._midam = monster[id].mLevel << 1;
		}
	}
	missile[mi]._mirange = 19;
}

void __fastcall AddFlash2(int mi, int sx, int sy, int dx, int dy, int midir, char mienemy, int id, int dam)
{
	int i;

	if (!mienemy) {
		if (id != -1) {
			missile[mi]._midam = 0;
			for (i = 0; i <= plr[id]._pLevel; i++) {
				missile[mi]._midam += random(56, 2) + 1;
			}
			for (i = 0; i < missile[mi]._mispllvl; i++) {
				missile[mi]._midam += missile[mi]._midam >> 3;
			}
			missile[mi]._midam += missile[mi]._midam >> 1;
		} else {
			missile[mi]._midam = currlevel >> 1;
		}
	}
	missile[mi]._miPreFlag = TRUE;
	missile[mi]._mirange = 19;
}

void __fastcall AddManashield(int mi, int sx, int sy, int dx, int dy, int midir, char mienemy, int id, int dam)
{
	missile[mi]._mirange = 48 * plr[id]._pLevel;
	missile[mi]._miVar1 = plr[id]._pHitPoints;
	missile[mi]._miVar2 = plr[id]._pHPBase;
	missile[mi]._miVar8 = -1;
	if (!mienemy)
		UseMana(id, 11);
	if (id == myplr)
		NetSendCmd(TRUE, CMD_SETSHIELD);
	plr[id].pManaShield = TRUE;
}

void __fastcall AddFiremove(int mi, int sx, int sy, int dx, int dy, int midir, char mienemy, int id, int dam)
{
	int v9;  // edi
	int v10; // ebx
	int v11; // esi

	v9 = mi;
	v10 = sx;
	v11 = mi;
	v11 *= 176;
	*(int *)((char *)&missile[0]._midam + v11) = random(59, 10) + plr[id]._pLevel + 1;
	GetMissileVel(v9, v10, sy, dx, dy, 16);
	*(int *)((char *)&missile[0]._miVar1 + v11) = 0;
	*(int *)((char *)&missile[0]._miVar2 + v11) = 0;
	++*(int *)((char *)&missile[0]._mix + v11);
	++*(int *)((char *)&missile[0]._miy + v11);
	*(int *)((char *)&missile[0]._miyoff + v11) -= 32;
	*(int *)((char *)&missile[0]._mirange + v11) = 255;
}

void __fastcall AddGuardian(int mi, int sx, int sy, int dx, int dy, int midir, char mienemy, int id, int dam)
{
	int i, pn, k, j, tx, ty;
	int CrawlNum[6] = { 0, 3, 12, 45, 94, 159 };

	missile[mi]._midam = random(62, 10) + (plr[id]._pLevel >> 1) + 1;
	for (i = missile[mi]._mispllvl; i > 0; i--) {
		missile[mi]._midam += missile[mi]._midam >> 3;
	}

	missile[mi]._miDelFlag = TRUE;
	for (i = 0; i < 6; i++) {
		pn = CrawlNum[i];
		k = pn + 2;
		for (j = (unsigned char)CrawlTable[pn]; j > 0; j--) {
			tx = dx + CrawlTable[k - 1];
			ty = dy + CrawlTable[k];
			pn = dPiece[tx][ty];
			if (tx > 0 && tx < MAXDUNX && ty > 0 && ty < MAXDUNY) {
				if (LineClear(sx, sy, tx, ty)) {
					if (!(dMonster[tx][ty] | dObject[tx][ty] | dMissile[tx][ty] | nSolidTable[pn] | (unsigned char)nMissileTable[pn])) {
						missile[mi]._miDelFlag = FALSE;
						missile[mi]._mix = tx;
						missile[mi]._miy = ty;
						missile[mi]._misx = tx;
						missile[mi]._misy = ty;
						UseMana(id, 13);
						i = 6;
						break;
					}
				}
			}
			k += 2;
		}
	}

	if (missile[mi]._miDelFlag != TRUE) {
		missile[mi]._misource = id;
		missile[mi]._mlid = AddLight(missile[mi]._mix, missile[mi]._miy, 1);

		missile[mi]._mirange = plr[id]._pLevel >> 1;
		missile[mi]._mirange += missile[mi]._mispllvl;
		missile[mi]._mirange += (missile[mi]._mirange * plr[id]._pISplDur) >> 7;

		if (missile[mi]._mirange > 30)
			missile[mi]._mirange = 30;
		missile[mi]._mirange <<= 4;
		if (missile[mi]._mirange < 30)
			missile[mi]._mirange = 30;

		missile[mi]._miVar1 = missile[mi]._mirange - missile[mi]._miAnimLen;
		missile[mi]._miVar3 = 1;
		missile[mi]._miVar2 = 0;
	}
}

void __fastcall AddChain(int mi, int sx, int sy, int dx, int dy, int midir, char mienemy, int id, int dam)
{
	missile[mi]._miVar1 = dx;
	missile[mi]._miVar2 = dy;
	missile[mi]._mirange = 1;
	UseMana(id, 14);
}

void __fastcall miss_null_11(int mi, int sx, int sy, int dx, int dy, int midir, char mienemy, int id, int dam)
{
	SetMissDir(mi, dx);
	missile[mi]._midam = 0;
	missile[mi]._miLightFlag = TRUE;
	missile[mi]._mirange = 250;
}

void __fastcall miss_null_12(int mi, int sx, int sy, int dx, int dy, int midir, char mienemy, int id, int dam)
{
	if (dx > 3)
		dx = 2;
	SetMissDir(mi, dx);
	missile[mi]._midam = 0;
	missile[mi]._miLightFlag = TRUE;
	missile[mi]._mirange = 250;
}

void __fastcall miss_null_13(int mi, int sx, int sy, int dx, int dy, int midir, char mienemy, int id, int dam)
{
	if (dx > 3)
		dx = 2;
	SetMissDir(mi, dx);
	missile[mi]._midam = 0;
	missile[mi]._miLightFlag = TRUE;
	missile[mi]._mirange = missile[mi]._miAnimLen;
}

void __fastcall AddRhino(int mi, int sx, int sy, int dx, int dy, int midir, char mienemy, int id, int dam)
{
	AnimStruct *anim;

	if (monster[id].MType->mtype < MT_HORNED || monster[id].MType->mtype > MT_OBLORD) {
		if (monster[id].MType->mtype < MT_NSNAKE || monster[id].MType->mtype > MT_GSNAKE) {
			anim = &monster[id].MType->Anims[MA_WALK];
		} else {
			anim = &monster[id].MType->Anims[MA_ATTACK];
		}
	} else {
		anim = &monster[id].MType->Anims[MA_SPECIAL];
	}
	GetMissileVel(mi, sx, sy, dx, dy, 18);
	missile[mi]._miAnimFlags = 0;
	missile[mi]._mimfnum = midir;
	missile[mi]._miAnimData = anim->Data[midir];
	missile[mi]._miAnimDelay = anim->Rate;
	missile[mi]._miAnimLen = anim->Frames;
	missile[mi]._miAnimWidth = monster[id].MType->width;
	missile[mi]._miAnimWidth2 = monster[id].MType->width2;
	missile[mi]._miAnimAdd = 1;
	if (monster[id].MType->mtype >= MT_NSNAKE && monster[id].MType->mtype <= MT_GSNAKE)
		missile[mi]._miAnimFrame = 7;
	missile[mi]._miVar1 = 0;
	missile[mi]._miVar2 = 0;
	missile[mi]._miLightFlag = TRUE;
	if (monster[id]._uniqtype != 0) {
		missile[mi]._miUniqTrans = monster[id]._uniqtrans + 1;
		missile[mi]._mlid = monster[id].mlid;
	}
	missile[mi]._mirange = 256;
	PutMissile(mi);
}

void __fastcall miss_null_32(int mi, int sx, int sy, int dx, int dy, int midir, char mienemy, int id, int dam)
{
	AnimStruct *anim;

	anim = &monster[id].MType->Anims[MA_WALK];
	GetMissileVel(mi, sx, sy, dx, dy, 16);
	missile[mi]._mimfnum = midir;
	missile[mi]._miAnimFlags = 0;
	missile[mi]._miAnimData = anim->Data[midir];
	missile[mi]._miAnimDelay = anim->Rate;
	missile[mi]._miAnimLen = anim->Frames;
	missile[mi]._miAnimWidth = monster[id].MType->width;
	missile[mi]._miAnimWidth2 = monster[id].MType->width2;
	missile[mi]._miAnimAdd = 1;
	missile[mi]._miVar1 = 0;
	missile[mi]._miVar2 = 0;
	missile[mi]._miLightFlag = TRUE;
	if (monster[id]._uniqtype != 0)
		missile[mi]._miUniqTrans = monster[id]._uniqtrans + 1;
	dMonster[monster[id]._mx][monster[id]._my] = 0;
	missile[mi]._mirange = 256;
	PutMissile(mi);
}

void __fastcall AddFlare(int mi, int sx, int sy, int dx, int dy, int midir, char mienemy, int id, int dam)
{
	if (sx == dx && sy == dy) {
		dx += XDirAdd[midir];
		dy += YDirAdd[midir];
	}
	GetMissileVel(mi, sx, sy, dx, dy, 16);
	missile[mi]._mirange = 256;
	missile[mi]._miVar1 = sx;
	missile[mi]._miVar2 = sy;
	missile[mi]._mlid = AddLight(sx, sy, 8);
	if (!mienemy) {
		UseMana(id, 35);
		drawhpflag = TRUE;
		plr[id]._pHitPoints -= 320;
		plr[id]._pHPBase -= 320;
		if (plr[id]._pHitPoints <= 0)
			SyncPlrKill(id, 0);
	} else {
		if (id > 0) {
			if (monster[id].MType->mtype == MT_SUCCUBUS)
				SetMissAnim(mi, MFILE_FLARE);
			if (monster[id].MType->mtype == MT_SNOWWICH)
				SetMissAnim(mi, MFILE_SCUBMISB);
			if (monster[id].MType->mtype == MT_HLSPWN)
				SetMissAnim(mi, MFILE_SCUBMISD);
			if (monster[id].MType->mtype == MT_SOLBRNR)
				SetMissAnim(mi, MFILE_SCUBMISC);
		}
	}
}

void __fastcall AddAcid(int mi, int sx, int sy, int dx, int dy, int midir, char mienemy, int id, int dam)
{
	GetMissileVel(mi, sx, sy, dx, dy, 16);
	SetMissDir(mi, GetDirection16(sx, sy, dx, dy));
	missile[mi]._mlid = -1;
	missile[mi]._miVar1 = sx;
	missile[mi]._miVar2 = sy;
	missile[mi]._mirange = 5 * (monster[id]._mint + 4);
	PutMissile(mi);
}

void __fastcall miss_null_1D(int mi, int sx, int sy, int dx, int dy, int midir, char mienemy, int id, int dam)
{
	missile[mi]._midam = dam;
	missile[mi]._mirange = 50;
	missile[mi]._mixvel = 0;
	missile[mi]._miyvel = 0;
	missile[mi]._miVar1 = 50 - missile[mi]._miAnimLen;
	missile[mi]._miVar2 = 0;
}

void __fastcall AddAcidpud(int mi, int sx, int sy, int dx, int dy, int midir, char mienemy, int id, int dam)
{
	int monst;

	monst = missile[mi]._misource;
	missile[mi]._mixvel = 0;
	missile[mi]._miyvel = 0;
	missile[mi]._mixoff = 0;
	missile[mi]._miyoff = 0;
	missile[mi]._miLightFlag = TRUE;
	missile[mi]._mirange = random(50, 15) + 40 * (monster[monst]._mint + 1);
	missile[mi]._miPreFlag = TRUE;
}

void __fastcall AddStone(int mi, int sx, int sy, int dx, int dy, int midir, char mienemy, int id, int dam)
{
	int i, j, k, l, tx, ty, mid;
	int CrawlNum[6] = { 0, 3, 12, 45, 94, 159 };

	missile[mi]._misource = id;
	for (i = 0; i < 6; i++) {
		k = CrawlNum[i];
		l = k + 2;
		for (j = (unsigned char)CrawlTable[k]; j > 0; j--) {
			tx = dx + CrawlTable[l - 1];
			ty = dy + CrawlTable[l];
			if (tx > 0 && tx < MAXDUNX && ty > 0 && ty < MAXDUNY) {
				mid = dMonster[tx][ty];
				mid = mid > 0 ? mid - 1 : -1 - mid;
				if (mid > 3 && monster[mid]._mAi != AI_DIABLO) {
					if (monster[mid]._mmode != MM_FADEIN && monster[mid]._mmode != MM_FADEOUT && monster[mid]._mmode != MM_CHARGE) {
						j = -99;
						i = 6;
						missile[mi]._miVar1 = monster[mid]._mmode;
						missile[mi]._miVar2 = mid;
						monster[mid]._mmode = MM_STONE;
						break;
					}
				}
			}
			l += 2;
		}
	}

	if (j != -99) {
		missile[mi]._miDelFlag = TRUE;
	} else {
		missile[mi]._mix = tx;
		missile[mi]._miy = ty;
		missile[mi]._misx = tx;
		missile[mi]._misy = ty;
		missile[mi]._mirange = 6;
		missile[mi]._mirange += missile[mi]._mispllvl;
		missile[mi]._mirange += (missile[mi]._mirange * plr[id]._pISplDur) >> 7;

		if (missile[mi]._mirange > 15)
			missile[mi]._mirange = 15;
		missile[mi]._mirange <<= 4;
		UseMana(id, 8);
	}
}

void __fastcall AddGolem(int mi, int sx, int sy, int dx, int dy, int midir, char mienemy, int id, int dam)
{
	int i;
	int mx;

	missile[mi]._miDelFlag = FALSE;
	for (i = 0; i < nummissiles; i++) {
		mx = missileactive[i];
		if (missile[mx]._mitype == MIS_GOLEM) {
			if (mx != mi && missile[mx]._misource == id) {
				missile[mi]._miDelFlag = TRUE;
				return;
			}
		}
	}
	missile[mi]._miVar1 = sx;
	missile[mi]._miVar2 = sy;
	missile[mi]._miVar4 = dx;
	missile[mi]._miVar5 = dy;
	if ((monster[id]._mx != 1 || monster[id]._my) && id == myplr)
		M_StartKill(id, id);
	UseMana(id, 21);
}

void __fastcall AddEtherealize(int mi, int sx, int sy, int dx, int dy, int midir, char mienemy, int id, int dam)
{
	int i;

	missile[mi]._mirange = 16 * plr[id]._pLevel >> 1;
	for (i = 0; i < missile[mi]._mispllvl; i++) {
		missile[mi]._mirange += missile[mi]._mirange >> 3;
	}
	missile[mi]._mirange += missile[mi]._mirange * plr[id]._pISplDur >> 7;
	missile[mi]._miVar1 = plr[id]._pHitPoints;
	missile[mi]._miVar2 = plr[id]._pHPBase;
	if (!mienemy)
		UseMana(id, 25);
}

void __fastcall miss_null_1F(int mi, int sx, int sy, int dx, int dy, int midir, char mienemy, int id, int dam)
{
	missile[mi]._miDelFlag = TRUE;
}

void __fastcall miss_null_23(int mi, int sx, int sy, int dx, int dy, int midir, char mienemy, int id, int dam)
{
	missile[mi]._midam = dam;
	missile[mi]._mix = sx;
	missile[mi]._miy = sy;
	missile[mi]._misx = sx;
	missile[mi]._misy = sy;
	missile[mi]._misource = id;
	if (dam == 1)
		SetMissDir(mi, 0);
	else
		SetMissDir(mi, 1);
	missile[mi]._miLightFlag = TRUE;
	missile[mi]._mirange = missile[mi]._miAnimLen;
}

void __fastcall AddBoom(int mi, int sx, int sy, int dx, int dy, int midir, char mienemy, int id, int dam)
{
	missile[mi]._mix = dx;
	missile[mi]._miy = dy;
	missile[mi]._misx = dx;
	missile[mi]._misy = dy;
	missile[mi]._mixvel = 0;
	missile[mi]._miyvel = 0;
	missile[mi]._midam = dam;
	missile[mi]._mirange = missile[mi]._miAnimLen;
	missile[mi]._miVar1 = 0;
}

void __fastcall AddHeal(int mi, int sx, int sy, int dx, int dy, int midir, char mienemy, int id, int dam)
{
	int i;
	int HealAmount;

	HealAmount = (random(57, 10) + 1) << 6;
	for (i = 0; i < plr[id]._pLevel; i++) {
		HealAmount += (random(57, 4) + 1) << 6;
	}
	for (i = 0; i < missile[mi]._mispllvl; i++) {
		HealAmount += (random(57, 6) + 1) << 6;
	}

	if (plr[id]._pClass == PC_WARRIOR)
		HealAmount += HealAmount;

	if (plr[id]._pClass == PC_ROGUE)
		HealAmount += HealAmount >> 1;

	plr[id]._pHitPoints += HealAmount;
	if (plr[id]._pHitPoints > plr[id]._pMaxHP)
		plr[id]._pHitPoints = plr[id]._pMaxHP;

	plr[id]._pHPBase += HealAmount;
	if (plr[id]._pHPBase > plr[id]._pMaxHPBase)
		plr[id]._pHPBase = plr[id]._pMaxHPBase;

	UseMana(id, 2);
	missile[mi]._miDelFlag = TRUE;
	drawhpflag = TRUE;
}

void __fastcall AddHealOther(int mi, int sx, int sy, int dx, int dy, int midir, char mienemy, int id, int dam)
{
	missile[mi]._miDelFlag = TRUE;
	UseMana(id, 34);
	if (id == myplr)
		SetCursor_(CURSOR_HEALOTHER);
}

void __fastcall AddElement(int mi, int sx, int sy, int dx, int dy, int midir, char mienemy, int id, int dam)
{
	int i;

	if (sx == dx && sy == dy) {
		dx += XDirAdd[midir];
		dy += YDirAdd[midir];
	}
	missile[mi]._midam = 2 * (plr[id]._pLevel + random(60, 10) + random(60, 10)) + 4;
	for (i = 0; i < missile[mi]._mispllvl; i++) {
		missile[mi]._midam += missile[mi]._midam >> 3;
	}
	missile[mi]._midam >>= 1;
	GetMissileVel(mi, sx, sy, dx, dy, 16);
	SetMissDir(mi, GetDirection8(sx, sy, dx, dy));
	missile[mi]._mirange = 256;
	missile[mi]._miVar1 = sx;
	missile[mi]._miVar2 = sy;
	missile[mi]._miVar3 = 0;
	missile[mi]._miVar4 = dx;
	missile[mi]._miVar5 = dy;
	missile[mi]._mlid = AddLight(sx, sy, 8);
	UseMana(id, 29);
}

void __fastcall AddIdentify(int mi, int sx, int sy, int dx, int dy, int midir, char mienemy, int id, int dam)
{
	missile[mi]._miDelFlag = TRUE;
	UseMana(id, 5);
	if (id == myplr) {
		if (sbookflag)
			sbookflag = 0;
		if (!invflag)
			invflag = 1;
		SetCursor_(CURSOR_IDENTIFY);
	}
}
// 4B8968: using guessed type int sbookflag;

void __fastcall AddFirewallC(int mi, int sx, int sy, int dx, int dy, int midir, char mienemy, int id, int dam)
{
	int i, j, k, tx, ty, pn;
	int CrawlNum[6] = { 0, 3, 12, 45, 94, 159 };

	missile[mi]._miDelFlag = TRUE;
	for (i = 0; i < 6; i++) {
		k = CrawlNum[i];
		pn = k + 2;
		for (j = (unsigned char)CrawlTable[k]; j > 0; j--) {
			tx = dx + CrawlTable[pn - 1];
			ty = dy + CrawlTable[pn];
			if (0 < tx && tx < MAXDUNX && 0 < ty && ty < MAXDUNY) {
				k = dPiece[tx][ty];
				if (LineClear(sx, sy, tx, ty)) {
					if ((sx != tx || sy != ty) && !(nSolidTable[k] | dObject[tx][ty])) {
						missile[mi]._miDelFlag = FALSE;
						missile[mi]._miVar1 = tx;
						missile[mi]._miVar2 = ty;
						missile[mi]._miVar5 = tx;
						missile[mi]._miVar6 = ty;
						i = 6;
						break;
					}
				}
			}
			pn += 2;
		}
	}

	if (missile[mi]._miDelFlag != TRUE) {
		missile[mi]._miVar7 = 0;
		missile[mi]._miVar8 = 0;
		missile[mi]._miVar3 = (midir - 2) & 7;
		missile[mi]._miVar4 = (midir + 2) & 7;
		missile[mi]._mirange = 7;
		UseMana(id, 6);
	}
}

void __fastcall AddInfra(int mi, int sx, int sy, int dx, int dy, int midir, char mienemy, int id, int dam)
{
	int i;

	missile[mi]._mirange = 1584;
	for (i = 0; i < missile[mi]._mispllvl; i++) {
		missile[mi]._mirange += missile[mi]._mirange >> 3;
	}
	missile[mi]._mirange += missile[mi]._mirange * plr[id]._pISplDur >> 7;
	if (!mienemy)
		UseMana(id, 9);
}

void __fastcall AddWave(int mi, int sx, int sy, int dx, int dy, int midir, char mienemy, int id, int dam)
{
	missile[mi]._miVar1 = dx;
	missile[mi]._miVar2 = dy;
	missile[mi]._miVar3 = 0;
	missile[mi]._miVar4 = 0;
	missile[mi]._mirange = 1;
	missile[mi]._miAnimFrame = 4;
	UseMana(id, 15);
}

void __fastcall AddNova(int mi, int sx, int sy, int dx, int dy, int midir, char mienemy, int id, int dam)
{
	int k;

	missile[mi]._miVar1 = dx;
	missile[mi]._miVar2 = dy;
	if (id != -1) {
		missile[mi]._midam = (random(66, 6) + random(66, 6) + random(66, 6) + random(66, 6) + random(66, 6) + plr[id]._pLevel + 5) >> 1;
		for (k = 0; k < missile[mi]._mispllvl; k++) {
			missile[mi]._midam += missile[mi]._midam >> 3;
		}
		if (!mienemy)
			UseMana(id, 18);
	} else {
		missile[mi]._midam = ((DWORD)currlevel >> 1) + random(66, 3) + random(66, 3) + random(66, 3);
	}
	missile[mi]._mirange = 1;
}

void __fastcall AddRepair(int mi, int sx, int sy, int dx, int dy, int midir, char mienemy, int id, int dam)
{
	missile[mi]._miDelFlag = TRUE;
	UseMana(id, 26);
	if (id == myplr) {
		if (sbookflag)
			sbookflag = 0;
		if (!invflag)
			invflag = 1;
		SetCursor_(CURSOR_REPAIR);
	}
}
// 4B8968: using guessed type int sbookflag;

void __fastcall AddRecharge(int mi, int sx, int sy, int dx, int dy, int midir, char mienemy, int id, int dam)
{
	missile[mi]._miDelFlag = TRUE;
	UseMana(id, 27);
	if (id == myplr) {
		if (sbookflag)
			sbookflag = 0;
		if (!invflag)
			invflag = 1;
		SetCursor_(CURSOR_RECHARGE);
	}
}
// 4B8968: using guessed type int sbookflag;

void __fastcall AddDisarm(int mi, int sx, int sy, int dx, int dy, int midir, char mienemy, int id, int dam)
{
	missile[mi]._miDelFlag = TRUE;
	UseMana(id, 28);
	if (id == myplr)
		SetCursor_(CURSOR_DISARM);
}

void __fastcall AddApoca(int mi, int sx, int sy, int dx, int dy, int midir, char mienemy, int id, int dam)
{
	int i;

	missile[mi]._miVar1 = 8;
	missile[mi]._miVar2 = sy - 8;
	missile[mi]._miVar3 = sy + 8;
	missile[mi]._miVar4 = sx - 8;
	missile[mi]._miVar5 = sx + 8;
	missile[mi]._miVar6 = sx - 8;
	if (sy - 8 <= 0)
		missile[mi]._miVar2 = 1;
	if (sy + 8 >= MAXDUNY)
		missile[mi]._miVar3 = MAXDUNY - 1;
	if (sx - 8 <= 0)
		missile[mi]._miVar4 = 1;
	if (sx + 8 >= MAXDUNX)
		missile[mi]._miVar5 = MAXDUNX - 1;
	for (i = 0; i < plr[id]._pLevel; i++) {
		missile[mi]._midam += random(67, 6) + 1;
	}
	missile[mi]._miDelFlag = FALSE;
	missile[mi]._mirange = 255;
	UseMana(id, 24);
}

void __fastcall AddFlame(int mi, int sx, int sy, int dx, int dy, int midir, char mienemy, int id, int dam)
{
	int i;

	missile[mi]._miVar2 = 0;
	if (dam > 0)
		missile[mi]._miVar2 = 5 * dam;
	missile[mi]._misx = dx;
	missile[mi]._misy = dy;
	missile[mi]._mixoff = missile[midir]._mixoff;
	missile[mi]._miyoff = missile[midir]._miyoff;
	missile[mi]._mitxoff = missile[midir]._mitxoff;
	missile[mi]._mityoff = missile[midir]._mityoff;
	missile[mi]._mirange = missile[mi]._miVar2 + 20;
	missile[mi]._mlid = AddLight(sx, sy, 1);
	if (!mienemy) {
		i = random(79, plr[id]._pLevel) + random(79, 2);
		missile[mi]._midam = 8 * i + 16 + ((8 * i + 16) >> 1);
	} else {
		missile[mi]._midam = monster[id].mMinDamage + random(77, monster[id].mMaxDamage - monster[id].mMinDamage + 1);
	}
}

void __fastcall AddFlamec(int mi, int sx, int sy, int dx, int dy, int midir, char mienemy, int id, int dam)
{
	if (sx == dx && sy == dy) {
		dx += XDirAdd[midir];
		dy += YDirAdd[midir];
	}
	GetMissileVel(mi, sx, sy, dx, dy, 32);
	if (!mienemy)
		UseMana(id, 20);
	missile[mi]._miVar3 = 0;
	missile[mi]._miVar2 = sy;
	missile[mi]._miVar1 = sx;
	missile[mi]._mirange = 256;
}

void __fastcall AddCbolt(int mi, int sx, int sy, int dx, int dy, int midir, char micaster, int id, int dam)
{
	int v9;  // esi
	int v10; // eax
	int v12; // edx
	int v13; // eax
	int v14; // ecx
	int i;   // [esp+Ch] [ebp-8h]
	int x;   // [esp+10h] [ebp-4h]

	i = mi;
	v9 = mi;
	x = sx;
	if ((_BYTE)micaster) {
		v13 = random(63, 15);
		missile[v9]._midam = 15;
		missile[v9]._mirnd = v13 + 1;
	} else {
		v10 = random(63, 15);
		v12 = plr[id]._pMagic;
		missile[v9]._mirnd = v10 + 1;
		missile[v9]._midam = random(68, v12 >> 2) + 1;
	}
	v14 = dx;
	if (x == dx && sy == dy) {
		v14 = XDirAdd[midir] + dx;
		dx += XDirAdd[midir];
		dy += YDirAdd[midir];
	}
	missile[v9]._miAnimFrame = random(63, 8) + 1;
	missile[v9]._mlid = AddLight(x, sy, 5);
	GetMissileVel(i, x, sy, dx, dy, 8);
	missile[v9]._miVar3 = 0;
	missile[v9]._miVar1 = 5;
	missile[v9]._miVar2 = midir;
	missile[v9]._mirange = 256;
}

void __fastcall AddHbolt(int mi, int sx, int sy, int dx, int dy, int midir, char micaster, int id, int dam)
{
	int sp;

	if (sx == dx && sy == dy) {
		dx += XDirAdd[midir];
		dy += YDirAdd[midir];
	}
	if (id != -1) {
		sp = 2 * missile[mi]._mispllvl + 16;
		if (sp >= 63) {
			sp = 63;
		}
	} else {
		sp = 16;
	}
	GetMissileVel(mi, sx, sy, dx, dy, sp);
	SetMissDir(mi, GetDirection16(sx, sy, dx, dy));
	missile[mi]._mirange = 256;
	missile[mi]._miVar1 = sx;
	missile[mi]._miVar2 = sy;
	missile[mi]._mlid = AddLight(sx, sy, 8);
	missile[mi]._midam = random(69, 10) + plr[id]._pLevel + 9;
	UseMana(id, 31);
}

void __fastcall AddResurrect(int mi, int sx, int sy, int dx, int dy, int midir, char mienemy, int id, int dam)
{
	UseMana(id, 32);
	if (id == myplr)
		SetCursor_(CURSOR_RESURRECT);
	missile[mi]._miDelFlag = TRUE;
}

void __fastcall AddResurrectBeam(int mi, int sx, int sy, int dx, int dy, int midir, char mienemy, int id, int dam)
{
	missile[mi]._mix = dx;
	missile[mi]._miy = dy;
	missile[mi]._misx = dx;
	missile[mi]._misy = dy;
	missile[mi]._mixvel = 0;
	missile[mi]._miyvel = 0;
	missile[mi]._mirange = misfiledata[36].mAnimLen[0];
}

void __fastcall AddTelekinesis(int mi, int sx, int sy, int dx, int dy, int midir, char mienemy, int id, int dam)
{
	missile[mi]._miDelFlag = TRUE;
	UseMana(id, 33);
	if (id == myplr)
		SetCursor_(CURSOR_TELEKINESIS);
}

void __fastcall AddBoneSpirit(int mi, int sx, int sy, int dx, int dy, int midir, char mienemy, int id, int dam)
{
	if (sx == dx && sy == dy) {
		dx = XDirAdd[midir] + dx;
		dy = YDirAdd[midir] + dy;
	}
	missile[mi]._midam = 0;
	GetMissileVel(mi, sx, sy, dx, dy, 16);
	SetMissDir(mi, GetDirection8(sx, sy, dx, dy));
	missile[mi]._mirange = 256;
	missile[mi]._miVar1 = sx;
	missile[mi]._miVar2 = sy;
	missile[mi]._miVar3 = 0;
	missile[mi]._miVar4 = dx;
	missile[mi]._miVar5 = dy;
	missile[mi]._mlid = AddLight(sx, sy, 8);
	if (!mienemy) {
		UseMana(id, 36);
		drawhpflag = TRUE;
		plr[id]._pHitPoints -= 384;
		plr[id]._pHPBase -= 384;
		if (plr[id]._pHitPoints <= 0)
			SyncPlrKill(id, 0);
	}
}

void __fastcall AddRportal(int mi, int sx, int sy, int dx, int dy, int midir, char mienemy, int id, int dam)
{
	missile[mi]._mix = sx;
	missile[mi]._miy = sy;
	missile[mi]._misx = sx;
	missile[mi]._misy = sy;
	missile[mi]._miVar1 = 100 - missile[mi]._miAnimLen;
	missile[mi]._miVar2 = 0;
	missile[mi]._mirange = 100;
	PutMissile(mi);
}

void __fastcall AddDiabApoca(int mi, int sx, int sy, int dx, int dy, int midir, char mienemy, int id, int dam)
{
	int pnum;

	for (pnum = 0; pnum < gbMaxPlayers; pnum++) {
		if (plr[pnum].plractive) {
			if (LineClear(sx, sy, plr[pnum]._px, plr[pnum]._py)) {
				AddMissile(0, 0, plr[pnum]._px, plr[pnum]._py, 0, MIS_BOOM2, mienemy, id, dam, 0);
			}
		}
	}
	missile[mi]._miDelFlag = TRUE;
}
// 679660: using guessed type char gbMaxPlayers;

int __fastcall AddMissile(int sx, int sy, int dx, int dy, int midir, int mitype, char micaster, int id, int midam, int spllvl)
{
	int i, mi;

	if (nummissiles >= MAXMISSILES)
		return -1;

	if (mitype == MIS_MANASHIELD && plr[id].pManaShield == TRUE) {
		if (currlevel != plr[id].plrlevel)
			return -1;

		for (i = 0; i < nummissiles; i++) {
			mi = missileactive[i];
			if (missile[mi]._mitype == MIS_MANASHIELD && missile[mi]._misource == id)
				return -1;
		}
	}

	mi = missileavail[0];

	missileavail[0] = missileavail[MAXMISSILES - nummissiles - 1];
	missileactive[nummissiles] = mi;
	nummissiles++;

	missile[mi]._mitype = mitype;
	missile[mi]._micaster = micaster;
	missile[mi]._misource = id;
	missile[mi]._miAnimType = missiledata[mitype].mFileNum;
	missile[mi]._miDrawFlag = missiledata[mitype].mDraw;
	missile[mi]._mimfnum = midir;
	missile[mi]._mispllvl = spllvl;

	if (missile[mi]._miAnimType == 255 || misfiledata[missile[mi]._miAnimType].mAnimFAmt < 8)
		SetMissDir(mi, 0);
	else
		SetMissDir(mi, midir);

	missile[mi]._mix = sx;
	missile[mi]._miy = sy;
	missile[mi]._mixoff = 0;
	missile[mi]._miyoff = 0;
	missile[mi]._misx = sx;
	missile[mi]._misy = sy;
	missile[mi]._mitxoff = 0;
	missile[mi]._mityoff = 0;
	missile[mi]._miDelFlag = FALSE;
	missile[mi]._miAnimAdd = 1;
	missile[mi]._miLightFlag = FALSE;
	missile[mi]._miPreFlag = FALSE;
	missile[mi]._miUniqTrans = 0;
	missile[mi]._midam = midam;
	missile[mi]._miHitFlag = FALSE;
	missile[mi]._midist = 0;
	missile[mi]._mlid = -1;
	missile[mi]._mirnd = 0;

	if (missiledata[mitype].mlSFX != -1) {
		PlaySfxLoc(missiledata[mitype].mlSFX, sx, sy);
	}

	missiledata[mitype].mAddProc(mi, sx, sy, dx, dy, midir, micaster, id, midam);

	return mi;
}

int __fastcall Sentfire(int i, int sx, int sy)
{
	int ex, dir;

	ex = 0;
	if (LineClear(missile[i]._mix, missile[i]._miy, sx, sy)) {
		if (dMonster[sx][sy] > 0 && monster[dMonster[sx][sy] - 1]._mhitpoints >> 6 > 0 && dMonster[sx][sy] - 1 > 3) {
			dir = GetDirection(missile[i]._mix, missile[i]._miy, sx, sy);
			missile[i]._miVar3 = missileavail[0];
			AddMissile(missile[i]._mix, missile[i]._miy, sx, sy, dir, MIS_FIREBOLT, 0, missile[i]._misource, missile[i]._midam, GetSpellLevel(missile[i]._misource, 1));
			ex = -1;
			SetMissDir(i, 2);
			missile[i]._miVar2 = 3;
		}
	}

	return ex;
}

void __fastcall MI_Dummy(int i)
{
	return;
}

void __fastcall MI_Golem(int i)
{
	int CrawlNum[6] = { 0, 3, 12, 45, 94, 159 };
	int tx, ty, dp, l, m, src, k, tid;

	src = missile[i]._misource;
	if (monster[src]._mx == 1 && !monster[src]._my) {
		for (l = 0; l < 6; l++) {
			k = CrawlNum[l];
			tid = k + 2;
			for (m = (unsigned char)CrawlTable[k]; m > 0; m--) {
				tx = missile[i]._miVar4 + CrawlTable[tid - 1];
				ty = missile[i]._miVar5 + CrawlTable[tid];
				if (0 < tx && tx < MAXDUNX && 0 < ty && ty < MAXDUNY) {
					dp = dPiece[tx][ty];
					if (LineClear(missile[i]._miVar1, missile[i]._miVar2, tx, ty)) {
						if (!(dMonster[tx][ty] | nSolidTable[dp] | dObject[tx][ty])) {
							l = 6;
							SpawnGolum(src, tx, ty, i);
							break;
						}
					}
				}
				tid += 2;
			}
		}
	}
	missile[i]._miDelFlag = TRUE;
}

void __fastcall MI_SetManashield(int i)
{
	ManashieldFlag = 1;
}

void __fastcall MI_LArrow(int i)
{
	int p, mind, maxd, rst;

	missile[i]._mirange--;
	p = missile[i]._misource;
	if (missile[i]._miAnimType == MFILE_MINILTNG || missile[i]._miAnimType == MFILE_MAGBLOS) {
		ChangeLight(missile[i]._mlid, missile[i]._mix, missile[i]._miy, missile[i]._miAnimFrame + 5);
		rst = missiledata[missile[i]._mitype].mResist;
		if (missile[i]._mitype == MIS_LARROW) {
			if (p != -1) {
				mind = plr[p]._pILMinDam;
				maxd = plr[p]._pILMaxDam;
			} else {
				mind = random(68, 10) + 1 + currlevel;
				maxd = random(68, 10) + 1 + currlevel * 2;
			}
			missiledata[MIS_LARROW].mResist = MISR_LIGHTNING;
			CheckMissileCol(i, mind, maxd, 0, missile[i]._mix, missile[i]._miy, 1);
		}
		if (missile[i]._mitype == MIS_FARROW) {
			if (p != -1) {
				mind = plr[p]._pIFMinDam;
				maxd = plr[p]._pIFMaxDam;
			} else {
				mind = random(68, 10) + 1 + currlevel;
				maxd = random(68, 10) + 1 + currlevel * 2;
			}
			missiledata[MIS_FARROW].mResist = MISR_FIRE;
			CheckMissileCol(i, mind, maxd, 0, missile[i]._mix, missile[i]._miy, 1);
		}
		missiledata[missile[i]._mitype].mResist = rst;
	} else {
		missile[i]._midist++;
		missile[i]._mitxoff += missile[i]._mixvel;
		missile[i]._mityoff += missile[i]._miyvel;
		GetMissilePos(i);

		if (p != -1) {
			if (!missile[i]._micaster) {
				mind = plr[p]._pIMinDam;
				maxd = plr[p]._pIMaxDam;
			} else {
				mind = monster[p].mMinDamage;
				maxd = monster[p].mMaxDamage;
			}
		} else {
			mind = random(68, 10) + 1 + currlevel;
			maxd = random(68, 10) + 1 + currlevel * 2;
		}

		if (missile[i]._mix != missile[i]._misx || missile[i]._miy != missile[i]._misy) {
			rst = missiledata[missile[i]._mitype].mResist;
			missiledata[missile[i]._mitype].mResist = 0;
			CheckMissileCol(i, mind, maxd, 0, missile[i]._mix, missile[i]._miy, 0);
			missiledata[missile[i]._mitype].mResist = rst;
		}
		if (!missile[i]._mirange) {
			missile[i]._mimfnum = 0;
			missile[i]._mitxoff -= missile[i]._mixvel;
			missile[i]._mityoff -= missile[i]._miyvel;
			GetMissilePos(i);
			if (missile[i]._mitype == MIS_LARROW)
				SetMissAnim(i, MFILE_MINILTNG);
			else
				SetMissAnim(i, MFILE_MAGBLOS);
			missile[i]._mirange = missile[i]._miAnimLen - 1;
		} else {
			if (missile[i]._mix != missile[i]._miVar1 || missile[i]._miy != missile[i]._miVar2) {
				missile[i]._miVar1 = missile[i]._mix;
				missile[i]._miVar2 = missile[i]._miy;
				ChangeLight(missile[i]._mlid, missile[i]._mix, missile[i]._miy, 5);
			}
		}
	}
	if (!missile[i]._mirange) {
		missile[i]._miDelFlag = TRUE;
		AddUnLight(missile[i]._mlid);
	}
	PutMissile(i);
}

void __fastcall MI_Arrow(int i)
{
	int p, mind, maxd;

	missile[i]._mirange--;
	missile[i]._midist++;
	missile[i]._mitxoff += missile[i]._mixvel;
	missile[i]._mityoff += missile[i]._miyvel;
	GetMissilePos(i);
	p = missile[i]._misource;
	if (p != -1) {
		if (!missile[i]._micaster) {
			mind = plr[p]._pIMinDam;
			maxd = plr[p]._pIMaxDam;
		} else {
			mind = monster[p].mMinDamage;
			maxd = monster[p].mMaxDamage;
		}
	} else {
		mind = currlevel;
		maxd = 2 * currlevel;
	}
	if (missile[i]._mix != missile[i]._misx || missile[i]._miy != missile[i]._misy)
		CheckMissileCol(i, mind, maxd, 0, missile[i]._mix, missile[i]._miy, 0);
	if (!missile[i]._mirange)
		missile[i]._miDelFlag = TRUE;
	PutMissile(i);
}

void __fastcall MI_Firebolt(int i)
{
	int v1;  // edi
	int v2;  // esi
	int v3;  // ecx
	int v4;  // ST1C_4
	int v5;  // edx
	int v6;  // ecx
	int v7;  // eax
	int v9;  // edi
	int v10; // eax
	int v11; // edi
	int v12; // eax
	int v13; // ecx
	int v14; // ecx
	int v15; // eax
	int v16; // esi
	int v17; // edx
	int v18; // eax
	int v19; // esi
	int v21; // [esp+Ch] [ebp-Ch]
	int v22; // [esp+10h] [ebp-8h]
	int ia;  // [esp+14h] [ebp-4h]

	v1 = i;
	ia = i;
	v2 = i;
	--missile[v2]._mirange;
	if (missile[i]._mitype == MIS_BONESPIRIT && missile[v2]._mimfnum == 8) {
		if (!missile[i]._mirange) {
			v3 = missile[v2]._mlid;
			if (v3 >= 0)
				AddUnLight(v3);
			v4 = missile[v2]._miy;
			v5 = missile[v2]._mix;
			missile[v2]._miDelFlag = TRUE;
			PlaySfxLoc(LS_BSIMPCT, v5, v4);
		}
		goto LABEL_39;
	}
	v6 = missile[v2]._mityoff;
	v22 = missile[v2]._mitxoff;
	v21 = v6;
	v7 = v6 + missile[v2]._miyvel;
	missile[v2]._mitxoff = v22 + missile[v2]._mixvel;
	missile[v2]._mityoff = v7;
	GetMissilePos(v1);
	v9 = missile[v2]._misource;
	if (v9 == -1) {
		v12 = random(78, 2 * currlevel);
		v13 = currlevel;
		goto LABEL_17;
	}
	if (missile[v2]._micaster) {
		v11 = v9;
		v12 = random(77, (unsigned char)monster[v11].mMaxDamage - (unsigned char)monster[v11].mMinDamage + 1);
		v13 = (unsigned char)monster[v11].mMinDamage;
	LABEL_17:
		v10 = v13 + v12;
		goto LABEL_19;
	}
	switch (missile[v2]._mitype) {
	case 1:
		v10 = (plr[v9]._pMagic >> 3) + random(75, 10) + missile[v2]._mispllvl + 1;
		break;
	case 0x18:
		v10 = (plr[v9]._pMagic >> 1) + 3 * missile[v2]._mispllvl - (plr[v9]._pMagic >> 3);
		break;
	case 0x3F:
		v10 = 0;
		break;
	default:
		v10 = v21;
		break;
	}
LABEL_19:
	v14 = missile[v2]._mix;
	if (v14 == missile[v2]._misx && missile[v2]._miy == missile[v2]._misy) {
		v1 = ia;
	} else {
		v1 = ia;
		CheckMissileCol(ia, v10, v10, 0, v14, missile[v2]._miy, 0);
	}
	if (missile[v2]._mirange) {
		v17 = missile[v2]._mix;
		if (v17 != missile[v2]._miVar1 || missile[v2]._miy != missile[v2]._miVar2) {
			missile[v2]._miVar1 = v17;
			v18 = missile[v2]._miy;
			missile[v2]._miVar2 = v18;
			v19 = missile[v2]._mlid;
			if (v19 >= 0)
				ChangeLight(v19, v17, v18, 8);
		}
	} else {
		missile[v2]._mitxoff = v22;
		missile[v2]._miDelFlag = TRUE;
		missile[v2]._mityoff = v21;
		GetMissilePos(v1);
		v15 = missile[v2]._mitype - 1;
		if (missile[v2]._mitype == MIS_FIREBOLT || (v15 = missile[v2]._mitype - 21, missile[v2]._mitype == MIS_MAGMABALL)) {
			_LOBYTE(v15) = missile[v2]._micaster;
			AddMissile(
			    missile[v2]._mix,
			    missile[v2]._miy,
			    v1,
			    0,
			    missile[v2]._mimfnum,
			    MIS_MISEXP,
			    v15,
			    missile[v2]._misource,
			    0,
			    0);
		} else {
			switch (missile[v2]._mitype) {
			case MIS_FLARE:
				AddMissile(
				    missile[v2]._mix,
				    missile[v2]._miy,
				    v1,
				    0,
				    missile[v2]._mimfnum,
				    MIS_MISEXP2,
				    _LOBYTE(missile[v2]._micaster),
				    missile[v2]._misource,
				    0,
				    0);
				break;
			case MIS_ACID:
				AddMissile(
				    missile[v2]._mix,
				    missile[v2]._miy,
				    v1,
				    0,
				    missile[v2]._mimfnum,
				    MIS_MISEXP3,
				    _LOBYTE(missile[v2]._micaster),
				    missile[v2]._misource,
				    0,
				    0);
				break;
			case MIS_BONESPIRIT:
				SetMissDir(v1, 8);
				missile[v2]._mirange = 7;
				missile[v2]._miDelFlag = FALSE;
				goto LABEL_39;
			}
		}
		v16 = missile[v2]._mlid;
		if (v16 >= 0)
			AddUnLight(v16);
	}
LABEL_39:
	PutMissile(v1);
}

void __fastcall MI_Lightball(int i)
{
	int tx, ty, j, oi;
	char obj;

	tx = missile[i]._miVar1;
	missile[i]._mitxoff += missile[i]._mixvel;
	ty = missile[i]._miVar2;
	missile[i]._mirange--;
	missile[i]._mityoff += missile[i]._miyvel;
	GetMissilePos(i);
	j = missile[i]._mirange;
	CheckMissileCol(i, missile[i]._midam, missile[i]._midam, 0, missile[i]._mix, missile[i]._miy, 0);
	if (missile[i]._miHitFlag == TRUE)
		missile[i]._mirange = j;
	obj = dObject[tx][ty];
	if (obj && tx == missile[i]._mix && ty == missile[i]._miy) {
		if (obj > 0) {
			oi = obj - 1;
		} else {
			oi = -1 - obj;
		}
		if (object[oi]._otype == OBJ_SHRINEL || object[oi]._otype == OBJ_SHRINER)
			missile[i]._mirange = j;
	}
	if (!missile[i]._mirange)
		missile[i]._miDelFlag = TRUE;
	PutMissile(i);
}

void __fastcall mi_null_33(int i)
{
	missile[i]._mirange--;
	missile[i]._mitxoff += missile[i]._mixvel;
	missile[i]._mityoff += missile[i]._miyvel;
	GetMissilePos(i);
	CheckMissileCol(i, missile[i]._midam, missile[i]._midam, 0, missile[i]._mix, missile[i]._miy, 0);
	if (!missile[i]._mirange)
		missile[i]._miDelFlag = TRUE;
	PutMissile(i);
}

void __fastcall MI_Acidpud(int i)
{
	int range;

	missile[i]._mirange--;
	range = missile[i]._mirange;
	CheckMissileCol(i, missile[i]._midam, missile[i]._midam, 1, missile[i]._mix, missile[i]._miy, 0);
	missile[i]._mirange = range;
	if (!range) {
		if (missile[i]._mimfnum) {
			missile[i]._miDelFlag = TRUE;
		} else {
			SetMissDir(i, 1);
			missile[i]._mirange = missile[i]._miAnimLen;
		}
	}
	PutMissile(i);
}

void __fastcall MI_Firewall(int i)
{
	int ExpLight[14] = { 2, 3, 4, 5, 5, 6, 7, 8, 9, 10, 11, 12, 12 };

	missile[i]._mirange--;
	if (missile[i]._mirange == missile[i]._miVar1) {
		SetMissDir(i, 1);
		missile[i]._miAnimFrame = random(83, 11) + 1;
	}
	if (missile[i]._mirange == missile[i]._miAnimLen - 1) {
		SetMissDir(i, 0);
		missile[i]._miAnimAdd = -1;
		missile[i]._miAnimFrame = 13;
	}
	CheckMissileCol(i, missile[i]._midam, missile[i]._midam, 1, missile[i]._mix, missile[i]._miy, 1);
	if (!missile[i]._mirange) {
		missile[i]._miDelFlag = TRUE;
		AddUnLight(missile[i]._mlid);
	}
	if (missile[i]._mimfnum && missile[i]._mirange && missile[i]._miAnimAdd != -1 && missile[i]._miVar2 < 12) {
		if (!missile[i]._miVar2)
			missile[i]._mlid = AddLight(missile[i]._mix, missile[i]._miy, ExpLight[0]);
		ChangeLight(missile[i]._mlid, missile[i]._mix, missile[i]._miy, ExpLight[missile[i]._miVar2]);
		missile[i]._miVar2++;
	}
	PutMissile(i);
}

void __fastcall MI_Fireball(int i)
{
	int dam, id, px, py, mx, my;

	dam = missile[i]._midam;
	id = missile[i]._misource;
	missile[i]._mirange--;

	if (missile[i]._micaster == 0) {
		px = plr[id].WorldX;
		py = plr[id].WorldY;
	} else {
		px = monster[id]._mx;
		py = monster[id]._my;
	}

	if (missile[i]._miAnimType == MFILE_BIGEXP) {
		if (!missile[i]._mirange) {
			missile[i]._miDelFlag = TRUE;
			AddUnLight(missile[i]._mlid);
		}
	} else {
		missile[i]._mitxoff += missile[i]._mixvel;
		missile[i]._mityoff += missile[i]._miyvel;
		GetMissilePos(i);
		if (missile[i]._mix != missile[i]._misx || missile[i]._miy != missile[i]._misy)
			CheckMissileCol(i, dam, dam, 0, missile[i]._mix, missile[i]._miy, 0);
		if (!missile[i]._mirange) {
			mx = missile[i]._mix;
			my = missile[i]._miy;
			ChangeLight(missile[i]._mlid, missile[i]._mix, my, missile[i]._miAnimFrame);
			if (!CheckBlock(px, py, mx, my))
				CheckMissileCol(i, dam, dam, 0, mx, my, 1);
			if (!CheckBlock(px, py, mx, my + 1))
				CheckMissileCol(i, dam, dam, 0, mx, my + 1, 1);
			if (!CheckBlock(px, py, mx, my - 1))
				CheckMissileCol(i, dam, dam, 0, mx, my - 1, 1);
			if (!CheckBlock(px, py, mx + 1, my))
				CheckMissileCol(i, dam, dam, 0, mx + 1, my, 1);
			if (!CheckBlock(px, py, mx + 1, my - 1))
				CheckMissileCol(i, dam, dam, 0, mx + 1, my - 1, 1);
			if (!CheckBlock(px, py, mx + 1, my + 1))
				CheckMissileCol(i, dam, dam, 0, mx + 1, my + 1, 1);
			if (!CheckBlock(px, py, mx - 1, my))
				CheckMissileCol(i, dam, dam, 0, mx - 1, my, 1);
			if (!CheckBlock(px, py, mx - 1, my + 1))
				CheckMissileCol(i, dam, dam, 0, mx - 1, my + 1, 1);
			if (!CheckBlock(px, py, mx - 1, my - 1))
				CheckMissileCol(i, dam, dam, 0, mx - 1, my - 1, 1);
			if (!TransList[dung_map[mx][my]]
			    || (missile[i]._mixvel < 0 && ((TransList[dung_map[mx][my + 1]] && nSolidTable[dPiece[mx][my + 1]]) || (TransList[dung_map[mx][my - 1]] && nSolidTable[dPiece[mx][my - 1]])))) {
				missile[i]._mix++;
				missile[i]._miy++;
				missile[i]._miyoff -= 32;
			}
			if (missile[i]._miyvel > 0
			    && (TransList[dung_map[mx + 1][my]] && nSolidTable[dPiece[mx + 1][my]]
			           || TransList[dung_map[mx - 1][my]] && nSolidTable[dPiece[mx - 1][my]])) {
				missile[i]._miyoff -= 32;
			}
			if (missile[i]._mixvel > 0
			    && (TransList[dung_map[mx][my + 1]] && nSolidTable[dPiece[mx][my + 1]]
			           || TransList[dung_map[mx][my - 1]] && nSolidTable[dPiece[mx][my - 1]])) {
				missile[i]._mixoff -= 32;
			}
			missile[i]._mimfnum = 0;
			SetMissAnim(i, MFILE_BIGEXP);
			missile[i]._mirange = missile[i]._miAnimLen - 1;
		} else if (missile[i]._mix != missile[i]._miVar1 || missile[i]._miy != missile[i]._miVar2) {
			missile[i]._miVar1 = missile[i]._mix;
			missile[i]._miVar2 = missile[i]._miy;
			ChangeLight(missile[i]._mlid, missile[i]._mix, missile[i]._miy, 8);
		}
	}

	PutMissile(i);
}

void __fastcall MI_Lightctrl(int i)
{
	int v1;        // esi
	int v2;        // eax
	int v3;        // eax
	int v5;        // edi
	signed int v6; // ebx
	signed int v7; // edx
	int v8;        // ecx
	int v9;        // eax
	int v10;       // [esp-10h] [ebp-24h]
	int v11;       // [esp-Ch] [ebp-20h]
	int v12;       // [esp-8h] [ebp-1Ch]
	int v13;       // [esp+Ch] [ebp-8h]
	int ia;        // [esp+10h] [ebp-4h]

	ia = i;
	v1 = i;
	v2 = missile[i]._misource;
	--missile[v1]._mirange;
	if (v2 == -1) {
		v5 = random(81, currlevel) + 2 * currlevel;
	} else if (missile[v1]._micaster) {
		v5 = 2
		    * ((unsigned char)monster[v2].mMinDamage
		          + random(80, (unsigned char)monster[v2].mMaxDamage - (unsigned char)monster[v2].mMinDamage + 1));
	} else {
		v3 = random(79, plr[v2]._pLevel);
		v5 = (v3 + random(79, 2) + 2) << 6;
	}
	missile[v1]._mitxoff += missile[v1]._mixvel;
	missile[v1]._mityoff += missile[v1]._miyvel;
	GetMissilePos(ia);
	v6 = missile[v1]._mix;
	v7 = missile[v1]._miy;
	v8 = missile[v1]._misource;
	v13 = missile[v1]._miy;
	v9 = dPiece[missile[v1]._mix][v7];
	if (v8 != -1 || v6 != missile[v1]._misx || v7 != missile[v1]._misy) {
		if (!nMissileTable[v9])
			goto LABEL_12;
		missile[v1]._mirange = 0;
	}
	if (!nMissileTable[v9]) {
	LABEL_12:
		if (v6 == missile[v1]._miVar1 && v7 == missile[v1]._miVar2 || v6 <= 0 || v7 <= 0 || v6 >= MAXDUNX || v7 >= MAXDUNY)
			goto LABEL_27;
		if (v8 == -1) {
			v12 = missile[v1]._mispllvl;
			v11 = v5;
			v10 = -1;
		} else {
			if (missile[v1]._micaster == 1) {
				v9 = (int)monster[v8].MType;
				_LOBYTE(v9) = *(_BYTE *)v9;
				if ((unsigned char)v9 >= MT_STORM && (unsigned char)v9 <= MT_MAEL) {
					_LOBYTE(v9) = missile[v1]._micaster;
					AddMissile(v6, v7, missile[v1]._misx, missile[v1]._misy, ia, MIS_LIGHTNING2, v9, v8, v5, missile[v1]._mispllvl);
				LABEL_26:
					v7 = v13;
					missile[v1]._miVar1 = missile[v1]._mix;
					missile[v1]._miVar2 = missile[v1]._miy;
					goto LABEL_27;
				}
			}
			v12 = missile[v1]._mispllvl;
			v11 = v5;
			v10 = v8;
		}
		_LOBYTE(v9) = missile[v1]._micaster;
		AddMissile(v6, v7, missile[v1]._misx, missile[v1]._misy, ia, MIS_LIGHTNING, v9, v10, v11, v12);
		goto LABEL_26;
	}
LABEL_27:
	if (!missile[v1]._mirange || v6 <= 0 || v7 <= 0 || v6 >= MAXDUNX || v7 > MAXDUNY)
		missile[v1]._miDelFlag = TRUE;
}

void __fastcall MI_Lightning(int i)
{
	int j;

	missile[i]._mirange--;
	j = missile[i]._mirange;
	if (missile[i]._mix != missile[i]._misx || missile[i]._miy != missile[i]._misy)
		CheckMissileCol(i, missile[i]._midam, missile[i]._midam, 1, missile[i]._mix, missile[i]._miy, 0);
	if (missile[i]._miHitFlag == TRUE)
		missile[i]._mirange = j;
	if (!missile[i]._mirange) {
		missile[i]._miDelFlag = TRUE;
		AddUnLight(missile[i]._mlid);
	}
	PutMissile(i);
}

void __fastcall MI_Town(int i)
{
	int ExpLight[17] = { 1, 2, 3, 4, 5, 6, 7, 8, 9, 10, 11, 12, 13, 14, 15, 15, 15 };
	int p;

	if (missile[i]._mirange > 1)
		missile[i]._mirange--;
	if (missile[i]._mirange == missile[i]._miVar1)
		SetMissDir(i, 1);
	if (currlevel && missile[i]._mimfnum != 1 && missile[i]._mirange) {
		if (!missile[i]._miVar2)
			missile[i]._mlid = AddLight(missile[i]._mix, missile[i]._miy, 1);
		ChangeLight(missile[i]._mlid, missile[i]._mix, missile[i]._miy, ExpLight[missile[i]._miVar2]);
		missile[i]._miVar2++;
	}

	for (p = 0; p < 4; p++) {
		if (plr[p].plractive && currlevel == plr[p].plrlevel && !plr[p]._pLvlChanging && !plr[p]._pmode && plr[p].WorldX == missile[i]._mix && plr[p].WorldY == missile[i]._miy) {
			ClrPlrPath(p);
			if (p == myplr) {
				NetSendCmdParam1(TRUE, CMD_WARP, missile[i]._misource);
				plr[p]._pmode = 10;
			}
		}
	}

	if (!missile[i]._mirange) {
		missile[i]._miDelFlag = TRUE;
		AddUnLight(missile[i]._mlid);
	}
	PutMissile(i);
}

void __fastcall MI_Flash(int i)
{
	if (!missile[i]._micaster) {
		if (missile[i]._misource != -1)
			plr[missile[i]._misource]._pInvincible = TRUE;
	}
	missile[i]._mirange--;
	CheckMissileCol(i, missile[i]._midam, missile[i]._midam, 1, missile[i]._mix - 1, missile[i]._miy, 1);
	CheckMissileCol(i, missile[i]._midam, missile[i]._midam, 1, missile[i]._mix, missile[i]._miy, 1);
	CheckMissileCol(i, missile[i]._midam, missile[i]._midam, 1, missile[i]._mix + 1, missile[i]._miy, 1);
	CheckMissileCol(i, missile[i]._midam, missile[i]._midam, 1, missile[i]._mix - 1, missile[i]._miy + 1, 1);
	CheckMissileCol(i, missile[i]._midam, missile[i]._midam, 1, missile[i]._mix, missile[i]._miy + 1, 1);
	CheckMissileCol(i, missile[i]._midam, missile[i]._midam, 1, missile[i]._mix + 1, missile[i]._miy + 1, 1);
	if (!missile[i]._mirange) {
		missile[i]._miDelFlag = TRUE;
		if (missile[i]._micaster == 0) {
			if (missile[i]._misource != -1)
				plr[missile[i]._misource]._pInvincible = FALSE;
		}
	}
	PutMissile(i);
}

void __fastcall MI_Flash2(int i)
{
	if (!missile[i]._micaster) {
		if (missile[i]._misource != -1)
			plr[missile[i]._misource]._pInvincible = TRUE;
	}
	missile[i]._mirange--;
	CheckMissileCol(i, missile[i]._midam, missile[i]._midam, 1, missile[i]._mix - 1, missile[i]._miy - 1, 1);
	CheckMissileCol(i, missile[i]._midam, missile[i]._midam, 1, missile[i]._mix, missile[i]._miy - 1, 1);
	CheckMissileCol(i, missile[i]._midam, missile[i]._midam, 1, missile[i]._mix + 1, missile[i]._miy - 1, 1);
	if (!missile[i]._mirange) {
		missile[i]._miDelFlag = TRUE;
		if (missile[i]._micaster == 0) {
			if (missile[i]._misource != -1)
				plr[missile[i]._misource]._pInvincible = FALSE;
		}
	}
	PutMissile(i);
}

void __fastcall MI_Manashield(int i)
{
	int v1;      // edi
	int v2;      // esi
	int v3;      // edx
	int v4;      // eax
	int v5;      // ecx
	int v6;      // edx
	BOOLEAN v7;  // zf
	int v8;      // eax
	int v9;      // ecx
	int v10;     // edx
	int v11;     // ecx
	int v12;     // ecx
	BOOLEAN v13; // sf
	int v14;     // [esp+Ch] [ebp-10h]
	int ia;      // [esp+14h] [ebp-8h]
	int arglist; // [esp+18h] [ebp-4h]

	ia = i;
	v1 = i;
	arglist = missile[i]._misource;
	v2 = arglist;
	v3 = plr[arglist]._pxoff;
	v4 = plr[arglist].WorldX;
	v5 = plr[arglist].WorldY;
	missile[v1]._mix = v4;
	missile[v1]._mitxoff = v3 << 16;
	v6 = plr[arglist]._pyoff << 16;
	v7 = plr[arglist]._pmode == PM_WALK3;
	missile[v1]._miy = v5;
	missile[v1]._mityoff = v6;
	if (v7) {
		missile[v1]._misx = plr[v2]._px;
		missile[v1]._misy = plr[v2]._py;
	} else {
		missile[v1]._misx = v4;
		missile[v1]._misy = v5;
	}
	GetMissilePos(ia);
	if (plr[v2]._pmode == PM_WALK3) {
		if (plr[v2]._pdir == 2)
			++missile[v1]._mix;
		else
			++missile[v1]._miy;
	}
	if (arglist != myplr) {
		if (currlevel != plr[v2].plrlevel)
			missile[v1]._miDelFlag = TRUE;
		goto LABEL_33;
	}
	v8 = plr[v2]._pMana;
	v14 = plr[v2]._pMana;
	if (v8 <= 0 || !plr[v2].plractive)
		missile[v1]._mirange = 0;
	v9 = missile[v1]._miVar1;
	if (plr[v2]._pHitPoints >= v9)
		goto LABEL_26;
	v10 = v9 - plr[v2]._pHitPoints;
	if (missile[v1]._mispllvl > 0) {
		v10 = v10 / -3 + v9 - plr[v2]._pHitPoints;
		v8 = v14;
	}
	if (v10 < 0)
		v10 = 0;
	drawmanaflag = TRUE;
	drawhpflag = TRUE;
	if (v8 >= v10) {
		plr[v2]._pHitPoints = v9;
		v11 = missile[v1]._miVar2;
		plr[v2]._pManaBase -= v10;
		plr[v2]._pHPBase = v11;
		plr[v2]._pMana = v8 - v10;
	LABEL_26:
		if (arglist == myplr && !plr[v2]._pHitPoints && !missile[v1]._miVar1 && plr[v2]._pmode != PM_DEATH) {
			missile[v1]._mirange = 0;
			missile[v1]._miDelFlag = TRUE;
			SyncPlrKill(arglist, -1);
		}
		goto LABEL_31;
	}
	missile[v1]._miDelFlag = TRUE;
	plr[v2]._pHitPoints = v8 + v9 - v10;
	plr[v2]._pHPBase = v8 + missile[v1]._miVar2 - v10;
	v12 = plr[v2]._pMaxManaBase - plr[v2]._pMaxMana;
	v13 = plr[v2]._pHitPoints < 0;
	plr[v2]._pMana = 0;
	missile[v1]._mirange = 0;
	plr[v2]._pManaBase = v12;
	if (v13)
		SetPlayerHitPoints(arglist, 0);
	if (plr[v2]._pHitPoints >> 6)
		goto LABEL_26;
	if (arglist == myplr) {
		SyncPlrKill(arglist, missile[v1]._miVar8);
		goto LABEL_26;
	}
LABEL_31:
	v7 = missile[v1]._mirange == 0;
	missile[v1]._miVar1 = plr[v2]._pHitPoints;
	missile[v1]._miVar2 = plr[v2]._pHPBase;
	if (v7) {
		missile[v1]._miDelFlag = TRUE;
		NetSendCmd(TRUE, CMD_ENDSHIELD);
	}
LABEL_33:
	PutMissile(ia);
}

void __fastcall MI_Etherealize(int i)
{
	int src;

	src = missile[i]._misource;
	missile[i]._mirange--;
	missile[i]._mix = plr[src].WorldX;
	missile[i]._miy = plr[src].WorldY;
	missile[i]._mitxoff = plr[src]._pxoff << 16;
	missile[i]._mityoff = plr[src]._pyoff << 16;
	if (plr[src]._pmode == PM_WALK3) {
		missile[i]._misx = plr[src]._px;
		missile[i]._misy = plr[src]._py;
	} else {
		missile[i]._misx = missile[i]._mix;
		missile[i]._misy = missile[i]._miy;
	}
	GetMissilePos(i);
	if (plr[src]._pmode == PM_WALK3) {
		if (plr[src]._pdir == 2)
			missile[i]._mix++;
		else
			missile[i]._miy++;
	}
	plr[src]._pSpellFlags |= 1;
	if (!missile[i]._mirange || plr[src]._pHitPoints <= 0) {
		missile[i]._miDelFlag = TRUE;
		plr[src]._pSpellFlags &= ~0x1;
	}
	PutMissile(i);
}

void __fastcall MI_Firemove(int i)
{
	int j;
	int ExpLight[14] = { 2, 3, 4, 5, 5, 6, 7, 8, 9, 10, 11, 12, 12 };

	missile[i]._mix--;
	missile[i]._miy--;
	missile[i]._miyoff += 32;
	missile[i]._miVar1++;
	if (missile[i]._miVar1 == missile[i]._miAnimLen) {
		SetMissDir(i, 1);
		missile[i]._miAnimFrame = random(82, 11) + 1;
	}
	missile[i]._mitxoff += missile[i]._mixvel;
	missile[i]._mityoff += missile[i]._miyvel;
	GetMissilePos(i);
	j = missile[i]._mirange;
	CheckMissileCol(i, missile[i]._midam, missile[i]._midam, 0, missile[i]._mix, missile[i]._miy, 0);
	if (missile[i]._miHitFlag == TRUE)
		missile[i]._mirange = j;
	if (!missile[i]._mirange) {
		missile[i]._miDelFlag = TRUE;
		AddUnLight(missile[i]._mlid);
	}
	if (missile[i]._mimfnum || !missile[i]._mirange) {
		if (missile[i]._mix != missile[i]._miVar3 || missile[i]._miy != missile[i]._miVar4) {
			missile[i]._miVar3 = missile[i]._mix;
			missile[i]._miVar4 = missile[i]._miy;
			ChangeLight(missile[i]._mlid, missile[i]._mix, missile[i]._miy, 8);
		}
	} else {
		if (!missile[i]._miVar2)
			missile[i]._mlid = AddLight(missile[i]._mix, missile[i]._miy, ExpLight[0]);
		ChangeLight(missile[i]._mlid, missile[i]._mix, missile[i]._miy, ExpLight[missile[i]._miVar2]);
		missile[i]._miVar2++;
	}
	missile[i]._mix++;
	missile[i]._miy++;
	missile[i]._miyoff -= 32;
	PutMissile(i);
}

void __fastcall MI_Guardian(int i)
{
	int v1;             // esi
	int v2;             // eax
	int v3;             // ecx
	unsigned char *v4;  // edi
	int v5;             // eax
	signed int v6;      // ecx
	unsigned char *v7;  // ebx
	unsigned char v8;   // dl
	unsigned char *v9;  // edi
	int v10;            // ecx
	int *v11;           // eax
	int v12;            // ecx
	int v13;            // ecx
	signed int v14;     // [esp+Ch] [ebp-14h]
	int v15;            // [esp+10h] [ebp-10h]
	int v16;            // [esp+14h] [ebp-Ch]
	unsigned char *v17; // [esp+18h] [ebp-8h]
	int ia;             // [esp+1Ch] [ebp-4h]

	ia = i;
	v1 = i;
	v2 = missile[i]._miVar2;
	--missile[v1]._mirange;
	v3 = missile[i]._mirange;
	v16 = 0;
	v15 = 0;
	if (v2 > 0)
		missile[v1]._miVar2 = v2 - 1;
	if (v3 == missile[v1]._miVar1 || missile[v1]._mimfnum == 2 && !missile[v1]._miVar2)
		SetMissDir(ia, 1);
	if (!(missile[v1]._mirange % 16)) {
		v4 = &vCrawlTable[0][1];
		v5 = 0;
		v17 = &vCrawlTable[0][1];
		do {
			if (v5 == -1)
				break;
			v6 = 10;
			v14 = 10;
			do {
				v7 = &v4[v6 - 1];
				v8 = *v7;
				if (!*v7 && !v4[v6])
					break;
				if (v16 != v8 || v15 != v4[v6]) {
					v9 = &v4[v6];
					v5 = Sentfire(ia, v8 + missile[v1]._mix, missile[v1]._miy + *v9);
					if (v5 == -1
					    || (v5 = Sentfire(ia, missile[v1]._mix - *v7, missile[v1]._miy - *v9), v5 == -1)
					    || (v5 = Sentfire(ia, missile[v1]._mix + *v7, missile[v1]._miy - *v9), v5 == -1)
					    || (v5 = Sentfire(ia, missile[v1]._mix - *v7, missile[v1]._miy + *v9), v5 == -1)) {
						v4 = v17;
						break;
					}
					v16 = *v7;
					v10 = *v9;
					v4 = v17;
					v15 = v10;
					v6 = v14;
				}
				v6 -= 2;
				v14 = v6;
			} while (v6 >= 0);
			v4 += 30;
			v17 = v4;
		} while ((signed int)v4 < (signed int)&vCrawlTable[23][1]);
	}
	if (missile[v1]._mirange == 14) {
		SetMissDir(ia, 0);
		missile[v1]._miAnimAdd = -1;
		missile[v1]._miAnimFrame = 15;
	}
	v11 = &missile[v1]._miVar3;
	*v11 += missile[v1]._miAnimAdd;
	v12 = missile[v1]._miVar3;
	if (v12 <= 15) {
		if (v12 > 0)
			ChangeLight(missile[v1]._mlid, missile[v1]._mix, missile[v1]._miy, missile[v1]._miVar3);
	} else {
		*v11 = 15;
	}
	if (!missile[v1]._mirange) {
		v13 = missile[v1]._mlid;
		missile[v1]._miDelFlag = TRUE;
		AddUnLight(v13);
	}
	PutMissile(ia);
}

void __fastcall MI_Chain(int i)
{
	int sx, sy, id, l, n, m, k, rad, tx, ty, dir;
	int CrawlNum[19] = { 0, 3, 12, 45, 94, 159, 240, 337, 450, 579, 724, 885, 1062, 1255, 1464, 1689, 1930, 2187, 2460 };


	id = missile[i]._misource;
	sx = missile[i]._mix;
	sy = missile[i]._miy;
	dir = GetDirection(sx, sy, missile[i]._miVar1, missile[i]._miVar2);
	AddMissile(sx, sy, missile[i]._miVar1, missile[i]._miVar2, dir, MIS_LIGHTCTRL, 0, id, 1, missile[i]._mispllvl);
	rad = missile[i]._mispllvl + 3;
	if (rad > 19)
		rad = 19;
	for (m = 1; m < rad; m++) {
		k = CrawlNum[m];
		l = k + 2;
		for (n = (unsigned char)CrawlTable[k]; n > 0; n--) {
			tx = sx + CrawlTable[l - 1];
			ty = sy + CrawlTable[l];
			if (tx > 0 && tx < MAXDUNX && ty > 0 && ty < MAXDUNY && dMonster[tx][ty] > 0) {
				dir = GetDirection(sx, sy, tx, ty);
				AddMissile(sx, sy, tx, ty, dir, MIS_LIGHTCTRL, 0, id, 1, missile[i]._mispllvl);
			}
			l += 2;
		}
	}
	missile[i]._mirange--;
	if (missile[i]._mirange == 0)
		missile[i]._miDelFlag = TRUE;
}

void __fastcall mi_null_11(int i)
{
	missile[i]._mirange--;
	if (!missile[i]._mirange)
		missile[i]._miDelFlag = TRUE;
	if (missile[i]._miAnimFrame == missile[i]._miAnimLen)
		missile[i]._miPreFlag = TRUE;
	PutMissile(i);
}

void __fastcall MI_Weapexp(int i)
{
	int id, mind, maxd;
	int ExpLight[10] = { 9, 10, 11, 12, 11, 10, 8, 6, 4, 2 };

	missile[i]._mirange--;
	id = missile[i]._misource;
	if (missile[i]._miVar2 == 1) {
		mind = plr[id]._pIFMinDam;
		maxd = plr[id]._pIFMaxDam;
		missiledata[missile[i]._mitype].mResist = MISR_FIRE;
	} else {
		mind = plr[id]._pILMinDam;
		maxd = plr[id]._pILMaxDam;
		missiledata[missile[i]._mitype].mResist = MISR_LIGHTNING;
	}
	CheckMissileCol(i, mind, maxd, 0, missile[i]._mix, missile[i]._miy, 0);
	if (!missile[i]._miVar1) {
		missile[i]._mlid = AddLight(missile[i]._mix, missile[i]._miy, 9);
	} else {
		if (missile[i]._mirange)
			ChangeLight(missile[i]._mlid, missile[i]._mix, missile[i]._miy, ExpLight[missile[i]._miVar1]);
	}
	missile[i]._miVar1++;
	if (!missile[i]._mirange) {
		missile[i]._miDelFlag = TRUE;
		AddUnLight(missile[i]._mlid);
	} else {
		PutMissile(i);
	}
}

void __fastcall MI_Misexp(int i)
{
	int ExpLight[10] = { 9, 10, 11, 12, 11, 10, 8, 6, 4, 2 };

	missile[i]._mirange--;
	if (!missile[i]._mirange) {
		missile[i]._miDelFlag = TRUE;
		AddUnLight(missile[i]._mlid);
	} else {
		if (!missile[i]._miVar1)
			missile[i]._mlid = AddLight(missile[i]._mix, missile[i]._miy, 9);
		else
			ChangeLight(missile[i]._mlid, missile[i]._mix, missile[i]._miy, ExpLight[missile[i]._miVar1]);
		missile[i]._miVar1++;
		PutMissile(i);
	}
}

void __fastcall MI_Acidsplat(int i)
{
	int monst, dam;

	if (missile[i]._mirange == missile[i]._miAnimLen) {
		missile[i]._mix++;
		missile[i]._miy++;
		missile[i]._miyoff -= 32;
	}
	missile[i]._mirange--;
	if (!missile[i]._mirange) {
		monst = missile[i]._misource;
		dam = missile[i]._mispllvl;
		missile[i]._miDelFlag = TRUE;
		AddMissile(missile[i]._mix, missile[i]._miy, i, 0, missile[i]._mimfnum, MIS_ACIDPUD, 1, monst, (monster[monst].MData->mLevel >= 2) + 1, dam);
	} else {
		PutMissile(i);
	}
}

void __fastcall MI_Teleport(int i)
{
	int id;

	id = missile[i]._misource;
	missile[i]._mirange--;
	if (missile[i]._mirange <= 0) {
		missile[i]._miDelFlag = TRUE;
	} else {
		dPlayer[plr[id].WorldX][plr[id].WorldY] = 0;
		PlrClrTrans(plr[id].WorldX, plr[id].WorldY);
		plr[id].WorldX = missile[i]._mix;
		plr[id].WorldY = missile[i]._miy;
		plr[id]._px = missile[i]._mix;
		plr[id]._py = missile[i]._miy;
		plr[id]._poldx = missile[i]._mix;
		plr[id]._poldy = missile[i]._miy;
		PlrDoTrans(missile[i]._mix, missile[i]._miy);
		missile[i]._miVar1 = 1;
		dPlayer[plr[id].WorldX][plr[id].WorldY] = id + 1;
		if (leveltype != DTYPE_TOWN) {
			ChangeLightXY(plr[id]._plid, plr[id].WorldX, plr[id].WorldY);
			ChangeVisionXY(plr[id]._pvid, plr[id].WorldX, plr[id].WorldY);
		}
		if (id == myplr) {
			ViewX = plr[id].WorldX - ScrollInfo._sdx;
			ViewY = plr[id].WorldY - ScrollInfo._sdy;
		}
	}
}

void __fastcall MI_Stone(int i)
{
	int m;

	missile[i]._mirange--;
	m = missile[i]._miVar2;
	if (!monster[m]._mhitpoints && missile[i]._miAnimType != MFILE_SHATTER1) {
		missile[i]._mimfnum = 0;
		missile[i]._miDrawFlag = TRUE;
		SetMissAnim(i, MFILE_SHATTER1);
		missile[i]._mirange = 11;
	}
	if (monster[m]._mmode != MM_STONE) {
		missile[i]._miDelFlag = TRUE;
	} else {
		if (!missile[i]._mirange) {
			missile[i]._miDelFlag = TRUE;
			if (monster[m]._mhitpoints > 0)
				monster[m]._mmode = missile[i]._miVar1;
			else
				AddDead(monster[m]._mx, monster[m]._my, stonendx, (direction)monster[m]._mdir);
		}
		if (missile[i]._miAnimType == MFILE_SHATTER1)
			PutMissile(i);
	}
}

void __fastcall MI_Boom(int i)
{
	missile[i]._mirange--;
	if (!missile[i]._miVar1)
		CheckMissileCol(i, missile[i]._midam, missile[i]._midam, 0, missile[i]._mix, missile[i]._miy, 1);
	if (missile[i]._miHitFlag == TRUE)
		missile[i]._miVar1 = 1;
	if (!missile[i]._mirange)
		missile[i]._miDelFlag = TRUE;
	PutMissile(i);
}

void __fastcall MI_Rhino(int i)
{
	int mix, miy, mix2, miy2, omx, omy, monst;

	monst = missile[i]._misource;
	if (monster[monst]._mmode != MM_CHARGE) {
		missile[i]._miDelFlag = TRUE;
		return;
	}
	GetMissilePos(i);
	mix = missile[i]._mix;
	miy = missile[i]._miy;
	dMonster[mix][miy] = 0;
	if (monster[monst]._mAi == AI_SNAKE) {
		missile[i]._mitxoff += 2 * missile[i]._mixvel;
		missile[i]._mityoff += 2 * missile[i]._miyvel;
		GetMissilePos(i);
		mix2 = missile[i]._mix;
		miy2 = missile[i]._miy;
		missile[i]._mitxoff -= missile[i]._mixvel;
		missile[i]._mityoff -= missile[i]._miyvel;
	} else {
		missile[i]._mitxoff += missile[i]._mixvel;
		missile[i]._mityoff += missile[i]._miyvel;
	}
	GetMissilePos(i);
	omx = missile[i]._mix;
	omy = missile[i]._miy;
	if (!PosOkMonst(monst, missile[i]._mix, missile[i]._miy) || (monster[monst]._mAi == AI_SNAKE && !PosOkMonst(monst, mix2, miy2))) {
		MissToMonst(i, mix, miy);
		missile[i]._miDelFlag = TRUE;
		return;
	}
	monster[monst]._mfutx = omx;
	monster[monst]._moldx = omx;
	dMonster[omx][omy] = -1 - monst;
	monster[monst]._mx = omx;
	monster[monst]._mfuty = omy;
	monster[monst]._moldy = omy;
	monster[monst]._my = omy;
	if (monster[monst]._uniqtype != 0)
		ChangeLightXY(missile[i]._mlid, omx, omy);
	MoveMissilePos(i);
	PutMissile(i);
}

void __fastcall mi_null_32(int i)
{
	int src, enemy, ax, ay, bx, by, cx, cy, j;

	GetMissilePos(i);
	ax = missile[i]._mix;
	ay = missile[i]._miy;
	missile[i]._mitxoff += missile[i]._mixvel;
	missile[i]._mityoff += missile[i]._miyvel;
	GetMissilePos(i);
	src = missile[i]._misource;
	bx = missile[i]._mix;
	by = missile[i]._miy;
	enemy = monster[src]._menemy;
	if (!(monster[src]._mFlags & MFLAG_TARGETS_MONSTER)) {
		cx = plr[enemy].WorldX;
		cy = plr[enemy].WorldY;
	} else {
		cx = monster[enemy]._mx;
		cy = monster[enemy]._my;
	}
	if ((bx != ax || by != ay) && (missile[i]._miVar1 & 1 && (abs(ax - cx) >= 4 || abs(ay - cy) >= 4) || missile[i]._miVar2 > 1) && PosOkMonst(missile[i]._misource, ax, ay)) {
		MissToMonst(i, ax, ay);
		missile[i]._miDelFlag = TRUE;
	} else if (!(monster[src]._mFlags & MFLAG_TARGETS_MONSTER)) {
		j = dPlayer[bx][by];
	} else {
		j = dMonster[bx][by];
	}
	if (!PosOkMissile(bx, by) || j > 0 && !(missile[i]._miVar1 & 1)) {
		missile[i]._mixvel *= -1;
		missile[i]._miyvel *= -1;
		missile[i]._mimfnum = opposite[missile[i]._mimfnum];
		missile[i]._miAnimData = monster[src].MType->Anims[MA_WALK].Data[missile[i]._mimfnum];
		missile[i]._miVar2++;
		if (j > 0)
			missile[i]._miVar1 |= 1;
	}
	MoveMissilePos(i);
	PutMissile(i);
}

void __fastcall MI_FirewallC(int i)
{
	int tx, ty, id;

	id = missile[i]._misource;
	missile[i]._mirange--;
	if (missile[i]._mirange == 0) {
		missile[i]._miDelFlag = TRUE;
	} else {
		tx = missile[i]._miVar1 + XDirAdd[missile[i]._miVar3];
		ty = missile[i]._miVar2 + YDirAdd[missile[i]._miVar3];
		if (!nMissileTable[dPiece[missile[i]._miVar1][missile[i]._miVar2]] && !missile[i]._miVar8 && tx > 0 && tx < MAXDUNX && ty > 0 && ty < MAXDUNY) {
			AddMissile(missile[i]._miVar1, missile[i]._miVar2, missile[i]._miVar1, missile[i]._miVar2, plr[id]._pdir, MIS_FIREWALL, 0, id, 0, missile[i]._mispllvl);
			missile[i]._miVar1 = tx;
			missile[i]._miVar2 = ty;
		} else {
			missile[i]._miVar8 = 1;
		}
		tx = missile[i]._miVar5 + XDirAdd[missile[i]._miVar4];
		ty = missile[i]._miVar6 + YDirAdd[missile[i]._miVar4];
		if (!nMissileTable[dPiece[missile[i]._miVar5][missile[i]._miVar6]] && !missile[i]._miVar7 && tx > 0 && tx < MAXDUNX && ty > 0 && ty < MAXDUNY) {
			AddMissile(missile[i]._miVar5, missile[i]._miVar6, missile[i]._miVar5, missile[i]._miVar6, plr[id]._pdir, MIS_FIREWALL, 0, id, 0, missile[i]._mispllvl);
			missile[i]._miVar5 = tx;
			missile[i]._miVar6 = ty;
		} else {
			missile[i]._miVar7 = 1;
		}
	}
}

void __fastcall MI_Infra(int i)
{
	missile[i]._mirange--;
	plr[missile[i]._misource]._pInfraFlag = TRUE;
	if (!missile[i]._mirange) {
		missile[i]._miDelFlag = TRUE;
		CalcPlrItemVals(missile[i]._misource, TRUE);
	}
}

void __fastcall MI_Apoca(int i)
{
	int j, k, id;
	BOOL exit;

	id = missile[i]._misource;
	exit = FALSE;
	for (j = missile[i]._miVar2; j < missile[i]._miVar3 && !exit; j++) {
		for (k = missile[i]._miVar4; k < missile[i]._miVar5 && !exit; k++) {
			if (dMonster[k][j] > 3 && !nSolidTable[dPiece[k][j]]) {
				AddMissile(k, j, k, j, plr[id]._pdir, MIS_BOOM, 0, id, missile[i]._midam, 0);
				exit = TRUE;
			}
		}
		if (!exit) {
			missile[i]._miVar4 = missile[i]._miVar6;
		}
	}

	if (exit == TRUE) {
		missile[i]._miVar2 = j - 1;
		missile[i]._miVar4 = k;
	} else {
		missile[i]._miDelFlag = TRUE;
	}
}

void __fastcall MI_Wave(int i)
{
	int v1;         // esi
	int v2;         // ebx
	int v3;         // eax
	int v4;         // edi
	int v5;         // ecx
	int v6;         // eax
	int v7;         // ebx
	int v8;         // eax
	int v9;         // ebx
	int v10;        // eax
	int v11;        // ebx
	BOOLEAN v12;    // zf
	int v13;        // [esp+Ch] [ebp-2Ch]
	int v14;        // [esp+10h] [ebp-28h]
	int v15;        // [esp+14h] [ebp-24h]
	int v16;        // [esp+14h] [ebp-24h]
	signed int v17; // [esp+18h] [ebp-20h]
	int *v18;       // [esp+1Ch] [ebp-1Ch]
	signed int v19; // [esp+20h] [ebp-18h]
	int v20;        // [esp+24h] [ebp-14h]
	int v21;        // [esp+24h] [ebp-14h]
	int v22;        // [esp+28h] [ebp-10h]
	int j;          // [esp+28h] [ebp-10h]
	int id;         // [esp+2Ch] [ebp-Ch]
	int sx;         // [esp+30h] [ebp-8h]
	int sy;         // [esp+34h] [ebp-4h]
	int sya;        // [esp+34h] [ebp-4h]

	v19 = 0;
	v1 = i;
	v17 = 0;
	v2 = missile[i]._mix;
	id = missile[i]._misource;
	v14 = v2;
	v20 = missile[i]._miy;
	v3 = GetDirection(v2, v20, missile[i]._miVar1, missile[i]._miVar2);
	v22 = ((_BYTE)v3 - 2) & 7;
	v4 = v3;
	v15 = ((_BYTE)v3 + 2) & 7;
	v5 = YDirAdd[v3];
	v6 = XDirAdd[v3];
	v7 = v6 + v2;
	sy = v5 + v20;
	if (!nMissileTable[dPiece[v7][v5 + v20]]) {
		v18 = &plr[id]._pdir;
		AddMissile(v7, sy, v7 + v6, sy + v5, *v18, MIS_FIREMOVE, 0, id, 0, missile[v1]._mispllvl);
		v13 = v22;
		sya = YDirAdd[v22] + sy;
		v8 = v15;
		sx = XDirAdd[v22] + v7;
		v16 = v8 * 4;
		v9 = XDirAdd[v8];
		v10 = v20 + YDirAdd[v4] + YDirAdd[v8];
		v11 = v14 + XDirAdd[v4] + v9;
		v21 = 0;
		for (j = v10; v21 < (missile[v1]._mispllvl >> 1) + 2; ++v21) {
			if (nMissileTable[dPiece[sx][sya]] || v19 || sx <= 0 || sx >= MAXDUNX || sya <= 0 || sya >= MAXDUNY) {
				v19 = 1;
			} else {
				AddMissile(sx, sya, sx + XDirAdd[v4], sya + YDirAdd[v4], *v18, MIS_FIREMOVE, 0, id, 0, missile[v1]._mispllvl);
				sx += XDirAdd[v13];
				sya += YDirAdd[v13];
				v10 = j;
			}
			if (nMissileTable[dPiece[v11][v10]] || v17 || v11 <= 0 || v11 >= MAXDUNX || v10 <= 0 || v10 >= MAXDUNY) {
				v17 = 1;
			} else {
				AddMissile(v11, v10, v11 + XDirAdd[v4], v10 + YDirAdd[v4], *v18, MIS_FIREMOVE, 0, id, 0, missile[v1]._mispllvl);
				v11 += *(int *)((char *)XDirAdd + v16);
				j += *(int *)((char *)YDirAdd + v16);
				v10 = j;
			}
		}
	}
	v12 = missile[v1]._mirange-- == 1;
	if (v12)
		missile[v1]._miDelFlag = TRUE;
}

void __fastcall MI_Nova(int i)
{
<<<<<<< HEAD
	int v1;              // edi
	int v2;              // edx
	int eax1;            // eax
	int v4;              // ebx
	unsigned char *v5;   // esi
	int v6;              // eax
	BOOLEAN v7;          // zf
	int v8;              // [esp+Ch] [ebp-18h]
	int sy;              // [esp+10h] [ebp-14h]
	int id;              // [esp+14h] [ebp-10h]
	int v3;              // [esp+18h] [ebp-Ch]
	int midir;           // [esp+1Ch] [ebp-8h]
	signed char micaster; // [esp+20h] [ebp-4h]
=======
	int k, id, sx, sy, dir, en, sx1, sy1, dam;
>>>>>>> 2ccc1d74

	sx1 = 0;
	sy1 = 0;
	id = missile[i]._misource;
	dam = missile[i]._midam;
	sx = missile[i]._mix;
	sy = missile[i]._miy;
	if (id != -1) {
		en = 0;
		dir = plr[id]._pdir;
	} else {
		dir = 0;
		en = 1;
	}
	for (k = 0; k < 23; k++) {
		if (sx1 != vCrawlTable[k][6] || sy1 != vCrawlTable[k][7]) {
			AddMissile(sx, sy, sx + vCrawlTable[k][6], sy + vCrawlTable[k][7], dir, MIS_LIGHTBALL, en, id, dam, missile[i]._mispllvl);
			AddMissile(sx, sy, sx - vCrawlTable[k][6], sy - vCrawlTable[k][7], dir, MIS_LIGHTBALL, en, id, dam, missile[i]._mispllvl);
			AddMissile(sx, sy, sx - vCrawlTable[k][6], sy + vCrawlTable[k][7], dir, MIS_LIGHTBALL, en, id, dam, missile[i]._mispllvl);
			AddMissile(sx, sy, sx + vCrawlTable[k][6], sy - vCrawlTable[k][7], dir, MIS_LIGHTBALL, en, id, dam, missile[i]._mispllvl);
			sx1 = vCrawlTable[k][6];
			sy1 = vCrawlTable[k][7];
		}
	}
	missile[i]._mirange--;
	if (missile[i]._mirange == 0)
		missile[i]._miDelFlag = TRUE;
}

void __fastcall MI_Blodboil(int i)
{
	missile[i]._miDelFlag = TRUE;
}

void __fastcall MI_Flame(int i)
{
	int k;

	missile[i]._mirange--;
	k = missile[i]._mirange;
	missile[i]._miVar2--;
	CheckMissileCol(i, missile[i]._midam, missile[i]._midam, 1, missile[i]._mix, missile[i]._miy, 0);
	if (missile[i]._mirange == 0 && missile[i]._miHitFlag == TRUE)
		missile[i]._mirange = k;
	if (!missile[i]._miVar2)
		missile[i]._miAnimFrame = 20;
	if (missile[i]._miVar2 <= 0) {
		k = missile[i]._miAnimFrame;
		if (k > 11)
			k = 24 - k;
		ChangeLight(missile[i]._mlid, missile[i]._mix, missile[i]._miy, k);
	}
	if (!missile[i]._mirange) {
		missile[i]._miDelFlag = TRUE;
		AddUnLight(missile[i]._mlid);
	}
	if (missile[i]._miVar2 <= 0)
		PutMissile(i);
}

void __fastcall MI_Flamec(int i)
{
	int id, src;

	missile[i]._mirange--;
	missile[i]._mitxoff += missile[i]._mixvel;
	src = missile[i]._misource;
	missile[i]._mityoff += missile[i]._miyvel;
	GetMissilePos(i);
	if (missile[i]._mix != missile[i]._miVar1 || missile[i]._miy != missile[i]._miVar2) {
		id = dPiece[missile[i]._mix][missile[i]._miy];
		if (!nMissileTable[id]) {
			AddMissile(
				missile[i]._mix,
				missile[i]._miy,
				missile[i]._misx,
				missile[i]._misy,
				i,
				MIS_FLAME,
				missile[i]._micaster,
				src,
				missile[i]._miVar3,
				missile[i]._mispllvl
			);
		} else {
			missile[i]._mirange = 0;
		}
		missile[i]._miVar1 = missile[i]._mix;
		missile[i]._miVar2 = missile[i]._miy;
		missile[i]._miVar3++;
	}
	if (!missile[i]._mirange || missile[i]._miVar3 == 3)
		missile[i]._miDelFlag = TRUE;
}

void __fastcall MI_Cbolt(int i)
{
	int md;
	int bpath[16] = { -1, 0, 1, -1, 0, 1, -1, -1, 0, 0, 1, 1, 0, 1, -1, 0 };

	missile[i]._mirange--;
	if (missile[i]._miAnimType != MFILE_LGHNING) {
		if (!missile[i]._miVar3) {
			md = (missile[i]._miVar2 + bpath[missile[i]._mirnd]) & 7;
			missile[i]._mirnd = (missile[i]._mirnd + 1) & 0xF;
			GetMissileVel(i, missile[i]._mix, missile[i]._miy, missile[i]._mix + XDirAdd[md], missile[i]._miy + YDirAdd[md], 8);
			missile[i]._miVar3 = 16;
		} else {
			missile[i]._miVar3--;
		}
		missile[i]._mitxoff += missile[i]._mixvel;
		missile[i]._mityoff += missile[i]._miyvel;
		GetMissilePos(i);
		CheckMissileCol(i, missile[i]._midam, missile[i]._midam, 0, missile[i]._mix, missile[i]._miy, 0);
		if (missile[i]._miHitFlag == TRUE) {
			missile[i]._miVar1 = 8;
			missile[i]._mimfnum = 0;
			missile[i]._mixoff = 0;
			missile[i]._miyoff = 0;
			SetMissAnim(i, MFILE_LGHNING);
			missile[i]._mirange = missile[i]._miAnimLen;
			GetMissilePos(i);
		}
		ChangeLight(missile[i]._mlid, missile[i]._mix, missile[i]._miy, missile[i]._miVar1);
	}
	if (!missile[i]._mirange) {
		missile[i]._miDelFlag = TRUE;
		AddUnLight(missile[i]._mlid);
	}
	PutMissile(i);
}

void __fastcall MI_Hbolt(int i)
{
	int dam;

	missile[i]._mirange--;
	if (missile[i]._miAnimType != MFILE_HOLYEXPL) {
		missile[i]._mitxoff += missile[i]._mixvel;
		missile[i]._mityoff += missile[i]._miyvel;
		GetMissilePos(i);
		dam = missile[i]._midam;
		if (missile[i]._mix != missile[i]._misx || missile[i]._miy != missile[i]._misy) {
			CheckMissileCol(i, dam, dam, 0, missile[i]._mix, missile[i]._miy, 0);
		}
		if (!missile[i]._mirange) {
			missile[i]._mitxoff -= missile[i]._mixvel;
			missile[i]._mityoff -= missile[i]._miyvel;
			GetMissilePos(i);
			missile[i]._mimfnum = 0;
			SetMissAnim(i, MFILE_HOLYEXPL);
			missile[i]._mirange = missile[i]._miAnimLen - 1;
		} else {
			if (missile[i]._mix != missile[i]._miVar1 || missile[i]._miy != missile[i]._miVar2) {
				missile[i]._miVar1 = missile[i]._mix;
				missile[i]._miVar2 = missile[i]._miy;
				ChangeLight(missile[i]._mlid, missile[i]._mix, missile[i]._miy, 8);
			}
		}
	} else {
		ChangeLight(missile[i]._mlid, missile[i]._mix, missile[i]._miy, missile[i]._miAnimFrame + 7);
		if (!missile[i]._mirange) {
			missile[i]._miDelFlag = TRUE;
			AddUnLight(missile[i]._mlid);
		}
	}
	PutMissile(i);
}

void __fastcall MI_Element(int i)
{
	int mid, sd, dam, cx, cy, px, py, id;

	missile[i]._mirange--;
	dam = missile[i]._midam;
	id = missile[i]._misource;
	if (missile[i]._miAnimType == MFILE_BIGEXP) {
		cx = missile[i]._mix;
		cy = missile[i]._miy;
		px = plr[id].WorldX;
		py = plr[id].WorldY;
		ChangeLight(missile[i]._mlid, cx, cy, missile[i]._miAnimFrame);
		if (!CheckBlock(px, py, cx, cy))
			CheckMissileCol(i, dam, dam, 1, cx, cy, 1);
		if (!CheckBlock(px, py, cx, cy + 1))
			CheckMissileCol(i, dam, dam, 1, cx, cy + 1, 1);
		if (!CheckBlock(px, py, cx, cy - 1))
			CheckMissileCol(i, dam, dam, 1, cx, cy - 1, 1);
		if (!CheckBlock(px, py, cx + 1, cy))
			CheckMissileCol(i, dam, dam, 1, cx + 1, cy, 1); /* check x/y */
		if (!CheckBlock(px, py, cx + 1, cy - 1))
			CheckMissileCol(i, dam, dam, 1, cx + 1, cy - 1, 1);
		if (!CheckBlock(px, py, cx + 1, cy + 1))
			CheckMissileCol(i, dam, dam, 1, cx + 1, cy + 1, 1);
		if (!CheckBlock(px, py, cx - 1, cy))
			CheckMissileCol(i, dam, dam, 1, cx - 1, cy, 1);
		if (!CheckBlock(px, py, cx - 1, cy + 1))
			CheckMissileCol(i, dam, dam, 1, cx - 1, cy + 1, 1);
		if (!CheckBlock(px, py, cx - 1, cy - 1))
			CheckMissileCol(i, dam, dam, 1, cx - 1, cy - 1, 1);
		if (!missile[i]._mirange) {
			missile[i]._miDelFlag = TRUE;
			AddUnLight(missile[i]._mlid);
		}
	} else {
		missile[i]._mitxoff += missile[i]._mixvel;
		missile[i]._mityoff += missile[i]._miyvel;
		GetMissilePos(i);
		cx = missile[i]._mix;
		cy = missile[i]._miy;
		CheckMissileCol(i, dam, dam, 0, cx, cy, 0);
		if (!missile[i]._miVar3 && cx == missile[i]._miVar4 && cy == missile[i]._miVar5)
			missile[i]._miVar3 = 1;
		if (missile[i]._miVar3 == 1) {
			missile[i]._miVar3 = 2;
			missile[i]._mirange = 255;
			mid = FindClosest(cx, cy, 19);
			if (mid > 0) {
				SetMissDir(i, GetDirection8(cx, cy, monster[mid]._mx, monster[mid]._my));
				GetMissileVel(i, cx, cy, monster[mid]._mx, monster[mid]._my, 16);
			} else {
				sd = plr[id]._pdir;
				SetMissDir(i, sd);
				GetMissileVel(i, cx, cy, cx + XDirAdd[sd], cy + YDirAdd[sd], 16);
			}
		}
		if (cx != missile[i]._miVar1 || cy != missile[i]._miVar2) {
			missile[i]._miVar1 = cx;
			missile[i]._miVar2 = cy;
			ChangeLight(missile[i]._mlid, cx, cy, 8);
		}
		if (!missile[i]._mirange) {
			missile[i]._mimfnum = 0;
			SetMissAnim(i, MFILE_BIGEXP);
			missile[i]._mirange = missile[i]._miAnimLen - 1;
		}
	}
	PutMissile(i);
}

void __fastcall MI_Bonespirit(int i)
{
	int v1;     // ebx
	int v2;     // esi
	int v3;     // eax
	int v4;     // ecx
	int v5;     // ecx
	int v6;     // edi
	int v7;     // ebx
	int v8;     // eax
	int v9;     // edi
	int v10;    // ST14_4
	int v11;    // ST10_4
	int v12;    // eax
	int v13;    // ST24_4
	int v14;    // ecx
	int v16;    // [esp+Ch] [ebp-10h]
	int maxdam; // [esp+10h] [ebp-Ch]
	int y1;     // [esp+14h] [ebp-8h]
	int ia;     // [esp+18h] [ebp-4h]

	v1 = i;
	v2 = i;
	ia = i;
	v3 = missile[i]._midam;
	--missile[v2]._mirange;
	maxdam = v3;
	v16 = missile[i]._misource;
	if (missile[i]._mimfnum == 8) {
		ChangeLight(missile[v2]._mlid, missile[v2]._mix, missile[v2]._miy, missile[v2]._miAnimFrame);
		if (!missile[v2]._mirange) {
			v4 = missile[v2]._mlid;
			missile[v2]._miDelFlag = TRUE;
			AddUnLight(v4);
		}
		v5 = v1;
	} else {
		missile[v2]._mitxoff += missile[v2]._mixvel;
		missile[v2]._mityoff += missile[v2]._miyvel;
		GetMissilePos(i);
		v6 = missile[v2]._miy;
		v7 = missile[v2]._mix;
		y1 = missile[v2]._miy;
		CheckMissileCol(ia, maxdam, maxdam, 0, missile[v2]._mix, v6, 0);
		if (!missile[v2]._miVar3 && v7 == missile[v2]._miVar4 && v6 == missile[v2]._miVar5)
			missile[v2]._miVar3 = 1;
		if (missile[v2]._miVar3 == 1) {
			missile[v2]._miVar3 = 2;
			missile[v2]._mirange = 255;
			v8 = FindClosest(v7, v6, 19);
			if (v8 <= 0) {
				v13 = plr[v16]._pdir;
				SetMissDir(ia, v13);
				GetMissileVel(ia, v7, v6, v7 + XDirAdd[v13], v6 + YDirAdd[v13], 16);
			} else {
				v9 = v8;
				v10 = monster[v8]._my;
				v11 = monster[v8]._mx;
				missile[v2]._midam = monster[v8]._mhitpoints >> 7;
				v12 = GetDirection8(v7, y1, v11, v10);
				SetMissDir(ia, v12);
				GetMissileVel(ia, v7, y1, monster[v9]._mx, monster[v9]._my, 16);
				v6 = y1;
			}
		}
		if (v7 != missile[v2]._miVar1 || v6 != missile[v2]._miVar2) {
			v14 = missile[v2]._mlid;
			missile[v2]._miVar1 = v7;
			missile[v2]._miVar2 = v6;
			ChangeLight(v14, v7, v6, 8);
		}
		if (!missile[v2]._mirange) {
			SetMissDir(ia, 8);
			missile[v2]._mirange = 7;
		}
		v5 = ia;
	}
	PutMissile(v5);
}

void __fastcall MI_ResurrectBeam(int i)
{
	missile[i]._mirange--;
	if (missile[i]._mirange == 0)
		missile[i]._miDelFlag = TRUE;
	PutMissile(i);
}

void __fastcall MI_Rportal(int i)
{
	int ExpLight[17] = { 1, 2, 3, 4, 5, 6, 7, 8, 9, 10, 11, 12, 13, 14, 15, 15, 15 };

	if (missile[i]._mirange > 1)
		missile[i]._mirange--;
	if (missile[i]._mirange == missile[i]._miVar1)
		SetMissDir(i, 1);

	if (currlevel && missile[i]._mimfnum != 1 && missile[i]._mirange != 0) {
		if (!missile[i]._miVar2)
			missile[i]._mlid = AddLight(missile[i]._mix, missile[i]._miy, 1);
		ChangeLight(missile[i]._mlid, missile[i]._mix, missile[i]._miy, ExpLight[missile[i]._miVar2]);
		missile[i]._miVar2++;
	}
	if (!missile[i]._mirange) {
		missile[i]._miDelFlag = TRUE;
		AddUnLight(missile[i]._mlid);
	}
	PutMissile(i);
}

void __cdecl ProcessMissiles()
{
	int i, mi;

	for (i = 0; i < nummissiles; i++) {
		dFlags[missile[missileactive[i]]._mix][missile[missileactive[i]]._miy] &= ~DFLAG_MISSILE;
		dMissile[missile[missileactive[i]]._mix][missile[missileactive[i]]._miy] = 0;
	}

	i = 0;
	while (i < nummissiles) {
		if (missile[missileactive[i]]._miDelFlag) {
			DeleteMissile(missileactive[i], i);
			i = 0;
		} else {
			i++;
		}
	}

	MissilePreFlag = 0;
	ManashieldFlag = 0;

	for (i = 0; i < nummissiles; i++) {
		mi = missileactive[i];
		missiledata[missile[mi]._mitype].mProc(missileactive[i]);
		if (!(missile[mi]._miAnimFlags & MFLAG_LOCK_ANIMATION)) {
			missile[mi]._miAnimCnt++;
			if (missile[mi]._miAnimCnt >= missile[mi]._miAnimDelay) {
				missile[mi]._miAnimCnt = 0;
				missile[mi]._miAnimFrame += missile[mi]._miAnimAdd;
				if (missile[mi]._miAnimFrame > missile[mi]._miAnimLen)
					missile[mi]._miAnimFrame = 1;
				if (missile[mi]._miAnimFrame < 1)
					missile[mi]._miAnimFrame = missile[mi]._miAnimLen;
			}
		}
	}

	if (ManashieldFlag) {
		for (i = 0; i < nummissiles; i++) {
			if (missile[missileactive[i]]._mitype == MIS_MANASHIELD) {
				MI_Manashield(missileactive[i]);
			}
		}
	}

	i = 0;
	while (i < nummissiles) {
		if (missile[missileactive[i]]._miDelFlag) {
			DeleteMissile(missileactive[i], i);
			i = 0;
		} else {
			i++;
		}
	}
}
// 64CCD4: using guessed type int MissilePreFlag;

void __cdecl missiles_process_charge()
{
	CMonster *mon;
	AnimStruct *anim;
	MissileStruct *mis;
	int i, mi;

	for (i = 0; i < nummissiles; i++) {
		mi = missileactive[i];
		mis = &missile[mi];
		mis->_miAnimData = misfiledata[mis->_miAnimType].mAnimData[mis->_mimfnum];
		if (mis->_mitype == MIS_RHINO) {
			mon = monster[mis->_misource].MType;
			if (mon->mtype >= MT_HORNED && mon->mtype <= MT_OBLORD) {
				anim = &mon->Anims[MA_SPECIAL];
			} else {
				if (mon->mtype >= MT_NSNAKE && mon->mtype <= MT_GSNAKE)
					anim = &mon->Anims[MA_ATTACK];
				else
					anim = &mon->Anims[MA_WALK];
			}
			missile[mi]._miAnimData = anim->Data[mis->_mimfnum];
		}
	}
}

void __fastcall ClearMissileSpot(int mi)
{
	dFlags[missile[mi]._mix][missile[mi]._miy] &= ~DFLAG_MISSILE;
	dMissile[missile[mi]._mix][missile[mi]._miy] = 0;
}
<|MERGE_RESOLUTION|>--- conflicted
+++ resolved
@@ -1,4699 +1,4643 @@
-//HEADER_GOES_HERE
-
-#include "../types.h"
-
-int missileactive[MAXMISSILES];
-int missileavail[MAXMISSILES];
-MissileStruct missile[MAXMISSILES];
-int nummissiles; // idb
-int ManashieldFlag;
-ChainStruct chain[MAXMISSILES];
-int MissilePreFlag; // weak
-int numchains;      // weak
-
-MissileData missiledata[68] = {
-	// clang-format off
-	// mName,             mAddProc,          mProc,             mDraw, mType, mResist,        mFileNum,       miSFX,       mlSFX;
-	{  MIS_ARROW,         &AddArrow,         &MI_Arrow,         TRUE,      0, 0,              MFILE_ARROWS,   -1,          -1          },
-	{  MIS_FIREBOLT,      &AddFirebolt,      &MI_Firebolt,      TRUE,      1, MISR_FIRE,      MFILE_FIREBA,   LS_FBOLT1,   LS_FIRIMP2  },
-	{  MIS_GUARDIAN,      &AddGuardian,      &MI_Guardian,      TRUE,      1, 0,              MFILE_GUARD,    LS_GUARD,    LS_GUARDLAN },
-	{  MIS_RNDTELEPORT,   &AddRndTeleport,   &MI_Teleport,      FALSE,     1, 0,              MFILE_NONE,     LS_TELEPORT, -1          },
-	{  MIS_LIGHTBALL,     &AddLightball,     &MI_Lightball,     TRUE,      1, MISR_LIGHTNING, MFILE_LGHNING,  -1,          -1          },
-	{  MIS_FIREWALL,      &AddFirewall,      &MI_Firewall,      TRUE,      1, MISR_FIRE,      MFILE_FIREWAL,  LS_WALLLOOP, LS_FIRIMP2  },
-	{  MIS_FIREBALL,      &AddFireball,      &MI_Fireball,      TRUE,      1, MISR_FIRE,      MFILE_FIREBA,   LS_FBOLT1,   LS_FIRIMP2  },
-	{  MIS_LIGHTCTRL,     &AddLightctrl,     &MI_Lightctrl,     FALSE,     1, MISR_LIGHTNING, MFILE_LGHNING,  -1,          -1          },
-	{  MIS_LIGHTNING,     &AddLightning,     &MI_Lightning,     TRUE,      1, MISR_LIGHTNING, MFILE_LGHNING,  LS_LNING1,   LS_ELECIMP1 },
-	{  MIS_MISEXP,        &AddMisexp,        &MI_Misexp,        TRUE,      2, 0,              MFILE_MAGBLOS,  -1,          -1          },
-	{  MIS_TOWN,          &AddTown,          &MI_Town,          TRUE,      1, MISR_MAGIC,     MFILE_PORTAL,   LS_SENTINEL, LS_ELEMENTL },
-	{  MIS_FLASH,         &AddFlash,         &MI_Flash,         TRUE,      1, MISR_MAGIC,     MFILE_BLUEXFR,  LS_NOVA,     LS_ELECIMP1 },
-	{  MIS_FLASH2,        &AddFlash2,        &MI_Flash2,        TRUE,      1, MISR_MAGIC,     MFILE_BLUEXBK,  -1,          -1          },
-	{  MIS_MANASHIELD,    &AddManashield,    &MI_SetManashield, FALSE,     1, MISR_MAGIC,     MFILE_MANASHLD, LS_MSHIELD,  -1          },
-	{  MIS_FIREMOVE,      &AddFiremove,      &MI_Firemove,      TRUE,      1, MISR_FIRE,      MFILE_FIREWAL,  -1,          -1          },
-	{  MIS_CHAIN,         &AddChain,         &MI_Chain,         TRUE,      1, MISR_LIGHTNING, MFILE_LGHNING,  LS_LNING1,   LS_ELECIMP1 },
-	{  MIS_SENTINAL,      NULL,              NULL,              TRUE,      1, MISR_LIGHTNING, MFILE_LGHNING,  -1,          -1          },
-	{  MIS_BLODSTAR,      &miss_null_11,     &mi_null_11,       TRUE,      2, 0,              MFILE_BLOOD,    LS_BLODSTAR, LS_BLSIMPT  },
-	{  MIS_BONE,          &miss_null_12,     &mi_null_11,       TRUE,      2, 0,              MFILE_BONE,     -1,          -1          },
-	{  MIS_METLHIT,       &miss_null_13,     &mi_null_11,       TRUE,      2, 0,              MFILE_METLHIT,  -1,          -1          },
-	{  MIS_RHINO,         &AddRhino,         &MI_Rhino,         TRUE,      2, 0,              MFILE_NONE,     -1,          -1          },
-	{  MIS_MAGMABALL,     &AddMagmaball,     &MI_Firebolt,      TRUE,      1, MISR_FIRE,      MFILE_MAGBALL,  -1,          -1          },
-	{  MIS_LIGHTCTRL2,    &AddLightctrl,     &MI_Lightctrl,     FALSE,     1, MISR_LIGHTNING, MFILE_THINLGHT, -1,          -1          },
-	{  MIS_LIGHTNING2,    &AddLightning,     &MI_Lightning,     TRUE,      1, MISR_LIGHTNING, MFILE_THINLGHT, -1,          -1          },
-	{  MIS_FLARE,         &AddFlare,         &MI_Firebolt,      TRUE,      1, MISR_MAGIC,     MFILE_FLARE,    -1,          -1          },
-	{  MIS_MISEXP2,       &AddMisexp,        &MI_Misexp,        TRUE,      2, MISR_MAGIC,     MFILE_FLAREEXP, -1,          -1          },
-	{  MIS_TELEPORT,      &AddTeleport,      &MI_Teleport,      FALSE,     1, 0,              MFILE_NONE,     LS_ELEMENTL, -1          },
-	{  MIS_FARROW,        &AddLArrow,        &MI_LArrow,        TRUE,      0, MISR_FIRE,      MFILE_FARROW,   -1,          -1          },
-	{  MIS_DOOMSERP,      NULL,              NULL,              FALSE,     1, MISR_MAGIC,     MFILE_DOOM,     LS_DSERP,    -1          },
-	{  MIS_FIREWALLA,     &miss_null_1D,     &MI_Firewall,      TRUE,      2, MISR_FIRE,      MFILE_FIREWAL,  -1,          -1          },
-	{  MIS_STONE,         &AddStone,         &MI_Stone,         FALSE,     1, MISR_MAGIC,     MFILE_NONE,     LS_SCURIMP,  -1          },
-	{  MIS_NULL_1F,       &miss_null_1F,     &MI_Dummy,         TRUE,      1, 0,              MFILE_NONE,     -1,          -1          },
-	{  MIS_INVISIBL,      NULL,              NULL,              FALSE,     1, 0,              MFILE_NONE,     LS_INVISIBL, -1          },
-	{  MIS_GOLEM,         &AddGolem,         &MI_Golem,         FALSE,     1, 0,              MFILE_NONE,     LS_GOLUM,    -1          },
-	{  MIS_ETHEREALIZE,   &AddEtherealize,   &MI_Etherealize,   TRUE,      1, 0,              MFILE_ETHRSHLD, LS_ETHEREAL, -1          },
-	{  MIS_BLODBUR,       &miss_null_23,     &mi_null_11,       TRUE,      2, 0,              MFILE_BLODBUR,  -1,          -1          },
-	{  MIS_BOOM,          &AddBoom,          &MI_Boom,          TRUE,      2, 0,              MFILE_NEWEXP,   -1,          -1          },
-	{  MIS_HEAL,          &AddHeal,          &MI_Dummy,         FALSE,     1, 0,              MFILE_NONE,     -1,          -1          },
-	{  MIS_FIREWALLC,     &AddFirewallC,     &MI_FirewallC,     FALSE,     1, MISR_FIRE,      MFILE_FIREWAL,  -1,          -1          },
-	{  MIS_INFRA,         &AddInfra,         &MI_Infra,         FALSE,     1, 0,              MFILE_NONE,     LS_INFRAVIS, -1          },
-	{  MIS_IDENTIFY,      &AddIdentify,      &MI_Dummy,         FALSE,     1, 0,              MFILE_NONE,     -1,          -1          },
-	{  MIS_WAVE,          &AddWave,          &MI_Wave,          TRUE,      1, MISR_FIRE,      MFILE_FIREWAL,  LS_FLAMWAVE, -1          },
-	{  MIS_NOVA,          &AddNova,          &MI_Nova,          TRUE,      1, MISR_LIGHTNING, MFILE_LGHNING,  LS_NOVA,     -1          },
-	{  MIS_BLODBOIL,      &miss_null_1F,     &MI_Blodboil,      TRUE,      1, 0,              MFILE_NONE,     -1,          LS_BLODBOIL },
-	{  MIS_APOCA,         &AddApoca,         &MI_Apoca,         TRUE,      1, MISR_MAGIC,     MFILE_NEWEXP,   LS_APOC,     -1          },
-	{  MIS_REPAIR,        &AddRepair,        &MI_Dummy,         FALSE,     2, 0,              MFILE_NONE,     -1,          -1          },
-	{  MIS_RECHARGE,      &AddRecharge,      &MI_Dummy,         FALSE,     2, 0,              MFILE_NONE,     -1,          -1          },
-	{  MIS_DISARM,        &AddDisarm,        &MI_Dummy,         FALSE,     2, 0,              MFILE_NONE,     LS_TRAPDIS,  -1          },
-	{  MIS_FLAME,         &AddFlame,         &MI_Flame,         TRUE,      1, MISR_FIRE,      MFILE_INFERNO,  LS_SPOUTSTR, -1          },
-	{  MIS_FLAMEC,        &AddFlamec,        &MI_Flamec,        FALSE,     1, MISR_FIRE,      MFILE_NONE,     -1,          -1          },
-	{  MIS_FIREMAN,       &miss_null_32,     &mi_null_32,       TRUE,      2, 0,              MFILE_NONE,     -1,          -1          },
-	{  MIS_KRULL,         &miss_null_33,     &mi_null_33,       TRUE,      0, MISR_FIRE,      MFILE_KRULL,    -1,          -1          },
-	{  MIS_CBOLT,         &AddCbolt,         &MI_Cbolt,         TRUE,      1, MISR_LIGHTNING, MFILE_MINILTNG, LS_CBOLT,    -1          },
-	{  MIS_HBOLT,         &AddHbolt,         &MI_Hbolt,         TRUE,      1, 0,              MFILE_HOLY,     LS_HOLYBOLT, LS_ELECIMP1 },
-	{  MIS_RESURRECT,     &AddResurrect,     &MI_Dummy,         FALSE,     1, MISR_MAGIC,     MFILE_NONE,     -1,          LS_RESUR    },
-	{  MIS_TELEKINESIS,   &AddTelekinesis,   &MI_Dummy,         FALSE,     1, 0,              MFILE_NONE,     LS_ETHEREAL, -1          },
-	{  MIS_LARROW,        &AddLArrow,        &MI_LArrow,        TRUE,      0, MISR_LIGHTNING, MFILE_LARROW,   -1,          -1          },
-	{  MIS_ACID,          &AddAcid,          &MI_Firebolt,      TRUE,      1, MISR_ACID,      MFILE_ACIDBF,   LS_ACID,     -1          },
-	{  MIS_MISEXP3,       &AddMisexp,        &MI_Acidsplat,     TRUE,      2, MISR_ACID,      MFILE_ACIDSPLA, -1,          -1          },
-	{  MIS_ACIDPUD,       &AddAcidpud,       &MI_Acidpud,       TRUE,      2, MISR_ACID,      MFILE_ACIDPUD,  LS_PUDDLE,   -1          },
-	{  MIS_HEALOTHER,     &AddHealOther,     &MI_Dummy,         FALSE,     1, 0,              MFILE_NONE,     -1,          -1          },
-	{  MIS_ELEMENT,       &AddElement,       &MI_Element,       TRUE,      1, MISR_FIRE,      MFILE_FIRERUN,  LS_ELEMENTL, -1          },
-	{  MIS_RESURRECTBEAM, &AddResurrectBeam, &MI_ResurrectBeam, TRUE,      1, 0,              MFILE_RESSUR1,  -1,          -1          },
-	{  MIS_BONESPIRIT,    &AddBoneSpirit,    &MI_Bonespirit,    TRUE,      1, MISR_MAGIC,     MFILE_SKLBALL,  LS_BONESP,   LS_BSIMPCT  },
-	{  MIS_WEAPEXP,       &AddWeapexp,       &MI_Weapexp,       TRUE,      2, 0,              MFILE_NONE,     -1,          -1          },
-	{  MIS_RPORTAL,       &AddRportal,       &MI_Rportal,       TRUE,      2, 0,              MFILE_RPORTAL,  LS_SENTINEL, LS_ELEMENTL },
-	{  MIS_BOOM2,         &AddBoom,          &MI_Boom,          TRUE,      2, 0,              MFILE_FIREPLAR, -1,          -1          },
-	{  MIS_DIABAPOCA,     &AddDiabApoca,     &MI_Dummy,         FALSE,     2, 0,              MFILE_NONE,     -1,          -1          }
-	// clang-format on
-};
-MisFileData misfiledata[47] = {
-	// clang-format off
-	// mAnimName, mAnimFAmt, mName, mFlags, mAnimData[16],                                      mAnimDelay[16],                                     mAnimLen[16],                                                       mAnimWidth[16],                                                             mAnimWidth2[16]
-	{  MFILE_ARROWS,      1, "Arrows",   2, { 0, 0, 0, 0, 0, 0, 0, 0, 0, 0, 0, 0, 0, 0, 0, 0 }, { 0, 0, 0, 0, 0, 0, 0, 0, 0, 0, 0, 0, 0, 0, 0, 0 }, { 16,  0,  0,  0,  0,  0,  0,  0,  0,  0,  0,  0,  0,  0,  0,  0 }, {  96,   0,   0,   0,   0,   0,   0,   0,  0,  0,  0,  0,  0,  0,  0,  0 }, { 16,  0,  0,  0,  0,  0,  0,  0,  0,  0,  0,  0,  0,  0,  0,  0 } },
-	{  MFILE_FIREBA,     16, "Fireba",   0, { 0, 0, 0, 0, 0, 0, 0, 0, 0, 0, 0, 0, 0, 0, 0, 0 }, { 0, 0, 0, 0, 0, 0, 0, 0, 0, 0, 0, 0, 0, 0, 0, 0 }, { 14, 14, 14, 14, 14, 14, 14, 14, 14, 14, 14, 14, 14, 14, 14, 14 }, {  96,  96,  96,  96,  96,  96,  96,  96, 96, 96, 96, 96, 96, 96, 96, 96 }, { 16, 16, 16, 16, 16, 16, 16, 16, 16, 16, 16, 16, 16, 16, 16, 16 } },
-	{  MFILE_GUARD,       3, "Guard",    0, { 0, 0, 0, 0, 0, 0, 0, 0, 0, 0, 0, 0, 0, 0, 0, 0 }, { 1, 1, 1, 0, 0, 0, 0, 0, 0, 0, 0, 0, 0, 0, 0, 0 }, { 15, 14,  3,  0,  0,  0,  0,  0,  0,  0,  0,  0,  0,  0,  0,  0 }, {  96,  96,  96,   0,   0,   0,   0,   0,  0,  0,  0,  0,  0,  0,  0,  0 }, { 16, 16, 16,  0,  0,  0,  0,  0,  0,  0,  0,  0,  0,  0,  0,  0 } },
-	{  MFILE_LGHNING,     1, "Lghning",  0, { 0, 0, 0, 0, 0, 0, 0, 0, 0, 0, 0, 0, 0, 0, 0, 0 }, { 0, 0, 0, 0, 0, 0, 0, 0, 0, 0, 0, 0, 0, 0, 0, 0 }, {  8,  0,  0,  0,  0,  0,  0,  0,  0,  0,  0,  0,  0,  0,  0,  0 }, {  96,   0,   0,   0,   0,   0,   0,   0,  0,  0,  0,  0,  0,  0,  0,  0 }, { 16,  0,  0,  0,  0,  0,  0,  0,  0,  0,  0,  0,  0,  0,  0,  0 } },
-	{  MFILE_FIREWAL,     2, "Firewal",  0, { 0, 0, 0, 0, 0, 0, 0, 0, 0, 0, 0, 0, 0, 0, 0, 0 }, { 0, 0, 0, 0, 0, 0, 0, 0, 0, 0, 0, 0, 0, 0, 0, 0 }, { 13, 11,  0,  0,  0,  0,  0,  0,  0,  0,  0,  0,  0,  0,  0,  0 }, { 128, 128,   0,   0,   0,   0,   0,   0,  0,  0,  0,  0,  0,  0,  0,  0 }, { 32, 32,  0,  0,  0,  0,  0,  0,  0,  0,  0,  0,  0,  0,  0,  0 } },
-	{  MFILE_MAGBLOS,     1, "MagBlos",  0, { 0, 0, 0, 0, 0, 0, 0, 0, 0, 0, 0, 0, 0, 0, 0, 0 }, { 1, 0, 0, 0, 0, 0, 0, 0, 0, 0, 0, 0, 0, 0, 0, 0 }, { 10,  0,  0,  0,  0,  0,  0,  0,  0,  0,  0,  0,  0,  0,  0,  0 }, { 128,   0,   0,   0,   0,   0,   0,   0,  0,  0,  0,  0,  0,  0,  0,  0 }, { 32,  0,  0,  0,  0,  0,  0,  0,  0,  0,  0,  0,  0,  0,  0,  0 } },
-	{  MFILE_PORTAL,      2, "Portal",   0, { 0, 0, 0, 0, 0, 0, 0, 0, 0, 0, 0, 0, 0, 0, 0, 0 }, { 0, 1, 0, 0, 0, 0, 0, 0, 0, 0, 0, 0, 0, 0, 0, 0 }, { 16, 16,  0,  0,  0,  0,  0,  0,  0,  0,  0,  0,  0,  0,  0,  0 }, {  96,  96,   0,   0,   0,   0,   0,   0,  0,  0,  0,  0,  0,  0,  0,  0 }, { 16, 16,  0,  0,  0,  0,  0,  0,  0,  0,  0,  0,  0,  0,  0,  0 } },
-	{  MFILE_BLUEXFR,     1, "Bluexfr",  0, { 0, 0, 0, 0, 0, 0, 0, 0, 0, 0, 0, 0, 0, 0, 0, 0 }, { 0, 0, 0, 0, 0, 0, 0, 0, 0, 0, 0, 0, 0, 0, 0, 0 }, { 19,  0,  0,  0,  0,  0,  0,  0,  0,  0,  0,  0,  0,  0,  0,  0 }, { 160,   0,   0,   0,   0,   0,   0,   0,  0,  0,  0,  0,  0,  0,  0,  0 }, { 48,  0,  0,  0,  0,  0,  0,  0,  0,  0,  0,  0,  0,  0,  0,  0 } },
-	{  MFILE_BLUEXBK,     1, "Bluexbk",  0, { 0, 0, 0, 0, 0, 0, 0, 0, 0, 0, 0, 0, 0, 0, 0, 0 }, { 0, 0, 0, 0, 0, 0, 0, 0, 0, 0, 0, 0, 0, 0, 0, 0 }, { 19,  0,  0,  0,  0,  0,  0,  0,  0,  0,  0,  0,  0,  0,  0,  0 }, { 160,   0,   0,   0,   0,   0,   0,   0,  0,  0,  0,  0,  0,  0,  0,  0 }, { 48,  0,  0,  0,  0,  0,  0,  0,  0,  0,  0,  0,  0,  0,  0,  0 } },
-	{  MFILE_MANASHLD,    1, "Manashld", 2, { 0, 0, 0, 0, 0, 0, 0, 0, 0, 0, 0, 0, 0, 0, 0, 0 }, { 0, 0, 0, 0, 0, 0, 0, 0, 0, 0, 0, 0, 0, 0, 0, 0 }, {  1,  0,  0,  0,  0,  0,  0,  0,  0,  0,  0,  0,  0,  0,  0,  0 }, {  96,   0,   0,   0,   0,   0,   0,   0,  0,  0,  0,  0,  0,  0,  0,  0 }, { 16,  0,  0,  0,  0,  0,  0,  0,  0,  0,  0,  0,  0,  0,  0,  0 } },
-	{  MFILE_BLOOD,       4, "Blood",    0, { 0, 0, 0, 0, 0, 0, 0, 0, 0, 0, 0, 0, 0, 0, 0, 0 }, { 0, 0, 0, 0, 0, 0, 0, 0, 0, 0, 0, 0, 0, 0, 0, 0 }, { 15,  8,  8,  8,  0,  0,  0,  0,  0,  0,  0,  0,  0,  0,  0,  0 }, {  96, 128, 128, 128,   0,   0,   0,   0,  0,  0,  0,  0,  0,  0,  0,  0 }, { 16, 32, 32, 32,  0,  0,  0,  0,  0,  0,  0,  0,  0,  0,  0,  0 } },
-	{  MFILE_BONE,        3, "Bone",     0, { 0, 0, 0, 0, 0, 0, 0, 0, 0, 0, 0, 0, 0, 0, 0, 0 }, { 2, 2, 2, 0, 0, 0, 0, 0, 0, 0, 0, 0, 0, 0, 0, 0 }, {  8,  8,  8,  0,  0,  0,  0,  0,  0,  0,  0,  0,  0,  0,  0,  0 }, { 128, 128, 128,   0,   0,   0,   0,   0,  0,  0,  0,  0,  0,  0,  0,  0 }, { 32, 32, 32,  0,  0,  0,  0,  0,  0,  0,  0,  0,  0,  0,  0,  0 } },
-	{  MFILE_METLHIT,     3, "Metlhit",  0, { 0, 0, 0, 0, 0, 0, 0, 0, 0, 0, 0, 0, 0, 0, 0, 0 }, { 2, 2, 2, 0, 0, 0, 0, 0, 0, 0, 0, 0, 0, 0, 0, 0 }, { 10, 10, 10,  0,  0,  0,  0,  0,  0,  0,  0,  0,  0,  0,  0,  0 }, {  96,  96,  96,   0,   0,   0,   0,   0,  0,  0,  0,  0,  0,  0,  0,  0 }, { 16, 16, 16,  0,  0,  0,  0,  0,  0,  0,  0,  0,  0,  0,  0,  0 } },
-	{  MFILE_FARROW,     16, "Farrow",   0, { 0, 0, 0, 0, 0, 0, 0, 0, 0, 0, 0, 0, 0, 0, 0, 0 }, { 0, 0, 0, 0, 0, 0, 0, 0, 0, 0, 0, 0, 0, 0, 0, 0 }, {  4,  4,  4,  4,  4,  4,  4,  4,  4,  4,  4,  4,  4,  4,  4,  4 }, {  96,  96,  96,  96,  96,  96,  96,  96, 96, 96, 96, 96, 96, 96, 96, 96 }, { 16, 16, 16, 16, 16, 16, 16, 16, 16, 16, 16, 16, 16, 16, 16, 16 } },
-	{  MFILE_DOOM,        9, "Doom",     1, { 0, 0, 0, 0, 0, 0, 0, 0, 0, 0, 0, 0, 0, 0, 0, 0 }, { 1, 1, 1, 1, 1, 1, 1, 1, 1, 0, 0, 0, 0, 0, 0, 0 }, { 15, 15, 15, 15, 15, 15, 15, 15, 15,  0,  0,  0,  0,  0,  0,  0 }, {  96,  96,  96,  96,  96,  96,  96,  96, 96,  0,  0,  0,  0,  0,  0,  0 }, { 16, 16, 16, 16, 16, 16, 16, 16, 16,  0,  0,  0,  0,  0,  0,  0 } },
-	{  MFILE_0F,          1, " ",        1, { 0, 0, 0, 0, 0, 0, 0, 0, 0, 0, 0, 0, 0, 0, 0, 0 }, { 0, 0, 0, 0, 0, 0, 0, 0, 0, 0, 0, 0, 0, 0, 0, 0 }, {  0,  0,  0,  0,  0,  0,  0,  0,  0,  0,  0,  0,  0,  0,  0,  0 }, {   0,   0,   0,   0,   0,   0,   0,   0,  0,  0,  0,  0,  0,  0,  0,  0 }, {  0,  0,  0,  0,  0,  0,  0,  0,  0,  0,  0,  0,  0,  0,  0,  0 } },
-	{  MFILE_BLODBUR,     2, "Blodbur",  0, { 0, 0, 0, 0, 0, 0, 0, 0, 0, 0, 0, 0, 0, 0, 0, 0 }, { 2, 2, 0, 0, 0, 0, 0, 0, 0, 0, 0, 0, 0, 0, 0, 0 }, {  8,  8,  0,  0,  0,  0,  0,  0,  0,  0,  0,  0,  0,  0,  0,  0 }, { 128, 128,   0,   0,   0,   0,   0,   0,  0,  0,  0,  0,  0,  0,  0,  0 }, { 32, 32,  0,  0,  0,  0,  0,  0,  0,  0,  0,  0,  0,  0,  0,  0 } },
-	{  MFILE_NEWEXP,      1, "Newexp",   0, { 0, 0, 0, 0, 0, 0, 0, 0, 0, 0, 0, 0, 0, 0, 0, 0 }, { 1, 0, 0, 0, 0, 0, 0, 0, 0, 0, 0, 0, 0, 0, 0, 0 }, { 15,  0,  0,  0,  0,  0,  0,  0,  0,  0,  0,  0,  0,  0,  0,  0 }, {  96,   0,   0,   0,   0,   0,   0,   0,  0,  0,  0,  0,  0,  0,  0,  0 }, { 16,  0,  0,  0,  0,  0,  0,  0,  0,  0,  0,  0,  0,  0,  0,  0 } },
-	{  MFILE_SHATTER1,    1, "Shatter1", 0, { 0, 0, 0, 0, 0, 0, 0, 0, 0, 0, 0, 0, 0, 0, 0, 0 }, { 1, 0, 0, 0, 0, 0, 0, 0, 0, 0, 0, 0, 0, 0, 0, 0 }, { 12,  0,  0,  0,  0,  0,  0,  0,  0,  0,  0,  0,  0,  0,  0,  0 }, { 128,   0,   0,   0,   0,   0,   0,   0,  0,  0,  0,  0,  0,  0,  0,  0 }, { 32,  0,  0,  0,  0,  0,  0,  0,  0,  0,  0,  0,  0,  0,  0,  0 } },
-	{  MFILE_BIGEXP,      1, "Bigexp",   0, { 0, 0, 0, 0, 0, 0, 0, 0, 0, 0, 0, 0, 0, 0, 0, 0 }, { 0, 0, 0, 0, 0, 0, 0, 0, 0, 0, 0, 0, 0, 0, 0, 0 }, { 15,  0,  0,  0,  0,  0,  0,  0,  0,  0,  0,  0,  0,  0,  0,  0 }, { 160,   0,   0,   0,   0,   0,   0,   0,  0,  0,  0,  0,  0,  0,  0,  0 }, { 48,  0,  0,  0,  0,  0,  0,  0,  0,  0,  0,  0,  0,  0,  0,  0 } },
-	{  MFILE_INFERNO,     1, "Inferno",  0, { 0, 0, 0, 0, 0, 0, 0, 0, 0, 0, 0, 0, 0, 0, 0, 0 }, { 0, 0, 0, 0, 0, 0, 0, 0, 0, 0, 0, 0, 0, 0, 0, 0 }, { 20,  0,  0,  0,  0,  0,  0,  0,  0,  0,  0,  0,  0,  0,  0,  0 }, {  96,   0,   0,   0,   0,   0,   0,   0,  0,  0,  0,  0,  0,  0,  0,  0 }, { 16,  0,  0,  0,  0,  0,  0,  0,  0,  0,  0,  0,  0,  0,  0,  0 } },
-	{  MFILE_THINLGHT,    1, "Thinlght", 1, { 0, 0, 0, 0, 0, 0, 0, 0, 0, 0, 0, 0, 0, 0, 0, 0 }, { 0, 0, 0, 0, 0, 0, 0, 0, 0, 0, 0, 0, 0, 0, 0, 0 }, {  8,  0,  0,  0,  0,  0,  0,  0,  0,  0,  0,  0,  0,  0,  0,  0 }, {  96,   0,   0,   0,   0,   0,   0,   0,  0,  0,  0,  0,  0,  0,  0,  0 }, { 16,  0,  0,  0,  0,  0,  0,  0,  0,  0,  0,  0,  0,  0,  0,  0 } },
-	{  MFILE_FLARE,       1, "Flare",    0, { 0, 0, 0, 0, 0, 0, 0, 0, 0, 0, 0, 0, 0, 0, 0, 0 }, { 0, 0, 0, 0, 0, 0, 0, 0, 0, 0, 0, 0, 0, 0, 0, 0 }, { 16,  0,  0,  0,  0,  0,  0,  0,  0,  0,  0,  0,  0,  0,  0,  0 }, { 128,   0,   0,   0,   0,   0,   0,   0,  0,  0,  0,  0,  0,  0,  0,  0 }, { 32,  0,  0,  0,  0,  0,  0,  0,  0,  0,  0,  0,  0,  0,  0,  0 } },
-	{  MFILE_FLAREEXP,    1, "Flareexp", 0, { 0, 0, 0, 0, 0, 0, 0, 0, 0, 0, 0, 0, 0, 0, 0, 0 }, { 0, 0, 0, 0, 0, 0, 0, 0, 0, 0, 0, 0, 0, 0, 0, 0 }, {  7,  0,  0,  0,  0,  0,  0,  0,  0,  0,  0,  0,  0,  0,  0,  0 }, { 128,   0,   0,   0,   0,   0,   0,   0,  0,  0,  0,  0,  0,  0,  0,  0 }, { 32,  0,  0,  0,  0,  0,  0,  0,  0,  0,  0,  0,  0,  0,  0,  0 } },
-	{  MFILE_MAGBALL,     8, "Magball",  1, { 0, 0, 0, 0, 0, 0, 0, 0, 0, 0, 0, 0, 0, 0, 0, 0 }, { 1, 1, 1, 1, 1, 1, 1, 1, 0, 0, 0, 0, 0, 0, 0, 0 }, { 16, 16, 16, 16, 16, 16, 16, 16,  0,  0,  0,  0,  0,  0,  0,  0 }, { 128, 128, 128, 128, 128, 128, 128, 128,  0,  0,  0,  0,  0,  0,  0,  0 }, { 32, 32, 32, 32, 32, 32, 32, 32,  0,  0,  0,  0,  0,  0,  0,  0 } },
-	{  MFILE_KRULL,       1, "Krull",    1, { 0, 0, 0, 0, 0, 0, 0, 0, 0, 0, 0, 0, 0, 0, 0, 0 }, { 0, 0, 0, 0, 0, 0, 0, 0, 0, 0, 0, 0, 0, 0, 0, 0 }, { 14,  0,  0,  0,  0,  0,  0,  0,  0,  0,  0,  0,  0,  0,  0,  0 }, {  96,   0,   0,   0,   0,   0,   0,   0,  0,  0,  0,  0,  0,  0,  0,  0 }, { 16,  0,  0,  0,  0,  0,  0,  0,  0,  0,  0,  0,  0,  0,  0,  0 } },
-	{  MFILE_MINILTNG,    1, "Miniltng", 0, { 0, 0, 0, 0, 0, 0, 0, 0, 0, 0, 0, 0, 0, 0, 0, 0 }, { 1, 0, 0, 0, 0, 0, 0, 0, 0, 0, 0, 0, 0, 0, 0, 0 }, {  8,  0,  0,  0,  0,  0,  0,  0,  0,  0,  0,  0,  0,  0,  0,  0 }, {  64,   0,   0,   0,   0,   0,   0,   0,  0,  0,  0,  0,  0,  0,  0,  0 }, {  0,  0,  0,  0,  0,  0,  0,  0,  0,  0,  0,  0,  0,  0,  0,  0 } },
-	{  MFILE_HOLY,       16, "Holy",     0, { 0, 0, 0, 0, 0, 0, 0, 0, 0, 0, 0, 0, 0, 0, 0, 0 }, { 1, 0, 0, 0, 0, 0, 0, 0, 0, 0, 0, 0, 0, 0, 0, 0 }, { 14, 14, 14, 14, 14, 14, 14, 14, 14, 14, 14, 14, 14, 14, 14, 14 }, {  96,  96,  96,  96,  96,  96,  96,  96, 96, 96, 96, 96, 96, 96, 96, 96 }, { 16, 16, 16, 16, 16, 16, 16, 16, 16, 16, 16, 16, 16, 16, 16, 16 } },
-	{  MFILE_HOLYEXPL,    1, "Holyexpl", 0, { 0, 0, 0, 0, 0, 0, 0, 0, 0, 0, 0, 0, 0, 0, 0, 0 }, { 0, 0, 0, 0, 0, 0, 0, 0, 0, 0, 0, 0, 0, 0, 0, 0 }, {  8,  0,  0,  0,  0,  0,  0,  0,  0,  0,  0,  0,  0,  0,  0,  0 }, { 160,   0,   0,   0,   0,   0,   0,   0,  0,  0,  0,  0,  0,  0,  0,  0 }, { 48,  0,  0,  0,  0,  0,  0,  0,  0,  0,  0,  0,  0,  0,  0,  0 } },
-	{  MFILE_LARROW,     16, "Larrow",   0, { 0, 0, 0, 0, 0, 0, 0, 0, 0, 0, 0, 0, 0, 0, 0, 0 }, { 0, 0, 0, 0, 0, 0, 0, 0, 0, 0, 0, 0, 0, 0, 0, 0 }, {  4,  4,  4,  4,  4,  4,  4,  4,  4,  4,  4,  4,  4,  4,  4,  4 }, {  96,  96,  96,  96,  96,  96,  96,  96, 96, 96, 96, 96, 96, 96, 96, 96 }, { 16, 16, 16, 16, 16, 16, 16, 16, 16, 16, 16, 16, 16, 16, 16, 16 } },
-	{  MFILE_FIRARWEX,    1, "Firarwex", 0, { 0, 0, 0, 0, 0, 0, 0, 0, 0, 0, 0, 0, 0, 0, 0, 0 }, { 0, 0, 0, 0, 0, 0, 0, 0, 0, 0, 0, 0, 0, 0, 0, 0 }, {  6,  0,  0,  0,  0,  0,  0,  0,  0,  0,  0,  0,  0,  0,  0,  0 }, {  64,   0,   0,   0,   0,   0,   0,   0,  0,  0,  0,  0,  0,  0,  0,  0 }, {  0,  0,  0,  0,  0,  0,  0,  0,  0,  0,  0,  0,  0,  0,  0,  0 } },
-	{  MFILE_ACIDBF,     16, "Acidbf",   1, { 0, 0, 0, 0, 0, 0, 0, 0, 0, 0, 0, 0, 0, 0, 0, 0 }, { 0, 0, 0, 0, 0, 0, 0, 0, 0, 0, 0, 0, 0, 0, 0, 0 }, {  8,  8,  8,  8,  8,  8,  8,  8,  8,  8,  8,  8,  8,  8,  8,  8 }, {  96,  96,  96,  96,  96,  96,  96,  96, 96, 96, 96, 96, 96, 96, 96, 96 }, { 16, 16, 16, 16, 16, 16, 16, 16, 16, 16, 16, 16, 16, 16, 16, 16 } },
-	{  MFILE_ACIDSPLA,    1, "Acidspla", 1, { 0, 0, 0, 0, 0, 0, 0, 0, 0, 0, 0, 0, 0, 0, 0, 0 }, { 0, 0, 0, 0, 0, 0, 0, 0, 0, 0, 0, 0, 0, 0, 0, 0 }, {  8,  0,  0,  0,  0,  0,  0,  0,  0,  0,  0,  0,  0,  0,  0,  0 }, {  96,   0,   0,   0,   0,   0,   0,   0,  0,  0,  0,  0,  0,  0,  0,  0 }, { 16,  0,  0,  0,  0,  0,  0,  0,  0,  0,  0,  0,  0,  0,  0,  0 } },
-	{  MFILE_ACIDPUD,     2, "Acidpud",  1, { 0, 0, 0, 0, 0, 0, 0, 0, 0, 0, 0, 0, 0, 0, 0, 0 }, { 0, 0, 0, 0, 0, 0, 0, 0, 0, 0, 0, 0, 0, 0, 0, 0 }, {  9,  4,  0,  0,  0,  0,  0,  0,  0,  0,  0,  0,  0,  0,  0,  0 }, {  96,  96,   0,   0,   0,   0,   0,   0,  0,  0,  0,  0,  0,  0,  0,  0 }, { 16, 16,  0,  0,  0,  0,  0,  0,  0,  0,  0,  0,  0,  0,  0,  0 } },
-	{  MFILE_ETHRSHLD,    1, "Ethrshld", 0, { 0, 0, 0, 0, 0, 0, 0, 0, 0, 0, 0, 0, 0, 0, 0, 0 }, { 0, 0, 0, 0, 0, 0, 0, 0, 0, 0, 0, 0, 0, 0, 0, 0 }, {  1,  0,  0,  0,  0,  0,  0,  0,  0,  0,  0,  0,  0,  0,  0,  0 }, {  96,   0,   0,   0,   0,   0,   0,   0,  0,  0,  0,  0,  0,  0,  0,  0 }, { 16,  0,  0,  0,  0,  0,  0,  0,  0,  0,  0,  0,  0,  0,  0,  0 } },
-	{  MFILE_FIRERUN,     8, "Firerun",  0, { 0, 0, 0, 0, 0, 0, 0, 0, 0, 0, 0, 0, 0, 0, 0, 0 }, { 1, 1, 1, 1, 1, 1, 1, 1, 0, 0, 0, 0, 0, 0, 0, 0 }, { 12, 12, 12, 12, 12, 12, 12, 12,  0,  0,  0,  0,  0,  0,  0,  0 }, {  96,  96,  96,  96,  96,  96,  96,  96,  0,  0,  0,  0,  0,  0,  0,  0 }, { 16, 16, 16, 16, 16, 16, 16, 16,  0,  0,  0,  0,  0,  0,  0,  0 } },
-	{  MFILE_RESSUR1,     1, "Ressur1",  0, { 0, 0, 0, 0, 0, 0, 0, 0, 0, 0, 0, 0, 0, 0, 0, 0 }, { 0, 0, 0, 0, 0, 0, 0, 0, 0, 0, 0, 0, 0, 0, 0, 0 }, { 16,  0,  0,  0,  0,  0,  0,  0,  0,  0,  0,  0,  0,  0,  0,  0 }, {  96,   0,   0,   0,   0,   0,   0,   0,  0,  0,  0,  0,  0,  0,  0,  0 }, { 16,  0,  0,  0,  0,  0,  0,  0,  0,  0,  0,  0,  0,  0,  0,  0 } },
-	{  MFILE_SKLBALL,     9, "Sklball",  0, { 0, 0, 0, 0, 0, 0, 0, 0, 0, 0, 0, 0, 0, 0, 0, 0 }, { 1, 1, 1, 1, 1, 1, 1, 1, 1, 0, 0, 0, 0, 0, 0, 0 }, { 16, 16, 16, 16, 16, 16, 16, 16,  8,  0,  0,  0,  0,  0,  0,  0 }, {  96,  96,  96,  96,  96,  96,  96,  96, 96,  0,  0,  0,  0,  0,  0,  0 }, { 16, 16, 16, 16, 16, 16, 16, 16, 16,  0,  0,  0,  0,  0,  0,  0 } },
-	{  MFILE_RPORTAL,     2, "Rportal",  0, { 0, 0, 0, 0, 0, 0, 0, 0, 0, 0, 0, 0, 0, 0, 0, 0 }, { 0, 0, 0, 0, 0, 0, 0, 0, 0, 0, 0, 0, 0, 0, 0, 0 }, { 16, 16,  0,  0,  0,  0,  0,  0,  0,  0,  0,  0,  0,  0,  0,  0 }, {  96,  96,   0,   0,   0,   0,   0,   0,  0,  0,  0,  0,  0,  0,  0,  0 }, { 16, 16,  0,  0,  0,  0,  0,  0,  0,  0,  0,  0,  0,  0,  0,  0 } },
-	{  MFILE_FIREPLAR,    1, "Fireplar", 1, { 0, 0, 0, 0, 0, 0, 0, 0, 0, 0, 0, 0, 0, 0, 0, 0 }, { 1, 0, 0, 0, 0, 0, 0, 0, 0, 0, 0, 0, 0, 0, 0, 0 }, { 17,  0,  0,  0,  0,  0,  0,  0,  0,  0,  0,  0,  0,  0,  0,  0 }, { 160,   0,   0,   0,   0,   0,   0,   0,  0,  0,  0,  0,  0,  0,  0,  0 }, { 48,  0,  0,  0,  0,  0,  0,  0,  0,  0,  0,  0,  0,  0,  0,  0 } },
-	{  MFILE_SCUBMISB,    1, "Scubmisb", 1, { 0, 0, 0, 0, 0, 0, 0, 0, 0, 0, 0, 0, 0, 0, 0, 0 }, { 0, 0, 0, 0, 0, 0, 0, 0, 0, 0, 0, 0, 0, 0, 0, 0 }, { 16,  0,  0,  0,  0,  0,  0,  0,  0,  0,  0,  0,  0,  0,  0,  0 }, {  96,   0,   0,   0,   0,   0,   0,   0,  0,  0,  0,  0,  0,  0,  0,  0 }, { 16,  0,  0,  0,  0,  0,  0,  0,  0,  0,  0,  0,  0,  0,  0,  0 } },
-	{  MFILE_SCBSEXPB,    1, "Scbsexpb", 1, { 0, 0, 0, 0, 0, 0, 0, 0, 0, 0, 0, 0, 0, 0, 0, 0 }, { 0, 0, 0, 0, 0, 0, 0, 0, 0, 0, 0, 0, 0, 0, 0, 0 }, {  6,  0,  0,  0,  0,  0,  0,  0,  0,  0,  0,  0,  0,  0,  0,  0 }, { 128,   0,   0,   0,   0,   0,   0,   0,  0,  0,  0,  0,  0,  0,  0,  0 }, { 32,  0,  0,  0,  0,  0,  0,  0,  0,  0,  0,  0,  0,  0,  0,  0 } },
-	{  MFILE_SCUBMISC,    1, "Scubmisc", 1, { 0, 0, 0, 0, 0, 0, 0, 0, 0, 0, 0, 0, 0, 0, 0, 0 }, { 0, 0, 0, 0, 0, 0, 0, 0, 0, 0, 0, 0, 0, 0, 0, 0 }, { 16,  0,  0,  0,  0,  0,  0,  0,  0,  0,  0,  0,  0,  0,  0,  0 }, {  96,   0,   0,   0,   0,   0,   0,   0,  0,  0,  0,  0,  0,  0,  0,  0 }, { 16,  0,  0,  0,  0,  0,  0,  0,  0,  0,  0,  0,  0,  0,  0,  0 } },
-	{  MFILE_SCBSEXPC,    1, "Scbsexpc", 1, { 0, 0, 0, 0, 0, 0, 0, 0, 0, 0, 0, 0, 0, 0, 0, 0 }, { 0, 0, 0, 0, 0, 0, 0, 0, 0, 0, 0, 0, 0, 0, 0, 0 }, {  6,  0,  0,  0,  0,  0,  0,  0,  0,  0,  0,  0,  0,  0,  0,  0 }, { 128,   0,   0,   0,   0,   0,   0,   0,  0,  0,  0,  0,  0,  0,  0,  0 }, { 32,  0,  0,  0,  0,  0,  0,  0,  0,  0,  0,  0,  0,  0,  0,  0 } },
-	{  MFILE_SCUBMISD,    1, "Scubmisd", 1, { 0, 0, 0, 0, 0, 0, 0, 0, 0, 0, 0, 0, 0, 0, 0, 0 }, { 0, 0, 0, 0, 0, 0, 0, 0, 0, 0, 0, 0, 0, 0, 0, 0 }, { 16,  0,  0,  0,  0,  0,  0,  0,  0,  0,  0,  0,  0,  0,  0,  0 }, {  96,   0,   0,   0,   0,   0,   0,   0,  0,  0,  0,  0,  0,  0,  0,  0 }, { 16,  0,  0,  0,  0,  0,  0,  0,  0,  0,  0,  0,  0,  0,  0,  0 } },
-	{  MFILE_SCBSEXPD,    1, "Scbsexpd", 1, { 0, 0, 0, 0, 0, 0, 0, 0, 0, 0, 0, 0, 0, 0, 0, 0 }, { 0, 0, 0, 0, 0, 0, 0, 0, 0, 0, 0, 0, 0, 0, 0, 0 }, {  6,  0,  0,  0,  0,  0,  0,  0,  0,  0,  0,  0,  0,  0,  0,  0 }, { 128,   0,   0,   0,   0,   0,   0,   0,  0,  0,  0,  0,  0,  0,  0,  0 }, { 32,  0,  0,  0,  0,  0,  0,  0,  0,  0,  0,  0,  0,  0,  0,  0 } },
-	{  MFILE_NONE,        0, "",         0, { 0, 0, 0, 0, 0, 0, 0, 0, 0, 0, 0, 0, 0, 0, 0, 0 }, { 0, 0, 0, 0, 0, 0, 0, 0, 0, 0, 0, 0, 0, 0, 0, 0 }, {  0,  0,  0,  0,  0,  0,  0,  0,  0,  0,  0,  0,  0,  0,  0,  0 }, {   0,   0,   0,   0,   0,   0,   0,   0,  0,  0,  0,  0,  0,  0,  0,  0 }, {  0,  0,  0,  0,  0,  0,  0,  0,  0,  0,  0,  0,  0,  0,  0,  0 } }
-	// clang-format on
-};
-int XDirAdd[8] = { 1, 0, -1, -1, -1, 0, 1, 1 };
-int YDirAdd[8] = { 1, 1, 1, 0, -1, -1, -1, 0 };
-
-void __fastcall GetDamageAmt(int i, int *mind, int *maxd)
-{
-	int v3;         // eax
-	int v4;         // esi
-	int v5;         // eax
-	int v6;         // ecx
-	int v7;         // eax
-	int *v8;        // eax
-	signed int v9;  // ecx
-	int v10;        // eax
-	int v11;        // ecx
-	int v12;        // eax
-	int v13;        // eax
-	int v14;        // eax
-	int v15;        // ecx
-	int *v16;       // ecx
-	int v17;        // eax
-	int v18;        // ecx
-	int v19;        // eax
-	int v20;        // ecx
-	int v21;        // eax
-	signed int v22; // eax
-	signed int v23; // ecx
-	int v24;        // eax
-	int v25;        // ecx
-	int v26;        // ecx
-	int v27;        // eax
-	signed int v28; // ecx
-
-	v3 = myplr;
-	v4 = plr[myplr]._pISplLvlAdd + plr[myplr]._pSplLvl[i];
-	switch (i) {
-	case SPL_FIREBOLT:
-		*mind = (plr[v3]._pMagic >> 3) + v4 + 1;
-		v5 = (plr[myplr]._pMagic >> 3) + v4 + 10;
-		goto LABEL_73;
-	case SPL_HEAL:
-		v6 = plr[v3]._pLevel + v4 + 1;
-		*mind = v6;
-		v7 = myplr;
-		if (plr[myplr]._pClass == PC_WARRIOR) {
-			*mind = 2 * v6;
-			v7 = myplr;
-		}
-		if (plr[v7]._pClass == PC_ROGUE)
-			*mind += *mind >> 1;
-		v8 = maxd;
-		v9 = 0;
-		*maxd = 10;
-		if (plr[myplr]._pLevel > 0) {
-			do {
-				*maxd += 4;
-				++v9;
-			} while (v9 < plr[myplr]._pLevel);
-		}
-		goto LABEL_65;
-	case SPL_LIGHTNING:
-		v10 = 2;
-		*mind = 2;
-		v11 = plr[myplr]._pLevel;
-		goto LABEL_43;
-	case SPL_FLASH:
-		v12 = plr[v3]._pLevel;
-		*mind = v12;
-		if (v4 > 0) {
-			do {
-				v12 += v12 >> 3;
-				--v4;
-			} while (v4);
-			*mind = v12;
-		}
-		v13 = (*mind >> 1) + *mind;
-		*mind = v13;
-		goto LABEL_33;
-	case SPL_IDENTIFY:
-	case SPL_TOWN:
-	case SPL_STONE:
-	case SPL_INFRA:
-	case SPL_RNDTELEPORT:
-	case SPL_MANASHIELD:
-	case SPL_DOOMSERP:
-	case SPL_BLODRIT:
-	case SPL_INVISIBIL:
-	case SPL_BLODBOIL:
-	case SPL_TELEPORT:
-	case SPL_ETHEREALIZE:
-	case SPL_REPAIR:
-	case SPL_RECHARGE:
-	case SPL_DISARM:
-	case SPL_RESURRECT:
-	case SPL_TELEKINESIS:
-	case SPL_BONESPIRIT:
-		v8 = maxd;
-		goto LABEL_71;
-	case SPL_FIREWALL:
-		*mind = (4 * plr[v3]._pLevel + 8) >> 1;
-		v5 = (4 * plr[myplr]._pLevel + 80) >> 1;
-		goto LABEL_73;
-	case SPL_FIREBALL:
-		v14 = 2 * plr[v3]._pLevel + 4;
-		*mind = v14;
-		if (v4 > 0) {
-			v15 = v4;
-			do {
-				v14 += v14 >> 3;
-				--v15;
-			} while (v15);
-			*mind = v14;
-		}
-		v16 = maxd;
-		v5 = 2 * plr[myplr]._pLevel + 40; /// BUGFIX: set to `2 * (plr[myplr]._pLevel + 20) + 4`
-		*maxd = v5;
-		if (v4 <= 0)
-			return;
-		do {
-			v5 += v5 >> 3;
-			--v4;
-		} while (v4);
-		goto LABEL_74;
-	case SPL_GUARDIAN:
-		v17 = (plr[v3]._pLevel >> 1) + 1;
-		*mind = v17;
-		if (v4 > 0) {
-			v18 = v4;
-			do {
-				v17 += v17 >> 3;
-				--v18;
-			} while (v18);
-			*mind = v17;
-		}
-		v16 = maxd;
-		v5 = (plr[myplr]._pLevel >> 1) + 10;
-		*maxd = v5;
-		if (v4 <= 0)
-			return;
-		do {
-			v5 += v5 >> 3;
-			--v4;
-		} while (v4);
-		goto LABEL_74;
-	case SPL_CHAIN:
-		*mind = 4;
-		v5 = 2 * plr[myplr]._pLevel + 4;
-		goto LABEL_73;
-	case SPL_WAVE:
-		*mind = 6 * (plr[v3]._pLevel + 1);
-		v13 = 3 * (plr[myplr]._pLevel + 10);
-	LABEL_33:
-		v5 = 2 * v13;
-		goto LABEL_73;
-	case SPL_NOVA:
-		v19 = (plr[v3]._pLevel + 5) >> 1;
-		*mind = v19;
-		if (v4 > 0) {
-			v20 = v4;
-			do {
-				v19 += v19 >> 3;
-				--v20;
-			} while (v20);
-			*mind = v19;
-		}
-		v16 = maxd;
-		*mind *= 5;
-		v21 = (plr[myplr]._pLevel + 30) >> 1;
-		*maxd = v21;
-		if (v4 > 0) {
-			do {
-				v21 += v21 >> 3;
-				--v4;
-			} while (v4);
-			*maxd = v21;
-		}
-		v5 = 5 * *maxd;
-		goto LABEL_74;
-	case SPL_FLAME:
-		*mind = 3;
-		v10 = plr[myplr]._pLevel + 4;
-		v11 = v10 >> 1;
-	LABEL_43:
-		*maxd = v10 + v11;
-		return;
-	case SPL_GOLEM:
-		*mind = 11;
-		*maxd = 17;
-		return;
-	case SPL_APOCA:
-		*mind = 0;
-		v22 = 0;
-		if (plr[myplr]._pLevel > 0) {
-			do {
-				++*mind;
-				++v22;
-			} while (v22 < plr[myplr]._pLevel);
-		}
-		v23 = 0;
-		*maxd = 0;
-		if (plr[myplr]._pLevel > 0) {
-			do {
-				*maxd += 6;
-				++v23;
-			} while (v23 < plr[myplr]._pLevel);
-		}
-		return;
-	case SPL_ELEMENT:
-		v24 = 2 * plr[v3]._pLevel + 4;
-		*mind = v24;
-		if (v4 > 0) {
-			v25 = v4;
-			do {
-				v24 += v24 >> 3;
-				--v25;
-			} while (v25);
-			*mind = v24;
-		}
-		v16 = maxd;
-		v5 = 2 * plr[myplr]._pLevel + 40; /// BUGFIX: set to `2 * (plr[myplr]._pLevel + 20) + 4`
-		*maxd = v5;
-		if (v4 <= 0)
-			return;
-		do {
-			v5 += v5 >> 3;
-			--v4;
-		} while (v4);
-		goto LABEL_74;
-	case SPL_CBOLT:
-		*mind = 1;
-		v5 = (plr[myplr]._pMagic >> 2) + 1;
-		goto LABEL_73;
-	case SPL_HBOLT:
-		*mind = plr[v3]._pLevel + 9;
-		v5 = plr[myplr]._pLevel + 18;
-		goto LABEL_73;
-	case SPL_HEALOTHER:
-		v26 = plr[v3]._pLevel + v4 + 1;
-		*mind = v26;
-		v27 = myplr;
-		if (plr[myplr]._pClass == PC_WARRIOR) {
-			*mind = 2 * v26;
-			v27 = myplr;
-		}
-		if (plr[v27]._pClass == PC_ROGUE)
-			*mind += *mind >> 1;
-		v8 = maxd;
-		v28 = 0;
-		*maxd = 10;
-		if (plr[myplr]._pLevel > 0) {
-			do {
-				*maxd += 4;
-				++v28;
-			} while (v28 < plr[myplr]._pLevel);
-		}
-	LABEL_65:
-		if (v4 > 0)
-			*v8 += 6 * v4;
-		if (plr[myplr]._pClass == PC_WARRIOR)
-			*v8 *= 2;
-		if (plr[myplr]._pClass == PC_ROGUE)
-			*v8 += *v8 >> 1;
-	LABEL_71:
-		*mind = -1;
-		*v8 = -1;
-		break;
-	case SPL_FLARE:
-		v5 = 3 * v4 + (plr[v3]._pMagic >> 1) - (plr[v3]._pMagic >> 3);
-		*mind = v5;
-	LABEL_73:
-		v16 = maxd;
-	LABEL_74:
-		*v16 = v5;
-		break;
-	default:
-		return;
-	}
-}
-
-BOOL __fastcall CheckBlock(int fx, int fy, int tx, int ty)
-{
-	int pn;
-	BOOL coll;
-
-	coll = FALSE;
-	while (fx != tx || fy != ty) {
-		pn = GetDirection(fx, fy, tx, ty);
-		fx += XDirAdd[pn];
-		fy += YDirAdd[pn];
-		if (nSolidTable[dPiece[fx][fy]])
-			coll = TRUE;
-	}
-
-	return coll;
-}
-
-int __fastcall FindClosest(int sx, int sy, int rad)
-{
-	int j, i, mid, tx, ty, cr;
-	int CrawlNum[19] = { 0, 3, 12, 45, 94, 159, 240, 337, 450, 579, 724, 885, 1062, 1255, 1464, 1689, 1930, 2187, 2460 };
-
-	if (rad > 19)
-		rad = 19;
-
-	for (i = 1; i < rad; i++) {
-		cr = CrawlNum[i] + 2;
-		for (j = (unsigned char)CrawlTable[CrawlNum[i]]; j > 0; j--) {
-			tx = sx + CrawlTable[cr - 1];
-			ty = sy + CrawlTable[cr];
-			if (tx > 0 && tx < MAXDUNX && ty > 0 && ty < MAXDUNY) {
-				mid = dMonster[tx][ty];
-				if (mid > 0 && !CheckBlock(sx, sy, tx, ty))
-					return mid - 1;
-			}
-			cr += 2;
-		}
-	}
-	return -1;
-}
-
-int __fastcall GetSpellLevel(int id, int sn)
-{
-	int result; // eax
-
-	if (id == myplr)
-		result = plr[id]._pISplLvlAdd + plr[id]._pSplLvl[sn];
-	else
-		result = 1;
-	if (result < 0)
-		result = 0;
-	return result;
-}
-
-int __fastcall GetDirection8(int x1, int y1, int x2, int y2)
-{
-	unsigned char Dirs[16][16] = {
-		{ 99, 0, 0, 0, 0, 0, 0, 0, 0, 0, 0, 0, 0, 0, 0, 0 },
-		{ 2, 1, 1, 1, 0, 0, 0, 0, 0, 0, 0, 0, 0, 0, 0, 0 },
-		{ 2, 1, 1, 1, 1, 1, 1, 0, 0, 0, 0, 0, 0, 0, 0, 0 },
-		{ 2, 1, 1, 1, 1, 1, 1, 1, 1, 0, 0, 0, 0, 0, 0, 0 },
-		{ 2, 2, 1, 1, 1, 1, 1, 1, 1, 1, 1, 1, 0, 0, 0, 0 },
-		{ 2, 2, 1, 1, 1, 1, 1, 1, 1, 1, 1, 1, 1, 1, 0, 0 },
-		{ 2, 2, 1, 1, 1, 1, 1, 1, 1, 1, 1, 1, 1, 1, 1, 1 },
-		{ 2, 2, 2, 1, 1, 1, 1, 1, 1, 1, 1, 1, 1, 1, 1, 1 },
-		{ 2, 2, 2, 1, 1, 1, 1, 1, 1, 1, 1, 1, 1, 1, 1, 1 },
-		{ 2, 2, 2, 2, 1, 1, 1, 1, 1, 1, 1, 1, 1, 1, 1, 1 },
-		{ 2, 2, 2, 2, 1, 1, 1, 1, 1, 1, 1, 1, 1, 1, 1, 1 },
-		{ 2, 2, 2, 2, 1, 1, 1, 1, 1, 1, 1, 1, 1, 1, 1, 1 },
-		{ 2, 2, 2, 2, 2, 1, 1, 1, 1, 1, 1, 1, 1, 1, 1, 1 },
-		{ 2, 2, 2, 2, 2, 1, 1, 1, 1, 1, 1, 1, 1, 1, 1, 1 },
-		{ 2, 2, 2, 2, 2, 2, 1, 1, 1, 1, 1, 1, 1, 1, 1, 1 },
-		{ 2, 2, 2, 2, 2, 2, 1, 1, 1, 1, 1, 1, 1, 1, 1, 1 }
-	};
-	unsigned char trans[4][3] = { { 3, 4, 5 },
-		{ 3, 2, 1 },
-		{ 7, 0, 1 },
-		{ 7, 6, 5 } };
-	int mx, my, md;
-
-	mx = abs(x2 - x1);
-	if (mx > 15)
-		mx = 15;
-	my = abs(y2 - y1);
-	if (my > 15)
-		my = 15;
-	md = Dirs[my][mx];
-	if (x1 > x2) {
-		if (y1 > y2)
-			md = trans[0][md];
-		else
-			md = trans[1][md];
-	} else if (y1 > y2)
-		md = trans[3][md];
-	else
-		md = trans[2][md];
-	return md;
-}
-
-int __fastcall GetDirection16(int x1, int y1, int x2, int y2)
-{
-	BYTE Dirs[16][16] = {
-		{ 99, 0, 0, 0, 0, 0, 0, 0, 0, 0, 0, 0, 0, 0, 0, 0 },
-		{ 4, 2, 1, 1, 0, 0, 0, 0, 0, 0, 0, 0, 0, 0, 0, 0 },
-		{ 4, 3, 2, 1, 1, 1, 1, 1, 0, 0, 0, 0, 0, 0, 0, 0 },
-		{ 4, 3, 3, 2, 2, 1, 1, 1, 1, 1, 1, 1, 0, 0, 0, 0 },
-		{ 4, 4, 3, 2, 2, 1, 1, 1, 1, 1, 1, 1, 1, 1, 1, 1 },
-		{ 4, 4, 3, 3, 2, 2, 2, 1, 1, 1, 1, 1, 1, 1, 1, 1 },
-		{ 4, 4, 3, 3, 2, 2, 2, 2, 2, 1, 1, 1, 1, 1, 1, 1 },
-		{ 4, 4, 3, 3, 3, 3, 2, 2, 2, 2, 1, 1, 1, 1, 1, 1 },
-		{ 4, 4, 4, 3, 3, 3, 2, 2, 2, 2, 2, 1, 1, 1, 1, 1 },
-		{ 4, 4, 4, 3, 3, 3, 3, 2, 2, 2, 2, 2, 1, 1, 1, 1 },
-		{ 4, 4, 4, 3, 3, 3, 3, 3, 2, 2, 2, 2, 2, 2, 1, 1 },
-		{ 4, 4, 4, 3, 3, 3, 3, 3, 3, 2, 2, 2, 2, 2, 2, 1 },
-		{ 4, 4, 4, 4, 3, 3, 3, 3, 3, 3, 2, 2, 2, 2, 2, 2 },
-		{ 4, 4, 4, 4, 3, 3, 3, 3, 3, 3, 2, 2, 2, 2, 2, 2 },
-		{ 4, 4, 4, 4, 3, 3, 3, 3, 3, 3, 3, 2, 2, 2, 2, 2 },
-		{ 4, 4, 4, 4, 3, 3, 3, 3, 3, 3, 3, 3, 2, 2, 2, 2 }
-	};
-	BYTE urtoll[5] = { 6, 7, 8, 9, 10 };
-	BYTE ultolr[5] = { 6, 5, 4, 3, 2 };
-	BYTE lltour[5] = { 14, 13, 12, 11, 10 };
-	BYTE lrtoul[5] = { 14, 15, 0, 1, 2 };
-	int mx, my, md;
-
-	mx = abs(x2 - x1);
-	if (mx > 15)
-		mx = 15;
-	my = abs(y2 - y1);
-	if (my > 15)
-		my = 15;
-	md = Dirs[my][mx];
-	if (x1 > x2) {
-		if (y1 > y2)
-			md = urtoll[md];
-		else
-			md = ultolr[md];
-	} else if (y1 > y2) {
-		md = lltour[md];
-	} else {
-		md = lrtoul[md];
-	}
-	return md;
-}
-
-void __fastcall DeleteMissile(int mi, int i)
-{
-	int src;
-
-	if (missile[mi]._mitype == MIS_MANASHIELD) {
-		src = missile[mi]._misource;
-		if (src == myplr)
-			NetSendCmd(TRUE, CMD_REMSHIELD);
-		plr[src].pManaShield = FALSE;
-	}
-	missileavail[MAXMISSILES - nummissiles] = mi;
-	nummissiles--;
-	if (nummissiles > 0 && i != nummissiles)
-		missileactive[i] = missileactive[nummissiles];
-}
-
-void __fastcall GetMissileVel(int i, int sx, int sy, int dx, int dy, int v)
-{
-	double dxp, dyp, dr;
-
-	if (dx != sx || dy != sy) {
-		dxp = (dx + sy - sx - dy) << 21;
-		dyp = (dy + dx - sx - sy) << 21;
-		dr = sqrt(dxp * dxp + dyp * dyp);
-		missile[i]._mixvel = (dxp * (v << 16)) / dr;
-		missile[i]._miyvel = (dyp * (v << 15)) / dr;
-	} else {
-		missile[i]._mixvel = 0;
-		missile[i]._miyvel = 0;
-	}
-}
-
-void __fastcall PutMissile(int i)
-{
-	int x, y;
-
-	x = missile[i]._mix;
-	y = missile[i]._miy;
-	if (x <= 0 || y <= 0 || x >= MAXDUNX || y >= MAXDUNY)
-		missile[i]._miDelFlag = TRUE;
-	if (!missile[i]._miDelFlag) {
-		dFlags[x][y] |= DFLAG_MISSILE;
-		if (dMissile[x][y] == 0)
-			dMissile[x][y] = i + 1;
-		else
-			dMissile[x][y] = -1;
-		if (missile[i]._miPreFlag)
-			MissilePreFlag = 1;
-	}
-}
-// 64CCD4: using guessed type int MissilePreFlag;
-
-void __fastcall GetMissilePos(int i)
-{
-	int mx, my, dx, dy, lx, ly;
-
-	mx = missile[i]._mitxoff >> 16;
-	my = missile[i]._mityoff >> 16;
-	dx = mx + 2 * my;
-	dy = 2 * my - mx;
-	if (dx < 0) {
-		lx = -(-dx >> 3);
-		dx = -(-dx >> 6);
-	} else {
-		lx = dx >> 3;
-		dx = dx >> 6;
-	}
-	if (dy < 0) {
-		ly = -(-dy >> 3);
-		dy = -(-dy >> 6);
-	} else {
-		ly = dy >> 3;
-		dy = dy >> 6;
-	}
-	missile[i]._mix = dx + missile[i]._misx;
-	missile[i]._miy = dy + missile[i]._misy;
-	missile[i]._mixoff = mx + (dy << 5) - (dx << 5);
-	missile[i]._miyoff = my - (dx << 4) - (dy << 4);
-	ChangeLightOff(missile[i]._mlid, lx - (dx << 3), ly - (dy << 3));
-}
-
-void __fastcall MoveMissilePos(int i)
-{
-	int dx, dy;
-
-	switch (missile[i]._mimfnum) {
-	case DIR_S:
-		dx = 1;
-		dy = 1;
-		break;
-	case DIR_SW:
-		dx = 1;
-		dy = 1;
-		break;
-	case DIR_W:
-		dx = 0;
-		dy = 1;
-		break;
-	case DIR_NW:
-		dx = 0;
-		dy = 0;
-		break;
-	case DIR_N:
-		dx = 0;
-		dy = 0;
-		break;
-	case DIR_NE:
-		dx = 0;
-		dy = 0;
-		break;
-	case DIR_E:
-		dx = 1;
-		dy = 0;
-		break;
-	case DIR_SE:
-		dx = 1;
-		dy = 1;
-		break;
-	}
-	if (PosOkMonst(missile[i]._misource, missile[i]._mix + dx, missile[i]._miy + dy)) {
-		missile[i]._mix += dx;
-		missile[i]._miy += dy;
-		missile[i]._mixoff += (dy << 5) - (dx << 5);
-		missile[i]._miyoff -= (dy << 4) + (dx << 4);
-	}
-}
-
-BOOL __fastcall MonsterTrapHit(int m, int mindam, int maxdam, int dist, int t, int shift)
-{
-	int v6;  // esi
-	int v8;  // ecx
-	int v9;  // eax
-	int v10; // edi
-	//int v11; // eax
-	int v13;            // eax
-	int v14;            // [esp+Ch] [ebp-10h]
-	int v15;            // [esp+10h] [ebp-Ch]
-	signed int v16;     // [esp+14h] [ebp-8h]
-	signed int arglist; // [esp+18h] [ebp-4h]
-	BOOL ret;
-
-	v16 = 0;
-	arglist = m;
-	v6 = m;
-	v15 = mindam;
-	if (monster[m].mtalkmsg
-	    || monster[v6]._mhitpoints >> 6 <= 0
-	    || monster[v6].MType->mtype == MT_ILLWEAV && _LOBYTE(monster[v6]._mgoal) == MGOAL_RETREAT) {
-		return 0;
-	}
-	if (monster[v6]._mmode == MM_CHARGE)
-		return 0;
-	v8 = _LOWORD(monster[v6].mMagicRes);
-	v9 = missiledata[t].mResist;
-	if (v8 & IMUNE_MAGIC) {
-		if (v9 == MISR_MAGIC)
-			return 0;
-	}
-	if (v8 & IMUNE_FIRE && v9 == MISR_FIRE || v8 & IMUNE_LIGHTNING && v9 == MISR_LIGHTNING)
-		return 0;
-	if (v8 & RESIST_MAGIC && v9 == MISR_MAGIC || v8 & 2 && v9 == MISR_FIRE || v8 & RESIST_LIGHTNING && v9 == MISR_LIGHTNING)
-		v16 = 1;
-	v14 = random(68, 100);
-	v10 = 90 - (unsigned char)monster[v6].mArmorClass - dist;
-	if (v10 < 5)
-		v10 = 5;
-	if (v10 > 95)
-		v10 = 95;
-	//_LOBYTE(v11) = CheckMonsterHit(arglist, (unsigned char *)&t);
-	if (CheckMonsterHit(arglist, &ret))
-		return ret;
-#ifdef _DEBUG
-	if (v14 >= v10 && !debug_mode_dollar_sign && !debug_mode_key_inverted_v && monster[v6]._mmode != MM_STONE)
-		return 0;
-#else
-	if (v14 >= v10 && monster[v6]._mmode != MM_STONE)
-		return 0;
-#endif
-	v13 = v15 + random(68, maxdam - v15 + 1);
-	if (!(_BYTE)shift)
-		v13 <<= 6;
-	if (v16)
-		monster[v6]._mhitpoints -= v13 >> 2;
-	else
-		monster[v6]._mhitpoints -= v13;
-#ifdef _DEBUG
-	if (debug_mode_dollar_sign || debug_mode_key_inverted_v)
-		monster[v6]._mhitpoints = 0;
-#endif
-	if (monster[v6]._mhitpoints >> 6 > 0) {
-		if (v16) {
-			PlayEffect(arglist, 1);
-			return 1;
-		}
-		if (monster[v6]._mmode != MM_STONE) {
-			if (arglist > 3)
-				M_StartHit(arglist, -1, v13);
-			return 1;
-		}
-		if (arglist > 3)
-			M_StartHit(arglist, -1, v13);
-	} else {
-		if (monster[v6]._mmode != MM_STONE) {
-			M_StartKill(arglist, -1);
-			return 1;
-		}
-		M_StartKill(arglist, -1);
-	}
-	monster[v6]._mmode = MM_STONE;
-	return 1;
-}
-
-BOOLEAN __fastcall MonsterMHit(int pnum, int m, int mindam, int maxdam, int dist, int t, int shift)
-{
-	int v7;     // edi
-	BOOLEAN v8; // zf
-	short v9;   // ax
-	int v10;    // ecx
-	int v11;    // eax
-	int v12;    // esi
-	int v13;    // ebx
-	int v15;    // eax
-	//int v16; // eax
-	int v19;              // ebx
-	int v20;              // ebx
-	int v21;              // edx
-	int v22;              // eax
-	int v23;              // [esp+Ch] [ebp-18h]
-	BOOL ret;             // [esp+10h] [ebp-14h]
-	int v25;              // [esp+14h] [ebp-10h]
-	int v26;              // [esp+18h] [ebp-Ch]
-	int pnuma;            // [esp+1Ch] [ebp-8h]
-	int arglist;          // [esp+20h] [ebp-4h]
-	unsigned char dist_3; // [esp+37h] [ebp+13h]
-
-	arglist = m;
-	v7 = m;
-	v26 = 0;
-	v8 = monster[m].mtalkmsg == 0;
-	pnuma = pnum;
-	if (!v8
-	    || monster[v7]._mhitpoints >> 6 <= 0
-	    || t == MIS_HBOLT && monster[v7].MType->mtype != MT_DIABLO && monster[v7].MData->mMonstClass) {
-		return 0;
-	}
-	if (monster[v7].MType->mtype == MT_ILLWEAV && _LOBYTE(monster[v7]._mgoal) == MGOAL_RETREAT)
-		return 0;
-	if (monster[v7]._mmode == MM_CHARGE)
-		return 0;
-	v9 = monster[v7].mMagicRes;
-	v10 = missiledata[t].mResist;
-	v23 = t;
-	if (v9 & IMUNE_MAGIC) {
-		if (v10 == MISR_MAGIC)
-			return 0;
-	}
-	if (v9 & IMUNE_FIRE && v10 == MISR_FIRE || v9 & IMUNE_LIGHTNING && v10 == MISR_LIGHTNING || (v9 & IMUNE_ACID) != 0 && v10 == MISR_ACID)
-		return 0;
-	if (v9 & RESIST_MAGIC && v10 == MISR_MAGIC || v9 & RESIST_FIRE && v10 == MISR_FIRE || v9 & RESIST_LIGHTNING && v10 == MISR_LIGHTNING)
-		v26 = 1;
-	v11 = random(69, 100);
-	v8 = missiledata[t].mType == 0;
-	v25 = v11;
-	if (v8) {
-		v12 = pnuma;
-		v13 = plr[v12]._pDexterity
-		    + plr[v12]._pIBonusToHit
-		    + plr[v12]._pLevel
-		    - (unsigned char)monster[v7].mArmorClass
-		    - (dist * dist >> 1)
-		    + plr[pnuma]._pIEnAc
-		    + 50;
-		if (plr[pnuma]._pClass == PC_ROGUE)
-			v13 = plr[v12]._pDexterity
-			    + plr[v12]._pIBonusToHit
-			    + plr[v12]._pLevel
-			    - (unsigned char)monster[v7].mArmorClass
-			    - (dist * dist >> 1)
-			    + plr[pnuma]._pIEnAc
-			    + 70;
-		if (plr[pnuma]._pClass == PC_WARRIOR)
-			v13 += 10;
-	} else {
-		v12 = pnuma;
-		v15 = 2 * SLOBYTE(monster[v7].mLevel);
-		v13 = plr[pnuma]._pMagic - v15 - dist + 50;
-		if (plr[pnuma]._pClass == PC_SORCERER)
-			v13 = plr[v12]._pMagic - v15 - dist + 70;
-	}
-	if (v13 < 5)
-		v13 = 5;
-	if (v13 > 95)
-		v13 = 95;
-	if (monster[v7]._mmode == MM_STONE)
-		v25 = 0;
-	if (CheckMonsterHit(arglist, &ret))
-		return ret;
-#ifdef _DEBUG
-	if (v25 >= v13 && !debug_mode_key_inverted_v && !debug_mode_dollar_sign)
-		return 0;
-#else
-	if (v25 >= v13)
-		return 0;
-#endif
-	if (t == MIS_BONESPIRIT) {
-		v19 = monster[v7]._mhitpoints / 3 >> 6;
-	} else {
-		v19 = mindam + random(70, maxdam - mindam + 1);
-	}
-	dist_3 = missiledata[v23].mType;
-	if (!missiledata[v23].mType) {
-		v20 = plr[v12]._pIBonusDamMod + v19 * plr[v12]._pIBonusDam / 100 + v19;
-		if (plr[v12]._pClass == PC_ROGUE)
-			v19 = plr[v12]._pDamageMod + v20;
-		else
-			v19 = (plr[v12]._pDamageMod >> 1) + v20;
-	}
-	if (!(_BYTE)shift)
-		v19 <<= 6;
-	if (v26)
-		v19 >>= 2;
-	v21 = pnuma;
-	if (pnuma == myplr)
-		monster[v7]._mhitpoints -= v19;
-	v22 = plr[v12]._pIFlags;
-	if (v22 & 8)
-		monster[v7]._mFlags |= MFLAG_NOHEAL;
-	if (monster[v7]._mhitpoints >> 6 > 0) {
-		if (v26) {
-			PlayEffect(arglist, 1);
-		} else if (monster[v7]._mmode == MM_STONE) {
-			if (arglist > 3)
-				M_StartHit(arglist, v21, v19);
-			monster[v7]._mmode = MM_STONE;
-		} else {
-			if (!dist_3 && v22 & 0x800) {
-				M_GetKnockback(arglist);
-				v21 = pnuma;
-			}
-			if (arglist > 3)
-				M_StartHit(arglist, v21, v19);
-		}
-	} else if (monster[v7]._mmode == MM_STONE) {
-		M_StartKill(arglist, v21);
-		monster[v7]._mmode = MM_STONE;
-	} else {
-		M_StartKill(arglist, v21);
-	}
-	if (!monster[v7]._msquelch) {
-		monster[v7]._msquelch = -1;
-		monster[v7]._lastx = plr[v12].WorldX;
-		monster[v7]._lasty = plr[v12].WorldY;
-	}
-	return 1;
-}
-
-BOOLEAN __fastcall PlayerMHit(int pnum, int m, int dist, int mind, int maxd, int mtype, int shift, int earflag)
-{
-	int v8;            // ebx
-	int v9;            // esi
-	int v10;           // edi
-	int v11;           // ecx
-	int v12;           // eax
-	int v13;           // edi
-	int v14;           // edi
-	int v15;           // eax
-	int v16;           // eax
-	int v17;           // ebx
-	int v18;           // ebx
-	unsigned char v19; // al
-	int v20;           // eax
-	int v21;           // ecx
-	int v22;           // ecx
-	int v23;           // ecx
-	int v24;           // edi
-	int v25;           // ecx
-	int v26;           // eax
-	int v29;           // eax
-	int v30;           // eax
-	int v32;           // [esp+Ch] [ebp-14h]
-	int arglist;       // [esp+14h] [ebp-Ch]
-	int v34;           // [esp+18h] [ebp-8h]
-	int v35;           // [esp+1Ch] [ebp-4h]
-	int dista;         // [esp+28h] [ebp+8h]
-
-	v8 = m;
-	arglist = pnum;
-	v9 = pnum;
-	v34 = m;
-	if (plr[pnum]._pHitPoints >> 6 <= 0
-	    || plr[v9]._pInvincible
-	    || plr[v9]._pSpellFlags & 1 && !missiledata[mtype].mType) {
-		return 0;
-	}
-	v10 = 100;
-	v32 = random(72, 100);
-#ifdef _DEBUG
-	if (debug_mode_dollar_sign || debug_mode_key_inverted_v)
-		v32 = 1000;
-#endif
-	if (!missiledata[mtype].mType) {
-		v11 = 5;
-		v12 = plr[v9]._pIAC + plr[v9]._pIBonusAC + plr[v9]._pDexterity / 5;
-		if (v8 != -1) {
-			v11 = 2 * dist;
-			v13 = (unsigned char)monster[v8].mHit
-			    + 2 * (SLOBYTE(monster[v8].mLevel) - plr[v9]._pLevel)
-			    + 30
-			    - 2 * dist;
-		LABEL_8:
-			v14 = v13 - v12;
-			goto LABEL_14;
-		}
-		v15 = v12 >> 1;
-	LABEL_12:
-		v13 = v10 - v15;
-		v12 = 2 * dist;
-		goto LABEL_8;
-	}
-	if (v8 != -1) {
-		v10 = 2 * SLOBYTE(monster[v8].mLevel) + 40;
-		v15 = 2 * plr[v9]._pLevel;
-		goto LABEL_12;
-	}
-	v14 = 40;
-LABEL_14:
-	if (v14 < 10)
-		v14 = 10;
-	if (currlevel == 14) {
-		if (v14 >= 20)
-			goto LABEL_25;
-		v14 = 20;
-	}
-	if (currlevel == 15) {
-		if (v14 >= 25)
-			goto LABEL_25;
-		v14 = 25;
-	}
-	if (currlevel == 16 && v14 < 30)
-		v14 = 30;
-LABEL_25:
-	v16 = plr[v9]._pmode;
-	if (v16 && v16 != 4 || !plr[v9]._pBlockFlag) {
-		v35 = 100;
-	} else {
-		v35 = random(73, 100);
-	}
-	if ((_BYTE)shift == 1)
-		v35 = 100;
-	if (mtype == MIS_ACIDPUD)
-		v35 = 100;
-	if (v8 == -1)
-		v17 = plr[v9]._pBaseToBlk;
-	else
-		v17 = plr[v9]._pBaseToBlk + 2 * plr[v9]._pLevel - 2 * SLOBYTE(monster[v8].mLevel);
-	v18 = plr[v9]._pDexterity + v17;
-	if (v18 < 0)
-		v18 = 0;
-	if (v18 > 100)
-		v18 = 100;
-	v19 = missiledata[mtype].mResist;
-	if (v19 == MISR_FIRE) {
-		v20 = plr[v9]._pFireResist;
-	} else if (v19 == MISR_LIGHTNING) {
-		v20 = plr[v9]._pLghtResist;
-	} else {
-		if (v19 <= MISR_LIGHTNING || v19 > MISR_ACID) {
-			dista = 0;
-			goto LABEL_50;
-		}
-		v20 = plr[v9]._pMagResist;
-	}
-	dista = v20;
-LABEL_50:
-	if (v32 < v14) {
-		if (mtype == MIS_BONESPIRIT) {
-			v21 = plr[v9]._pHitPoints / 3;
-		} else {
-			if ((_BYTE)shift) {
-				v23 = mind + random(75, maxd - mind + 1);
-				if (v34 == -1 && plr[v9]._pIFlags & ISPL_ABSHALFTRAP)
-					v23 >>= 1;
-				v21 = plr[v9]._pIGetHit + v23;
-			} else {
-				v22 = (mind << 6) + random(75, (maxd - mind + 1) << 6);
-				if (v34 == -1 && plr[v9]._pIFlags & ISPL_ABSHALFTRAP)
-					v22 >>= 1;
-				v21 = (plr[v9]._pIGetHit << 6) + v22;
-			}
-			if (v21 < 64)
-				v21 = 64;
-		}
-		if (dista <= 0) {
-			if (v35 < v18) {
-				if (v34 == -1)
-					v29 = plr[v9]._pdir;
-				else
-					v29 = GetDirection(plr[v9].WorldX, plr[v9].WorldY, monster[v34]._mx, monster[v34]._my);
-				StartPlrBlock(arglist, v29);
-				return 1;
-			}
-			v24 = arglist;
-			if (arglist == myplr) {
-				plr[v9]._pHitPoints -= v21;
-				plr[v9]._pHPBase -= v21;
-			}
-			v30 = plr[v9]._pMaxHP;
-			if (plr[v9]._pHitPoints > v30) {
-				plr[v9]._pHitPoints = v30;
-				plr[v9]._pHPBase = plr[v9]._pMaxHPBase;
-			}
-			if (plr[v9]._pHitPoints >> 6 > 0) {
-				StartPlrHit(arglist, v21, 0);
-				return 1;
-			}
-			goto LABEL_70;
-		}
-		v24 = arglist;
-		v25 = dista * v21 / -100 + v21;
-		if (arglist == myplr) {
-			plr[v9]._pHitPoints -= v25;
-			plr[v9]._pHPBase -= v25;
-		}
-		v26 = plr[v9]._pMaxHP;
-		if (plr[v9]._pHitPoints > v26) {
-			plr[v9]._pHitPoints = v26;
-			plr[v9]._pHPBase = plr[v9]._pMaxHPBase;
-		}
-		if (plr[v9]._pHitPoints >> 6 <= 0) {
-		LABEL_70:
-			SyncPlrKill(v24, earflag);
-			return 1;
-		}
-
-		if (plr[v9]._pClass == PC_WARRIOR) {
-			PlaySfxLoc(PS_WARR69, plr[v9].WorldX, plr[v9].WorldY);
-		} else if (plr[v9]._pClass == PC_ROGUE) {
-			PlaySfxLoc(PS_ROGUE69, plr[v9].WorldX, plr[v9].WorldY);
-		} else if (plr[v9]._pClass == PC_SORCERER) {
-			PlaySfxLoc(PS_MAGE69, plr[v9].WorldX, plr[v9].WorldY);
-		}
-
-		drawhpflag = TRUE;
-		return 1;
-	}
-	return 0;
-}
-
-BOOLEAN __fastcall Plr2PlrMHit(int pnum, int p, int mindam, int maxdam, int dist, int mtype, int shift)
-{
-	int v7;           // edi
-	unsigned char v8; // al
-	int v9;           // eax
-	int v10;          // esi
-	int v11;          // eax
-	int v12;          // ecx
-	int v13;          // eax
-	int v14;          // ecx
-	BOOLEAN v15;      // sf
-	int v16;          // ecx
-	int v17;          // ebx
-	int v20;          // eax
-	int v22;          // [esp+Ch] [ebp-14h]
-	int v23;          // [esp+10h] [ebp-10h]
-	int v24;          // [esp+10h] [ebp-10h]
-	int arglist;      // [esp+14h] [ebp-Ch]
-	int v26;          // [esp+18h] [ebp-8h]
-	int v27;          // [esp+1Ch] [ebp-4h]
-	int dista;        // [esp+30h] [ebp+10h]
-
-	arglist = p;
-	v7 = p;
-	v26 = pnum;
-	if (plr[p]._pInvincible || mtype == MIS_HBOLT || plr[v7]._pSpellFlags & 1 && !missiledata[mtype].mType)
-		return 0;
-	v22 = mtype;
-	v8 = missiledata[mtype].mResist;
-	if (v8 == MISR_FIRE) {
-		v9 = plr[v7]._pFireResist;
-	} else if (v8 == MISR_LIGHTNING) {
-		v9 = plr[v7]._pLghtResist;
-	} else {
-		if (v8 <= MISR_LIGHTNING || v8 > MISR_ACID) {
-			v27 = 0;
-			goto LABEL_14;
-		}
-		v9 = plr[v7]._pMagResist;
-	}
-	v27 = v9;
-LABEL_14:
-	v23 = random(69, 100);
-	if (missiledata[mtype].mType) {
-		v10 = v26;
-		v12 = 2 * plr[v7]._pLevel;
-		v11 = plr[v26]._pMagic - v12 - dist + 50;
-		if (plr[v26]._pClass == PC_SORCERER)
-			v11 = plr[v10]._pMagic - v12 - dist + 70;
-	} else {
-		v10 = v26;
-		v12 = plr[v10]._pIBonusToHit
-		    + plr[v10]._pLevel
-		    - (dist * dist >> 1)
-		    - plr[v7]._pDexterity / 5
-		    - plr[v7]._pIBonusAC
-		    - plr[v7]._pIAC;
-		v11 = v12 + plr[v26]._pDexterity + 50;
-		if (plr[v26]._pClass == PC_ROGUE)
-			v11 += 20;
-		if (plr[v26]._pClass == PC_WARRIOR)
-			v11 += 10;
-	}
-	if (v11 < 5)
-		v11 = 5;
-	if (v11 > 95)
-		v11 = 95;
-	if (v23 < v11) {
-		v13 = plr[v7]._pmode;
-		if (v13 && v13 != 4 || !plr[v7]._pBlockFlag) {
-			v24 = 100;
-		} else {
-			v24 = random(73, 100);
-		}
-		if ((_BYTE)shift == 1)
-			v24 = 100;
-		v14 = plr[v7]._pBaseToBlk + 2 * plr[v7]._pLevel - 2 * plr[v10]._pLevel;
-		v15 = plr[v7]._pDexterity + v14 < 0;
-		v16 = plr[v7]._pDexterity + v14;
-		dista = v16;
-		if (v15) {
-			dista = 0;
-			v16 = 0;
-		}
-		if (v16 > 100) {
-			dista = 100;
-			v16 = 100;
-		}
-		if (mtype == MIS_BONESPIRIT) {
-			v17 = plr[v7]._pHitPoints / 3;
-		} else {
-			v17 = mindam + random(70, maxdam - mindam + 1);
-			if (!missiledata[v22].mType)
-				v17 += plr[v10]._pIBonusDamMod + plr[v10]._pDamageMod + v17 * plr[v10]._pIBonusDam / 100;
-			v16 = dista;
-			if (!(_BYTE)shift)
-				v17 <<= 6;
-		}
-		if (missiledata[v22].mType)
-			v17 >>= 1;
-		if (v27 <= 0) {
-			if (v24 >= v16) {
-				if (v26 == myplr)
-					NetSendCmdDamage(TRUE, arglist, v17);
-				StartPlrHit(arglist, v17, 0);
-			} else {
-				v20 = GetDirection(plr[v7].WorldX, plr[v7].WorldY, plr[v10].WorldX, plr[v10].WorldY);
-				StartPlrBlock(arglist, v20);
-			}
-			return 1;
-		}
-		if (v26 == myplr)
-			NetSendCmdDamage(TRUE, arglist, v17 - v27 * v17 / 100);
-		if (plr[v10]._pClass == PC_WARRIOR) {
-			PlaySfxLoc(PS_WARR69, plr[v10].WorldX, plr[v10].WorldY);
-		} else if (plr[v10]._pClass == PC_ROGUE) {
-			PlaySfxLoc(PS_ROGUE69, plr[v10].WorldX, plr[v10].WorldY);
-		} else if (plr[v10]._pClass == PC_SORCERER) {
-			PlaySfxLoc(PS_MAGE69, plr[v10].WorldX, plr[v10].WorldY);
-		}
-		return 1;
-	}
-	return 0;
-}
-
-void __fastcall CheckMissileCol(int i, int mindam, int maxdam, BOOLEAN shift, int mx, int my, int nodel)
-{
-	int v7;      // ebx
-	int v8;      // esi
-	char v9;     // dl
-	int v10;     // ecx
-	int v11;     // edi
-	int v12;     // eax
-	BOOLEAN v13; // eax
-	char v14;    // al
-	int v15;     // ecx
-	int v16;     // edx
-	BOOLEAN v17; // eax
-	int v18;     // eax
-	BOOLEAN v19; // eax
-	char v20;    // al
-	int v21;     // eax
-	int v22;     // eax
-	char v23;    // al
-	char v24;    // al
-	int v25;     // edx
-	int v26;     // ecx
-	int v27;     // [esp-Ch] [ebp-1Ch]
-	int v28;     // [esp-8h] [ebp-18h]
-	int mindama; // [esp+Ch] [ebp-4h]
-
-	v7 = mindam;
-	v8 = i;
-	mindama = mindam;
-	v9 = missile[i]._miAnimType;
-	if (v9 == 4 || (v10 = missile[v8]._misource, v10 == -1)) {
-		v11 = 112 * mx + my;
-		v21 = dMonster[0][v11];
-		if (v21 > 0) {
-			v28 = missile[v8]._mitype;
-			v27 = missile[v8]._midist;
-			v22 = v9 == 4 ? MonsterMHit(missile[v8]._misource, v21 - 1, v7, maxdam, v27, v28, shift) : MonsterTrapHit(v21 - 1, v7, maxdam, v27, v28, shift);
-			if (v22) {
-				if (!(_BYTE)nodel)
-					missile[v8]._mirange = 0;
-				missile[v8]._miHitFlag = TRUE;
-			}
-		}
-		v23 = dPlayer[0][v11];
-		if (v23 > 0) {
-			v17 = PlayerMHit(
-			    v23 - 1,
-			    -1,
-			    missile[v8]._midist,
-			    v7,
-			    maxdam,
-			    missile[v8]._mitype,
-			    shift,
-			    _LOBYTE(missile[v8]._miAnimType) == MFILE_FIREWAL);
-		LABEL_35:
-			if (v17) {
-				if (!(_BYTE)nodel)
-					missile[v8]._mirange = 0;
-				missile[v8]._miHitFlag = TRUE;
-			}
-			goto LABEL_39;
-		}
-	} else {
-		if (!missile[v8]._micaster) {
-			v11 = 112 * mx + my;
-			v12 = dMonster[0][v11];
-			if (v12 <= 0) {
-				if (v12 >= 0 || monster[-(v12 + 1)]._mmode != MM_STONE) {
-				LABEL_13:
-					v14 = dPlayer[0][v11];
-					if (v14 <= 0)
-						goto LABEL_39;
-					v15 = missile[v8]._misource;
-					v16 = v14 - 1;
-					if (v16 == v15)
-						goto LABEL_39;
-					v17 = Plr2PlrMHit(
-					    v15,
-					    v16,
-					    mindama,
-					    maxdam,
-					    missile[v8]._midist,
-					    missile[v8]._mitype,
-					    shift);
-					goto LABEL_35;
-				}
-				v13 = MonsterMHit(
-				    v10,
-				    -1 - v12,
-				    mindama,
-				    maxdam,
-				    missile[v8]._midist,
-				    missile[v8]._mitype,
-				    shift);
-			} else {
-				v13 = MonsterMHit(v10, v12 - 1, v7, maxdam, missile[v8]._midist, missile[v8]._mitype, shift);
-			}
-			if (v13) {
-				if (!(_BYTE)nodel)
-					missile[v8]._mirange = 0;
-				missile[v8]._miHitFlag = TRUE;
-			}
-			goto LABEL_13;
-		}
-		if (monster[v10]._mFlags & MFLAG_TARGETS_MONSTER) {
-			v18 = dMonster[mx][my];
-			if (v18 > 0) {
-				if (monster[v18 - 1]._mFlags & MFLAG_GOLEM) /* fix */
-				{
-					v19 = MonsterTrapHit(
-					    v18 - 1,
-					    mindama,
-					    maxdam,
-					    missile[v8]._midist,
-					    missile[v8]._mitype,
-					    shift);
-					if (v19) {
-						if (!(_BYTE)nodel)
-							missile[v8]._mirange = 0;
-						missile[v8]._miHitFlag = TRUE;
-					}
-				}
-			}
-		}
-		v11 = my + 112 * mx;
-		v20 = dPlayer[0][v11];
-		if (v20 > 0) {
-			v17 = PlayerMHit(
-			    v20 - 1,
-			    missile[v8]._misource,
-			    missile[v8]._midist,
-			    mindama,
-			    maxdam,
-			    missile[v8]._mitype,
-			    shift,
-			    0);
-			goto LABEL_35;
-		}
-	}
-LABEL_39:
-	v24 = dObject[0][v11];
-	if (v24) {
-		v25 = v24 <= 0 ? -1 - v24 : v24 - 1;
-		if (!object[v25]._oMissFlag) {
-			if (object[v25]._oBreak == 1)
-				BreakObject(-1, v25);
-			if (!(_BYTE)nodel)
-				missile[v8]._mirange = 0;
-			missile[v8]._miHitFlag = FALSE;
-		}
-	}
-	if (nMissileTable[dPiece[0][v11]]) {
-		if (!(_BYTE)nodel)
-			missile[v8]._mirange = 0;
-		missile[v8]._miHitFlag = FALSE;
-	}
-	if (!missile[v8]._mirange) {
-		v26 = missiledata[missile[v8]._mitype].miSFX;
-		if (v26 != -1)
-			PlaySfxLoc(v26, missile[v8]._mix, missile[v8]._miy);
-	}
-}
-
-void __fastcall SetMissAnim(int mi, int animtype)
-{
-	int dir = missile[mi]._mimfnum;
-
-	missile[mi]._miAnimType = animtype;
-	missile[mi]._miAnimFlags = misfiledata[animtype].mFlags;
-	missile[mi]._miAnimData = misfiledata[animtype].mAnimData[dir];
-	missile[mi]._miAnimDelay = misfiledata[animtype].mAnimDelay[dir];
-	missile[mi]._miAnimLen = misfiledata[animtype].mAnimLen[dir];
-	missile[mi]._miAnimWidth = misfiledata[animtype].mAnimWidth[dir];
-	missile[mi]._miAnimWidth2 = misfiledata[animtype].mAnimWidth2[dir];
-	missile[mi]._miAnimCnt = 0;
-	missile[mi]._miAnimFrame = 1;
-}
-
-void __fastcall SetMissDir(int mi, int dir)
-{
-	missile[mi]._mimfnum = dir;
-	SetMissAnim(mi, missile[mi]._miAnimType);
-}
-
-void __fastcall LoadMissileGFX(BYTE mi)
-{
-	char pszName[256];
-	int i;
-	BYTE *file;
-	MisFileData *mfd;
-
-	mfd = &misfiledata[mi];
-	if (mfd->mFlags & MFLAG_ALLOW_SPECIAL) {
-		sprintf(pszName, "Missiles\\%s.CL2", mfd->mName);
-		file = LoadFileInMem(pszName, 0);
-		for (i = 0; i < mfd->mAnimFAmt; i++)
-			mfd->mAnimData[i] = &file[((int *)file)[i]];
-	} else if (mfd->mAnimFAmt == 1) {
-		sprintf(pszName, "Missiles\\%s.CL2", mfd->mName);
-		if (!mfd->mAnimData[0])
-			mfd->mAnimData[0] = LoadFileInMem(pszName, 0);
-	} else {
-		for (i = 0; i < mfd->mAnimFAmt; i++) {
-			sprintf(pszName, "Missiles\\%s%i.CL2", mfd->mName, i + 1);
-			if (!mfd->mAnimData[i]) {
-				file = LoadFileInMem(pszName, 0);
-				mfd->mAnimData[i] = file;
-			}
-		}
-	}
-}
-
-void __cdecl InitMissileGFX()
-{
-	int mi;
-
-	for (mi = 0; misfiledata[mi].mAnimFAmt; mi++) {
-		if (!(misfiledata[mi].mFlags & MFLAG_HIDDEN))
-			LoadMissileGFX(mi);
-	}
-}
-
-void __fastcall FreeMissileGFX(int mi)
-{
-	int v1;            // esi
-	unsigned char *v2; // ecx
-	signed int v3;     // ebx
-	void **v4;         // edi
-	void *v5;          // ecx
-
-	v1 = mi;
-	if (misfiledata[mi].mFlags & MFLAG_ALLOW_SPECIAL) {
-		v2 = misfiledata[v1].mAnimData[0];
-		if (v2) {
-			mem_free_dbg(&v2[-4 * misfiledata[v1].mAnimFAmt]);
-			misfiledata[v1].mAnimData[0] = 0;
-		}
-	} else {
-		v3 = 0;
-		if (misfiledata[v1].mAnimFAmt) {
-			v4 = (void **)misfiledata[v1].mAnimData;
-			do {
-				v5 = *v4;
-				if (*v4) {
-					*v4 = 0;
-					mem_free_dbg(v5);
-				}
-				++v3;
-				++v4;
-			} while (v3 < misfiledata[v1].mAnimFAmt);
-		}
-	}
-}
-
-void __cdecl FreeMissiles()
-{
-	int mi;
-
-	for (mi = 0; misfiledata[mi].mAnimFAmt; mi++) {
-		if (!(misfiledata[mi].mFlags & MFLAG_HIDDEN))
-			FreeMissileGFX(mi);
-	}
-}
-
-void __cdecl FreeMissiles2()
-{
-	int mi;
-
-	for (mi = 0; misfiledata[mi].mAnimFAmt; mi++) {
-		if (misfiledata[mi].mFlags & MFLAG_HIDDEN)
-			FreeMissileGFX(mi);
-	}
-}
-
-void __cdecl InitMissiles()
-{
-	int mi, src, i, j;
-
-	plr[myplr]._pSpellFlags &= ~0x1;
-	if (plr[myplr]._pInfraFlag == TRUE) {
-		for (i = 0; i < nummissiles; ++i) {
-			mi = missileactive[i];
-			if (missile[mi]._mitype == MIS_INFRA) {
-				src = missile[mi]._misource;
-				if (src == myplr)
-					CalcPlrItemVals(src, 1);
-			}
-		}
-	}
-	nummissiles = 0;
-	for (i = 0; i < MAXMISSILES; i++) {
-		missileavail[i] = i;
-		missileactive[i] = 0;
-	}
-	numchains = 0;
-	for (i = 0; i < MAXMISSILES; i++) {
-		chain[i].idx = -1;
-		chain[i]._mitype = 0;
-		chain[i]._mirange = 0;
-	}
-	for (j = 0; j < MAXDUNY; j++) {
-		for (i = 0; i < MAXDUNX; i++) {
-			dFlags[i][j] &= ~DFLAG_MISSILE;
-		}
-	}
-}
-// 64CCD8: using guessed type int numchains;
-
-void __fastcall AddLArrow(int mi, int sx, int sy, int dx, int dy, int midir, char mienemy, int id, int dam)
-{
-	if (sx == dx && sy == dy) {
-		dx += XDirAdd[midir];
-		dy += YDirAdd[midir];
-	}
-	if (!mienemy) {
-		if (plr[id]._pClass == PC_ROGUE)
-			GetMissileVel(mi, sx, sy, dx, dy, (plr[id]._pLevel >> 2) + 31);
-		else if (plr[id]._pClass == PC_WARRIOR)
-			GetMissileVel(mi, sx, sy, dx, dy, (plr[id]._pLevel >> 3) + 31);
-		else
-			GetMissileVel(mi, sx, sy, dx, dy, 32);
-	} else
-		GetMissileVel(mi, sx, sy, dx, dy, 32);
-
-	SetMissDir(mi, GetDirection16(sx, sy, dx, dy));
-	missile[mi]._mirange = 256;
-	missile[mi]._miVar1 = sx;
-	missile[mi]._miVar2 = sy;
-	missile[mi]._mlid = AddLight(sx, sy, 5);
-}
-
-void __fastcall AddArrow(int mi, int sx, int sy, int dx, int dy, int midir, char mienemy, int id, int dam)
-{
-	int av;
-
-	if (sx == dx && sy == dy) {
-		dx += XDirAdd[midir];
-		dy += YDirAdd[midir];
-	}
-	if (!mienemy) {
-		av = 32;
-		if (plr[id]._pIFlags & 4) {
-			av = random(64, 32) + 16;
-		}
-		if (plr[id]._pClass == PC_ROGUE)
-			av += (plr[id]._pLevel - 1) >> 2;
-		if (plr[id]._pClass == PC_WARRIOR)
-			av += (plr[id]._pLevel - 1) >> 3;
-		GetMissileVel(mi, sx, sy, dx, dy, av);
-	} else {
-		GetMissileVel(mi, sx, sy, dx, dy, 32);
-	}
-	missile[mi]._miAnimFrame = GetDirection16(sx, sy, dx, dy) + 1;
-	missile[mi]._mirange = 256;
-}
-
-void __fastcall GetVileMissPos(int mi, int dx, int dy)
-{
-	int xx, yy, k, j, i;
-
-	for (k = 1; k < 50; k++) {
-		for (j = -k; j <= k; j++) {
-			yy = j + dy;
-			for (i = -k; i <= k; i++) {
-				xx = i + dx;
-				if (PosOkPlayer(myplr, xx, yy)) {
-					missile[mi]._mix = xx;
-					missile[mi]._miy = yy;
-					return;
-				}
-			}
-		}
-	}
-	missile[mi]._mix = dx;
-	missile[mi]._miy = dy;
-}
-
-void __fastcall AddRndTeleport(int mi, int sx, int sy, int dx, int dy, int midir, char mienemy, int id, int dam)
-{
-	int pn, r1, r2, nTries;
-
-	nTries = 0;
-	do {
-		nTries++;
-		if (nTries > 500) {
-			r1 = 0;
-			r2 = 0;
-			break;
-		}
-		r1 = random(58, 3) + 4;
-		r2 = random(58, 3) + 4;
-		if (random(58, 2) == 1)
-			r1 = -r1;
-		if (random(58, 2) == 1)
-			r2 = -r2;
-
-	} while (nSolidTable[dPiece[r1 + sx][sy + r2]] || dObject[r1 + sx][sy + r2] || dMonster[r1 + sx][sy + r2]);
-
-	missile[mi]._miVar1 = 0;
-	missile[mi]._mirange = 2;
-	if (setlevel == 0 || setlvlnum != SL_VILEBETRAYER) {
-		missile[mi]._mix = sx + r1;
-		missile[mi]._miy = sy + r2;
-		if (!(_BYTE)mienemy)
-			UseMana(id, 10);
-	} else {
-		pn = dObject[dx][dy] - 1;
-		if (object[pn]._otype == OBJ_MCIRCLE1 || object[pn]._otype == OBJ_MCIRCLE2) {
-			missile[mi]._mix = dx;
-			missile[mi]._miy = dy;
-			if (!PosOkPlayer(myplr, dx, dy))
-				GetVileMissPos(mi, dx, dy);
-		}
-	}
-}
-// 5CF31D: using guessed type char setlevel;
-
-void __fastcall AddFirebolt(int mi, int sx, int sy, int dx, int dy, int midir, char micaster, int id, int dam)
-{
-<<<<<<< HEAD
-	int v9;         // ebx
-	int v10;        // esi
-	int v11;        // edi
-	int v12;        // eax
-	int v13;        // eax
-	int v14;        // eax
-	int v15;        // esi
-	signed int v16; // [esp-4h] [ebp-14h]
-	int i;          // [esp+Ch] [ebp-4h]
-	char micastera;  // [esp+28h] [ebp+18h]
-
-	v9 = dx;
-	v10 = dy;
-	v11 = sx;
-	i = mi;
-=======
-	int i, mx, sp;
-
->>>>>>> 2ccc1d74
-	if (sx == dx && sy == dy) {
-		dx += XDirAdd[midir];
-		dy += YDirAdd[midir];
-	}
-	if (!(_BYTE)micaster) {
-		for (i = 0; i < nummissiles; i++) {
-			mx = missileactive[i];
-			if (missile[mx]._mitype == MIS_GUARDIAN && missile[mx]._misource == id && missile[mx]._miVar3 == mi)
-				break;
-		}
-		if (i == nummissiles)
-			UseMana(id, 1);
-		if (id != -1) {
-			sp = 2 * missile[mi]._mispllvl + 16;
-			if (sp >= 63)
-				sp = 63;
-		} else {
-			sp = 16;
-		}
-	} else {
-		sp = 26;
-	}
-	GetMissileVel(mi, sx, sy, dx, dy, sp);
-	SetMissDir(mi, GetDirection16(sx, sy, dx, dy));
-	missile[mi]._mirange = 256;
-	missile[mi]._miVar1 = sx;
-	missile[mi]._miVar2 = sy;
-	missile[mi]._mlid = AddLight(sx, sy, 8);
-}
-
-void __fastcall AddMagmaball(int mi, int sx, int sy, int dx, int dy, int midir, char mienemy, int id, int dam)
-{
-	GetMissileVel(mi, sx, sy, dx, dy, 16);
-	missile[mi]._mitxoff += 3 * missile[mi]._mixvel;
-	missile[mi]._mityoff += 3 * missile[mi]._miyvel;
-	GetMissilePos(mi);
-	missile[mi]._mirange = 256;
-	missile[mi]._miVar1 = sx;
-	missile[mi]._miVar2 = sy;
-	missile[mi]._mlid = AddLight(sx, sy, 8);
-}
-
-void __fastcall miss_null_33(int mi, int sx, int sy, int dx, int dy, int midir, char mienemy, int id, int dam)
-{
-	GetMissileVel(mi, sx, sy, dx, dy, 16);
-	missile[mi]._mirange = 256;
-	missile[mi]._miVar1 = sx;
-	missile[mi]._miVar2 = sy;
-	PutMissile(mi);
-}
-
-void __fastcall AddTeleport(int mi, int sx, int sy, int dx, int dy, int midir, char mienemy, int id, int dam)
-{
-	int i, pn, k, j, tx, ty;
-	int CrawlNum[6] = { 0, 3, 12, 45, 94, 159 };
-
-	missile[mi]._miDelFlag = TRUE;
-	for (i = 0; i < 6; i++) {
-		k = CrawlNum[i];
-		pn = k + 2;
-		for (j = (unsigned char)CrawlTable[k]; j > 0; j--) {
-			tx = dx + CrawlTable[pn - 1];
-			ty = dy + CrawlTable[pn];
-			if (0 < tx && tx < MAXDUNX && 0 < ty && ty < MAXDUNY) {
-				if (!(dMonster[tx][ty] | dObject[tx][ty] | dPlayer[tx][ty] | nSolidTable[dPiece[tx][ty]])) {
-					missile[mi]._miDelFlag = FALSE;
-					missile[mi]._mix = tx;
-					missile[mi]._miy = ty;
-					missile[mi]._misx = tx;
-					missile[mi]._misy = ty;
-					i = 6;
-					break;
-				}
-			}
-			pn += 2;
-		}
-	}
-
-	if (!missile[mi]._miDelFlag) {
-		UseMana(id, 23);
-		missile[mi]._mirange = 2;
-	}
-}
-
-void __fastcall AddLightball(int mi, int sx, int sy, int dx, int dy, int midir, char mienemy, int id, int dam)
-{
-	GetMissileVel(mi, sx, sy, dx, dy, 16);
-	missile[mi]._midam = dam;
-	missile[mi]._miAnimFrame = random(63, 8) + 1;
-	missile[mi]._mirange = 255;
-	if (id < 0) {
-		missile[mi]._miVar1 = sx;
-		missile[mi]._miVar2 = sy;
-	} else {
-		missile[mi]._miVar1 = plr[id].WorldX;
-		missile[mi]._miVar2 = plr[id].WorldY;
-	}
-}
-
-void __fastcall AddFirewall(int mi, int sx, int sy, int dx, int dy, int midir, char mienemy, int id, int dam)
-{
-	int i;
-
-	missile[mi]._midam = 16 * (random(53, 10) + random(53, 10) + plr[id]._pLevel + 2) >> 1;
-	GetMissileVel(mi, sx, sy, dx, dy, 16);
-	missile[mi]._mirange = 10;
-	i = missile[mi]._mispllvl;
-	if (i > 0)
-		missile[mi]._mirange = 10 * (i + 1);
-	missile[mi]._mirange = ((missile[mi]._mirange * plr[id]._pISplDur >> 3) & 0xFFFFFFF0) + 16 * missile[mi]._mirange;
-	missile[mi]._miVar1 = missile[mi]._mirange - missile[mi]._miAnimLen;
-	missile[mi]._miVar2 = 0;
-}
-
-void __fastcall AddFireball(int mi, int sx, int sy, int dx, int dy, int midir, char mienemy, int id, int dam)
-{
-<<<<<<< HEAD
-	int v9;       // edi
-	int v10;      // eax
-	int v12;      // ecx
-	int v13;      // edx
-	int v14;      // esi
-	int v15;      // eax
-	int v16;      // esi
-	int i;        // [esp+Ch] [ebp-4h]
-	char mienemya; // [esp+28h] [ebp+18h]
-
-	v9 = sx;
-	i = mi;
-	if (sx == dx) {
-		mi = dy;
-		if (sy == dy) {
-			mi = YDirAdd[midir] + dy;
-			dx += XDirAdd[midir];
-			dy += YDirAdd[midir];
-		}
-=======
-	int i;
-
-	if (sx == dx && sy == dy) {
-		dx += XDirAdd[midir];
-		dy += YDirAdd[midir];
->>>>>>> 2ccc1d74
-	}
-	if (!(_BYTE)mienemy) {
-		missile[mi]._midam = 2 * (plr[id]._pLevel + random(60, 10) + random(60, 10)) + 4;
-		for (i = 0; i < missile[mi]._mispllvl; i++) {
-			missile[mi]._midam += missile[mi]._midam >> 3;
-		}
-		i = 2 * missile[mi]._mispllvl + 16;
-		if (i > 50)
-			i = 50;
-		UseMana(id, 12);
-	} else {
-		i = 16;
-	}
-	GetMissileVel(mi, sx, sy, dx, dy, i);
-	SetMissDir(mi, GetDirection16(sx, sy, dx, dy));
-	missile[mi]._mirange = 256;
-	missile[mi]._miVar1 = sx;
-	missile[mi]._miVar2 = sy;
-	missile[mi]._miVar3 = 0;
-	missile[mi]._miVar4 = sx;
-	missile[mi]._miVar5 = sy;
-	missile[mi]._mlid = AddLight(sx, sy, 8);
-}
-
-void __fastcall AddLightctrl(int mi, int sx, int sy, int dx, int dy, int midir, char mienemy, int id, int dam)
-{
-	if (!dam && !mienemy)
-		UseMana(id, 3);
-	missile[mi]._miVar1 = sx;
-	missile[mi]._miVar2 = sy;
-	GetMissileVel(mi, sx, sy, dx, dy, 32);
-	missile[mi]._miAnimFrame = random(52, 8) + 1;
-	missile[mi]._mirange = 256;
-}
-
-void __fastcall AddLightning(int mi, int sx, int sy, int dx, int dy, int midir, char mienemy, int id, int dam)
-{
-	missile[mi]._misx = dx;
-	missile[mi]._misy = dy;
-	if (midir >= 0) {
-		missile[mi]._mixoff = missile[midir]._mixoff;
-		missile[mi]._miyoff = missile[midir]._miyoff;
-		missile[mi]._mitxoff = missile[midir]._mitxoff;
-		missile[mi]._mityoff = missile[midir]._mityoff;
-	}
-	missile[mi]._miAnimFrame = random(52, 8) + 1;
-
-	if (midir < 0 || mienemy == 1 || id == -1) {
-		if (midir < 0 || id == -1)
-			missile[mi]._mirange = 8;
-		else
-			missile[mi]._mirange = 10;
-	} else {
-		missile[mi]._mirange = (missile[mi]._mispllvl >> 1) + 6;
-	}
-	missile[mi]._mlid = AddLight(missile[mi]._mix, missile[mi]._miy, 4);
-}
-
-void __fastcall AddMisexp(int mi, int sx, int sy, int dx, int dy, int midir, char mienemy, int id, int dam)
-{
-	int v9;        // edi
-	CMonster *v10; // esi
-	int v11;       // eax
-	int v12;       // ecx
-
-	v9 = mi;
-	if ((_BYTE)mienemy && id > 0) {
-		v10 = monster[id].MType;
-		if (v10->mtype == MT_SUCCUBUS)
-			SetMissAnim(mi, MFILE_FLAREEXP);
-		if (v10->mtype == MT_SNOWWICH)
-			SetMissAnim(v9, MFILE_SCBSEXPB);
-		if (v10->mtype == MT_HLSPWN)
-			SetMissAnim(v9, MFILE_SCBSEXPD);
-		if (v10->mtype == MT_SOLBRNR)
-			SetMissAnim(v9, MFILE_SCBSEXPC);
-	}
-	v11 = v9;
-	missile[v11]._mix = missile[dx]._mix;
-	missile[v11]._miy = missile[dx]._miy;
-	missile[v11]._misx = missile[dx]._misx;
-	missile[v11]._misy = missile[dx]._misy;
-	missile[v11]._mixoff = missile[dx]._mixoff;
-	missile[v11]._miyoff = missile[dx]._miyoff;
-	missile[v11]._mitxoff = missile[dx]._mitxoff;
-	v12 = missile[dx]._mityoff;
-	missile[v11]._mixvel = 0;
-	missile[v11]._miyvel = 0;
-	missile[v11]._miVar1 = 0;
-	missile[v11]._mityoff = v12;
-	missile[v11]._mirange = missile[v9]._miAnimLen;
-}
-
-void __fastcall AddWeapexp(int mi, int sx, int sy, int dx, int dy, int midir, char mienemy, int id, int dam)
-{
-	int v9; // esi
-
-	v9 = mi;
-	missile[v9]._miy = sy;
-	missile[v9]._misy = sy;
-	missile[v9]._mix = sx;
-	missile[v9]._misx = sx;
-	missile[v9]._mixvel = 0;
-	missile[v9]._miyvel = 0;
-	missile[v9]._miVar1 = 0;
-	missile[v9]._miVar2 = dx;
-	missile[v9]._mimfnum = 0;
-	if (dx == 1)
-		SetMissAnim(mi, MFILE_MAGBLOS);
-	else
-		SetMissAnim(mi, MFILE_MINILTNG);
-	missile[v9]._mirange = missile[v9]._miAnimLen - 1;
-}
-
-BOOL __fastcall CheckIfTrig(int x, int y)
-{
-	int i;
-
-	for (i = 0; i < trigflag[4]; i++) {
-		if ((x == trigs[i]._tx && y == trigs[i]._ty) || (abs(trigs[i]._tx - x) < 2 && abs(trigs[i]._ty - y) < 2))
-			return TRUE;
-	}
-	return FALSE;
-}
-
-void __fastcall AddTown(int mi, int sx, int sy, int dx, int dy, int midir, char mienemy, int id, int dam)
-{
-	int i, j, k, mx, tx, ty;
-	int CrawlNum[6] = { 0, 3, 12, 45, 94, 159 };
-
-	tx = dx;
-	if (currlevel) {
-		missile[mi]._miDelFlag = TRUE;
-		for (j = 0; j < 6; j++) {
-			k = CrawlNum[j] + 2;
-			for (i = (unsigned char)CrawlTable[CrawlNum[j]]; i > 0; i--) {
-				tx = dx + CrawlTable[k - 1];
-				ty = dy + CrawlTable[k];
-				if (tx > 0 && tx < MAXDUNX && ty > 0 && ty < MAXDUNY) {
-					if (!(dObject[tx][ty] | dPlayer[tx][ty] | dMissile[tx][ty] | nSolidTable[dPiece[tx][ty]] | (unsigned char)nMissileTable[dPiece[tx][ty]])) {
-						if (!CheckIfTrig(tx, ty)) {
-							missile[mi]._miDelFlag = FALSE;
-							missile[mi]._mix = tx;
-							missile[mi]._miy = ty;
-							missile[mi]._misx = tx;
-							missile[mi]._misy = ty;
-							j = 6;
-							break;
-						}
-					}
-				}
-				k += 2;
-			}
-		}
-	} else {
-		ty = dy;
-		missile[mi]._mix = tx;
-		missile[mi]._miy = ty;
-		missile[mi]._misx = tx;
-		missile[mi]._misy = ty;
-		missile[mi]._miDelFlag = FALSE;
-	}
-	missile[mi]._mirange = 100;
-	missile[mi]._miVar1 = 100 - missile[mi]._miAnimLen;
-	missile[mi]._miVar2 = 0;
-	for (i = 0; i < nummissiles; i++) {
-		mx = missileactive[i];
-		if (missile[mx]._mitype == MIS_TOWN && mx != mi && missile[mx]._misource == id)
-			missile[mx]._mirange = 0;
-	}
-	PutMissile(mi);
-	if (id == myplr && !missile[mi]._miDelFlag && currlevel) {
-		if (!setlevel) {
-			NetSendCmdLocParam3(TRUE, CMD_ACTIVATEPORTAL, tx, ty, currlevel, leveltype, 0);
-		} else {
-			NetSendCmdLocParam3(TRUE, CMD_ACTIVATEPORTAL, tx, ty, setlvlnum, leveltype, 1);
-		}
-	}
-}
-// 5CF31D: using guessed type char setlevel;
-
-void __fastcall AddFlash(int mi, int sx, int sy, int dx, int dy, int midir, char mienemy, int id, int dam)
-{
-	int i;
-
-	if (!mienemy && id != -1) {
-		missile[mi]._midam = 0;
-		for (i = 0; i <= plr[id]._pLevel; i++) {
-			missile[mi]._midam += random(55, 20) + 1;
-		}
-		for (i = 0; i < missile[mi]._mispllvl; i++) {
-			missile[mi]._midam += missile[mi]._midam >> 3;
-		}
-		missile[mi]._midam += missile[mi]._midam >> 1;
-		UseMana(id, 4);
-	} else {
-		if (!mienemy) {
-			missile[mi]._midam = currlevel >> 1;
-		} else {
-			missile[mi]._midam = monster[id].mLevel << 1;
-		}
-	}
-	missile[mi]._mirange = 19;
-}
-
-void __fastcall AddFlash2(int mi, int sx, int sy, int dx, int dy, int midir, char mienemy, int id, int dam)
-{
-	int i;
-
-	if (!mienemy) {
-		if (id != -1) {
-			missile[mi]._midam = 0;
-			for (i = 0; i <= plr[id]._pLevel; i++) {
-				missile[mi]._midam += random(56, 2) + 1;
-			}
-			for (i = 0; i < missile[mi]._mispllvl; i++) {
-				missile[mi]._midam += missile[mi]._midam >> 3;
-			}
-			missile[mi]._midam += missile[mi]._midam >> 1;
-		} else {
-			missile[mi]._midam = currlevel >> 1;
-		}
-	}
-	missile[mi]._miPreFlag = TRUE;
-	missile[mi]._mirange = 19;
-}
-
-void __fastcall AddManashield(int mi, int sx, int sy, int dx, int dy, int midir, char mienemy, int id, int dam)
-{
-	missile[mi]._mirange = 48 * plr[id]._pLevel;
-	missile[mi]._miVar1 = plr[id]._pHitPoints;
-	missile[mi]._miVar2 = plr[id]._pHPBase;
-	missile[mi]._miVar8 = -1;
-	if (!mienemy)
-		UseMana(id, 11);
-	if (id == myplr)
-		NetSendCmd(TRUE, CMD_SETSHIELD);
-	plr[id].pManaShield = TRUE;
-}
-
-void __fastcall AddFiremove(int mi, int sx, int sy, int dx, int dy, int midir, char mienemy, int id, int dam)
-{
-	int v9;  // edi
-	int v10; // ebx
-	int v11; // esi
-
-	v9 = mi;
-	v10 = sx;
-	v11 = mi;
-	v11 *= 176;
-	*(int *)((char *)&missile[0]._midam + v11) = random(59, 10) + plr[id]._pLevel + 1;
-	GetMissileVel(v9, v10, sy, dx, dy, 16);
-	*(int *)((char *)&missile[0]._miVar1 + v11) = 0;
-	*(int *)((char *)&missile[0]._miVar2 + v11) = 0;
-	++*(int *)((char *)&missile[0]._mix + v11);
-	++*(int *)((char *)&missile[0]._miy + v11);
-	*(int *)((char *)&missile[0]._miyoff + v11) -= 32;
-	*(int *)((char *)&missile[0]._mirange + v11) = 255;
-}
-
-void __fastcall AddGuardian(int mi, int sx, int sy, int dx, int dy, int midir, char mienemy, int id, int dam)
-{
-	int i, pn, k, j, tx, ty;
-	int CrawlNum[6] = { 0, 3, 12, 45, 94, 159 };
-
-	missile[mi]._midam = random(62, 10) + (plr[id]._pLevel >> 1) + 1;
-	for (i = missile[mi]._mispllvl; i > 0; i--) {
-		missile[mi]._midam += missile[mi]._midam >> 3;
-	}
-
-	missile[mi]._miDelFlag = TRUE;
-	for (i = 0; i < 6; i++) {
-		pn = CrawlNum[i];
-		k = pn + 2;
-		for (j = (unsigned char)CrawlTable[pn]; j > 0; j--) {
-			tx = dx + CrawlTable[k - 1];
-			ty = dy + CrawlTable[k];
-			pn = dPiece[tx][ty];
-			if (tx > 0 && tx < MAXDUNX && ty > 0 && ty < MAXDUNY) {
-				if (LineClear(sx, sy, tx, ty)) {
-					if (!(dMonster[tx][ty] | dObject[tx][ty] | dMissile[tx][ty] | nSolidTable[pn] | (unsigned char)nMissileTable[pn])) {
-						missile[mi]._miDelFlag = FALSE;
-						missile[mi]._mix = tx;
-						missile[mi]._miy = ty;
-						missile[mi]._misx = tx;
-						missile[mi]._misy = ty;
-						UseMana(id, 13);
-						i = 6;
-						break;
-					}
-				}
-			}
-			k += 2;
-		}
-	}
-
-	if (missile[mi]._miDelFlag != TRUE) {
-		missile[mi]._misource = id;
-		missile[mi]._mlid = AddLight(missile[mi]._mix, missile[mi]._miy, 1);
-
-		missile[mi]._mirange = plr[id]._pLevel >> 1;
-		missile[mi]._mirange += missile[mi]._mispllvl;
-		missile[mi]._mirange += (missile[mi]._mirange * plr[id]._pISplDur) >> 7;
-
-		if (missile[mi]._mirange > 30)
-			missile[mi]._mirange = 30;
-		missile[mi]._mirange <<= 4;
-		if (missile[mi]._mirange < 30)
-			missile[mi]._mirange = 30;
-
-		missile[mi]._miVar1 = missile[mi]._mirange - missile[mi]._miAnimLen;
-		missile[mi]._miVar3 = 1;
-		missile[mi]._miVar2 = 0;
-	}
-}
-
-void __fastcall AddChain(int mi, int sx, int sy, int dx, int dy, int midir, char mienemy, int id, int dam)
-{
-	missile[mi]._miVar1 = dx;
-	missile[mi]._miVar2 = dy;
-	missile[mi]._mirange = 1;
-	UseMana(id, 14);
-}
-
-void __fastcall miss_null_11(int mi, int sx, int sy, int dx, int dy, int midir, char mienemy, int id, int dam)
-{
-	SetMissDir(mi, dx);
-	missile[mi]._midam = 0;
-	missile[mi]._miLightFlag = TRUE;
-	missile[mi]._mirange = 250;
-}
-
-void __fastcall miss_null_12(int mi, int sx, int sy, int dx, int dy, int midir, char mienemy, int id, int dam)
-{
-	if (dx > 3)
-		dx = 2;
-	SetMissDir(mi, dx);
-	missile[mi]._midam = 0;
-	missile[mi]._miLightFlag = TRUE;
-	missile[mi]._mirange = 250;
-}
-
-void __fastcall miss_null_13(int mi, int sx, int sy, int dx, int dy, int midir, char mienemy, int id, int dam)
-{
-	if (dx > 3)
-		dx = 2;
-	SetMissDir(mi, dx);
-	missile[mi]._midam = 0;
-	missile[mi]._miLightFlag = TRUE;
-	missile[mi]._mirange = missile[mi]._miAnimLen;
-}
-
-void __fastcall AddRhino(int mi, int sx, int sy, int dx, int dy, int midir, char mienemy, int id, int dam)
-{
-	AnimStruct *anim;
-
-	if (monster[id].MType->mtype < MT_HORNED || monster[id].MType->mtype > MT_OBLORD) {
-		if (monster[id].MType->mtype < MT_NSNAKE || monster[id].MType->mtype > MT_GSNAKE) {
-			anim = &monster[id].MType->Anims[MA_WALK];
-		} else {
-			anim = &monster[id].MType->Anims[MA_ATTACK];
-		}
-	} else {
-		anim = &monster[id].MType->Anims[MA_SPECIAL];
-	}
-	GetMissileVel(mi, sx, sy, dx, dy, 18);
-	missile[mi]._miAnimFlags = 0;
-	missile[mi]._mimfnum = midir;
-	missile[mi]._miAnimData = anim->Data[midir];
-	missile[mi]._miAnimDelay = anim->Rate;
-	missile[mi]._miAnimLen = anim->Frames;
-	missile[mi]._miAnimWidth = monster[id].MType->width;
-	missile[mi]._miAnimWidth2 = monster[id].MType->width2;
-	missile[mi]._miAnimAdd = 1;
-	if (monster[id].MType->mtype >= MT_NSNAKE && monster[id].MType->mtype <= MT_GSNAKE)
-		missile[mi]._miAnimFrame = 7;
-	missile[mi]._miVar1 = 0;
-	missile[mi]._miVar2 = 0;
-	missile[mi]._miLightFlag = TRUE;
-	if (monster[id]._uniqtype != 0) {
-		missile[mi]._miUniqTrans = monster[id]._uniqtrans + 1;
-		missile[mi]._mlid = monster[id].mlid;
-	}
-	missile[mi]._mirange = 256;
-	PutMissile(mi);
-}
-
-void __fastcall miss_null_32(int mi, int sx, int sy, int dx, int dy, int midir, char mienemy, int id, int dam)
-{
-	AnimStruct *anim;
-
-	anim = &monster[id].MType->Anims[MA_WALK];
-	GetMissileVel(mi, sx, sy, dx, dy, 16);
-	missile[mi]._mimfnum = midir;
-	missile[mi]._miAnimFlags = 0;
-	missile[mi]._miAnimData = anim->Data[midir];
-	missile[mi]._miAnimDelay = anim->Rate;
-	missile[mi]._miAnimLen = anim->Frames;
-	missile[mi]._miAnimWidth = monster[id].MType->width;
-	missile[mi]._miAnimWidth2 = monster[id].MType->width2;
-	missile[mi]._miAnimAdd = 1;
-	missile[mi]._miVar1 = 0;
-	missile[mi]._miVar2 = 0;
-	missile[mi]._miLightFlag = TRUE;
-	if (monster[id]._uniqtype != 0)
-		missile[mi]._miUniqTrans = monster[id]._uniqtrans + 1;
-	dMonster[monster[id]._mx][monster[id]._my] = 0;
-	missile[mi]._mirange = 256;
-	PutMissile(mi);
-}
-
-void __fastcall AddFlare(int mi, int sx, int sy, int dx, int dy, int midir, char mienemy, int id, int dam)
-{
-	if (sx == dx && sy == dy) {
-		dx += XDirAdd[midir];
-		dy += YDirAdd[midir];
-	}
-	GetMissileVel(mi, sx, sy, dx, dy, 16);
-	missile[mi]._mirange = 256;
-	missile[mi]._miVar1 = sx;
-	missile[mi]._miVar2 = sy;
-	missile[mi]._mlid = AddLight(sx, sy, 8);
-	if (!mienemy) {
-		UseMana(id, 35);
-		drawhpflag = TRUE;
-		plr[id]._pHitPoints -= 320;
-		plr[id]._pHPBase -= 320;
-		if (plr[id]._pHitPoints <= 0)
-			SyncPlrKill(id, 0);
-	} else {
-		if (id > 0) {
-			if (monster[id].MType->mtype == MT_SUCCUBUS)
-				SetMissAnim(mi, MFILE_FLARE);
-			if (monster[id].MType->mtype == MT_SNOWWICH)
-				SetMissAnim(mi, MFILE_SCUBMISB);
-			if (monster[id].MType->mtype == MT_HLSPWN)
-				SetMissAnim(mi, MFILE_SCUBMISD);
-			if (monster[id].MType->mtype == MT_SOLBRNR)
-				SetMissAnim(mi, MFILE_SCUBMISC);
-		}
-	}
-}
-
-void __fastcall AddAcid(int mi, int sx, int sy, int dx, int dy, int midir, char mienemy, int id, int dam)
-{
-	GetMissileVel(mi, sx, sy, dx, dy, 16);
-	SetMissDir(mi, GetDirection16(sx, sy, dx, dy));
-	missile[mi]._mlid = -1;
-	missile[mi]._miVar1 = sx;
-	missile[mi]._miVar2 = sy;
-	missile[mi]._mirange = 5 * (monster[id]._mint + 4);
-	PutMissile(mi);
-}
-
-void __fastcall miss_null_1D(int mi, int sx, int sy, int dx, int dy, int midir, char mienemy, int id, int dam)
-{
-	missile[mi]._midam = dam;
-	missile[mi]._mirange = 50;
-	missile[mi]._mixvel = 0;
-	missile[mi]._miyvel = 0;
-	missile[mi]._miVar1 = 50 - missile[mi]._miAnimLen;
-	missile[mi]._miVar2 = 0;
-}
-
-void __fastcall AddAcidpud(int mi, int sx, int sy, int dx, int dy, int midir, char mienemy, int id, int dam)
-{
-	int monst;
-
-	monst = missile[mi]._misource;
-	missile[mi]._mixvel = 0;
-	missile[mi]._miyvel = 0;
-	missile[mi]._mixoff = 0;
-	missile[mi]._miyoff = 0;
-	missile[mi]._miLightFlag = TRUE;
-	missile[mi]._mirange = random(50, 15) + 40 * (monster[monst]._mint + 1);
-	missile[mi]._miPreFlag = TRUE;
-}
-
-void __fastcall AddStone(int mi, int sx, int sy, int dx, int dy, int midir, char mienemy, int id, int dam)
-{
-	int i, j, k, l, tx, ty, mid;
-	int CrawlNum[6] = { 0, 3, 12, 45, 94, 159 };
-
-	missile[mi]._misource = id;
-	for (i = 0; i < 6; i++) {
-		k = CrawlNum[i];
-		l = k + 2;
-		for (j = (unsigned char)CrawlTable[k]; j > 0; j--) {
-			tx = dx + CrawlTable[l - 1];
-			ty = dy + CrawlTable[l];
-			if (tx > 0 && tx < MAXDUNX && ty > 0 && ty < MAXDUNY) {
-				mid = dMonster[tx][ty];
-				mid = mid > 0 ? mid - 1 : -1 - mid;
-				if (mid > 3 && monster[mid]._mAi != AI_DIABLO) {
-					if (monster[mid]._mmode != MM_FADEIN && monster[mid]._mmode != MM_FADEOUT && monster[mid]._mmode != MM_CHARGE) {
-						j = -99;
-						i = 6;
-						missile[mi]._miVar1 = monster[mid]._mmode;
-						missile[mi]._miVar2 = mid;
-						monster[mid]._mmode = MM_STONE;
-						break;
-					}
-				}
-			}
-			l += 2;
-		}
-	}
-
-	if (j != -99) {
-		missile[mi]._miDelFlag = TRUE;
-	} else {
-		missile[mi]._mix = tx;
-		missile[mi]._miy = ty;
-		missile[mi]._misx = tx;
-		missile[mi]._misy = ty;
-		missile[mi]._mirange = 6;
-		missile[mi]._mirange += missile[mi]._mispllvl;
-		missile[mi]._mirange += (missile[mi]._mirange * plr[id]._pISplDur) >> 7;
-
-		if (missile[mi]._mirange > 15)
-			missile[mi]._mirange = 15;
-		missile[mi]._mirange <<= 4;
-		UseMana(id, 8);
-	}
-}
-
-void __fastcall AddGolem(int mi, int sx, int sy, int dx, int dy, int midir, char mienemy, int id, int dam)
-{
-	int i;
-	int mx;
-
-	missile[mi]._miDelFlag = FALSE;
-	for (i = 0; i < nummissiles; i++) {
-		mx = missileactive[i];
-		if (missile[mx]._mitype == MIS_GOLEM) {
-			if (mx != mi && missile[mx]._misource == id) {
-				missile[mi]._miDelFlag = TRUE;
-				return;
-			}
-		}
-	}
-	missile[mi]._miVar1 = sx;
-	missile[mi]._miVar2 = sy;
-	missile[mi]._miVar4 = dx;
-	missile[mi]._miVar5 = dy;
-	if ((monster[id]._mx != 1 || monster[id]._my) && id == myplr)
-		M_StartKill(id, id);
-	UseMana(id, 21);
-}
-
-void __fastcall AddEtherealize(int mi, int sx, int sy, int dx, int dy, int midir, char mienemy, int id, int dam)
-{
-	int i;
-
-	missile[mi]._mirange = 16 * plr[id]._pLevel >> 1;
-	for (i = 0; i < missile[mi]._mispllvl; i++) {
-		missile[mi]._mirange += missile[mi]._mirange >> 3;
-	}
-	missile[mi]._mirange += missile[mi]._mirange * plr[id]._pISplDur >> 7;
-	missile[mi]._miVar1 = plr[id]._pHitPoints;
-	missile[mi]._miVar2 = plr[id]._pHPBase;
-	if (!mienemy)
-		UseMana(id, 25);
-}
-
-void __fastcall miss_null_1F(int mi, int sx, int sy, int dx, int dy, int midir, char mienemy, int id, int dam)
-{
-	missile[mi]._miDelFlag = TRUE;
-}
-
-void __fastcall miss_null_23(int mi, int sx, int sy, int dx, int dy, int midir, char mienemy, int id, int dam)
-{
-	missile[mi]._midam = dam;
-	missile[mi]._mix = sx;
-	missile[mi]._miy = sy;
-	missile[mi]._misx = sx;
-	missile[mi]._misy = sy;
-	missile[mi]._misource = id;
-	if (dam == 1)
-		SetMissDir(mi, 0);
-	else
-		SetMissDir(mi, 1);
-	missile[mi]._miLightFlag = TRUE;
-	missile[mi]._mirange = missile[mi]._miAnimLen;
-}
-
-void __fastcall AddBoom(int mi, int sx, int sy, int dx, int dy, int midir, char mienemy, int id, int dam)
-{
-	missile[mi]._mix = dx;
-	missile[mi]._miy = dy;
-	missile[mi]._misx = dx;
-	missile[mi]._misy = dy;
-	missile[mi]._mixvel = 0;
-	missile[mi]._miyvel = 0;
-	missile[mi]._midam = dam;
-	missile[mi]._mirange = missile[mi]._miAnimLen;
-	missile[mi]._miVar1 = 0;
-}
-
-void __fastcall AddHeal(int mi, int sx, int sy, int dx, int dy, int midir, char mienemy, int id, int dam)
-{
-	int i;
-	int HealAmount;
-
-	HealAmount = (random(57, 10) + 1) << 6;
-	for (i = 0; i < plr[id]._pLevel; i++) {
-		HealAmount += (random(57, 4) + 1) << 6;
-	}
-	for (i = 0; i < missile[mi]._mispllvl; i++) {
-		HealAmount += (random(57, 6) + 1) << 6;
-	}
-
-	if (plr[id]._pClass == PC_WARRIOR)
-		HealAmount += HealAmount;
-
-	if (plr[id]._pClass == PC_ROGUE)
-		HealAmount += HealAmount >> 1;
-
-	plr[id]._pHitPoints += HealAmount;
-	if (plr[id]._pHitPoints > plr[id]._pMaxHP)
-		plr[id]._pHitPoints = plr[id]._pMaxHP;
-
-	plr[id]._pHPBase += HealAmount;
-	if (plr[id]._pHPBase > plr[id]._pMaxHPBase)
-		plr[id]._pHPBase = plr[id]._pMaxHPBase;
-
-	UseMana(id, 2);
-	missile[mi]._miDelFlag = TRUE;
-	drawhpflag = TRUE;
-}
-
-void __fastcall AddHealOther(int mi, int sx, int sy, int dx, int dy, int midir, char mienemy, int id, int dam)
-{
-	missile[mi]._miDelFlag = TRUE;
-	UseMana(id, 34);
-	if (id == myplr)
-		SetCursor_(CURSOR_HEALOTHER);
-}
-
-void __fastcall AddElement(int mi, int sx, int sy, int dx, int dy, int midir, char mienemy, int id, int dam)
-{
-	int i;
-
-	if (sx == dx && sy == dy) {
-		dx += XDirAdd[midir];
-		dy += YDirAdd[midir];
-	}
-	missile[mi]._midam = 2 * (plr[id]._pLevel + random(60, 10) + random(60, 10)) + 4;
-	for (i = 0; i < missile[mi]._mispllvl; i++) {
-		missile[mi]._midam += missile[mi]._midam >> 3;
-	}
-	missile[mi]._midam >>= 1;
-	GetMissileVel(mi, sx, sy, dx, dy, 16);
-	SetMissDir(mi, GetDirection8(sx, sy, dx, dy));
-	missile[mi]._mirange = 256;
-	missile[mi]._miVar1 = sx;
-	missile[mi]._miVar2 = sy;
-	missile[mi]._miVar3 = 0;
-	missile[mi]._miVar4 = dx;
-	missile[mi]._miVar5 = dy;
-	missile[mi]._mlid = AddLight(sx, sy, 8);
-	UseMana(id, 29);
-}
-
-void __fastcall AddIdentify(int mi, int sx, int sy, int dx, int dy, int midir, char mienemy, int id, int dam)
-{
-	missile[mi]._miDelFlag = TRUE;
-	UseMana(id, 5);
-	if (id == myplr) {
-		if (sbookflag)
-			sbookflag = 0;
-		if (!invflag)
-			invflag = 1;
-		SetCursor_(CURSOR_IDENTIFY);
-	}
-}
-// 4B8968: using guessed type int sbookflag;
-
-void __fastcall AddFirewallC(int mi, int sx, int sy, int dx, int dy, int midir, char mienemy, int id, int dam)
-{
-	int i, j, k, tx, ty, pn;
-	int CrawlNum[6] = { 0, 3, 12, 45, 94, 159 };
-
-	missile[mi]._miDelFlag = TRUE;
-	for (i = 0; i < 6; i++) {
-		k = CrawlNum[i];
-		pn = k + 2;
-		for (j = (unsigned char)CrawlTable[k]; j > 0; j--) {
-			tx = dx + CrawlTable[pn - 1];
-			ty = dy + CrawlTable[pn];
-			if (0 < tx && tx < MAXDUNX && 0 < ty && ty < MAXDUNY) {
-				k = dPiece[tx][ty];
-				if (LineClear(sx, sy, tx, ty)) {
-					if ((sx != tx || sy != ty) && !(nSolidTable[k] | dObject[tx][ty])) {
-						missile[mi]._miDelFlag = FALSE;
-						missile[mi]._miVar1 = tx;
-						missile[mi]._miVar2 = ty;
-						missile[mi]._miVar5 = tx;
-						missile[mi]._miVar6 = ty;
-						i = 6;
-						break;
-					}
-				}
-			}
-			pn += 2;
-		}
-	}
-
-	if (missile[mi]._miDelFlag != TRUE) {
-		missile[mi]._miVar7 = 0;
-		missile[mi]._miVar8 = 0;
-		missile[mi]._miVar3 = (midir - 2) & 7;
-		missile[mi]._miVar4 = (midir + 2) & 7;
-		missile[mi]._mirange = 7;
-		UseMana(id, 6);
-	}
-}
-
-void __fastcall AddInfra(int mi, int sx, int sy, int dx, int dy, int midir, char mienemy, int id, int dam)
-{
-	int i;
-
-	missile[mi]._mirange = 1584;
-	for (i = 0; i < missile[mi]._mispllvl; i++) {
-		missile[mi]._mirange += missile[mi]._mirange >> 3;
-	}
-	missile[mi]._mirange += missile[mi]._mirange * plr[id]._pISplDur >> 7;
-	if (!mienemy)
-		UseMana(id, 9);
-}
-
-void __fastcall AddWave(int mi, int sx, int sy, int dx, int dy, int midir, char mienemy, int id, int dam)
-{
-	missile[mi]._miVar1 = dx;
-	missile[mi]._miVar2 = dy;
-	missile[mi]._miVar3 = 0;
-	missile[mi]._miVar4 = 0;
-	missile[mi]._mirange = 1;
-	missile[mi]._miAnimFrame = 4;
-	UseMana(id, 15);
-}
-
-void __fastcall AddNova(int mi, int sx, int sy, int dx, int dy, int midir, char mienemy, int id, int dam)
-{
-	int k;
-
-	missile[mi]._miVar1 = dx;
-	missile[mi]._miVar2 = dy;
-	if (id != -1) {
-		missile[mi]._midam = (random(66, 6) + random(66, 6) + random(66, 6) + random(66, 6) + random(66, 6) + plr[id]._pLevel + 5) >> 1;
-		for (k = 0; k < missile[mi]._mispllvl; k++) {
-			missile[mi]._midam += missile[mi]._midam >> 3;
-		}
-		if (!mienemy)
-			UseMana(id, 18);
-	} else {
-		missile[mi]._midam = ((DWORD)currlevel >> 1) + random(66, 3) + random(66, 3) + random(66, 3);
-	}
-	missile[mi]._mirange = 1;
-}
-
-void __fastcall AddRepair(int mi, int sx, int sy, int dx, int dy, int midir, char mienemy, int id, int dam)
-{
-	missile[mi]._miDelFlag = TRUE;
-	UseMana(id, 26);
-	if (id == myplr) {
-		if (sbookflag)
-			sbookflag = 0;
-		if (!invflag)
-			invflag = 1;
-		SetCursor_(CURSOR_REPAIR);
-	}
-}
-// 4B8968: using guessed type int sbookflag;
-
-void __fastcall AddRecharge(int mi, int sx, int sy, int dx, int dy, int midir, char mienemy, int id, int dam)
-{
-	missile[mi]._miDelFlag = TRUE;
-	UseMana(id, 27);
-	if (id == myplr) {
-		if (sbookflag)
-			sbookflag = 0;
-		if (!invflag)
-			invflag = 1;
-		SetCursor_(CURSOR_RECHARGE);
-	}
-}
-// 4B8968: using guessed type int sbookflag;
-
-void __fastcall AddDisarm(int mi, int sx, int sy, int dx, int dy, int midir, char mienemy, int id, int dam)
-{
-	missile[mi]._miDelFlag = TRUE;
-	UseMana(id, 28);
-	if (id == myplr)
-		SetCursor_(CURSOR_DISARM);
-}
-
-void __fastcall AddApoca(int mi, int sx, int sy, int dx, int dy, int midir, char mienemy, int id, int dam)
-{
-	int i;
-
-	missile[mi]._miVar1 = 8;
-	missile[mi]._miVar2 = sy - 8;
-	missile[mi]._miVar3 = sy + 8;
-	missile[mi]._miVar4 = sx - 8;
-	missile[mi]._miVar5 = sx + 8;
-	missile[mi]._miVar6 = sx - 8;
-	if (sy - 8 <= 0)
-		missile[mi]._miVar2 = 1;
-	if (sy + 8 >= MAXDUNY)
-		missile[mi]._miVar3 = MAXDUNY - 1;
-	if (sx - 8 <= 0)
-		missile[mi]._miVar4 = 1;
-	if (sx + 8 >= MAXDUNX)
-		missile[mi]._miVar5 = MAXDUNX - 1;
-	for (i = 0; i < plr[id]._pLevel; i++) {
-		missile[mi]._midam += random(67, 6) + 1;
-	}
-	missile[mi]._miDelFlag = FALSE;
-	missile[mi]._mirange = 255;
-	UseMana(id, 24);
-}
-
-void __fastcall AddFlame(int mi, int sx, int sy, int dx, int dy, int midir, char mienemy, int id, int dam)
-{
-	int i;
-
-	missile[mi]._miVar2 = 0;
-	if (dam > 0)
-		missile[mi]._miVar2 = 5 * dam;
-	missile[mi]._misx = dx;
-	missile[mi]._misy = dy;
-	missile[mi]._mixoff = missile[midir]._mixoff;
-	missile[mi]._miyoff = missile[midir]._miyoff;
-	missile[mi]._mitxoff = missile[midir]._mitxoff;
-	missile[mi]._mityoff = missile[midir]._mityoff;
-	missile[mi]._mirange = missile[mi]._miVar2 + 20;
-	missile[mi]._mlid = AddLight(sx, sy, 1);
-	if (!mienemy) {
-		i = random(79, plr[id]._pLevel) + random(79, 2);
-		missile[mi]._midam = 8 * i + 16 + ((8 * i + 16) >> 1);
-	} else {
-		missile[mi]._midam = monster[id].mMinDamage + random(77, monster[id].mMaxDamage - monster[id].mMinDamage + 1);
-	}
-}
-
-void __fastcall AddFlamec(int mi, int sx, int sy, int dx, int dy, int midir, char mienemy, int id, int dam)
-{
-	if (sx == dx && sy == dy) {
-		dx += XDirAdd[midir];
-		dy += YDirAdd[midir];
-	}
-	GetMissileVel(mi, sx, sy, dx, dy, 32);
-	if (!mienemy)
-		UseMana(id, 20);
-	missile[mi]._miVar3 = 0;
-	missile[mi]._miVar2 = sy;
-	missile[mi]._miVar1 = sx;
-	missile[mi]._mirange = 256;
-}
-
-void __fastcall AddCbolt(int mi, int sx, int sy, int dx, int dy, int midir, char micaster, int id, int dam)
-{
-	int v9;  // esi
-	int v10; // eax
-	int v12; // edx
-	int v13; // eax
-	int v14; // ecx
-	int i;   // [esp+Ch] [ebp-8h]
-	int x;   // [esp+10h] [ebp-4h]
-
-	i = mi;
-	v9 = mi;
-	x = sx;
-	if ((_BYTE)micaster) {
-		v13 = random(63, 15);
-		missile[v9]._midam = 15;
-		missile[v9]._mirnd = v13 + 1;
-	} else {
-		v10 = random(63, 15);
-		v12 = plr[id]._pMagic;
-		missile[v9]._mirnd = v10 + 1;
-		missile[v9]._midam = random(68, v12 >> 2) + 1;
-	}
-	v14 = dx;
-	if (x == dx && sy == dy) {
-		v14 = XDirAdd[midir] + dx;
-		dx += XDirAdd[midir];
-		dy += YDirAdd[midir];
-	}
-	missile[v9]._miAnimFrame = random(63, 8) + 1;
-	missile[v9]._mlid = AddLight(x, sy, 5);
-	GetMissileVel(i, x, sy, dx, dy, 8);
-	missile[v9]._miVar3 = 0;
-	missile[v9]._miVar1 = 5;
-	missile[v9]._miVar2 = midir;
-	missile[v9]._mirange = 256;
-}
-
-void __fastcall AddHbolt(int mi, int sx, int sy, int dx, int dy, int midir, char micaster, int id, int dam)
-{
-	int sp;
-
-	if (sx == dx && sy == dy) {
-		dx += XDirAdd[midir];
-		dy += YDirAdd[midir];
-	}
-	if (id != -1) {
-		sp = 2 * missile[mi]._mispllvl + 16;
-		if (sp >= 63) {
-			sp = 63;
-		}
-	} else {
-		sp = 16;
-	}
-	GetMissileVel(mi, sx, sy, dx, dy, sp);
-	SetMissDir(mi, GetDirection16(sx, sy, dx, dy));
-	missile[mi]._mirange = 256;
-	missile[mi]._miVar1 = sx;
-	missile[mi]._miVar2 = sy;
-	missile[mi]._mlid = AddLight(sx, sy, 8);
-	missile[mi]._midam = random(69, 10) + plr[id]._pLevel + 9;
-	UseMana(id, 31);
-}
-
-void __fastcall AddResurrect(int mi, int sx, int sy, int dx, int dy, int midir, char mienemy, int id, int dam)
-{
-	UseMana(id, 32);
-	if (id == myplr)
-		SetCursor_(CURSOR_RESURRECT);
-	missile[mi]._miDelFlag = TRUE;
-}
-
-void __fastcall AddResurrectBeam(int mi, int sx, int sy, int dx, int dy, int midir, char mienemy, int id, int dam)
-{
-	missile[mi]._mix = dx;
-	missile[mi]._miy = dy;
-	missile[mi]._misx = dx;
-	missile[mi]._misy = dy;
-	missile[mi]._mixvel = 0;
-	missile[mi]._miyvel = 0;
-	missile[mi]._mirange = misfiledata[36].mAnimLen[0];
-}
-
-void __fastcall AddTelekinesis(int mi, int sx, int sy, int dx, int dy, int midir, char mienemy, int id, int dam)
-{
-	missile[mi]._miDelFlag = TRUE;
-	UseMana(id, 33);
-	if (id == myplr)
-		SetCursor_(CURSOR_TELEKINESIS);
-}
-
-void __fastcall AddBoneSpirit(int mi, int sx, int sy, int dx, int dy, int midir, char mienemy, int id, int dam)
-{
-	if (sx == dx && sy == dy) {
-		dx = XDirAdd[midir] + dx;
-		dy = YDirAdd[midir] + dy;
-	}
-	missile[mi]._midam = 0;
-	GetMissileVel(mi, sx, sy, dx, dy, 16);
-	SetMissDir(mi, GetDirection8(sx, sy, dx, dy));
-	missile[mi]._mirange = 256;
-	missile[mi]._miVar1 = sx;
-	missile[mi]._miVar2 = sy;
-	missile[mi]._miVar3 = 0;
-	missile[mi]._miVar4 = dx;
-	missile[mi]._miVar5 = dy;
-	missile[mi]._mlid = AddLight(sx, sy, 8);
-	if (!mienemy) {
-		UseMana(id, 36);
-		drawhpflag = TRUE;
-		plr[id]._pHitPoints -= 384;
-		plr[id]._pHPBase -= 384;
-		if (plr[id]._pHitPoints <= 0)
-			SyncPlrKill(id, 0);
-	}
-}
-
-void __fastcall AddRportal(int mi, int sx, int sy, int dx, int dy, int midir, char mienemy, int id, int dam)
-{
-	missile[mi]._mix = sx;
-	missile[mi]._miy = sy;
-	missile[mi]._misx = sx;
-	missile[mi]._misy = sy;
-	missile[mi]._miVar1 = 100 - missile[mi]._miAnimLen;
-	missile[mi]._miVar2 = 0;
-	missile[mi]._mirange = 100;
-	PutMissile(mi);
-}
-
-void __fastcall AddDiabApoca(int mi, int sx, int sy, int dx, int dy, int midir, char mienemy, int id, int dam)
-{
-	int pnum;
-
-	for (pnum = 0; pnum < gbMaxPlayers; pnum++) {
-		if (plr[pnum].plractive) {
-			if (LineClear(sx, sy, plr[pnum]._px, plr[pnum]._py)) {
-				AddMissile(0, 0, plr[pnum]._px, plr[pnum]._py, 0, MIS_BOOM2, mienemy, id, dam, 0);
-			}
-		}
-	}
-	missile[mi]._miDelFlag = TRUE;
-}
-// 679660: using guessed type char gbMaxPlayers;
-
-int __fastcall AddMissile(int sx, int sy, int dx, int dy, int midir, int mitype, char micaster, int id, int midam, int spllvl)
-{
-	int i, mi;
-
-	if (nummissiles >= MAXMISSILES)
-		return -1;
-
-	if (mitype == MIS_MANASHIELD && plr[id].pManaShield == TRUE) {
-		if (currlevel != plr[id].plrlevel)
-			return -1;
-
-		for (i = 0; i < nummissiles; i++) {
-			mi = missileactive[i];
-			if (missile[mi]._mitype == MIS_MANASHIELD && missile[mi]._misource == id)
-				return -1;
-		}
-	}
-
-	mi = missileavail[0];
-
-	missileavail[0] = missileavail[MAXMISSILES - nummissiles - 1];
-	missileactive[nummissiles] = mi;
-	nummissiles++;
-
-	missile[mi]._mitype = mitype;
-	missile[mi]._micaster = micaster;
-	missile[mi]._misource = id;
-	missile[mi]._miAnimType = missiledata[mitype].mFileNum;
-	missile[mi]._miDrawFlag = missiledata[mitype].mDraw;
-	missile[mi]._mimfnum = midir;
-	missile[mi]._mispllvl = spllvl;
-
-	if (missile[mi]._miAnimType == 255 || misfiledata[missile[mi]._miAnimType].mAnimFAmt < 8)
-		SetMissDir(mi, 0);
-	else
-		SetMissDir(mi, midir);
-
-	missile[mi]._mix = sx;
-	missile[mi]._miy = sy;
-	missile[mi]._mixoff = 0;
-	missile[mi]._miyoff = 0;
-	missile[mi]._misx = sx;
-	missile[mi]._misy = sy;
-	missile[mi]._mitxoff = 0;
-	missile[mi]._mityoff = 0;
-	missile[mi]._miDelFlag = FALSE;
-	missile[mi]._miAnimAdd = 1;
-	missile[mi]._miLightFlag = FALSE;
-	missile[mi]._miPreFlag = FALSE;
-	missile[mi]._miUniqTrans = 0;
-	missile[mi]._midam = midam;
-	missile[mi]._miHitFlag = FALSE;
-	missile[mi]._midist = 0;
-	missile[mi]._mlid = -1;
-	missile[mi]._mirnd = 0;
-
-	if (missiledata[mitype].mlSFX != -1) {
-		PlaySfxLoc(missiledata[mitype].mlSFX, sx, sy);
-	}
-
-	missiledata[mitype].mAddProc(mi, sx, sy, dx, dy, midir, micaster, id, midam);
-
-	return mi;
-}
-
-int __fastcall Sentfire(int i, int sx, int sy)
-{
-	int ex, dir;
-
-	ex = 0;
-	if (LineClear(missile[i]._mix, missile[i]._miy, sx, sy)) {
-		if (dMonster[sx][sy] > 0 && monster[dMonster[sx][sy] - 1]._mhitpoints >> 6 > 0 && dMonster[sx][sy] - 1 > 3) {
-			dir = GetDirection(missile[i]._mix, missile[i]._miy, sx, sy);
-			missile[i]._miVar3 = missileavail[0];
-			AddMissile(missile[i]._mix, missile[i]._miy, sx, sy, dir, MIS_FIREBOLT, 0, missile[i]._misource, missile[i]._midam, GetSpellLevel(missile[i]._misource, 1));
-			ex = -1;
-			SetMissDir(i, 2);
-			missile[i]._miVar2 = 3;
-		}
-	}
-
-	return ex;
-}
-
-void __fastcall MI_Dummy(int i)
-{
-	return;
-}
-
-void __fastcall MI_Golem(int i)
-{
-	int CrawlNum[6] = { 0, 3, 12, 45, 94, 159 };
-	int tx, ty, dp, l, m, src, k, tid;
-
-	src = missile[i]._misource;
-	if (monster[src]._mx == 1 && !monster[src]._my) {
-		for (l = 0; l < 6; l++) {
-			k = CrawlNum[l];
-			tid = k + 2;
-			for (m = (unsigned char)CrawlTable[k]; m > 0; m--) {
-				tx = missile[i]._miVar4 + CrawlTable[tid - 1];
-				ty = missile[i]._miVar5 + CrawlTable[tid];
-				if (0 < tx && tx < MAXDUNX && 0 < ty && ty < MAXDUNY) {
-					dp = dPiece[tx][ty];
-					if (LineClear(missile[i]._miVar1, missile[i]._miVar2, tx, ty)) {
-						if (!(dMonster[tx][ty] | nSolidTable[dp] | dObject[tx][ty])) {
-							l = 6;
-							SpawnGolum(src, tx, ty, i);
-							break;
-						}
-					}
-				}
-				tid += 2;
-			}
-		}
-	}
-	missile[i]._miDelFlag = TRUE;
-}
-
-void __fastcall MI_SetManashield(int i)
-{
-	ManashieldFlag = 1;
-}
-
-void __fastcall MI_LArrow(int i)
-{
-	int p, mind, maxd, rst;
-
-	missile[i]._mirange--;
-	p = missile[i]._misource;
-	if (missile[i]._miAnimType == MFILE_MINILTNG || missile[i]._miAnimType == MFILE_MAGBLOS) {
-		ChangeLight(missile[i]._mlid, missile[i]._mix, missile[i]._miy, missile[i]._miAnimFrame + 5);
-		rst = missiledata[missile[i]._mitype].mResist;
-		if (missile[i]._mitype == MIS_LARROW) {
-			if (p != -1) {
-				mind = plr[p]._pILMinDam;
-				maxd = plr[p]._pILMaxDam;
-			} else {
-				mind = random(68, 10) + 1 + currlevel;
-				maxd = random(68, 10) + 1 + currlevel * 2;
-			}
-			missiledata[MIS_LARROW].mResist = MISR_LIGHTNING;
-			CheckMissileCol(i, mind, maxd, 0, missile[i]._mix, missile[i]._miy, 1);
-		}
-		if (missile[i]._mitype == MIS_FARROW) {
-			if (p != -1) {
-				mind = plr[p]._pIFMinDam;
-				maxd = plr[p]._pIFMaxDam;
-			} else {
-				mind = random(68, 10) + 1 + currlevel;
-				maxd = random(68, 10) + 1 + currlevel * 2;
-			}
-			missiledata[MIS_FARROW].mResist = MISR_FIRE;
-			CheckMissileCol(i, mind, maxd, 0, missile[i]._mix, missile[i]._miy, 1);
-		}
-		missiledata[missile[i]._mitype].mResist = rst;
-	} else {
-		missile[i]._midist++;
-		missile[i]._mitxoff += missile[i]._mixvel;
-		missile[i]._mityoff += missile[i]._miyvel;
-		GetMissilePos(i);
-
-		if (p != -1) {
-			if (!missile[i]._micaster) {
-				mind = plr[p]._pIMinDam;
-				maxd = plr[p]._pIMaxDam;
-			} else {
-				mind = monster[p].mMinDamage;
-				maxd = monster[p].mMaxDamage;
-			}
-		} else {
-			mind = random(68, 10) + 1 + currlevel;
-			maxd = random(68, 10) + 1 + currlevel * 2;
-		}
-
-		if (missile[i]._mix != missile[i]._misx || missile[i]._miy != missile[i]._misy) {
-			rst = missiledata[missile[i]._mitype].mResist;
-			missiledata[missile[i]._mitype].mResist = 0;
-			CheckMissileCol(i, mind, maxd, 0, missile[i]._mix, missile[i]._miy, 0);
-			missiledata[missile[i]._mitype].mResist = rst;
-		}
-		if (!missile[i]._mirange) {
-			missile[i]._mimfnum = 0;
-			missile[i]._mitxoff -= missile[i]._mixvel;
-			missile[i]._mityoff -= missile[i]._miyvel;
-			GetMissilePos(i);
-			if (missile[i]._mitype == MIS_LARROW)
-				SetMissAnim(i, MFILE_MINILTNG);
-			else
-				SetMissAnim(i, MFILE_MAGBLOS);
-			missile[i]._mirange = missile[i]._miAnimLen - 1;
-		} else {
-			if (missile[i]._mix != missile[i]._miVar1 || missile[i]._miy != missile[i]._miVar2) {
-				missile[i]._miVar1 = missile[i]._mix;
-				missile[i]._miVar2 = missile[i]._miy;
-				ChangeLight(missile[i]._mlid, missile[i]._mix, missile[i]._miy, 5);
-			}
-		}
-	}
-	if (!missile[i]._mirange) {
-		missile[i]._miDelFlag = TRUE;
-		AddUnLight(missile[i]._mlid);
-	}
-	PutMissile(i);
-}
-
-void __fastcall MI_Arrow(int i)
-{
-	int p, mind, maxd;
-
-	missile[i]._mirange--;
-	missile[i]._midist++;
-	missile[i]._mitxoff += missile[i]._mixvel;
-	missile[i]._mityoff += missile[i]._miyvel;
-	GetMissilePos(i);
-	p = missile[i]._misource;
-	if (p != -1) {
-		if (!missile[i]._micaster) {
-			mind = plr[p]._pIMinDam;
-			maxd = plr[p]._pIMaxDam;
-		} else {
-			mind = monster[p].mMinDamage;
-			maxd = monster[p].mMaxDamage;
-		}
-	} else {
-		mind = currlevel;
-		maxd = 2 * currlevel;
-	}
-	if (missile[i]._mix != missile[i]._misx || missile[i]._miy != missile[i]._misy)
-		CheckMissileCol(i, mind, maxd, 0, missile[i]._mix, missile[i]._miy, 0);
-	if (!missile[i]._mirange)
-		missile[i]._miDelFlag = TRUE;
-	PutMissile(i);
-}
-
-void __fastcall MI_Firebolt(int i)
-{
-	int v1;  // edi
-	int v2;  // esi
-	int v3;  // ecx
-	int v4;  // ST1C_4
-	int v5;  // edx
-	int v6;  // ecx
-	int v7;  // eax
-	int v9;  // edi
-	int v10; // eax
-	int v11; // edi
-	int v12; // eax
-	int v13; // ecx
-	int v14; // ecx
-	int v15; // eax
-	int v16; // esi
-	int v17; // edx
-	int v18; // eax
-	int v19; // esi
-	int v21; // [esp+Ch] [ebp-Ch]
-	int v22; // [esp+10h] [ebp-8h]
-	int ia;  // [esp+14h] [ebp-4h]
-
-	v1 = i;
-	ia = i;
-	v2 = i;
-	--missile[v2]._mirange;
-	if (missile[i]._mitype == MIS_BONESPIRIT && missile[v2]._mimfnum == 8) {
-		if (!missile[i]._mirange) {
-			v3 = missile[v2]._mlid;
-			if (v3 >= 0)
-				AddUnLight(v3);
-			v4 = missile[v2]._miy;
-			v5 = missile[v2]._mix;
-			missile[v2]._miDelFlag = TRUE;
-			PlaySfxLoc(LS_BSIMPCT, v5, v4);
-		}
-		goto LABEL_39;
-	}
-	v6 = missile[v2]._mityoff;
-	v22 = missile[v2]._mitxoff;
-	v21 = v6;
-	v7 = v6 + missile[v2]._miyvel;
-	missile[v2]._mitxoff = v22 + missile[v2]._mixvel;
-	missile[v2]._mityoff = v7;
-	GetMissilePos(v1);
-	v9 = missile[v2]._misource;
-	if (v9 == -1) {
-		v12 = random(78, 2 * currlevel);
-		v13 = currlevel;
-		goto LABEL_17;
-	}
-	if (missile[v2]._micaster) {
-		v11 = v9;
-		v12 = random(77, (unsigned char)monster[v11].mMaxDamage - (unsigned char)monster[v11].mMinDamage + 1);
-		v13 = (unsigned char)monster[v11].mMinDamage;
-	LABEL_17:
-		v10 = v13 + v12;
-		goto LABEL_19;
-	}
-	switch (missile[v2]._mitype) {
-	case 1:
-		v10 = (plr[v9]._pMagic >> 3) + random(75, 10) + missile[v2]._mispllvl + 1;
-		break;
-	case 0x18:
-		v10 = (plr[v9]._pMagic >> 1) + 3 * missile[v2]._mispllvl - (plr[v9]._pMagic >> 3);
-		break;
-	case 0x3F:
-		v10 = 0;
-		break;
-	default:
-		v10 = v21;
-		break;
-	}
-LABEL_19:
-	v14 = missile[v2]._mix;
-	if (v14 == missile[v2]._misx && missile[v2]._miy == missile[v2]._misy) {
-		v1 = ia;
-	} else {
-		v1 = ia;
-		CheckMissileCol(ia, v10, v10, 0, v14, missile[v2]._miy, 0);
-	}
-	if (missile[v2]._mirange) {
-		v17 = missile[v2]._mix;
-		if (v17 != missile[v2]._miVar1 || missile[v2]._miy != missile[v2]._miVar2) {
-			missile[v2]._miVar1 = v17;
-			v18 = missile[v2]._miy;
-			missile[v2]._miVar2 = v18;
-			v19 = missile[v2]._mlid;
-			if (v19 >= 0)
-				ChangeLight(v19, v17, v18, 8);
-		}
-	} else {
-		missile[v2]._mitxoff = v22;
-		missile[v2]._miDelFlag = TRUE;
-		missile[v2]._mityoff = v21;
-		GetMissilePos(v1);
-		v15 = missile[v2]._mitype - 1;
-		if (missile[v2]._mitype == MIS_FIREBOLT || (v15 = missile[v2]._mitype - 21, missile[v2]._mitype == MIS_MAGMABALL)) {
-			_LOBYTE(v15) = missile[v2]._micaster;
-			AddMissile(
-			    missile[v2]._mix,
-			    missile[v2]._miy,
-			    v1,
-			    0,
-			    missile[v2]._mimfnum,
-			    MIS_MISEXP,
-			    v15,
-			    missile[v2]._misource,
-			    0,
-			    0);
-		} else {
-			switch (missile[v2]._mitype) {
-			case MIS_FLARE:
-				AddMissile(
-				    missile[v2]._mix,
-				    missile[v2]._miy,
-				    v1,
-				    0,
-				    missile[v2]._mimfnum,
-				    MIS_MISEXP2,
-				    _LOBYTE(missile[v2]._micaster),
-				    missile[v2]._misource,
-				    0,
-				    0);
-				break;
-			case MIS_ACID:
-				AddMissile(
-				    missile[v2]._mix,
-				    missile[v2]._miy,
-				    v1,
-				    0,
-				    missile[v2]._mimfnum,
-				    MIS_MISEXP3,
-				    _LOBYTE(missile[v2]._micaster),
-				    missile[v2]._misource,
-				    0,
-				    0);
-				break;
-			case MIS_BONESPIRIT:
-				SetMissDir(v1, 8);
-				missile[v2]._mirange = 7;
-				missile[v2]._miDelFlag = FALSE;
-				goto LABEL_39;
-			}
-		}
-		v16 = missile[v2]._mlid;
-		if (v16 >= 0)
-			AddUnLight(v16);
-	}
-LABEL_39:
-	PutMissile(v1);
-}
-
-void __fastcall MI_Lightball(int i)
-{
-	int tx, ty, j, oi;
-	char obj;
-
-	tx = missile[i]._miVar1;
-	missile[i]._mitxoff += missile[i]._mixvel;
-	ty = missile[i]._miVar2;
-	missile[i]._mirange--;
-	missile[i]._mityoff += missile[i]._miyvel;
-	GetMissilePos(i);
-	j = missile[i]._mirange;
-	CheckMissileCol(i, missile[i]._midam, missile[i]._midam, 0, missile[i]._mix, missile[i]._miy, 0);
-	if (missile[i]._miHitFlag == TRUE)
-		missile[i]._mirange = j;
-	obj = dObject[tx][ty];
-	if (obj && tx == missile[i]._mix && ty == missile[i]._miy) {
-		if (obj > 0) {
-			oi = obj - 1;
-		} else {
-			oi = -1 - obj;
-		}
-		if (object[oi]._otype == OBJ_SHRINEL || object[oi]._otype == OBJ_SHRINER)
-			missile[i]._mirange = j;
-	}
-	if (!missile[i]._mirange)
-		missile[i]._miDelFlag = TRUE;
-	PutMissile(i);
-}
-
-void __fastcall mi_null_33(int i)
-{
-	missile[i]._mirange--;
-	missile[i]._mitxoff += missile[i]._mixvel;
-	missile[i]._mityoff += missile[i]._miyvel;
-	GetMissilePos(i);
-	CheckMissileCol(i, missile[i]._midam, missile[i]._midam, 0, missile[i]._mix, missile[i]._miy, 0);
-	if (!missile[i]._mirange)
-		missile[i]._miDelFlag = TRUE;
-	PutMissile(i);
-}
-
-void __fastcall MI_Acidpud(int i)
-{
-	int range;
-
-	missile[i]._mirange--;
-	range = missile[i]._mirange;
-	CheckMissileCol(i, missile[i]._midam, missile[i]._midam, 1, missile[i]._mix, missile[i]._miy, 0);
-	missile[i]._mirange = range;
-	if (!range) {
-		if (missile[i]._mimfnum) {
-			missile[i]._miDelFlag = TRUE;
-		} else {
-			SetMissDir(i, 1);
-			missile[i]._mirange = missile[i]._miAnimLen;
-		}
-	}
-	PutMissile(i);
-}
-
-void __fastcall MI_Firewall(int i)
-{
-	int ExpLight[14] = { 2, 3, 4, 5, 5, 6, 7, 8, 9, 10, 11, 12, 12 };
-
-	missile[i]._mirange--;
-	if (missile[i]._mirange == missile[i]._miVar1) {
-		SetMissDir(i, 1);
-		missile[i]._miAnimFrame = random(83, 11) + 1;
-	}
-	if (missile[i]._mirange == missile[i]._miAnimLen - 1) {
-		SetMissDir(i, 0);
-		missile[i]._miAnimAdd = -1;
-		missile[i]._miAnimFrame = 13;
-	}
-	CheckMissileCol(i, missile[i]._midam, missile[i]._midam, 1, missile[i]._mix, missile[i]._miy, 1);
-	if (!missile[i]._mirange) {
-		missile[i]._miDelFlag = TRUE;
-		AddUnLight(missile[i]._mlid);
-	}
-	if (missile[i]._mimfnum && missile[i]._mirange && missile[i]._miAnimAdd != -1 && missile[i]._miVar2 < 12) {
-		if (!missile[i]._miVar2)
-			missile[i]._mlid = AddLight(missile[i]._mix, missile[i]._miy, ExpLight[0]);
-		ChangeLight(missile[i]._mlid, missile[i]._mix, missile[i]._miy, ExpLight[missile[i]._miVar2]);
-		missile[i]._miVar2++;
-	}
-	PutMissile(i);
-}
-
-void __fastcall MI_Fireball(int i)
-{
-	int dam, id, px, py, mx, my;
-
-	dam = missile[i]._midam;
-	id = missile[i]._misource;
-	missile[i]._mirange--;
-
-	if (missile[i]._micaster == 0) {
-		px = plr[id].WorldX;
-		py = plr[id].WorldY;
-	} else {
-		px = monster[id]._mx;
-		py = monster[id]._my;
-	}
-
-	if (missile[i]._miAnimType == MFILE_BIGEXP) {
-		if (!missile[i]._mirange) {
-			missile[i]._miDelFlag = TRUE;
-			AddUnLight(missile[i]._mlid);
-		}
-	} else {
-		missile[i]._mitxoff += missile[i]._mixvel;
-		missile[i]._mityoff += missile[i]._miyvel;
-		GetMissilePos(i);
-		if (missile[i]._mix != missile[i]._misx || missile[i]._miy != missile[i]._misy)
-			CheckMissileCol(i, dam, dam, 0, missile[i]._mix, missile[i]._miy, 0);
-		if (!missile[i]._mirange) {
-			mx = missile[i]._mix;
-			my = missile[i]._miy;
-			ChangeLight(missile[i]._mlid, missile[i]._mix, my, missile[i]._miAnimFrame);
-			if (!CheckBlock(px, py, mx, my))
-				CheckMissileCol(i, dam, dam, 0, mx, my, 1);
-			if (!CheckBlock(px, py, mx, my + 1))
-				CheckMissileCol(i, dam, dam, 0, mx, my + 1, 1);
-			if (!CheckBlock(px, py, mx, my - 1))
-				CheckMissileCol(i, dam, dam, 0, mx, my - 1, 1);
-			if (!CheckBlock(px, py, mx + 1, my))
-				CheckMissileCol(i, dam, dam, 0, mx + 1, my, 1);
-			if (!CheckBlock(px, py, mx + 1, my - 1))
-				CheckMissileCol(i, dam, dam, 0, mx + 1, my - 1, 1);
-			if (!CheckBlock(px, py, mx + 1, my + 1))
-				CheckMissileCol(i, dam, dam, 0, mx + 1, my + 1, 1);
-			if (!CheckBlock(px, py, mx - 1, my))
-				CheckMissileCol(i, dam, dam, 0, mx - 1, my, 1);
-			if (!CheckBlock(px, py, mx - 1, my + 1))
-				CheckMissileCol(i, dam, dam, 0, mx - 1, my + 1, 1);
-			if (!CheckBlock(px, py, mx - 1, my - 1))
-				CheckMissileCol(i, dam, dam, 0, mx - 1, my - 1, 1);
-			if (!TransList[dung_map[mx][my]]
-			    || (missile[i]._mixvel < 0 && ((TransList[dung_map[mx][my + 1]] && nSolidTable[dPiece[mx][my + 1]]) || (TransList[dung_map[mx][my - 1]] && nSolidTable[dPiece[mx][my - 1]])))) {
-				missile[i]._mix++;
-				missile[i]._miy++;
-				missile[i]._miyoff -= 32;
-			}
-			if (missile[i]._miyvel > 0
-			    && (TransList[dung_map[mx + 1][my]] && nSolidTable[dPiece[mx + 1][my]]
-			           || TransList[dung_map[mx - 1][my]] && nSolidTable[dPiece[mx - 1][my]])) {
-				missile[i]._miyoff -= 32;
-			}
-			if (missile[i]._mixvel > 0
-			    && (TransList[dung_map[mx][my + 1]] && nSolidTable[dPiece[mx][my + 1]]
-			           || TransList[dung_map[mx][my - 1]] && nSolidTable[dPiece[mx][my - 1]])) {
-				missile[i]._mixoff -= 32;
-			}
-			missile[i]._mimfnum = 0;
-			SetMissAnim(i, MFILE_BIGEXP);
-			missile[i]._mirange = missile[i]._miAnimLen - 1;
-		} else if (missile[i]._mix != missile[i]._miVar1 || missile[i]._miy != missile[i]._miVar2) {
-			missile[i]._miVar1 = missile[i]._mix;
-			missile[i]._miVar2 = missile[i]._miy;
-			ChangeLight(missile[i]._mlid, missile[i]._mix, missile[i]._miy, 8);
-		}
-	}
-
-	PutMissile(i);
-}
-
-void __fastcall MI_Lightctrl(int i)
-{
-	int v1;        // esi
-	int v2;        // eax
-	int v3;        // eax
-	int v5;        // edi
-	signed int v6; // ebx
-	signed int v7; // edx
-	int v8;        // ecx
-	int v9;        // eax
-	int v10;       // [esp-10h] [ebp-24h]
-	int v11;       // [esp-Ch] [ebp-20h]
-	int v12;       // [esp-8h] [ebp-1Ch]
-	int v13;       // [esp+Ch] [ebp-8h]
-	int ia;        // [esp+10h] [ebp-4h]
-
-	ia = i;
-	v1 = i;
-	v2 = missile[i]._misource;
-	--missile[v1]._mirange;
-	if (v2 == -1) {
-		v5 = random(81, currlevel) + 2 * currlevel;
-	} else if (missile[v1]._micaster) {
-		v5 = 2
-		    * ((unsigned char)monster[v2].mMinDamage
-		          + random(80, (unsigned char)monster[v2].mMaxDamage - (unsigned char)monster[v2].mMinDamage + 1));
-	} else {
-		v3 = random(79, plr[v2]._pLevel);
-		v5 = (v3 + random(79, 2) + 2) << 6;
-	}
-	missile[v1]._mitxoff += missile[v1]._mixvel;
-	missile[v1]._mityoff += missile[v1]._miyvel;
-	GetMissilePos(ia);
-	v6 = missile[v1]._mix;
-	v7 = missile[v1]._miy;
-	v8 = missile[v1]._misource;
-	v13 = missile[v1]._miy;
-	v9 = dPiece[missile[v1]._mix][v7];
-	if (v8 != -1 || v6 != missile[v1]._misx || v7 != missile[v1]._misy) {
-		if (!nMissileTable[v9])
-			goto LABEL_12;
-		missile[v1]._mirange = 0;
-	}
-	if (!nMissileTable[v9]) {
-	LABEL_12:
-		if (v6 == missile[v1]._miVar1 && v7 == missile[v1]._miVar2 || v6 <= 0 || v7 <= 0 || v6 >= MAXDUNX || v7 >= MAXDUNY)
-			goto LABEL_27;
-		if (v8 == -1) {
-			v12 = missile[v1]._mispllvl;
-			v11 = v5;
-			v10 = -1;
-		} else {
-			if (missile[v1]._micaster == 1) {
-				v9 = (int)monster[v8].MType;
-				_LOBYTE(v9) = *(_BYTE *)v9;
-				if ((unsigned char)v9 >= MT_STORM && (unsigned char)v9 <= MT_MAEL) {
-					_LOBYTE(v9) = missile[v1]._micaster;
-					AddMissile(v6, v7, missile[v1]._misx, missile[v1]._misy, ia, MIS_LIGHTNING2, v9, v8, v5, missile[v1]._mispllvl);
-				LABEL_26:
-					v7 = v13;
-					missile[v1]._miVar1 = missile[v1]._mix;
-					missile[v1]._miVar2 = missile[v1]._miy;
-					goto LABEL_27;
-				}
-			}
-			v12 = missile[v1]._mispllvl;
-			v11 = v5;
-			v10 = v8;
-		}
-		_LOBYTE(v9) = missile[v1]._micaster;
-		AddMissile(v6, v7, missile[v1]._misx, missile[v1]._misy, ia, MIS_LIGHTNING, v9, v10, v11, v12);
-		goto LABEL_26;
-	}
-LABEL_27:
-	if (!missile[v1]._mirange || v6 <= 0 || v7 <= 0 || v6 >= MAXDUNX || v7 > MAXDUNY)
-		missile[v1]._miDelFlag = TRUE;
-}
-
-void __fastcall MI_Lightning(int i)
-{
-	int j;
-
-	missile[i]._mirange--;
-	j = missile[i]._mirange;
-	if (missile[i]._mix != missile[i]._misx || missile[i]._miy != missile[i]._misy)
-		CheckMissileCol(i, missile[i]._midam, missile[i]._midam, 1, missile[i]._mix, missile[i]._miy, 0);
-	if (missile[i]._miHitFlag == TRUE)
-		missile[i]._mirange = j;
-	if (!missile[i]._mirange) {
-		missile[i]._miDelFlag = TRUE;
-		AddUnLight(missile[i]._mlid);
-	}
-	PutMissile(i);
-}
-
-void __fastcall MI_Town(int i)
-{
-	int ExpLight[17] = { 1, 2, 3, 4, 5, 6, 7, 8, 9, 10, 11, 12, 13, 14, 15, 15, 15 };
-	int p;
-
-	if (missile[i]._mirange > 1)
-		missile[i]._mirange--;
-	if (missile[i]._mirange == missile[i]._miVar1)
-		SetMissDir(i, 1);
-	if (currlevel && missile[i]._mimfnum != 1 && missile[i]._mirange) {
-		if (!missile[i]._miVar2)
-			missile[i]._mlid = AddLight(missile[i]._mix, missile[i]._miy, 1);
-		ChangeLight(missile[i]._mlid, missile[i]._mix, missile[i]._miy, ExpLight[missile[i]._miVar2]);
-		missile[i]._miVar2++;
-	}
-
-	for (p = 0; p < 4; p++) {
-		if (plr[p].plractive && currlevel == plr[p].plrlevel && !plr[p]._pLvlChanging && !plr[p]._pmode && plr[p].WorldX == missile[i]._mix && plr[p].WorldY == missile[i]._miy) {
-			ClrPlrPath(p);
-			if (p == myplr) {
-				NetSendCmdParam1(TRUE, CMD_WARP, missile[i]._misource);
-				plr[p]._pmode = 10;
-			}
-		}
-	}
-
-	if (!missile[i]._mirange) {
-		missile[i]._miDelFlag = TRUE;
-		AddUnLight(missile[i]._mlid);
-	}
-	PutMissile(i);
-}
-
-void __fastcall MI_Flash(int i)
-{
-	if (!missile[i]._micaster) {
-		if (missile[i]._misource != -1)
-			plr[missile[i]._misource]._pInvincible = TRUE;
-	}
-	missile[i]._mirange--;
-	CheckMissileCol(i, missile[i]._midam, missile[i]._midam, 1, missile[i]._mix - 1, missile[i]._miy, 1);
-	CheckMissileCol(i, missile[i]._midam, missile[i]._midam, 1, missile[i]._mix, missile[i]._miy, 1);
-	CheckMissileCol(i, missile[i]._midam, missile[i]._midam, 1, missile[i]._mix + 1, missile[i]._miy, 1);
-	CheckMissileCol(i, missile[i]._midam, missile[i]._midam, 1, missile[i]._mix - 1, missile[i]._miy + 1, 1);
-	CheckMissileCol(i, missile[i]._midam, missile[i]._midam, 1, missile[i]._mix, missile[i]._miy + 1, 1);
-	CheckMissileCol(i, missile[i]._midam, missile[i]._midam, 1, missile[i]._mix + 1, missile[i]._miy + 1, 1);
-	if (!missile[i]._mirange) {
-		missile[i]._miDelFlag = TRUE;
-		if (missile[i]._micaster == 0) {
-			if (missile[i]._misource != -1)
-				plr[missile[i]._misource]._pInvincible = FALSE;
-		}
-	}
-	PutMissile(i);
-}
-
-void __fastcall MI_Flash2(int i)
-{
-	if (!missile[i]._micaster) {
-		if (missile[i]._misource != -1)
-			plr[missile[i]._misource]._pInvincible = TRUE;
-	}
-	missile[i]._mirange--;
-	CheckMissileCol(i, missile[i]._midam, missile[i]._midam, 1, missile[i]._mix - 1, missile[i]._miy - 1, 1);
-	CheckMissileCol(i, missile[i]._midam, missile[i]._midam, 1, missile[i]._mix, missile[i]._miy - 1, 1);
-	CheckMissileCol(i, missile[i]._midam, missile[i]._midam, 1, missile[i]._mix + 1, missile[i]._miy - 1, 1);
-	if (!missile[i]._mirange) {
-		missile[i]._miDelFlag = TRUE;
-		if (missile[i]._micaster == 0) {
-			if (missile[i]._misource != -1)
-				plr[missile[i]._misource]._pInvincible = FALSE;
-		}
-	}
-	PutMissile(i);
-}
-
-void __fastcall MI_Manashield(int i)
-{
-	int v1;      // edi
-	int v2;      // esi
-	int v3;      // edx
-	int v4;      // eax
-	int v5;      // ecx
-	int v6;      // edx
-	BOOLEAN v7;  // zf
-	int v8;      // eax
-	int v9;      // ecx
-	int v10;     // edx
-	int v11;     // ecx
-	int v12;     // ecx
-	BOOLEAN v13; // sf
-	int v14;     // [esp+Ch] [ebp-10h]
-	int ia;      // [esp+14h] [ebp-8h]
-	int arglist; // [esp+18h] [ebp-4h]
-
-	ia = i;
-	v1 = i;
-	arglist = missile[i]._misource;
-	v2 = arglist;
-	v3 = plr[arglist]._pxoff;
-	v4 = plr[arglist].WorldX;
-	v5 = plr[arglist].WorldY;
-	missile[v1]._mix = v4;
-	missile[v1]._mitxoff = v3 << 16;
-	v6 = plr[arglist]._pyoff << 16;
-	v7 = plr[arglist]._pmode == PM_WALK3;
-	missile[v1]._miy = v5;
-	missile[v1]._mityoff = v6;
-	if (v7) {
-		missile[v1]._misx = plr[v2]._px;
-		missile[v1]._misy = plr[v2]._py;
-	} else {
-		missile[v1]._misx = v4;
-		missile[v1]._misy = v5;
-	}
-	GetMissilePos(ia);
-	if (plr[v2]._pmode == PM_WALK3) {
-		if (plr[v2]._pdir == 2)
-			++missile[v1]._mix;
-		else
-			++missile[v1]._miy;
-	}
-	if (arglist != myplr) {
-		if (currlevel != plr[v2].plrlevel)
-			missile[v1]._miDelFlag = TRUE;
-		goto LABEL_33;
-	}
-	v8 = plr[v2]._pMana;
-	v14 = plr[v2]._pMana;
-	if (v8 <= 0 || !plr[v2].plractive)
-		missile[v1]._mirange = 0;
-	v9 = missile[v1]._miVar1;
-	if (plr[v2]._pHitPoints >= v9)
-		goto LABEL_26;
-	v10 = v9 - plr[v2]._pHitPoints;
-	if (missile[v1]._mispllvl > 0) {
-		v10 = v10 / -3 + v9 - plr[v2]._pHitPoints;
-		v8 = v14;
-	}
-	if (v10 < 0)
-		v10 = 0;
-	drawmanaflag = TRUE;
-	drawhpflag = TRUE;
-	if (v8 >= v10) {
-		plr[v2]._pHitPoints = v9;
-		v11 = missile[v1]._miVar2;
-		plr[v2]._pManaBase -= v10;
-		plr[v2]._pHPBase = v11;
-		plr[v2]._pMana = v8 - v10;
-	LABEL_26:
-		if (arglist == myplr && !plr[v2]._pHitPoints && !missile[v1]._miVar1 && plr[v2]._pmode != PM_DEATH) {
-			missile[v1]._mirange = 0;
-			missile[v1]._miDelFlag = TRUE;
-			SyncPlrKill(arglist, -1);
-		}
-		goto LABEL_31;
-	}
-	missile[v1]._miDelFlag = TRUE;
-	plr[v2]._pHitPoints = v8 + v9 - v10;
-	plr[v2]._pHPBase = v8 + missile[v1]._miVar2 - v10;
-	v12 = plr[v2]._pMaxManaBase - plr[v2]._pMaxMana;
-	v13 = plr[v2]._pHitPoints < 0;
-	plr[v2]._pMana = 0;
-	missile[v1]._mirange = 0;
-	plr[v2]._pManaBase = v12;
-	if (v13)
-		SetPlayerHitPoints(arglist, 0);
-	if (plr[v2]._pHitPoints >> 6)
-		goto LABEL_26;
-	if (arglist == myplr) {
-		SyncPlrKill(arglist, missile[v1]._miVar8);
-		goto LABEL_26;
-	}
-LABEL_31:
-	v7 = missile[v1]._mirange == 0;
-	missile[v1]._miVar1 = plr[v2]._pHitPoints;
-	missile[v1]._miVar2 = plr[v2]._pHPBase;
-	if (v7) {
-		missile[v1]._miDelFlag = TRUE;
-		NetSendCmd(TRUE, CMD_ENDSHIELD);
-	}
-LABEL_33:
-	PutMissile(ia);
-}
-
-void __fastcall MI_Etherealize(int i)
-{
-	int src;
-
-	src = missile[i]._misource;
-	missile[i]._mirange--;
-	missile[i]._mix = plr[src].WorldX;
-	missile[i]._miy = plr[src].WorldY;
-	missile[i]._mitxoff = plr[src]._pxoff << 16;
-	missile[i]._mityoff = plr[src]._pyoff << 16;
-	if (plr[src]._pmode == PM_WALK3) {
-		missile[i]._misx = plr[src]._px;
-		missile[i]._misy = plr[src]._py;
-	} else {
-		missile[i]._misx = missile[i]._mix;
-		missile[i]._misy = missile[i]._miy;
-	}
-	GetMissilePos(i);
-	if (plr[src]._pmode == PM_WALK3) {
-		if (plr[src]._pdir == 2)
-			missile[i]._mix++;
-		else
-			missile[i]._miy++;
-	}
-	plr[src]._pSpellFlags |= 1;
-	if (!missile[i]._mirange || plr[src]._pHitPoints <= 0) {
-		missile[i]._miDelFlag = TRUE;
-		plr[src]._pSpellFlags &= ~0x1;
-	}
-	PutMissile(i);
-}
-
-void __fastcall MI_Firemove(int i)
-{
-	int j;
-	int ExpLight[14] = { 2, 3, 4, 5, 5, 6, 7, 8, 9, 10, 11, 12, 12 };
-
-	missile[i]._mix--;
-	missile[i]._miy--;
-	missile[i]._miyoff += 32;
-	missile[i]._miVar1++;
-	if (missile[i]._miVar1 == missile[i]._miAnimLen) {
-		SetMissDir(i, 1);
-		missile[i]._miAnimFrame = random(82, 11) + 1;
-	}
-	missile[i]._mitxoff += missile[i]._mixvel;
-	missile[i]._mityoff += missile[i]._miyvel;
-	GetMissilePos(i);
-	j = missile[i]._mirange;
-	CheckMissileCol(i, missile[i]._midam, missile[i]._midam, 0, missile[i]._mix, missile[i]._miy, 0);
-	if (missile[i]._miHitFlag == TRUE)
-		missile[i]._mirange = j;
-	if (!missile[i]._mirange) {
-		missile[i]._miDelFlag = TRUE;
-		AddUnLight(missile[i]._mlid);
-	}
-	if (missile[i]._mimfnum || !missile[i]._mirange) {
-		if (missile[i]._mix != missile[i]._miVar3 || missile[i]._miy != missile[i]._miVar4) {
-			missile[i]._miVar3 = missile[i]._mix;
-			missile[i]._miVar4 = missile[i]._miy;
-			ChangeLight(missile[i]._mlid, missile[i]._mix, missile[i]._miy, 8);
-		}
-	} else {
-		if (!missile[i]._miVar2)
-			missile[i]._mlid = AddLight(missile[i]._mix, missile[i]._miy, ExpLight[0]);
-		ChangeLight(missile[i]._mlid, missile[i]._mix, missile[i]._miy, ExpLight[missile[i]._miVar2]);
-		missile[i]._miVar2++;
-	}
-	missile[i]._mix++;
-	missile[i]._miy++;
-	missile[i]._miyoff -= 32;
-	PutMissile(i);
-}
-
-void __fastcall MI_Guardian(int i)
-{
-	int v1;             // esi
-	int v2;             // eax
-	int v3;             // ecx
-	unsigned char *v4;  // edi
-	int v5;             // eax
-	signed int v6;      // ecx
-	unsigned char *v7;  // ebx
-	unsigned char v8;   // dl
-	unsigned char *v9;  // edi
-	int v10;            // ecx
-	int *v11;           // eax
-	int v12;            // ecx
-	int v13;            // ecx
-	signed int v14;     // [esp+Ch] [ebp-14h]
-	int v15;            // [esp+10h] [ebp-10h]
-	int v16;            // [esp+14h] [ebp-Ch]
-	unsigned char *v17; // [esp+18h] [ebp-8h]
-	int ia;             // [esp+1Ch] [ebp-4h]
-
-	ia = i;
-	v1 = i;
-	v2 = missile[i]._miVar2;
-	--missile[v1]._mirange;
-	v3 = missile[i]._mirange;
-	v16 = 0;
-	v15 = 0;
-	if (v2 > 0)
-		missile[v1]._miVar2 = v2 - 1;
-	if (v3 == missile[v1]._miVar1 || missile[v1]._mimfnum == 2 && !missile[v1]._miVar2)
-		SetMissDir(ia, 1);
-	if (!(missile[v1]._mirange % 16)) {
-		v4 = &vCrawlTable[0][1];
-		v5 = 0;
-		v17 = &vCrawlTable[0][1];
-		do {
-			if (v5 == -1)
-				break;
-			v6 = 10;
-			v14 = 10;
-			do {
-				v7 = &v4[v6 - 1];
-				v8 = *v7;
-				if (!*v7 && !v4[v6])
-					break;
-				if (v16 != v8 || v15 != v4[v6]) {
-					v9 = &v4[v6];
-					v5 = Sentfire(ia, v8 + missile[v1]._mix, missile[v1]._miy + *v9);
-					if (v5 == -1
-					    || (v5 = Sentfire(ia, missile[v1]._mix - *v7, missile[v1]._miy - *v9), v5 == -1)
-					    || (v5 = Sentfire(ia, missile[v1]._mix + *v7, missile[v1]._miy - *v9), v5 == -1)
-					    || (v5 = Sentfire(ia, missile[v1]._mix - *v7, missile[v1]._miy + *v9), v5 == -1)) {
-						v4 = v17;
-						break;
-					}
-					v16 = *v7;
-					v10 = *v9;
-					v4 = v17;
-					v15 = v10;
-					v6 = v14;
-				}
-				v6 -= 2;
-				v14 = v6;
-			} while (v6 >= 0);
-			v4 += 30;
-			v17 = v4;
-		} while ((signed int)v4 < (signed int)&vCrawlTable[23][1]);
-	}
-	if (missile[v1]._mirange == 14) {
-		SetMissDir(ia, 0);
-		missile[v1]._miAnimAdd = -1;
-		missile[v1]._miAnimFrame = 15;
-	}
-	v11 = &missile[v1]._miVar3;
-	*v11 += missile[v1]._miAnimAdd;
-	v12 = missile[v1]._miVar3;
-	if (v12 <= 15) {
-		if (v12 > 0)
-			ChangeLight(missile[v1]._mlid, missile[v1]._mix, missile[v1]._miy, missile[v1]._miVar3);
-	} else {
-		*v11 = 15;
-	}
-	if (!missile[v1]._mirange) {
-		v13 = missile[v1]._mlid;
-		missile[v1]._miDelFlag = TRUE;
-		AddUnLight(v13);
-	}
-	PutMissile(ia);
-}
-
-void __fastcall MI_Chain(int i)
-{
-	int sx, sy, id, l, n, m, k, rad, tx, ty, dir;
-	int CrawlNum[19] = { 0, 3, 12, 45, 94, 159, 240, 337, 450, 579, 724, 885, 1062, 1255, 1464, 1689, 1930, 2187, 2460 };
-
-
-	id = missile[i]._misource;
-	sx = missile[i]._mix;
-	sy = missile[i]._miy;
-	dir = GetDirection(sx, sy, missile[i]._miVar1, missile[i]._miVar2);
-	AddMissile(sx, sy, missile[i]._miVar1, missile[i]._miVar2, dir, MIS_LIGHTCTRL, 0, id, 1, missile[i]._mispllvl);
-	rad = missile[i]._mispllvl + 3;
-	if (rad > 19)
-		rad = 19;
-	for (m = 1; m < rad; m++) {
-		k = CrawlNum[m];
-		l = k + 2;
-		for (n = (unsigned char)CrawlTable[k]; n > 0; n--) {
-			tx = sx + CrawlTable[l - 1];
-			ty = sy + CrawlTable[l];
-			if (tx > 0 && tx < MAXDUNX && ty > 0 && ty < MAXDUNY && dMonster[tx][ty] > 0) {
-				dir = GetDirection(sx, sy, tx, ty);
-				AddMissile(sx, sy, tx, ty, dir, MIS_LIGHTCTRL, 0, id, 1, missile[i]._mispllvl);
-			}
-			l += 2;
-		}
-	}
-	missile[i]._mirange--;
-	if (missile[i]._mirange == 0)
-		missile[i]._miDelFlag = TRUE;
-}
-
-void __fastcall mi_null_11(int i)
-{
-	missile[i]._mirange--;
-	if (!missile[i]._mirange)
-		missile[i]._miDelFlag = TRUE;
-	if (missile[i]._miAnimFrame == missile[i]._miAnimLen)
-		missile[i]._miPreFlag = TRUE;
-	PutMissile(i);
-}
-
-void __fastcall MI_Weapexp(int i)
-{
-	int id, mind, maxd;
-	int ExpLight[10] = { 9, 10, 11, 12, 11, 10, 8, 6, 4, 2 };
-
-	missile[i]._mirange--;
-	id = missile[i]._misource;
-	if (missile[i]._miVar2 == 1) {
-		mind = plr[id]._pIFMinDam;
-		maxd = plr[id]._pIFMaxDam;
-		missiledata[missile[i]._mitype].mResist = MISR_FIRE;
-	} else {
-		mind = plr[id]._pILMinDam;
-		maxd = plr[id]._pILMaxDam;
-		missiledata[missile[i]._mitype].mResist = MISR_LIGHTNING;
-	}
-	CheckMissileCol(i, mind, maxd, 0, missile[i]._mix, missile[i]._miy, 0);
-	if (!missile[i]._miVar1) {
-		missile[i]._mlid = AddLight(missile[i]._mix, missile[i]._miy, 9);
-	} else {
-		if (missile[i]._mirange)
-			ChangeLight(missile[i]._mlid, missile[i]._mix, missile[i]._miy, ExpLight[missile[i]._miVar1]);
-	}
-	missile[i]._miVar1++;
-	if (!missile[i]._mirange) {
-		missile[i]._miDelFlag = TRUE;
-		AddUnLight(missile[i]._mlid);
-	} else {
-		PutMissile(i);
-	}
-}
-
-void __fastcall MI_Misexp(int i)
-{
-	int ExpLight[10] = { 9, 10, 11, 12, 11, 10, 8, 6, 4, 2 };
-
-	missile[i]._mirange--;
-	if (!missile[i]._mirange) {
-		missile[i]._miDelFlag = TRUE;
-		AddUnLight(missile[i]._mlid);
-	} else {
-		if (!missile[i]._miVar1)
-			missile[i]._mlid = AddLight(missile[i]._mix, missile[i]._miy, 9);
-		else
-			ChangeLight(missile[i]._mlid, missile[i]._mix, missile[i]._miy, ExpLight[missile[i]._miVar1]);
-		missile[i]._miVar1++;
-		PutMissile(i);
-	}
-}
-
-void __fastcall MI_Acidsplat(int i)
-{
-	int monst, dam;
-
-	if (missile[i]._mirange == missile[i]._miAnimLen) {
-		missile[i]._mix++;
-		missile[i]._miy++;
-		missile[i]._miyoff -= 32;
-	}
-	missile[i]._mirange--;
-	if (!missile[i]._mirange) {
-		monst = missile[i]._misource;
-		dam = missile[i]._mispllvl;
-		missile[i]._miDelFlag = TRUE;
-		AddMissile(missile[i]._mix, missile[i]._miy, i, 0, missile[i]._mimfnum, MIS_ACIDPUD, 1, monst, (monster[monst].MData->mLevel >= 2) + 1, dam);
-	} else {
-		PutMissile(i);
-	}
-}
-
-void __fastcall MI_Teleport(int i)
-{
-	int id;
-
-	id = missile[i]._misource;
-	missile[i]._mirange--;
-	if (missile[i]._mirange <= 0) {
-		missile[i]._miDelFlag = TRUE;
-	} else {
-		dPlayer[plr[id].WorldX][plr[id].WorldY] = 0;
-		PlrClrTrans(plr[id].WorldX, plr[id].WorldY);
-		plr[id].WorldX = missile[i]._mix;
-		plr[id].WorldY = missile[i]._miy;
-		plr[id]._px = missile[i]._mix;
-		plr[id]._py = missile[i]._miy;
-		plr[id]._poldx = missile[i]._mix;
-		plr[id]._poldy = missile[i]._miy;
-		PlrDoTrans(missile[i]._mix, missile[i]._miy);
-		missile[i]._miVar1 = 1;
-		dPlayer[plr[id].WorldX][plr[id].WorldY] = id + 1;
-		if (leveltype != DTYPE_TOWN) {
-			ChangeLightXY(plr[id]._plid, plr[id].WorldX, plr[id].WorldY);
-			ChangeVisionXY(plr[id]._pvid, plr[id].WorldX, plr[id].WorldY);
-		}
-		if (id == myplr) {
-			ViewX = plr[id].WorldX - ScrollInfo._sdx;
-			ViewY = plr[id].WorldY - ScrollInfo._sdy;
-		}
-	}
-}
-
-void __fastcall MI_Stone(int i)
-{
-	int m;
-
-	missile[i]._mirange--;
-	m = missile[i]._miVar2;
-	if (!monster[m]._mhitpoints && missile[i]._miAnimType != MFILE_SHATTER1) {
-		missile[i]._mimfnum = 0;
-		missile[i]._miDrawFlag = TRUE;
-		SetMissAnim(i, MFILE_SHATTER1);
-		missile[i]._mirange = 11;
-	}
-	if (monster[m]._mmode != MM_STONE) {
-		missile[i]._miDelFlag = TRUE;
-	} else {
-		if (!missile[i]._mirange) {
-			missile[i]._miDelFlag = TRUE;
-			if (monster[m]._mhitpoints > 0)
-				monster[m]._mmode = missile[i]._miVar1;
-			else
-				AddDead(monster[m]._mx, monster[m]._my, stonendx, (direction)monster[m]._mdir);
-		}
-		if (missile[i]._miAnimType == MFILE_SHATTER1)
-			PutMissile(i);
-	}
-}
-
-void __fastcall MI_Boom(int i)
-{
-	missile[i]._mirange--;
-	if (!missile[i]._miVar1)
-		CheckMissileCol(i, missile[i]._midam, missile[i]._midam, 0, missile[i]._mix, missile[i]._miy, 1);
-	if (missile[i]._miHitFlag == TRUE)
-		missile[i]._miVar1 = 1;
-	if (!missile[i]._mirange)
-		missile[i]._miDelFlag = TRUE;
-	PutMissile(i);
-}
-
-void __fastcall MI_Rhino(int i)
-{
-	int mix, miy, mix2, miy2, omx, omy, monst;
-
-	monst = missile[i]._misource;
-	if (monster[monst]._mmode != MM_CHARGE) {
-		missile[i]._miDelFlag = TRUE;
-		return;
-	}
-	GetMissilePos(i);
-	mix = missile[i]._mix;
-	miy = missile[i]._miy;
-	dMonster[mix][miy] = 0;
-	if (monster[monst]._mAi == AI_SNAKE) {
-		missile[i]._mitxoff += 2 * missile[i]._mixvel;
-		missile[i]._mityoff += 2 * missile[i]._miyvel;
-		GetMissilePos(i);
-		mix2 = missile[i]._mix;
-		miy2 = missile[i]._miy;
-		missile[i]._mitxoff -= missile[i]._mixvel;
-		missile[i]._mityoff -= missile[i]._miyvel;
-	} else {
-		missile[i]._mitxoff += missile[i]._mixvel;
-		missile[i]._mityoff += missile[i]._miyvel;
-	}
-	GetMissilePos(i);
-	omx = missile[i]._mix;
-	omy = missile[i]._miy;
-	if (!PosOkMonst(monst, missile[i]._mix, missile[i]._miy) || (monster[monst]._mAi == AI_SNAKE && !PosOkMonst(monst, mix2, miy2))) {
-		MissToMonst(i, mix, miy);
-		missile[i]._miDelFlag = TRUE;
-		return;
-	}
-	monster[monst]._mfutx = omx;
-	monster[monst]._moldx = omx;
-	dMonster[omx][omy] = -1 - monst;
-	monster[monst]._mx = omx;
-	monster[monst]._mfuty = omy;
-	monster[monst]._moldy = omy;
-	monster[monst]._my = omy;
-	if (monster[monst]._uniqtype != 0)
-		ChangeLightXY(missile[i]._mlid, omx, omy);
-	MoveMissilePos(i);
-	PutMissile(i);
-}
-
-void __fastcall mi_null_32(int i)
-{
-	int src, enemy, ax, ay, bx, by, cx, cy, j;
-
-	GetMissilePos(i);
-	ax = missile[i]._mix;
-	ay = missile[i]._miy;
-	missile[i]._mitxoff += missile[i]._mixvel;
-	missile[i]._mityoff += missile[i]._miyvel;
-	GetMissilePos(i);
-	src = missile[i]._misource;
-	bx = missile[i]._mix;
-	by = missile[i]._miy;
-	enemy = monster[src]._menemy;
-	if (!(monster[src]._mFlags & MFLAG_TARGETS_MONSTER)) {
-		cx = plr[enemy].WorldX;
-		cy = plr[enemy].WorldY;
-	} else {
-		cx = monster[enemy]._mx;
-		cy = monster[enemy]._my;
-	}
-	if ((bx != ax || by != ay) && (missile[i]._miVar1 & 1 && (abs(ax - cx) >= 4 || abs(ay - cy) >= 4) || missile[i]._miVar2 > 1) && PosOkMonst(missile[i]._misource, ax, ay)) {
-		MissToMonst(i, ax, ay);
-		missile[i]._miDelFlag = TRUE;
-	} else if (!(monster[src]._mFlags & MFLAG_TARGETS_MONSTER)) {
-		j = dPlayer[bx][by];
-	} else {
-		j = dMonster[bx][by];
-	}
-	if (!PosOkMissile(bx, by) || j > 0 && !(missile[i]._miVar1 & 1)) {
-		missile[i]._mixvel *= -1;
-		missile[i]._miyvel *= -1;
-		missile[i]._mimfnum = opposite[missile[i]._mimfnum];
-		missile[i]._miAnimData = monster[src].MType->Anims[MA_WALK].Data[missile[i]._mimfnum];
-		missile[i]._miVar2++;
-		if (j > 0)
-			missile[i]._miVar1 |= 1;
-	}
-	MoveMissilePos(i);
-	PutMissile(i);
-}
-
-void __fastcall MI_FirewallC(int i)
-{
-	int tx, ty, id;
-
-	id = missile[i]._misource;
-	missile[i]._mirange--;
-	if (missile[i]._mirange == 0) {
-		missile[i]._miDelFlag = TRUE;
-	} else {
-		tx = missile[i]._miVar1 + XDirAdd[missile[i]._miVar3];
-		ty = missile[i]._miVar2 + YDirAdd[missile[i]._miVar3];
-		if (!nMissileTable[dPiece[missile[i]._miVar1][missile[i]._miVar2]] && !missile[i]._miVar8 && tx > 0 && tx < MAXDUNX && ty > 0 && ty < MAXDUNY) {
-			AddMissile(missile[i]._miVar1, missile[i]._miVar2, missile[i]._miVar1, missile[i]._miVar2, plr[id]._pdir, MIS_FIREWALL, 0, id, 0, missile[i]._mispllvl);
-			missile[i]._miVar1 = tx;
-			missile[i]._miVar2 = ty;
-		} else {
-			missile[i]._miVar8 = 1;
-		}
-		tx = missile[i]._miVar5 + XDirAdd[missile[i]._miVar4];
-		ty = missile[i]._miVar6 + YDirAdd[missile[i]._miVar4];
-		if (!nMissileTable[dPiece[missile[i]._miVar5][missile[i]._miVar6]] && !missile[i]._miVar7 && tx > 0 && tx < MAXDUNX && ty > 0 && ty < MAXDUNY) {
-			AddMissile(missile[i]._miVar5, missile[i]._miVar6, missile[i]._miVar5, missile[i]._miVar6, plr[id]._pdir, MIS_FIREWALL, 0, id, 0, missile[i]._mispllvl);
-			missile[i]._miVar5 = tx;
-			missile[i]._miVar6 = ty;
-		} else {
-			missile[i]._miVar7 = 1;
-		}
-	}
-}
-
-void __fastcall MI_Infra(int i)
-{
-	missile[i]._mirange--;
-	plr[missile[i]._misource]._pInfraFlag = TRUE;
-	if (!missile[i]._mirange) {
-		missile[i]._miDelFlag = TRUE;
-		CalcPlrItemVals(missile[i]._misource, TRUE);
-	}
-}
-
-void __fastcall MI_Apoca(int i)
-{
-	int j, k, id;
-	BOOL exit;
-
-	id = missile[i]._misource;
-	exit = FALSE;
-	for (j = missile[i]._miVar2; j < missile[i]._miVar3 && !exit; j++) {
-		for (k = missile[i]._miVar4; k < missile[i]._miVar5 && !exit; k++) {
-			if (dMonster[k][j] > 3 && !nSolidTable[dPiece[k][j]]) {
-				AddMissile(k, j, k, j, plr[id]._pdir, MIS_BOOM, 0, id, missile[i]._midam, 0);
-				exit = TRUE;
-			}
-		}
-		if (!exit) {
-			missile[i]._miVar4 = missile[i]._miVar6;
-		}
-	}
-
-	if (exit == TRUE) {
-		missile[i]._miVar2 = j - 1;
-		missile[i]._miVar4 = k;
-	} else {
-		missile[i]._miDelFlag = TRUE;
-	}
-}
-
-void __fastcall MI_Wave(int i)
-{
-	int v1;         // esi
-	int v2;         // ebx
-	int v3;         // eax
-	int v4;         // edi
-	int v5;         // ecx
-	int v6;         // eax
-	int v7;         // ebx
-	int v8;         // eax
-	int v9;         // ebx
-	int v10;        // eax
-	int v11;        // ebx
-	BOOLEAN v12;    // zf
-	int v13;        // [esp+Ch] [ebp-2Ch]
-	int v14;        // [esp+10h] [ebp-28h]
-	int v15;        // [esp+14h] [ebp-24h]
-	int v16;        // [esp+14h] [ebp-24h]
-	signed int v17; // [esp+18h] [ebp-20h]
-	int *v18;       // [esp+1Ch] [ebp-1Ch]
-	signed int v19; // [esp+20h] [ebp-18h]
-	int v20;        // [esp+24h] [ebp-14h]
-	int v21;        // [esp+24h] [ebp-14h]
-	int v22;        // [esp+28h] [ebp-10h]
-	int j;          // [esp+28h] [ebp-10h]
-	int id;         // [esp+2Ch] [ebp-Ch]
-	int sx;         // [esp+30h] [ebp-8h]
-	int sy;         // [esp+34h] [ebp-4h]
-	int sya;        // [esp+34h] [ebp-4h]
-
-	v19 = 0;
-	v1 = i;
-	v17 = 0;
-	v2 = missile[i]._mix;
-	id = missile[i]._misource;
-	v14 = v2;
-	v20 = missile[i]._miy;
-	v3 = GetDirection(v2, v20, missile[i]._miVar1, missile[i]._miVar2);
-	v22 = ((_BYTE)v3 - 2) & 7;
-	v4 = v3;
-	v15 = ((_BYTE)v3 + 2) & 7;
-	v5 = YDirAdd[v3];
-	v6 = XDirAdd[v3];
-	v7 = v6 + v2;
-	sy = v5 + v20;
-	if (!nMissileTable[dPiece[v7][v5 + v20]]) {
-		v18 = &plr[id]._pdir;
-		AddMissile(v7, sy, v7 + v6, sy + v5, *v18, MIS_FIREMOVE, 0, id, 0, missile[v1]._mispllvl);
-		v13 = v22;
-		sya = YDirAdd[v22] + sy;
-		v8 = v15;
-		sx = XDirAdd[v22] + v7;
-		v16 = v8 * 4;
-		v9 = XDirAdd[v8];
-		v10 = v20 + YDirAdd[v4] + YDirAdd[v8];
-		v11 = v14 + XDirAdd[v4] + v9;
-		v21 = 0;
-		for (j = v10; v21 < (missile[v1]._mispllvl >> 1) + 2; ++v21) {
-			if (nMissileTable[dPiece[sx][sya]] || v19 || sx <= 0 || sx >= MAXDUNX || sya <= 0 || sya >= MAXDUNY) {
-				v19 = 1;
-			} else {
-				AddMissile(sx, sya, sx + XDirAdd[v4], sya + YDirAdd[v4], *v18, MIS_FIREMOVE, 0, id, 0, missile[v1]._mispllvl);
-				sx += XDirAdd[v13];
-				sya += YDirAdd[v13];
-				v10 = j;
-			}
-			if (nMissileTable[dPiece[v11][v10]] || v17 || v11 <= 0 || v11 >= MAXDUNX || v10 <= 0 || v10 >= MAXDUNY) {
-				v17 = 1;
-			} else {
-				AddMissile(v11, v10, v11 + XDirAdd[v4], v10 + YDirAdd[v4], *v18, MIS_FIREMOVE, 0, id, 0, missile[v1]._mispllvl);
-				v11 += *(int *)((char *)XDirAdd + v16);
-				j += *(int *)((char *)YDirAdd + v16);
-				v10 = j;
-			}
-		}
-	}
-	v12 = missile[v1]._mirange-- == 1;
-	if (v12)
-		missile[v1]._miDelFlag = TRUE;
-}
-
-void __fastcall MI_Nova(int i)
-{
-<<<<<<< HEAD
-	int v1;              // edi
-	int v2;              // edx
-	int eax1;            // eax
-	int v4;              // ebx
-	unsigned char *v5;   // esi
-	int v6;              // eax
-	BOOLEAN v7;          // zf
-	int v8;              // [esp+Ch] [ebp-18h]
-	int sy;              // [esp+10h] [ebp-14h]
-	int id;              // [esp+14h] [ebp-10h]
-	int v3;              // [esp+18h] [ebp-Ch]
-	int midir;           // [esp+1Ch] [ebp-8h]
-	signed char micaster; // [esp+20h] [ebp-4h]
-=======
-	int k, id, sx, sy, dir, en, sx1, sy1, dam;
->>>>>>> 2ccc1d74
-
-	sx1 = 0;
-	sy1 = 0;
-	id = missile[i]._misource;
-	dam = missile[i]._midam;
-	sx = missile[i]._mix;
-	sy = missile[i]._miy;
-	if (id != -1) {
-		en = 0;
-		dir = plr[id]._pdir;
-	} else {
-		dir = 0;
-		en = 1;
-	}
-	for (k = 0; k < 23; k++) {
-		if (sx1 != vCrawlTable[k][6] || sy1 != vCrawlTable[k][7]) {
-			AddMissile(sx, sy, sx + vCrawlTable[k][6], sy + vCrawlTable[k][7], dir, MIS_LIGHTBALL, en, id, dam, missile[i]._mispllvl);
-			AddMissile(sx, sy, sx - vCrawlTable[k][6], sy - vCrawlTable[k][7], dir, MIS_LIGHTBALL, en, id, dam, missile[i]._mispllvl);
-			AddMissile(sx, sy, sx - vCrawlTable[k][6], sy + vCrawlTable[k][7], dir, MIS_LIGHTBALL, en, id, dam, missile[i]._mispllvl);
-			AddMissile(sx, sy, sx + vCrawlTable[k][6], sy - vCrawlTable[k][7], dir, MIS_LIGHTBALL, en, id, dam, missile[i]._mispllvl);
-			sx1 = vCrawlTable[k][6];
-			sy1 = vCrawlTable[k][7];
-		}
-	}
-	missile[i]._mirange--;
-	if (missile[i]._mirange == 0)
-		missile[i]._miDelFlag = TRUE;
-}
-
-void __fastcall MI_Blodboil(int i)
-{
-	missile[i]._miDelFlag = TRUE;
-}
-
-void __fastcall MI_Flame(int i)
-{
-	int k;
-
-	missile[i]._mirange--;
-	k = missile[i]._mirange;
-	missile[i]._miVar2--;
-	CheckMissileCol(i, missile[i]._midam, missile[i]._midam, 1, missile[i]._mix, missile[i]._miy, 0);
-	if (missile[i]._mirange == 0 && missile[i]._miHitFlag == TRUE)
-		missile[i]._mirange = k;
-	if (!missile[i]._miVar2)
-		missile[i]._miAnimFrame = 20;
-	if (missile[i]._miVar2 <= 0) {
-		k = missile[i]._miAnimFrame;
-		if (k > 11)
-			k = 24 - k;
-		ChangeLight(missile[i]._mlid, missile[i]._mix, missile[i]._miy, k);
-	}
-	if (!missile[i]._mirange) {
-		missile[i]._miDelFlag = TRUE;
-		AddUnLight(missile[i]._mlid);
-	}
-	if (missile[i]._miVar2 <= 0)
-		PutMissile(i);
-}
-
-void __fastcall MI_Flamec(int i)
-{
-	int id, src;
-
-	missile[i]._mirange--;
-	missile[i]._mitxoff += missile[i]._mixvel;
-	src = missile[i]._misource;
-	missile[i]._mityoff += missile[i]._miyvel;
-	GetMissilePos(i);
-	if (missile[i]._mix != missile[i]._miVar1 || missile[i]._miy != missile[i]._miVar2) {
-		id = dPiece[missile[i]._mix][missile[i]._miy];
-		if (!nMissileTable[id]) {
-			AddMissile(
-				missile[i]._mix,
-				missile[i]._miy,
-				missile[i]._misx,
-				missile[i]._misy,
-				i,
-				MIS_FLAME,
-				missile[i]._micaster,
-				src,
-				missile[i]._miVar3,
-				missile[i]._mispllvl
-			);
-		} else {
-			missile[i]._mirange = 0;
-		}
-		missile[i]._miVar1 = missile[i]._mix;
-		missile[i]._miVar2 = missile[i]._miy;
-		missile[i]._miVar3++;
-	}
-	if (!missile[i]._mirange || missile[i]._miVar3 == 3)
-		missile[i]._miDelFlag = TRUE;
-}
-
-void __fastcall MI_Cbolt(int i)
-{
-	int md;
-	int bpath[16] = { -1, 0, 1, -1, 0, 1, -1, -1, 0, 0, 1, 1, 0, 1, -1, 0 };
-
-	missile[i]._mirange--;
-	if (missile[i]._miAnimType != MFILE_LGHNING) {
-		if (!missile[i]._miVar3) {
-			md = (missile[i]._miVar2 + bpath[missile[i]._mirnd]) & 7;
-			missile[i]._mirnd = (missile[i]._mirnd + 1) & 0xF;
-			GetMissileVel(i, missile[i]._mix, missile[i]._miy, missile[i]._mix + XDirAdd[md], missile[i]._miy + YDirAdd[md], 8);
-			missile[i]._miVar3 = 16;
-		} else {
-			missile[i]._miVar3--;
-		}
-		missile[i]._mitxoff += missile[i]._mixvel;
-		missile[i]._mityoff += missile[i]._miyvel;
-		GetMissilePos(i);
-		CheckMissileCol(i, missile[i]._midam, missile[i]._midam, 0, missile[i]._mix, missile[i]._miy, 0);
-		if (missile[i]._miHitFlag == TRUE) {
-			missile[i]._miVar1 = 8;
-			missile[i]._mimfnum = 0;
-			missile[i]._mixoff = 0;
-			missile[i]._miyoff = 0;
-			SetMissAnim(i, MFILE_LGHNING);
-			missile[i]._mirange = missile[i]._miAnimLen;
-			GetMissilePos(i);
-		}
-		ChangeLight(missile[i]._mlid, missile[i]._mix, missile[i]._miy, missile[i]._miVar1);
-	}
-	if (!missile[i]._mirange) {
-		missile[i]._miDelFlag = TRUE;
-		AddUnLight(missile[i]._mlid);
-	}
-	PutMissile(i);
-}
-
-void __fastcall MI_Hbolt(int i)
-{
-	int dam;
-
-	missile[i]._mirange--;
-	if (missile[i]._miAnimType != MFILE_HOLYEXPL) {
-		missile[i]._mitxoff += missile[i]._mixvel;
-		missile[i]._mityoff += missile[i]._miyvel;
-		GetMissilePos(i);
-		dam = missile[i]._midam;
-		if (missile[i]._mix != missile[i]._misx || missile[i]._miy != missile[i]._misy) {
-			CheckMissileCol(i, dam, dam, 0, missile[i]._mix, missile[i]._miy, 0);
-		}
-		if (!missile[i]._mirange) {
-			missile[i]._mitxoff -= missile[i]._mixvel;
-			missile[i]._mityoff -= missile[i]._miyvel;
-			GetMissilePos(i);
-			missile[i]._mimfnum = 0;
-			SetMissAnim(i, MFILE_HOLYEXPL);
-			missile[i]._mirange = missile[i]._miAnimLen - 1;
-		} else {
-			if (missile[i]._mix != missile[i]._miVar1 || missile[i]._miy != missile[i]._miVar2) {
-				missile[i]._miVar1 = missile[i]._mix;
-				missile[i]._miVar2 = missile[i]._miy;
-				ChangeLight(missile[i]._mlid, missile[i]._mix, missile[i]._miy, 8);
-			}
-		}
-	} else {
-		ChangeLight(missile[i]._mlid, missile[i]._mix, missile[i]._miy, missile[i]._miAnimFrame + 7);
-		if (!missile[i]._mirange) {
-			missile[i]._miDelFlag = TRUE;
-			AddUnLight(missile[i]._mlid);
-		}
-	}
-	PutMissile(i);
-}
-
-void __fastcall MI_Element(int i)
-{
-	int mid, sd, dam, cx, cy, px, py, id;
-
-	missile[i]._mirange--;
-	dam = missile[i]._midam;
-	id = missile[i]._misource;
-	if (missile[i]._miAnimType == MFILE_BIGEXP) {
-		cx = missile[i]._mix;
-		cy = missile[i]._miy;
-		px = plr[id].WorldX;
-		py = plr[id].WorldY;
-		ChangeLight(missile[i]._mlid, cx, cy, missile[i]._miAnimFrame);
-		if (!CheckBlock(px, py, cx, cy))
-			CheckMissileCol(i, dam, dam, 1, cx, cy, 1);
-		if (!CheckBlock(px, py, cx, cy + 1))
-			CheckMissileCol(i, dam, dam, 1, cx, cy + 1, 1);
-		if (!CheckBlock(px, py, cx, cy - 1))
-			CheckMissileCol(i, dam, dam, 1, cx, cy - 1, 1);
-		if (!CheckBlock(px, py, cx + 1, cy))
-			CheckMissileCol(i, dam, dam, 1, cx + 1, cy, 1); /* check x/y */
-		if (!CheckBlock(px, py, cx + 1, cy - 1))
-			CheckMissileCol(i, dam, dam, 1, cx + 1, cy - 1, 1);
-		if (!CheckBlock(px, py, cx + 1, cy + 1))
-			CheckMissileCol(i, dam, dam, 1, cx + 1, cy + 1, 1);
-		if (!CheckBlock(px, py, cx - 1, cy))
-			CheckMissileCol(i, dam, dam, 1, cx - 1, cy, 1);
-		if (!CheckBlock(px, py, cx - 1, cy + 1))
-			CheckMissileCol(i, dam, dam, 1, cx - 1, cy + 1, 1);
-		if (!CheckBlock(px, py, cx - 1, cy - 1))
-			CheckMissileCol(i, dam, dam, 1, cx - 1, cy - 1, 1);
-		if (!missile[i]._mirange) {
-			missile[i]._miDelFlag = TRUE;
-			AddUnLight(missile[i]._mlid);
-		}
-	} else {
-		missile[i]._mitxoff += missile[i]._mixvel;
-		missile[i]._mityoff += missile[i]._miyvel;
-		GetMissilePos(i);
-		cx = missile[i]._mix;
-		cy = missile[i]._miy;
-		CheckMissileCol(i, dam, dam, 0, cx, cy, 0);
-		if (!missile[i]._miVar3 && cx == missile[i]._miVar4 && cy == missile[i]._miVar5)
-			missile[i]._miVar3 = 1;
-		if (missile[i]._miVar3 == 1) {
-			missile[i]._miVar3 = 2;
-			missile[i]._mirange = 255;
-			mid = FindClosest(cx, cy, 19);
-			if (mid > 0) {
-				SetMissDir(i, GetDirection8(cx, cy, monster[mid]._mx, monster[mid]._my));
-				GetMissileVel(i, cx, cy, monster[mid]._mx, monster[mid]._my, 16);
-			} else {
-				sd = plr[id]._pdir;
-				SetMissDir(i, sd);
-				GetMissileVel(i, cx, cy, cx + XDirAdd[sd], cy + YDirAdd[sd], 16);
-			}
-		}
-		if (cx != missile[i]._miVar1 || cy != missile[i]._miVar2) {
-			missile[i]._miVar1 = cx;
-			missile[i]._miVar2 = cy;
-			ChangeLight(missile[i]._mlid, cx, cy, 8);
-		}
-		if (!missile[i]._mirange) {
-			missile[i]._mimfnum = 0;
-			SetMissAnim(i, MFILE_BIGEXP);
-			missile[i]._mirange = missile[i]._miAnimLen - 1;
-		}
-	}
-	PutMissile(i);
-}
-
-void __fastcall MI_Bonespirit(int i)
-{
-	int v1;     // ebx
-	int v2;     // esi
-	int v3;     // eax
-	int v4;     // ecx
-	int v5;     // ecx
-	int v6;     // edi
-	int v7;     // ebx
-	int v8;     // eax
-	int v9;     // edi
-	int v10;    // ST14_4
-	int v11;    // ST10_4
-	int v12;    // eax
-	int v13;    // ST24_4
-	int v14;    // ecx
-	int v16;    // [esp+Ch] [ebp-10h]
-	int maxdam; // [esp+10h] [ebp-Ch]
-	int y1;     // [esp+14h] [ebp-8h]
-	int ia;     // [esp+18h] [ebp-4h]
-
-	v1 = i;
-	v2 = i;
-	ia = i;
-	v3 = missile[i]._midam;
-	--missile[v2]._mirange;
-	maxdam = v3;
-	v16 = missile[i]._misource;
-	if (missile[i]._mimfnum == 8) {
-		ChangeLight(missile[v2]._mlid, missile[v2]._mix, missile[v2]._miy, missile[v2]._miAnimFrame);
-		if (!missile[v2]._mirange) {
-			v4 = missile[v2]._mlid;
-			missile[v2]._miDelFlag = TRUE;
-			AddUnLight(v4);
-		}
-		v5 = v1;
-	} else {
-		missile[v2]._mitxoff += missile[v2]._mixvel;
-		missile[v2]._mityoff += missile[v2]._miyvel;
-		GetMissilePos(i);
-		v6 = missile[v2]._miy;
-		v7 = missile[v2]._mix;
-		y1 = missile[v2]._miy;
-		CheckMissileCol(ia, maxdam, maxdam, 0, missile[v2]._mix, v6, 0);
-		if (!missile[v2]._miVar3 && v7 == missile[v2]._miVar4 && v6 == missile[v2]._miVar5)
-			missile[v2]._miVar3 = 1;
-		if (missile[v2]._miVar3 == 1) {
-			missile[v2]._miVar3 = 2;
-			missile[v2]._mirange = 255;
-			v8 = FindClosest(v7, v6, 19);
-			if (v8 <= 0) {
-				v13 = plr[v16]._pdir;
-				SetMissDir(ia, v13);
-				GetMissileVel(ia, v7, v6, v7 + XDirAdd[v13], v6 + YDirAdd[v13], 16);
-			} else {
-				v9 = v8;
-				v10 = monster[v8]._my;
-				v11 = monster[v8]._mx;
-				missile[v2]._midam = monster[v8]._mhitpoints >> 7;
-				v12 = GetDirection8(v7, y1, v11, v10);
-				SetMissDir(ia, v12);
-				GetMissileVel(ia, v7, y1, monster[v9]._mx, monster[v9]._my, 16);
-				v6 = y1;
-			}
-		}
-		if (v7 != missile[v2]._miVar1 || v6 != missile[v2]._miVar2) {
-			v14 = missile[v2]._mlid;
-			missile[v2]._miVar1 = v7;
-			missile[v2]._miVar2 = v6;
-			ChangeLight(v14, v7, v6, 8);
-		}
-		if (!missile[v2]._mirange) {
-			SetMissDir(ia, 8);
-			missile[v2]._mirange = 7;
-		}
-		v5 = ia;
-	}
-	PutMissile(v5);
-}
-
-void __fastcall MI_ResurrectBeam(int i)
-{
-	missile[i]._mirange--;
-	if (missile[i]._mirange == 0)
-		missile[i]._miDelFlag = TRUE;
-	PutMissile(i);
-}
-
-void __fastcall MI_Rportal(int i)
-{
-	int ExpLight[17] = { 1, 2, 3, 4, 5, 6, 7, 8, 9, 10, 11, 12, 13, 14, 15, 15, 15 };
-
-	if (missile[i]._mirange > 1)
-		missile[i]._mirange--;
-	if (missile[i]._mirange == missile[i]._miVar1)
-		SetMissDir(i, 1);
-
-	if (currlevel && missile[i]._mimfnum != 1 && missile[i]._mirange != 0) {
-		if (!missile[i]._miVar2)
-			missile[i]._mlid = AddLight(missile[i]._mix, missile[i]._miy, 1);
-		ChangeLight(missile[i]._mlid, missile[i]._mix, missile[i]._miy, ExpLight[missile[i]._miVar2]);
-		missile[i]._miVar2++;
-	}
-	if (!missile[i]._mirange) {
-		missile[i]._miDelFlag = TRUE;
-		AddUnLight(missile[i]._mlid);
-	}
-	PutMissile(i);
-}
-
-void __cdecl ProcessMissiles()
-{
-	int i, mi;
-
-	for (i = 0; i < nummissiles; i++) {
-		dFlags[missile[missileactive[i]]._mix][missile[missileactive[i]]._miy] &= ~DFLAG_MISSILE;
-		dMissile[missile[missileactive[i]]._mix][missile[missileactive[i]]._miy] = 0;
-	}
-
-	i = 0;
-	while (i < nummissiles) {
-		if (missile[missileactive[i]]._miDelFlag) {
-			DeleteMissile(missileactive[i], i);
-			i = 0;
-		} else {
-			i++;
-		}
-	}
-
-	MissilePreFlag = 0;
-	ManashieldFlag = 0;
-
-	for (i = 0; i < nummissiles; i++) {
-		mi = missileactive[i];
-		missiledata[missile[mi]._mitype].mProc(missileactive[i]);
-		if (!(missile[mi]._miAnimFlags & MFLAG_LOCK_ANIMATION)) {
-			missile[mi]._miAnimCnt++;
-			if (missile[mi]._miAnimCnt >= missile[mi]._miAnimDelay) {
-				missile[mi]._miAnimCnt = 0;
-				missile[mi]._miAnimFrame += missile[mi]._miAnimAdd;
-				if (missile[mi]._miAnimFrame > missile[mi]._miAnimLen)
-					missile[mi]._miAnimFrame = 1;
-				if (missile[mi]._miAnimFrame < 1)
-					missile[mi]._miAnimFrame = missile[mi]._miAnimLen;
-			}
-		}
-	}
-
-	if (ManashieldFlag) {
-		for (i = 0; i < nummissiles; i++) {
-			if (missile[missileactive[i]]._mitype == MIS_MANASHIELD) {
-				MI_Manashield(missileactive[i]);
-			}
-		}
-	}
-
-	i = 0;
-	while (i < nummissiles) {
-		if (missile[missileactive[i]]._miDelFlag) {
-			DeleteMissile(missileactive[i], i);
-			i = 0;
-		} else {
-			i++;
-		}
-	}
-}
-// 64CCD4: using guessed type int MissilePreFlag;
-
-void __cdecl missiles_process_charge()
-{
-	CMonster *mon;
-	AnimStruct *anim;
-	MissileStruct *mis;
-	int i, mi;
-
-	for (i = 0; i < nummissiles; i++) {
-		mi = missileactive[i];
-		mis = &missile[mi];
-		mis->_miAnimData = misfiledata[mis->_miAnimType].mAnimData[mis->_mimfnum];
-		if (mis->_mitype == MIS_RHINO) {
-			mon = monster[mis->_misource].MType;
-			if (mon->mtype >= MT_HORNED && mon->mtype <= MT_OBLORD) {
-				anim = &mon->Anims[MA_SPECIAL];
-			} else {
-				if (mon->mtype >= MT_NSNAKE && mon->mtype <= MT_GSNAKE)
-					anim = &mon->Anims[MA_ATTACK];
-				else
-					anim = &mon->Anims[MA_WALK];
-			}
-			missile[mi]._miAnimData = anim->Data[mis->_mimfnum];
-		}
-	}
-}
-
-void __fastcall ClearMissileSpot(int mi)
-{
-	dFlags[missile[mi]._mix][missile[mi]._miy] &= ~DFLAG_MISSILE;
-	dMissile[missile[mi]._mix][missile[mi]._miy] = 0;
-}
+//HEADER_GOES_HERE
+
+#include "../types.h"
+
+int missileactive[MAXMISSILES];
+int missileavail[MAXMISSILES];
+MissileStruct missile[MAXMISSILES];
+int nummissiles; // idb
+int ManashieldFlag;
+ChainStruct chain[MAXMISSILES];
+int MissilePreFlag; // weak
+int numchains;      // weak
+
+MissileData missiledata[68] = {
+	// clang-format off
+	// mName,             mAddProc,          mProc,             mDraw, mType, mResist,        mFileNum,       miSFX,       mlSFX;
+	{  MIS_ARROW,         &AddArrow,         &MI_Arrow,         TRUE,      0, 0,              MFILE_ARROWS,   -1,          -1          },
+	{  MIS_FIREBOLT,      &AddFirebolt,      &MI_Firebolt,      TRUE,      1, MISR_FIRE,      MFILE_FIREBA,   LS_FBOLT1,   LS_FIRIMP2  },
+	{  MIS_GUARDIAN,      &AddGuardian,      &MI_Guardian,      TRUE,      1, 0,              MFILE_GUARD,    LS_GUARD,    LS_GUARDLAN },
+	{  MIS_RNDTELEPORT,   &AddRndTeleport,   &MI_Teleport,      FALSE,     1, 0,              MFILE_NONE,     LS_TELEPORT, -1          },
+	{  MIS_LIGHTBALL,     &AddLightball,     &MI_Lightball,     TRUE,      1, MISR_LIGHTNING, MFILE_LGHNING,  -1,          -1          },
+	{  MIS_FIREWALL,      &AddFirewall,      &MI_Firewall,      TRUE,      1, MISR_FIRE,      MFILE_FIREWAL,  LS_WALLLOOP, LS_FIRIMP2  },
+	{  MIS_FIREBALL,      &AddFireball,      &MI_Fireball,      TRUE,      1, MISR_FIRE,      MFILE_FIREBA,   LS_FBOLT1,   LS_FIRIMP2  },
+	{  MIS_LIGHTCTRL,     &AddLightctrl,     &MI_Lightctrl,     FALSE,     1, MISR_LIGHTNING, MFILE_LGHNING,  -1,          -1          },
+	{  MIS_LIGHTNING,     &AddLightning,     &MI_Lightning,     TRUE,      1, MISR_LIGHTNING, MFILE_LGHNING,  LS_LNING1,   LS_ELECIMP1 },
+	{  MIS_MISEXP,        &AddMisexp,        &MI_Misexp,        TRUE,      2, 0,              MFILE_MAGBLOS,  -1,          -1          },
+	{  MIS_TOWN,          &AddTown,          &MI_Town,          TRUE,      1, MISR_MAGIC,     MFILE_PORTAL,   LS_SENTINEL, LS_ELEMENTL },
+	{  MIS_FLASH,         &AddFlash,         &MI_Flash,         TRUE,      1, MISR_MAGIC,     MFILE_BLUEXFR,  LS_NOVA,     LS_ELECIMP1 },
+	{  MIS_FLASH2,        &AddFlash2,        &MI_Flash2,        TRUE,      1, MISR_MAGIC,     MFILE_BLUEXBK,  -1,          -1          },
+	{  MIS_MANASHIELD,    &AddManashield,    &MI_SetManashield, FALSE,     1, MISR_MAGIC,     MFILE_MANASHLD, LS_MSHIELD,  -1          },
+	{  MIS_FIREMOVE,      &AddFiremove,      &MI_Firemove,      TRUE,      1, MISR_FIRE,      MFILE_FIREWAL,  -1,          -1          },
+	{  MIS_CHAIN,         &AddChain,         &MI_Chain,         TRUE,      1, MISR_LIGHTNING, MFILE_LGHNING,  LS_LNING1,   LS_ELECIMP1 },
+	{  MIS_SENTINAL,      NULL,              NULL,              TRUE,      1, MISR_LIGHTNING, MFILE_LGHNING,  -1,          -1          },
+	{  MIS_BLODSTAR,      &miss_null_11,     &mi_null_11,       TRUE,      2, 0,              MFILE_BLOOD,    LS_BLODSTAR, LS_BLSIMPT  },
+	{  MIS_BONE,          &miss_null_12,     &mi_null_11,       TRUE,      2, 0,              MFILE_BONE,     -1,          -1          },
+	{  MIS_METLHIT,       &miss_null_13,     &mi_null_11,       TRUE,      2, 0,              MFILE_METLHIT,  -1,          -1          },
+	{  MIS_RHINO,         &AddRhino,         &MI_Rhino,         TRUE,      2, 0,              MFILE_NONE,     -1,          -1          },
+	{  MIS_MAGMABALL,     &AddMagmaball,     &MI_Firebolt,      TRUE,      1, MISR_FIRE,      MFILE_MAGBALL,  -1,          -1          },
+	{  MIS_LIGHTCTRL2,    &AddLightctrl,     &MI_Lightctrl,     FALSE,     1, MISR_LIGHTNING, MFILE_THINLGHT, -1,          -1          },
+	{  MIS_LIGHTNING2,    &AddLightning,     &MI_Lightning,     TRUE,      1, MISR_LIGHTNING, MFILE_THINLGHT, -1,          -1          },
+	{  MIS_FLARE,         &AddFlare,         &MI_Firebolt,      TRUE,      1, MISR_MAGIC,     MFILE_FLARE,    -1,          -1          },
+	{  MIS_MISEXP2,       &AddMisexp,        &MI_Misexp,        TRUE,      2, MISR_MAGIC,     MFILE_FLAREEXP, -1,          -1          },
+	{  MIS_TELEPORT,      &AddTeleport,      &MI_Teleport,      FALSE,     1, 0,              MFILE_NONE,     LS_ELEMENTL, -1          },
+	{  MIS_FARROW,        &AddLArrow,        &MI_LArrow,        TRUE,      0, MISR_FIRE,      MFILE_FARROW,   -1,          -1          },
+	{  MIS_DOOMSERP,      NULL,              NULL,              FALSE,     1, MISR_MAGIC,     MFILE_DOOM,     LS_DSERP,    -1          },
+	{  MIS_FIREWALLA,     &miss_null_1D,     &MI_Firewall,      TRUE,      2, MISR_FIRE,      MFILE_FIREWAL,  -1,          -1          },
+	{  MIS_STONE,         &AddStone,         &MI_Stone,         FALSE,     1, MISR_MAGIC,     MFILE_NONE,     LS_SCURIMP,  -1          },
+	{  MIS_NULL_1F,       &miss_null_1F,     &MI_Dummy,         TRUE,      1, 0,              MFILE_NONE,     -1,          -1          },
+	{  MIS_INVISIBL,      NULL,              NULL,              FALSE,     1, 0,              MFILE_NONE,     LS_INVISIBL, -1          },
+	{  MIS_GOLEM,         &AddGolem,         &MI_Golem,         FALSE,     1, 0,              MFILE_NONE,     LS_GOLUM,    -1          },
+	{  MIS_ETHEREALIZE,   &AddEtherealize,   &MI_Etherealize,   TRUE,      1, 0,              MFILE_ETHRSHLD, LS_ETHEREAL, -1          },
+	{  MIS_BLODBUR,       &miss_null_23,     &mi_null_11,       TRUE,      2, 0,              MFILE_BLODBUR,  -1,          -1          },
+	{  MIS_BOOM,          &AddBoom,          &MI_Boom,          TRUE,      2, 0,              MFILE_NEWEXP,   -1,          -1          },
+	{  MIS_HEAL,          &AddHeal,          &MI_Dummy,         FALSE,     1, 0,              MFILE_NONE,     -1,          -1          },
+	{  MIS_FIREWALLC,     &AddFirewallC,     &MI_FirewallC,     FALSE,     1, MISR_FIRE,      MFILE_FIREWAL,  -1,          -1          },
+	{  MIS_INFRA,         &AddInfra,         &MI_Infra,         FALSE,     1, 0,              MFILE_NONE,     LS_INFRAVIS, -1          },
+	{  MIS_IDENTIFY,      &AddIdentify,      &MI_Dummy,         FALSE,     1, 0,              MFILE_NONE,     -1,          -1          },
+	{  MIS_WAVE,          &AddWave,          &MI_Wave,          TRUE,      1, MISR_FIRE,      MFILE_FIREWAL,  LS_FLAMWAVE, -1          },
+	{  MIS_NOVA,          &AddNova,          &MI_Nova,          TRUE,      1, MISR_LIGHTNING, MFILE_LGHNING,  LS_NOVA,     -1          },
+	{  MIS_BLODBOIL,      &miss_null_1F,     &MI_Blodboil,      TRUE,      1, 0,              MFILE_NONE,     -1,          LS_BLODBOIL },
+	{  MIS_APOCA,         &AddApoca,         &MI_Apoca,         TRUE,      1, MISR_MAGIC,     MFILE_NEWEXP,   LS_APOC,     -1          },
+	{  MIS_REPAIR,        &AddRepair,        &MI_Dummy,         FALSE,     2, 0,              MFILE_NONE,     -1,          -1          },
+	{  MIS_RECHARGE,      &AddRecharge,      &MI_Dummy,         FALSE,     2, 0,              MFILE_NONE,     -1,          -1          },
+	{  MIS_DISARM,        &AddDisarm,        &MI_Dummy,         FALSE,     2, 0,              MFILE_NONE,     LS_TRAPDIS,  -1          },
+	{  MIS_FLAME,         &AddFlame,         &MI_Flame,         TRUE,      1, MISR_FIRE,      MFILE_INFERNO,  LS_SPOUTSTR, -1          },
+	{  MIS_FLAMEC,        &AddFlamec,        &MI_Flamec,        FALSE,     1, MISR_FIRE,      MFILE_NONE,     -1,          -1          },
+	{  MIS_FIREMAN,       &miss_null_32,     &mi_null_32,       TRUE,      2, 0,              MFILE_NONE,     -1,          -1          },
+	{  MIS_KRULL,         &miss_null_33,     &mi_null_33,       TRUE,      0, MISR_FIRE,      MFILE_KRULL,    -1,          -1          },
+	{  MIS_CBOLT,         &AddCbolt,         &MI_Cbolt,         TRUE,      1, MISR_LIGHTNING, MFILE_MINILTNG, LS_CBOLT,    -1          },
+	{  MIS_HBOLT,         &AddHbolt,         &MI_Hbolt,         TRUE,      1, 0,              MFILE_HOLY,     LS_HOLYBOLT, LS_ELECIMP1 },
+	{  MIS_RESURRECT,     &AddResurrect,     &MI_Dummy,         FALSE,     1, MISR_MAGIC,     MFILE_NONE,     -1,          LS_RESUR    },
+	{  MIS_TELEKINESIS,   &AddTelekinesis,   &MI_Dummy,         FALSE,     1, 0,              MFILE_NONE,     LS_ETHEREAL, -1          },
+	{  MIS_LARROW,        &AddLArrow,        &MI_LArrow,        TRUE,      0, MISR_LIGHTNING, MFILE_LARROW,   -1,          -1          },
+	{  MIS_ACID,          &AddAcid,          &MI_Firebolt,      TRUE,      1, MISR_ACID,      MFILE_ACIDBF,   LS_ACID,     -1          },
+	{  MIS_MISEXP3,       &AddMisexp,        &MI_Acidsplat,     TRUE,      2, MISR_ACID,      MFILE_ACIDSPLA, -1,          -1          },
+	{  MIS_ACIDPUD,       &AddAcidpud,       &MI_Acidpud,       TRUE,      2, MISR_ACID,      MFILE_ACIDPUD,  LS_PUDDLE,   -1          },
+	{  MIS_HEALOTHER,     &AddHealOther,     &MI_Dummy,         FALSE,     1, 0,              MFILE_NONE,     -1,          -1          },
+	{  MIS_ELEMENT,       &AddElement,       &MI_Element,       TRUE,      1, MISR_FIRE,      MFILE_FIRERUN,  LS_ELEMENTL, -1          },
+	{  MIS_RESURRECTBEAM, &AddResurrectBeam, &MI_ResurrectBeam, TRUE,      1, 0,              MFILE_RESSUR1,  -1,          -1          },
+	{  MIS_BONESPIRIT,    &AddBoneSpirit,    &MI_Bonespirit,    TRUE,      1, MISR_MAGIC,     MFILE_SKLBALL,  LS_BONESP,   LS_BSIMPCT  },
+	{  MIS_WEAPEXP,       &AddWeapexp,       &MI_Weapexp,       TRUE,      2, 0,              MFILE_NONE,     -1,          -1          },
+	{  MIS_RPORTAL,       &AddRportal,       &MI_Rportal,       TRUE,      2, 0,              MFILE_RPORTAL,  LS_SENTINEL, LS_ELEMENTL },
+	{  MIS_BOOM2,         &AddBoom,          &MI_Boom,          TRUE,      2, 0,              MFILE_FIREPLAR, -1,          -1          },
+	{  MIS_DIABAPOCA,     &AddDiabApoca,     &MI_Dummy,         FALSE,     2, 0,              MFILE_NONE,     -1,          -1          }
+	// clang-format on
+};
+MisFileData misfiledata[47] = {
+	// clang-format off
+	// mAnimName, mAnimFAmt, mName, mFlags, mAnimData[16],                                      mAnimDelay[16],                                     mAnimLen[16],                                                       mAnimWidth[16],                                                             mAnimWidth2[16]
+	{  MFILE_ARROWS,      1, "Arrows",   2, { 0, 0, 0, 0, 0, 0, 0, 0, 0, 0, 0, 0, 0, 0, 0, 0 }, { 0, 0, 0, 0, 0, 0, 0, 0, 0, 0, 0, 0, 0, 0, 0, 0 }, { 16,  0,  0,  0,  0,  0,  0,  0,  0,  0,  0,  0,  0,  0,  0,  0 }, {  96,   0,   0,   0,   0,   0,   0,   0,  0,  0,  0,  0,  0,  0,  0,  0 }, { 16,  0,  0,  0,  0,  0,  0,  0,  0,  0,  0,  0,  0,  0,  0,  0 } },
+	{  MFILE_FIREBA,     16, "Fireba",   0, { 0, 0, 0, 0, 0, 0, 0, 0, 0, 0, 0, 0, 0, 0, 0, 0 }, { 0, 0, 0, 0, 0, 0, 0, 0, 0, 0, 0, 0, 0, 0, 0, 0 }, { 14, 14, 14, 14, 14, 14, 14, 14, 14, 14, 14, 14, 14, 14, 14, 14 }, {  96,  96,  96,  96,  96,  96,  96,  96, 96, 96, 96, 96, 96, 96, 96, 96 }, { 16, 16, 16, 16, 16, 16, 16, 16, 16, 16, 16, 16, 16, 16, 16, 16 } },
+	{  MFILE_GUARD,       3, "Guard",    0, { 0, 0, 0, 0, 0, 0, 0, 0, 0, 0, 0, 0, 0, 0, 0, 0 }, { 1, 1, 1, 0, 0, 0, 0, 0, 0, 0, 0, 0, 0, 0, 0, 0 }, { 15, 14,  3,  0,  0,  0,  0,  0,  0,  0,  0,  0,  0,  0,  0,  0 }, {  96,  96,  96,   0,   0,   0,   0,   0,  0,  0,  0,  0,  0,  0,  0,  0 }, { 16, 16, 16,  0,  0,  0,  0,  0,  0,  0,  0,  0,  0,  0,  0,  0 } },
+	{  MFILE_LGHNING,     1, "Lghning",  0, { 0, 0, 0, 0, 0, 0, 0, 0, 0, 0, 0, 0, 0, 0, 0, 0 }, { 0, 0, 0, 0, 0, 0, 0, 0, 0, 0, 0, 0, 0, 0, 0, 0 }, {  8,  0,  0,  0,  0,  0,  0,  0,  0,  0,  0,  0,  0,  0,  0,  0 }, {  96,   0,   0,   0,   0,   0,   0,   0,  0,  0,  0,  0,  0,  0,  0,  0 }, { 16,  0,  0,  0,  0,  0,  0,  0,  0,  0,  0,  0,  0,  0,  0,  0 } },
+	{  MFILE_FIREWAL,     2, "Firewal",  0, { 0, 0, 0, 0, 0, 0, 0, 0, 0, 0, 0, 0, 0, 0, 0, 0 }, { 0, 0, 0, 0, 0, 0, 0, 0, 0, 0, 0, 0, 0, 0, 0, 0 }, { 13, 11,  0,  0,  0,  0,  0,  0,  0,  0,  0,  0,  0,  0,  0,  0 }, { 128, 128,   0,   0,   0,   0,   0,   0,  0,  0,  0,  0,  0,  0,  0,  0 }, { 32, 32,  0,  0,  0,  0,  0,  0,  0,  0,  0,  0,  0,  0,  0,  0 } },
+	{  MFILE_MAGBLOS,     1, "MagBlos",  0, { 0, 0, 0, 0, 0, 0, 0, 0, 0, 0, 0, 0, 0, 0, 0, 0 }, { 1, 0, 0, 0, 0, 0, 0, 0, 0, 0, 0, 0, 0, 0, 0, 0 }, { 10,  0,  0,  0,  0,  0,  0,  0,  0,  0,  0,  0,  0,  0,  0,  0 }, { 128,   0,   0,   0,   0,   0,   0,   0,  0,  0,  0,  0,  0,  0,  0,  0 }, { 32,  0,  0,  0,  0,  0,  0,  0,  0,  0,  0,  0,  0,  0,  0,  0 } },
+	{  MFILE_PORTAL,      2, "Portal",   0, { 0, 0, 0, 0, 0, 0, 0, 0, 0, 0, 0, 0, 0, 0, 0, 0 }, { 0, 1, 0, 0, 0, 0, 0, 0, 0, 0, 0, 0, 0, 0, 0, 0 }, { 16, 16,  0,  0,  0,  0,  0,  0,  0,  0,  0,  0,  0,  0,  0,  0 }, {  96,  96,   0,   0,   0,   0,   0,   0,  0,  0,  0,  0,  0,  0,  0,  0 }, { 16, 16,  0,  0,  0,  0,  0,  0,  0,  0,  0,  0,  0,  0,  0,  0 } },
+	{  MFILE_BLUEXFR,     1, "Bluexfr",  0, { 0, 0, 0, 0, 0, 0, 0, 0, 0, 0, 0, 0, 0, 0, 0, 0 }, { 0, 0, 0, 0, 0, 0, 0, 0, 0, 0, 0, 0, 0, 0, 0, 0 }, { 19,  0,  0,  0,  0,  0,  0,  0,  0,  0,  0,  0,  0,  0,  0,  0 }, { 160,   0,   0,   0,   0,   0,   0,   0,  0,  0,  0,  0,  0,  0,  0,  0 }, { 48,  0,  0,  0,  0,  0,  0,  0,  0,  0,  0,  0,  0,  0,  0,  0 } },
+	{  MFILE_BLUEXBK,     1, "Bluexbk",  0, { 0, 0, 0, 0, 0, 0, 0, 0, 0, 0, 0, 0, 0, 0, 0, 0 }, { 0, 0, 0, 0, 0, 0, 0, 0, 0, 0, 0, 0, 0, 0, 0, 0 }, { 19,  0,  0,  0,  0,  0,  0,  0,  0,  0,  0,  0,  0,  0,  0,  0 }, { 160,   0,   0,   0,   0,   0,   0,   0,  0,  0,  0,  0,  0,  0,  0,  0 }, { 48,  0,  0,  0,  0,  0,  0,  0,  0,  0,  0,  0,  0,  0,  0,  0 } },
+	{  MFILE_MANASHLD,    1, "Manashld", 2, { 0, 0, 0, 0, 0, 0, 0, 0, 0, 0, 0, 0, 0, 0, 0, 0 }, { 0, 0, 0, 0, 0, 0, 0, 0, 0, 0, 0, 0, 0, 0, 0, 0 }, {  1,  0,  0,  0,  0,  0,  0,  0,  0,  0,  0,  0,  0,  0,  0,  0 }, {  96,   0,   0,   0,   0,   0,   0,   0,  0,  0,  0,  0,  0,  0,  0,  0 }, { 16,  0,  0,  0,  0,  0,  0,  0,  0,  0,  0,  0,  0,  0,  0,  0 } },
+	{  MFILE_BLOOD,       4, "Blood",    0, { 0, 0, 0, 0, 0, 0, 0, 0, 0, 0, 0, 0, 0, 0, 0, 0 }, { 0, 0, 0, 0, 0, 0, 0, 0, 0, 0, 0, 0, 0, 0, 0, 0 }, { 15,  8,  8,  8,  0,  0,  0,  0,  0,  0,  0,  0,  0,  0,  0,  0 }, {  96, 128, 128, 128,   0,   0,   0,   0,  0,  0,  0,  0,  0,  0,  0,  0 }, { 16, 32, 32, 32,  0,  0,  0,  0,  0,  0,  0,  0,  0,  0,  0,  0 } },
+	{  MFILE_BONE,        3, "Bone",     0, { 0, 0, 0, 0, 0, 0, 0, 0, 0, 0, 0, 0, 0, 0, 0, 0 }, { 2, 2, 2, 0, 0, 0, 0, 0, 0, 0, 0, 0, 0, 0, 0, 0 }, {  8,  8,  8,  0,  0,  0,  0,  0,  0,  0,  0,  0,  0,  0,  0,  0 }, { 128, 128, 128,   0,   0,   0,   0,   0,  0,  0,  0,  0,  0,  0,  0,  0 }, { 32, 32, 32,  0,  0,  0,  0,  0,  0,  0,  0,  0,  0,  0,  0,  0 } },
+	{  MFILE_METLHIT,     3, "Metlhit",  0, { 0, 0, 0, 0, 0, 0, 0, 0, 0, 0, 0, 0, 0, 0, 0, 0 }, { 2, 2, 2, 0, 0, 0, 0, 0, 0, 0, 0, 0, 0, 0, 0, 0 }, { 10, 10, 10,  0,  0,  0,  0,  0,  0,  0,  0,  0,  0,  0,  0,  0 }, {  96,  96,  96,   0,   0,   0,   0,   0,  0,  0,  0,  0,  0,  0,  0,  0 }, { 16, 16, 16,  0,  0,  0,  0,  0,  0,  0,  0,  0,  0,  0,  0,  0 } },
+	{  MFILE_FARROW,     16, "Farrow",   0, { 0, 0, 0, 0, 0, 0, 0, 0, 0, 0, 0, 0, 0, 0, 0, 0 }, { 0, 0, 0, 0, 0, 0, 0, 0, 0, 0, 0, 0, 0, 0, 0, 0 }, {  4,  4,  4,  4,  4,  4,  4,  4,  4,  4,  4,  4,  4,  4,  4,  4 }, {  96,  96,  96,  96,  96,  96,  96,  96, 96, 96, 96, 96, 96, 96, 96, 96 }, { 16, 16, 16, 16, 16, 16, 16, 16, 16, 16, 16, 16, 16, 16, 16, 16 } },
+	{  MFILE_DOOM,        9, "Doom",     1, { 0, 0, 0, 0, 0, 0, 0, 0, 0, 0, 0, 0, 0, 0, 0, 0 }, { 1, 1, 1, 1, 1, 1, 1, 1, 1, 0, 0, 0, 0, 0, 0, 0 }, { 15, 15, 15, 15, 15, 15, 15, 15, 15,  0,  0,  0,  0,  0,  0,  0 }, {  96,  96,  96,  96,  96,  96,  96,  96, 96,  0,  0,  0,  0,  0,  0,  0 }, { 16, 16, 16, 16, 16, 16, 16, 16, 16,  0,  0,  0,  0,  0,  0,  0 } },
+	{  MFILE_0F,          1, " ",        1, { 0, 0, 0, 0, 0, 0, 0, 0, 0, 0, 0, 0, 0, 0, 0, 0 }, { 0, 0, 0, 0, 0, 0, 0, 0, 0, 0, 0, 0, 0, 0, 0, 0 }, {  0,  0,  0,  0,  0,  0,  0,  0,  0,  0,  0,  0,  0,  0,  0,  0 }, {   0,   0,   0,   0,   0,   0,   0,   0,  0,  0,  0,  0,  0,  0,  0,  0 }, {  0,  0,  0,  0,  0,  0,  0,  0,  0,  0,  0,  0,  0,  0,  0,  0 } },
+	{  MFILE_BLODBUR,     2, "Blodbur",  0, { 0, 0, 0, 0, 0, 0, 0, 0, 0, 0, 0, 0, 0, 0, 0, 0 }, { 2, 2, 0, 0, 0, 0, 0, 0, 0, 0, 0, 0, 0, 0, 0, 0 }, {  8,  8,  0,  0,  0,  0,  0,  0,  0,  0,  0,  0,  0,  0,  0,  0 }, { 128, 128,   0,   0,   0,   0,   0,   0,  0,  0,  0,  0,  0,  0,  0,  0 }, { 32, 32,  0,  0,  0,  0,  0,  0,  0,  0,  0,  0,  0,  0,  0,  0 } },
+	{  MFILE_NEWEXP,      1, "Newexp",   0, { 0, 0, 0, 0, 0, 0, 0, 0, 0, 0, 0, 0, 0, 0, 0, 0 }, { 1, 0, 0, 0, 0, 0, 0, 0, 0, 0, 0, 0, 0, 0, 0, 0 }, { 15,  0,  0,  0,  0,  0,  0,  0,  0,  0,  0,  0,  0,  0,  0,  0 }, {  96,   0,   0,   0,   0,   0,   0,   0,  0,  0,  0,  0,  0,  0,  0,  0 }, { 16,  0,  0,  0,  0,  0,  0,  0,  0,  0,  0,  0,  0,  0,  0,  0 } },
+	{  MFILE_SHATTER1,    1, "Shatter1", 0, { 0, 0, 0, 0, 0, 0, 0, 0, 0, 0, 0, 0, 0, 0, 0, 0 }, { 1, 0, 0, 0, 0, 0, 0, 0, 0, 0, 0, 0, 0, 0, 0, 0 }, { 12,  0,  0,  0,  0,  0,  0,  0,  0,  0,  0,  0,  0,  0,  0,  0 }, { 128,   0,   0,   0,   0,   0,   0,   0,  0,  0,  0,  0,  0,  0,  0,  0 }, { 32,  0,  0,  0,  0,  0,  0,  0,  0,  0,  0,  0,  0,  0,  0,  0 } },
+	{  MFILE_BIGEXP,      1, "Bigexp",   0, { 0, 0, 0, 0, 0, 0, 0, 0, 0, 0, 0, 0, 0, 0, 0, 0 }, { 0, 0, 0, 0, 0, 0, 0, 0, 0, 0, 0, 0, 0, 0, 0, 0 }, { 15,  0,  0,  0,  0,  0,  0,  0,  0,  0,  0,  0,  0,  0,  0,  0 }, { 160,   0,   0,   0,   0,   0,   0,   0,  0,  0,  0,  0,  0,  0,  0,  0 }, { 48,  0,  0,  0,  0,  0,  0,  0,  0,  0,  0,  0,  0,  0,  0,  0 } },
+	{  MFILE_INFERNO,     1, "Inferno",  0, { 0, 0, 0, 0, 0, 0, 0, 0, 0, 0, 0, 0, 0, 0, 0, 0 }, { 0, 0, 0, 0, 0, 0, 0, 0, 0, 0, 0, 0, 0, 0, 0, 0 }, { 20,  0,  0,  0,  0,  0,  0,  0,  0,  0,  0,  0,  0,  0,  0,  0 }, {  96,   0,   0,   0,   0,   0,   0,   0,  0,  0,  0,  0,  0,  0,  0,  0 }, { 16,  0,  0,  0,  0,  0,  0,  0,  0,  0,  0,  0,  0,  0,  0,  0 } },
+	{  MFILE_THINLGHT,    1, "Thinlght", 1, { 0, 0, 0, 0, 0, 0, 0, 0, 0, 0, 0, 0, 0, 0, 0, 0 }, { 0, 0, 0, 0, 0, 0, 0, 0, 0, 0, 0, 0, 0, 0, 0, 0 }, {  8,  0,  0,  0,  0,  0,  0,  0,  0,  0,  0,  0,  0,  0,  0,  0 }, {  96,   0,   0,   0,   0,   0,   0,   0,  0,  0,  0,  0,  0,  0,  0,  0 }, { 16,  0,  0,  0,  0,  0,  0,  0,  0,  0,  0,  0,  0,  0,  0,  0 } },
+	{  MFILE_FLARE,       1, "Flare",    0, { 0, 0, 0, 0, 0, 0, 0, 0, 0, 0, 0, 0, 0, 0, 0, 0 }, { 0, 0, 0, 0, 0, 0, 0, 0, 0, 0, 0, 0, 0, 0, 0, 0 }, { 16,  0,  0,  0,  0,  0,  0,  0,  0,  0,  0,  0,  0,  0,  0,  0 }, { 128,   0,   0,   0,   0,   0,   0,   0,  0,  0,  0,  0,  0,  0,  0,  0 }, { 32,  0,  0,  0,  0,  0,  0,  0,  0,  0,  0,  0,  0,  0,  0,  0 } },
+	{  MFILE_FLAREEXP,    1, "Flareexp", 0, { 0, 0, 0, 0, 0, 0, 0, 0, 0, 0, 0, 0, 0, 0, 0, 0 }, { 0, 0, 0, 0, 0, 0, 0, 0, 0, 0, 0, 0, 0, 0, 0, 0 }, {  7,  0,  0,  0,  0,  0,  0,  0,  0,  0,  0,  0,  0,  0,  0,  0 }, { 128,   0,   0,   0,   0,   0,   0,   0,  0,  0,  0,  0,  0,  0,  0,  0 }, { 32,  0,  0,  0,  0,  0,  0,  0,  0,  0,  0,  0,  0,  0,  0,  0 } },
+	{  MFILE_MAGBALL,     8, "Magball",  1, { 0, 0, 0, 0, 0, 0, 0, 0, 0, 0, 0, 0, 0, 0, 0, 0 }, { 1, 1, 1, 1, 1, 1, 1, 1, 0, 0, 0, 0, 0, 0, 0, 0 }, { 16, 16, 16, 16, 16, 16, 16, 16,  0,  0,  0,  0,  0,  0,  0,  0 }, { 128, 128, 128, 128, 128, 128, 128, 128,  0,  0,  0,  0,  0,  0,  0,  0 }, { 32, 32, 32, 32, 32, 32, 32, 32,  0,  0,  0,  0,  0,  0,  0,  0 } },
+	{  MFILE_KRULL,       1, "Krull",    1, { 0, 0, 0, 0, 0, 0, 0, 0, 0, 0, 0, 0, 0, 0, 0, 0 }, { 0, 0, 0, 0, 0, 0, 0, 0, 0, 0, 0, 0, 0, 0, 0, 0 }, { 14,  0,  0,  0,  0,  0,  0,  0,  0,  0,  0,  0,  0,  0,  0,  0 }, {  96,   0,   0,   0,   0,   0,   0,   0,  0,  0,  0,  0,  0,  0,  0,  0 }, { 16,  0,  0,  0,  0,  0,  0,  0,  0,  0,  0,  0,  0,  0,  0,  0 } },
+	{  MFILE_MINILTNG,    1, "Miniltng", 0, { 0, 0, 0, 0, 0, 0, 0, 0, 0, 0, 0, 0, 0, 0, 0, 0 }, { 1, 0, 0, 0, 0, 0, 0, 0, 0, 0, 0, 0, 0, 0, 0, 0 }, {  8,  0,  0,  0,  0,  0,  0,  0,  0,  0,  0,  0,  0,  0,  0,  0 }, {  64,   0,   0,   0,   0,   0,   0,   0,  0,  0,  0,  0,  0,  0,  0,  0 }, {  0,  0,  0,  0,  0,  0,  0,  0,  0,  0,  0,  0,  0,  0,  0,  0 } },
+	{  MFILE_HOLY,       16, "Holy",     0, { 0, 0, 0, 0, 0, 0, 0, 0, 0, 0, 0, 0, 0, 0, 0, 0 }, { 1, 0, 0, 0, 0, 0, 0, 0, 0, 0, 0, 0, 0, 0, 0, 0 }, { 14, 14, 14, 14, 14, 14, 14, 14, 14, 14, 14, 14, 14, 14, 14, 14 }, {  96,  96,  96,  96,  96,  96,  96,  96, 96, 96, 96, 96, 96, 96, 96, 96 }, { 16, 16, 16, 16, 16, 16, 16, 16, 16, 16, 16, 16, 16, 16, 16, 16 } },
+	{  MFILE_HOLYEXPL,    1, "Holyexpl", 0, { 0, 0, 0, 0, 0, 0, 0, 0, 0, 0, 0, 0, 0, 0, 0, 0 }, { 0, 0, 0, 0, 0, 0, 0, 0, 0, 0, 0, 0, 0, 0, 0, 0 }, {  8,  0,  0,  0,  0,  0,  0,  0,  0,  0,  0,  0,  0,  0,  0,  0 }, { 160,   0,   0,   0,   0,   0,   0,   0,  0,  0,  0,  0,  0,  0,  0,  0 }, { 48,  0,  0,  0,  0,  0,  0,  0,  0,  0,  0,  0,  0,  0,  0,  0 } },
+	{  MFILE_LARROW,     16, "Larrow",   0, { 0, 0, 0, 0, 0, 0, 0, 0, 0, 0, 0, 0, 0, 0, 0, 0 }, { 0, 0, 0, 0, 0, 0, 0, 0, 0, 0, 0, 0, 0, 0, 0, 0 }, {  4,  4,  4,  4,  4,  4,  4,  4,  4,  4,  4,  4,  4,  4,  4,  4 }, {  96,  96,  96,  96,  96,  96,  96,  96, 96, 96, 96, 96, 96, 96, 96, 96 }, { 16, 16, 16, 16, 16, 16, 16, 16, 16, 16, 16, 16, 16, 16, 16, 16 } },
+	{  MFILE_FIRARWEX,    1, "Firarwex", 0, { 0, 0, 0, 0, 0, 0, 0, 0, 0, 0, 0, 0, 0, 0, 0, 0 }, { 0, 0, 0, 0, 0, 0, 0, 0, 0, 0, 0, 0, 0, 0, 0, 0 }, {  6,  0,  0,  0,  0,  0,  0,  0,  0,  0,  0,  0,  0,  0,  0,  0 }, {  64,   0,   0,   0,   0,   0,   0,   0,  0,  0,  0,  0,  0,  0,  0,  0 }, {  0,  0,  0,  0,  0,  0,  0,  0,  0,  0,  0,  0,  0,  0,  0,  0 } },
+	{  MFILE_ACIDBF,     16, "Acidbf",   1, { 0, 0, 0, 0, 0, 0, 0, 0, 0, 0, 0, 0, 0, 0, 0, 0 }, { 0, 0, 0, 0, 0, 0, 0, 0, 0, 0, 0, 0, 0, 0, 0, 0 }, {  8,  8,  8,  8,  8,  8,  8,  8,  8,  8,  8,  8,  8,  8,  8,  8 }, {  96,  96,  96,  96,  96,  96,  96,  96, 96, 96, 96, 96, 96, 96, 96, 96 }, { 16, 16, 16, 16, 16, 16, 16, 16, 16, 16, 16, 16, 16, 16, 16, 16 } },
+	{  MFILE_ACIDSPLA,    1, "Acidspla", 1, { 0, 0, 0, 0, 0, 0, 0, 0, 0, 0, 0, 0, 0, 0, 0, 0 }, { 0, 0, 0, 0, 0, 0, 0, 0, 0, 0, 0, 0, 0, 0, 0, 0 }, {  8,  0,  0,  0,  0,  0,  0,  0,  0,  0,  0,  0,  0,  0,  0,  0 }, {  96,   0,   0,   0,   0,   0,   0,   0,  0,  0,  0,  0,  0,  0,  0,  0 }, { 16,  0,  0,  0,  0,  0,  0,  0,  0,  0,  0,  0,  0,  0,  0,  0 } },
+	{  MFILE_ACIDPUD,     2, "Acidpud",  1, { 0, 0, 0, 0, 0, 0, 0, 0, 0, 0, 0, 0, 0, 0, 0, 0 }, { 0, 0, 0, 0, 0, 0, 0, 0, 0, 0, 0, 0, 0, 0, 0, 0 }, {  9,  4,  0,  0,  0,  0,  0,  0,  0,  0,  0,  0,  0,  0,  0,  0 }, {  96,  96,   0,   0,   0,   0,   0,   0,  0,  0,  0,  0,  0,  0,  0,  0 }, { 16, 16,  0,  0,  0,  0,  0,  0,  0,  0,  0,  0,  0,  0,  0,  0 } },
+	{  MFILE_ETHRSHLD,    1, "Ethrshld", 0, { 0, 0, 0, 0, 0, 0, 0, 0, 0, 0, 0, 0, 0, 0, 0, 0 }, { 0, 0, 0, 0, 0, 0, 0, 0, 0, 0, 0, 0, 0, 0, 0, 0 }, {  1,  0,  0,  0,  0,  0,  0,  0,  0,  0,  0,  0,  0,  0,  0,  0 }, {  96,   0,   0,   0,   0,   0,   0,   0,  0,  0,  0,  0,  0,  0,  0,  0 }, { 16,  0,  0,  0,  0,  0,  0,  0,  0,  0,  0,  0,  0,  0,  0,  0 } },
+	{  MFILE_FIRERUN,     8, "Firerun",  0, { 0, 0, 0, 0, 0, 0, 0, 0, 0, 0, 0, 0, 0, 0, 0, 0 }, { 1, 1, 1, 1, 1, 1, 1, 1, 0, 0, 0, 0, 0, 0, 0, 0 }, { 12, 12, 12, 12, 12, 12, 12, 12,  0,  0,  0,  0,  0,  0,  0,  0 }, {  96,  96,  96,  96,  96,  96,  96,  96,  0,  0,  0,  0,  0,  0,  0,  0 }, { 16, 16, 16, 16, 16, 16, 16, 16,  0,  0,  0,  0,  0,  0,  0,  0 } },
+	{  MFILE_RESSUR1,     1, "Ressur1",  0, { 0, 0, 0, 0, 0, 0, 0, 0, 0, 0, 0, 0, 0, 0, 0, 0 }, { 0, 0, 0, 0, 0, 0, 0, 0, 0, 0, 0, 0, 0, 0, 0, 0 }, { 16,  0,  0,  0,  0,  0,  0,  0,  0,  0,  0,  0,  0,  0,  0,  0 }, {  96,   0,   0,   0,   0,   0,   0,   0,  0,  0,  0,  0,  0,  0,  0,  0 }, { 16,  0,  0,  0,  0,  0,  0,  0,  0,  0,  0,  0,  0,  0,  0,  0 } },
+	{  MFILE_SKLBALL,     9, "Sklball",  0, { 0, 0, 0, 0, 0, 0, 0, 0, 0, 0, 0, 0, 0, 0, 0, 0 }, { 1, 1, 1, 1, 1, 1, 1, 1, 1, 0, 0, 0, 0, 0, 0, 0 }, { 16, 16, 16, 16, 16, 16, 16, 16,  8,  0,  0,  0,  0,  0,  0,  0 }, {  96,  96,  96,  96,  96,  96,  96,  96, 96,  0,  0,  0,  0,  0,  0,  0 }, { 16, 16, 16, 16, 16, 16, 16, 16, 16,  0,  0,  0,  0,  0,  0,  0 } },
+	{  MFILE_RPORTAL,     2, "Rportal",  0, { 0, 0, 0, 0, 0, 0, 0, 0, 0, 0, 0, 0, 0, 0, 0, 0 }, { 0, 0, 0, 0, 0, 0, 0, 0, 0, 0, 0, 0, 0, 0, 0, 0 }, { 16, 16,  0,  0,  0,  0,  0,  0,  0,  0,  0,  0,  0,  0,  0,  0 }, {  96,  96,   0,   0,   0,   0,   0,   0,  0,  0,  0,  0,  0,  0,  0,  0 }, { 16, 16,  0,  0,  0,  0,  0,  0,  0,  0,  0,  0,  0,  0,  0,  0 } },
+	{  MFILE_FIREPLAR,    1, "Fireplar", 1, { 0, 0, 0, 0, 0, 0, 0, 0, 0, 0, 0, 0, 0, 0, 0, 0 }, { 1, 0, 0, 0, 0, 0, 0, 0, 0, 0, 0, 0, 0, 0, 0, 0 }, { 17,  0,  0,  0,  0,  0,  0,  0,  0,  0,  0,  0,  0,  0,  0,  0 }, { 160,   0,   0,   0,   0,   0,   0,   0,  0,  0,  0,  0,  0,  0,  0,  0 }, { 48,  0,  0,  0,  0,  0,  0,  0,  0,  0,  0,  0,  0,  0,  0,  0 } },
+	{  MFILE_SCUBMISB,    1, "Scubmisb", 1, { 0, 0, 0, 0, 0, 0, 0, 0, 0, 0, 0, 0, 0, 0, 0, 0 }, { 0, 0, 0, 0, 0, 0, 0, 0, 0, 0, 0, 0, 0, 0, 0, 0 }, { 16,  0,  0,  0,  0,  0,  0,  0,  0,  0,  0,  0,  0,  0,  0,  0 }, {  96,   0,   0,   0,   0,   0,   0,   0,  0,  0,  0,  0,  0,  0,  0,  0 }, { 16,  0,  0,  0,  0,  0,  0,  0,  0,  0,  0,  0,  0,  0,  0,  0 } },
+	{  MFILE_SCBSEXPB,    1, "Scbsexpb", 1, { 0, 0, 0, 0, 0, 0, 0, 0, 0, 0, 0, 0, 0, 0, 0, 0 }, { 0, 0, 0, 0, 0, 0, 0, 0, 0, 0, 0, 0, 0, 0, 0, 0 }, {  6,  0,  0,  0,  0,  0,  0,  0,  0,  0,  0,  0,  0,  0,  0,  0 }, { 128,   0,   0,   0,   0,   0,   0,   0,  0,  0,  0,  0,  0,  0,  0,  0 }, { 32,  0,  0,  0,  0,  0,  0,  0,  0,  0,  0,  0,  0,  0,  0,  0 } },
+	{  MFILE_SCUBMISC,    1, "Scubmisc", 1, { 0, 0, 0, 0, 0, 0, 0, 0, 0, 0, 0, 0, 0, 0, 0, 0 }, { 0, 0, 0, 0, 0, 0, 0, 0, 0, 0, 0, 0, 0, 0, 0, 0 }, { 16,  0,  0,  0,  0,  0,  0,  0,  0,  0,  0,  0,  0,  0,  0,  0 }, {  96,   0,   0,   0,   0,   0,   0,   0,  0,  0,  0,  0,  0,  0,  0,  0 }, { 16,  0,  0,  0,  0,  0,  0,  0,  0,  0,  0,  0,  0,  0,  0,  0 } },
+	{  MFILE_SCBSEXPC,    1, "Scbsexpc", 1, { 0, 0, 0, 0, 0, 0, 0, 0, 0, 0, 0, 0, 0, 0, 0, 0 }, { 0, 0, 0, 0, 0, 0, 0, 0, 0, 0, 0, 0, 0, 0, 0, 0 }, {  6,  0,  0,  0,  0,  0,  0,  0,  0,  0,  0,  0,  0,  0,  0,  0 }, { 128,   0,   0,   0,   0,   0,   0,   0,  0,  0,  0,  0,  0,  0,  0,  0 }, { 32,  0,  0,  0,  0,  0,  0,  0,  0,  0,  0,  0,  0,  0,  0,  0 } },
+	{  MFILE_SCUBMISD,    1, "Scubmisd", 1, { 0, 0, 0, 0, 0, 0, 0, 0, 0, 0, 0, 0, 0, 0, 0, 0 }, { 0, 0, 0, 0, 0, 0, 0, 0, 0, 0, 0, 0, 0, 0, 0, 0 }, { 16,  0,  0,  0,  0,  0,  0,  0,  0,  0,  0,  0,  0,  0,  0,  0 }, {  96,   0,   0,   0,   0,   0,   0,   0,  0,  0,  0,  0,  0,  0,  0,  0 }, { 16,  0,  0,  0,  0,  0,  0,  0,  0,  0,  0,  0,  0,  0,  0,  0 } },
+	{  MFILE_SCBSEXPD,    1, "Scbsexpd", 1, { 0, 0, 0, 0, 0, 0, 0, 0, 0, 0, 0, 0, 0, 0, 0, 0 }, { 0, 0, 0, 0, 0, 0, 0, 0, 0, 0, 0, 0, 0, 0, 0, 0 }, {  6,  0,  0,  0,  0,  0,  0,  0,  0,  0,  0,  0,  0,  0,  0,  0 }, { 128,   0,   0,   0,   0,   0,   0,   0,  0,  0,  0,  0,  0,  0,  0,  0 }, { 32,  0,  0,  0,  0,  0,  0,  0,  0,  0,  0,  0,  0,  0,  0,  0 } },
+	{  MFILE_NONE,        0, "",         0, { 0, 0, 0, 0, 0, 0, 0, 0, 0, 0, 0, 0, 0, 0, 0, 0 }, { 0, 0, 0, 0, 0, 0, 0, 0, 0, 0, 0, 0, 0, 0, 0, 0 }, {  0,  0,  0,  0,  0,  0,  0,  0,  0,  0,  0,  0,  0,  0,  0,  0 }, {   0,   0,   0,   0,   0,   0,   0,   0,  0,  0,  0,  0,  0,  0,  0,  0 }, {  0,  0,  0,  0,  0,  0,  0,  0,  0,  0,  0,  0,  0,  0,  0,  0 } }
+	// clang-format on
+};
+int XDirAdd[8] = { 1, 0, -1, -1, -1, 0, 1, 1 };
+int YDirAdd[8] = { 1, 1, 1, 0, -1, -1, -1, 0 };
+
+void __fastcall GetDamageAmt(int i, int *mind, int *maxd)
+{
+	int v3;         // eax
+	int v4;         // esi
+	int v5;         // eax
+	int v6;         // ecx
+	int v7;         // eax
+	int *v8;        // eax
+	signed int v9;  // ecx
+	int v10;        // eax
+	int v11;        // ecx
+	int v12;        // eax
+	int v13;        // eax
+	int v14;        // eax
+	int v15;        // ecx
+	int *v16;       // ecx
+	int v17;        // eax
+	int v18;        // ecx
+	int v19;        // eax
+	int v20;        // ecx
+	int v21;        // eax
+	signed int v22; // eax
+	signed int v23; // ecx
+	int v24;        // eax
+	int v25;        // ecx
+	int v26;        // ecx
+	int v27;        // eax
+	signed int v28; // ecx
+
+	v3 = myplr;
+	v4 = plr[myplr]._pISplLvlAdd + plr[myplr]._pSplLvl[i];
+	switch (i) {
+	case SPL_FIREBOLT:
+		*mind = (plr[v3]._pMagic >> 3) + v4 + 1;
+		v5 = (plr[myplr]._pMagic >> 3) + v4 + 10;
+		goto LABEL_73;
+	case SPL_HEAL:
+		v6 = plr[v3]._pLevel + v4 + 1;
+		*mind = v6;
+		v7 = myplr;
+		if (plr[myplr]._pClass == PC_WARRIOR) {
+			*mind = 2 * v6;
+			v7 = myplr;
+		}
+		if (plr[v7]._pClass == PC_ROGUE)
+			*mind += *mind >> 1;
+		v8 = maxd;
+		v9 = 0;
+		*maxd = 10;
+		if (plr[myplr]._pLevel > 0) {
+			do {
+				*maxd += 4;
+				++v9;
+			} while (v9 < plr[myplr]._pLevel);
+		}
+		goto LABEL_65;
+	case SPL_LIGHTNING:
+		v10 = 2;
+		*mind = 2;
+		v11 = plr[myplr]._pLevel;
+		goto LABEL_43;
+	case SPL_FLASH:
+		v12 = plr[v3]._pLevel;
+		*mind = v12;
+		if (v4 > 0) {
+			do {
+				v12 += v12 >> 3;
+				--v4;
+			} while (v4);
+			*mind = v12;
+		}
+		v13 = (*mind >> 1) + *mind;
+		*mind = v13;
+		goto LABEL_33;
+	case SPL_IDENTIFY:
+	case SPL_TOWN:
+	case SPL_STONE:
+	case SPL_INFRA:
+	case SPL_RNDTELEPORT:
+	case SPL_MANASHIELD:
+	case SPL_DOOMSERP:
+	case SPL_BLODRIT:
+	case SPL_INVISIBIL:
+	case SPL_BLODBOIL:
+	case SPL_TELEPORT:
+	case SPL_ETHEREALIZE:
+	case SPL_REPAIR:
+	case SPL_RECHARGE:
+	case SPL_DISARM:
+	case SPL_RESURRECT:
+	case SPL_TELEKINESIS:
+	case SPL_BONESPIRIT:
+		v8 = maxd;
+		goto LABEL_71;
+	case SPL_FIREWALL:
+		*mind = (4 * plr[v3]._pLevel + 8) >> 1;
+		v5 = (4 * plr[myplr]._pLevel + 80) >> 1;
+		goto LABEL_73;
+	case SPL_FIREBALL:
+		v14 = 2 * plr[v3]._pLevel + 4;
+		*mind = v14;
+		if (v4 > 0) {
+			v15 = v4;
+			do {
+				v14 += v14 >> 3;
+				--v15;
+			} while (v15);
+			*mind = v14;
+		}
+		v16 = maxd;
+		v5 = 2 * plr[myplr]._pLevel + 40; /// BUGFIX: set to `2 * (plr[myplr]._pLevel + 20) + 4`
+		*maxd = v5;
+		if (v4 <= 0)
+			return;
+		do {
+			v5 += v5 >> 3;
+			--v4;
+		} while (v4);
+		goto LABEL_74;
+	case SPL_GUARDIAN:
+		v17 = (plr[v3]._pLevel >> 1) + 1;
+		*mind = v17;
+		if (v4 > 0) {
+			v18 = v4;
+			do {
+				v17 += v17 >> 3;
+				--v18;
+			} while (v18);
+			*mind = v17;
+		}
+		v16 = maxd;
+		v5 = (plr[myplr]._pLevel >> 1) + 10;
+		*maxd = v5;
+		if (v4 <= 0)
+			return;
+		do {
+			v5 += v5 >> 3;
+			--v4;
+		} while (v4);
+		goto LABEL_74;
+	case SPL_CHAIN:
+		*mind = 4;
+		v5 = 2 * plr[myplr]._pLevel + 4;
+		goto LABEL_73;
+	case SPL_WAVE:
+		*mind = 6 * (plr[v3]._pLevel + 1);
+		v13 = 3 * (plr[myplr]._pLevel + 10);
+	LABEL_33:
+		v5 = 2 * v13;
+		goto LABEL_73;
+	case SPL_NOVA:
+		v19 = (plr[v3]._pLevel + 5) >> 1;
+		*mind = v19;
+		if (v4 > 0) {
+			v20 = v4;
+			do {
+				v19 += v19 >> 3;
+				--v20;
+			} while (v20);
+			*mind = v19;
+		}
+		v16 = maxd;
+		*mind *= 5;
+		v21 = (plr[myplr]._pLevel + 30) >> 1;
+		*maxd = v21;
+		if (v4 > 0) {
+			do {
+				v21 += v21 >> 3;
+				--v4;
+			} while (v4);
+			*maxd = v21;
+		}
+		v5 = 5 * *maxd;
+		goto LABEL_74;
+	case SPL_FLAME:
+		*mind = 3;
+		v10 = plr[myplr]._pLevel + 4;
+		v11 = v10 >> 1;
+	LABEL_43:
+		*maxd = v10 + v11;
+		return;
+	case SPL_GOLEM:
+		*mind = 11;
+		*maxd = 17;
+		return;
+	case SPL_APOCA:
+		*mind = 0;
+		v22 = 0;
+		if (plr[myplr]._pLevel > 0) {
+			do {
+				++*mind;
+				++v22;
+			} while (v22 < plr[myplr]._pLevel);
+		}
+		v23 = 0;
+		*maxd = 0;
+		if (plr[myplr]._pLevel > 0) {
+			do {
+				*maxd += 6;
+				++v23;
+			} while (v23 < plr[myplr]._pLevel);
+		}
+		return;
+	case SPL_ELEMENT:
+		v24 = 2 * plr[v3]._pLevel + 4;
+		*mind = v24;
+		if (v4 > 0) {
+			v25 = v4;
+			do {
+				v24 += v24 >> 3;
+				--v25;
+			} while (v25);
+			*mind = v24;
+		}
+		v16 = maxd;
+		v5 = 2 * plr[myplr]._pLevel + 40; /// BUGFIX: set to `2 * (plr[myplr]._pLevel + 20) + 4`
+		*maxd = v5;
+		if (v4 <= 0)
+			return;
+		do {
+			v5 += v5 >> 3;
+			--v4;
+		} while (v4);
+		goto LABEL_74;
+	case SPL_CBOLT:
+		*mind = 1;
+		v5 = (plr[myplr]._pMagic >> 2) + 1;
+		goto LABEL_73;
+	case SPL_HBOLT:
+		*mind = plr[v3]._pLevel + 9;
+		v5 = plr[myplr]._pLevel + 18;
+		goto LABEL_73;
+	case SPL_HEALOTHER:
+		v26 = plr[v3]._pLevel + v4 + 1;
+		*mind = v26;
+		v27 = myplr;
+		if (plr[myplr]._pClass == PC_WARRIOR) {
+			*mind = 2 * v26;
+			v27 = myplr;
+		}
+		if (plr[v27]._pClass == PC_ROGUE)
+			*mind += *mind >> 1;
+		v8 = maxd;
+		v28 = 0;
+		*maxd = 10;
+		if (plr[myplr]._pLevel > 0) {
+			do {
+				*maxd += 4;
+				++v28;
+			} while (v28 < plr[myplr]._pLevel);
+		}
+	LABEL_65:
+		if (v4 > 0)
+			*v8 += 6 * v4;
+		if (plr[myplr]._pClass == PC_WARRIOR)
+			*v8 *= 2;
+		if (plr[myplr]._pClass == PC_ROGUE)
+			*v8 += *v8 >> 1;
+	LABEL_71:
+		*mind = -1;
+		*v8 = -1;
+		break;
+	case SPL_FLARE:
+		v5 = 3 * v4 + (plr[v3]._pMagic >> 1) - (plr[v3]._pMagic >> 3);
+		*mind = v5;
+	LABEL_73:
+		v16 = maxd;
+	LABEL_74:
+		*v16 = v5;
+		break;
+	default:
+		return;
+	}
+}
+
+BOOL __fastcall CheckBlock(int fx, int fy, int tx, int ty)
+{
+	int pn;
+	BOOL coll;
+
+	coll = FALSE;
+	while (fx != tx || fy != ty) {
+		pn = GetDirection(fx, fy, tx, ty);
+		fx += XDirAdd[pn];
+		fy += YDirAdd[pn];
+		if (nSolidTable[dPiece[fx][fy]])
+			coll = TRUE;
+	}
+
+	return coll;
+}
+
+int __fastcall FindClosest(int sx, int sy, int rad)
+{
+	int j, i, mid, tx, ty, cr;
+	int CrawlNum[19] = { 0, 3, 12, 45, 94, 159, 240, 337, 450, 579, 724, 885, 1062, 1255, 1464, 1689, 1930, 2187, 2460 };
+
+	if (rad > 19)
+		rad = 19;
+
+	for (i = 1; i < rad; i++) {
+		cr = CrawlNum[i] + 2;
+		for (j = (unsigned char)CrawlTable[CrawlNum[i]]; j > 0; j--) {
+			tx = sx + CrawlTable[cr - 1];
+			ty = sy + CrawlTable[cr];
+			if (tx > 0 && tx < MAXDUNX && ty > 0 && ty < MAXDUNY) {
+				mid = dMonster[tx][ty];
+				if (mid > 0 && !CheckBlock(sx, sy, tx, ty))
+					return mid - 1;
+			}
+			cr += 2;
+		}
+	}
+	return -1;
+}
+
+int __fastcall GetSpellLevel(int id, int sn)
+{
+	int result; // eax
+
+	if (id == myplr)
+		result = plr[id]._pISplLvlAdd + plr[id]._pSplLvl[sn];
+	else
+		result = 1;
+	if (result < 0)
+		result = 0;
+	return result;
+}
+
+int __fastcall GetDirection8(int x1, int y1, int x2, int y2)
+{
+	unsigned char Dirs[16][16] = {
+		{ 99, 0, 0, 0, 0, 0, 0, 0, 0, 0, 0, 0, 0, 0, 0, 0 },
+		{ 2, 1, 1, 1, 0, 0, 0, 0, 0, 0, 0, 0, 0, 0, 0, 0 },
+		{ 2, 1, 1, 1, 1, 1, 1, 0, 0, 0, 0, 0, 0, 0, 0, 0 },
+		{ 2, 1, 1, 1, 1, 1, 1, 1, 1, 0, 0, 0, 0, 0, 0, 0 },
+		{ 2, 2, 1, 1, 1, 1, 1, 1, 1, 1, 1, 1, 0, 0, 0, 0 },
+		{ 2, 2, 1, 1, 1, 1, 1, 1, 1, 1, 1, 1, 1, 1, 0, 0 },
+		{ 2, 2, 1, 1, 1, 1, 1, 1, 1, 1, 1, 1, 1, 1, 1, 1 },
+		{ 2, 2, 2, 1, 1, 1, 1, 1, 1, 1, 1, 1, 1, 1, 1, 1 },
+		{ 2, 2, 2, 1, 1, 1, 1, 1, 1, 1, 1, 1, 1, 1, 1, 1 },
+		{ 2, 2, 2, 2, 1, 1, 1, 1, 1, 1, 1, 1, 1, 1, 1, 1 },
+		{ 2, 2, 2, 2, 1, 1, 1, 1, 1, 1, 1, 1, 1, 1, 1, 1 },
+		{ 2, 2, 2, 2, 1, 1, 1, 1, 1, 1, 1, 1, 1, 1, 1, 1 },
+		{ 2, 2, 2, 2, 2, 1, 1, 1, 1, 1, 1, 1, 1, 1, 1, 1 },
+		{ 2, 2, 2, 2, 2, 1, 1, 1, 1, 1, 1, 1, 1, 1, 1, 1 },
+		{ 2, 2, 2, 2, 2, 2, 1, 1, 1, 1, 1, 1, 1, 1, 1, 1 },
+		{ 2, 2, 2, 2, 2, 2, 1, 1, 1, 1, 1, 1, 1, 1, 1, 1 }
+	};
+	unsigned char trans[4][3] = { { 3, 4, 5 },
+		{ 3, 2, 1 },
+		{ 7, 0, 1 },
+		{ 7, 6, 5 } };
+	int mx, my, md;
+
+	mx = abs(x2 - x1);
+	if (mx > 15)
+		mx = 15;
+	my = abs(y2 - y1);
+	if (my > 15)
+		my = 15;
+	md = Dirs[my][mx];
+	if (x1 > x2) {
+		if (y1 > y2)
+			md = trans[0][md];
+		else
+			md = trans[1][md];
+	} else if (y1 > y2)
+		md = trans[3][md];
+	else
+		md = trans[2][md];
+	return md;
+}
+
+int __fastcall GetDirection16(int x1, int y1, int x2, int y2)
+{
+	BYTE Dirs[16][16] = {
+		{ 99, 0, 0, 0, 0, 0, 0, 0, 0, 0, 0, 0, 0, 0, 0, 0 },
+		{ 4, 2, 1, 1, 0, 0, 0, 0, 0, 0, 0, 0, 0, 0, 0, 0 },
+		{ 4, 3, 2, 1, 1, 1, 1, 1, 0, 0, 0, 0, 0, 0, 0, 0 },
+		{ 4, 3, 3, 2, 2, 1, 1, 1, 1, 1, 1, 1, 0, 0, 0, 0 },
+		{ 4, 4, 3, 2, 2, 1, 1, 1, 1, 1, 1, 1, 1, 1, 1, 1 },
+		{ 4, 4, 3, 3, 2, 2, 2, 1, 1, 1, 1, 1, 1, 1, 1, 1 },
+		{ 4, 4, 3, 3, 2, 2, 2, 2, 2, 1, 1, 1, 1, 1, 1, 1 },
+		{ 4, 4, 3, 3, 3, 3, 2, 2, 2, 2, 1, 1, 1, 1, 1, 1 },
+		{ 4, 4, 4, 3, 3, 3, 2, 2, 2, 2, 2, 1, 1, 1, 1, 1 },
+		{ 4, 4, 4, 3, 3, 3, 3, 2, 2, 2, 2, 2, 1, 1, 1, 1 },
+		{ 4, 4, 4, 3, 3, 3, 3, 3, 2, 2, 2, 2, 2, 2, 1, 1 },
+		{ 4, 4, 4, 3, 3, 3, 3, 3, 3, 2, 2, 2, 2, 2, 2, 1 },
+		{ 4, 4, 4, 4, 3, 3, 3, 3, 3, 3, 2, 2, 2, 2, 2, 2 },
+		{ 4, 4, 4, 4, 3, 3, 3, 3, 3, 3, 2, 2, 2, 2, 2, 2 },
+		{ 4, 4, 4, 4, 3, 3, 3, 3, 3, 3, 3, 2, 2, 2, 2, 2 },
+		{ 4, 4, 4, 4, 3, 3, 3, 3, 3, 3, 3, 3, 2, 2, 2, 2 }
+	};
+	BYTE urtoll[5] = { 6, 7, 8, 9, 10 };
+	BYTE ultolr[5] = { 6, 5, 4, 3, 2 };
+	BYTE lltour[5] = { 14, 13, 12, 11, 10 };
+	BYTE lrtoul[5] = { 14, 15, 0, 1, 2 };
+	int mx, my, md;
+
+	mx = abs(x2 - x1);
+	if (mx > 15)
+		mx = 15;
+	my = abs(y2 - y1);
+	if (my > 15)
+		my = 15;
+	md = Dirs[my][mx];
+	if (x1 > x2) {
+		if (y1 > y2)
+			md = urtoll[md];
+		else
+			md = ultolr[md];
+	} else if (y1 > y2) {
+		md = lltour[md];
+	} else {
+		md = lrtoul[md];
+	}
+	return md;
+}
+
+void __fastcall DeleteMissile(int mi, int i)
+{
+	int src;
+
+	if (missile[mi]._mitype == MIS_MANASHIELD) {
+		src = missile[mi]._misource;
+		if (src == myplr)
+			NetSendCmd(TRUE, CMD_REMSHIELD);
+		plr[src].pManaShield = FALSE;
+	}
+	missileavail[MAXMISSILES - nummissiles] = mi;
+	nummissiles--;
+	if (nummissiles > 0 && i != nummissiles)
+		missileactive[i] = missileactive[nummissiles];
+}
+
+void __fastcall GetMissileVel(int i, int sx, int sy, int dx, int dy, int v)
+{
+	double dxp, dyp, dr;
+
+	if (dx != sx || dy != sy) {
+		dxp = (dx + sy - sx - dy) << 21;
+		dyp = (dy + dx - sx - sy) << 21;
+		dr = sqrt(dxp * dxp + dyp * dyp);
+		missile[i]._mixvel = (dxp * (v << 16)) / dr;
+		missile[i]._miyvel = (dyp * (v << 15)) / dr;
+	} else {
+		missile[i]._mixvel = 0;
+		missile[i]._miyvel = 0;
+	}
+}
+
+void __fastcall PutMissile(int i)
+{
+	int x, y;
+
+	x = missile[i]._mix;
+	y = missile[i]._miy;
+	if (x <= 0 || y <= 0 || x >= MAXDUNX || y >= MAXDUNY)
+		missile[i]._miDelFlag = TRUE;
+	if (!missile[i]._miDelFlag) {
+		dFlags[x][y] |= DFLAG_MISSILE;
+		if (dMissile[x][y] == 0)
+			dMissile[x][y] = i + 1;
+		else
+			dMissile[x][y] = -1;
+		if (missile[i]._miPreFlag)
+			MissilePreFlag = 1;
+	}
+}
+// 64CCD4: using guessed type int MissilePreFlag;
+
+void __fastcall GetMissilePos(int i)
+{
+	int mx, my, dx, dy, lx, ly;
+
+	mx = missile[i]._mitxoff >> 16;
+	my = missile[i]._mityoff >> 16;
+	dx = mx + 2 * my;
+	dy = 2 * my - mx;
+	if (dx < 0) {
+		lx = -(-dx >> 3);
+		dx = -(-dx >> 6);
+	} else {
+		lx = dx >> 3;
+		dx = dx >> 6;
+	}
+	if (dy < 0) {
+		ly = -(-dy >> 3);
+		dy = -(-dy >> 6);
+	} else {
+		ly = dy >> 3;
+		dy = dy >> 6;
+	}
+	missile[i]._mix = dx + missile[i]._misx;
+	missile[i]._miy = dy + missile[i]._misy;
+	missile[i]._mixoff = mx + (dy << 5) - (dx << 5);
+	missile[i]._miyoff = my - (dx << 4) - (dy << 4);
+	ChangeLightOff(missile[i]._mlid, lx - (dx << 3), ly - (dy << 3));
+}
+
+void __fastcall MoveMissilePos(int i)
+{
+	int dx, dy;
+
+	switch (missile[i]._mimfnum) {
+	case DIR_S:
+		dx = 1;
+		dy = 1;
+		break;
+	case DIR_SW:
+		dx = 1;
+		dy = 1;
+		break;
+	case DIR_W:
+		dx = 0;
+		dy = 1;
+		break;
+	case DIR_NW:
+		dx = 0;
+		dy = 0;
+		break;
+	case DIR_N:
+		dx = 0;
+		dy = 0;
+		break;
+	case DIR_NE:
+		dx = 0;
+		dy = 0;
+		break;
+	case DIR_E:
+		dx = 1;
+		dy = 0;
+		break;
+	case DIR_SE:
+		dx = 1;
+		dy = 1;
+		break;
+	}
+	if (PosOkMonst(missile[i]._misource, missile[i]._mix + dx, missile[i]._miy + dy)) {
+		missile[i]._mix += dx;
+		missile[i]._miy += dy;
+		missile[i]._mixoff += (dy << 5) - (dx << 5);
+		missile[i]._miyoff -= (dy << 4) + (dx << 4);
+	}
+}
+
+BOOL __fastcall MonsterTrapHit(int m, int mindam, int maxdam, int dist, int t, int shift)
+{
+	int v6;  // esi
+	int v8;  // ecx
+	int v9;  // eax
+	int v10; // edi
+	//int v11; // eax
+	int v13;            // eax
+	int v14;            // [esp+Ch] [ebp-10h]
+	int v15;            // [esp+10h] [ebp-Ch]
+	signed int v16;     // [esp+14h] [ebp-8h]
+	signed int arglist; // [esp+18h] [ebp-4h]
+	BOOL ret;
+
+	v16 = 0;
+	arglist = m;
+	v6 = m;
+	v15 = mindam;
+	if (monster[m].mtalkmsg
+	    || monster[v6]._mhitpoints >> 6 <= 0
+	    || monster[v6].MType->mtype == MT_ILLWEAV && _LOBYTE(monster[v6]._mgoal) == MGOAL_RETREAT) {
+		return 0;
+	}
+	if (monster[v6]._mmode == MM_CHARGE)
+		return 0;
+	v8 = _LOWORD(monster[v6].mMagicRes);
+	v9 = missiledata[t].mResist;
+	if (v8 & IMUNE_MAGIC) {
+		if (v9 == MISR_MAGIC)
+			return 0;
+	}
+	if (v8 & IMUNE_FIRE && v9 == MISR_FIRE || v8 & IMUNE_LIGHTNING && v9 == MISR_LIGHTNING)
+		return 0;
+	if (v8 & RESIST_MAGIC && v9 == MISR_MAGIC || v8 & 2 && v9 == MISR_FIRE || v8 & RESIST_LIGHTNING && v9 == MISR_LIGHTNING)
+		v16 = 1;
+	v14 = random(68, 100);
+	v10 = 90 - (unsigned char)monster[v6].mArmorClass - dist;
+	if (v10 < 5)
+		v10 = 5;
+	if (v10 > 95)
+		v10 = 95;
+	//_LOBYTE(v11) = CheckMonsterHit(arglist, (unsigned char *)&t);
+	if (CheckMonsterHit(arglist, &ret))
+		return ret;
+#ifdef _DEBUG
+	if (v14 >= v10 && !debug_mode_dollar_sign && !debug_mode_key_inverted_v && monster[v6]._mmode != MM_STONE)
+		return 0;
+#else
+	if (v14 >= v10 && monster[v6]._mmode != MM_STONE)
+		return 0;
+#endif
+	v13 = v15 + random(68, maxdam - v15 + 1);
+	if (!(_BYTE)shift)
+		v13 <<= 6;
+	if (v16)
+		monster[v6]._mhitpoints -= v13 >> 2;
+	else
+		monster[v6]._mhitpoints -= v13;
+#ifdef _DEBUG
+	if (debug_mode_dollar_sign || debug_mode_key_inverted_v)
+		monster[v6]._mhitpoints = 0;
+#endif
+	if (monster[v6]._mhitpoints >> 6 > 0) {
+		if (v16) {
+			PlayEffect(arglist, 1);
+			return 1;
+		}
+		if (monster[v6]._mmode != MM_STONE) {
+			if (arglist > 3)
+				M_StartHit(arglist, -1, v13);
+			return 1;
+		}
+		if (arglist > 3)
+			M_StartHit(arglist, -1, v13);
+	} else {
+		if (monster[v6]._mmode != MM_STONE) {
+			M_StartKill(arglist, -1);
+			return 1;
+		}
+		M_StartKill(arglist, -1);
+	}
+	monster[v6]._mmode = MM_STONE;
+	return 1;
+}
+
+BOOLEAN __fastcall MonsterMHit(int pnum, int m, int mindam, int maxdam, int dist, int t, int shift)
+{
+	int v7;     // edi
+	BOOLEAN v8; // zf
+	short v9;   // ax
+	int v10;    // ecx
+	int v11;    // eax
+	int v12;    // esi
+	int v13;    // ebx
+	int v15;    // eax
+	//int v16; // eax
+	int v19;              // ebx
+	int v20;              // ebx
+	int v21;              // edx
+	int v22;              // eax
+	int v23;              // [esp+Ch] [ebp-18h]
+	BOOL ret;             // [esp+10h] [ebp-14h]
+	int v25;              // [esp+14h] [ebp-10h]
+	int v26;              // [esp+18h] [ebp-Ch]
+	int pnuma;            // [esp+1Ch] [ebp-8h]
+	int arglist;          // [esp+20h] [ebp-4h]
+	unsigned char dist_3; // [esp+37h] [ebp+13h]
+
+	arglist = m;
+	v7 = m;
+	v26 = 0;
+	v8 = monster[m].mtalkmsg == 0;
+	pnuma = pnum;
+	if (!v8
+	    || monster[v7]._mhitpoints >> 6 <= 0
+	    || t == MIS_HBOLT && monster[v7].MType->mtype != MT_DIABLO && monster[v7].MData->mMonstClass) {
+		return 0;
+	}
+	if (monster[v7].MType->mtype == MT_ILLWEAV && _LOBYTE(monster[v7]._mgoal) == MGOAL_RETREAT)
+		return 0;
+	if (monster[v7]._mmode == MM_CHARGE)
+		return 0;
+	v9 = monster[v7].mMagicRes;
+	v10 = missiledata[t].mResist;
+	v23 = t;
+	if (v9 & IMUNE_MAGIC) {
+		if (v10 == MISR_MAGIC)
+			return 0;
+	}
+	if (v9 & IMUNE_FIRE && v10 == MISR_FIRE || v9 & IMUNE_LIGHTNING && v10 == MISR_LIGHTNING || (v9 & IMUNE_ACID) != 0 && v10 == MISR_ACID)
+		return 0;
+	if (v9 & RESIST_MAGIC && v10 == MISR_MAGIC || v9 & RESIST_FIRE && v10 == MISR_FIRE || v9 & RESIST_LIGHTNING && v10 == MISR_LIGHTNING)
+		v26 = 1;
+	v11 = random(69, 100);
+	v8 = missiledata[t].mType == 0;
+	v25 = v11;
+	if (v8) {
+		v12 = pnuma;
+		v13 = plr[v12]._pDexterity
+		    + plr[v12]._pIBonusToHit
+		    + plr[v12]._pLevel
+		    - (unsigned char)monster[v7].mArmorClass
+		    - (dist * dist >> 1)
+		    + plr[pnuma]._pIEnAc
+		    + 50;
+		if (plr[pnuma]._pClass == PC_ROGUE)
+			v13 = plr[v12]._pDexterity
+			    + plr[v12]._pIBonusToHit
+			    + plr[v12]._pLevel
+			    - (unsigned char)monster[v7].mArmorClass
+			    - (dist * dist >> 1)
+			    + plr[pnuma]._pIEnAc
+			    + 70;
+		if (plr[pnuma]._pClass == PC_WARRIOR)
+			v13 += 10;
+	} else {
+		v12 = pnuma;
+		v15 = 2 * SLOBYTE(monster[v7].mLevel);
+		v13 = plr[pnuma]._pMagic - v15 - dist + 50;
+		if (plr[pnuma]._pClass == PC_SORCERER)
+			v13 = plr[v12]._pMagic - v15 - dist + 70;
+	}
+	if (v13 < 5)
+		v13 = 5;
+	if (v13 > 95)
+		v13 = 95;
+	if (monster[v7]._mmode == MM_STONE)
+		v25 = 0;
+	if (CheckMonsterHit(arglist, &ret))
+		return ret;
+#ifdef _DEBUG
+	if (v25 >= v13 && !debug_mode_key_inverted_v && !debug_mode_dollar_sign)
+		return 0;
+#else
+	if (v25 >= v13)
+		return 0;
+#endif
+	if (t == MIS_BONESPIRIT) {
+		v19 = monster[v7]._mhitpoints / 3 >> 6;
+	} else {
+		v19 = mindam + random(70, maxdam - mindam + 1);
+	}
+	dist_3 = missiledata[v23].mType;
+	if (!missiledata[v23].mType) {
+		v20 = plr[v12]._pIBonusDamMod + v19 * plr[v12]._pIBonusDam / 100 + v19;
+		if (plr[v12]._pClass == PC_ROGUE)
+			v19 = plr[v12]._pDamageMod + v20;
+		else
+			v19 = (plr[v12]._pDamageMod >> 1) + v20;
+	}
+	if (!(_BYTE)shift)
+		v19 <<= 6;
+	if (v26)
+		v19 >>= 2;
+	v21 = pnuma;
+	if (pnuma == myplr)
+		monster[v7]._mhitpoints -= v19;
+	v22 = plr[v12]._pIFlags;
+	if (v22 & 8)
+		monster[v7]._mFlags |= MFLAG_NOHEAL;
+	if (monster[v7]._mhitpoints >> 6 > 0) {
+		if (v26) {
+			PlayEffect(arglist, 1);
+		} else if (monster[v7]._mmode == MM_STONE) {
+			if (arglist > 3)
+				M_StartHit(arglist, v21, v19);
+			monster[v7]._mmode = MM_STONE;
+		} else {
+			if (!dist_3 && v22 & 0x800) {
+				M_GetKnockback(arglist);
+				v21 = pnuma;
+			}
+			if (arglist > 3)
+				M_StartHit(arglist, v21, v19);
+		}
+	} else if (monster[v7]._mmode == MM_STONE) {
+		M_StartKill(arglist, v21);
+		monster[v7]._mmode = MM_STONE;
+	} else {
+		M_StartKill(arglist, v21);
+	}
+	if (!monster[v7]._msquelch) {
+		monster[v7]._msquelch = -1;
+		monster[v7]._lastx = plr[v12].WorldX;
+		monster[v7]._lasty = plr[v12].WorldY;
+	}
+	return 1;
+}
+
+BOOLEAN __fastcall PlayerMHit(int pnum, int m, int dist, int mind, int maxd, int mtype, int shift, int earflag)
+{
+	int v8;            // ebx
+	int v9;            // esi
+	int v10;           // edi
+	int v11;           // ecx
+	int v12;           // eax
+	int v13;           // edi
+	int v14;           // edi
+	int v15;           // eax
+	int v16;           // eax
+	int v17;           // ebx
+	int v18;           // ebx
+	unsigned char v19; // al
+	int v20;           // eax
+	int v21;           // ecx
+	int v22;           // ecx
+	int v23;           // ecx
+	int v24;           // edi
+	int v25;           // ecx
+	int v26;           // eax
+	int v29;           // eax
+	int v30;           // eax
+	int v32;           // [esp+Ch] [ebp-14h]
+	int arglist;       // [esp+14h] [ebp-Ch]
+	int v34;           // [esp+18h] [ebp-8h]
+	int v35;           // [esp+1Ch] [ebp-4h]
+	int dista;         // [esp+28h] [ebp+8h]
+
+	v8 = m;
+	arglist = pnum;
+	v9 = pnum;
+	v34 = m;
+	if (plr[pnum]._pHitPoints >> 6 <= 0
+	    || plr[v9]._pInvincible
+	    || plr[v9]._pSpellFlags & 1 && !missiledata[mtype].mType) {
+		return 0;
+	}
+	v10 = 100;
+	v32 = random(72, 100);
+#ifdef _DEBUG
+	if (debug_mode_dollar_sign || debug_mode_key_inverted_v)
+		v32 = 1000;
+#endif
+	if (!missiledata[mtype].mType) {
+		v11 = 5;
+		v12 = plr[v9]._pIAC + plr[v9]._pIBonusAC + plr[v9]._pDexterity / 5;
+		if (v8 != -1) {
+			v11 = 2 * dist;
+			v13 = (unsigned char)monster[v8].mHit
+			    + 2 * (SLOBYTE(monster[v8].mLevel) - plr[v9]._pLevel)
+			    + 30
+			    - 2 * dist;
+		LABEL_8:
+			v14 = v13 - v12;
+			goto LABEL_14;
+		}
+		v15 = v12 >> 1;
+	LABEL_12:
+		v13 = v10 - v15;
+		v12 = 2 * dist;
+		goto LABEL_8;
+	}
+	if (v8 != -1) {
+		v10 = 2 * SLOBYTE(monster[v8].mLevel) + 40;
+		v15 = 2 * plr[v9]._pLevel;
+		goto LABEL_12;
+	}
+	v14 = 40;
+LABEL_14:
+	if (v14 < 10)
+		v14 = 10;
+	if (currlevel == 14) {
+		if (v14 >= 20)
+			goto LABEL_25;
+		v14 = 20;
+	}
+	if (currlevel == 15) {
+		if (v14 >= 25)
+			goto LABEL_25;
+		v14 = 25;
+	}
+	if (currlevel == 16 && v14 < 30)
+		v14 = 30;
+LABEL_25:
+	v16 = plr[v9]._pmode;
+	if (v16 && v16 != 4 || !plr[v9]._pBlockFlag) {
+		v35 = 100;
+	} else {
+		v35 = random(73, 100);
+	}
+	if ((_BYTE)shift == 1)
+		v35 = 100;
+	if (mtype == MIS_ACIDPUD)
+		v35 = 100;
+	if (v8 == -1)
+		v17 = plr[v9]._pBaseToBlk;
+	else
+		v17 = plr[v9]._pBaseToBlk + 2 * plr[v9]._pLevel - 2 * SLOBYTE(monster[v8].mLevel);
+	v18 = plr[v9]._pDexterity + v17;
+	if (v18 < 0)
+		v18 = 0;
+	if (v18 > 100)
+		v18 = 100;
+	v19 = missiledata[mtype].mResist;
+	if (v19 == MISR_FIRE) {
+		v20 = plr[v9]._pFireResist;
+	} else if (v19 == MISR_LIGHTNING) {
+		v20 = plr[v9]._pLghtResist;
+	} else {
+		if (v19 <= MISR_LIGHTNING || v19 > MISR_ACID) {
+			dista = 0;
+			goto LABEL_50;
+		}
+		v20 = plr[v9]._pMagResist;
+	}
+	dista = v20;
+LABEL_50:
+	if (v32 < v14) {
+		if (mtype == MIS_BONESPIRIT) {
+			v21 = plr[v9]._pHitPoints / 3;
+		} else {
+			if ((_BYTE)shift) {
+				v23 = mind + random(75, maxd - mind + 1);
+				if (v34 == -1 && plr[v9]._pIFlags & ISPL_ABSHALFTRAP)
+					v23 >>= 1;
+				v21 = plr[v9]._pIGetHit + v23;
+			} else {
+				v22 = (mind << 6) + random(75, (maxd - mind + 1) << 6);
+				if (v34 == -1 && plr[v9]._pIFlags & ISPL_ABSHALFTRAP)
+					v22 >>= 1;
+				v21 = (plr[v9]._pIGetHit << 6) + v22;
+			}
+			if (v21 < 64)
+				v21 = 64;
+		}
+		if (dista <= 0) {
+			if (v35 < v18) {
+				if (v34 == -1)
+					v29 = plr[v9]._pdir;
+				else
+					v29 = GetDirection(plr[v9].WorldX, plr[v9].WorldY, monster[v34]._mx, monster[v34]._my);
+				StartPlrBlock(arglist, v29);
+				return 1;
+			}
+			v24 = arglist;
+			if (arglist == myplr) {
+				plr[v9]._pHitPoints -= v21;
+				plr[v9]._pHPBase -= v21;
+			}
+			v30 = plr[v9]._pMaxHP;
+			if (plr[v9]._pHitPoints > v30) {
+				plr[v9]._pHitPoints = v30;
+				plr[v9]._pHPBase = plr[v9]._pMaxHPBase;
+			}
+			if (plr[v9]._pHitPoints >> 6 > 0) {
+				StartPlrHit(arglist, v21, 0);
+				return 1;
+			}
+			goto LABEL_70;
+		}
+		v24 = arglist;
+		v25 = dista * v21 / -100 + v21;
+		if (arglist == myplr) {
+			plr[v9]._pHitPoints -= v25;
+			plr[v9]._pHPBase -= v25;
+		}
+		v26 = plr[v9]._pMaxHP;
+		if (plr[v9]._pHitPoints > v26) {
+			plr[v9]._pHitPoints = v26;
+			plr[v9]._pHPBase = plr[v9]._pMaxHPBase;
+		}
+		if (plr[v9]._pHitPoints >> 6 <= 0) {
+		LABEL_70:
+			SyncPlrKill(v24, earflag);
+			return 1;
+		}
+
+		if (plr[v9]._pClass == PC_WARRIOR) {
+			PlaySfxLoc(PS_WARR69, plr[v9].WorldX, plr[v9].WorldY);
+		} else if (plr[v9]._pClass == PC_ROGUE) {
+			PlaySfxLoc(PS_ROGUE69, plr[v9].WorldX, plr[v9].WorldY);
+		} else if (plr[v9]._pClass == PC_SORCERER) {
+			PlaySfxLoc(PS_MAGE69, plr[v9].WorldX, plr[v9].WorldY);
+		}
+
+		drawhpflag = TRUE;
+		return 1;
+	}
+	return 0;
+}
+
+BOOLEAN __fastcall Plr2PlrMHit(int pnum, int p, int mindam, int maxdam, int dist, int mtype, int shift)
+{
+	int v7;           // edi
+	unsigned char v8; // al
+	int v9;           // eax
+	int v10;          // esi
+	int v11;          // eax
+	int v12;          // ecx
+	int v13;          // eax
+	int v14;          // ecx
+	BOOLEAN v15;      // sf
+	int v16;          // ecx
+	int v17;          // ebx
+	int v20;          // eax
+	int v22;          // [esp+Ch] [ebp-14h]
+	int v23;          // [esp+10h] [ebp-10h]
+	int v24;          // [esp+10h] [ebp-10h]
+	int arglist;      // [esp+14h] [ebp-Ch]
+	int v26;          // [esp+18h] [ebp-8h]
+	int v27;          // [esp+1Ch] [ebp-4h]
+	int dista;        // [esp+30h] [ebp+10h]
+
+	arglist = p;
+	v7 = p;
+	v26 = pnum;
+	if (plr[p]._pInvincible || mtype == MIS_HBOLT || plr[v7]._pSpellFlags & 1 && !missiledata[mtype].mType)
+		return 0;
+	v22 = mtype;
+	v8 = missiledata[mtype].mResist;
+	if (v8 == MISR_FIRE) {
+		v9 = plr[v7]._pFireResist;
+	} else if (v8 == MISR_LIGHTNING) {
+		v9 = plr[v7]._pLghtResist;
+	} else {
+		if (v8 <= MISR_LIGHTNING || v8 > MISR_ACID) {
+			v27 = 0;
+			goto LABEL_14;
+		}
+		v9 = plr[v7]._pMagResist;
+	}
+	v27 = v9;
+LABEL_14:
+	v23 = random(69, 100);
+	if (missiledata[mtype].mType) {
+		v10 = v26;
+		v12 = 2 * plr[v7]._pLevel;
+		v11 = plr[v26]._pMagic - v12 - dist + 50;
+		if (plr[v26]._pClass == PC_SORCERER)
+			v11 = plr[v10]._pMagic - v12 - dist + 70;
+	} else {
+		v10 = v26;
+		v12 = plr[v10]._pIBonusToHit
+		    + plr[v10]._pLevel
+		    - (dist * dist >> 1)
+		    - plr[v7]._pDexterity / 5
+		    - plr[v7]._pIBonusAC
+		    - plr[v7]._pIAC;
+		v11 = v12 + plr[v26]._pDexterity + 50;
+		if (plr[v26]._pClass == PC_ROGUE)
+			v11 += 20;
+		if (plr[v26]._pClass == PC_WARRIOR)
+			v11 += 10;
+	}
+	if (v11 < 5)
+		v11 = 5;
+	if (v11 > 95)
+		v11 = 95;
+	if (v23 < v11) {
+		v13 = plr[v7]._pmode;
+		if (v13 && v13 != 4 || !plr[v7]._pBlockFlag) {
+			v24 = 100;
+		} else {
+			v24 = random(73, 100);
+		}
+		if ((_BYTE)shift == 1)
+			v24 = 100;
+		v14 = plr[v7]._pBaseToBlk + 2 * plr[v7]._pLevel - 2 * plr[v10]._pLevel;
+		v15 = plr[v7]._pDexterity + v14 < 0;
+		v16 = plr[v7]._pDexterity + v14;
+		dista = v16;
+		if (v15) {
+			dista = 0;
+			v16 = 0;
+		}
+		if (v16 > 100) {
+			dista = 100;
+			v16 = 100;
+		}
+		if (mtype == MIS_BONESPIRIT) {
+			v17 = plr[v7]._pHitPoints / 3;
+		} else {
+			v17 = mindam + random(70, maxdam - mindam + 1);
+			if (!missiledata[v22].mType)
+				v17 += plr[v10]._pIBonusDamMod + plr[v10]._pDamageMod + v17 * plr[v10]._pIBonusDam / 100;
+			v16 = dista;
+			if (!(_BYTE)shift)
+				v17 <<= 6;
+		}
+		if (missiledata[v22].mType)
+			v17 >>= 1;
+		if (v27 <= 0) {
+			if (v24 >= v16) {
+				if (v26 == myplr)
+					NetSendCmdDamage(TRUE, arglist, v17);
+				StartPlrHit(arglist, v17, 0);
+			} else {
+				v20 = GetDirection(plr[v7].WorldX, plr[v7].WorldY, plr[v10].WorldX, plr[v10].WorldY);
+				StartPlrBlock(arglist, v20);
+			}
+			return 1;
+		}
+		if (v26 == myplr)
+			NetSendCmdDamage(TRUE, arglist, v17 - v27 * v17 / 100);
+		if (plr[v10]._pClass == PC_WARRIOR) {
+			PlaySfxLoc(PS_WARR69, plr[v10].WorldX, plr[v10].WorldY);
+		} else if (plr[v10]._pClass == PC_ROGUE) {
+			PlaySfxLoc(PS_ROGUE69, plr[v10].WorldX, plr[v10].WorldY);
+		} else if (plr[v10]._pClass == PC_SORCERER) {
+			PlaySfxLoc(PS_MAGE69, plr[v10].WorldX, plr[v10].WorldY);
+		}
+		return 1;
+	}
+	return 0;
+}
+
+void __fastcall CheckMissileCol(int i, int mindam, int maxdam, BOOLEAN shift, int mx, int my, int nodel)
+{
+	int v7;      // ebx
+	int v8;      // esi
+	char v9;     // dl
+	int v10;     // ecx
+	int v11;     // edi
+	int v12;     // eax
+	BOOLEAN v13; // eax
+	char v14;    // al
+	int v15;     // ecx
+	int v16;     // edx
+	BOOLEAN v17; // eax
+	int v18;     // eax
+	BOOLEAN v19; // eax
+	char v20;    // al
+	int v21;     // eax
+	int v22;     // eax
+	char v23;    // al
+	char v24;    // al
+	int v25;     // edx
+	int v26;     // ecx
+	int v27;     // [esp-Ch] [ebp-1Ch]
+	int v28;     // [esp-8h] [ebp-18h]
+	int mindama; // [esp+Ch] [ebp-4h]
+
+	v7 = mindam;
+	v8 = i;
+	mindama = mindam;
+	v9 = missile[i]._miAnimType;
+	if (v9 == 4 || (v10 = missile[v8]._misource, v10 == -1)) {
+		v11 = 112 * mx + my;
+		v21 = dMonster[0][v11];
+		if (v21 > 0) {
+			v28 = missile[v8]._mitype;
+			v27 = missile[v8]._midist;
+			v22 = v9 == 4 ? MonsterMHit(missile[v8]._misource, v21 - 1, v7, maxdam, v27, v28, shift) : MonsterTrapHit(v21 - 1, v7, maxdam, v27, v28, shift);
+			if (v22) {
+				if (!(_BYTE)nodel)
+					missile[v8]._mirange = 0;
+				missile[v8]._miHitFlag = TRUE;
+			}
+		}
+		v23 = dPlayer[0][v11];
+		if (v23 > 0) {
+			v17 = PlayerMHit(
+			    v23 - 1,
+			    -1,
+			    missile[v8]._midist,
+			    v7,
+			    maxdam,
+			    missile[v8]._mitype,
+			    shift,
+			    _LOBYTE(missile[v8]._miAnimType) == MFILE_FIREWAL);
+		LABEL_35:
+			if (v17) {
+				if (!(_BYTE)nodel)
+					missile[v8]._mirange = 0;
+				missile[v8]._miHitFlag = TRUE;
+			}
+			goto LABEL_39;
+		}
+	} else {
+		if (!missile[v8]._micaster) {
+			v11 = 112 * mx + my;
+			v12 = dMonster[0][v11];
+			if (v12 <= 0) {
+				if (v12 >= 0 || monster[-(v12 + 1)]._mmode != MM_STONE) {
+				LABEL_13:
+					v14 = dPlayer[0][v11];
+					if (v14 <= 0)
+						goto LABEL_39;
+					v15 = missile[v8]._misource;
+					v16 = v14 - 1;
+					if (v16 == v15)
+						goto LABEL_39;
+					v17 = Plr2PlrMHit(
+					    v15,
+					    v16,
+					    mindama,
+					    maxdam,
+					    missile[v8]._midist,
+					    missile[v8]._mitype,
+					    shift);
+					goto LABEL_35;
+				}
+				v13 = MonsterMHit(
+				    v10,
+				    -1 - v12,
+				    mindama,
+				    maxdam,
+				    missile[v8]._midist,
+				    missile[v8]._mitype,
+				    shift);
+			} else {
+				v13 = MonsterMHit(v10, v12 - 1, v7, maxdam, missile[v8]._midist, missile[v8]._mitype, shift);
+			}
+			if (v13) {
+				if (!(_BYTE)nodel)
+					missile[v8]._mirange = 0;
+				missile[v8]._miHitFlag = TRUE;
+			}
+			goto LABEL_13;
+		}
+		if (monster[v10]._mFlags & MFLAG_TARGETS_MONSTER) {
+			v18 = dMonster[mx][my];
+			if (v18 > 0) {
+				if (monster[v18 - 1]._mFlags & MFLAG_GOLEM) /* fix */
+				{
+					v19 = MonsterTrapHit(
+					    v18 - 1,
+					    mindama,
+					    maxdam,
+					    missile[v8]._midist,
+					    missile[v8]._mitype,
+					    shift);
+					if (v19) {
+						if (!(_BYTE)nodel)
+							missile[v8]._mirange = 0;
+						missile[v8]._miHitFlag = TRUE;
+					}
+				}
+			}
+		}
+		v11 = my + 112 * mx;
+		v20 = dPlayer[0][v11];
+		if (v20 > 0) {
+			v17 = PlayerMHit(
+			    v20 - 1,
+			    missile[v8]._misource,
+			    missile[v8]._midist,
+			    mindama,
+			    maxdam,
+			    missile[v8]._mitype,
+			    shift,
+			    0);
+			goto LABEL_35;
+		}
+	}
+LABEL_39:
+	v24 = dObject[0][v11];
+	if (v24) {
+		v25 = v24 <= 0 ? -1 - v24 : v24 - 1;
+		if (!object[v25]._oMissFlag) {
+			if (object[v25]._oBreak == 1)
+				BreakObject(-1, v25);
+			if (!(_BYTE)nodel)
+				missile[v8]._mirange = 0;
+			missile[v8]._miHitFlag = FALSE;
+		}
+	}
+	if (nMissileTable[dPiece[0][v11]]) {
+		if (!(_BYTE)nodel)
+			missile[v8]._mirange = 0;
+		missile[v8]._miHitFlag = FALSE;
+	}
+	if (!missile[v8]._mirange) {
+		v26 = missiledata[missile[v8]._mitype].miSFX;
+		if (v26 != -1)
+			PlaySfxLoc(v26, missile[v8]._mix, missile[v8]._miy);
+	}
+}
+
+void __fastcall SetMissAnim(int mi, int animtype)
+{
+	int dir = missile[mi]._mimfnum;
+
+	missile[mi]._miAnimType = animtype;
+	missile[mi]._miAnimFlags = misfiledata[animtype].mFlags;
+	missile[mi]._miAnimData = misfiledata[animtype].mAnimData[dir];
+	missile[mi]._miAnimDelay = misfiledata[animtype].mAnimDelay[dir];
+	missile[mi]._miAnimLen = misfiledata[animtype].mAnimLen[dir];
+	missile[mi]._miAnimWidth = misfiledata[animtype].mAnimWidth[dir];
+	missile[mi]._miAnimWidth2 = misfiledata[animtype].mAnimWidth2[dir];
+	missile[mi]._miAnimCnt = 0;
+	missile[mi]._miAnimFrame = 1;
+}
+
+void __fastcall SetMissDir(int mi, int dir)
+{
+	missile[mi]._mimfnum = dir;
+	SetMissAnim(mi, missile[mi]._miAnimType);
+}
+
+void __fastcall LoadMissileGFX(BYTE mi)
+{
+	char pszName[256];
+	int i;
+	BYTE *file;
+	MisFileData *mfd;
+
+	mfd = &misfiledata[mi];
+	if (mfd->mFlags & MFLAG_ALLOW_SPECIAL) {
+		sprintf(pszName, "Missiles\\%s.CL2", mfd->mName);
+		file = LoadFileInMem(pszName, 0);
+		for (i = 0; i < mfd->mAnimFAmt; i++)
+			mfd->mAnimData[i] = &file[((int *)file)[i]];
+	} else if (mfd->mAnimFAmt == 1) {
+		sprintf(pszName, "Missiles\\%s.CL2", mfd->mName);
+		if (!mfd->mAnimData[0])
+			mfd->mAnimData[0] = LoadFileInMem(pszName, 0);
+	} else {
+		for (i = 0; i < mfd->mAnimFAmt; i++) {
+			sprintf(pszName, "Missiles\\%s%i.CL2", mfd->mName, i + 1);
+			if (!mfd->mAnimData[i]) {
+				file = LoadFileInMem(pszName, 0);
+				mfd->mAnimData[i] = file;
+			}
+		}
+	}
+}
+
+void __cdecl InitMissileGFX()
+{
+	int mi;
+
+	for (mi = 0; misfiledata[mi].mAnimFAmt; mi++) {
+		if (!(misfiledata[mi].mFlags & MFLAG_HIDDEN))
+			LoadMissileGFX(mi);
+	}
+}
+
+void __fastcall FreeMissileGFX(int mi)
+{
+	int v1;            // esi
+	unsigned char *v2; // ecx
+	signed int v3;     // ebx
+	void **v4;         // edi
+	void *v5;          // ecx
+
+	v1 = mi;
+	if (misfiledata[mi].mFlags & MFLAG_ALLOW_SPECIAL) {
+		v2 = misfiledata[v1].mAnimData[0];
+		if (v2) {
+			mem_free_dbg(&v2[-4 * misfiledata[v1].mAnimFAmt]);
+			misfiledata[v1].mAnimData[0] = 0;
+		}
+	} else {
+		v3 = 0;
+		if (misfiledata[v1].mAnimFAmt) {
+			v4 = (void **)misfiledata[v1].mAnimData;
+			do {
+				v5 = *v4;
+				if (*v4) {
+					*v4 = 0;
+					mem_free_dbg(v5);
+				}
+				++v3;
+				++v4;
+			} while (v3 < misfiledata[v1].mAnimFAmt);
+		}
+	}
+}
+
+void __cdecl FreeMissiles()
+{
+	int mi;
+
+	for (mi = 0; misfiledata[mi].mAnimFAmt; mi++) {
+		if (!(misfiledata[mi].mFlags & MFLAG_HIDDEN))
+			FreeMissileGFX(mi);
+	}
+}
+
+void __cdecl FreeMissiles2()
+{
+	int mi;
+
+	for (mi = 0; misfiledata[mi].mAnimFAmt; mi++) {
+		if (misfiledata[mi].mFlags & MFLAG_HIDDEN)
+			FreeMissileGFX(mi);
+	}
+}
+
+void __cdecl InitMissiles()
+{
+	int mi, src, i, j;
+
+	plr[myplr]._pSpellFlags &= ~0x1;
+	if (plr[myplr]._pInfraFlag == TRUE) {
+		for (i = 0; i < nummissiles; ++i) {
+			mi = missileactive[i];
+			if (missile[mi]._mitype == MIS_INFRA) {
+				src = missile[mi]._misource;
+				if (src == myplr)
+					CalcPlrItemVals(src, 1);
+			}
+		}
+	}
+	nummissiles = 0;
+	for (i = 0; i < MAXMISSILES; i++) {
+		missileavail[i] = i;
+		missileactive[i] = 0;
+	}
+	numchains = 0;
+	for (i = 0; i < MAXMISSILES; i++) {
+		chain[i].idx = -1;
+		chain[i]._mitype = 0;
+		chain[i]._mirange = 0;
+	}
+	for (j = 0; j < MAXDUNY; j++) {
+		for (i = 0; i < MAXDUNX; i++) {
+			dFlags[i][j] &= ~DFLAG_MISSILE;
+		}
+	}
+}
+// 64CCD8: using guessed type int numchains;
+
+void __fastcall AddLArrow(int mi, int sx, int sy, int dx, int dy, int midir, char mienemy, int id, int dam)
+{
+	if (sx == dx && sy == dy) {
+		dx += XDirAdd[midir];
+		dy += YDirAdd[midir];
+	}
+	if (!mienemy) {
+		if (plr[id]._pClass == PC_ROGUE)
+			GetMissileVel(mi, sx, sy, dx, dy, (plr[id]._pLevel >> 2) + 31);
+		else if (plr[id]._pClass == PC_WARRIOR)
+			GetMissileVel(mi, sx, sy, dx, dy, (plr[id]._pLevel >> 3) + 31);
+		else
+			GetMissileVel(mi, sx, sy, dx, dy, 32);
+	} else
+		GetMissileVel(mi, sx, sy, dx, dy, 32);
+
+	SetMissDir(mi, GetDirection16(sx, sy, dx, dy));
+	missile[mi]._mirange = 256;
+	missile[mi]._miVar1 = sx;
+	missile[mi]._miVar2 = sy;
+	missile[mi]._mlid = AddLight(sx, sy, 5);
+}
+
+void __fastcall AddArrow(int mi, int sx, int sy, int dx, int dy, int midir, char mienemy, int id, int dam)
+{
+	int av;
+
+	if (sx == dx && sy == dy) {
+		dx += XDirAdd[midir];
+		dy += YDirAdd[midir];
+	}
+	if (!mienemy) {
+		av = 32;
+		if (plr[id]._pIFlags & 4) {
+			av = random(64, 32) + 16;
+		}
+		if (plr[id]._pClass == PC_ROGUE)
+			av += (plr[id]._pLevel - 1) >> 2;
+		if (plr[id]._pClass == PC_WARRIOR)
+			av += (plr[id]._pLevel - 1) >> 3;
+		GetMissileVel(mi, sx, sy, dx, dy, av);
+	} else {
+		GetMissileVel(mi, sx, sy, dx, dy, 32);
+	}
+	missile[mi]._miAnimFrame = GetDirection16(sx, sy, dx, dy) + 1;
+	missile[mi]._mirange = 256;
+}
+
+void __fastcall GetVileMissPos(int mi, int dx, int dy)
+{
+	int xx, yy, k, j, i;
+
+	for (k = 1; k < 50; k++) {
+		for (j = -k; j <= k; j++) {
+			yy = j + dy;
+			for (i = -k; i <= k; i++) {
+				xx = i + dx;
+				if (PosOkPlayer(myplr, xx, yy)) {
+					missile[mi]._mix = xx;
+					missile[mi]._miy = yy;
+					return;
+				}
+			}
+		}
+	}
+	missile[mi]._mix = dx;
+	missile[mi]._miy = dy;
+}
+
+void __fastcall AddRndTeleport(int mi, int sx, int sy, int dx, int dy, int midir, char mienemy, int id, int dam)
+{
+	int pn, r1, r2, nTries;
+
+	nTries = 0;
+	do {
+		nTries++;
+		if (nTries > 500) {
+			r1 = 0;
+			r2 = 0;
+			break;
+		}
+		r1 = random(58, 3) + 4;
+		r2 = random(58, 3) + 4;
+		if (random(58, 2) == 1)
+			r1 = -r1;
+		if (random(58, 2) == 1)
+			r2 = -r2;
+
+	} while (nSolidTable[dPiece[r1 + sx][sy + r2]] || dObject[r1 + sx][sy + r2] || dMonster[r1 + sx][sy + r2]);
+
+	missile[mi]._miVar1 = 0;
+	missile[mi]._mirange = 2;
+	if (setlevel == 0 || setlvlnum != SL_VILEBETRAYER) {
+		missile[mi]._mix = sx + r1;
+		missile[mi]._miy = sy + r2;
+		if (!mienemy)
+			UseMana(id, 10);
+	} else {
+		pn = dObject[dx][dy] - 1;
+		if (object[pn]._otype == OBJ_MCIRCLE1 || object[pn]._otype == OBJ_MCIRCLE2) {
+			missile[mi]._mix = dx;
+			missile[mi]._miy = dy;
+			if (!PosOkPlayer(myplr, dx, dy))
+				GetVileMissPos(mi, dx, dy);
+		}
+	}
+}
+// 5CF31D: using guessed type char setlevel;
+
+void __fastcall AddFirebolt(int mi, int sx, int sy, int dx, int dy, int midir, char micaster, int id, int dam)
+{
+	int i, mx, sp;
+
+	if (sx == dx && sy == dy) {
+		dx += XDirAdd[midir];
+		dy += YDirAdd[midir];
+	}
+	if (!micaster) {
+		for (i = 0; i < nummissiles; i++) {
+			mx = missileactive[i];
+			if (missile[mx]._mitype == MIS_GUARDIAN && missile[mx]._misource == id && missile[mx]._miVar3 == mi)
+				break;
+		}
+		if (i == nummissiles)
+			UseMana(id, 1);
+		if (id != -1) {
+			sp = 2 * missile[mi]._mispllvl + 16;
+			if (sp >= 63)
+				sp = 63;
+		} else {
+			sp = 16;
+		}
+	} else {
+		sp = 26;
+	}
+	GetMissileVel(mi, sx, sy, dx, dy, sp);
+	SetMissDir(mi, GetDirection16(sx, sy, dx, dy));
+	missile[mi]._mirange = 256;
+	missile[mi]._miVar1 = sx;
+	missile[mi]._miVar2 = sy;
+	missile[mi]._mlid = AddLight(sx, sy, 8);
+}
+
+void __fastcall AddMagmaball(int mi, int sx, int sy, int dx, int dy, int midir, char mienemy, int id, int dam)
+{
+	GetMissileVel(mi, sx, sy, dx, dy, 16);
+	missile[mi]._mitxoff += 3 * missile[mi]._mixvel;
+	missile[mi]._mityoff += 3 * missile[mi]._miyvel;
+	GetMissilePos(mi);
+	missile[mi]._mirange = 256;
+	missile[mi]._miVar1 = sx;
+	missile[mi]._miVar2 = sy;
+	missile[mi]._mlid = AddLight(sx, sy, 8);
+}
+
+void __fastcall miss_null_33(int mi, int sx, int sy, int dx, int dy, int midir, char mienemy, int id, int dam)
+{
+	GetMissileVel(mi, sx, sy, dx, dy, 16);
+	missile[mi]._mirange = 256;
+	missile[mi]._miVar1 = sx;
+	missile[mi]._miVar2 = sy;
+	PutMissile(mi);
+}
+
+void __fastcall AddTeleport(int mi, int sx, int sy, int dx, int dy, int midir, char mienemy, int id, int dam)
+{
+	int i, pn, k, j, tx, ty;
+	int CrawlNum[6] = { 0, 3, 12, 45, 94, 159 };
+
+	missile[mi]._miDelFlag = TRUE;
+	for (i = 0; i < 6; i++) {
+		k = CrawlNum[i];
+		pn = k + 2;
+		for (j = (unsigned char)CrawlTable[k]; j > 0; j--) {
+			tx = dx + CrawlTable[pn - 1];
+			ty = dy + CrawlTable[pn];
+			if (0 < tx && tx < MAXDUNX && 0 < ty && ty < MAXDUNY) {
+				if (!(dMonster[tx][ty] | dObject[tx][ty] | dPlayer[tx][ty] | nSolidTable[dPiece[tx][ty]])) {
+					missile[mi]._miDelFlag = FALSE;
+					missile[mi]._mix = tx;
+					missile[mi]._miy = ty;
+					missile[mi]._misx = tx;
+					missile[mi]._misy = ty;
+					i = 6;
+					break;
+				}
+			}
+			pn += 2;
+		}
+	}
+
+	if (!missile[mi]._miDelFlag) {
+		UseMana(id, 23);
+		missile[mi]._mirange = 2;
+	}
+}
+
+void __fastcall AddLightball(int mi, int sx, int sy, int dx, int dy, int midir, char mienemy, int id, int dam)
+{
+	GetMissileVel(mi, sx, sy, dx, dy, 16);
+	missile[mi]._midam = dam;
+	missile[mi]._miAnimFrame = random(63, 8) + 1;
+	missile[mi]._mirange = 255;
+	if (id < 0) {
+		missile[mi]._miVar1 = sx;
+		missile[mi]._miVar2 = sy;
+	} else {
+		missile[mi]._miVar1 = plr[id].WorldX;
+		missile[mi]._miVar2 = plr[id].WorldY;
+	}
+}
+
+void __fastcall AddFirewall(int mi, int sx, int sy, int dx, int dy, int midir, char mienemy, int id, int dam)
+{
+	int i;
+
+	missile[mi]._midam = 16 * (random(53, 10) + random(53, 10) + plr[id]._pLevel + 2) >> 1;
+	GetMissileVel(mi, sx, sy, dx, dy, 16);
+	missile[mi]._mirange = 10;
+	i = missile[mi]._mispllvl;
+	if (i > 0)
+		missile[mi]._mirange = 10 * (i + 1);
+	missile[mi]._mirange = ((missile[mi]._mirange * plr[id]._pISplDur >> 3) & 0xFFFFFFF0) + 16 * missile[mi]._mirange;
+	missile[mi]._miVar1 = missile[mi]._mirange - missile[mi]._miAnimLen;
+	missile[mi]._miVar2 = 0;
+}
+
+void __fastcall AddFireball(int mi, int sx, int sy, int dx, int dy, int midir, char mienemy, int id, int dam)
+{
+	int i;
+
+	if (sx == dx && sy == dy) {
+		dx += XDirAdd[midir];
+		dy += YDirAdd[midir];
+	}
+	if (!mienemy) {
+		missile[mi]._midam = 2 * (plr[id]._pLevel + random(60, 10) + random(60, 10)) + 4;
+		for (i = 0; i < missile[mi]._mispllvl; i++) {
+			missile[mi]._midam += missile[mi]._midam >> 3;
+		}
+		i = 2 * missile[mi]._mispllvl + 16;
+		if (i > 50)
+			i = 50;
+		UseMana(id, 12);
+	} else {
+		i = 16;
+	}
+	GetMissileVel(mi, sx, sy, dx, dy, i);
+	SetMissDir(mi, GetDirection16(sx, sy, dx, dy));
+	missile[mi]._mirange = 256;
+	missile[mi]._miVar1 = sx;
+	missile[mi]._miVar2 = sy;
+	missile[mi]._miVar3 = 0;
+	missile[mi]._miVar4 = sx;
+	missile[mi]._miVar5 = sy;
+	missile[mi]._mlid = AddLight(sx, sy, 8);
+}
+
+void __fastcall AddLightctrl(int mi, int sx, int sy, int dx, int dy, int midir, char mienemy, int id, int dam)
+{
+	if (!dam && !mienemy)
+		UseMana(id, 3);
+	missile[mi]._miVar1 = sx;
+	missile[mi]._miVar2 = sy;
+	GetMissileVel(mi, sx, sy, dx, dy, 32);
+	missile[mi]._miAnimFrame = random(52, 8) + 1;
+	missile[mi]._mirange = 256;
+}
+
+void __fastcall AddLightning(int mi, int sx, int sy, int dx, int dy, int midir, char mienemy, int id, int dam)
+{
+	missile[mi]._misx = dx;
+	missile[mi]._misy = dy;
+	if (midir >= 0) {
+		missile[mi]._mixoff = missile[midir]._mixoff;
+		missile[mi]._miyoff = missile[midir]._miyoff;
+		missile[mi]._mitxoff = missile[midir]._mitxoff;
+		missile[mi]._mityoff = missile[midir]._mityoff;
+	}
+	missile[mi]._miAnimFrame = random(52, 8) + 1;
+
+	if (midir < 0 || mienemy == 1 || id == -1) {
+		if (midir < 0 || id == -1)
+			missile[mi]._mirange = 8;
+		else
+			missile[mi]._mirange = 10;
+	} else {
+		missile[mi]._mirange = (missile[mi]._mispllvl >> 1) + 6;
+	}
+	missile[mi]._mlid = AddLight(missile[mi]._mix, missile[mi]._miy, 4);
+}
+
+void __fastcall AddMisexp(int mi, int sx, int sy, int dx, int dy, int midir, char mienemy, int id, int dam)
+{
+	int v9;        // edi
+	CMonster *v10; // esi
+	int v11;       // eax
+	int v12;       // ecx
+
+	v9 = mi;
+	if ((_BYTE)mienemy && id > 0) {
+		v10 = monster[id].MType;
+		if (v10->mtype == MT_SUCCUBUS)
+			SetMissAnim(mi, MFILE_FLAREEXP);
+		if (v10->mtype == MT_SNOWWICH)
+			SetMissAnim(v9, MFILE_SCBSEXPB);
+		if (v10->mtype == MT_HLSPWN)
+			SetMissAnim(v9, MFILE_SCBSEXPD);
+		if (v10->mtype == MT_SOLBRNR)
+			SetMissAnim(v9, MFILE_SCBSEXPC);
+	}
+	v11 = v9;
+	missile[v11]._mix = missile[dx]._mix;
+	missile[v11]._miy = missile[dx]._miy;
+	missile[v11]._misx = missile[dx]._misx;
+	missile[v11]._misy = missile[dx]._misy;
+	missile[v11]._mixoff = missile[dx]._mixoff;
+	missile[v11]._miyoff = missile[dx]._miyoff;
+	missile[v11]._mitxoff = missile[dx]._mitxoff;
+	v12 = missile[dx]._mityoff;
+	missile[v11]._mixvel = 0;
+	missile[v11]._miyvel = 0;
+	missile[v11]._miVar1 = 0;
+	missile[v11]._mityoff = v12;
+	missile[v11]._mirange = missile[v9]._miAnimLen;
+}
+
+void __fastcall AddWeapexp(int mi, int sx, int sy, int dx, int dy, int midir, char mienemy, int id, int dam)
+{
+	int v9; // esi
+
+	v9 = mi;
+	missile[v9]._miy = sy;
+	missile[v9]._misy = sy;
+	missile[v9]._mix = sx;
+	missile[v9]._misx = sx;
+	missile[v9]._mixvel = 0;
+	missile[v9]._miyvel = 0;
+	missile[v9]._miVar1 = 0;
+	missile[v9]._miVar2 = dx;
+	missile[v9]._mimfnum = 0;
+	if (dx == 1)
+		SetMissAnim(mi, MFILE_MAGBLOS);
+	else
+		SetMissAnim(mi, MFILE_MINILTNG);
+	missile[v9]._mirange = missile[v9]._miAnimLen - 1;
+}
+
+BOOL __fastcall CheckIfTrig(int x, int y)
+{
+	int i;
+
+	for (i = 0; i < trigflag[4]; i++) {
+		if ((x == trigs[i]._tx && y == trigs[i]._ty) || (abs(trigs[i]._tx - x) < 2 && abs(trigs[i]._ty - y) < 2))
+			return TRUE;
+	}
+	return FALSE;
+}
+
+void __fastcall AddTown(int mi, int sx, int sy, int dx, int dy, int midir, char mienemy, int id, int dam)
+{
+	int i, j, k, mx, tx, ty;
+	int CrawlNum[6] = { 0, 3, 12, 45, 94, 159 };
+
+	tx = dx;
+	if (currlevel) {
+		missile[mi]._miDelFlag = TRUE;
+		for (j = 0; j < 6; j++) {
+			k = CrawlNum[j] + 2;
+			for (i = (unsigned char)CrawlTable[CrawlNum[j]]; i > 0; i--) {
+				tx = dx + CrawlTable[k - 1];
+				ty = dy + CrawlTable[k];
+				if (tx > 0 && tx < MAXDUNX && ty > 0 && ty < MAXDUNY) {
+					if (!(dObject[tx][ty] | dPlayer[tx][ty] | dMissile[tx][ty] | nSolidTable[dPiece[tx][ty]] | (unsigned char)nMissileTable[dPiece[tx][ty]])) {
+						if (!CheckIfTrig(tx, ty)) {
+							missile[mi]._miDelFlag = FALSE;
+							missile[mi]._mix = tx;
+							missile[mi]._miy = ty;
+							missile[mi]._misx = tx;
+							missile[mi]._misy = ty;
+							j = 6;
+							break;
+						}
+					}
+				}
+				k += 2;
+			}
+		}
+	} else {
+		ty = dy;
+		missile[mi]._mix = tx;
+		missile[mi]._miy = ty;
+		missile[mi]._misx = tx;
+		missile[mi]._misy = ty;
+		missile[mi]._miDelFlag = FALSE;
+	}
+	missile[mi]._mirange = 100;
+	missile[mi]._miVar1 = 100 - missile[mi]._miAnimLen;
+	missile[mi]._miVar2 = 0;
+	for (i = 0; i < nummissiles; i++) {
+		mx = missileactive[i];
+		if (missile[mx]._mitype == MIS_TOWN && mx != mi && missile[mx]._misource == id)
+			missile[mx]._mirange = 0;
+	}
+	PutMissile(mi);
+	if (id == myplr && !missile[mi]._miDelFlag && currlevel) {
+		if (!setlevel) {
+			NetSendCmdLocParam3(TRUE, CMD_ACTIVATEPORTAL, tx, ty, currlevel, leveltype, 0);
+		} else {
+			NetSendCmdLocParam3(TRUE, CMD_ACTIVATEPORTAL, tx, ty, setlvlnum, leveltype, 1);
+		}
+	}
+}
+// 5CF31D: using guessed type char setlevel;
+
+void __fastcall AddFlash(int mi, int sx, int sy, int dx, int dy, int midir, char mienemy, int id, int dam)
+{
+	int i;
+
+	if (!mienemy && id != -1) {
+		missile[mi]._midam = 0;
+		for (i = 0; i <= plr[id]._pLevel; i++) {
+			missile[mi]._midam += random(55, 20) + 1;
+		}
+		for (i = 0; i < missile[mi]._mispllvl; i++) {
+			missile[mi]._midam += missile[mi]._midam >> 3;
+		}
+		missile[mi]._midam += missile[mi]._midam >> 1;
+		UseMana(id, 4);
+	} else {
+		if (!mienemy) {
+			missile[mi]._midam = currlevel >> 1;
+		} else {
+			missile[mi]._midam = monster[id].mLevel << 1;
+		}
+	}
+	missile[mi]._mirange = 19;
+}
+
+void __fastcall AddFlash2(int mi, int sx, int sy, int dx, int dy, int midir, char mienemy, int id, int dam)
+{
+	int i;
+
+	if (!mienemy) {
+		if (id != -1) {
+			missile[mi]._midam = 0;
+			for (i = 0; i <= plr[id]._pLevel; i++) {
+				missile[mi]._midam += random(56, 2) + 1;
+			}
+			for (i = 0; i < missile[mi]._mispllvl; i++) {
+				missile[mi]._midam += missile[mi]._midam >> 3;
+			}
+			missile[mi]._midam += missile[mi]._midam >> 1;
+		} else {
+			missile[mi]._midam = currlevel >> 1;
+		}
+	}
+	missile[mi]._miPreFlag = TRUE;
+	missile[mi]._mirange = 19;
+}
+
+void __fastcall AddManashield(int mi, int sx, int sy, int dx, int dy, int midir, char mienemy, int id, int dam)
+{
+	missile[mi]._mirange = 48 * plr[id]._pLevel;
+	missile[mi]._miVar1 = plr[id]._pHitPoints;
+	missile[mi]._miVar2 = plr[id]._pHPBase;
+	missile[mi]._miVar8 = -1;
+	if (!mienemy)
+		UseMana(id, 11);
+	if (id == myplr)
+		NetSendCmd(TRUE, CMD_SETSHIELD);
+	plr[id].pManaShield = TRUE;
+}
+
+void __fastcall AddFiremove(int mi, int sx, int sy, int dx, int dy, int midir, char mienemy, int id, int dam)
+{
+	int v9;  // edi
+	int v10; // ebx
+	int v11; // esi
+
+	v9 = mi;
+	v10 = sx;
+	v11 = mi;
+	v11 *= 176;
+	*(int *)((char *)&missile[0]._midam + v11) = random(59, 10) + plr[id]._pLevel + 1;
+	GetMissileVel(v9, v10, sy, dx, dy, 16);
+	*(int *)((char *)&missile[0]._miVar1 + v11) = 0;
+	*(int *)((char *)&missile[0]._miVar2 + v11) = 0;
+	++*(int *)((char *)&missile[0]._mix + v11);
+	++*(int *)((char *)&missile[0]._miy + v11);
+	*(int *)((char *)&missile[0]._miyoff + v11) -= 32;
+	*(int *)((char *)&missile[0]._mirange + v11) = 255;
+}
+
+void __fastcall AddGuardian(int mi, int sx, int sy, int dx, int dy, int midir, char mienemy, int id, int dam)
+{
+	int i, pn, k, j, tx, ty;
+	int CrawlNum[6] = { 0, 3, 12, 45, 94, 159 };
+
+	missile[mi]._midam = random(62, 10) + (plr[id]._pLevel >> 1) + 1;
+	for (i = missile[mi]._mispllvl; i > 0; i--) {
+		missile[mi]._midam += missile[mi]._midam >> 3;
+	}
+
+	missile[mi]._miDelFlag = TRUE;
+	for (i = 0; i < 6; i++) {
+		pn = CrawlNum[i];
+		k = pn + 2;
+		for (j = (unsigned char)CrawlTable[pn]; j > 0; j--) {
+			tx = dx + CrawlTable[k - 1];
+			ty = dy + CrawlTable[k];
+			pn = dPiece[tx][ty];
+			if (tx > 0 && tx < MAXDUNX && ty > 0 && ty < MAXDUNY) {
+				if (LineClear(sx, sy, tx, ty)) {
+					if (!(dMonster[tx][ty] | dObject[tx][ty] | dMissile[tx][ty] | nSolidTable[pn] | (unsigned char)nMissileTable[pn])) {
+						missile[mi]._miDelFlag = FALSE;
+						missile[mi]._mix = tx;
+						missile[mi]._miy = ty;
+						missile[mi]._misx = tx;
+						missile[mi]._misy = ty;
+						UseMana(id, 13);
+						i = 6;
+						break;
+					}
+				}
+			}
+			k += 2;
+		}
+	}
+
+	if (missile[mi]._miDelFlag != TRUE) {
+		missile[mi]._misource = id;
+		missile[mi]._mlid = AddLight(missile[mi]._mix, missile[mi]._miy, 1);
+
+		missile[mi]._mirange = plr[id]._pLevel >> 1;
+		missile[mi]._mirange += missile[mi]._mispllvl;
+		missile[mi]._mirange += (missile[mi]._mirange * plr[id]._pISplDur) >> 7;
+
+		if (missile[mi]._mirange > 30)
+			missile[mi]._mirange = 30;
+		missile[mi]._mirange <<= 4;
+		if (missile[mi]._mirange < 30)
+			missile[mi]._mirange = 30;
+
+		missile[mi]._miVar1 = missile[mi]._mirange - missile[mi]._miAnimLen;
+		missile[mi]._miVar3 = 1;
+		missile[mi]._miVar2 = 0;
+	}
+}
+
+void __fastcall AddChain(int mi, int sx, int sy, int dx, int dy, int midir, char mienemy, int id, int dam)
+{
+	missile[mi]._miVar1 = dx;
+	missile[mi]._miVar2 = dy;
+	missile[mi]._mirange = 1;
+	UseMana(id, 14);
+}
+
+void __fastcall miss_null_11(int mi, int sx, int sy, int dx, int dy, int midir, char mienemy, int id, int dam)
+{
+	SetMissDir(mi, dx);
+	missile[mi]._midam = 0;
+	missile[mi]._miLightFlag = TRUE;
+	missile[mi]._mirange = 250;
+}
+
+void __fastcall miss_null_12(int mi, int sx, int sy, int dx, int dy, int midir, char mienemy, int id, int dam)
+{
+	if (dx > 3)
+		dx = 2;
+	SetMissDir(mi, dx);
+	missile[mi]._midam = 0;
+	missile[mi]._miLightFlag = TRUE;
+	missile[mi]._mirange = 250;
+}
+
+void __fastcall miss_null_13(int mi, int sx, int sy, int dx, int dy, int midir, char mienemy, int id, int dam)
+{
+	if (dx > 3)
+		dx = 2;
+	SetMissDir(mi, dx);
+	missile[mi]._midam = 0;
+	missile[mi]._miLightFlag = TRUE;
+	missile[mi]._mirange = missile[mi]._miAnimLen;
+}
+
+void __fastcall AddRhino(int mi, int sx, int sy, int dx, int dy, int midir, char mienemy, int id, int dam)
+{
+	AnimStruct *anim;
+
+	if (monster[id].MType->mtype < MT_HORNED || monster[id].MType->mtype > MT_OBLORD) {
+		if (monster[id].MType->mtype < MT_NSNAKE || monster[id].MType->mtype > MT_GSNAKE) {
+			anim = &monster[id].MType->Anims[MA_WALK];
+		} else {
+			anim = &monster[id].MType->Anims[MA_ATTACK];
+		}
+	} else {
+		anim = &monster[id].MType->Anims[MA_SPECIAL];
+	}
+	GetMissileVel(mi, sx, sy, dx, dy, 18);
+	missile[mi]._miAnimFlags = 0;
+	missile[mi]._mimfnum = midir;
+	missile[mi]._miAnimData = anim->Data[midir];
+	missile[mi]._miAnimDelay = anim->Rate;
+	missile[mi]._miAnimLen = anim->Frames;
+	missile[mi]._miAnimWidth = monster[id].MType->width;
+	missile[mi]._miAnimWidth2 = monster[id].MType->width2;
+	missile[mi]._miAnimAdd = 1;
+	if (monster[id].MType->mtype >= MT_NSNAKE && monster[id].MType->mtype <= MT_GSNAKE)
+		missile[mi]._miAnimFrame = 7;
+	missile[mi]._miVar1 = 0;
+	missile[mi]._miVar2 = 0;
+	missile[mi]._miLightFlag = TRUE;
+	if (monster[id]._uniqtype != 0) {
+		missile[mi]._miUniqTrans = monster[id]._uniqtrans + 1;
+		missile[mi]._mlid = monster[id].mlid;
+	}
+	missile[mi]._mirange = 256;
+	PutMissile(mi);
+}
+
+void __fastcall miss_null_32(int mi, int sx, int sy, int dx, int dy, int midir, char mienemy, int id, int dam)
+{
+	AnimStruct *anim;
+
+	anim = &monster[id].MType->Anims[MA_WALK];
+	GetMissileVel(mi, sx, sy, dx, dy, 16);
+	missile[mi]._mimfnum = midir;
+	missile[mi]._miAnimFlags = 0;
+	missile[mi]._miAnimData = anim->Data[midir];
+	missile[mi]._miAnimDelay = anim->Rate;
+	missile[mi]._miAnimLen = anim->Frames;
+	missile[mi]._miAnimWidth = monster[id].MType->width;
+	missile[mi]._miAnimWidth2 = monster[id].MType->width2;
+	missile[mi]._miAnimAdd = 1;
+	missile[mi]._miVar1 = 0;
+	missile[mi]._miVar2 = 0;
+	missile[mi]._miLightFlag = TRUE;
+	if (monster[id]._uniqtype != 0)
+		missile[mi]._miUniqTrans = monster[id]._uniqtrans + 1;
+	dMonster[monster[id]._mx][monster[id]._my] = 0;
+	missile[mi]._mirange = 256;
+	PutMissile(mi);
+}
+
+void __fastcall AddFlare(int mi, int sx, int sy, int dx, int dy, int midir, char mienemy, int id, int dam)
+{
+	if (sx == dx && sy == dy) {
+		dx += XDirAdd[midir];
+		dy += YDirAdd[midir];
+	}
+	GetMissileVel(mi, sx, sy, dx, dy, 16);
+	missile[mi]._mirange = 256;
+	missile[mi]._miVar1 = sx;
+	missile[mi]._miVar2 = sy;
+	missile[mi]._mlid = AddLight(sx, sy, 8);
+	if (!mienemy) {
+		UseMana(id, 35);
+		drawhpflag = TRUE;
+		plr[id]._pHitPoints -= 320;
+		plr[id]._pHPBase -= 320;
+		if (plr[id]._pHitPoints <= 0)
+			SyncPlrKill(id, 0);
+	} else {
+		if (id > 0) {
+			if (monster[id].MType->mtype == MT_SUCCUBUS)
+				SetMissAnim(mi, MFILE_FLARE);
+			if (monster[id].MType->mtype == MT_SNOWWICH)
+				SetMissAnim(mi, MFILE_SCUBMISB);
+			if (monster[id].MType->mtype == MT_HLSPWN)
+				SetMissAnim(mi, MFILE_SCUBMISD);
+			if (monster[id].MType->mtype == MT_SOLBRNR)
+				SetMissAnim(mi, MFILE_SCUBMISC);
+		}
+	}
+}
+
+void __fastcall AddAcid(int mi, int sx, int sy, int dx, int dy, int midir, char mienemy, int id, int dam)
+{
+	GetMissileVel(mi, sx, sy, dx, dy, 16);
+	SetMissDir(mi, GetDirection16(sx, sy, dx, dy));
+	missile[mi]._mlid = -1;
+	missile[mi]._miVar1 = sx;
+	missile[mi]._miVar2 = sy;
+	missile[mi]._mirange = 5 * (monster[id]._mint + 4);
+	PutMissile(mi);
+}
+
+void __fastcall miss_null_1D(int mi, int sx, int sy, int dx, int dy, int midir, char mienemy, int id, int dam)
+{
+	missile[mi]._midam = dam;
+	missile[mi]._mirange = 50;
+	missile[mi]._mixvel = 0;
+	missile[mi]._miyvel = 0;
+	missile[mi]._miVar1 = 50 - missile[mi]._miAnimLen;
+	missile[mi]._miVar2 = 0;
+}
+
+void __fastcall AddAcidpud(int mi, int sx, int sy, int dx, int dy, int midir, char mienemy, int id, int dam)
+{
+	int monst;
+
+	monst = missile[mi]._misource;
+	missile[mi]._mixvel = 0;
+	missile[mi]._miyvel = 0;
+	missile[mi]._mixoff = 0;
+	missile[mi]._miyoff = 0;
+	missile[mi]._miLightFlag = TRUE;
+	missile[mi]._mirange = random(50, 15) + 40 * (monster[monst]._mint + 1);
+	missile[mi]._miPreFlag = TRUE;
+}
+
+void __fastcall AddStone(int mi, int sx, int sy, int dx, int dy, int midir, char mienemy, int id, int dam)
+{
+	int i, j, k, l, tx, ty, mid;
+	int CrawlNum[6] = { 0, 3, 12, 45, 94, 159 };
+
+	missile[mi]._misource = id;
+	for (i = 0; i < 6; i++) {
+		k = CrawlNum[i];
+		l = k + 2;
+		for (j = (unsigned char)CrawlTable[k]; j > 0; j--) {
+			tx = dx + CrawlTable[l - 1];
+			ty = dy + CrawlTable[l];
+			if (tx > 0 && tx < MAXDUNX && ty > 0 && ty < MAXDUNY) {
+				mid = dMonster[tx][ty];
+				mid = mid > 0 ? mid - 1 : -1 - mid;
+				if (mid > 3 && monster[mid]._mAi != AI_DIABLO) {
+					if (monster[mid]._mmode != MM_FADEIN && monster[mid]._mmode != MM_FADEOUT && monster[mid]._mmode != MM_CHARGE) {
+						j = -99;
+						i = 6;
+						missile[mi]._miVar1 = monster[mid]._mmode;
+						missile[mi]._miVar2 = mid;
+						monster[mid]._mmode = MM_STONE;
+						break;
+					}
+				}
+			}
+			l += 2;
+		}
+	}
+
+	if (j != -99) {
+		missile[mi]._miDelFlag = TRUE;
+	} else {
+		missile[mi]._mix = tx;
+		missile[mi]._miy = ty;
+		missile[mi]._misx = tx;
+		missile[mi]._misy = ty;
+		missile[mi]._mirange = 6;
+		missile[mi]._mirange += missile[mi]._mispllvl;
+		missile[mi]._mirange += (missile[mi]._mirange * plr[id]._pISplDur) >> 7;
+
+		if (missile[mi]._mirange > 15)
+			missile[mi]._mirange = 15;
+		missile[mi]._mirange <<= 4;
+		UseMana(id, 8);
+	}
+}
+
+void __fastcall AddGolem(int mi, int sx, int sy, int dx, int dy, int midir, char mienemy, int id, int dam)
+{
+	int i;
+	int mx;
+
+	missile[mi]._miDelFlag = FALSE;
+	for (i = 0; i < nummissiles; i++) {
+		mx = missileactive[i];
+		if (missile[mx]._mitype == MIS_GOLEM) {
+			if (mx != mi && missile[mx]._misource == id) {
+				missile[mi]._miDelFlag = TRUE;
+				return;
+			}
+		}
+	}
+	missile[mi]._miVar1 = sx;
+	missile[mi]._miVar2 = sy;
+	missile[mi]._miVar4 = dx;
+	missile[mi]._miVar5 = dy;
+	if ((monster[id]._mx != 1 || monster[id]._my) && id == myplr)
+		M_StartKill(id, id);
+	UseMana(id, 21);
+}
+
+void __fastcall AddEtherealize(int mi, int sx, int sy, int dx, int dy, int midir, char mienemy, int id, int dam)
+{
+	int i;
+
+	missile[mi]._mirange = 16 * plr[id]._pLevel >> 1;
+	for (i = 0; i < missile[mi]._mispllvl; i++) {
+		missile[mi]._mirange += missile[mi]._mirange >> 3;
+	}
+	missile[mi]._mirange += missile[mi]._mirange * plr[id]._pISplDur >> 7;
+	missile[mi]._miVar1 = plr[id]._pHitPoints;
+	missile[mi]._miVar2 = plr[id]._pHPBase;
+	if (!mienemy)
+		UseMana(id, 25);
+}
+
+void __fastcall miss_null_1F(int mi, int sx, int sy, int dx, int dy, int midir, char mienemy, int id, int dam)
+{
+	missile[mi]._miDelFlag = TRUE;
+}
+
+void __fastcall miss_null_23(int mi, int sx, int sy, int dx, int dy, int midir, char mienemy, int id, int dam)
+{
+	missile[mi]._midam = dam;
+	missile[mi]._mix = sx;
+	missile[mi]._miy = sy;
+	missile[mi]._misx = sx;
+	missile[mi]._misy = sy;
+	missile[mi]._misource = id;
+	if (dam == 1)
+		SetMissDir(mi, 0);
+	else
+		SetMissDir(mi, 1);
+	missile[mi]._miLightFlag = TRUE;
+	missile[mi]._mirange = missile[mi]._miAnimLen;
+}
+
+void __fastcall AddBoom(int mi, int sx, int sy, int dx, int dy, int midir, char mienemy, int id, int dam)
+{
+	missile[mi]._mix = dx;
+	missile[mi]._miy = dy;
+	missile[mi]._misx = dx;
+	missile[mi]._misy = dy;
+	missile[mi]._mixvel = 0;
+	missile[mi]._miyvel = 0;
+	missile[mi]._midam = dam;
+	missile[mi]._mirange = missile[mi]._miAnimLen;
+	missile[mi]._miVar1 = 0;
+}
+
+void __fastcall AddHeal(int mi, int sx, int sy, int dx, int dy, int midir, char mienemy, int id, int dam)
+{
+	int i;
+	int HealAmount;
+
+	HealAmount = (random(57, 10) + 1) << 6;
+	for (i = 0; i < plr[id]._pLevel; i++) {
+		HealAmount += (random(57, 4) + 1) << 6;
+	}
+	for (i = 0; i < missile[mi]._mispllvl; i++) {
+		HealAmount += (random(57, 6) + 1) << 6;
+	}
+
+	if (plr[id]._pClass == PC_WARRIOR)
+		HealAmount += HealAmount;
+
+	if (plr[id]._pClass == PC_ROGUE)
+		HealAmount += HealAmount >> 1;
+
+	plr[id]._pHitPoints += HealAmount;
+	if (plr[id]._pHitPoints > plr[id]._pMaxHP)
+		plr[id]._pHitPoints = plr[id]._pMaxHP;
+
+	plr[id]._pHPBase += HealAmount;
+	if (plr[id]._pHPBase > plr[id]._pMaxHPBase)
+		plr[id]._pHPBase = plr[id]._pMaxHPBase;
+
+	UseMana(id, 2);
+	missile[mi]._miDelFlag = TRUE;
+	drawhpflag = TRUE;
+}
+
+void __fastcall AddHealOther(int mi, int sx, int sy, int dx, int dy, int midir, char mienemy, int id, int dam)
+{
+	missile[mi]._miDelFlag = TRUE;
+	UseMana(id, 34);
+	if (id == myplr)
+		SetCursor_(CURSOR_HEALOTHER);
+}
+
+void __fastcall AddElement(int mi, int sx, int sy, int dx, int dy, int midir, char mienemy, int id, int dam)
+{
+	int i;
+
+	if (sx == dx && sy == dy) {
+		dx += XDirAdd[midir];
+		dy += YDirAdd[midir];
+	}
+	missile[mi]._midam = 2 * (plr[id]._pLevel + random(60, 10) + random(60, 10)) + 4;
+	for (i = 0; i < missile[mi]._mispllvl; i++) {
+		missile[mi]._midam += missile[mi]._midam >> 3;
+	}
+	missile[mi]._midam >>= 1;
+	GetMissileVel(mi, sx, sy, dx, dy, 16);
+	SetMissDir(mi, GetDirection8(sx, sy, dx, dy));
+	missile[mi]._mirange = 256;
+	missile[mi]._miVar1 = sx;
+	missile[mi]._miVar2 = sy;
+	missile[mi]._miVar3 = 0;
+	missile[mi]._miVar4 = dx;
+	missile[mi]._miVar5 = dy;
+	missile[mi]._mlid = AddLight(sx, sy, 8);
+	UseMana(id, 29);
+}
+
+void __fastcall AddIdentify(int mi, int sx, int sy, int dx, int dy, int midir, char mienemy, int id, int dam)
+{
+	missile[mi]._miDelFlag = TRUE;
+	UseMana(id, 5);
+	if (id == myplr) {
+		if (sbookflag)
+			sbookflag = 0;
+		if (!invflag)
+			invflag = 1;
+		SetCursor_(CURSOR_IDENTIFY);
+	}
+}
+// 4B8968: using guessed type int sbookflag;
+
+void __fastcall AddFirewallC(int mi, int sx, int sy, int dx, int dy, int midir, char mienemy, int id, int dam)
+{
+	int i, j, k, tx, ty, pn;
+	int CrawlNum[6] = { 0, 3, 12, 45, 94, 159 };
+
+	missile[mi]._miDelFlag = TRUE;
+	for (i = 0; i < 6; i++) {
+		k = CrawlNum[i];
+		pn = k + 2;
+		for (j = (unsigned char)CrawlTable[k]; j > 0; j--) {
+			tx = dx + CrawlTable[pn - 1];
+			ty = dy + CrawlTable[pn];
+			if (0 < tx && tx < MAXDUNX && 0 < ty && ty < MAXDUNY) {
+				k = dPiece[tx][ty];
+				if (LineClear(sx, sy, tx, ty)) {
+					if ((sx != tx || sy != ty) && !(nSolidTable[k] | dObject[tx][ty])) {
+						missile[mi]._miDelFlag = FALSE;
+						missile[mi]._miVar1 = tx;
+						missile[mi]._miVar2 = ty;
+						missile[mi]._miVar5 = tx;
+						missile[mi]._miVar6 = ty;
+						i = 6;
+						break;
+					}
+				}
+			}
+			pn += 2;
+		}
+	}
+
+	if (missile[mi]._miDelFlag != TRUE) {
+		missile[mi]._miVar7 = 0;
+		missile[mi]._miVar8 = 0;
+		missile[mi]._miVar3 = (midir - 2) & 7;
+		missile[mi]._miVar4 = (midir + 2) & 7;
+		missile[mi]._mirange = 7;
+		UseMana(id, 6);
+	}
+}
+
+void __fastcall AddInfra(int mi, int sx, int sy, int dx, int dy, int midir, char mienemy, int id, int dam)
+{
+	int i;
+
+	missile[mi]._mirange = 1584;
+	for (i = 0; i < missile[mi]._mispllvl; i++) {
+		missile[mi]._mirange += missile[mi]._mirange >> 3;
+	}
+	missile[mi]._mirange += missile[mi]._mirange * plr[id]._pISplDur >> 7;
+	if (!mienemy)
+		UseMana(id, 9);
+}
+
+void __fastcall AddWave(int mi, int sx, int sy, int dx, int dy, int midir, char mienemy, int id, int dam)
+{
+	missile[mi]._miVar1 = dx;
+	missile[mi]._miVar2 = dy;
+	missile[mi]._miVar3 = 0;
+	missile[mi]._miVar4 = 0;
+	missile[mi]._mirange = 1;
+	missile[mi]._miAnimFrame = 4;
+	UseMana(id, 15);
+}
+
+void __fastcall AddNova(int mi, int sx, int sy, int dx, int dy, int midir, char mienemy, int id, int dam)
+{
+	int k;
+
+	missile[mi]._miVar1 = dx;
+	missile[mi]._miVar2 = dy;
+	if (id != -1) {
+		missile[mi]._midam = (random(66, 6) + random(66, 6) + random(66, 6) + random(66, 6) + random(66, 6) + plr[id]._pLevel + 5) >> 1;
+		for (k = 0; k < missile[mi]._mispllvl; k++) {
+			missile[mi]._midam += missile[mi]._midam >> 3;
+		}
+		if (!mienemy)
+			UseMana(id, 18);
+	} else {
+		missile[mi]._midam = ((DWORD)currlevel >> 1) + random(66, 3) + random(66, 3) + random(66, 3);
+	}
+	missile[mi]._mirange = 1;
+}
+
+void __fastcall AddRepair(int mi, int sx, int sy, int dx, int dy, int midir, char mienemy, int id, int dam)
+{
+	missile[mi]._miDelFlag = TRUE;
+	UseMana(id, 26);
+	if (id == myplr) {
+		if (sbookflag)
+			sbookflag = 0;
+		if (!invflag)
+			invflag = 1;
+		SetCursor_(CURSOR_REPAIR);
+	}
+}
+// 4B8968: using guessed type int sbookflag;
+
+void __fastcall AddRecharge(int mi, int sx, int sy, int dx, int dy, int midir, char mienemy, int id, int dam)
+{
+	missile[mi]._miDelFlag = TRUE;
+	UseMana(id, 27);
+	if (id == myplr) {
+		if (sbookflag)
+			sbookflag = 0;
+		if (!invflag)
+			invflag = 1;
+		SetCursor_(CURSOR_RECHARGE);
+	}
+}
+// 4B8968: using guessed type int sbookflag;
+
+void __fastcall AddDisarm(int mi, int sx, int sy, int dx, int dy, int midir, char mienemy, int id, int dam)
+{
+	missile[mi]._miDelFlag = TRUE;
+	UseMana(id, 28);
+	if (id == myplr)
+		SetCursor_(CURSOR_DISARM);
+}
+
+void __fastcall AddApoca(int mi, int sx, int sy, int dx, int dy, int midir, char mienemy, int id, int dam)
+{
+	int i;
+
+	missile[mi]._miVar1 = 8;
+	missile[mi]._miVar2 = sy - 8;
+	missile[mi]._miVar3 = sy + 8;
+	missile[mi]._miVar4 = sx - 8;
+	missile[mi]._miVar5 = sx + 8;
+	missile[mi]._miVar6 = sx - 8;
+	if (sy - 8 <= 0)
+		missile[mi]._miVar2 = 1;
+	if (sy + 8 >= MAXDUNY)
+		missile[mi]._miVar3 = MAXDUNY - 1;
+	if (sx - 8 <= 0)
+		missile[mi]._miVar4 = 1;
+	if (sx + 8 >= MAXDUNX)
+		missile[mi]._miVar5 = MAXDUNX - 1;
+	for (i = 0; i < plr[id]._pLevel; i++) {
+		missile[mi]._midam += random(67, 6) + 1;
+	}
+	missile[mi]._miDelFlag = FALSE;
+	missile[mi]._mirange = 255;
+	UseMana(id, 24);
+}
+
+void __fastcall AddFlame(int mi, int sx, int sy, int dx, int dy, int midir, char mienemy, int id, int dam)
+{
+	int i;
+
+	missile[mi]._miVar2 = 0;
+	if (dam > 0)
+		missile[mi]._miVar2 = 5 * dam;
+	missile[mi]._misx = dx;
+	missile[mi]._misy = dy;
+	missile[mi]._mixoff = missile[midir]._mixoff;
+	missile[mi]._miyoff = missile[midir]._miyoff;
+	missile[mi]._mitxoff = missile[midir]._mitxoff;
+	missile[mi]._mityoff = missile[midir]._mityoff;
+	missile[mi]._mirange = missile[mi]._miVar2 + 20;
+	missile[mi]._mlid = AddLight(sx, sy, 1);
+	if (!mienemy) {
+		i = random(79, plr[id]._pLevel) + random(79, 2);
+		missile[mi]._midam = 8 * i + 16 + ((8 * i + 16) >> 1);
+	} else {
+		missile[mi]._midam = monster[id].mMinDamage + random(77, monster[id].mMaxDamage - monster[id].mMinDamage + 1);
+	}
+}
+
+void __fastcall AddFlamec(int mi, int sx, int sy, int dx, int dy, int midir, char mienemy, int id, int dam)
+{
+	if (sx == dx && sy == dy) {
+		dx += XDirAdd[midir];
+		dy += YDirAdd[midir];
+	}
+	GetMissileVel(mi, sx, sy, dx, dy, 32);
+	if (!mienemy)
+		UseMana(id, 20);
+	missile[mi]._miVar3 = 0;
+	missile[mi]._miVar2 = sy;
+	missile[mi]._miVar1 = sx;
+	missile[mi]._mirange = 256;
+}
+
+void __fastcall AddCbolt(int mi, int sx, int sy, int dx, int dy, int midir, char micaster, int id, int dam)
+{
+	int v9;  // esi
+	int v10; // eax
+	int v12; // edx
+	int v13; // eax
+	int v14; // ecx
+	int i;   // [esp+Ch] [ebp-8h]
+	int x;   // [esp+10h] [ebp-4h]
+
+	i = mi;
+	v9 = mi;
+	x = sx;
+	if ((_BYTE)micaster) {
+		v13 = random(63, 15);
+		missile[v9]._midam = 15;
+		missile[v9]._mirnd = v13 + 1;
+	} else {
+		v10 = random(63, 15);
+		v12 = plr[id]._pMagic;
+		missile[v9]._mirnd = v10 + 1;
+		missile[v9]._midam = random(68, v12 >> 2) + 1;
+	}
+	v14 = dx;
+	if (x == dx && sy == dy) {
+		v14 = XDirAdd[midir] + dx;
+		dx += XDirAdd[midir];
+		dy += YDirAdd[midir];
+	}
+	missile[v9]._miAnimFrame = random(63, 8) + 1;
+	missile[v9]._mlid = AddLight(x, sy, 5);
+	GetMissileVel(i, x, sy, dx, dy, 8);
+	missile[v9]._miVar3 = 0;
+	missile[v9]._miVar1 = 5;
+	missile[v9]._miVar2 = midir;
+	missile[v9]._mirange = 256;
+}
+
+void __fastcall AddHbolt(int mi, int sx, int sy, int dx, int dy, int midir, char micaster, int id, int dam)
+{
+	int sp;
+
+	if (sx == dx && sy == dy) {
+		dx += XDirAdd[midir];
+		dy += YDirAdd[midir];
+	}
+	if (id != -1) {
+		sp = 2 * missile[mi]._mispllvl + 16;
+		if (sp >= 63) {
+			sp = 63;
+		}
+	} else {
+		sp = 16;
+	}
+	GetMissileVel(mi, sx, sy, dx, dy, sp);
+	SetMissDir(mi, GetDirection16(sx, sy, dx, dy));
+	missile[mi]._mirange = 256;
+	missile[mi]._miVar1 = sx;
+	missile[mi]._miVar2 = sy;
+	missile[mi]._mlid = AddLight(sx, sy, 8);
+	missile[mi]._midam = random(69, 10) + plr[id]._pLevel + 9;
+	UseMana(id, 31);
+}
+
+void __fastcall AddResurrect(int mi, int sx, int sy, int dx, int dy, int midir, char mienemy, int id, int dam)
+{
+	UseMana(id, 32);
+	if (id == myplr)
+		SetCursor_(CURSOR_RESURRECT);
+	missile[mi]._miDelFlag = TRUE;
+}
+
+void __fastcall AddResurrectBeam(int mi, int sx, int sy, int dx, int dy, int midir, char mienemy, int id, int dam)
+{
+	missile[mi]._mix = dx;
+	missile[mi]._miy = dy;
+	missile[mi]._misx = dx;
+	missile[mi]._misy = dy;
+	missile[mi]._mixvel = 0;
+	missile[mi]._miyvel = 0;
+	missile[mi]._mirange = misfiledata[36].mAnimLen[0];
+}
+
+void __fastcall AddTelekinesis(int mi, int sx, int sy, int dx, int dy, int midir, char mienemy, int id, int dam)
+{
+	missile[mi]._miDelFlag = TRUE;
+	UseMana(id, 33);
+	if (id == myplr)
+		SetCursor_(CURSOR_TELEKINESIS);
+}
+
+void __fastcall AddBoneSpirit(int mi, int sx, int sy, int dx, int dy, int midir, char mienemy, int id, int dam)
+{
+	if (sx == dx && sy == dy) {
+		dx = XDirAdd[midir] + dx;
+		dy = YDirAdd[midir] + dy;
+	}
+	missile[mi]._midam = 0;
+	GetMissileVel(mi, sx, sy, dx, dy, 16);
+	SetMissDir(mi, GetDirection8(sx, sy, dx, dy));
+	missile[mi]._mirange = 256;
+	missile[mi]._miVar1 = sx;
+	missile[mi]._miVar2 = sy;
+	missile[mi]._miVar3 = 0;
+	missile[mi]._miVar4 = dx;
+	missile[mi]._miVar5 = dy;
+	missile[mi]._mlid = AddLight(sx, sy, 8);
+	if (!mienemy) {
+		UseMana(id, 36);
+		drawhpflag = TRUE;
+		plr[id]._pHitPoints -= 384;
+		plr[id]._pHPBase -= 384;
+		if (plr[id]._pHitPoints <= 0)
+			SyncPlrKill(id, 0);
+	}
+}
+
+void __fastcall AddRportal(int mi, int sx, int sy, int dx, int dy, int midir, char mienemy, int id, int dam)
+{
+	missile[mi]._mix = sx;
+	missile[mi]._miy = sy;
+	missile[mi]._misx = sx;
+	missile[mi]._misy = sy;
+	missile[mi]._miVar1 = 100 - missile[mi]._miAnimLen;
+	missile[mi]._miVar2 = 0;
+	missile[mi]._mirange = 100;
+	PutMissile(mi);
+}
+
+void __fastcall AddDiabApoca(int mi, int sx, int sy, int dx, int dy, int midir, char mienemy, int id, int dam)
+{
+	int pnum;
+
+	for (pnum = 0; pnum < gbMaxPlayers; pnum++) {
+		if (plr[pnum].plractive) {
+			if (LineClear(sx, sy, plr[pnum]._px, plr[pnum]._py)) {
+				AddMissile(0, 0, plr[pnum]._px, plr[pnum]._py, 0, MIS_BOOM2, mienemy, id, dam, 0);
+			}
+		}
+	}
+	missile[mi]._miDelFlag = TRUE;
+}
+// 679660: using guessed type char gbMaxPlayers;
+
+int __fastcall AddMissile(int sx, int sy, int dx, int dy, int midir, int mitype, char micaster, int id, int midam, int spllvl)
+{
+	int i, mi;
+
+	if (nummissiles >= MAXMISSILES)
+		return -1;
+
+	if (mitype == MIS_MANASHIELD && plr[id].pManaShield == TRUE) {
+		if (currlevel != plr[id].plrlevel)
+			return -1;
+
+		for (i = 0; i < nummissiles; i++) {
+			mi = missileactive[i];
+			if (missile[mi]._mitype == MIS_MANASHIELD && missile[mi]._misource == id)
+				return -1;
+		}
+	}
+
+	mi = missileavail[0];
+
+	missileavail[0] = missileavail[MAXMISSILES - nummissiles - 1];
+	missileactive[nummissiles] = mi;
+	nummissiles++;
+
+	missile[mi]._mitype = mitype;
+	missile[mi]._micaster = micaster;
+	missile[mi]._misource = id;
+	missile[mi]._miAnimType = missiledata[mitype].mFileNum;
+	missile[mi]._miDrawFlag = missiledata[mitype].mDraw;
+	missile[mi]._mimfnum = midir;
+	missile[mi]._mispllvl = spllvl;
+
+	if (missile[mi]._miAnimType == 255 || misfiledata[missile[mi]._miAnimType].mAnimFAmt < 8)
+		SetMissDir(mi, 0);
+	else
+		SetMissDir(mi, midir);
+
+	missile[mi]._mix = sx;
+	missile[mi]._miy = sy;
+	missile[mi]._mixoff = 0;
+	missile[mi]._miyoff = 0;
+	missile[mi]._misx = sx;
+	missile[mi]._misy = sy;
+	missile[mi]._mitxoff = 0;
+	missile[mi]._mityoff = 0;
+	missile[mi]._miDelFlag = FALSE;
+	missile[mi]._miAnimAdd = 1;
+	missile[mi]._miLightFlag = FALSE;
+	missile[mi]._miPreFlag = FALSE;
+	missile[mi]._miUniqTrans = 0;
+	missile[mi]._midam = midam;
+	missile[mi]._miHitFlag = FALSE;
+	missile[mi]._midist = 0;
+	missile[mi]._mlid = -1;
+	missile[mi]._mirnd = 0;
+
+	if (missiledata[mitype].mlSFX != -1) {
+		PlaySfxLoc(missiledata[mitype].mlSFX, sx, sy);
+	}
+
+	missiledata[mitype].mAddProc(mi, sx, sy, dx, dy, midir, micaster, id, midam);
+
+	return mi;
+}
+
+int __fastcall Sentfire(int i, int sx, int sy)
+{
+	int ex, dir;
+
+	ex = 0;
+	if (LineClear(missile[i]._mix, missile[i]._miy, sx, sy)) {
+		if (dMonster[sx][sy] > 0 && monster[dMonster[sx][sy] - 1]._mhitpoints >> 6 > 0 && dMonster[sx][sy] - 1 > 3) {
+			dir = GetDirection(missile[i]._mix, missile[i]._miy, sx, sy);
+			missile[i]._miVar3 = missileavail[0];
+			AddMissile(missile[i]._mix, missile[i]._miy, sx, sy, dir, MIS_FIREBOLT, 0, missile[i]._misource, missile[i]._midam, GetSpellLevel(missile[i]._misource, 1));
+			ex = -1;
+			SetMissDir(i, 2);
+			missile[i]._miVar2 = 3;
+		}
+	}
+
+	return ex;
+}
+
+void __fastcall MI_Dummy(int i)
+{
+	return;
+}
+
+void __fastcall MI_Golem(int i)
+{
+	int CrawlNum[6] = { 0, 3, 12, 45, 94, 159 };
+	int tx, ty, dp, l, m, src, k, tid;
+
+	src = missile[i]._misource;
+	if (monster[src]._mx == 1 && !monster[src]._my) {
+		for (l = 0; l < 6; l++) {
+			k = CrawlNum[l];
+			tid = k + 2;
+			for (m = (unsigned char)CrawlTable[k]; m > 0; m--) {
+				tx = missile[i]._miVar4 + CrawlTable[tid - 1];
+				ty = missile[i]._miVar5 + CrawlTable[tid];
+				if (0 < tx && tx < MAXDUNX && 0 < ty && ty < MAXDUNY) {
+					dp = dPiece[tx][ty];
+					if (LineClear(missile[i]._miVar1, missile[i]._miVar2, tx, ty)) {
+						if (!(dMonster[tx][ty] | nSolidTable[dp] | dObject[tx][ty])) {
+							l = 6;
+							SpawnGolum(src, tx, ty, i);
+							break;
+						}
+					}
+				}
+				tid += 2;
+			}
+		}
+	}
+	missile[i]._miDelFlag = TRUE;
+}
+
+void __fastcall MI_SetManashield(int i)
+{
+	ManashieldFlag = 1;
+}
+
+void __fastcall MI_LArrow(int i)
+{
+	int p, mind, maxd, rst;
+
+	missile[i]._mirange--;
+	p = missile[i]._misource;
+	if (missile[i]._miAnimType == MFILE_MINILTNG || missile[i]._miAnimType == MFILE_MAGBLOS) {
+		ChangeLight(missile[i]._mlid, missile[i]._mix, missile[i]._miy, missile[i]._miAnimFrame + 5);
+		rst = missiledata[missile[i]._mitype].mResist;
+		if (missile[i]._mitype == MIS_LARROW) {
+			if (p != -1) {
+				mind = plr[p]._pILMinDam;
+				maxd = plr[p]._pILMaxDam;
+			} else {
+				mind = random(68, 10) + 1 + currlevel;
+				maxd = random(68, 10) + 1 + currlevel * 2;
+			}
+			missiledata[MIS_LARROW].mResist = MISR_LIGHTNING;
+			CheckMissileCol(i, mind, maxd, 0, missile[i]._mix, missile[i]._miy, 1);
+		}
+		if (missile[i]._mitype == MIS_FARROW) {
+			if (p != -1) {
+				mind = plr[p]._pIFMinDam;
+				maxd = plr[p]._pIFMaxDam;
+			} else {
+				mind = random(68, 10) + 1 + currlevel;
+				maxd = random(68, 10) + 1 + currlevel * 2;
+			}
+			missiledata[MIS_FARROW].mResist = MISR_FIRE;
+			CheckMissileCol(i, mind, maxd, 0, missile[i]._mix, missile[i]._miy, 1);
+		}
+		missiledata[missile[i]._mitype].mResist = rst;
+	} else {
+		missile[i]._midist++;
+		missile[i]._mitxoff += missile[i]._mixvel;
+		missile[i]._mityoff += missile[i]._miyvel;
+		GetMissilePos(i);
+
+		if (p != -1) {
+			if (!missile[i]._micaster) {
+				mind = plr[p]._pIMinDam;
+				maxd = plr[p]._pIMaxDam;
+			} else {
+				mind = monster[p].mMinDamage;
+				maxd = monster[p].mMaxDamage;
+			}
+		} else {
+			mind = random(68, 10) + 1 + currlevel;
+			maxd = random(68, 10) + 1 + currlevel * 2;
+		}
+
+		if (missile[i]._mix != missile[i]._misx || missile[i]._miy != missile[i]._misy) {
+			rst = missiledata[missile[i]._mitype].mResist;
+			missiledata[missile[i]._mitype].mResist = 0;
+			CheckMissileCol(i, mind, maxd, 0, missile[i]._mix, missile[i]._miy, 0);
+			missiledata[missile[i]._mitype].mResist = rst;
+		}
+		if (!missile[i]._mirange) {
+			missile[i]._mimfnum = 0;
+			missile[i]._mitxoff -= missile[i]._mixvel;
+			missile[i]._mityoff -= missile[i]._miyvel;
+			GetMissilePos(i);
+			if (missile[i]._mitype == MIS_LARROW)
+				SetMissAnim(i, MFILE_MINILTNG);
+			else
+				SetMissAnim(i, MFILE_MAGBLOS);
+			missile[i]._mirange = missile[i]._miAnimLen - 1;
+		} else {
+			if (missile[i]._mix != missile[i]._miVar1 || missile[i]._miy != missile[i]._miVar2) {
+				missile[i]._miVar1 = missile[i]._mix;
+				missile[i]._miVar2 = missile[i]._miy;
+				ChangeLight(missile[i]._mlid, missile[i]._mix, missile[i]._miy, 5);
+			}
+		}
+	}
+	if (!missile[i]._mirange) {
+		missile[i]._miDelFlag = TRUE;
+		AddUnLight(missile[i]._mlid);
+	}
+	PutMissile(i);
+}
+
+void __fastcall MI_Arrow(int i)
+{
+	int p, mind, maxd;
+
+	missile[i]._mirange--;
+	missile[i]._midist++;
+	missile[i]._mitxoff += missile[i]._mixvel;
+	missile[i]._mityoff += missile[i]._miyvel;
+	GetMissilePos(i);
+	p = missile[i]._misource;
+	if (p != -1) {
+		if (!missile[i]._micaster) {
+			mind = plr[p]._pIMinDam;
+			maxd = plr[p]._pIMaxDam;
+		} else {
+			mind = monster[p].mMinDamage;
+			maxd = monster[p].mMaxDamage;
+		}
+	} else {
+		mind = currlevel;
+		maxd = 2 * currlevel;
+	}
+	if (missile[i]._mix != missile[i]._misx || missile[i]._miy != missile[i]._misy)
+		CheckMissileCol(i, mind, maxd, 0, missile[i]._mix, missile[i]._miy, 0);
+	if (!missile[i]._mirange)
+		missile[i]._miDelFlag = TRUE;
+	PutMissile(i);
+}
+
+void __fastcall MI_Firebolt(int i)
+{
+	int v1;  // edi
+	int v2;  // esi
+	int v3;  // ecx
+	int v4;  // ST1C_4
+	int v5;  // edx
+	int v6;  // ecx
+	int v7;  // eax
+	int v9;  // edi
+	int v10; // eax
+	int v11; // edi
+	int v12; // eax
+	int v13; // ecx
+	int v14; // ecx
+	int v15; // eax
+	int v16; // esi
+	int v17; // edx
+	int v18; // eax
+	int v19; // esi
+	int v21; // [esp+Ch] [ebp-Ch]
+	int v22; // [esp+10h] [ebp-8h]
+	int ia;  // [esp+14h] [ebp-4h]
+
+	v1 = i;
+	ia = i;
+	v2 = i;
+	--missile[v2]._mirange;
+	if (missile[i]._mitype == MIS_BONESPIRIT && missile[v2]._mimfnum == 8) {
+		if (!missile[i]._mirange) {
+			v3 = missile[v2]._mlid;
+			if (v3 >= 0)
+				AddUnLight(v3);
+			v4 = missile[v2]._miy;
+			v5 = missile[v2]._mix;
+			missile[v2]._miDelFlag = TRUE;
+			PlaySfxLoc(LS_BSIMPCT, v5, v4);
+		}
+		goto LABEL_39;
+	}
+	v6 = missile[v2]._mityoff;
+	v22 = missile[v2]._mitxoff;
+	v21 = v6;
+	v7 = v6 + missile[v2]._miyvel;
+	missile[v2]._mitxoff = v22 + missile[v2]._mixvel;
+	missile[v2]._mityoff = v7;
+	GetMissilePos(v1);
+	v9 = missile[v2]._misource;
+	if (v9 == -1) {
+		v12 = random(78, 2 * currlevel);
+		v13 = currlevel;
+		goto LABEL_17;
+	}
+	if (missile[v2]._micaster) {
+		v11 = v9;
+		v12 = random(77, (unsigned char)monster[v11].mMaxDamage - (unsigned char)monster[v11].mMinDamage + 1);
+		v13 = (unsigned char)monster[v11].mMinDamage;
+	LABEL_17:
+		v10 = v13 + v12;
+		goto LABEL_19;
+	}
+	switch (missile[v2]._mitype) {
+	case 1:
+		v10 = (plr[v9]._pMagic >> 3) + random(75, 10) + missile[v2]._mispllvl + 1;
+		break;
+	case 0x18:
+		v10 = (plr[v9]._pMagic >> 1) + 3 * missile[v2]._mispllvl - (plr[v9]._pMagic >> 3);
+		break;
+	case 0x3F:
+		v10 = 0;
+		break;
+	default:
+		v10 = v21;
+		break;
+	}
+LABEL_19:
+	v14 = missile[v2]._mix;
+	if (v14 == missile[v2]._misx && missile[v2]._miy == missile[v2]._misy) {
+		v1 = ia;
+	} else {
+		v1 = ia;
+		CheckMissileCol(ia, v10, v10, 0, v14, missile[v2]._miy, 0);
+	}
+	if (missile[v2]._mirange) {
+		v17 = missile[v2]._mix;
+		if (v17 != missile[v2]._miVar1 || missile[v2]._miy != missile[v2]._miVar2) {
+			missile[v2]._miVar1 = v17;
+			v18 = missile[v2]._miy;
+			missile[v2]._miVar2 = v18;
+			v19 = missile[v2]._mlid;
+			if (v19 >= 0)
+				ChangeLight(v19, v17, v18, 8);
+		}
+	} else {
+		missile[v2]._mitxoff = v22;
+		missile[v2]._miDelFlag = TRUE;
+		missile[v2]._mityoff = v21;
+		GetMissilePos(v1);
+		v15 = missile[v2]._mitype - 1;
+		if (missile[v2]._mitype == MIS_FIREBOLT || (v15 = missile[v2]._mitype - 21, missile[v2]._mitype == MIS_MAGMABALL)) {
+			_LOBYTE(v15) = missile[v2]._micaster;
+			AddMissile(
+			    missile[v2]._mix,
+			    missile[v2]._miy,
+			    v1,
+			    0,
+			    missile[v2]._mimfnum,
+			    MIS_MISEXP,
+			    v15,
+			    missile[v2]._misource,
+			    0,
+			    0);
+		} else {
+			switch (missile[v2]._mitype) {
+			case MIS_FLARE:
+				AddMissile(
+				    missile[v2]._mix,
+				    missile[v2]._miy,
+				    v1,
+				    0,
+				    missile[v2]._mimfnum,
+				    MIS_MISEXP2,
+				    _LOBYTE(missile[v2]._micaster),
+				    missile[v2]._misource,
+				    0,
+				    0);
+				break;
+			case MIS_ACID:
+				AddMissile(
+				    missile[v2]._mix,
+				    missile[v2]._miy,
+				    v1,
+				    0,
+				    missile[v2]._mimfnum,
+				    MIS_MISEXP3,
+				    _LOBYTE(missile[v2]._micaster),
+				    missile[v2]._misource,
+				    0,
+				    0);
+				break;
+			case MIS_BONESPIRIT:
+				SetMissDir(v1, 8);
+				missile[v2]._mirange = 7;
+				missile[v2]._miDelFlag = FALSE;
+				goto LABEL_39;
+			}
+		}
+		v16 = missile[v2]._mlid;
+		if (v16 >= 0)
+			AddUnLight(v16);
+	}
+LABEL_39:
+	PutMissile(v1);
+}
+
+void __fastcall MI_Lightball(int i)
+{
+	int tx, ty, j, oi;
+	char obj;
+
+	tx = missile[i]._miVar1;
+	missile[i]._mitxoff += missile[i]._mixvel;
+	ty = missile[i]._miVar2;
+	missile[i]._mirange--;
+	missile[i]._mityoff += missile[i]._miyvel;
+	GetMissilePos(i);
+	j = missile[i]._mirange;
+	CheckMissileCol(i, missile[i]._midam, missile[i]._midam, 0, missile[i]._mix, missile[i]._miy, 0);
+	if (missile[i]._miHitFlag == TRUE)
+		missile[i]._mirange = j;
+	obj = dObject[tx][ty];
+	if (obj && tx == missile[i]._mix && ty == missile[i]._miy) {
+		if (obj > 0) {
+			oi = obj - 1;
+		} else {
+			oi = -1 - obj;
+		}
+		if (object[oi]._otype == OBJ_SHRINEL || object[oi]._otype == OBJ_SHRINER)
+			missile[i]._mirange = j;
+	}
+	if (!missile[i]._mirange)
+		missile[i]._miDelFlag = TRUE;
+	PutMissile(i);
+}
+
+void __fastcall mi_null_33(int i)
+{
+	missile[i]._mirange--;
+	missile[i]._mitxoff += missile[i]._mixvel;
+	missile[i]._mityoff += missile[i]._miyvel;
+	GetMissilePos(i);
+	CheckMissileCol(i, missile[i]._midam, missile[i]._midam, 0, missile[i]._mix, missile[i]._miy, 0);
+	if (!missile[i]._mirange)
+		missile[i]._miDelFlag = TRUE;
+	PutMissile(i);
+}
+
+void __fastcall MI_Acidpud(int i)
+{
+	int range;
+
+	missile[i]._mirange--;
+	range = missile[i]._mirange;
+	CheckMissileCol(i, missile[i]._midam, missile[i]._midam, 1, missile[i]._mix, missile[i]._miy, 0);
+	missile[i]._mirange = range;
+	if (!range) {
+		if (missile[i]._mimfnum) {
+			missile[i]._miDelFlag = TRUE;
+		} else {
+			SetMissDir(i, 1);
+			missile[i]._mirange = missile[i]._miAnimLen;
+		}
+	}
+	PutMissile(i);
+}
+
+void __fastcall MI_Firewall(int i)
+{
+	int ExpLight[14] = { 2, 3, 4, 5, 5, 6, 7, 8, 9, 10, 11, 12, 12 };
+
+	missile[i]._mirange--;
+	if (missile[i]._mirange == missile[i]._miVar1) {
+		SetMissDir(i, 1);
+		missile[i]._miAnimFrame = random(83, 11) + 1;
+	}
+	if (missile[i]._mirange == missile[i]._miAnimLen - 1) {
+		SetMissDir(i, 0);
+		missile[i]._miAnimAdd = -1;
+		missile[i]._miAnimFrame = 13;
+	}
+	CheckMissileCol(i, missile[i]._midam, missile[i]._midam, 1, missile[i]._mix, missile[i]._miy, 1);
+	if (!missile[i]._mirange) {
+		missile[i]._miDelFlag = TRUE;
+		AddUnLight(missile[i]._mlid);
+	}
+	if (missile[i]._mimfnum && missile[i]._mirange && missile[i]._miAnimAdd != -1 && missile[i]._miVar2 < 12) {
+		if (!missile[i]._miVar2)
+			missile[i]._mlid = AddLight(missile[i]._mix, missile[i]._miy, ExpLight[0]);
+		ChangeLight(missile[i]._mlid, missile[i]._mix, missile[i]._miy, ExpLight[missile[i]._miVar2]);
+		missile[i]._miVar2++;
+	}
+	PutMissile(i);
+}
+
+void __fastcall MI_Fireball(int i)
+{
+	int dam, id, px, py, mx, my;
+
+	dam = missile[i]._midam;
+	id = missile[i]._misource;
+	missile[i]._mirange--;
+
+	if (missile[i]._micaster == 0) {
+		px = plr[id].WorldX;
+		py = plr[id].WorldY;
+	} else {
+		px = monster[id]._mx;
+		py = monster[id]._my;
+	}
+
+	if (missile[i]._miAnimType == MFILE_BIGEXP) {
+		if (!missile[i]._mirange) {
+			missile[i]._miDelFlag = TRUE;
+			AddUnLight(missile[i]._mlid);
+		}
+	} else {
+		missile[i]._mitxoff += missile[i]._mixvel;
+		missile[i]._mityoff += missile[i]._miyvel;
+		GetMissilePos(i);
+		if (missile[i]._mix != missile[i]._misx || missile[i]._miy != missile[i]._misy)
+			CheckMissileCol(i, dam, dam, 0, missile[i]._mix, missile[i]._miy, 0);
+		if (!missile[i]._mirange) {
+			mx = missile[i]._mix;
+			my = missile[i]._miy;
+			ChangeLight(missile[i]._mlid, missile[i]._mix, my, missile[i]._miAnimFrame);
+			if (!CheckBlock(px, py, mx, my))
+				CheckMissileCol(i, dam, dam, 0, mx, my, 1);
+			if (!CheckBlock(px, py, mx, my + 1))
+				CheckMissileCol(i, dam, dam, 0, mx, my + 1, 1);
+			if (!CheckBlock(px, py, mx, my - 1))
+				CheckMissileCol(i, dam, dam, 0, mx, my - 1, 1);
+			if (!CheckBlock(px, py, mx + 1, my))
+				CheckMissileCol(i, dam, dam, 0, mx + 1, my, 1);
+			if (!CheckBlock(px, py, mx + 1, my - 1))
+				CheckMissileCol(i, dam, dam, 0, mx + 1, my - 1, 1);
+			if (!CheckBlock(px, py, mx + 1, my + 1))
+				CheckMissileCol(i, dam, dam, 0, mx + 1, my + 1, 1);
+			if (!CheckBlock(px, py, mx - 1, my))
+				CheckMissileCol(i, dam, dam, 0, mx - 1, my, 1);
+			if (!CheckBlock(px, py, mx - 1, my + 1))
+				CheckMissileCol(i, dam, dam, 0, mx - 1, my + 1, 1);
+			if (!CheckBlock(px, py, mx - 1, my - 1))
+				CheckMissileCol(i, dam, dam, 0, mx - 1, my - 1, 1);
+			if (!TransList[dung_map[mx][my]]
+			    || (missile[i]._mixvel < 0 && ((TransList[dung_map[mx][my + 1]] && nSolidTable[dPiece[mx][my + 1]]) || (TransList[dung_map[mx][my - 1]] && nSolidTable[dPiece[mx][my - 1]])))) {
+				missile[i]._mix++;
+				missile[i]._miy++;
+				missile[i]._miyoff -= 32;
+			}
+			if (missile[i]._miyvel > 0
+			    && (TransList[dung_map[mx + 1][my]] && nSolidTable[dPiece[mx + 1][my]]
+			           || TransList[dung_map[mx - 1][my]] && nSolidTable[dPiece[mx - 1][my]])) {
+				missile[i]._miyoff -= 32;
+			}
+			if (missile[i]._mixvel > 0
+			    && (TransList[dung_map[mx][my + 1]] && nSolidTable[dPiece[mx][my + 1]]
+			           || TransList[dung_map[mx][my - 1]] && nSolidTable[dPiece[mx][my - 1]])) {
+				missile[i]._mixoff -= 32;
+			}
+			missile[i]._mimfnum = 0;
+			SetMissAnim(i, MFILE_BIGEXP);
+			missile[i]._mirange = missile[i]._miAnimLen - 1;
+		} else if (missile[i]._mix != missile[i]._miVar1 || missile[i]._miy != missile[i]._miVar2) {
+			missile[i]._miVar1 = missile[i]._mix;
+			missile[i]._miVar2 = missile[i]._miy;
+			ChangeLight(missile[i]._mlid, missile[i]._mix, missile[i]._miy, 8);
+		}
+	}
+
+	PutMissile(i);
+}
+
+void __fastcall MI_Lightctrl(int i)
+{
+	int v1;        // esi
+	int v2;        // eax
+	int v3;        // eax
+	int v5;        // edi
+	signed int v6; // ebx
+	signed int v7; // edx
+	int v8;        // ecx
+	int v9;        // eax
+	int v10;       // [esp-10h] [ebp-24h]
+	int v11;       // [esp-Ch] [ebp-20h]
+	int v12;       // [esp-8h] [ebp-1Ch]
+	int v13;       // [esp+Ch] [ebp-8h]
+	int ia;        // [esp+10h] [ebp-4h]
+
+	ia = i;
+	v1 = i;
+	v2 = missile[i]._misource;
+	--missile[v1]._mirange;
+	if (v2 == -1) {
+		v5 = random(81, currlevel) + 2 * currlevel;
+	} else if (missile[v1]._micaster) {
+		v5 = 2
+		    * ((unsigned char)monster[v2].mMinDamage
+		          + random(80, (unsigned char)monster[v2].mMaxDamage - (unsigned char)monster[v2].mMinDamage + 1));
+	} else {
+		v3 = random(79, plr[v2]._pLevel);
+		v5 = (v3 + random(79, 2) + 2) << 6;
+	}
+	missile[v1]._mitxoff += missile[v1]._mixvel;
+	missile[v1]._mityoff += missile[v1]._miyvel;
+	GetMissilePos(ia);
+	v6 = missile[v1]._mix;
+	v7 = missile[v1]._miy;
+	v8 = missile[v1]._misource;
+	v13 = missile[v1]._miy;
+	v9 = dPiece[missile[v1]._mix][v7];
+	if (v8 != -1 || v6 != missile[v1]._misx || v7 != missile[v1]._misy) {
+		if (!nMissileTable[v9])
+			goto LABEL_12;
+		missile[v1]._mirange = 0;
+	}
+	if (!nMissileTable[v9]) {
+	LABEL_12:
+		if (v6 == missile[v1]._miVar1 && v7 == missile[v1]._miVar2 || v6 <= 0 || v7 <= 0 || v6 >= MAXDUNX || v7 >= MAXDUNY)
+			goto LABEL_27;
+		if (v8 == -1) {
+			v12 = missile[v1]._mispllvl;
+			v11 = v5;
+			v10 = -1;
+		} else {
+			if (missile[v1]._micaster == 1) {
+				v9 = (int)monster[v8].MType;
+				_LOBYTE(v9) = *(_BYTE *)v9;
+				if ((unsigned char)v9 >= MT_STORM && (unsigned char)v9 <= MT_MAEL) {
+					_LOBYTE(v9) = missile[v1]._micaster;
+					AddMissile(v6, v7, missile[v1]._misx, missile[v1]._misy, ia, MIS_LIGHTNING2, v9, v8, v5, missile[v1]._mispllvl);
+				LABEL_26:
+					v7 = v13;
+					missile[v1]._miVar1 = missile[v1]._mix;
+					missile[v1]._miVar2 = missile[v1]._miy;
+					goto LABEL_27;
+				}
+			}
+			v12 = missile[v1]._mispllvl;
+			v11 = v5;
+			v10 = v8;
+		}
+		_LOBYTE(v9) = missile[v1]._micaster;
+		AddMissile(v6, v7, missile[v1]._misx, missile[v1]._misy, ia, MIS_LIGHTNING, v9, v10, v11, v12);
+		goto LABEL_26;
+	}
+LABEL_27:
+	if (!missile[v1]._mirange || v6 <= 0 || v7 <= 0 || v6 >= MAXDUNX || v7 > MAXDUNY)
+		missile[v1]._miDelFlag = TRUE;
+}
+
+void __fastcall MI_Lightning(int i)
+{
+	int j;
+
+	missile[i]._mirange--;
+	j = missile[i]._mirange;
+	if (missile[i]._mix != missile[i]._misx || missile[i]._miy != missile[i]._misy)
+		CheckMissileCol(i, missile[i]._midam, missile[i]._midam, 1, missile[i]._mix, missile[i]._miy, 0);
+	if (missile[i]._miHitFlag == TRUE)
+		missile[i]._mirange = j;
+	if (!missile[i]._mirange) {
+		missile[i]._miDelFlag = TRUE;
+		AddUnLight(missile[i]._mlid);
+	}
+	PutMissile(i);
+}
+
+void __fastcall MI_Town(int i)
+{
+	int ExpLight[17] = { 1, 2, 3, 4, 5, 6, 7, 8, 9, 10, 11, 12, 13, 14, 15, 15, 15 };
+	int p;
+
+	if (missile[i]._mirange > 1)
+		missile[i]._mirange--;
+	if (missile[i]._mirange == missile[i]._miVar1)
+		SetMissDir(i, 1);
+	if (currlevel && missile[i]._mimfnum != 1 && missile[i]._mirange) {
+		if (!missile[i]._miVar2)
+			missile[i]._mlid = AddLight(missile[i]._mix, missile[i]._miy, 1);
+		ChangeLight(missile[i]._mlid, missile[i]._mix, missile[i]._miy, ExpLight[missile[i]._miVar2]);
+		missile[i]._miVar2++;
+	}
+
+	for (p = 0; p < 4; p++) {
+		if (plr[p].plractive && currlevel == plr[p].plrlevel && !plr[p]._pLvlChanging && !plr[p]._pmode && plr[p].WorldX == missile[i]._mix && plr[p].WorldY == missile[i]._miy) {
+			ClrPlrPath(p);
+			if (p == myplr) {
+				NetSendCmdParam1(TRUE, CMD_WARP, missile[i]._misource);
+				plr[p]._pmode = 10;
+			}
+		}
+	}
+
+	if (!missile[i]._mirange) {
+		missile[i]._miDelFlag = TRUE;
+		AddUnLight(missile[i]._mlid);
+	}
+	PutMissile(i);
+}
+
+void __fastcall MI_Flash(int i)
+{
+	if (!missile[i]._micaster) {
+		if (missile[i]._misource != -1)
+			plr[missile[i]._misource]._pInvincible = TRUE;
+	}
+	missile[i]._mirange--;
+	CheckMissileCol(i, missile[i]._midam, missile[i]._midam, 1, missile[i]._mix - 1, missile[i]._miy, 1);
+	CheckMissileCol(i, missile[i]._midam, missile[i]._midam, 1, missile[i]._mix, missile[i]._miy, 1);
+	CheckMissileCol(i, missile[i]._midam, missile[i]._midam, 1, missile[i]._mix + 1, missile[i]._miy, 1);
+	CheckMissileCol(i, missile[i]._midam, missile[i]._midam, 1, missile[i]._mix - 1, missile[i]._miy + 1, 1);
+	CheckMissileCol(i, missile[i]._midam, missile[i]._midam, 1, missile[i]._mix, missile[i]._miy + 1, 1);
+	CheckMissileCol(i, missile[i]._midam, missile[i]._midam, 1, missile[i]._mix + 1, missile[i]._miy + 1, 1);
+	if (!missile[i]._mirange) {
+		missile[i]._miDelFlag = TRUE;
+		if (missile[i]._micaster == 0) {
+			if (missile[i]._misource != -1)
+				plr[missile[i]._misource]._pInvincible = FALSE;
+		}
+	}
+	PutMissile(i);
+}
+
+void __fastcall MI_Flash2(int i)
+{
+	if (!missile[i]._micaster) {
+		if (missile[i]._misource != -1)
+			plr[missile[i]._misource]._pInvincible = TRUE;
+	}
+	missile[i]._mirange--;
+	CheckMissileCol(i, missile[i]._midam, missile[i]._midam, 1, missile[i]._mix - 1, missile[i]._miy - 1, 1);
+	CheckMissileCol(i, missile[i]._midam, missile[i]._midam, 1, missile[i]._mix, missile[i]._miy - 1, 1);
+	CheckMissileCol(i, missile[i]._midam, missile[i]._midam, 1, missile[i]._mix + 1, missile[i]._miy - 1, 1);
+	if (!missile[i]._mirange) {
+		missile[i]._miDelFlag = TRUE;
+		if (missile[i]._micaster == 0) {
+			if (missile[i]._misource != -1)
+				plr[missile[i]._misource]._pInvincible = FALSE;
+		}
+	}
+	PutMissile(i);
+}
+
+void __fastcall MI_Manashield(int i)
+{
+	int v1;      // edi
+	int v2;      // esi
+	int v3;      // edx
+	int v4;      // eax
+	int v5;      // ecx
+	int v6;      // edx
+	BOOLEAN v7;  // zf
+	int v8;      // eax
+	int v9;      // ecx
+	int v10;     // edx
+	int v11;     // ecx
+	int v12;     // ecx
+	BOOLEAN v13; // sf
+	int v14;     // [esp+Ch] [ebp-10h]
+	int ia;      // [esp+14h] [ebp-8h]
+	int arglist; // [esp+18h] [ebp-4h]
+
+	ia = i;
+	v1 = i;
+	arglist = missile[i]._misource;
+	v2 = arglist;
+	v3 = plr[arglist]._pxoff;
+	v4 = plr[arglist].WorldX;
+	v5 = plr[arglist].WorldY;
+	missile[v1]._mix = v4;
+	missile[v1]._mitxoff = v3 << 16;
+	v6 = plr[arglist]._pyoff << 16;
+	v7 = plr[arglist]._pmode == PM_WALK3;
+	missile[v1]._miy = v5;
+	missile[v1]._mityoff = v6;
+	if (v7) {
+		missile[v1]._misx = plr[v2]._px;
+		missile[v1]._misy = plr[v2]._py;
+	} else {
+		missile[v1]._misx = v4;
+		missile[v1]._misy = v5;
+	}
+	GetMissilePos(ia);
+	if (plr[v2]._pmode == PM_WALK3) {
+		if (plr[v2]._pdir == 2)
+			++missile[v1]._mix;
+		else
+			++missile[v1]._miy;
+	}
+	if (arglist != myplr) {
+		if (currlevel != plr[v2].plrlevel)
+			missile[v1]._miDelFlag = TRUE;
+		goto LABEL_33;
+	}
+	v8 = plr[v2]._pMana;
+	v14 = plr[v2]._pMana;
+	if (v8 <= 0 || !plr[v2].plractive)
+		missile[v1]._mirange = 0;
+	v9 = missile[v1]._miVar1;
+	if (plr[v2]._pHitPoints >= v9)
+		goto LABEL_26;
+	v10 = v9 - plr[v2]._pHitPoints;
+	if (missile[v1]._mispllvl > 0) {
+		v10 = v10 / -3 + v9 - plr[v2]._pHitPoints;
+		v8 = v14;
+	}
+	if (v10 < 0)
+		v10 = 0;
+	drawmanaflag = TRUE;
+	drawhpflag = TRUE;
+	if (v8 >= v10) {
+		plr[v2]._pHitPoints = v9;
+		v11 = missile[v1]._miVar2;
+		plr[v2]._pManaBase -= v10;
+		plr[v2]._pHPBase = v11;
+		plr[v2]._pMana = v8 - v10;
+	LABEL_26:
+		if (arglist == myplr && !plr[v2]._pHitPoints && !missile[v1]._miVar1 && plr[v2]._pmode != PM_DEATH) {
+			missile[v1]._mirange = 0;
+			missile[v1]._miDelFlag = TRUE;
+			SyncPlrKill(arglist, -1);
+		}
+		goto LABEL_31;
+	}
+	missile[v1]._miDelFlag = TRUE;
+	plr[v2]._pHitPoints = v8 + v9 - v10;
+	plr[v2]._pHPBase = v8 + missile[v1]._miVar2 - v10;
+	v12 = plr[v2]._pMaxManaBase - plr[v2]._pMaxMana;
+	v13 = plr[v2]._pHitPoints < 0;
+	plr[v2]._pMana = 0;
+	missile[v1]._mirange = 0;
+	plr[v2]._pManaBase = v12;
+	if (v13)
+		SetPlayerHitPoints(arglist, 0);
+	if (plr[v2]._pHitPoints >> 6)
+		goto LABEL_26;
+	if (arglist == myplr) {
+		SyncPlrKill(arglist, missile[v1]._miVar8);
+		goto LABEL_26;
+	}
+LABEL_31:
+	v7 = missile[v1]._mirange == 0;
+	missile[v1]._miVar1 = plr[v2]._pHitPoints;
+	missile[v1]._miVar2 = plr[v2]._pHPBase;
+	if (v7) {
+		missile[v1]._miDelFlag = TRUE;
+		NetSendCmd(TRUE, CMD_ENDSHIELD);
+	}
+LABEL_33:
+	PutMissile(ia);
+}
+
+void __fastcall MI_Etherealize(int i)
+{
+	int src;
+
+	src = missile[i]._misource;
+	missile[i]._mirange--;
+	missile[i]._mix = plr[src].WorldX;
+	missile[i]._miy = plr[src].WorldY;
+	missile[i]._mitxoff = plr[src]._pxoff << 16;
+	missile[i]._mityoff = plr[src]._pyoff << 16;
+	if (plr[src]._pmode == PM_WALK3) {
+		missile[i]._misx = plr[src]._px;
+		missile[i]._misy = plr[src]._py;
+	} else {
+		missile[i]._misx = missile[i]._mix;
+		missile[i]._misy = missile[i]._miy;
+	}
+	GetMissilePos(i);
+	if (plr[src]._pmode == PM_WALK3) {
+		if (plr[src]._pdir == 2)
+			missile[i]._mix++;
+		else
+			missile[i]._miy++;
+	}
+	plr[src]._pSpellFlags |= 1;
+	if (!missile[i]._mirange || plr[src]._pHitPoints <= 0) {
+		missile[i]._miDelFlag = TRUE;
+		plr[src]._pSpellFlags &= ~0x1;
+	}
+	PutMissile(i);
+}
+
+void __fastcall MI_Firemove(int i)
+{
+	int j;
+	int ExpLight[14] = { 2, 3, 4, 5, 5, 6, 7, 8, 9, 10, 11, 12, 12 };
+
+	missile[i]._mix--;
+	missile[i]._miy--;
+	missile[i]._miyoff += 32;
+	missile[i]._miVar1++;
+	if (missile[i]._miVar1 == missile[i]._miAnimLen) {
+		SetMissDir(i, 1);
+		missile[i]._miAnimFrame = random(82, 11) + 1;
+	}
+	missile[i]._mitxoff += missile[i]._mixvel;
+	missile[i]._mityoff += missile[i]._miyvel;
+	GetMissilePos(i);
+	j = missile[i]._mirange;
+	CheckMissileCol(i, missile[i]._midam, missile[i]._midam, 0, missile[i]._mix, missile[i]._miy, 0);
+	if (missile[i]._miHitFlag == TRUE)
+		missile[i]._mirange = j;
+	if (!missile[i]._mirange) {
+		missile[i]._miDelFlag = TRUE;
+		AddUnLight(missile[i]._mlid);
+	}
+	if (missile[i]._mimfnum || !missile[i]._mirange) {
+		if (missile[i]._mix != missile[i]._miVar3 || missile[i]._miy != missile[i]._miVar4) {
+			missile[i]._miVar3 = missile[i]._mix;
+			missile[i]._miVar4 = missile[i]._miy;
+			ChangeLight(missile[i]._mlid, missile[i]._mix, missile[i]._miy, 8);
+		}
+	} else {
+		if (!missile[i]._miVar2)
+			missile[i]._mlid = AddLight(missile[i]._mix, missile[i]._miy, ExpLight[0]);
+		ChangeLight(missile[i]._mlid, missile[i]._mix, missile[i]._miy, ExpLight[missile[i]._miVar2]);
+		missile[i]._miVar2++;
+	}
+	missile[i]._mix++;
+	missile[i]._miy++;
+	missile[i]._miyoff -= 32;
+	PutMissile(i);
+}
+
+void __fastcall MI_Guardian(int i)
+{
+	int v1;             // esi
+	int v2;             // eax
+	int v3;             // ecx
+	unsigned char *v4;  // edi
+	int v5;             // eax
+	signed int v6;      // ecx
+	unsigned char *v7;  // ebx
+	unsigned char v8;   // dl
+	unsigned char *v9;  // edi
+	int v10;            // ecx
+	int *v11;           // eax
+	int v12;            // ecx
+	int v13;            // ecx
+	signed int v14;     // [esp+Ch] [ebp-14h]
+	int v15;            // [esp+10h] [ebp-10h]
+	int v16;            // [esp+14h] [ebp-Ch]
+	unsigned char *v17; // [esp+18h] [ebp-8h]
+	int ia;             // [esp+1Ch] [ebp-4h]
+
+	ia = i;
+	v1 = i;
+	v2 = missile[i]._miVar2;
+	--missile[v1]._mirange;
+	v3 = missile[i]._mirange;
+	v16 = 0;
+	v15 = 0;
+	if (v2 > 0)
+		missile[v1]._miVar2 = v2 - 1;
+	if (v3 == missile[v1]._miVar1 || missile[v1]._mimfnum == 2 && !missile[v1]._miVar2)
+		SetMissDir(ia, 1);
+	if (!(missile[v1]._mirange % 16)) {
+		v4 = &vCrawlTable[0][1];
+		v5 = 0;
+		v17 = &vCrawlTable[0][1];
+		do {
+			if (v5 == -1)
+				break;
+			v6 = 10;
+			v14 = 10;
+			do {
+				v7 = &v4[v6 - 1];
+				v8 = *v7;
+				if (!*v7 && !v4[v6])
+					break;
+				if (v16 != v8 || v15 != v4[v6]) {
+					v9 = &v4[v6];
+					v5 = Sentfire(ia, v8 + missile[v1]._mix, missile[v1]._miy + *v9);
+					if (v5 == -1
+					    || (v5 = Sentfire(ia, missile[v1]._mix - *v7, missile[v1]._miy - *v9), v5 == -1)
+					    || (v5 = Sentfire(ia, missile[v1]._mix + *v7, missile[v1]._miy - *v9), v5 == -1)
+					    || (v5 = Sentfire(ia, missile[v1]._mix - *v7, missile[v1]._miy + *v9), v5 == -1)) {
+						v4 = v17;
+						break;
+					}
+					v16 = *v7;
+					v10 = *v9;
+					v4 = v17;
+					v15 = v10;
+					v6 = v14;
+				}
+				v6 -= 2;
+				v14 = v6;
+			} while (v6 >= 0);
+			v4 += 30;
+			v17 = v4;
+		} while ((signed int)v4 < (signed int)&vCrawlTable[23][1]);
+	}
+	if (missile[v1]._mirange == 14) {
+		SetMissDir(ia, 0);
+		missile[v1]._miAnimAdd = -1;
+		missile[v1]._miAnimFrame = 15;
+	}
+	v11 = &missile[v1]._miVar3;
+	*v11 += missile[v1]._miAnimAdd;
+	v12 = missile[v1]._miVar3;
+	if (v12 <= 15) {
+		if (v12 > 0)
+			ChangeLight(missile[v1]._mlid, missile[v1]._mix, missile[v1]._miy, missile[v1]._miVar3);
+	} else {
+		*v11 = 15;
+	}
+	if (!missile[v1]._mirange) {
+		v13 = missile[v1]._mlid;
+		missile[v1]._miDelFlag = TRUE;
+		AddUnLight(v13);
+	}
+	PutMissile(ia);
+}
+
+void __fastcall MI_Chain(int i)
+{
+	int sx, sy, id, l, n, m, k, rad, tx, ty, dir;
+	int CrawlNum[19] = { 0, 3, 12, 45, 94, 159, 240, 337, 450, 579, 724, 885, 1062, 1255, 1464, 1689, 1930, 2187, 2460 };
+
+
+	id = missile[i]._misource;
+	sx = missile[i]._mix;
+	sy = missile[i]._miy;
+	dir = GetDirection(sx, sy, missile[i]._miVar1, missile[i]._miVar2);
+	AddMissile(sx, sy, missile[i]._miVar1, missile[i]._miVar2, dir, MIS_LIGHTCTRL, 0, id, 1, missile[i]._mispllvl);
+	rad = missile[i]._mispllvl + 3;
+	if (rad > 19)
+		rad = 19;
+	for (m = 1; m < rad; m++) {
+		k = CrawlNum[m];
+		l = k + 2;
+		for (n = (unsigned char)CrawlTable[k]; n > 0; n--) {
+			tx = sx + CrawlTable[l - 1];
+			ty = sy + CrawlTable[l];
+			if (tx > 0 && tx < MAXDUNX && ty > 0 && ty < MAXDUNY && dMonster[tx][ty] > 0) {
+				dir = GetDirection(sx, sy, tx, ty);
+				AddMissile(sx, sy, tx, ty, dir, MIS_LIGHTCTRL, 0, id, 1, missile[i]._mispllvl);
+			}
+			l += 2;
+		}
+	}
+	missile[i]._mirange--;
+	if (missile[i]._mirange == 0)
+		missile[i]._miDelFlag = TRUE;
+}
+
+void __fastcall mi_null_11(int i)
+{
+	missile[i]._mirange--;
+	if (!missile[i]._mirange)
+		missile[i]._miDelFlag = TRUE;
+	if (missile[i]._miAnimFrame == missile[i]._miAnimLen)
+		missile[i]._miPreFlag = TRUE;
+	PutMissile(i);
+}
+
+void __fastcall MI_Weapexp(int i)
+{
+	int id, mind, maxd;
+	int ExpLight[10] = { 9, 10, 11, 12, 11, 10, 8, 6, 4, 2 };
+
+	missile[i]._mirange--;
+	id = missile[i]._misource;
+	if (missile[i]._miVar2 == 1) {
+		mind = plr[id]._pIFMinDam;
+		maxd = plr[id]._pIFMaxDam;
+		missiledata[missile[i]._mitype].mResist = MISR_FIRE;
+	} else {
+		mind = plr[id]._pILMinDam;
+		maxd = plr[id]._pILMaxDam;
+		missiledata[missile[i]._mitype].mResist = MISR_LIGHTNING;
+	}
+	CheckMissileCol(i, mind, maxd, 0, missile[i]._mix, missile[i]._miy, 0);
+	if (!missile[i]._miVar1) {
+		missile[i]._mlid = AddLight(missile[i]._mix, missile[i]._miy, 9);
+	} else {
+		if (missile[i]._mirange)
+			ChangeLight(missile[i]._mlid, missile[i]._mix, missile[i]._miy, ExpLight[missile[i]._miVar1]);
+	}
+	missile[i]._miVar1++;
+	if (!missile[i]._mirange) {
+		missile[i]._miDelFlag = TRUE;
+		AddUnLight(missile[i]._mlid);
+	} else {
+		PutMissile(i);
+	}
+}
+
+void __fastcall MI_Misexp(int i)
+{
+	int ExpLight[10] = { 9, 10, 11, 12, 11, 10, 8, 6, 4, 2 };
+
+	missile[i]._mirange--;
+	if (!missile[i]._mirange) {
+		missile[i]._miDelFlag = TRUE;
+		AddUnLight(missile[i]._mlid);
+	} else {
+		if (!missile[i]._miVar1)
+			missile[i]._mlid = AddLight(missile[i]._mix, missile[i]._miy, 9);
+		else
+			ChangeLight(missile[i]._mlid, missile[i]._mix, missile[i]._miy, ExpLight[missile[i]._miVar1]);
+		missile[i]._miVar1++;
+		PutMissile(i);
+	}
+}
+
+void __fastcall MI_Acidsplat(int i)
+{
+	int monst, dam;
+
+	if (missile[i]._mirange == missile[i]._miAnimLen) {
+		missile[i]._mix++;
+		missile[i]._miy++;
+		missile[i]._miyoff -= 32;
+	}
+	missile[i]._mirange--;
+	if (!missile[i]._mirange) {
+		monst = missile[i]._misource;
+		dam = missile[i]._mispllvl;
+		missile[i]._miDelFlag = TRUE;
+		AddMissile(missile[i]._mix, missile[i]._miy, i, 0, missile[i]._mimfnum, MIS_ACIDPUD, 1, monst, (monster[monst].MData->mLevel >= 2) + 1, dam);
+	} else {
+		PutMissile(i);
+	}
+}
+
+void __fastcall MI_Teleport(int i)
+{
+	int id;
+
+	id = missile[i]._misource;
+	missile[i]._mirange--;
+	if (missile[i]._mirange <= 0) {
+		missile[i]._miDelFlag = TRUE;
+	} else {
+		dPlayer[plr[id].WorldX][plr[id].WorldY] = 0;
+		PlrClrTrans(plr[id].WorldX, plr[id].WorldY);
+		plr[id].WorldX = missile[i]._mix;
+		plr[id].WorldY = missile[i]._miy;
+		plr[id]._px = missile[i]._mix;
+		plr[id]._py = missile[i]._miy;
+		plr[id]._poldx = missile[i]._mix;
+		plr[id]._poldy = missile[i]._miy;
+		PlrDoTrans(missile[i]._mix, missile[i]._miy);
+		missile[i]._miVar1 = 1;
+		dPlayer[plr[id].WorldX][plr[id].WorldY] = id + 1;
+		if (leveltype != DTYPE_TOWN) {
+			ChangeLightXY(plr[id]._plid, plr[id].WorldX, plr[id].WorldY);
+			ChangeVisionXY(plr[id]._pvid, plr[id].WorldX, plr[id].WorldY);
+		}
+		if (id == myplr) {
+			ViewX = plr[id].WorldX - ScrollInfo._sdx;
+			ViewY = plr[id].WorldY - ScrollInfo._sdy;
+		}
+	}
+}
+
+void __fastcall MI_Stone(int i)
+{
+	int m;
+
+	missile[i]._mirange--;
+	m = missile[i]._miVar2;
+	if (!monster[m]._mhitpoints && missile[i]._miAnimType != MFILE_SHATTER1) {
+		missile[i]._mimfnum = 0;
+		missile[i]._miDrawFlag = TRUE;
+		SetMissAnim(i, MFILE_SHATTER1);
+		missile[i]._mirange = 11;
+	}
+	if (monster[m]._mmode != MM_STONE) {
+		missile[i]._miDelFlag = TRUE;
+	} else {
+		if (!missile[i]._mirange) {
+			missile[i]._miDelFlag = TRUE;
+			if (monster[m]._mhitpoints > 0)
+				monster[m]._mmode = missile[i]._miVar1;
+			else
+				AddDead(monster[m]._mx, monster[m]._my, stonendx, (direction)monster[m]._mdir);
+		}
+		if (missile[i]._miAnimType == MFILE_SHATTER1)
+			PutMissile(i);
+	}
+}
+
+void __fastcall MI_Boom(int i)
+{
+	missile[i]._mirange--;
+	if (!missile[i]._miVar1)
+		CheckMissileCol(i, missile[i]._midam, missile[i]._midam, 0, missile[i]._mix, missile[i]._miy, 1);
+	if (missile[i]._miHitFlag == TRUE)
+		missile[i]._miVar1 = 1;
+	if (!missile[i]._mirange)
+		missile[i]._miDelFlag = TRUE;
+	PutMissile(i);
+}
+
+void __fastcall MI_Rhino(int i)
+{
+	int mix, miy, mix2, miy2, omx, omy, monst;
+
+	monst = missile[i]._misource;
+	if (monster[monst]._mmode != MM_CHARGE) {
+		missile[i]._miDelFlag = TRUE;
+		return;
+	}
+	GetMissilePos(i);
+	mix = missile[i]._mix;
+	miy = missile[i]._miy;
+	dMonster[mix][miy] = 0;
+	if (monster[monst]._mAi == AI_SNAKE) {
+		missile[i]._mitxoff += 2 * missile[i]._mixvel;
+		missile[i]._mityoff += 2 * missile[i]._miyvel;
+		GetMissilePos(i);
+		mix2 = missile[i]._mix;
+		miy2 = missile[i]._miy;
+		missile[i]._mitxoff -= missile[i]._mixvel;
+		missile[i]._mityoff -= missile[i]._miyvel;
+	} else {
+		missile[i]._mitxoff += missile[i]._mixvel;
+		missile[i]._mityoff += missile[i]._miyvel;
+	}
+	GetMissilePos(i);
+	omx = missile[i]._mix;
+	omy = missile[i]._miy;
+	if (!PosOkMonst(monst, missile[i]._mix, missile[i]._miy) || (monster[monst]._mAi == AI_SNAKE && !PosOkMonst(monst, mix2, miy2))) {
+		MissToMonst(i, mix, miy);
+		missile[i]._miDelFlag = TRUE;
+		return;
+	}
+	monster[monst]._mfutx = omx;
+	monster[monst]._moldx = omx;
+	dMonster[omx][omy] = -1 - monst;
+	monster[monst]._mx = omx;
+	monster[monst]._mfuty = omy;
+	monster[monst]._moldy = omy;
+	monster[monst]._my = omy;
+	if (monster[monst]._uniqtype != 0)
+		ChangeLightXY(missile[i]._mlid, omx, omy);
+	MoveMissilePos(i);
+	PutMissile(i);
+}
+
+void __fastcall mi_null_32(int i)
+{
+	int src, enemy, ax, ay, bx, by, cx, cy, j;
+
+	GetMissilePos(i);
+	ax = missile[i]._mix;
+	ay = missile[i]._miy;
+	missile[i]._mitxoff += missile[i]._mixvel;
+	missile[i]._mityoff += missile[i]._miyvel;
+	GetMissilePos(i);
+	src = missile[i]._misource;
+	bx = missile[i]._mix;
+	by = missile[i]._miy;
+	enemy = monster[src]._menemy;
+	if (!(monster[src]._mFlags & MFLAG_TARGETS_MONSTER)) {
+		cx = plr[enemy].WorldX;
+		cy = plr[enemy].WorldY;
+	} else {
+		cx = monster[enemy]._mx;
+		cy = monster[enemy]._my;
+	}
+	if ((bx != ax || by != ay) && (missile[i]._miVar1 & 1 && (abs(ax - cx) >= 4 || abs(ay - cy) >= 4) || missile[i]._miVar2 > 1) && PosOkMonst(missile[i]._misource, ax, ay)) {
+		MissToMonst(i, ax, ay);
+		missile[i]._miDelFlag = TRUE;
+	} else if (!(monster[src]._mFlags & MFLAG_TARGETS_MONSTER)) {
+		j = dPlayer[bx][by];
+	} else {
+		j = dMonster[bx][by];
+	}
+	if (!PosOkMissile(bx, by) || j > 0 && !(missile[i]._miVar1 & 1)) {
+		missile[i]._mixvel *= -1;
+		missile[i]._miyvel *= -1;
+		missile[i]._mimfnum = opposite[missile[i]._mimfnum];
+		missile[i]._miAnimData = monster[src].MType->Anims[MA_WALK].Data[missile[i]._mimfnum];
+		missile[i]._miVar2++;
+		if (j > 0)
+			missile[i]._miVar1 |= 1;
+	}
+	MoveMissilePos(i);
+	PutMissile(i);
+}
+
+void __fastcall MI_FirewallC(int i)
+{
+	int tx, ty, id;
+
+	id = missile[i]._misource;
+	missile[i]._mirange--;
+	if (missile[i]._mirange == 0) {
+		missile[i]._miDelFlag = TRUE;
+	} else {
+		tx = missile[i]._miVar1 + XDirAdd[missile[i]._miVar3];
+		ty = missile[i]._miVar2 + YDirAdd[missile[i]._miVar3];
+		if (!nMissileTable[dPiece[missile[i]._miVar1][missile[i]._miVar2]] && !missile[i]._miVar8 && tx > 0 && tx < MAXDUNX && ty > 0 && ty < MAXDUNY) {
+			AddMissile(missile[i]._miVar1, missile[i]._miVar2, missile[i]._miVar1, missile[i]._miVar2, plr[id]._pdir, MIS_FIREWALL, 0, id, 0, missile[i]._mispllvl);
+			missile[i]._miVar1 = tx;
+			missile[i]._miVar2 = ty;
+		} else {
+			missile[i]._miVar8 = 1;
+		}
+		tx = missile[i]._miVar5 + XDirAdd[missile[i]._miVar4];
+		ty = missile[i]._miVar6 + YDirAdd[missile[i]._miVar4];
+		if (!nMissileTable[dPiece[missile[i]._miVar5][missile[i]._miVar6]] && !missile[i]._miVar7 && tx > 0 && tx < MAXDUNX && ty > 0 && ty < MAXDUNY) {
+			AddMissile(missile[i]._miVar5, missile[i]._miVar6, missile[i]._miVar5, missile[i]._miVar6, plr[id]._pdir, MIS_FIREWALL, 0, id, 0, missile[i]._mispllvl);
+			missile[i]._miVar5 = tx;
+			missile[i]._miVar6 = ty;
+		} else {
+			missile[i]._miVar7 = 1;
+		}
+	}
+}
+
+void __fastcall MI_Infra(int i)
+{
+	missile[i]._mirange--;
+	plr[missile[i]._misource]._pInfraFlag = TRUE;
+	if (!missile[i]._mirange) {
+		missile[i]._miDelFlag = TRUE;
+		CalcPlrItemVals(missile[i]._misource, TRUE);
+	}
+}
+
+void __fastcall MI_Apoca(int i)
+{
+	int j, k, id;
+	BOOL exit;
+
+	id = missile[i]._misource;
+	exit = FALSE;
+	for (j = missile[i]._miVar2; j < missile[i]._miVar3 && !exit; j++) {
+		for (k = missile[i]._miVar4; k < missile[i]._miVar5 && !exit; k++) {
+			if (dMonster[k][j] > 3 && !nSolidTable[dPiece[k][j]]) {
+				AddMissile(k, j, k, j, plr[id]._pdir, MIS_BOOM, 0, id, missile[i]._midam, 0);
+				exit = TRUE;
+			}
+		}
+		if (!exit) {
+			missile[i]._miVar4 = missile[i]._miVar6;
+		}
+	}
+
+	if (exit == TRUE) {
+		missile[i]._miVar2 = j - 1;
+		missile[i]._miVar4 = k;
+	} else {
+		missile[i]._miDelFlag = TRUE;
+	}
+}
+
+void __fastcall MI_Wave(int i)
+{
+	int v1;         // esi
+	int v2;         // ebx
+	int v3;         // eax
+	int v4;         // edi
+	int v5;         // ecx
+	int v6;         // eax
+	int v7;         // ebx
+	int v8;         // eax
+	int v9;         // ebx
+	int v10;        // eax
+	int v11;        // ebx
+	BOOLEAN v12;    // zf
+	int v13;        // [esp+Ch] [ebp-2Ch]
+	int v14;        // [esp+10h] [ebp-28h]
+	int v15;        // [esp+14h] [ebp-24h]
+	int v16;        // [esp+14h] [ebp-24h]
+	signed int v17; // [esp+18h] [ebp-20h]
+	int *v18;       // [esp+1Ch] [ebp-1Ch]
+	signed int v19; // [esp+20h] [ebp-18h]
+	int v20;        // [esp+24h] [ebp-14h]
+	int v21;        // [esp+24h] [ebp-14h]
+	int v22;        // [esp+28h] [ebp-10h]
+	int j;          // [esp+28h] [ebp-10h]
+	int id;         // [esp+2Ch] [ebp-Ch]
+	int sx;         // [esp+30h] [ebp-8h]
+	int sy;         // [esp+34h] [ebp-4h]
+	int sya;        // [esp+34h] [ebp-4h]
+
+	v19 = 0;
+	v1 = i;
+	v17 = 0;
+	v2 = missile[i]._mix;
+	id = missile[i]._misource;
+	v14 = v2;
+	v20 = missile[i]._miy;
+	v3 = GetDirection(v2, v20, missile[i]._miVar1, missile[i]._miVar2);
+	v22 = ((_BYTE)v3 - 2) & 7;
+	v4 = v3;
+	v15 = ((_BYTE)v3 + 2) & 7;
+	v5 = YDirAdd[v3];
+	v6 = XDirAdd[v3];
+	v7 = v6 + v2;
+	sy = v5 + v20;
+	if (!nMissileTable[dPiece[v7][v5 + v20]]) {
+		v18 = &plr[id]._pdir;
+		AddMissile(v7, sy, v7 + v6, sy + v5, *v18, MIS_FIREMOVE, 0, id, 0, missile[v1]._mispllvl);
+		v13 = v22;
+		sya = YDirAdd[v22] + sy;
+		v8 = v15;
+		sx = XDirAdd[v22] + v7;
+		v16 = v8 * 4;
+		v9 = XDirAdd[v8];
+		v10 = v20 + YDirAdd[v4] + YDirAdd[v8];
+		v11 = v14 + XDirAdd[v4] + v9;
+		v21 = 0;
+		for (j = v10; v21 < (missile[v1]._mispllvl >> 1) + 2; ++v21) {
+			if (nMissileTable[dPiece[sx][sya]] || v19 || sx <= 0 || sx >= MAXDUNX || sya <= 0 || sya >= MAXDUNY) {
+				v19 = 1;
+			} else {
+				AddMissile(sx, sya, sx + XDirAdd[v4], sya + YDirAdd[v4], *v18, MIS_FIREMOVE, 0, id, 0, missile[v1]._mispllvl);
+				sx += XDirAdd[v13];
+				sya += YDirAdd[v13];
+				v10 = j;
+			}
+			if (nMissileTable[dPiece[v11][v10]] || v17 || v11 <= 0 || v11 >= MAXDUNX || v10 <= 0 || v10 >= MAXDUNY) {
+				v17 = 1;
+			} else {
+				AddMissile(v11, v10, v11 + XDirAdd[v4], v10 + YDirAdd[v4], *v18, MIS_FIREMOVE, 0, id, 0, missile[v1]._mispllvl);
+				v11 += *(int *)((char *)XDirAdd + v16);
+				j += *(int *)((char *)YDirAdd + v16);
+				v10 = j;
+			}
+		}
+	}
+	v12 = missile[v1]._mirange-- == 1;
+	if (v12)
+		missile[v1]._miDelFlag = TRUE;
+}
+
+void __fastcall MI_Nova(int i)
+{
+	int k, id, sx, sy, dir, en, sx1, sy1, dam;
+
+	sx1 = 0;
+	sy1 = 0;
+	id = missile[i]._misource;
+	dam = missile[i]._midam;
+	sx = missile[i]._mix;
+	sy = missile[i]._miy;
+	if (id != -1) {
+		en = 0;
+		dir = plr[id]._pdir;
+	} else {
+		dir = 0;
+		en = 1;
+	}
+	for (k = 0; k < 23; k++) {
+		if (sx1 != vCrawlTable[k][6] || sy1 != vCrawlTable[k][7]) {
+			AddMissile(sx, sy, sx + vCrawlTable[k][6], sy + vCrawlTable[k][7], dir, MIS_LIGHTBALL, en, id, dam, missile[i]._mispllvl);
+			AddMissile(sx, sy, sx - vCrawlTable[k][6], sy - vCrawlTable[k][7], dir, MIS_LIGHTBALL, en, id, dam, missile[i]._mispllvl);
+			AddMissile(sx, sy, sx - vCrawlTable[k][6], sy + vCrawlTable[k][7], dir, MIS_LIGHTBALL, en, id, dam, missile[i]._mispllvl);
+			AddMissile(sx, sy, sx + vCrawlTable[k][6], sy - vCrawlTable[k][7], dir, MIS_LIGHTBALL, en, id, dam, missile[i]._mispllvl);
+			sx1 = vCrawlTable[k][6];
+			sy1 = vCrawlTable[k][7];
+		}
+	}
+	missile[i]._mirange--;
+	if (missile[i]._mirange == 0)
+		missile[i]._miDelFlag = TRUE;
+}
+
+void __fastcall MI_Blodboil(int i)
+{
+	missile[i]._miDelFlag = TRUE;
+}
+
+void __fastcall MI_Flame(int i)
+{
+	int k;
+
+	missile[i]._mirange--;
+	k = missile[i]._mirange;
+	missile[i]._miVar2--;
+	CheckMissileCol(i, missile[i]._midam, missile[i]._midam, 1, missile[i]._mix, missile[i]._miy, 0);
+	if (missile[i]._mirange == 0 && missile[i]._miHitFlag == TRUE)
+		missile[i]._mirange = k;
+	if (!missile[i]._miVar2)
+		missile[i]._miAnimFrame = 20;
+	if (missile[i]._miVar2 <= 0) {
+		k = missile[i]._miAnimFrame;
+		if (k > 11)
+			k = 24 - k;
+		ChangeLight(missile[i]._mlid, missile[i]._mix, missile[i]._miy, k);
+	}
+	if (!missile[i]._mirange) {
+		missile[i]._miDelFlag = TRUE;
+		AddUnLight(missile[i]._mlid);
+	}
+	if (missile[i]._miVar2 <= 0)
+		PutMissile(i);
+}
+
+void __fastcall MI_Flamec(int i)
+{
+	int id, src;
+
+	missile[i]._mirange--;
+	missile[i]._mitxoff += missile[i]._mixvel;
+	src = missile[i]._misource;
+	missile[i]._mityoff += missile[i]._miyvel;
+	GetMissilePos(i);
+	if (missile[i]._mix != missile[i]._miVar1 || missile[i]._miy != missile[i]._miVar2) {
+		id = dPiece[missile[i]._mix][missile[i]._miy];
+		if (!nMissileTable[id]) {
+			AddMissile(
+				missile[i]._mix,
+				missile[i]._miy,
+				missile[i]._misx,
+				missile[i]._misy,
+				i,
+				MIS_FLAME,
+				missile[i]._micaster,
+				src,
+				missile[i]._miVar3,
+				missile[i]._mispllvl
+			);
+		} else {
+			missile[i]._mirange = 0;
+		}
+		missile[i]._miVar1 = missile[i]._mix;
+		missile[i]._miVar2 = missile[i]._miy;
+		missile[i]._miVar3++;
+	}
+	if (!missile[i]._mirange || missile[i]._miVar3 == 3)
+		missile[i]._miDelFlag = TRUE;
+}
+
+void __fastcall MI_Cbolt(int i)
+{
+	int md;
+	int bpath[16] = { -1, 0, 1, -1, 0, 1, -1, -1, 0, 0, 1, 1, 0, 1, -1, 0 };
+
+	missile[i]._mirange--;
+	if (missile[i]._miAnimType != MFILE_LGHNING) {
+		if (!missile[i]._miVar3) {
+			md = (missile[i]._miVar2 + bpath[missile[i]._mirnd]) & 7;
+			missile[i]._mirnd = (missile[i]._mirnd + 1) & 0xF;
+			GetMissileVel(i, missile[i]._mix, missile[i]._miy, missile[i]._mix + XDirAdd[md], missile[i]._miy + YDirAdd[md], 8);
+			missile[i]._miVar3 = 16;
+		} else {
+			missile[i]._miVar3--;
+		}
+		missile[i]._mitxoff += missile[i]._mixvel;
+		missile[i]._mityoff += missile[i]._miyvel;
+		GetMissilePos(i);
+		CheckMissileCol(i, missile[i]._midam, missile[i]._midam, 0, missile[i]._mix, missile[i]._miy, 0);
+		if (missile[i]._miHitFlag == TRUE) {
+			missile[i]._miVar1 = 8;
+			missile[i]._mimfnum = 0;
+			missile[i]._mixoff = 0;
+			missile[i]._miyoff = 0;
+			SetMissAnim(i, MFILE_LGHNING);
+			missile[i]._mirange = missile[i]._miAnimLen;
+			GetMissilePos(i);
+		}
+		ChangeLight(missile[i]._mlid, missile[i]._mix, missile[i]._miy, missile[i]._miVar1);
+	}
+	if (!missile[i]._mirange) {
+		missile[i]._miDelFlag = TRUE;
+		AddUnLight(missile[i]._mlid);
+	}
+	PutMissile(i);
+}
+
+void __fastcall MI_Hbolt(int i)
+{
+	int dam;
+
+	missile[i]._mirange--;
+	if (missile[i]._miAnimType != MFILE_HOLYEXPL) {
+		missile[i]._mitxoff += missile[i]._mixvel;
+		missile[i]._mityoff += missile[i]._miyvel;
+		GetMissilePos(i);
+		dam = missile[i]._midam;
+		if (missile[i]._mix != missile[i]._misx || missile[i]._miy != missile[i]._misy) {
+			CheckMissileCol(i, dam, dam, 0, missile[i]._mix, missile[i]._miy, 0);
+		}
+		if (!missile[i]._mirange) {
+			missile[i]._mitxoff -= missile[i]._mixvel;
+			missile[i]._mityoff -= missile[i]._miyvel;
+			GetMissilePos(i);
+			missile[i]._mimfnum = 0;
+			SetMissAnim(i, MFILE_HOLYEXPL);
+			missile[i]._mirange = missile[i]._miAnimLen - 1;
+		} else {
+			if (missile[i]._mix != missile[i]._miVar1 || missile[i]._miy != missile[i]._miVar2) {
+				missile[i]._miVar1 = missile[i]._mix;
+				missile[i]._miVar2 = missile[i]._miy;
+				ChangeLight(missile[i]._mlid, missile[i]._mix, missile[i]._miy, 8);
+			}
+		}
+	} else {
+		ChangeLight(missile[i]._mlid, missile[i]._mix, missile[i]._miy, missile[i]._miAnimFrame + 7);
+		if (!missile[i]._mirange) {
+			missile[i]._miDelFlag = TRUE;
+			AddUnLight(missile[i]._mlid);
+		}
+	}
+	PutMissile(i);
+}
+
+void __fastcall MI_Element(int i)
+{
+	int mid, sd, dam, cx, cy, px, py, id;
+
+	missile[i]._mirange--;
+	dam = missile[i]._midam;
+	id = missile[i]._misource;
+	if (missile[i]._miAnimType == MFILE_BIGEXP) {
+		cx = missile[i]._mix;
+		cy = missile[i]._miy;
+		px = plr[id].WorldX;
+		py = plr[id].WorldY;
+		ChangeLight(missile[i]._mlid, cx, cy, missile[i]._miAnimFrame);
+		if (!CheckBlock(px, py, cx, cy))
+			CheckMissileCol(i, dam, dam, 1, cx, cy, 1);
+		if (!CheckBlock(px, py, cx, cy + 1))
+			CheckMissileCol(i, dam, dam, 1, cx, cy + 1, 1);
+		if (!CheckBlock(px, py, cx, cy - 1))
+			CheckMissileCol(i, dam, dam, 1, cx, cy - 1, 1);
+		if (!CheckBlock(px, py, cx + 1, cy))
+			CheckMissileCol(i, dam, dam, 1, cx + 1, cy, 1); /* check x/y */
+		if (!CheckBlock(px, py, cx + 1, cy - 1))
+			CheckMissileCol(i, dam, dam, 1, cx + 1, cy - 1, 1);
+		if (!CheckBlock(px, py, cx + 1, cy + 1))
+			CheckMissileCol(i, dam, dam, 1, cx + 1, cy + 1, 1);
+		if (!CheckBlock(px, py, cx - 1, cy))
+			CheckMissileCol(i, dam, dam, 1, cx - 1, cy, 1);
+		if (!CheckBlock(px, py, cx - 1, cy + 1))
+			CheckMissileCol(i, dam, dam, 1, cx - 1, cy + 1, 1);
+		if (!CheckBlock(px, py, cx - 1, cy - 1))
+			CheckMissileCol(i, dam, dam, 1, cx - 1, cy - 1, 1);
+		if (!missile[i]._mirange) {
+			missile[i]._miDelFlag = TRUE;
+			AddUnLight(missile[i]._mlid);
+		}
+	} else {
+		missile[i]._mitxoff += missile[i]._mixvel;
+		missile[i]._mityoff += missile[i]._miyvel;
+		GetMissilePos(i);
+		cx = missile[i]._mix;
+		cy = missile[i]._miy;
+		CheckMissileCol(i, dam, dam, 0, cx, cy, 0);
+		if (!missile[i]._miVar3 && cx == missile[i]._miVar4 && cy == missile[i]._miVar5)
+			missile[i]._miVar3 = 1;
+		if (missile[i]._miVar3 == 1) {
+			missile[i]._miVar3 = 2;
+			missile[i]._mirange = 255;
+			mid = FindClosest(cx, cy, 19);
+			if (mid > 0) {
+				SetMissDir(i, GetDirection8(cx, cy, monster[mid]._mx, monster[mid]._my));
+				GetMissileVel(i, cx, cy, monster[mid]._mx, monster[mid]._my, 16);
+			} else {
+				sd = plr[id]._pdir;
+				SetMissDir(i, sd);
+				GetMissileVel(i, cx, cy, cx + XDirAdd[sd], cy + YDirAdd[sd], 16);
+			}
+		}
+		if (cx != missile[i]._miVar1 || cy != missile[i]._miVar2) {
+			missile[i]._miVar1 = cx;
+			missile[i]._miVar2 = cy;
+			ChangeLight(missile[i]._mlid, cx, cy, 8);
+		}
+		if (!missile[i]._mirange) {
+			missile[i]._mimfnum = 0;
+			SetMissAnim(i, MFILE_BIGEXP);
+			missile[i]._mirange = missile[i]._miAnimLen - 1;
+		}
+	}
+	PutMissile(i);
+}
+
+void __fastcall MI_Bonespirit(int i)
+{
+	int v1;     // ebx
+	int v2;     // esi
+	int v3;     // eax
+	int v4;     // ecx
+	int v5;     // ecx
+	int v6;     // edi
+	int v7;     // ebx
+	int v8;     // eax
+	int v9;     // edi
+	int v10;    // ST14_4
+	int v11;    // ST10_4
+	int v12;    // eax
+	int v13;    // ST24_4
+	int v14;    // ecx
+	int v16;    // [esp+Ch] [ebp-10h]
+	int maxdam; // [esp+10h] [ebp-Ch]
+	int y1;     // [esp+14h] [ebp-8h]
+	int ia;     // [esp+18h] [ebp-4h]
+
+	v1 = i;
+	v2 = i;
+	ia = i;
+	v3 = missile[i]._midam;
+	--missile[v2]._mirange;
+	maxdam = v3;
+	v16 = missile[i]._misource;
+	if (missile[i]._mimfnum == 8) {
+		ChangeLight(missile[v2]._mlid, missile[v2]._mix, missile[v2]._miy, missile[v2]._miAnimFrame);
+		if (!missile[v2]._mirange) {
+			v4 = missile[v2]._mlid;
+			missile[v2]._miDelFlag = TRUE;
+			AddUnLight(v4);
+		}
+		v5 = v1;
+	} else {
+		missile[v2]._mitxoff += missile[v2]._mixvel;
+		missile[v2]._mityoff += missile[v2]._miyvel;
+		GetMissilePos(i);
+		v6 = missile[v2]._miy;
+		v7 = missile[v2]._mix;
+		y1 = missile[v2]._miy;
+		CheckMissileCol(ia, maxdam, maxdam, 0, missile[v2]._mix, v6, 0);
+		if (!missile[v2]._miVar3 && v7 == missile[v2]._miVar4 && v6 == missile[v2]._miVar5)
+			missile[v2]._miVar3 = 1;
+		if (missile[v2]._miVar3 == 1) {
+			missile[v2]._miVar3 = 2;
+			missile[v2]._mirange = 255;
+			v8 = FindClosest(v7, v6, 19);
+			if (v8 <= 0) {
+				v13 = plr[v16]._pdir;
+				SetMissDir(ia, v13);
+				GetMissileVel(ia, v7, v6, v7 + XDirAdd[v13], v6 + YDirAdd[v13], 16);
+			} else {
+				v9 = v8;
+				v10 = monster[v8]._my;
+				v11 = monster[v8]._mx;
+				missile[v2]._midam = monster[v8]._mhitpoints >> 7;
+				v12 = GetDirection8(v7, y1, v11, v10);
+				SetMissDir(ia, v12);
+				GetMissileVel(ia, v7, y1, monster[v9]._mx, monster[v9]._my, 16);
+				v6 = y1;
+			}
+		}
+		if (v7 != missile[v2]._miVar1 || v6 != missile[v2]._miVar2) {
+			v14 = missile[v2]._mlid;
+			missile[v2]._miVar1 = v7;
+			missile[v2]._miVar2 = v6;
+			ChangeLight(v14, v7, v6, 8);
+		}
+		if (!missile[v2]._mirange) {
+			SetMissDir(ia, 8);
+			missile[v2]._mirange = 7;
+		}
+		v5 = ia;
+	}
+	PutMissile(v5);
+}
+
+void __fastcall MI_ResurrectBeam(int i)
+{
+	missile[i]._mirange--;
+	if (missile[i]._mirange == 0)
+		missile[i]._miDelFlag = TRUE;
+	PutMissile(i);
+}
+
+void __fastcall MI_Rportal(int i)
+{
+	int ExpLight[17] = { 1, 2, 3, 4, 5, 6, 7, 8, 9, 10, 11, 12, 13, 14, 15, 15, 15 };
+
+	if (missile[i]._mirange > 1)
+		missile[i]._mirange--;
+	if (missile[i]._mirange == missile[i]._miVar1)
+		SetMissDir(i, 1);
+
+	if (currlevel && missile[i]._mimfnum != 1 && missile[i]._mirange != 0) {
+		if (!missile[i]._miVar2)
+			missile[i]._mlid = AddLight(missile[i]._mix, missile[i]._miy, 1);
+		ChangeLight(missile[i]._mlid, missile[i]._mix, missile[i]._miy, ExpLight[missile[i]._miVar2]);
+		missile[i]._miVar2++;
+	}
+	if (!missile[i]._mirange) {
+		missile[i]._miDelFlag = TRUE;
+		AddUnLight(missile[i]._mlid);
+	}
+	PutMissile(i);
+}
+
+void __cdecl ProcessMissiles()
+{
+	int i, mi;
+
+	for (i = 0; i < nummissiles; i++) {
+		dFlags[missile[missileactive[i]]._mix][missile[missileactive[i]]._miy] &= ~DFLAG_MISSILE;
+		dMissile[missile[missileactive[i]]._mix][missile[missileactive[i]]._miy] = 0;
+	}
+
+	i = 0;
+	while (i < nummissiles) {
+		if (missile[missileactive[i]]._miDelFlag) {
+			DeleteMissile(missileactive[i], i);
+			i = 0;
+		} else {
+			i++;
+		}
+	}
+
+	MissilePreFlag = 0;
+	ManashieldFlag = 0;
+
+	for (i = 0; i < nummissiles; i++) {
+		mi = missileactive[i];
+		missiledata[missile[mi]._mitype].mProc(missileactive[i]);
+		if (!(missile[mi]._miAnimFlags & MFLAG_LOCK_ANIMATION)) {
+			missile[mi]._miAnimCnt++;
+			if (missile[mi]._miAnimCnt >= missile[mi]._miAnimDelay) {
+				missile[mi]._miAnimCnt = 0;
+				missile[mi]._miAnimFrame += missile[mi]._miAnimAdd;
+				if (missile[mi]._miAnimFrame > missile[mi]._miAnimLen)
+					missile[mi]._miAnimFrame = 1;
+				if (missile[mi]._miAnimFrame < 1)
+					missile[mi]._miAnimFrame = missile[mi]._miAnimLen;
+			}
+		}
+	}
+
+	if (ManashieldFlag) {
+		for (i = 0; i < nummissiles; i++) {
+			if (missile[missileactive[i]]._mitype == MIS_MANASHIELD) {
+				MI_Manashield(missileactive[i]);
+			}
+		}
+	}
+
+	i = 0;
+	while (i < nummissiles) {
+		if (missile[missileactive[i]]._miDelFlag) {
+			DeleteMissile(missileactive[i], i);
+			i = 0;
+		} else {
+			i++;
+		}
+	}
+}
+// 64CCD4: using guessed type int MissilePreFlag;
+
+void __cdecl missiles_process_charge()
+{
+	CMonster *mon;
+	AnimStruct *anim;
+	MissileStruct *mis;
+	int i, mi;
+
+	for (i = 0; i < nummissiles; i++) {
+		mi = missileactive[i];
+		mis = &missile[mi];
+		mis->_miAnimData = misfiledata[mis->_miAnimType].mAnimData[mis->_mimfnum];
+		if (mis->_mitype == MIS_RHINO) {
+			mon = monster[mis->_misource].MType;
+			if (mon->mtype >= MT_HORNED && mon->mtype <= MT_OBLORD) {
+				anim = &mon->Anims[MA_SPECIAL];
+			} else {
+				if (mon->mtype >= MT_NSNAKE && mon->mtype <= MT_GSNAKE)
+					anim = &mon->Anims[MA_ATTACK];
+				else
+					anim = &mon->Anims[MA_WALK];
+			}
+			missile[mi]._miAnimData = anim->Data[mis->_mimfnum];
+		}
+	}
+}
+
+void __fastcall ClearMissileSpot(int mi)
+{
+	dFlags[missile[mi]._mix][missile[mi]._miy] &= ~DFLAG_MISSILE;
+	dMissile[missile[mi]._mix][missile[mi]._miy] = 0;
+}