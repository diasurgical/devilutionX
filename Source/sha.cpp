--- conflicted
+++ resolved
@@ -1,206 +1,159 @@
-/**
- * @file sha.cpp
- *
- * Implementation of functionality for calculating X-SHA-1 (a flawed implementation of SHA-1).
- */
-#include "all.h"
-
-<<<<<<< HEAD
-#include <cstdint>
-
-DEVILUTION_BEGIN_NAMESPACE
-
-// NOTE: Diablo's "SHA1" is different from actual SHA1 in that it uses arithmetic
-// right shifts (sign bit extension).
-
-namespace {
-
-/**
- * Diablo-"SHA1" circular left shift, portable version.
- */
-uint32_t SHA1CircularShift(uint32_t bits, uint32_t word) {
-	assert(bits < 32);
-	assert(bits > 0);
-
-	if(word >> 31) {
-		return (word << bits) | (~((~word) >> (32 - bits)));
-	} else {
-		return (word << bits) | (word >> (32 - bits));
-	}
-}
-
-} // namespace
-
-SHA1Context sgSHA1[3];
-
-void SHA1Clear()
-{
-	memset(sgSHA1, 0, sizeof(sgSHA1));
-}
-=======
-/**
- *  Define the SHA1 circular left shift macro
- */
-#define SHA1CircularShift(bits, word) \
-	(((word) << (bits)) | ((word) >> (32 - (bits))))
->>>>>>> 926b2ee2
-
-
-<<<<<<< HEAD
-	Message_Digest_Block = (DWORD *)Message_Digest;
-	if (Message_Digest) {
-		for (i = 0; i < 5; i++) {
-			*Message_Digest_Block = SwapLE32(sgSHA1[n].state[i]);
-			Message_Digest_Block++;
-		}
-	}
-}
-
-void SHA1Calculate(int n, const char *data, char Message_Digest[SHA1HashSize])
-{
-	SHA1Input(&sgSHA1[n], data, 64);
-	if (Message_Digest)
-		SHA1Result(n, Message_Digest);
-}
-=======
-SHA1Context sgSHA1[3];
->>>>>>> 926b2ee2
-
-static void SHA1Init(SHA1Context *context)
-{
-	context->count[0] = 0;
-	context->count[1] = 0;
-	context->state[0] = 0x67452301;
-	context->state[1] = 0xEFCDAB89;
-	context->state[2] = 0x98BADCFE;
-	context->state[3] = 0x10325476;
-	context->state[4] = 0xC3D2E1F0;
-}
-
-static void SHA1ProcessMessageBlock(SHA1Context *context)
-{
-	DWORD i, temp;
-	DWORD W[80];
-	DWORD A, B, C, D, E;
-
-	DWORD *buf = (DWORD *)context->buffer;
-	for (i = 0; i < 16; i++)
-		W[i] = SwapLE32(buf[i]);
-
-
-	for (i = 16; i < 80; i++) {
-		W[i] = W[i - 16] ^ W[i - 14] ^ W[i - 8] ^ W[i - 3];
-	}
-
-	A = context->state[0];
-	B = context->state[1];
-	C = context->state[2];
-	D = context->state[3];
-	E = context->state[4];
-
-	for (i = 0; i < 20; i++) {
-		temp = SHA1CircularShift(5, A) + ((B & C) | ((~B) & D)) + E + W[i] + 0x5A827999;
-		E = D;
-		D = C;
-		C = SHA1CircularShift(30, B);
-		B = A;
-		A = temp;
-	}
-
-	for (i = 20; i < 40; i++) {
-		temp = SHA1CircularShift(5, A) + (B ^ C ^ D) + E + W[i] + 0x6ED9EBA1;
-		E = D;
-		D = C;
-		C = SHA1CircularShift(30, B);
-		B = A;
-		A = temp;
-	}
-
-	for (i = 40; i < 60; i++) {
-		temp = SHA1CircularShift(5, A) + ((B & C) | (B & D) | (C & D)) + E + W[i] + 0x8F1BBCDC;
-		E = D;
-		D = C;
-		C = SHA1CircularShift(30, B);
-		B = A;
-		A = temp;
-	}
-
-	for (i = 60; i < 80; i++) {
-		temp = SHA1CircularShift(5, A) + (B ^ C ^ D) + E + W[i] + 0xCA62C1D6;
-		E = D;
-		D = C;
-		C = SHA1CircularShift(30, B);
-		B = A;
-		A = temp;
-	}
-
-	context->state[0] += A;
-	context->state[1] += B;
-	context->state[2] += C;
-	context->state[3] += D;
-	context->state[4] += E;
-}
-
-static void SHA1Input(SHA1Context *context, const char *message_array, int len)
-{
-	int i, count;
-
-	count = context->count[0] + 8 * len;
-	if (count < context->count[0])
-		context->count[1]++;
-
-	context->count[0] = count;
-	context->count[1] += len >> 29;
-
-	for (i = len; i >= 64; i -= 64) {
-		memcpy(context->buffer, message_array, sizeof(context->buffer));
-		SHA1ProcessMessageBlock(context);
-		message_array += 64;
-	}
-}
-
-void SHA1Clear()
-{
-<<<<<<< HEAD
-	context->count[0] = 0;
-	context->count[1] = 0;
-	context->state[0] = 0x67452301;
-	context->state[1] = 0xEFCDAB89;
-	context->state[2] = 0x98BADCFE;
-	context->state[3] = 0x10325476;
-	context->state[4] = 0xC3D2E1F0;
-}
-
-DEVILUTION_END_NAMESPACE
-
-=======
-	memset(sgSHA1, 0, sizeof(sgSHA1));
-}
-
-void SHA1Result(int n, char Message_Digest[SHA1HashSize])
-{
-	DWORD *Message_Digest_Block;
-	int i;
-
-	Message_Digest_Block = (DWORD *)Message_Digest;
-	if (Message_Digest) {
-		for (i = 0; i < 5; i++) {
-			*Message_Digest_Block = sgSHA1[n].state[i];
-			Message_Digest_Block++;
-		}
-	}
-}
-
-void SHA1Calculate(int n, const char *data, char Message_Digest[SHA1HashSize])
-{
-	SHA1Input(&sgSHA1[n], data, 64);
-	if (Message_Digest)
-		SHA1Result(n, Message_Digest);
-}
-
-void SHA1Reset(int n)
-{
-	SHA1Init(&sgSHA1[n]);
-}
-
->>>>>>> 926b2ee2
+/**
+ * @file sha.cpp
+ *
+ * Implementation of functionality for calculating X-SHA-1 (a flawed implementation of SHA-1).
+ */
+#include "all.h"
+
+#include <cstdint>
+
+DEVILUTION_BEGIN_NAMESPACE
+
+// NOTE: Diablo's "SHA1" is different from actual SHA1 in that it uses arithmetic
+// right shifts (sign bit extension).
+
+namespace {
+
+/**
+ * Diablo-"SHA1" circular left shift, portable version.
+ */
+uint32_t SHA1CircularShift(uint32_t bits, uint32_t word) {
+	assert(bits < 32);
+	assert(bits > 0);
+
+	if(word >> 31) {
+		return (word << bits) | (~((~word) >> (32 - bits)));
+	} else {
+		return (word << bits) | (word >> (32 - bits));
+	}
+}
+
+} // namespace
+
+SHA1Context sgSHA1[3];
+
+static void SHA1Init(SHA1Context *context)
+{
+	context->count[0] = 0;
+	context->count[1] = 0;
+	context->state[0] = 0x67452301;
+	context->state[1] = 0xEFCDAB89;
+	context->state[2] = 0x98BADCFE;
+	context->state[3] = 0x10325476;
+	context->state[4] = 0xC3D2E1F0;
+}
+
+static void SHA1ProcessMessageBlock(SHA1Context *context)
+{
+	DWORD i, temp;
+	DWORD W[80];
+	DWORD A, B, C, D, E;
+
+	DWORD *buf = (DWORD *)context->buffer;
+	for (i = 0; i < 16; i++)
+		W[i] = SwapLE32(buf[i]);
+
+
+	for (i = 16; i < 80; i++) {
+		W[i] = W[i - 16] ^ W[i - 14] ^ W[i - 8] ^ W[i - 3];
+	}
+
+	A = context->state[0];
+	B = context->state[1];
+	C = context->state[2];
+	D = context->state[3];
+	E = context->state[4];
+
+	for (i = 0; i < 20; i++) {
+		temp = SHA1CircularShift(5, A) + ((B & C) | ((~B) & D)) + E + W[i] + 0x5A827999;
+		E = D;
+		D = C;
+		C = SHA1CircularShift(30, B);
+		B = A;
+		A = temp;
+	}
+
+	for (i = 20; i < 40; i++) {
+		temp = SHA1CircularShift(5, A) + (B ^ C ^ D) + E + W[i] + 0x6ED9EBA1;
+		E = D;
+		D = C;
+		C = SHA1CircularShift(30, B);
+		B = A;
+		A = temp;
+	}
+
+	for (i = 40; i < 60; i++) {
+		temp = SHA1CircularShift(5, A) + ((B & C) | (B & D) | (C & D)) + E + W[i] + 0x8F1BBCDC;
+		E = D;
+		D = C;
+		C = SHA1CircularShift(30, B);
+		B = A;
+		A = temp;
+	}
+
+	for (i = 60; i < 80; i++) {
+		temp = SHA1CircularShift(5, A) + (B ^ C ^ D) + E + W[i] + 0xCA62C1D6;
+		E = D;
+		D = C;
+		C = SHA1CircularShift(30, B);
+		B = A;
+		A = temp;
+	}
+
+	context->state[0] += A;
+	context->state[1] += B;
+	context->state[2] += C;
+	context->state[3] += D;
+	context->state[4] += E;
+}
+
+static void SHA1Input(SHA1Context *context, const char *message_array, int len)
+{
+	int i, count;
+
+	count = context->count[0] + 8 * len;
+	if (count < context->count[0])
+		context->count[1]++;
+
+	context->count[0] = count;
+	context->count[1] += len >> 29;
+
+	for (i = len; i >= 64; i -= 64) {
+		memcpy(context->buffer, message_array, sizeof(context->buffer));
+		SHA1ProcessMessageBlock(context);
+		message_array += 64;
+	}
+}
+
+void SHA1Clear()
+{
+	memset(sgSHA1, 0, sizeof(sgSHA1));
+}
+
+void SHA1Result(int n, char Message_Digest[SHA1HashSize])
+{
+	DWORD *Message_Digest_Block;
+	int i;
+
+	Message_Digest_Block = (DWORD *)Message_Digest;
+	if (Message_Digest) {
+		for (i = 0; i < 5; i++) {
+			*Message_Digest_Block = SwapLE32(sgSHA1[n].state[i]);
+			Message_Digest_Block++;
+		}
+	}
+}
+
+void SHA1Calculate(int n, const char *data, char Message_Digest[SHA1HashSize])
+{
+	SHA1Input(&sgSHA1[n], data, 64);
+	if (Message_Digest)
+		SHA1Result(n, Message_Digest);
+}
+
+void SHA1Reset(int n)
+{
+	SHA1Init(&sgSHA1[n]);
+}
+
+DEVILUTION_END_NAMESPACE