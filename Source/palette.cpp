#include "diablo.h"
#include "../3rdParty/Storm/Source/storm.h"

DEVILUTION_BEGIN_NAMESPACE

PALETTEENTRY logical_palette[256];
PALETTEENTRY system_palette[256];
PALETTEENTRY orig_palette[256];
int gdwPalEntries;

/* data */

int gamma_correction = 100;
BOOL color_cycling_enabled = TRUE;
BOOLEAN sgbFadedIn = TRUE;

static void palette_update()
{
	int nentries;
	int max_entries;

	if (lpDDPalette) {
		nentries = 0;
		max_entries = 256;
		if (!fullscreen) {
			nentries = gdwPalEntries;
			max_entries = 2 * (128 - gdwPalEntries);
		}
		SDrawUpdatePalette(nentries, max_entries, &system_palette[nentries], 0);
	}
}

static void ApplyGamma(PALETTEENTRY *dst, PALETTEENTRY *src, int n)
{
<<<<<<< HEAD
	LoadGamma();
	memcpy(system_palette, orig_palette, sizeof(orig_palette));
	CreatePalette();
=======
	int i;
	double g;

	g = gamma_correction / 100.0;

	for (i = 0; i < n; i++) {
		dst->peRed = pow(src->peRed / 256.0, g) * 256.0;
		dst->peGreen = pow(src->peGreen / 256.0, g) * 256.0;
		dst->peBlue = pow(src->peBlue / 256.0, g) * 256.0;
		dst++;
		src++;
	}
}

void SaveGamma()
{
	SRegSaveValue("Diablo", "Gamma Correction", 0, gamma_correction);
	SRegSaveValue("Diablo", "Color Cycling", FALSE, color_cycling_enabled);
>>>>>>> a4fd2d4c
}

static void LoadGamma()
{
	int gamma_value;
	int value;

	value = gamma_correction;
	if (!SRegLoadValue("Diablo", "Gamma Correction", 0, &value))
		value = 100;
	gamma_value = value;
	if (value < 30) {
		gamma_value = 30;
	} else if (value > 100) {
		gamma_value = 100;
	}
	gamma_correction = gamma_value - gamma_value % 5;
	if (!SRegLoadValue("Diablo", "Color Cycling", 0, &value))
		value = 1;
	color_cycling_enabled = value;
}

<<<<<<< HEAD
=======
static void LoadSysPal()
{
	HDC hDC;
	int i, iStartIndex;

	for (i = 0; i < 256; i++)
		system_palette[i].peFlags = PC_NOCOLLAPSE | PC_RESERVED;

	if (!fullscreen) {
		hDC = GetDC(NULL);

		gdwPalEntries = GetDeviceCaps(hDC, NUMRESERVED) / 2;
		GetSystemPaletteEntries(hDC, 0, gdwPalEntries, system_palette);
		for (i = 0; i < gdwPalEntries; i++)
			system_palette[i].peFlags = 0;

		iStartIndex = 256 - gdwPalEntries;
		GetSystemPaletteEntries(hDC, iStartIndex, gdwPalEntries, &system_palette[iStartIndex]);
		if (iStartIndex < 256) {
			for (i = iStartIndex; i < 256; i++)
				system_palette[i].peFlags = 0;
		}

		ReleaseDC(NULL, hDC);
	}
}

void palette_init()
{
	DWORD error_code;

	LoadGamma();
	memcpy(system_palette, orig_palette, sizeof(orig_palette));
	LoadSysPal();
#ifdef __cplusplus
	error_code = lpDDInterface->CreatePalette(DDPCAPS_ALLOW256 | DDPCAPS_8BIT, system_palette, &lpDDPalette, NULL);
#else
	error_code = lpDDInterface->lpVtbl->CreatePalette(lpDDInterface, DDPCAPS_ALLOW256 | DDPCAPS_8BIT, system_palette, &lpDDPalette, NULL);
#endif
	if (error_code)
		ErrDlg(IDD_DIALOG8, error_code, "C:\\Src\\Diablo\\Source\\PALETTE.CPP", 143);
#ifdef __cplusplus
	error_code = lpDDSPrimary->SetPalette(lpDDPalette);
#else
	error_code = lpDDSPrimary->lpVtbl->SetPalette(lpDDSPrimary, lpDDPalette);
#endif
#ifndef RGBMODE
	if (error_code)
		ErrDlg(IDD_DIALOG8, error_code, "C:\\Src\\Diablo\\Source\\PALETTE.CPP", 146);
#endif
}

>>>>>>> a4fd2d4c
void LoadPalette(char *pszFileName)
{
	int i;
	void *pBuf;
	BYTE PalData[256][3];

	assert(pszFileName);

	WOpenFile(pszFileName, &pBuf, 0);
	WReadFile(pBuf, (char *)PalData, sizeof(PalData), pszFileName);
	WCloseFile(pBuf);

	for (i = 0; i < 256; i++) {
		orig_palette[i].peRed = PalData[i][0];
		orig_palette[i].peGreen = PalData[i][1];
		orig_palette[i].peBlue = PalData[i][2];
		orig_palette[i].peFlags = 0;
	}
}

void LoadRndLvlPal(int l)
{
	int rv;
	char szFileName[MAX_PATH];

	if (l == DTYPE_TOWN) {
		LoadPalette("Levels\\TownData\\Town.pal");
	} else {
		rv = random_(0, 4) + 1;
		sprintf(szFileName, "Levels\\L%iData\\L%i_%i.PAL", l, l, rv);
		LoadPalette(szFileName);
	}
}

void ResetPal()
{
}

void IncreaseGamma()
{
	if (gamma_correction < 100) {
		gamma_correction += 5;
		if (gamma_correction > 100)
			gamma_correction = 100;
		ApplyGamma(system_palette, logical_palette, 256);
		palette_update();
	}
}

<<<<<<< HEAD
void palette_update()
{
	int nentries;
	int max_entries;

	if (1) {
		nentries = 0;
		max_entries = 256;
		if (!fullscreen) {
			nentries = gdwPalEntries;
			max_entries = 2 * (128 - gdwPalEntries);
		}
		SDrawUpdatePalette(nentries, max_entries, &system_palette[nentries], 0);
	}
}

void ApplyGamma(PALETTEENTRY *dst, const PALETTEENTRY *src, int n)
{
	int i;
	double g;

	g = gamma_correction / 100.0;

	for (i = 0; i < n; i++) {
		dst->peRed = pow(src->peRed / 256.0, g) * 256.0;
		dst->peGreen = pow(src->peGreen / 256.0, g) * 256.0;
		dst->peBlue = pow(src->peBlue / 256.0, g) * 256.0;
		dst++;
		src++;
	}
	force_redraw = 255;
}

=======
>>>>>>> a4fd2d4c
void DecreaseGamma()
{
	if (gamma_correction > 30) {
		gamma_correction -= 5;
		if (gamma_correction < 30)
			gamma_correction = 30;
		ApplyGamma(system_palette, logical_palette, 256);
		palette_update();
	}
}

int UpdateGamma(int gamma)
{
	if (gamma) {
		gamma_correction = 130 - gamma;
		ApplyGamma(system_palette, logical_palette, 256);
		palette_update();
	}
	SaveGamma();
	return 130 - gamma_correction;
}

static void SetFadeLevel(DWORD fadeval)
{
	int i;
	RECT SrcRect;

	if (1) {
		for (i = 0; i < 255; i++) {
			system_palette[i].peRed = (fadeval * logical_palette[i].peRed) >> 8;
			system_palette[i].peGreen = (fadeval * logical_palette[i].peGreen) >> 8;
			system_palette[i].peBlue = (fadeval * logical_palette[i].peBlue) >> 8;
		}
		palette_update();

		// Workaround for flickering mouse in caves https://github.com/diasurgical/devilutionX/issues/7
		SrcRect.left = 64;
		SrcRect.top = 160;
		SrcRect.right = BUFFER_WIDTH;
		SrcRect.bottom = BUFFER_HEIGHT; // menu isn't offset so make sure we copy all of it
		BltFast(0, 0, &SrcRect);
		RenderPresent();
	}
}

void BlackPalette()
{
	SetFadeLevel(0);
}

void PaletteFadeIn(int fr)
{
	int i;

	ApplyGamma(logical_palette, orig_palette, 256);
	DWORD tc = SDL_GetTicks();
	for (i = 0; i < 256; i = (SDL_GetTicks() - tc) / 2.083) { // 32 frames @ 60hz
		SetFadeLevel(i);
	}
	SetFadeLevel(256);
	memcpy(logical_palette, orig_palette, sizeof(orig_palette));
	sgbFadedIn = TRUE;
}

void PaletteFadeOut(int fr)
{
	int i;

	if (sgbFadedIn) {
		DWORD tc = SDL_GetTicks();
		for (i = 256; i > 0; i = 256 - (SDL_GetTicks() - tc) / 2.083) { // 32 frames @ 60hz
			SetFadeLevel(i);
		}
		SetFadeLevel(0);
		sgbFadedIn = FALSE;
	}
}

void palette_update_caves()
{
	int i;
	PALETTEENTRY col;

	col = system_palette[1];
	for (i = 1; i < 31; i++) {
		system_palette[i].peRed = system_palette[i + 1].peRed;
		system_palette[i].peGreen = system_palette[i + 1].peGreen;
		system_palette[i].peBlue = system_palette[i + 1].peBlue;
	}
	system_palette[i].peRed = col.peRed;
	system_palette[i].peGreen = col.peGreen;
	system_palette[i].peBlue = col.peBlue;

	palette_update();
}

#ifndef SPAWN
void palette_update_quest_palette(int n)
{
	int i;

	for (i = 32 - n; i >= 0; i--) {
		logical_palette[i] = orig_palette[i];
	}
	ApplyGamma(system_palette, logical_palette, 32);
	palette_update();
}
#endif

BOOL palette_get_colour_cycling()
{
	return color_cycling_enabled;
}

BOOL palette_set_color_cycling(BOOL enabled)
{
	color_cycling_enabled = enabled;
	return enabled;
}

DEVILUTION_END_NAMESPACE
<|MERGE_RESOLUTION|>--- conflicted
+++ resolved
@@ -1,341 +1,252 @@
-#include "diablo.h"
-#include "../3rdParty/Storm/Source/storm.h"
-
-DEVILUTION_BEGIN_NAMESPACE
-
-PALETTEENTRY logical_palette[256];
-PALETTEENTRY system_palette[256];
-PALETTEENTRY orig_palette[256];
-int gdwPalEntries;
-
-/* data */
-
-int gamma_correction = 100;
-BOOL color_cycling_enabled = TRUE;
-BOOLEAN sgbFadedIn = TRUE;
-
-static void palette_update()
-{
-	int nentries;
-	int max_entries;
-
-	if (lpDDPalette) {
-		nentries = 0;
-		max_entries = 256;
-		if (!fullscreen) {
-			nentries = gdwPalEntries;
-			max_entries = 2 * (128 - gdwPalEntries);
-		}
-		SDrawUpdatePalette(nentries, max_entries, &system_palette[nentries], 0);
-	}
-}
-
-static void ApplyGamma(PALETTEENTRY *dst, PALETTEENTRY *src, int n)
-{
-<<<<<<< HEAD
-	LoadGamma();
-	memcpy(system_palette, orig_palette, sizeof(orig_palette));
-	CreatePalette();
-=======
-	int i;
-	double g;
-
-	g = gamma_correction / 100.0;
-
-	for (i = 0; i < n; i++) {
-		dst->peRed = pow(src->peRed / 256.0, g) * 256.0;
-		dst->peGreen = pow(src->peGreen / 256.0, g) * 256.0;
-		dst->peBlue = pow(src->peBlue / 256.0, g) * 256.0;
-		dst++;
-		src++;
-	}
-}
-
-void SaveGamma()
-{
-	SRegSaveValue("Diablo", "Gamma Correction", 0, gamma_correction);
-	SRegSaveValue("Diablo", "Color Cycling", FALSE, color_cycling_enabled);
->>>>>>> a4fd2d4c
-}
-
-static void LoadGamma()
-{
-	int gamma_value;
-	int value;
-
-	value = gamma_correction;
-	if (!SRegLoadValue("Diablo", "Gamma Correction", 0, &value))
-		value = 100;
-	gamma_value = value;
-	if (value < 30) {
-		gamma_value = 30;
-	} else if (value > 100) {
-		gamma_value = 100;
-	}
-	gamma_correction = gamma_value - gamma_value % 5;
-	if (!SRegLoadValue("Diablo", "Color Cycling", 0, &value))
-		value = 1;
-	color_cycling_enabled = value;
-}
-
-<<<<<<< HEAD
-=======
-static void LoadSysPal()
-{
-	HDC hDC;
-	int i, iStartIndex;
-
-	for (i = 0; i < 256; i++)
-		system_palette[i].peFlags = PC_NOCOLLAPSE | PC_RESERVED;
-
-	if (!fullscreen) {
-		hDC = GetDC(NULL);
-
-		gdwPalEntries = GetDeviceCaps(hDC, NUMRESERVED) / 2;
-		GetSystemPaletteEntries(hDC, 0, gdwPalEntries, system_palette);
-		for (i = 0; i < gdwPalEntries; i++)
-			system_palette[i].peFlags = 0;
-
-		iStartIndex = 256 - gdwPalEntries;
-		GetSystemPaletteEntries(hDC, iStartIndex, gdwPalEntries, &system_palette[iStartIndex]);
-		if (iStartIndex < 256) {
-			for (i = iStartIndex; i < 256; i++)
-				system_palette[i].peFlags = 0;
-		}
-
-		ReleaseDC(NULL, hDC);
-	}
-}
-
-void palette_init()
-{
-	DWORD error_code;
-
-	LoadGamma();
-	memcpy(system_palette, orig_palette, sizeof(orig_palette));
-	LoadSysPal();
-#ifdef __cplusplus
-	error_code = lpDDInterface->CreatePalette(DDPCAPS_ALLOW256 | DDPCAPS_8BIT, system_palette, &lpDDPalette, NULL);
-#else
-	error_code = lpDDInterface->lpVtbl->CreatePalette(lpDDInterface, DDPCAPS_ALLOW256 | DDPCAPS_8BIT, system_palette, &lpDDPalette, NULL);
-#endif
-	if (error_code)
-		ErrDlg(IDD_DIALOG8, error_code, "C:\\Src\\Diablo\\Source\\PALETTE.CPP", 143);
-#ifdef __cplusplus
-	error_code = lpDDSPrimary->SetPalette(lpDDPalette);
-#else
-	error_code = lpDDSPrimary->lpVtbl->SetPalette(lpDDSPrimary, lpDDPalette);
-#endif
-#ifndef RGBMODE
-	if (error_code)
-		ErrDlg(IDD_DIALOG8, error_code, "C:\\Src\\Diablo\\Source\\PALETTE.CPP", 146);
-#endif
-}
-
->>>>>>> a4fd2d4c
-void LoadPalette(char *pszFileName)
-{
-	int i;
-	void *pBuf;
-	BYTE PalData[256][3];
-
-	assert(pszFileName);
-
-	WOpenFile(pszFileName, &pBuf, 0);
-	WReadFile(pBuf, (char *)PalData, sizeof(PalData), pszFileName);
-	WCloseFile(pBuf);
-
-	for (i = 0; i < 256; i++) {
-		orig_palette[i].peRed = PalData[i][0];
-		orig_palette[i].peGreen = PalData[i][1];
-		orig_palette[i].peBlue = PalData[i][2];
-		orig_palette[i].peFlags = 0;
-	}
-}
-
-void LoadRndLvlPal(int l)
-{
-	int rv;
-	char szFileName[MAX_PATH];
-
-	if (l == DTYPE_TOWN) {
-		LoadPalette("Levels\\TownData\\Town.pal");
-	} else {
-		rv = random_(0, 4) + 1;
-		sprintf(szFileName, "Levels\\L%iData\\L%i_%i.PAL", l, l, rv);
-		LoadPalette(szFileName);
-	}
-}
-
-void ResetPal()
-{
-}
-
-void IncreaseGamma()
-{
-	if (gamma_correction < 100) {
-		gamma_correction += 5;
-		if (gamma_correction > 100)
-			gamma_correction = 100;
-		ApplyGamma(system_palette, logical_palette, 256);
-		palette_update();
-	}
-}
-
-<<<<<<< HEAD
-void palette_update()
-{
-	int nentries;
-	int max_entries;
-
-	if (1) {
-		nentries = 0;
-		max_entries = 256;
-		if (!fullscreen) {
-			nentries = gdwPalEntries;
-			max_entries = 2 * (128 - gdwPalEntries);
-		}
-		SDrawUpdatePalette(nentries, max_entries, &system_palette[nentries], 0);
-	}
-}
-
-void ApplyGamma(PALETTEENTRY *dst, const PALETTEENTRY *src, int n)
-{
-	int i;
-	double g;
-
-	g = gamma_correction / 100.0;
-
-	for (i = 0; i < n; i++) {
-		dst->peRed = pow(src->peRed / 256.0, g) * 256.0;
-		dst->peGreen = pow(src->peGreen / 256.0, g) * 256.0;
-		dst->peBlue = pow(src->peBlue / 256.0, g) * 256.0;
-		dst++;
-		src++;
-	}
-	force_redraw = 255;
-}
-
-=======
->>>>>>> a4fd2d4c
-void DecreaseGamma()
-{
-	if (gamma_correction > 30) {
-		gamma_correction -= 5;
-		if (gamma_correction < 30)
-			gamma_correction = 30;
-		ApplyGamma(system_palette, logical_palette, 256);
-		palette_update();
-	}
-}
-
-int UpdateGamma(int gamma)
-{
-	if (gamma) {
-		gamma_correction = 130 - gamma;
-		ApplyGamma(system_palette, logical_palette, 256);
-		palette_update();
-	}
-	SaveGamma();
-	return 130 - gamma_correction;
-}
-
-static void SetFadeLevel(DWORD fadeval)
-{
-	int i;
-	RECT SrcRect;
-
-	if (1) {
-		for (i = 0; i < 255; i++) {
-			system_palette[i].peRed = (fadeval * logical_palette[i].peRed) >> 8;
-			system_palette[i].peGreen = (fadeval * logical_palette[i].peGreen) >> 8;
-			system_palette[i].peBlue = (fadeval * logical_palette[i].peBlue) >> 8;
-		}
-		palette_update();
-
-		// Workaround for flickering mouse in caves https://github.com/diasurgical/devilutionX/issues/7
-		SrcRect.left = 64;
-		SrcRect.top = 160;
-		SrcRect.right = BUFFER_WIDTH;
-		SrcRect.bottom = BUFFER_HEIGHT; // menu isn't offset so make sure we copy all of it
-		BltFast(0, 0, &SrcRect);
-		RenderPresent();
-	}
-}
-
-void BlackPalette()
-{
-	SetFadeLevel(0);
-}
-
-void PaletteFadeIn(int fr)
-{
-	int i;
-
-	ApplyGamma(logical_palette, orig_palette, 256);
-	DWORD tc = SDL_GetTicks();
-	for (i = 0; i < 256; i = (SDL_GetTicks() - tc) / 2.083) { // 32 frames @ 60hz
-		SetFadeLevel(i);
-	}
-	SetFadeLevel(256);
-	memcpy(logical_palette, orig_palette, sizeof(orig_palette));
-	sgbFadedIn = TRUE;
-}
-
-void PaletteFadeOut(int fr)
-{
-	int i;
-
-	if (sgbFadedIn) {
-		DWORD tc = SDL_GetTicks();
-		for (i = 256; i > 0; i = 256 - (SDL_GetTicks() - tc) / 2.083) { // 32 frames @ 60hz
-			SetFadeLevel(i);
-		}
-		SetFadeLevel(0);
-		sgbFadedIn = FALSE;
-	}
-}
-
-void palette_update_caves()
-{
-	int i;
-	PALETTEENTRY col;
-
-	col = system_palette[1];
-	for (i = 1; i < 31; i++) {
-		system_palette[i].peRed = system_palette[i + 1].peRed;
-		system_palette[i].peGreen = system_palette[i + 1].peGreen;
-		system_palette[i].peBlue = system_palette[i + 1].peBlue;
-	}
-	system_palette[i].peRed = col.peRed;
-	system_palette[i].peGreen = col.peGreen;
-	system_palette[i].peBlue = col.peBlue;
-
-	palette_update();
-}
-
-#ifndef SPAWN
-void palette_update_quest_palette(int n)
-{
-	int i;
-
-	for (i = 32 - n; i >= 0; i--) {
-		logical_palette[i] = orig_palette[i];
-	}
-	ApplyGamma(system_palette, logical_palette, 32);
-	palette_update();
-}
-#endif
-
-BOOL palette_get_colour_cycling()
-{
-	return color_cycling_enabled;
-}
-
-BOOL palette_set_color_cycling(BOOL enabled)
-{
-	color_cycling_enabled = enabled;
-	return enabled;
-}
-
-DEVILUTION_END_NAMESPACE
+#include "diablo.h"
+#include "../3rdParty/Storm/Source/storm.h"
+
+DEVILUTION_BEGIN_NAMESPACE
+
+PALETTEENTRY logical_palette[256];
+PALETTEENTRY system_palette[256];
+PALETTEENTRY orig_palette[256];
+int gdwPalEntries;
+
+/* data */
+
+int gamma_correction = 100;
+BOOL color_cycling_enabled = TRUE;
+BOOLEAN sgbFadedIn = TRUE;
+
+static void palette_update()
+{
+	int nentries;
+	int max_entries;
+
+	if (1) {
+		nentries = 0;
+		max_entries = 256;
+		if (!fullscreen) {
+			nentries = gdwPalEntries;
+			max_entries = 2 * (128 - gdwPalEntries);
+		}
+		SDrawUpdatePalette(nentries, max_entries, &system_palette[nentries], 0);
+	}
+}
+
+static void ApplyGamma(PALETTEENTRY *dst, const PALETTEENTRY *src, int n)
+{
+	int i;
+	double g;
+
+	g = gamma_correction / 100.0;
+
+	for (i = 0; i < n; i++) {
+		dst->peRed = pow(src->peRed / 256.0, g) * 256.0;
+		dst->peGreen = pow(src->peGreen / 256.0, g) * 256.0;
+		dst->peBlue = pow(src->peBlue / 256.0, g) * 256.0;
+		dst++;
+		src++;
+	}
+	force_redraw = 255;
+}
+
+void SaveGamma()
+{
+	SRegSaveValue("Diablo", "Gamma Correction", 0, gamma_correction);
+	SRegSaveValue("Diablo", "Color Cycling", FALSE, color_cycling_enabled);
+}
+
+static void LoadGamma()
+{
+	int gamma_value;
+	int value;
+
+	value = gamma_correction;
+	if (!SRegLoadValue("Diablo", "Gamma Correction", 0, &value))
+		value = 100;
+	gamma_value = value;
+	if (value < 30) {
+		gamma_value = 30;
+	} else if (value > 100) {
+		gamma_value = 100;
+	}
+	gamma_correction = gamma_value - gamma_value % 5;
+	if (!SRegLoadValue("Diablo", "Color Cycling", 0, &value))
+		value = 1;
+	color_cycling_enabled = value;
+}
+
+void palette_init()
+{
+	LoadGamma();
+	memcpy(system_palette, orig_palette, sizeof(orig_palette));
+	CreatePalette();
+}
+
+void LoadPalette(char *pszFileName)
+{
+	int i;
+	void *pBuf;
+	BYTE PalData[256][3];
+
+	assert(pszFileName);
+
+	WOpenFile(pszFileName, &pBuf, 0);
+	WReadFile(pBuf, (char *)PalData, sizeof(PalData), pszFileName);
+	WCloseFile(pBuf);
+
+	for (i = 0; i < 256; i++) {
+		orig_palette[i].peRed = PalData[i][0];
+		orig_palette[i].peGreen = PalData[i][1];
+		orig_palette[i].peBlue = PalData[i][2];
+		orig_palette[i].peFlags = 0;
+	}
+}
+
+void LoadRndLvlPal(int l)
+{
+	int rv;
+	char szFileName[MAX_PATH];
+
+	if (l == DTYPE_TOWN) {
+		LoadPalette("Levels\\TownData\\Town.pal");
+	} else {
+		rv = random_(0, 4) + 1;
+		sprintf(szFileName, "Levels\\L%iData\\L%i_%i.PAL", l, l, rv);
+		LoadPalette(szFileName);
+	}
+}
+
+void ResetPal()
+{
+}
+
+void IncreaseGamma()
+{
+	if (gamma_correction < 100) {
+		gamma_correction += 5;
+		if (gamma_correction > 100)
+			gamma_correction = 100;
+		ApplyGamma(system_palette, logical_palette, 256);
+		palette_update();
+	}
+}
+
+void DecreaseGamma()
+{
+	if (gamma_correction > 30) {
+		gamma_correction -= 5;
+		if (gamma_correction < 30)
+			gamma_correction = 30;
+		ApplyGamma(system_palette, logical_palette, 256);
+		palette_update();
+	}
+}
+
+int UpdateGamma(int gamma)
+{
+	if (gamma) {
+		gamma_correction = 130 - gamma;
+		ApplyGamma(system_palette, logical_palette, 256);
+		palette_update();
+	}
+	SaveGamma();
+	return 130 - gamma_correction;
+}
+
+static void SetFadeLevel(DWORD fadeval)
+{
+	int i;
+	RECT SrcRect;
+
+	if (1) {
+		for (i = 0; i < 255; i++) {
+			system_palette[i].peRed = (fadeval * logical_palette[i].peRed) >> 8;
+			system_palette[i].peGreen = (fadeval * logical_palette[i].peGreen) >> 8;
+			system_palette[i].peBlue = (fadeval * logical_palette[i].peBlue) >> 8;
+		}
+		palette_update();
+
+		// Workaround for flickering mouse in caves https://github.com/diasurgical/devilutionX/issues/7
+		SrcRect.left = 64;
+		SrcRect.top = 160;
+		SrcRect.right = BUFFER_WIDTH;
+		SrcRect.bottom = BUFFER_HEIGHT; // menu isn't offset so make sure we copy all of it
+		BltFast(0, 0, &SrcRect);
+		RenderPresent();
+	}
+}
+
+void BlackPalette()
+{
+	SetFadeLevel(0);
+}
+
+void PaletteFadeIn(int fr)
+{
+	int i;
+
+	ApplyGamma(logical_palette, orig_palette, 256);
+	DWORD tc = SDL_GetTicks();
+	for (i = 0; i < 256; i = (SDL_GetTicks() - tc) / 2.083) { // 32 frames @ 60hz
+		SetFadeLevel(i);
+	}
+	SetFadeLevel(256);
+	memcpy(logical_palette, orig_palette, sizeof(orig_palette));
+	sgbFadedIn = TRUE;
+}
+
+void PaletteFadeOut(int fr)
+{
+	int i;
+
+	if (sgbFadedIn) {
+		DWORD tc = SDL_GetTicks();
+		for (i = 256; i > 0; i = 256 - (SDL_GetTicks() - tc) / 2.083) { // 32 frames @ 60hz
+			SetFadeLevel(i);
+		}
+		SetFadeLevel(0);
+		sgbFadedIn = FALSE;
+	}
+}
+
+void palette_update_caves()
+{
+	int i;
+	PALETTEENTRY col;
+
+	col = system_palette[1];
+	for (i = 1; i < 31; i++) {
+		system_palette[i].peRed = system_palette[i + 1].peRed;
+		system_palette[i].peGreen = system_palette[i + 1].peGreen;
+		system_palette[i].peBlue = system_palette[i + 1].peBlue;
+	}
+	system_palette[i].peRed = col.peRed;
+	system_palette[i].peGreen = col.peGreen;
+	system_palette[i].peBlue = col.peBlue;
+
+	palette_update();
+}
+
+#ifndef SPAWN
+void palette_update_quest_palette(int n)
+{
+	int i;
+
+	for (i = 32 - n; i >= 0; i--) {
+		logical_palette[i] = orig_palette[i];
+	}
+	ApplyGamma(system_palette, logical_palette, 32);
+	palette_update();
+}
+#endif
+
+BOOL palette_get_colour_cycling()
+{
+	return color_cycling_enabled;
+}
+
+BOOL palette_set_color_cycling(BOOL enabled)
+{
+	color_cycling_enabled = enabled;
+	return enabled;
+}
+
+DEVILUTION_END_NAMESPACE