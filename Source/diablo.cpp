/**
 * @file diablo.cpp
 *
 * Implementation of the main game initialization functions.
 */
#include <array>

#include <fmt/format.h>

#include <config.h>

#include "DiabloUI/selstart.h"
#include "automap.h"
#include "capture.h"
#include "control.h"
#include "cursor.h"
#include "dead.h"
#ifdef _DEBUG
#include "debug.h"
#endif
#include "DiabloUI/diabloui.h"
#include "controls/plrctrls.h"
#include "controls/touch/gamepad.h"
#include "controls/touch/renderers.h"
#include "diablo.h"
#include "discord/discord.h"
#include "doom.h"
#include "drlg_l1.h"
#include "drlg_l2.h"
#include "drlg_l3.h"
#include "drlg_l4.h"
#include "dx.h"
#include "encrypt.h"
#include "engine/cel_sprite.hpp"
#include "engine/demomode.h"
#include "engine/load_cel.hpp"
#include "engine/load_file.hpp"
#include "engine/random.hpp"
#include "error.h"
#include "gamemenu.h"
#include "gmenu.h"
#include "help.h"
#include "hwcursor.hpp"
#include "init.h"
#include "lighting.h"
#include "loadsave.h"
#include "menu.h"
#include "minitext.h"
#include "missiles.h"
#include "movie.h"
#include "multi.h"
#include "nthread.h"
#include "objects.h"
#include "options.h"
#include "panels/spell_book.hpp"
#include "panels/spell_list.hpp"
#include "pfile.h"
#include "plrmsg.h"
#include "qol/common.h"
#include "qol/itemlabels.h"
#include "restrict.h"
#include "setmaps.h"
#include "sound.h"
#include "stash.h"
#include "stores.h"
#include "storm/storm_net.hpp"
#include "themes.h"
#include "town.h"
#include "towners.h"
#include "track.h"
#include "trigs.h"
#include "utils/console.h"
#include "utils/language.h"
#include "utils/paths.h"
#include "utils/stdcompat/string_view.hpp"
#include "utils/utf8.hpp"

#ifdef __vita__
#include "platform/vita/touch.h"
#endif

#ifdef GPERF_HEAP_FIRST_GAME_ITERATION
#include <gperftools/heap-profiler.h>
#endif

namespace devilution {

SDL_Window *ghMainWnd;
uint32_t glSeedTbl[NUMLEVELS];
dungeon_type gnLevelTypeTbl[NUMLEVELS];
Point MousePosition;
bool gbRunGame;
bool gbRunGameResult;
bool zoomflag;
/** Enable updating of player character, set to false once Diablo dies */
bool gbProcessPlayers;
bool gbLoadGame;
bool cineflag;
int force_redraw;
int PauseMode;
bool gbNestArt;
bool gbBard;
bool gbBarbarian;
bool gbQuietMode = false;
clicktype sgbMouseDown;
uint16_t gnTickDelay = 50;
char gszProductName[64] = "DevilutionX vUnknown";

#ifdef _DEBUG
bool DebugDisableNetworkTimeout = false;
std::vector<std::string> DebugCmdsFromCommandLine;
#endif
/** Specifies whether players are in non-PvP mode. */
bool gbFriendlyMode = true;
GameLogicStep gGameLogicStep = GameLogicStep::None;
QuickMessage QuickMessages[QUICK_MESSAGE_OPTIONS] = {
	{ "QuickMessage1", N_("I need help! Come Here!") },
	{ "QuickMessage2", N_("Follow me.") },
	{ "QuickMessage3", N_("Here's something for you.") },
	{ "QuickMessage4", N_("Now you DIE!") }
};

/** This and the following mouse variables are for handling in-game click-and-hold actions */
MouseActionType LastMouseButtonAction = MouseActionType::None;

// Controller support: Actions to run after updating the cursor state.
// Defined in SourceX/controls/plctrls.cpp.
extern void plrctrls_after_check_curs_move();
extern void plrctrls_every_frame();
extern void plrctrls_after_game_logic();

namespace {

char gszVersionNumber[64] = "internal version unknown";

bool gbGameLoopStartup;
bool forceSpawn;
bool forceDiablo;
int sgnTimeoutCurs;
bool gbShowIntro = true;
/** To know if these things have been done when we get to the diablo_deinit() function */
bool was_archives_init = false;
/** To know if surfaces have been initialized or not */
bool was_window_init = false;
bool was_ui_init = false;
bool was_snd_init = false;

void StartGame(interface_mode uMsg)
{
	zoomflag = true;
	CalcViewportGeometry();
	cineflag = false;
	InitCursor();
#ifdef _DEBUG
	LoadDebugGFX();
#endif
	assert(ghMainWnd);
	music_stop();
	InitQol();
	ShowProgress(uMsg);
	gmenu_init_menu();
	InitLevelCursor();
	sgnTimeoutCurs = CURSOR_NONE;
	sgbMouseDown = CLICK_NONE;
	LastMouseButtonAction = MouseActionType::None;
}

void FreeGame()
{
	FreeQol();
	FreeControlPan();
	FreeInvGFX();
	FreeGMenu();
	FreeQuestText();
	FreeStoreMem();

	for (auto &player : Players)
		ResetPlayerGFX(player);

	FreeCursor();
#ifdef _DEBUG
	FreeDebugGFX();
#endif
	FreeGameMem();
}

bool ProcessInput()
{
	if (PauseMode == 2) {
		return false;
	}

	plrctrls_every_frame();

	if (!gbIsMultiplayer && gmenu_is_active()) {
		force_redraw |= 1;
		return false;
	}

	if (!gmenu_is_active() && sgnTimeoutCurs == CURSOR_NONE) {
#ifdef __vita__
		finish_simulated_mouse_clicks(MousePosition.x, MousePosition.y);
#endif
		CheckCursMove();
		plrctrls_after_check_curs_move();
		RepeatMouseAction();
	}

	return true;
}

void LeftMouseCmd(bool bShift)
{
	bool bNear;

	assert(MousePosition.y < GetMainPanel().position.y || MousePosition.x < GetMainPanel().position.x || MousePosition.x >= GetMainPanel().position.x + PANEL_WIDTH);

	if (leveltype == DTYPE_TOWN) {
		if (pcursitem != -1 && pcurs == CURSOR_HAND)
			NetSendCmdLocParam1(true, invflag ? CMD_GOTOGETITEM : CMD_GOTOAGETITEM, cursPosition, pcursitem);
		if (pcursmonst != -1)
			NetSendCmdLocParam1(true, CMD_TALKXY, cursPosition, pcursmonst);
		if (pcursitem == -1 && pcursmonst == -1 && pcursplr == -1) {
			LastMouseButtonAction = MouseActionType::Walk;
			NetSendCmdLoc(MyPlayerId, true, CMD_WALKXY, cursPosition);
		}
		return;
	}

	auto &myPlayer = Players[MyPlayerId];
	bNear = myPlayer.position.tile.WalkingDistance(cursPosition) < 2;
	if (pcursitem != -1 && pcurs == CURSOR_HAND && !bShift) {
		NetSendCmdLocParam1(true, invflag ? CMD_GOTOGETITEM : CMD_GOTOAGETITEM, cursPosition, pcursitem);
	} else if (pcursobj != -1 && !Objects[pcursobj].IsDisabled() && (!bShift || (bNear && Objects[pcursobj]._oBreak == 1))) {
		LastMouseButtonAction = MouseActionType::OperateObject;
		NetSendCmdLocParam1(true, pcurs == CURSOR_DISARM ? CMD_DISARMXY : CMD_OPOBJXY, cursPosition, pcursobj);
	} else if (myPlayer.UsesRangedWeapon()) {
		if (bShift) {
			LastMouseButtonAction = MouseActionType::Attack;
			NetSendCmdLoc(MyPlayerId, true, CMD_RATTACKXY, cursPosition);
		} else if (pcursmonst != -1) {
			if (CanTalkToMonst(Monsters[pcursmonst])) {
				NetSendCmdParam1(true, CMD_ATTACKID, pcursmonst);
			} else {
				LastMouseButtonAction = MouseActionType::AttackMonsterTarget;
				NetSendCmdParam1(true, CMD_RATTACKID, pcursmonst);
			}
		} else if (pcursplr != -1 && !gbFriendlyMode) {
			LastMouseButtonAction = MouseActionType::AttackPlayerTarget;
			NetSendCmdParam1(true, CMD_RATTACKPID, pcursplr);
		}
	} else {
		if (bShift) {
			if (pcursmonst != -1) {
				if (CanTalkToMonst(Monsters[pcursmonst])) {
					NetSendCmdParam1(true, CMD_ATTACKID, pcursmonst);
				} else {
					LastMouseButtonAction = MouseActionType::Attack;
					NetSendCmdLoc(MyPlayerId, true, CMD_SATTACKXY, cursPosition);
				}
			} else {
				LastMouseButtonAction = MouseActionType::Attack;
				NetSendCmdLoc(MyPlayerId, true, CMD_SATTACKXY, cursPosition);
			}
		} else if (pcursmonst != -1) {
			LastMouseButtonAction = MouseActionType::AttackMonsterTarget;
			NetSendCmdParam1(true, CMD_ATTACKID, pcursmonst);
		} else if (pcursplr != -1 && !gbFriendlyMode) {
			LastMouseButtonAction = MouseActionType::AttackPlayerTarget;
			NetSendCmdParam1(true, CMD_ATTACKPID, pcursplr);
		}
	}
	if (!bShift && pcursitem == -1 && pcursobj == -1 && pcursmonst == -1 && pcursplr == -1) {
		LastMouseButtonAction = MouseActionType::Walk;
		NetSendCmdLoc(MyPlayerId, true, CMD_WALKXY, cursPosition);
	}
}

void LeftMouseDown(int wParam)
{
	LastMouseButtonAction = MouseActionType::None;

	if (gmenu_left_mouse(true))
		return;

	if (control_check_talk_btn())
		return;

	if (sgnTimeoutCurs != CURSOR_NONE)
		return;

	if (MyPlayerIsDead) {
		control_check_btn_press();
		return;
	}

	if (PauseMode == 2) {
		return;
	}
	if (DoomFlag) {
		doom_close();
		return;
	}

	if (spselflag) {
		SetSpell();
		return;
	}

	if (stextflag != STORE_NONE) {
		CheckStoreBtn();
		return;
	}

	bool isShiftHeld = (wParam & DVL_MK_SHIFT) != 0;
	bool isCtrlHeld = (wParam & DVL_MK_CTRL) != 0;

	int stashNavY = 15; // position for stash buttons
	int stashNavW = 21;
	int stashNavH = 19;

	int stashGoldY = 16; // position for withdraw gold button
	int stashGoldW = 27;
	int stashGoldH = 19;

	const Rectangle StashButtonRect[] = {
		// Contains mappings for the buttons in the stash (2 navigation buttons, withdraw gold buttons, 2 navigation buttons)
		// clang-format off
	//  X,   Y,   W,   H
	{ { 35,   stashNavY },   { stashNavW, stashNavH } }, // 10 left
	{ { 63,   stashNavY },   { stashNavW, stashNavH } }, // 1 left
	{ { 92,  stashGoldY }, { stashGoldW, stashGoldH } }, // withdraw gold
	{ { 240,  stashNavY },   { stashNavW, stashNavH } }, // 1 right
	{ { 268,  stashNavY },   { stashNavW, stashNavH } }  // 10 right

		// clang-format on
	};

	Rectangle stashButton;

	if (!GetMainPanel().Contains(MousePosition)) {
		if (!gmenu_is_active() && !TryIconCurs()) {
			if (QuestLogIsOpen && GetLeftPanel().Contains(MousePosition)) {
				QuestlogESC();
			} else if (qtextflag) {
				qtextflag = false;
				stream_stop();
			} else if (chrflag && GetLeftPanel().Contains(MousePosition)) {
				CheckChrBtns();
			} else if (invflag && GetRightPanel().Contains(MousePosition)) {
				if (!dropGoldFlag)
					CheckInvItem(isShiftHeld, isCtrlHeld);
			} else if (stashflag && GetLeftPanel().Contains(MousePosition)) {
				if (!dropGoldFlag)
					CheckStashItem(isShiftHeld, isCtrlHeld);
				for (int i = 0; i < 5; i++) {
					stashButton = StashButtonRect[i];
					stashButton.position = GetPanelPosition(UiPanels::Stash, stashButton.position);
					if (stashButton.Contains(MousePosition)) {
						CheckStashBtn();
						break;
					}
				}

			} else if (sbookflag && GetRightPanel().Contains(MousePosition)) {
				CheckSBook();
			} else if (pcurs >= CURSOR_FIRSTITEM) {
				if (TryInvPut()) {
					NetSendCmdPItem(true, CMD_PUTITEM, cursPosition);
					NewCursor(CURSOR_HAND);
				}
			} else {
				if (Players[MyPlayerId]._pStatPts != 0 && !spselflag)
					CheckLvlBtn();
				if (!lvlbtndown)
					LeftMouseCmd(isShiftHeld);
			}
		}
	} else {
		if (!talkflag && !dropGoldFlag && !gmenu_is_active())
			CheckInvScrn(isShiftHeld, isCtrlHeld);
		DoPanBtn();
		if (pcurs > CURSOR_HAND && pcurs < CURSOR_FIRSTITEM)
			NewCursor(CURSOR_HAND);
	}
}

void LeftMouseUp(int wParam)
{
	gmenu_left_mouse(false);
	control_release_talk_btn();
	bool isShiftHeld = (wParam & (DVL_MK_SHIFT | DVL_MK_LBUTTON)) != 0;
	if (panbtndown)
		CheckBtnUp();
	if (chrbtnactive)
		ReleaseChrBtns(isShiftHeld);
	if (lvlbtndown)
		ReleaseLvlBtn();
	if (stextflag != STORE_NONE)
		ReleaseStoreBtn();
}

void RightMouseDown(bool isShiftHeld)
{
	LastMouseButtonAction = MouseActionType::None;

	if (gmenu_is_active() || sgnTimeoutCurs != CURSOR_NONE || PauseMode == 2 || Players[MyPlayerId]._pInvincible) {
		return;
	}

	if (DoomFlag) {
		doom_close();
		return;
	}
	if (stextflag != STORE_NONE)
		return;
	if (spselflag) {
		SetSpell();
		return;
	}
	if ((!sbookflag || !GetRightPanel().Contains(MousePosition))
	    && !TryIconCurs()
	    && (pcursinvitem == -1 || !UseInvItem(MyPlayerId, pcursinvitem))) {
		if (pcurs == CURSOR_HAND) {
			if (pcursinvitem == -1 || !UseInvItem(MyPlayerId, pcursinvitem))
				CheckPlrSpell(isShiftHeld);
		} else if (pcurs > CURSOR_HAND && pcurs < CURSOR_FIRSTITEM) {
			NewCursor(CURSOR_HAND);
		}
	}
}

bool PressSysKey(int wParam)
{
	if (gmenu_is_active() || wParam != DVL_VK_F10)
		return false;
	DiabloHotkeyMsg(1);
	return true;
}

void ReleaseKey(int vkey)
{
	if (vkey == DVL_VK_SNAPSHOT)
		CaptureScreen();
	if (vkey == DVL_VK_MENU || vkey == DVL_VK_LMENU || vkey == DVL_VK_RMENU)
		AltPressed(false);
	if (vkey == DVL_VK_RCONTROL)
		ToggleItemLabelHighlight();
}

void ClosePanels()
{
	if (CanPanelsCoverView()) {
		if (!chrflag && !QuestLogIsOpen && !stashflag && (invflag || sbookflag) && MousePosition.x < 480 && MousePosition.y < PANEL_TOP) {
			SetCursorPos(MousePosition + Displacement { 160, 0 });
		} else if (!invflag && !sbookflag && (chrflag || QuestLogIsOpen || stashflag) && MousePosition.x > 160 && MousePosition.y < PANEL_TOP) {
			SetCursorPos(MousePosition - Displacement { 160, 0 });
		}
	}
	invflag = false;
	chrflag = false;
	sbookflag = false;
	QuestLogIsOpen = false;
	stashflag = false;
}

void PressKey(int vkey)
{
	if (gmenu_presskeys(vkey) || control_presskeys(vkey)) {
		return;
	}

	if (vkey == DVL_VK_MENU || vkey == DVL_VK_LMENU || vkey == DVL_VK_RMENU)
		AltPressed(true);

	if (MyPlayerIsDead) {
		if (sgnTimeoutCurs != CURSOR_NONE) {
			return;
		}
		sgOptions.Keymapper.KeyPressed(vkey);
		if (vkey == DVL_VK_RETURN) {
			if (GetAsyncKeyState(DVL_VK_MENU))
				sgOptions.Graphics.fullscreen.SetValue(!IsFullScreen());
			else
				control_type_message();
		}
		if (vkey != DVL_VK_ESCAPE) {
			return;
		}
	}
	if (vkey == DVL_VK_ESCAPE) {
		if (!PressEscKey()) {
			LastMouseButtonAction = MouseActionType::None;
			gamemenu_on();
		}
		return;
	}

	if (sgnTimeoutCurs != CURSOR_NONE || dropGoldFlag) {
		return;
	}
	if (vkey == DVL_VK_PAUSE) {
		diablo_pause_game();
		return;
	}
	if (PauseMode == 2) {
		if (vkey == DVL_VK_RETURN && GetAsyncKeyState(DVL_VK_MENU))
			sgOptions.Graphics.fullscreen.SetValue(!IsFullScreen());
		return;
	}

	sgOptions.Keymapper.KeyPressed(vkey);

	if (vkey == DVL_VK_RETURN) {
		if (GetAsyncKeyState(DVL_VK_MENU)) {
			sgOptions.Graphics.fullscreen.SetValue(!IsFullScreen());
		} else if (stextflag != STORE_NONE) {
			StoreEnter();
		} else if (QuestLogIsOpen) {
			QuestlogEnter();
		} else {
			control_type_message();
		}
	} else if (vkey == DVL_VK_UP) {
		if (stextflag != STORE_NONE) {
			StoreUp();
		} else if (QuestLogIsOpen) {
			QuestlogUp();
		} else if (HelpFlag) {
			HelpScrollUp();
		} else if (AutomapActive) {
			AutomapUp();
		}
	} else if (vkey == DVL_VK_DOWN) {
		if (stextflag != STORE_NONE) {
			StoreDown();
		} else if (QuestLogIsOpen) {
			QuestlogDown();
		} else if (HelpFlag) {
			HelpScrollDown();
		} else if (AutomapActive) {
			AutomapDown();
		}
	} else if (vkey == DVL_VK_PRIOR) {
		if (stextflag != STORE_NONE) {
			StorePrior();
		}
	} else if (vkey == DVL_VK_NEXT) {
		if (stextflag != STORE_NONE) {
			StoreNext();
		}
	} else if (vkey == DVL_VK_LEFT) {
		if (AutomapActive && !talkflag) {
			AutomapLeft();
		}
	} else if (vkey == DVL_VK_RIGHT) {
		if (AutomapActive && !talkflag) {
			AutomapRight();
		}
	} else if (vkey == DVL_VK_TAB) {
		DoAutoMap();
	} else if (vkey == DVL_VK_SPACE) {
		ClosePanels();
		HelpFlag = false;
		spselflag = false;
		if (qtextflag && leveltype == DTYPE_TOWN) {
			qtextflag = false;
			stream_stop();
		}
		AutomapActive = false;
		CancelCurrentDiabloMsg();
		gamemenu_off();
		doom_close();
	}
}

/**
 * @internal `return` must be used instead of `break` to be bin exact as C++
 */
void PressChar(char vkey)
{
	if (gmenu_is_active() || IsTalkActive() || sgnTimeoutCurs != CURSOR_NONE || MyPlayerIsDead) {
		return;
	}
	if (vkey == 'p' || vkey == 'P') {
		diablo_pause_game();
		return;
	}
	if (PauseMode == 2) {
		return;
	}
	if (DoomFlag) {
		doom_close();
		return;
	}
	if (dropGoldFlag) {
		control_drop_gold(vkey);
		return;
	}

	switch (vkey) {
	case '+':
	case '=':
		if (AutomapActive) {
			AutomapZoomIn();
		}
		return;
	case '-':
	case '_':
		if (AutomapActive) {
			AutomapZoomOut();
		}
		return;
#ifdef _DEBUG
	case 'M':
		NextDebugMonster();
		return;
	case 'm':
		GetDebugMonster();
		return;
#endif
	}
}

void GetMousePos(int32_t lParam)
{
	MousePosition = { (std::int16_t)(lParam & 0xffff), (std::int16_t)((lParam >> 16) & 0xffff) };
}

void GameEventHandler(uint32_t uMsg, int32_t wParam, int32_t lParam)
{
	switch (uMsg) {
	case DVL_WM_KEYDOWN:
		PressKey(wParam);
		return;
	case DVL_WM_KEYUP:
		ReleaseKey(wParam);
		return;
	case DVL_WM_CHAR:
		PressChar((char)wParam);
		return;
	case DVL_WM_SYSKEYDOWN:
		if (PressSysKey(wParam))
			return;
		break;
	case DVL_WM_SYSCOMMAND:
		if (wParam == DVL_SC_CLOSE) {
			gbRunGame = false;
			gbRunGameResult = false;
			return;
		}
		break;
	case DVL_WM_MOUSEMOVE:
		GetMousePos(lParam);
		gmenu_on_mouse_move();
		return;
	case DVL_WM_LBUTTONDOWN:
		GetMousePos(lParam);
		if (sgbMouseDown == CLICK_NONE) {
			sgbMouseDown = CLICK_LEFT;
			LeftMouseDown(wParam);
		}
		return;
	case DVL_WM_LBUTTONUP:
		GetMousePos(lParam);
		if (sgbMouseDown == CLICK_LEFT) {
			LastMouseButtonAction = MouseActionType::None;
			sgbMouseDown = CLICK_NONE;
			LeftMouseUp(wParam);
		}
		return;
	case DVL_WM_RBUTTONDOWN:
		GetMousePos(lParam);
		if (sgbMouseDown == CLICK_NONE) {
			sgbMouseDown = CLICK_RIGHT;
			RightMouseDown((wParam & DVL_MK_SHIFT) != 0);
		}
		return;
	case DVL_WM_RBUTTONUP:
		GetMousePos(lParam);
		if (sgbMouseDown == CLICK_RIGHT) {
			LastMouseButtonAction = MouseActionType::None;
			sgbMouseDown = CLICK_NONE;
		}
		return;
	case DVL_WM_CAPTURECHANGED:
		sgbMouseDown = CLICK_NONE;
		LastMouseButtonAction = MouseActionType::None;
		break;
	case WM_DIABNEXTLVL:
	case WM_DIABPREVLVL:
	case WM_DIABRTNLVL:
	case WM_DIABSETLVL:
	case WM_DIABWARPLVL:
	case WM_DIABTOWNWARP:
	case WM_DIABTWARPUP:
	case WM_DIABRETOWN:
		if (gbIsMultiplayer)
			pfile_write_hero();
		nthread_ignore_mutex(true);
		PaletteFadeOut(8);
		sound_stop();
		music_stop();
		LastMouseButtonAction = MouseActionType::None;
		sgbMouseDown = CLICK_NONE;
		ShowProgress((interface_mode)uMsg);
		force_redraw = 255;
		DrawAndBlit();
		LoadPWaterPalette();
		if (gbRunGame)
			PaletteFadeIn(8);
		nthread_ignore_mutex(false);
		gbGameLoopStartup = true;
		return;
	}

	MainWndProc(uMsg);
}

void RunGameLoop(interface_mode uMsg)
{
	demo::NotifyGameLoopStart();

	WNDPROC saveProc;
	tagMSG msg;

	nthread_ignore_mutex(true);
	StartGame(uMsg);
	assert(ghMainWnd);
	saveProc = SetWindowProc(GameEventHandler);
	run_delta_info();
	gbRunGame = true;
	gbProcessPlayers = true;
	gbRunGameResult = true;
	force_redraw = 255;
	DrawAndBlit();
	LoadPWaterPalette();
	PaletteFadeIn(8);
	force_redraw = 255;
	gbGameLoopStartup = true;
	nthread_ignore_mutex(false);

	discord_manager::StartGame();
#ifdef GPERF_HEAP_FIRST_GAME_ITERATION
	unsigned run_game_iteration = 0;
#endif

	while (gbRunGame) {

#ifdef _DEBUG
		if (!gbGameLoopStartup && !DebugCmdsFromCommandLine.empty()) {
			for (auto &cmd : DebugCmdsFromCommandLine) {
				CheckDebugTextCommand(cmd);
			}
			DebugCmdsFromCommandLine.clear();
		}
#endif

		while (FetchMessage(&msg)) {
			if (msg.message == DVL_WM_QUIT) {
				gbRunGameResult = false;
				gbRunGame = false;
				break;
			}
			TranslateMessage(&msg);
			PushMessage(&msg);
		}
		if (!gbRunGame)
			break;

		bool drawGame = true;
		bool processInput = true;
		bool runGameLoop = demo::IsRunning() ? demo::GetRunGameLoop(drawGame, processInput) : nthread_has_500ms_passed();
		if (demo::IsRecording())
			demo::RecordGameLoopResult(runGameLoop);

		discord_manager::UpdateGame();

		if (!runGameLoop) {
			if (processInput)
				ProcessInput();
			if (!drawGame)
				continue;
			force_redraw |= 1;
			DrawAndBlit();
			continue;
		}

		diablo_color_cyc_logic();
		multi_process_network_packets();
		game_loop(gbGameLoopStartup);
		gbGameLoopStartup = false;
		if (drawGame)
			DrawAndBlit();
#ifdef GPERF_HEAP_FIRST_GAME_ITERATION
		if (run_game_iteration++ == 0)
			HeapProfilerDump("first_game_iteration");
#endif
	}

	demo::NotifyGameLoopEnd();

	if (gbIsMultiplayer) {
		pfile_write_hero(/*writeGameData=*/false, /*clearTables=*/true);
	}

	PaletteFadeOut(8);
	NewCursor(CURSOR_NONE);
	ClearScreenBuffer();
	force_redraw = 255;
	scrollrt_draw_game_screen();
	saveProc = SetWindowProc(saveProc);
	assert(saveProc == GameEventHandler);
	FreeGame();

	if (cineflag) {
		cineflag = false;
		DoEnding();
	}
}

[[noreturn]] void PrintHelpAndExit()
{
	printInConsole("%s", _(/* TRANSLATORS: Commandline Option */ "Options:\n"));
	printInConsole("    %-20s %-30s\n", /* TRANSLATORS: Commandline Option */ "-h, --help", _("Print this message and exit"));
	printInConsole("    %-20s %-30s\n", /* TRANSLATORS: Commandline Option */ "--version", _("Print the version and exit"));
	printInConsole("    %-20s %-30s\n", /* TRANSLATORS: Commandline Option */ "--data-dir", _("Specify the folder of diabdat.mpq"));
	printInConsole("    %-20s %-30s\n", /* TRANSLATORS: Commandline Option */ "--save-dir", _("Specify the folder of save files"));
	printInConsole("    %-20s %-30s\n", /* TRANSLATORS: Commandline Option */ "--config-dir", _("Specify the location of diablo.ini"));
	printInConsole("    %-20s %-30s\n", /* TRANSLATORS: Commandline Option */ "-n", _("Skip startup videos"));
	printInConsole("    %-20s %-30s\n", /* TRANSLATORS: Commandline Option */ "-f", _("Display frames per second"));
	printInConsole("    %-20s %-30s\n", /* TRANSLATORS: Commandline Option */ "--verbose", _("Enable verbose logging"));
	printInConsole("    %-20s %-30s\n", /* TRANSLATORS: Commandline Option */ "--record <#>", _("Record a demo file"));
	printInConsole("    %-20s %-30s\n", /* TRANSLATORS: Commandline Option */ "--demo <#>", _("Play a demo file"));
	printInConsole("    %-20s %-30s\n", /* TRANSLATORS: Commandline Option */ "--timedemo", _("Disable all frame limiting during demo playback"));
	printInConsole("%s", _(/* TRANSLATORS: Commandline Option */ "\nGame selection:\n"));
	printInConsole("    %-20s %-30s\n", /* TRANSLATORS: Commandline Option */ "--spawn", _("Force Shareware mode"));
	printInConsole("    %-20s %-30s\n", /* TRANSLATORS: Commandline Option */ "--diablo", _("Force Diablo mode"));
	printInConsole("    %-20s %-30s\n", /* TRANSLATORS: Commandline Option */ "--hellfire", _("Force Hellfire mode"));
	printInConsole("%s", _(/* TRANSLATORS: Commandline Option */ "\nHellfire options:\n"));
	printInConsole("    %-20s %-30s\n", /* TRANSLATORS: Commandline Option */ "--nestart", _("Use alternate nest palette"));
#ifdef _DEBUG
	printInConsole("\nDebug options:\n");
	printInConsole("    %-20s %-30s\n", "-i", "Ignore network timeout");
	printInConsole("    %-20s %-30s\n", "+<internal command>", "Pass commands to the engine");
#endif
	printInConsole("%s", _("\nReport bugs at https://github.com/diasurgical/devilutionX/\n"));
	diablo_quit(0);
}

void DiabloParseFlags(int argc, char **argv)
{
#ifdef _DEBUG
	int argumentIndexOfLastCommandPart = -1;
	std::string currentCommand;
#endif
	bool timedemo = false;
	int demoNumber = -1;
	int recordNumber = -1;
	for (int i = 1; i < argc; i++) {
		const string_view arg = argv[i];
		if (arg == "-h" || arg == "--help") {
			PrintHelpAndExit();
		} else if (arg == "--version") {
			printInConsole("%s v%s\n", PROJECT_NAME, PROJECT_VERSION);
			diablo_quit(0);
		} else if (arg == "--data-dir") {
			if (i + 1 == argc) {
				printInConsole("%s requires an argument\n", "--data-dir");
				diablo_quit(0);
			}
			paths::SetBasePath(argv[++i]);
		} else if (arg == "--save-dir") {
			if (i + 1 == argc) {
				printInConsole("%s requires an argument\n", "--save-dir");
				diablo_quit(0);
			}
			paths::SetPrefPath(argv[++i]);
		} else if (arg == "--config-dir") {
			if (i + 1 == argc) {
				printInConsole("%s requires an argument\n", "--config-dir");
				diablo_quit(0);
			}
			paths::SetConfigPath(argv[++i]);
		} else if (arg == "--demo") {
			if (i + 1 == argc) {
				printInConsole("%s requires an argument\n", "--demo");
				diablo_quit(0);
			}
			demoNumber = SDL_atoi(argv[++i]);
			gbShowIntro = false;
		} else if (arg == "--timedemo") {
			timedemo = true;
		} else if (arg == "--record") {
			if (i + 1 == argc) {
				printInConsole("%s requires an argument\n", "--record");
				diablo_quit(0);
			}
			recordNumber = SDL_atoi(argv[++i]);
		} else if (arg == "-n") {
			gbShowIntro = false;
		} else if (arg == "-f") {
			EnableFrameCount();
		} else if (arg == "--spawn") {
			forceSpawn = true;
		} else if (arg == "--diablo") {
			forceDiablo = true;
		} else if (arg == "--hellfire") {
			forceHellfire = true;
		} else if (arg == "--nestart") {
			gbNestArt = true;
		} else if (arg == "--vanilla") {
			gbVanilla = true;
		} else if (arg == "--verbose") {
			SDL_LogSetAllPriority(SDL_LOG_PRIORITY_VERBOSE);
#ifdef _DEBUG
		} else if (arg == "-i") {
			DebugDisableNetworkTimeout = true;
		} else if (arg[0] == '+') {
			if (!currentCommand.empty())
				DebugCmdsFromCommandLine.push_back(currentCommand);
			argumentIndexOfLastCommandPart = i;
			currentCommand = arg.substr(1);
		} else if (arg[0] != '-' && (argumentIndexOfLastCommandPart + 1) == i) {
			currentCommand.append(" ");
			currentCommand.append(arg);
			argumentIndexOfLastCommandPart = i;
#endif
		} else {
			printInConsole("unrecognized option '%s'\n", argv[i]);
			PrintHelpAndExit();
		}
	}

#ifdef _DEBUG
	if (!currentCommand.empty())
		DebugCmdsFromCommandLine.push_back(currentCommand);
#endif

	if (demoNumber != -1)
		demo::InitPlayBack(demoNumber, timedemo);
	if (recordNumber != -1)
		demo::InitRecording(recordNumber);
}

void DiabloInitScreen()
{
	MousePosition = { gnScreenWidth / 2, gnScreenHeight / 2 };
	if (!sgbControllerActive)
		SetCursorPos(MousePosition);
	ScrollInfo.tile = { 0, 0 };
	ScrollInfo.offset = { 0, 0 };
	ScrollInfo._sdir = ScrollDirection::None;

	ClrDiabloMsg();
}

void SetApplicationVersions()
{
	snprintf(gszProductName, sizeof(gszProductName) / sizeof(char), "%s v%s", PROJECT_NAME, PROJECT_VERSION);
	CopyUtf8(gszVersionNumber, fmt::format(_("version {:s}"), PROJECT_VERSION), sizeof(gszVersionNumber) / sizeof(char));
}

void DiabloInit()
{
	if (*sgOptions.Graphics.showFPS)
		EnableFrameCount();

	init_create_window();
	was_window_init = true;

	if (forceSpawn || *sgOptions.StartUp.shareware)
		gbIsSpawn = true;
	if (forceDiablo || *sgOptions.StartUp.gameMode == StartUpGameMode::Diablo)
		gbIsHellfire = false;
	if (forceHellfire)
		gbIsHellfire = true;

	gbIsHellfireSaveGame = gbIsHellfire;

	LanguageInitialize();

	SetApplicationVersions();

	for (size_t i = 0; i < QUICK_MESSAGE_OPTIONS; i++) {
		auto &messages = sgOptions.Chat.szHotKeyMsgs[i];
		if (messages.size() > 0) {
			continue;
		}
		messages.emplace_back(_(QuickMessages[i].message));
	}

#ifdef VIRTUAL_GAMEPAD
	InitializeVirtualGamepad();
#endif

	UiInitialize();
	was_ui_init = true;

	ReadOnlyTest();

	if (gbIsHellfire && !forceHellfire && *sgOptions.StartUp.gameMode == StartUpGameMode::Ask) {
		UiSelStartUpGameOption();
		if (!gbIsHellfire) {
			// Reinitalize the UI Elements cause we changed the game
			UnloadUiGFX();
			UiInitialize();
			if (IsHardwareCursor())
				SetHardwareCursor(CursorInfo::UnknownCursor());
		}
	}

	DiabloInitScreen();

	snd_init();
	was_snd_init = true;

	ui_sound_init();

	// Item graphics are loaded early, they already get touched during hero selection.
	InitItemGFX();
}

void DiabloSplash()
{
	if (!gbShowIntro)
		return;

	if (*sgOptions.StartUp.splash == StartUpSplash::LogoAndTitleDialog)
		play_movie("gendata\\logo.smk", true);

	auto &intro = gbIsHellfire ? sgOptions.StartUp.hellfireIntro : sgOptions.StartUp.diabloIntro;

	if (*intro != StartUpIntro::Off) {
		if (gbIsHellfire)
			play_movie("gendata\\Hellfire.smk", true);
		else
			play_movie("gendata\\diablo1.smk", true);
		if (*intro == StartUpIntro::Once)
			intro.SetValue(StartUpIntro::Off);
	}

	if (IsAnyOf(*sgOptions.StartUp.splash, StartUpSplash::TitleDialog, StartUpSplash::LogoAndTitleDialog))
		UiTitleDialog();
}

void DiabloDeinit()
{
	FreeItemGFX();

	if (sbWasOptionsLoaded && !demo::IsRunning())
		SaveOptions();
	if (was_snd_init)
		effects_cleanup_sfx();
	snd_deinit();
	if (was_ui_init)
		UiDestroy();
	if (was_archives_init)
		init_cleanup();
	if (was_window_init)
		dx_cleanup(); // Cleanup SDL surfaces stuff, so we have to do it before SDL_Quit().
	UnloadFonts();
	if (SDL_WasInit(SDL_INIT_EVERYTHING & ~SDL_INIT_HAPTIC) != 0)
		SDL_Quit();
}

void LoadLvlGFX()
{
	assert(pDungeonCels == nullptr);
	constexpr int SpecialCelWidth = 64;

	switch (leveltype) {
	case DTYPE_TOWN:
		if (gbIsHellfire) {
			pDungeonCels = LoadFileInMem("NLevels\\TownData\\Town.CEL");
			pMegaTiles = LoadFileInMem<MegaTile>("NLevels\\TownData\\Town.TIL");
			pLevelPieces = LoadFileInMem<uint16_t>("NLevels\\TownData\\Town.MIN");
		} else {
			pDungeonCels = LoadFileInMem("Levels\\TownData\\Town.CEL");
			pMegaTiles = LoadFileInMem<MegaTile>("Levels\\TownData\\Town.TIL");
			pLevelPieces = LoadFileInMem<uint16_t>("Levels\\TownData\\Town.MIN");
		}
		pSpecialCels = LoadCel("Levels\\TownData\\TownS.CEL", SpecialCelWidth);
		break;
	case DTYPE_CATHEDRAL:
		if (currlevel < 21) {
			pDungeonCels = LoadFileInMem("Levels\\L1Data\\L1.CEL");
			pMegaTiles = LoadFileInMem<MegaTile>("Levels\\L1Data\\L1.TIL");
			pLevelPieces = LoadFileInMem<uint16_t>("Levels\\L1Data\\L1.MIN");
			pSpecialCels = LoadCel("Levels\\L1Data\\L1S.CEL", SpecialCelWidth);
		} else {
			pDungeonCels = LoadFileInMem("NLevels\\L5Data\\L5.CEL");
			pMegaTiles = LoadFileInMem<MegaTile>("NLevels\\L5Data\\L5.TIL");
			pLevelPieces = LoadFileInMem<uint16_t>("NLevels\\L5Data\\L5.MIN");
			pSpecialCels = LoadCel("NLevels\\L5Data\\L5S.CEL", SpecialCelWidth);
		}
		break;
	case DTYPE_CATACOMBS:
		pDungeonCels = LoadFileInMem("Levels\\L2Data\\L2.CEL");
		pMegaTiles = LoadFileInMem<MegaTile>("Levels\\L2Data\\L2.TIL");
		pLevelPieces = LoadFileInMem<uint16_t>("Levels\\L2Data\\L2.MIN");
		pSpecialCels = LoadCel("Levels\\L2Data\\L2S.CEL", SpecialCelWidth);
		break;
	case DTYPE_CAVES:
		if (currlevel < 17) {
			pDungeonCels = LoadFileInMem("Levels\\L3Data\\L3.CEL");
			pMegaTiles = LoadFileInMem<MegaTile>("Levels\\L3Data\\L3.TIL");
			pLevelPieces = LoadFileInMem<uint16_t>("Levels\\L3Data\\L3.MIN");
		} else {
			pDungeonCels = LoadFileInMem("NLevels\\L6Data\\L6.CEL");
			pMegaTiles = LoadFileInMem<MegaTile>("NLevels\\L6Data\\L6.TIL");
			pLevelPieces = LoadFileInMem<uint16_t>("NLevels\\L6Data\\L6.MIN");
		}
		pSpecialCels = LoadCel("Levels\\L1Data\\L1S.CEL", SpecialCelWidth);
		break;
	case DTYPE_HELL:
		pDungeonCels = LoadFileInMem("Levels\\L4Data\\L4.CEL");
		pMegaTiles = LoadFileInMem<MegaTile>("Levels\\L4Data\\L4.TIL");
		pLevelPieces = LoadFileInMem<uint16_t>("Levels\\L4Data\\L4.MIN");
		pSpecialCels = LoadCel("Levels\\L2Data\\L2S.CEL", SpecialCelWidth);
		break;
	default:
		app_fatal("LoadLvlGFX");
	}
}

void LoadAllGFX()
{
	IncProgress();
#ifdef VIRTUAL_GAMEPAD
	InitVirtualGamepadGFX(renderer);
#endif
	IncProgress();
	InitObjectGFX();
	IncProgress();
	InitMissileGFX(gbIsHellfire);
	IncProgress();
}

/**
 * @param lvldir method of entry
 */
void CreateLevel(lvl_entry lvldir)
{
	switch (leveltype) {
	case DTYPE_TOWN:
		CreateTown(lvldir);
		InitTownTriggers();
		LoadRndLvlPal(DTYPE_TOWN);
		break;
	case DTYPE_CATHEDRAL:
		CreateL5Dungeon(glSeedTbl[currlevel], lvldir);
		InitL1Triggers();
		Freeupstairs();
		if (currlevel < 21) {
			LoadRndLvlPal(DTYPE_CATHEDRAL);
		} else {
			LoadRndLvlPal(DTYPE_CRYPT);
		}
		break;
	case DTYPE_CATACOMBS:
		CreateL2Dungeon(glSeedTbl[currlevel], lvldir);
		InitL2Triggers();
		Freeupstairs();
		LoadRndLvlPal(DTYPE_CATACOMBS);
		break;
	case DTYPE_CAVES:
		CreateL3Dungeon(glSeedTbl[currlevel], lvldir);
		InitL3Triggers();
		Freeupstairs();
		if (currlevel < 17) {
			LoadRndLvlPal(DTYPE_CAVES);
		} else {
			LoadRndLvlPal(DTYPE_NEST);
		}
		break;
	case DTYPE_HELL:
		CreateL4Dungeon(glSeedTbl[currlevel], lvldir);
		InitL4Triggers();
		Freeupstairs();
		LoadRndLvlPal(DTYPE_HELL);
		break;
	default:
		app_fatal("CreateLevel");
	}
}

void UnstuckChargers()
{
	if (gbIsMultiplayer) {
		for (auto &player : Players) {
			if (!player.plractive)
				continue;
			if (player._pLvlChanging)
				continue;
			if (player.plrlevel != MyPlayer->plrlevel)
				continue;
			if (&player == MyPlayer)
				continue;
			return;
		}
	}
	for (int i = 0; i < ActiveMonsterCount; i++) {
		auto &monster = Monsters[ActiveMonsters[i]];
		if (monster._mmode == MonsterMode::Charge)
			monster._mmode = MonsterMode::Stand;
	}
}

void UpdateMonsterLights()
{
	for (int i = 0; i < ActiveMonsterCount; i++) {
		auto &monster = Monsters[ActiveMonsters[i]];
		if (monster.mlid != NO_LIGHT) {
			if (monster.mlid == Players[MyPlayerId]._plid) { // Fix old saves where some monsters had 0 instead of NO_LIGHT
				monster.mlid = NO_LIGHT;
				continue;
			}

			Light *lid = &Lights[monster.mlid];
			if (monster.position.tile != lid->position.tile) {
				ChangeLightXY(monster.mlid, monster.position.tile);
			}
		}
	}
}

void GameLogic()
{
	if (!ProcessInput()) {
		return;
	}
	if (gbProcessPlayers) {
		gGameLogicStep = GameLogicStep::ProcessPlayers;
		ProcessPlayers();
	}
	if (leveltype != DTYPE_TOWN) {
		gGameLogicStep = GameLogicStep::ProcessMonsters;
		ProcessMonsters();
		gGameLogicStep = GameLogicStep::ProcessObjects;
		ProcessObjects();
		gGameLogicStep = GameLogicStep::ProcessMissiles;
		ProcessMissiles();
		gGameLogicStep = GameLogicStep::ProcessItems;
		ProcessItems();
		ProcessLightList();
		ProcessVisionList();
	} else {
		gGameLogicStep = GameLogicStep::ProcessTowners;
		ProcessTowners();
		gGameLogicStep = GameLogicStep::ProcessItemsTown;
		ProcessItems();
		gGameLogicStep = GameLogicStep::ProcessMissilesTown;
		ProcessMissiles();
	}
	gGameLogicStep = GameLogicStep::None;

#ifdef _DEBUG
	if (DebugScrollViewEnabled && GetAsyncKeyState(DVL_VK_SHIFT)) {
		ScrollView();
	}
#endif

	sound_update();
	ClearPlrMsg();
	CheckTriggers();
	CheckQuests();
	force_redraw |= 1;
	pfile_update(false);

	plrctrls_after_game_logic();
}

void TimeoutCursor(bool bTimeout)
{
	if (bTimeout) {
		if (sgnTimeoutCurs == CURSOR_NONE && sgbMouseDown == CLICK_NONE) {
			sgnTimeoutCurs = pcurs;
			multi_net_ping();
			ClearPanel();
			AddPanelString(_("-- Network timeout --"));
			AddPanelString(_("-- Waiting for players --"));
			NewCursor(CURSOR_HOURGLASS);
			force_redraw = 255;
		}
		scrollrt_draw_game_screen();
	} else if (sgnTimeoutCurs != CURSOR_NONE) {
		NewCursor(sgnTimeoutCurs);
		sgnTimeoutCurs = CURSOR_NONE;
		ClearPanel();
		force_redraw = 255;
	}
}

void HelpKeyPressed()
{
	if (HelpFlag) {
		HelpFlag = false;
	} else if (stextflag != STORE_NONE) {
		ClearPanel();
		AddPanelString(_("No help available")); /// BUGFIX: message isn't displayed
		AddPanelString(_("while in stores"));
		LastMouseButtonAction = MouseActionType::None;
	} else {
		invflag = false;
		chrflag = false;
		sbookflag = false;
		spselflag = false;
		stashflag = false;
		if (qtextflag && leveltype == DTYPE_TOWN) {
			qtextflag = false;
			stream_stop();
		}
		QuestLogIsOpen = false;
		AutomapActive = false;
		CancelCurrentDiabloMsg();
		gamemenu_off();
		DisplayHelp();
		doom_close();
	}
}

void InventoryKeyPressed()
{
	if (stextflag != STORE_NONE)
		return;
	invflag = !invflag;
	if (!chrflag && !QuestLogIsOpen && !stashflag && CanPanelsCoverView()) {
		if (!invflag) { // We closed the invetory
			if (MousePosition.x < 480 && MousePosition.y < GetMainPanel().position.y) {
				SetCursorPos(MousePosition + Displacement { 160, 0 });
			}
		} else if (!sbookflag) { // We opened the invetory
			if (MousePosition.x > 160 && MousePosition.y < GetMainPanel().position.y) {
				SetCursorPos(MousePosition - Displacement { 160, 0 });
			}
		}
	}
	sbookflag = false;
}

void StashKeyPressed()
{
	if (stextflag != STORE_NONE)
		return;
	stashflag = !stashflag;

	if (!invflag && !sbookflag && CanPanelsCoverView()) {
		if (!stashflag) { // We closed the stash
			if (MousePosition.x > 160 && MousePosition.y < PANEL_TOP) {
				SetCursorPos(MousePosition - Displacement { 160, 0 });
			}
		} else if (!QuestLogIsOpen && !chrflag) { // We opened the stash
			if (MousePosition.x < 480 && MousePosition.y < PANEL_TOP) {
				SetCursorPos(MousePosition + Displacement { 160, 0 });
			}
			LoadStash(Page);
		}
	}
	chrflag = false;
	QuestLogIsOpen = false;
}

void CharacterSheetKeyPressed()
{
	if (stextflag != STORE_NONE)
		return;
	chrflag = !chrflag;
	if (!invflag && !sbookflag && CanPanelsCoverView()) {
		if (!chrflag) { // We closed the character sheet
			if (MousePosition.x > 160 && MousePosition.y < GetMainPanel().position.y) {
				SetCursorPos(MousePosition - Displacement { 160, 0 });
			}
		} else if (!QuestLogIsOpen && !stashflag) { // We opened the character sheet
			if (MousePosition.x < 480 && MousePosition.y < GetMainPanel().position.y) {
				SetCursorPos(MousePosition + Displacement { 160, 0 });
			}
		}
	}
	QuestLogIsOpen = false;
	stashflag = false;
}

void QuestLogKeyPressed()
{
	if (stextflag != STORE_NONE)
		return;
	if (!QuestLogIsOpen) {
		StartQuestlog();
	} else {
		QuestLogIsOpen = false;
	}
	if (!invflag && !sbookflag && CanPanelsCoverView()) {
		if (!QuestLogIsOpen) { // We closed the quest log
			if (MousePosition.x > 160 && MousePosition.y < PANEL_TOP) {
				SetCursorPos(MousePosition - Displacement { 160, 0 });
			}
		} else if (!chrflag && !stashflag) { // We opened the character quest log
			if (MousePosition.x < 480 && MousePosition.y < PANEL_TOP) {
				SetCursorPos(MousePosition + Displacement { 160, 0 });
			}
		}
	}
	chrflag = false;
	stashflag = false;
}

void DisplaySpellsKeyPressed()
{
	if (stextflag != STORE_NONE)
		return;
	chrflag = false;
	QuestLogIsOpen = false;
	stashflag = false;
	invflag = false;
	sbookflag = false;
	if (!spselflag) {
		DoSpeedBook();
	} else {
		spselflag = false;
	}
	LastMouseButtonAction = MouseActionType::None;
}

void SpellBookKeyPressed()
{
	if (stextflag != STORE_NONE)
		return;
	sbookflag = !sbookflag;
	if (!chrflag && !QuestLogIsOpen && !stashflag && CanPanelsCoverView()) {
		if (!sbookflag) { // We closed the invetory
			if (MousePosition.x < 480 && MousePosition.y < GetMainPanel().position.y) {
				SetCursorPos(MousePosition + Displacement { 160, 0 });
			}
		} else if (!invflag) { // We opened the invetory
			if (MousePosition.x > 160 && MousePosition.y < GetMainPanel().position.y) {
				SetCursorPos(MousePosition - Displacement { 160, 0 });
			}
		}
	}
	invflag = false;
}

bool IsPlayerDead()
{
	return Players[MyPlayerId]._pmode == PM_DEATH || MyPlayerIsDead;
}

void InitKeymapActions()
{
	sgOptions.Keymapper.AddAction(
	    "Help",
	    N_("Help"),
	    N_("Open Help Screen."),
	    DVL_VK_F1,
	    HelpKeyPressed,
	    [&]() { return !IsPlayerDead(); });
	for (int i = 0; i < 4; ++i) {
		sgOptions.Keymapper.AddAction(
		    "QuickSpell{}",
		    N_("Quick spell {}"),
		    N_("Hotkey for skill or spell."),
		    DVL_VK_F5 + i,
		    [i]() {
			    if (spselflag) {
				    SetSpeedSpell(i);
				    return;
			    }
			    if (!*sgOptions.Gameplay.quickCast)
				    ToggleSpell(i);
			    else
				    QuickCast(i);
		    },
		    [&]() { return !IsPlayerDead(); },
		    i + 1);
	}
	for (int i = 0; i < 4; ++i) {
		sgOptions.Keymapper.AddAction(
		    "QuickMessage{}",
		    N_("Quick Message {}"),
		    N_("Use Quick Message in chat."),
		    DVL_VK_F9 + i,
		    [i]() { DiabloHotkeyMsg(i); },
		    [] { return true; },
		    i + 1);
	}
	sgOptions.Keymapper.AddAction(
	    "DecreaseGamma",
	    N_("Decrease Gamma"),
	    N_("Reduce screen brightness."),
	    'G',
	    DecreaseGamma,
	    [&]() { return !IsPlayerDead(); });
	sgOptions.Keymapper.AddAction(
	    "IncreaseGamma",
	    N_("Increase Gamma"),
	    N_("Increase screen brightness."),
	    'F',
	    IncreaseGamma,
	    [&]() { return !IsPlayerDead(); });
	sgOptions.Keymapper.AddAction(
	    "Inventory",
	    N_("Inventory"),
	    N_("Open Inventory screen."),
	    'I',
	    InventoryKeyPressed,
<<<<<<< HEAD
	    [&]() { return !IsPlayerDead(); },
	});
	keymapper.AddAction({
	    "Stash",
	    'X',
	    StashKeyPressed,
	    [&]() { return !IsPlayerDead(); },
	});
	keymapper.AddAction({
=======
	    [&]() { return !IsPlayerDead(); });
	sgOptions.Keymapper.AddAction(
>>>>>>> 45cf1366
	    "Character",
	    N_("Character"),
	    N_("Open Character screen."),
	    'C',
	    CharacterSheetKeyPressed,
	    [&]() { return !IsPlayerDead(); });
	sgOptions.Keymapper.AddAction(
	    "QuestLog",
	    N_("Quest log"),
	    N_("Open Quest log."),
	    'Q',
	    QuestLogKeyPressed,
	    [&]() { return !IsPlayerDead(); });
	sgOptions.Keymapper.AddAction(
	    "Zoom",
	    N_("Zoom"),
	    N_("Zoom Game Screen."),
	    'Z',
	    [] {
		    zoomflag = !zoomflag;
		    CalcViewportGeometry();
	    },
	    [&]() { return !IsPlayerDead(); });
	sgOptions.Keymapper.AddAction(
	    "DisplaySpells",
	    N_("Speedbook"),
	    N_("Open Speedbook."),
	    'S',
	    DisplaySpellsKeyPressed,
	    [&]() { return !IsPlayerDead(); });
	sgOptions.Keymapper.AddAction(
	    "SpellBook",
	    N_("Spellbook"),
	    N_("Open Spellbook."),
	    'B',
	    SpellBookKeyPressed,
	    [&]() { return !IsPlayerDead(); });
	sgOptions.Keymapper.AddAction(
	    "GameInfo",
	    N_("Game info"),
	    N_("Displays game infos."),
	    'V',
	    [] {
		    char pszStr[MAX_SEND_STR_LEN];
		    const char *difficulties[3] = {
			    _("Normal"),
			    _("Nightmare"),
			    _("Hell"),
		    };
		    CopyUtf8(pszStr, fmt::format(_(/* TRANSLATORS: {:s} means: Character Name, Game Version, Game Difficulty. */
		                                     "{:s}, version = {:s}, mode = {:s}"),
		                         PROJECT_NAME, PROJECT_VERSION, difficulties[sgGameInitInfo.nDifficulty]),
		        sizeof(pszStr));
		    NetSendCmdString(1 << MyPlayerId, pszStr);
	    },
	    [&]() { return !IsPlayerDead(); });
	for (int i = 0; i < 8; ++i) {
		sgOptions.Keymapper.AddAction(
		    "BeltItem{}",
		    N_("Belt item {}"),
		    N_("Use Belt item."),
		    '1' + i,
		    [i] {
			    auto &myPlayer = Players[MyPlayerId];
			    if (!myPlayer.SpdList[i].isEmpty() && myPlayer.SpdList[i]._itype != ItemType::Gold) {
				    UseInvItem(MyPlayerId, INVITEM_BELT_FIRST + i);
			    }
		    },
		    [&]() { return !IsPlayerDead(); },
		    i + 1);
	}
	sgOptions.Keymapper.AddAction(
	    "QuickSave",
	    N_("Quick save"),
	    N_("Saves the game."),
	    DVL_VK_F2,
	    [] { gamemenu_save_game(false); },
	    [&]() { return !gbIsMultiplayer && !IsPlayerDead(); });
	sgOptions.Keymapper.AddAction(
	    "QuickLoad",
	    N_("Quick load"),
	    N_("Loads the game."),
	    DVL_VK_F3,
	    [] { gamemenu_load_game(false); },
	    [&]() { return !gbIsMultiplayer && gbValidSaveFile && stextflag == STORE_NONE; });
	sgOptions.Keymapper.AddAction(
	    "QuitGame",
	    N_("Quit game"),
	    N_("Closes the game."),
	    DVL_VK_INVALID,
	    [] { gamemenu_quit_game(false); });
	sgOptions.Keymapper.AddAction(
	    "StopHero",
	    N_("Stop hero"),
	    N_("Stops walking and cancel pending actions."),
	    DVL_VK_INVALID,
	    [] { Players[MyPlayerId].Stop(); },
	    [&]() { return !IsPlayerDead(); });
#ifdef _DEBUG
	sgOptions.Keymapper.AddAction(
	    "DebugToggle",
	    "Debug toggle",
	    "Programming is like magic.",
	    'X',
	    [] {
		    DebugToggle = !DebugToggle;
	    },
	    [&]() { return true; });
#endif
}

} // namespace

void FreeGameMem()
{
	music_stop();

	pDungeonCels = nullptr;
	pMegaTiles = nullptr;
	pLevelPieces = nullptr;
	pSpecialCels = std::nullopt;

	FreeMonsters();
	FreeMissileGFX();
	FreeObjectGFX();
	FreeMonsterSnd();
	FreeTownerGFX();
#ifdef VIRTUAL_GAMEPAD
	DeactivateVirtualGamepad();
	FreeVirtualGamepadGFX();
#endif
}

bool StartGame(bool bNewGame, bool bSinglePlayer)
{
	gbSelectProvider = true;

	do {
		gbLoadGame = false;

		if (!NetInit(bSinglePlayer)) {
			gbRunGameResult = true;
			break;
		}

		// Save 2.8 MiB of RAM by freeing all main menu resources
		// before starting the game.
		UiDestroy();

		gbSelectProvider = false;

		if (bNewGame || !gbValidSaveFile) {
			InitLevels();
			InitQuests();
			InitPortals();
			InitDungMsgs(Players[MyPlayerId]);
		}
		giNumberOfLevels = gbIsHellfire ? 25 : 17;
		interface_mode uMsg = WM_DIABNEWGAME;
		if (gbValidSaveFile && gbLoadGame) {
			uMsg = WM_DIABLOADGAME;
		}
		RunGameLoop(uMsg);
		NetClose();
		UnloadFonts();

		// If the player left the game into the main menu,
		// initialize main menu resources.
		if (gbRunGameResult)
			UiInitialize();
	} while (gbRunGameResult);

	SNetDestroy();
	return gbRunGameResult;
}

void diablo_quit(int exitStatus)
{
	FreeGameMem();
	DiabloDeinit();
	exit(exitStatus);
}

int DiabloMain(int argc, char **argv)
{
#ifdef _DEBUG
	SDL_LogSetAllPriority(SDL_LOG_PRIORITY_DEBUG);
#endif

	DiabloParseFlags(argc, argv);
	InitKeymapActions();

	init_archives();
	was_archives_init = true;

	LoadOptions();

	DiabloInit();

	DiabloSplash();
	mainmenu_loop();
	DiabloDeinit();

	return 0;
}

bool TryIconCurs()
{
	if (pcurs == CURSOR_RESURRECT) {
		NetSendCmdParam1(true, CMD_RESURRECT, pcursplr);
		return true;
	}

	if (pcurs == CURSOR_HEALOTHER) {
		NetSendCmdParam1(true, CMD_HEALOTHER, pcursplr);
		return true;
	}

	if (pcurs == CURSOR_TELEKINESIS) {
		DoTelekinesis();
		return true;
	}

	auto &myPlayer = Players[MyPlayerId];

	if (pcurs == CURSOR_IDENTIFY) {
		if (pcursinvitem != -1)
			CheckIdentify(myPlayer, pcursinvitem);
		else
			NewCursor(CURSOR_HAND);
		return true;
	}

	if (pcurs == CURSOR_REPAIR) {
		if (pcursinvitem != -1)
			DoRepair(myPlayer, pcursinvitem);
		else
			NewCursor(CURSOR_HAND);
		return true;
	}

	if (pcurs == CURSOR_RECHARGE) {
		if (pcursinvitem != -1)
			DoRecharge(myPlayer, pcursinvitem);
		else
			NewCursor(CURSOR_HAND);
		return true;
	}

	if (pcurs == CURSOR_OIL) {
		if (pcursinvitem != -1)
			DoOil(myPlayer, pcursinvitem);
		else
			NewCursor(CURSOR_HAND);
		return true;
	}

	if (pcurs == CURSOR_TELEPORT) {
		if (pcursmonst != -1)
			NetSendCmdParam3(true, CMD_TSPELLID, pcursmonst, myPlayer._pTSpell, GetSpellLevel(MyPlayerId, myPlayer._pTSpell));
		else if (pcursplr != -1)
			NetSendCmdParam3(true, CMD_TSPELLPID, pcursplr, myPlayer._pTSpell, GetSpellLevel(MyPlayerId, myPlayer._pTSpell));
		else
			NetSendCmdLocParam2(true, CMD_TSPELLXY, cursPosition, myPlayer._pTSpell, GetSpellLevel(MyPlayerId, myPlayer._pTSpell));
		NewCursor(CURSOR_HAND);
		return true;
	}

	if (pcurs == CURSOR_DISARM && pcursobj == -1) {
		NewCursor(CURSOR_HAND);
		return true;
	}

	return false;
}

void diablo_pause_game()
{
	if (!gbIsMultiplayer) {
		if (PauseMode != 0) {
			PauseMode = 0;
		} else {
			PauseMode = 2;
			sound_stop();
			qtextflag = false;
			LastMouseButtonAction = MouseActionType::None;
		}

		force_redraw = 255;
	}
}

bool GameWasAlreadyPaused = false;
bool MinimizePaused = false;

void diablo_focus_pause()
{
	if (gbIsMultiplayer || MinimizePaused) {
		return;
	}

	GameWasAlreadyPaused = PauseMode != 0;

	if (!GameWasAlreadyPaused) {
		PauseMode = 2;
		sound_stop();
		LastMouseButtonAction = MouseActionType::None;
	}

	music_mute();

	MinimizePaused = true;
}

void diablo_focus_unpause()
{
	if (gbIsMultiplayer || !MinimizePaused) {
		return;
	}

	if (!GameWasAlreadyPaused) {
		PauseMode = 0;
	}

	music_unmute();

	MinimizePaused = false;
}

bool PressEscKey()
{
	bool rv = false;

	if (DoomFlag) {
		doom_close();
		rv = true;
	}

	if (HelpFlag) {
		HelpFlag = false;
		rv = true;
	}

	if (qtextflag) {
		qtextflag = false;
		stream_stop();
		rv = true;
	}

	if (stextflag != STORE_NONE) {
		StoreESC();
		rv = true;
	}

	if (IsDiabloMsgAvailable()) {
		CancelCurrentDiabloMsg();
		rv = true;
	}

	if (talkflag) {
		control_reset_talk();
		rv = true;
	}

	if (dropGoldFlag) {
		control_drop_gold(DVL_VK_ESCAPE);
		rv = true;
	}

	if (spselflag) {
		spselflag = false;
		rv = true;
	}

	if (invflag || chrflag || sbookflag || QuestLogIsOpen || stashflag) {
		ClosePanels();
		rv = true;
	}

	return rv;
}

void DisableInputWndProc(uint32_t uMsg, int32_t /*wParam*/, int32_t lParam)
{
	switch (uMsg) {
	case DVL_WM_KEYDOWN:
	case DVL_WM_KEYUP:
	case DVL_WM_CHAR:
	case DVL_WM_SYSKEYDOWN:
	case DVL_WM_SYSCOMMAND:
		return;
	case DVL_WM_MOUSEMOVE:
		GetMousePos(lParam);
		return;
	case DVL_WM_LBUTTONDOWN:
		if (sgbMouseDown != CLICK_NONE)
			return;
		sgbMouseDown = CLICK_LEFT;
		return;
	case DVL_WM_LBUTTONUP:
		if (sgbMouseDown != CLICK_LEFT)
			return;
		sgbMouseDown = CLICK_NONE;
		return;
	case DVL_WM_RBUTTONDOWN:
		if (sgbMouseDown != CLICK_NONE)
			return;
		sgbMouseDown = CLICK_RIGHT;
		return;
	case DVL_WM_RBUTTONUP:
		if (sgbMouseDown != CLICK_RIGHT)
			return;
		sgbMouseDown = CLICK_NONE;
		return;
	case DVL_WM_CAPTURECHANGED:
		sgbMouseDown = CLICK_NONE;
		return;
	}

	MainWndProc(uMsg);
}

void LoadGameLevel(bool firstflag, lvl_entry lvldir)
{
	music_stop();
	if (pcurs > CURSOR_HAND && pcurs < CURSOR_FIRSTITEM) {
		NewCursor(CURSOR_HAND);
	}
	SetRndSeed(glSeedTbl[currlevel]);
	IncProgress();
	MakeLightTable();
	LoadLvlGFX();
	IncProgress();

	if (firstflag) {
		InitInv();
		InitStash();
		InitQuestText();
		InitStores();
		InitAutomapOnce();
		InitHelp();
	}

	SetRndSeed(glSeedTbl[currlevel]);

	if (leveltype == DTYPE_TOWN)
		SetupTownStores();

	IncProgress();
	InitAutomap();

	if (leveltype != DTYPE_TOWN && lvldir != ENTRY_LOAD) {
		InitLighting();
		InitVision();
	}

	InitLevelMonsters();
	IncProgress();

	auto &myPlayer = Players[MyPlayerId];

	if (!setlevel) {
		CreateLevel(lvldir);
		IncProgress();
		FillSolidBlockTbls();
		SetRndSeed(glSeedTbl[currlevel]);

		if (leveltype != DTYPE_TOWN) {
			GetLevelMTypes();
			InitThemes();
			LoadAllGFX();
		} else {
			IncProgress();
#ifdef VIRTUAL_GAMEPAD
			InitVirtualGamepadGFX(renderer);
#endif
			IncProgress();
			InitMissileGFX(gbIsHellfire);
			IncProgress();
			IncProgress();
		}

		IncProgress();

		if (lvldir == ENTRY_RTNLVL)
			GetReturnLvlPos();
		if (lvldir == ENTRY_WARPLVL)
			GetPortalLvlPos();

		IncProgress();

		for (auto &player : Players) {
			if (player.plractive && currlevel == player.plrlevel) {
				InitPlayerGFX(player);
				if (lvldir != ENTRY_LOAD)
					InitPlayer(player, firstflag);
			}
		}

		PlayDungMsgs();
		InitMultiView();
		IncProgress();

		bool visited = false;
		int players = gbIsMultiplayer ? MAX_PLRS : 1;
		for (int i = 0; i < players; i++) {
			auto &player = Players[i];
			if (player.plractive)
				visited = visited || player._pLvlVisited[currlevel];
		}

		SetRndSeed(glSeedTbl[currlevel]);

		if (leveltype != DTYPE_TOWN) {
			if (firstflag || lvldir == ENTRY_LOAD || !myPlayer._pLvlVisited[currlevel] || gbIsMultiplayer) {
				HoldThemeRooms();
				[[maybe_unused]] uint32_t mid1Seed = GetLCGEngineState();
				InitGolems();
				InitObjects();
				[[maybe_unused]] uint32_t mid2Seed = GetLCGEngineState();
				IncProgress();
				InitMonsters();
				InitItems();
				if (currlevel < 17)
					CreateThemeRooms();
				IncProgress();
				[[maybe_unused]] uint32_t mid3Seed = GetLCGEngineState();
				InitMissiles();
				InitCorpses();
#if _DEBUG
				SetDebugLevelSeedInfos(mid1Seed, mid2Seed, mid3Seed, GetLCGEngineState());
#endif

				if (gbIsMultiplayer)
					DeltaLoadLevel();

				IncProgress();
				SavePreLighting();
			} else {
				HoldThemeRooms();
				InitGolems();
				InitMonsters();
				InitMissiles();
				InitCorpses();
				IncProgress();
				LoadLevel();
				IncProgress();
			}
		} else {
			for (int i = 0; i < MAXDUNX; i++) { // NOLINT(modernize-loop-convert)
				for (int j = 0; j < MAXDUNY; j++) {
					dFlags[i][j] |= DungeonFlag::Lit;
				}
			}

			InitTowners();
			InitItems();
			InitMissiles();
			IncProgress();

			if (!firstflag && lvldir != ENTRY_LOAD && myPlayer._pLvlVisited[currlevel] && !gbIsMultiplayer)
				LoadLevel();
			if (gbIsMultiplayer)
				DeltaLoadLevel();

			IncProgress();
		}
		if (!gbIsMultiplayer)
			ResyncQuests();
		else
			ResyncMPQuests();
	} else {
		LoadSetMap();
		IncProgress();
		GetLevelMTypes();
		IncProgress();
		InitGolems();
		InitMonsters();
		IncProgress();
#ifdef VIRTUAL_GAMEPAD
		InitVirtualGamepadGFX(renderer);
#endif
		InitMissileGFX(gbIsHellfire);
		IncProgress();
		InitCorpses();
		IncProgress();
		FillSolidBlockTbls();
		IncProgress();

		if (lvldir == ENTRY_WARPLVL)
			GetPortalLvlPos();
		IncProgress();

		for (auto &player : Players) {
			if (player.plractive && currlevel == player.plrlevel) {
				InitPlayerGFX(player);
				if (lvldir != ENTRY_LOAD)
					InitPlayer(player, firstflag);
			}
		}
		IncProgress();

		InitMultiView();
		IncProgress();

		if (firstflag || lvldir == ENTRY_LOAD || !myPlayer._pSLvlVisited[setlvlnum]) {
			InitItems();
			SavePreLighting();
		} else {
			LoadLevel();
		}

		InitMissiles();
		IncProgress();
	}

	SyncPortals();

	for (int i = 0; i < MAX_PLRS; i++) {
		auto &player = Players[i];
		if (player.plractive && player.plrlevel == currlevel && (!player._pLvlChanging || i == MyPlayerId)) {
			if (player._pHitPoints > 0) {
				if (!gbIsMultiplayer)
					dPlayer[player.position.tile.x][player.position.tile.y] = i + 1;
				else
					SyncInitPlrPos(i);
			} else {
				dFlags[player.position.tile.x][player.position.tile.y] |= DungeonFlag::DeadPlayer;
			}
		}
	}

	SetDungeonMicros();

	InitLightMax();
	IncProgress();
	IncProgress();

	if (firstflag) {
		InitControlPan();
	}
	IncProgress();
	UpdateMonsterLights();
	UnstuckChargers();
	if (leveltype != DTYPE_TOWN) {
		ProcessLightList();
		ProcessVisionList();
	}

	if (currlevel >= 21) {
		if (currlevel == 21) {
			CornerstoneLoad(CornerStone.position);
		}
		if (Quests[Q_NAKRUL]._qactive == QUEST_DONE && currlevel == 24) {
			SyncNakrulRoom();
		}
	}

#ifdef VIRTUAL_GAMEPAD
	ActivateVirtualGamepad();
#endif

	if (currlevel >= 17)
		music_start(currlevel > 20 ? TMUSIC_L5 : TMUSIC_L6);
	else
		music_start(leveltype);

	if (MinimizePaused) {
		music_mute();
	}

	while (!IncProgress())
		;

	if (!gbIsSpawn && setlevel && setlvlnum == SL_SKELKING && Quests[Q_SKELKING]._qactive == QUEST_ACTIVE)
		PlaySFX(USFX_SKING1);

	// Reset mouse selection of entities
	pcursmonst = -1;
	pcursobj = -1;
	pcursitem = -1;
	pcursinvitem = -1;
	pcursplr = -1;
}

void game_loop(bool bStartup)
{
	uint16_t wait = bStartup ? sgGameInitInfo.nTickRate * 3 : 3;

	for (unsigned i = 0; i < wait; i++) {
		if (!multi_handle_delta()) {
			TimeoutCursor(true);
			break;
		}
		TimeoutCursor(false);
		GameLogic();

		if (!gbRunGame || !gbIsMultiplayer || demo::IsRunning() || demo::IsRecording() || !nthread_has_500ms_passed())
			break;
	}
}

void diablo_color_cyc_logic()
{
	if (!*sgOptions.Graphics.colorCycling)
		return;

	if (PauseMode != 0)
		return;

	if (leveltype == DTYPE_HELL) {
		lighting_color_cycling();
	} else if (currlevel >= 21) {
		palette_update_crypt();
	} else if (currlevel >= 17) {
		palette_update_hive();
	} else if (setlevel && setlvlnum == Quests[Q_PWATER]._qslvl) {
		UpdatePWaterPalette();
	} else if (leveltype == DTYPE_CAVES) {
		palette_update_caves();
	}
}

} // namespace devilution
<|MERGE_RESOLUTION|>--- conflicted
+++ resolved
@@ -1,2244 +1,2232 @@
-/**
- * @file diablo.cpp
- *
- * Implementation of the main game initialization functions.
- */
-#include <array>
-
-#include <fmt/format.h>
-
-#include <config.h>
-
-#include "DiabloUI/selstart.h"
-#include "automap.h"
-#include "capture.h"
-#include "control.h"
-#include "cursor.h"
-#include "dead.h"
-#ifdef _DEBUG
-#include "debug.h"
-#endif
-#include "DiabloUI/diabloui.h"
-#include "controls/plrctrls.h"
-#include "controls/touch/gamepad.h"
-#include "controls/touch/renderers.h"
-#include "diablo.h"
-#include "discord/discord.h"
-#include "doom.h"
-#include "drlg_l1.h"
-#include "drlg_l2.h"
-#include "drlg_l3.h"
-#include "drlg_l4.h"
-#include "dx.h"
-#include "encrypt.h"
-#include "engine/cel_sprite.hpp"
-#include "engine/demomode.h"
-#include "engine/load_cel.hpp"
-#include "engine/load_file.hpp"
-#include "engine/random.hpp"
-#include "error.h"
-#include "gamemenu.h"
-#include "gmenu.h"
-#include "help.h"
-#include "hwcursor.hpp"
-#include "init.h"
-#include "lighting.h"
-#include "loadsave.h"
-#include "menu.h"
-#include "minitext.h"
-#include "missiles.h"
-#include "movie.h"
-#include "multi.h"
-#include "nthread.h"
-#include "objects.h"
-#include "options.h"
-#include "panels/spell_book.hpp"
-#include "panels/spell_list.hpp"
-#include "pfile.h"
-#include "plrmsg.h"
-#include "qol/common.h"
-#include "qol/itemlabels.h"
-#include "restrict.h"
-#include "setmaps.h"
-#include "sound.h"
-#include "stash.h"
-#include "stores.h"
-#include "storm/storm_net.hpp"
-#include "themes.h"
-#include "town.h"
-#include "towners.h"
-#include "track.h"
-#include "trigs.h"
-#include "utils/console.h"
-#include "utils/language.h"
-#include "utils/paths.h"
-#include "utils/stdcompat/string_view.hpp"
-#include "utils/utf8.hpp"
-
-#ifdef __vita__
-#include "platform/vita/touch.h"
-#endif
-
-#ifdef GPERF_HEAP_FIRST_GAME_ITERATION
-#include <gperftools/heap-profiler.h>
-#endif
-
-namespace devilution {
-
-SDL_Window *ghMainWnd;
-uint32_t glSeedTbl[NUMLEVELS];
-dungeon_type gnLevelTypeTbl[NUMLEVELS];
-Point MousePosition;
-bool gbRunGame;
-bool gbRunGameResult;
-bool zoomflag;
-/** Enable updating of player character, set to false once Diablo dies */
-bool gbProcessPlayers;
-bool gbLoadGame;
-bool cineflag;
-int force_redraw;
-int PauseMode;
-bool gbNestArt;
-bool gbBard;
-bool gbBarbarian;
-bool gbQuietMode = false;
-clicktype sgbMouseDown;
-uint16_t gnTickDelay = 50;
-char gszProductName[64] = "DevilutionX vUnknown";
-
-#ifdef _DEBUG
-bool DebugDisableNetworkTimeout = false;
-std::vector<std::string> DebugCmdsFromCommandLine;
-#endif
-/** Specifies whether players are in non-PvP mode. */
-bool gbFriendlyMode = true;
-GameLogicStep gGameLogicStep = GameLogicStep::None;
-QuickMessage QuickMessages[QUICK_MESSAGE_OPTIONS] = {
-	{ "QuickMessage1", N_("I need help! Come Here!") },
-	{ "QuickMessage2", N_("Follow me.") },
-	{ "QuickMessage3", N_("Here's something for you.") },
-	{ "QuickMessage4", N_("Now you DIE!") }
-};
-
-/** This and the following mouse variables are for handling in-game click-and-hold actions */
-MouseActionType LastMouseButtonAction = MouseActionType::None;
-
-// Controller support: Actions to run after updating the cursor state.
-// Defined in SourceX/controls/plctrls.cpp.
-extern void plrctrls_after_check_curs_move();
-extern void plrctrls_every_frame();
-extern void plrctrls_after_game_logic();
-
-namespace {
-
-char gszVersionNumber[64] = "internal version unknown";
-
-bool gbGameLoopStartup;
-bool forceSpawn;
-bool forceDiablo;
-int sgnTimeoutCurs;
-bool gbShowIntro = true;
-/** To know if these things have been done when we get to the diablo_deinit() function */
-bool was_archives_init = false;
-/** To know if surfaces have been initialized or not */
-bool was_window_init = false;
-bool was_ui_init = false;
-bool was_snd_init = false;
-
-void StartGame(interface_mode uMsg)
-{
-	zoomflag = true;
-	CalcViewportGeometry();
-	cineflag = false;
-	InitCursor();
-#ifdef _DEBUG
-	LoadDebugGFX();
-#endif
-	assert(ghMainWnd);
-	music_stop();
-	InitQol();
-	ShowProgress(uMsg);
-	gmenu_init_menu();
-	InitLevelCursor();
-	sgnTimeoutCurs = CURSOR_NONE;
-	sgbMouseDown = CLICK_NONE;
-	LastMouseButtonAction = MouseActionType::None;
-}
-
-void FreeGame()
-{
-	FreeQol();
-	FreeControlPan();
-	FreeInvGFX();
-	FreeGMenu();
-	FreeQuestText();
-	FreeStoreMem();
-
-	for (auto &player : Players)
-		ResetPlayerGFX(player);
-
-	FreeCursor();
-#ifdef _DEBUG
-	FreeDebugGFX();
-#endif
-	FreeGameMem();
-}
-
-bool ProcessInput()
-{
-	if (PauseMode == 2) {
-		return false;
-	}
-
-	plrctrls_every_frame();
-
-	if (!gbIsMultiplayer && gmenu_is_active()) {
-		force_redraw |= 1;
-		return false;
-	}
-
-	if (!gmenu_is_active() && sgnTimeoutCurs == CURSOR_NONE) {
-#ifdef __vita__
-		finish_simulated_mouse_clicks(MousePosition.x, MousePosition.y);
-#endif
-		CheckCursMove();
-		plrctrls_after_check_curs_move();
-		RepeatMouseAction();
-	}
-
-	return true;
-}
-
-void LeftMouseCmd(bool bShift)
-{
-	bool bNear;
-
-	assert(MousePosition.y < GetMainPanel().position.y || MousePosition.x < GetMainPanel().position.x || MousePosition.x >= GetMainPanel().position.x + PANEL_WIDTH);
-
-	if (leveltype == DTYPE_TOWN) {
-		if (pcursitem != -1 && pcurs == CURSOR_HAND)
-			NetSendCmdLocParam1(true, invflag ? CMD_GOTOGETITEM : CMD_GOTOAGETITEM, cursPosition, pcursitem);
-		if (pcursmonst != -1)
-			NetSendCmdLocParam1(true, CMD_TALKXY, cursPosition, pcursmonst);
-		if (pcursitem == -1 && pcursmonst == -1 && pcursplr == -1) {
-			LastMouseButtonAction = MouseActionType::Walk;
-			NetSendCmdLoc(MyPlayerId, true, CMD_WALKXY, cursPosition);
-		}
-		return;
-	}
-
-	auto &myPlayer = Players[MyPlayerId];
-	bNear = myPlayer.position.tile.WalkingDistance(cursPosition) < 2;
-	if (pcursitem != -1 && pcurs == CURSOR_HAND && !bShift) {
-		NetSendCmdLocParam1(true, invflag ? CMD_GOTOGETITEM : CMD_GOTOAGETITEM, cursPosition, pcursitem);
-	} else if (pcursobj != -1 && !Objects[pcursobj].IsDisabled() && (!bShift || (bNear && Objects[pcursobj]._oBreak == 1))) {
-		LastMouseButtonAction = MouseActionType::OperateObject;
-		NetSendCmdLocParam1(true, pcurs == CURSOR_DISARM ? CMD_DISARMXY : CMD_OPOBJXY, cursPosition, pcursobj);
-	} else if (myPlayer.UsesRangedWeapon()) {
-		if (bShift) {
-			LastMouseButtonAction = MouseActionType::Attack;
-			NetSendCmdLoc(MyPlayerId, true, CMD_RATTACKXY, cursPosition);
-		} else if (pcursmonst != -1) {
-			if (CanTalkToMonst(Monsters[pcursmonst])) {
-				NetSendCmdParam1(true, CMD_ATTACKID, pcursmonst);
-			} else {
-				LastMouseButtonAction = MouseActionType::AttackMonsterTarget;
-				NetSendCmdParam1(true, CMD_RATTACKID, pcursmonst);
-			}
-		} else if (pcursplr != -1 && !gbFriendlyMode) {
-			LastMouseButtonAction = MouseActionType::AttackPlayerTarget;
-			NetSendCmdParam1(true, CMD_RATTACKPID, pcursplr);
-		}
-	} else {
-		if (bShift) {
-			if (pcursmonst != -1) {
-				if (CanTalkToMonst(Monsters[pcursmonst])) {
-					NetSendCmdParam1(true, CMD_ATTACKID, pcursmonst);
-				} else {
-					LastMouseButtonAction = MouseActionType::Attack;
-					NetSendCmdLoc(MyPlayerId, true, CMD_SATTACKXY, cursPosition);
-				}
-			} else {
-				LastMouseButtonAction = MouseActionType::Attack;
-				NetSendCmdLoc(MyPlayerId, true, CMD_SATTACKXY, cursPosition);
-			}
-		} else if (pcursmonst != -1) {
-			LastMouseButtonAction = MouseActionType::AttackMonsterTarget;
-			NetSendCmdParam1(true, CMD_ATTACKID, pcursmonst);
-		} else if (pcursplr != -1 && !gbFriendlyMode) {
-			LastMouseButtonAction = MouseActionType::AttackPlayerTarget;
-			NetSendCmdParam1(true, CMD_ATTACKPID, pcursplr);
-		}
-	}
-	if (!bShift && pcursitem == -1 && pcursobj == -1 && pcursmonst == -1 && pcursplr == -1) {
-		LastMouseButtonAction = MouseActionType::Walk;
-		NetSendCmdLoc(MyPlayerId, true, CMD_WALKXY, cursPosition);
-	}
-}
-
-void LeftMouseDown(int wParam)
-{
-	LastMouseButtonAction = MouseActionType::None;
-
-	if (gmenu_left_mouse(true))
-		return;
-
-	if (control_check_talk_btn())
-		return;
-
-	if (sgnTimeoutCurs != CURSOR_NONE)
-		return;
-
-	if (MyPlayerIsDead) {
-		control_check_btn_press();
-		return;
-	}
-
-	if (PauseMode == 2) {
-		return;
-	}
-	if (DoomFlag) {
-		doom_close();
-		return;
-	}
-
-	if (spselflag) {
-		SetSpell();
-		return;
-	}
-
-	if (stextflag != STORE_NONE) {
-		CheckStoreBtn();
-		return;
-	}
-
-	bool isShiftHeld = (wParam & DVL_MK_SHIFT) != 0;
-	bool isCtrlHeld = (wParam & DVL_MK_CTRL) != 0;
-
-	int stashNavY = 15; // position for stash buttons
-	int stashNavW = 21;
-	int stashNavH = 19;
-
-	int stashGoldY = 16; // position for withdraw gold button
-	int stashGoldW = 27;
-	int stashGoldH = 19;
-
-	const Rectangle StashButtonRect[] = {
-		// Contains mappings for the buttons in the stash (2 navigation buttons, withdraw gold buttons, 2 navigation buttons)
-		// clang-format off
-	//  X,   Y,   W,   H
-	{ { 35,   stashNavY },   { stashNavW, stashNavH } }, // 10 left
-	{ { 63,   stashNavY },   { stashNavW, stashNavH } }, // 1 left
-	{ { 92,  stashGoldY }, { stashGoldW, stashGoldH } }, // withdraw gold
-	{ { 240,  stashNavY },   { stashNavW, stashNavH } }, // 1 right
-	{ { 268,  stashNavY },   { stashNavW, stashNavH } }  // 10 right
-
-		// clang-format on
-	};
-
-	Rectangle stashButton;
-
-	if (!GetMainPanel().Contains(MousePosition)) {
-		if (!gmenu_is_active() && !TryIconCurs()) {
-			if (QuestLogIsOpen && GetLeftPanel().Contains(MousePosition)) {
-				QuestlogESC();
-			} else if (qtextflag) {
-				qtextflag = false;
-				stream_stop();
-			} else if (chrflag && GetLeftPanel().Contains(MousePosition)) {
-				CheckChrBtns();
-			} else if (invflag && GetRightPanel().Contains(MousePosition)) {
-				if (!dropGoldFlag)
-					CheckInvItem(isShiftHeld, isCtrlHeld);
-			} else if (stashflag && GetLeftPanel().Contains(MousePosition)) {
-				if (!dropGoldFlag)
-					CheckStashItem(isShiftHeld, isCtrlHeld);
-				for (int i = 0; i < 5; i++) {
-					stashButton = StashButtonRect[i];
-					stashButton.position = GetPanelPosition(UiPanels::Stash, stashButton.position);
-					if (stashButton.Contains(MousePosition)) {
-						CheckStashBtn();
-						break;
-					}
-				}
-
-			} else if (sbookflag && GetRightPanel().Contains(MousePosition)) {
-				CheckSBook();
-			} else if (pcurs >= CURSOR_FIRSTITEM) {
-				if (TryInvPut()) {
-					NetSendCmdPItem(true, CMD_PUTITEM, cursPosition);
-					NewCursor(CURSOR_HAND);
-				}
-			} else {
-				if (Players[MyPlayerId]._pStatPts != 0 && !spselflag)
-					CheckLvlBtn();
-				if (!lvlbtndown)
-					LeftMouseCmd(isShiftHeld);
-			}
-		}
-	} else {
-		if (!talkflag && !dropGoldFlag && !gmenu_is_active())
-			CheckInvScrn(isShiftHeld, isCtrlHeld);
-		DoPanBtn();
-		if (pcurs > CURSOR_HAND && pcurs < CURSOR_FIRSTITEM)
-			NewCursor(CURSOR_HAND);
-	}
-}
-
-void LeftMouseUp(int wParam)
-{
-	gmenu_left_mouse(false);
-	control_release_talk_btn();
-	bool isShiftHeld = (wParam & (DVL_MK_SHIFT | DVL_MK_LBUTTON)) != 0;
-	if (panbtndown)
-		CheckBtnUp();
-	if (chrbtnactive)
-		ReleaseChrBtns(isShiftHeld);
-	if (lvlbtndown)
-		ReleaseLvlBtn();
-	if (stextflag != STORE_NONE)
-		ReleaseStoreBtn();
-}
-
-void RightMouseDown(bool isShiftHeld)
-{
-	LastMouseButtonAction = MouseActionType::None;
-
-	if (gmenu_is_active() || sgnTimeoutCurs != CURSOR_NONE || PauseMode == 2 || Players[MyPlayerId]._pInvincible) {
-		return;
-	}
-
-	if (DoomFlag) {
-		doom_close();
-		return;
-	}
-	if (stextflag != STORE_NONE)
-		return;
-	if (spselflag) {
-		SetSpell();
-		return;
-	}
-	if ((!sbookflag || !GetRightPanel().Contains(MousePosition))
-	    && !TryIconCurs()
-	    && (pcursinvitem == -1 || !UseInvItem(MyPlayerId, pcursinvitem))) {
-		if (pcurs == CURSOR_HAND) {
-			if (pcursinvitem == -1 || !UseInvItem(MyPlayerId, pcursinvitem))
-				CheckPlrSpell(isShiftHeld);
-		} else if (pcurs > CURSOR_HAND && pcurs < CURSOR_FIRSTITEM) {
-			NewCursor(CURSOR_HAND);
-		}
-	}
-}
-
-bool PressSysKey(int wParam)
-{
-	if (gmenu_is_active() || wParam != DVL_VK_F10)
-		return false;
-	DiabloHotkeyMsg(1);
-	return true;
-}
-
-void ReleaseKey(int vkey)
-{
-	if (vkey == DVL_VK_SNAPSHOT)
-		CaptureScreen();
-	if (vkey == DVL_VK_MENU || vkey == DVL_VK_LMENU || vkey == DVL_VK_RMENU)
-		AltPressed(false);
-	if (vkey == DVL_VK_RCONTROL)
-		ToggleItemLabelHighlight();
-}
-
-void ClosePanels()
-{
-	if (CanPanelsCoverView()) {
-		if (!chrflag && !QuestLogIsOpen && !stashflag && (invflag || sbookflag) && MousePosition.x < 480 && MousePosition.y < PANEL_TOP) {
-			SetCursorPos(MousePosition + Displacement { 160, 0 });
-		} else if (!invflag && !sbookflag && (chrflag || QuestLogIsOpen || stashflag) && MousePosition.x > 160 && MousePosition.y < PANEL_TOP) {
-			SetCursorPos(MousePosition - Displacement { 160, 0 });
-		}
-	}
-	invflag = false;
-	chrflag = false;
-	sbookflag = false;
-	QuestLogIsOpen = false;
-	stashflag = false;
-}
-
-void PressKey(int vkey)
-{
-	if (gmenu_presskeys(vkey) || control_presskeys(vkey)) {
-		return;
-	}
-
-	if (vkey == DVL_VK_MENU || vkey == DVL_VK_LMENU || vkey == DVL_VK_RMENU)
-		AltPressed(true);
-
-	if (MyPlayerIsDead) {
-		if (sgnTimeoutCurs != CURSOR_NONE) {
-			return;
-		}
-		sgOptions.Keymapper.KeyPressed(vkey);
-		if (vkey == DVL_VK_RETURN) {
-			if (GetAsyncKeyState(DVL_VK_MENU))
-				sgOptions.Graphics.fullscreen.SetValue(!IsFullScreen());
-			else
-				control_type_message();
-		}
-		if (vkey != DVL_VK_ESCAPE) {
-			return;
-		}
-	}
-	if (vkey == DVL_VK_ESCAPE) {
-		if (!PressEscKey()) {
-			LastMouseButtonAction = MouseActionType::None;
-			gamemenu_on();
-		}
-		return;
-	}
-
-	if (sgnTimeoutCurs != CURSOR_NONE || dropGoldFlag) {
-		return;
-	}
-	if (vkey == DVL_VK_PAUSE) {
-		diablo_pause_game();
-		return;
-	}
-	if (PauseMode == 2) {
-		if (vkey == DVL_VK_RETURN && GetAsyncKeyState(DVL_VK_MENU))
-			sgOptions.Graphics.fullscreen.SetValue(!IsFullScreen());
-		return;
-	}
-
-	sgOptions.Keymapper.KeyPressed(vkey);
-
-	if (vkey == DVL_VK_RETURN) {
-		if (GetAsyncKeyState(DVL_VK_MENU)) {
-			sgOptions.Graphics.fullscreen.SetValue(!IsFullScreen());
-		} else if (stextflag != STORE_NONE) {
-			StoreEnter();
-		} else if (QuestLogIsOpen) {
-			QuestlogEnter();
-		} else {
-			control_type_message();
-		}
-	} else if (vkey == DVL_VK_UP) {
-		if (stextflag != STORE_NONE) {
-			StoreUp();
-		} else if (QuestLogIsOpen) {
-			QuestlogUp();
-		} else if (HelpFlag) {
-			HelpScrollUp();
-		} else if (AutomapActive) {
-			AutomapUp();
-		}
-	} else if (vkey == DVL_VK_DOWN) {
-		if (stextflag != STORE_NONE) {
-			StoreDown();
-		} else if (QuestLogIsOpen) {
-			QuestlogDown();
-		} else if (HelpFlag) {
-			HelpScrollDown();
-		} else if (AutomapActive) {
-			AutomapDown();
-		}
-	} else if (vkey == DVL_VK_PRIOR) {
-		if (stextflag != STORE_NONE) {
-			StorePrior();
-		}
-	} else if (vkey == DVL_VK_NEXT) {
-		if (stextflag != STORE_NONE) {
-			StoreNext();
-		}
-	} else if (vkey == DVL_VK_LEFT) {
-		if (AutomapActive && !talkflag) {
-			AutomapLeft();
-		}
-	} else if (vkey == DVL_VK_RIGHT) {
-		if (AutomapActive && !talkflag) {
-			AutomapRight();
-		}
-	} else if (vkey == DVL_VK_TAB) {
-		DoAutoMap();
-	} else if (vkey == DVL_VK_SPACE) {
-		ClosePanels();
-		HelpFlag = false;
-		spselflag = false;
-		if (qtextflag && leveltype == DTYPE_TOWN) {
-			qtextflag = false;
-			stream_stop();
-		}
-		AutomapActive = false;
-		CancelCurrentDiabloMsg();
-		gamemenu_off();
-		doom_close();
-	}
-}
-
-/**
- * @internal `return` must be used instead of `break` to be bin exact as C++
- */
-void PressChar(char vkey)
-{
-	if (gmenu_is_active() || IsTalkActive() || sgnTimeoutCurs != CURSOR_NONE || MyPlayerIsDead) {
-		return;
-	}
-	if (vkey == 'p' || vkey == 'P') {
-		diablo_pause_game();
-		return;
-	}
-	if (PauseMode == 2) {
-		return;
-	}
-	if (DoomFlag) {
-		doom_close();
-		return;
-	}
-	if (dropGoldFlag) {
-		control_drop_gold(vkey);
-		return;
-	}
-
-	switch (vkey) {
-	case '+':
-	case '=':
-		if (AutomapActive) {
-			AutomapZoomIn();
-		}
-		return;
-	case '-':
-	case '_':
-		if (AutomapActive) {
-			AutomapZoomOut();
-		}
-		return;
-#ifdef _DEBUG
-	case 'M':
-		NextDebugMonster();
-		return;
-	case 'm':
-		GetDebugMonster();
-		return;
-#endif
-	}
-}
-
-void GetMousePos(int32_t lParam)
-{
-	MousePosition = { (std::int16_t)(lParam & 0xffff), (std::int16_t)((lParam >> 16) & 0xffff) };
-}
-
-void GameEventHandler(uint32_t uMsg, int32_t wParam, int32_t lParam)
-{
-	switch (uMsg) {
-	case DVL_WM_KEYDOWN:
-		PressKey(wParam);
-		return;
-	case DVL_WM_KEYUP:
-		ReleaseKey(wParam);
-		return;
-	case DVL_WM_CHAR:
-		PressChar((char)wParam);
-		return;
-	case DVL_WM_SYSKEYDOWN:
-		if (PressSysKey(wParam))
-			return;
-		break;
-	case DVL_WM_SYSCOMMAND:
-		if (wParam == DVL_SC_CLOSE) {
-			gbRunGame = false;
-			gbRunGameResult = false;
-			return;
-		}
-		break;
-	case DVL_WM_MOUSEMOVE:
-		GetMousePos(lParam);
-		gmenu_on_mouse_move();
-		return;
-	case DVL_WM_LBUTTONDOWN:
-		GetMousePos(lParam);
-		if (sgbMouseDown == CLICK_NONE) {
-			sgbMouseDown = CLICK_LEFT;
-			LeftMouseDown(wParam);
-		}
-		return;
-	case DVL_WM_LBUTTONUP:
-		GetMousePos(lParam);
-		if (sgbMouseDown == CLICK_LEFT) {
-			LastMouseButtonAction = MouseActionType::None;
-			sgbMouseDown = CLICK_NONE;
-			LeftMouseUp(wParam);
-		}
-		return;
-	case DVL_WM_RBUTTONDOWN:
-		GetMousePos(lParam);
-		if (sgbMouseDown == CLICK_NONE) {
-			sgbMouseDown = CLICK_RIGHT;
-			RightMouseDown((wParam & DVL_MK_SHIFT) != 0);
-		}
-		return;
-	case DVL_WM_RBUTTONUP:
-		GetMousePos(lParam);
-		if (sgbMouseDown == CLICK_RIGHT) {
-			LastMouseButtonAction = MouseActionType::None;
-			sgbMouseDown = CLICK_NONE;
-		}
-		return;
-	case DVL_WM_CAPTURECHANGED:
-		sgbMouseDown = CLICK_NONE;
-		LastMouseButtonAction = MouseActionType::None;
-		break;
-	case WM_DIABNEXTLVL:
-	case WM_DIABPREVLVL:
-	case WM_DIABRTNLVL:
-	case WM_DIABSETLVL:
-	case WM_DIABWARPLVL:
-	case WM_DIABTOWNWARP:
-	case WM_DIABTWARPUP:
-	case WM_DIABRETOWN:
-		if (gbIsMultiplayer)
-			pfile_write_hero();
-		nthread_ignore_mutex(true);
-		PaletteFadeOut(8);
-		sound_stop();
-		music_stop();
-		LastMouseButtonAction = MouseActionType::None;
-		sgbMouseDown = CLICK_NONE;
-		ShowProgress((interface_mode)uMsg);
-		force_redraw = 255;
-		DrawAndBlit();
-		LoadPWaterPalette();
-		if (gbRunGame)
-			PaletteFadeIn(8);
-		nthread_ignore_mutex(false);
-		gbGameLoopStartup = true;
-		return;
-	}
-
-	MainWndProc(uMsg);
-}
-
-void RunGameLoop(interface_mode uMsg)
-{
-	demo::NotifyGameLoopStart();
-
-	WNDPROC saveProc;
-	tagMSG msg;
-
-	nthread_ignore_mutex(true);
-	StartGame(uMsg);
-	assert(ghMainWnd);
-	saveProc = SetWindowProc(GameEventHandler);
-	run_delta_info();
-	gbRunGame = true;
-	gbProcessPlayers = true;
-	gbRunGameResult = true;
-	force_redraw = 255;
-	DrawAndBlit();
-	LoadPWaterPalette();
-	PaletteFadeIn(8);
-	force_redraw = 255;
-	gbGameLoopStartup = true;
-	nthread_ignore_mutex(false);
-
-	discord_manager::StartGame();
-#ifdef GPERF_HEAP_FIRST_GAME_ITERATION
-	unsigned run_game_iteration = 0;
-#endif
-
-	while (gbRunGame) {
-
-#ifdef _DEBUG
-		if (!gbGameLoopStartup && !DebugCmdsFromCommandLine.empty()) {
-			for (auto &cmd : DebugCmdsFromCommandLine) {
-				CheckDebugTextCommand(cmd);
-			}
-			DebugCmdsFromCommandLine.clear();
-		}
-#endif
-
-		while (FetchMessage(&msg)) {
-			if (msg.message == DVL_WM_QUIT) {
-				gbRunGameResult = false;
-				gbRunGame = false;
-				break;
-			}
-			TranslateMessage(&msg);
-			PushMessage(&msg);
-		}
-		if (!gbRunGame)
-			break;
-
-		bool drawGame = true;
-		bool processInput = true;
-		bool runGameLoop = demo::IsRunning() ? demo::GetRunGameLoop(drawGame, processInput) : nthread_has_500ms_passed();
-		if (demo::IsRecording())
-			demo::RecordGameLoopResult(runGameLoop);
-
-		discord_manager::UpdateGame();
-
-		if (!runGameLoop) {
-			if (processInput)
-				ProcessInput();
-			if (!drawGame)
-				continue;
-			force_redraw |= 1;
-			DrawAndBlit();
-			continue;
-		}
-
-		diablo_color_cyc_logic();
-		multi_process_network_packets();
-		game_loop(gbGameLoopStartup);
-		gbGameLoopStartup = false;
-		if (drawGame)
-			DrawAndBlit();
-#ifdef GPERF_HEAP_FIRST_GAME_ITERATION
-		if (run_game_iteration++ == 0)
-			HeapProfilerDump("first_game_iteration");
-#endif
-	}
-
-	demo::NotifyGameLoopEnd();
-
-	if (gbIsMultiplayer) {
-		pfile_write_hero(/*writeGameData=*/false, /*clearTables=*/true);
-	}
-
-	PaletteFadeOut(8);
-	NewCursor(CURSOR_NONE);
-	ClearScreenBuffer();
-	force_redraw = 255;
-	scrollrt_draw_game_screen();
-	saveProc = SetWindowProc(saveProc);
-	assert(saveProc == GameEventHandler);
-	FreeGame();
-
-	if (cineflag) {
-		cineflag = false;
-		DoEnding();
-	}
-}
-
-[[noreturn]] void PrintHelpAndExit()
-{
-	printInConsole("%s", _(/* TRANSLATORS: Commandline Option */ "Options:\n"));
-	printInConsole("    %-20s %-30s\n", /* TRANSLATORS: Commandline Option */ "-h, --help", _("Print this message and exit"));
-	printInConsole("    %-20s %-30s\n", /* TRANSLATORS: Commandline Option */ "--version", _("Print the version and exit"));
-	printInConsole("    %-20s %-30s\n", /* TRANSLATORS: Commandline Option */ "--data-dir", _("Specify the folder of diabdat.mpq"));
-	printInConsole("    %-20s %-30s\n", /* TRANSLATORS: Commandline Option */ "--save-dir", _("Specify the folder of save files"));
-	printInConsole("    %-20s %-30s\n", /* TRANSLATORS: Commandline Option */ "--config-dir", _("Specify the location of diablo.ini"));
-	printInConsole("    %-20s %-30s\n", /* TRANSLATORS: Commandline Option */ "-n", _("Skip startup videos"));
-	printInConsole("    %-20s %-30s\n", /* TRANSLATORS: Commandline Option */ "-f", _("Display frames per second"));
-	printInConsole("    %-20s %-30s\n", /* TRANSLATORS: Commandline Option */ "--verbose", _("Enable verbose logging"));
-	printInConsole("    %-20s %-30s\n", /* TRANSLATORS: Commandline Option */ "--record <#>", _("Record a demo file"));
-	printInConsole("    %-20s %-30s\n", /* TRANSLATORS: Commandline Option */ "--demo <#>", _("Play a demo file"));
-	printInConsole("    %-20s %-30s\n", /* TRANSLATORS: Commandline Option */ "--timedemo", _("Disable all frame limiting during demo playback"));
-	printInConsole("%s", _(/* TRANSLATORS: Commandline Option */ "\nGame selection:\n"));
-	printInConsole("    %-20s %-30s\n", /* TRANSLATORS: Commandline Option */ "--spawn", _("Force Shareware mode"));
-	printInConsole("    %-20s %-30s\n", /* TRANSLATORS: Commandline Option */ "--diablo", _("Force Diablo mode"));
-	printInConsole("    %-20s %-30s\n", /* TRANSLATORS: Commandline Option */ "--hellfire", _("Force Hellfire mode"));
-	printInConsole("%s", _(/* TRANSLATORS: Commandline Option */ "\nHellfire options:\n"));
-	printInConsole("    %-20s %-30s\n", /* TRANSLATORS: Commandline Option */ "--nestart", _("Use alternate nest palette"));
-#ifdef _DEBUG
-	printInConsole("\nDebug options:\n");
-	printInConsole("    %-20s %-30s\n", "-i", "Ignore network timeout");
-	printInConsole("    %-20s %-30s\n", "+<internal command>", "Pass commands to the engine");
-#endif
-	printInConsole("%s", _("\nReport bugs at https://github.com/diasurgical/devilutionX/\n"));
-	diablo_quit(0);
-}
-
-void DiabloParseFlags(int argc, char **argv)
-{
-#ifdef _DEBUG
-	int argumentIndexOfLastCommandPart = -1;
-	std::string currentCommand;
-#endif
-	bool timedemo = false;
-	int demoNumber = -1;
-	int recordNumber = -1;
-	for (int i = 1; i < argc; i++) {
-		const string_view arg = argv[i];
-		if (arg == "-h" || arg == "--help") {
-			PrintHelpAndExit();
-		} else if (arg == "--version") {
-			printInConsole("%s v%s\n", PROJECT_NAME, PROJECT_VERSION);
-			diablo_quit(0);
-		} else if (arg == "--data-dir") {
-			if (i + 1 == argc) {
-				printInConsole("%s requires an argument\n", "--data-dir");
-				diablo_quit(0);
-			}
-			paths::SetBasePath(argv[++i]);
-		} else if (arg == "--save-dir") {
-			if (i + 1 == argc) {
-				printInConsole("%s requires an argument\n", "--save-dir");
-				diablo_quit(0);
-			}
-			paths::SetPrefPath(argv[++i]);
-		} else if (arg == "--config-dir") {
-			if (i + 1 == argc) {
-				printInConsole("%s requires an argument\n", "--config-dir");
-				diablo_quit(0);
-			}
-			paths::SetConfigPath(argv[++i]);
-		} else if (arg == "--demo") {
-			if (i + 1 == argc) {
-				printInConsole("%s requires an argument\n", "--demo");
-				diablo_quit(0);
-			}
-			demoNumber = SDL_atoi(argv[++i]);
-			gbShowIntro = false;
-		} else if (arg == "--timedemo") {
-			timedemo = true;
-		} else if (arg == "--record") {
-			if (i + 1 == argc) {
-				printInConsole("%s requires an argument\n", "--record");
-				diablo_quit(0);
-			}
-			recordNumber = SDL_atoi(argv[++i]);
-		} else if (arg == "-n") {
-			gbShowIntro = false;
-		} else if (arg == "-f") {
-			EnableFrameCount();
-		} else if (arg == "--spawn") {
-			forceSpawn = true;
-		} else if (arg == "--diablo") {
-			forceDiablo = true;
-		} else if (arg == "--hellfire") {
-			forceHellfire = true;
-		} else if (arg == "--nestart") {
-			gbNestArt = true;
-		} else if (arg == "--vanilla") {
-			gbVanilla = true;
-		} else if (arg == "--verbose") {
-			SDL_LogSetAllPriority(SDL_LOG_PRIORITY_VERBOSE);
-#ifdef _DEBUG
-		} else if (arg == "-i") {
-			DebugDisableNetworkTimeout = true;
-		} else if (arg[0] == '+') {
-			if (!currentCommand.empty())
-				DebugCmdsFromCommandLine.push_back(currentCommand);
-			argumentIndexOfLastCommandPart = i;
-			currentCommand = arg.substr(1);
-		} else if (arg[0] != '-' && (argumentIndexOfLastCommandPart + 1) == i) {
-			currentCommand.append(" ");
-			currentCommand.append(arg);
-			argumentIndexOfLastCommandPart = i;
-#endif
-		} else {
-			printInConsole("unrecognized option '%s'\n", argv[i]);
-			PrintHelpAndExit();
-		}
-	}
-
-#ifdef _DEBUG
-	if (!currentCommand.empty())
-		DebugCmdsFromCommandLine.push_back(currentCommand);
-#endif
-
-	if (demoNumber != -1)
-		demo::InitPlayBack(demoNumber, timedemo);
-	if (recordNumber != -1)
-		demo::InitRecording(recordNumber);
-}
-
-void DiabloInitScreen()
-{
-	MousePosition = { gnScreenWidth / 2, gnScreenHeight / 2 };
-	if (!sgbControllerActive)
-		SetCursorPos(MousePosition);
-	ScrollInfo.tile = { 0, 0 };
-	ScrollInfo.offset = { 0, 0 };
-	ScrollInfo._sdir = ScrollDirection::None;
-
-	ClrDiabloMsg();
-}
-
-void SetApplicationVersions()
-{
-	snprintf(gszProductName, sizeof(gszProductName) / sizeof(char), "%s v%s", PROJECT_NAME, PROJECT_VERSION);
-	CopyUtf8(gszVersionNumber, fmt::format(_("version {:s}"), PROJECT_VERSION), sizeof(gszVersionNumber) / sizeof(char));
-}
-
-void DiabloInit()
-{
-	if (*sgOptions.Graphics.showFPS)
-		EnableFrameCount();
-
-	init_create_window();
-	was_window_init = true;
-
-	if (forceSpawn || *sgOptions.StartUp.shareware)
-		gbIsSpawn = true;
-	if (forceDiablo || *sgOptions.StartUp.gameMode == StartUpGameMode::Diablo)
-		gbIsHellfire = false;
-	if (forceHellfire)
-		gbIsHellfire = true;
-
-	gbIsHellfireSaveGame = gbIsHellfire;
-
-	LanguageInitialize();
-
-	SetApplicationVersions();
-
-	for (size_t i = 0; i < QUICK_MESSAGE_OPTIONS; i++) {
-		auto &messages = sgOptions.Chat.szHotKeyMsgs[i];
-		if (messages.size() > 0) {
-			continue;
-		}
-		messages.emplace_back(_(QuickMessages[i].message));
-	}
-
-#ifdef VIRTUAL_GAMEPAD
-	InitializeVirtualGamepad();
-#endif
-
-	UiInitialize();
-	was_ui_init = true;
-
-	ReadOnlyTest();
-
-	if (gbIsHellfire && !forceHellfire && *sgOptions.StartUp.gameMode == StartUpGameMode::Ask) {
-		UiSelStartUpGameOption();
-		if (!gbIsHellfire) {
-			// Reinitalize the UI Elements cause we changed the game
-			UnloadUiGFX();
-			UiInitialize();
-			if (IsHardwareCursor())
-				SetHardwareCursor(CursorInfo::UnknownCursor());
-		}
-	}
-
-	DiabloInitScreen();
-
-	snd_init();
-	was_snd_init = true;
-
-	ui_sound_init();
-
-	// Item graphics are loaded early, they already get touched during hero selection.
-	InitItemGFX();
-}
-
-void DiabloSplash()
-{
-	if (!gbShowIntro)
-		return;
-
-	if (*sgOptions.StartUp.splash == StartUpSplash::LogoAndTitleDialog)
-		play_movie("gendata\\logo.smk", true);
-
-	auto &intro = gbIsHellfire ? sgOptions.StartUp.hellfireIntro : sgOptions.StartUp.diabloIntro;
-
-	if (*intro != StartUpIntro::Off) {
-		if (gbIsHellfire)
-			play_movie("gendata\\Hellfire.smk", true);
-		else
-			play_movie("gendata\\diablo1.smk", true);
-		if (*intro == StartUpIntro::Once)
-			intro.SetValue(StartUpIntro::Off);
-	}
-
-	if (IsAnyOf(*sgOptions.StartUp.splash, StartUpSplash::TitleDialog, StartUpSplash::LogoAndTitleDialog))
-		UiTitleDialog();
-}
-
-void DiabloDeinit()
-{
-	FreeItemGFX();
-
-	if (sbWasOptionsLoaded && !demo::IsRunning())
-		SaveOptions();
-	if (was_snd_init)
-		effects_cleanup_sfx();
-	snd_deinit();
-	if (was_ui_init)
-		UiDestroy();
-	if (was_archives_init)
-		init_cleanup();
-	if (was_window_init)
-		dx_cleanup(); // Cleanup SDL surfaces stuff, so we have to do it before SDL_Quit().
-	UnloadFonts();
-	if (SDL_WasInit(SDL_INIT_EVERYTHING & ~SDL_INIT_HAPTIC) != 0)
-		SDL_Quit();
-}
-
-void LoadLvlGFX()
-{
-	assert(pDungeonCels == nullptr);
-	constexpr int SpecialCelWidth = 64;
-
-	switch (leveltype) {
-	case DTYPE_TOWN:
-		if (gbIsHellfire) {
-			pDungeonCels = LoadFileInMem("NLevels\\TownData\\Town.CEL");
-			pMegaTiles = LoadFileInMem<MegaTile>("NLevels\\TownData\\Town.TIL");
-			pLevelPieces = LoadFileInMem<uint16_t>("NLevels\\TownData\\Town.MIN");
-		} else {
-			pDungeonCels = LoadFileInMem("Levels\\TownData\\Town.CEL");
-			pMegaTiles = LoadFileInMem<MegaTile>("Levels\\TownData\\Town.TIL");
-			pLevelPieces = LoadFileInMem<uint16_t>("Levels\\TownData\\Town.MIN");
-		}
-		pSpecialCels = LoadCel("Levels\\TownData\\TownS.CEL", SpecialCelWidth);
-		break;
-	case DTYPE_CATHEDRAL:
-		if (currlevel < 21) {
-			pDungeonCels = LoadFileInMem("Levels\\L1Data\\L1.CEL");
-			pMegaTiles = LoadFileInMem<MegaTile>("Levels\\L1Data\\L1.TIL");
-			pLevelPieces = LoadFileInMem<uint16_t>("Levels\\L1Data\\L1.MIN");
-			pSpecialCels = LoadCel("Levels\\L1Data\\L1S.CEL", SpecialCelWidth);
-		} else {
-			pDungeonCels = LoadFileInMem("NLevels\\L5Data\\L5.CEL");
-			pMegaTiles = LoadFileInMem<MegaTile>("NLevels\\L5Data\\L5.TIL");
-			pLevelPieces = LoadFileInMem<uint16_t>("NLevels\\L5Data\\L5.MIN");
-			pSpecialCels = LoadCel("NLevels\\L5Data\\L5S.CEL", SpecialCelWidth);
-		}
-		break;
-	case DTYPE_CATACOMBS:
-		pDungeonCels = LoadFileInMem("Levels\\L2Data\\L2.CEL");
-		pMegaTiles = LoadFileInMem<MegaTile>("Levels\\L2Data\\L2.TIL");
-		pLevelPieces = LoadFileInMem<uint16_t>("Levels\\L2Data\\L2.MIN");
-		pSpecialCels = LoadCel("Levels\\L2Data\\L2S.CEL", SpecialCelWidth);
-		break;
-	case DTYPE_CAVES:
-		if (currlevel < 17) {
-			pDungeonCels = LoadFileInMem("Levels\\L3Data\\L3.CEL");
-			pMegaTiles = LoadFileInMem<MegaTile>("Levels\\L3Data\\L3.TIL");
-			pLevelPieces = LoadFileInMem<uint16_t>("Levels\\L3Data\\L3.MIN");
-		} else {
-			pDungeonCels = LoadFileInMem("NLevels\\L6Data\\L6.CEL");
-			pMegaTiles = LoadFileInMem<MegaTile>("NLevels\\L6Data\\L6.TIL");
-			pLevelPieces = LoadFileInMem<uint16_t>("NLevels\\L6Data\\L6.MIN");
-		}
-		pSpecialCels = LoadCel("Levels\\L1Data\\L1S.CEL", SpecialCelWidth);
-		break;
-	case DTYPE_HELL:
-		pDungeonCels = LoadFileInMem("Levels\\L4Data\\L4.CEL");
-		pMegaTiles = LoadFileInMem<MegaTile>("Levels\\L4Data\\L4.TIL");
-		pLevelPieces = LoadFileInMem<uint16_t>("Levels\\L4Data\\L4.MIN");
-		pSpecialCels = LoadCel("Levels\\L2Data\\L2S.CEL", SpecialCelWidth);
-		break;
-	default:
-		app_fatal("LoadLvlGFX");
-	}
-}
-
-void LoadAllGFX()
-{
-	IncProgress();
-#ifdef VIRTUAL_GAMEPAD
-	InitVirtualGamepadGFX(renderer);
-#endif
-	IncProgress();
-	InitObjectGFX();
-	IncProgress();
-	InitMissileGFX(gbIsHellfire);
-	IncProgress();
-}
-
-/**
- * @param lvldir method of entry
- */
-void CreateLevel(lvl_entry lvldir)
-{
-	switch (leveltype) {
-	case DTYPE_TOWN:
-		CreateTown(lvldir);
-		InitTownTriggers();
-		LoadRndLvlPal(DTYPE_TOWN);
-		break;
-	case DTYPE_CATHEDRAL:
-		CreateL5Dungeon(glSeedTbl[currlevel], lvldir);
-		InitL1Triggers();
-		Freeupstairs();
-		if (currlevel < 21) {
-			LoadRndLvlPal(DTYPE_CATHEDRAL);
-		} else {
-			LoadRndLvlPal(DTYPE_CRYPT);
-		}
-		break;
-	case DTYPE_CATACOMBS:
-		CreateL2Dungeon(glSeedTbl[currlevel], lvldir);
-		InitL2Triggers();
-		Freeupstairs();
-		LoadRndLvlPal(DTYPE_CATACOMBS);
-		break;
-	case DTYPE_CAVES:
-		CreateL3Dungeon(glSeedTbl[currlevel], lvldir);
-		InitL3Triggers();
-		Freeupstairs();
-		if (currlevel < 17) {
-			LoadRndLvlPal(DTYPE_CAVES);
-		} else {
-			LoadRndLvlPal(DTYPE_NEST);
-		}
-		break;
-	case DTYPE_HELL:
-		CreateL4Dungeon(glSeedTbl[currlevel], lvldir);
-		InitL4Triggers();
-		Freeupstairs();
-		LoadRndLvlPal(DTYPE_HELL);
-		break;
-	default:
-		app_fatal("CreateLevel");
-	}
-}
-
-void UnstuckChargers()
-{
-	if (gbIsMultiplayer) {
-		for (auto &player : Players) {
-			if (!player.plractive)
-				continue;
-			if (player._pLvlChanging)
-				continue;
-			if (player.plrlevel != MyPlayer->plrlevel)
-				continue;
-			if (&player == MyPlayer)
-				continue;
-			return;
-		}
-	}
-	for (int i = 0; i < ActiveMonsterCount; i++) {
-		auto &monster = Monsters[ActiveMonsters[i]];
-		if (monster._mmode == MonsterMode::Charge)
-			monster._mmode = MonsterMode::Stand;
-	}
-}
-
-void UpdateMonsterLights()
-{
-	for (int i = 0; i < ActiveMonsterCount; i++) {
-		auto &monster = Monsters[ActiveMonsters[i]];
-		if (monster.mlid != NO_LIGHT) {
-			if (monster.mlid == Players[MyPlayerId]._plid) { // Fix old saves where some monsters had 0 instead of NO_LIGHT
-				monster.mlid = NO_LIGHT;
-				continue;
-			}
-
-			Light *lid = &Lights[monster.mlid];
-			if (monster.position.tile != lid->position.tile) {
-				ChangeLightXY(monster.mlid, monster.position.tile);
-			}
-		}
-	}
-}
-
-void GameLogic()
-{
-	if (!ProcessInput()) {
-		return;
-	}
-	if (gbProcessPlayers) {
-		gGameLogicStep = GameLogicStep::ProcessPlayers;
-		ProcessPlayers();
-	}
-	if (leveltype != DTYPE_TOWN) {
-		gGameLogicStep = GameLogicStep::ProcessMonsters;
-		ProcessMonsters();
-		gGameLogicStep = GameLogicStep::ProcessObjects;
-		ProcessObjects();
-		gGameLogicStep = GameLogicStep::ProcessMissiles;
-		ProcessMissiles();
-		gGameLogicStep = GameLogicStep::ProcessItems;
-		ProcessItems();
-		ProcessLightList();
-		ProcessVisionList();
-	} else {
-		gGameLogicStep = GameLogicStep::ProcessTowners;
-		ProcessTowners();
-		gGameLogicStep = GameLogicStep::ProcessItemsTown;
-		ProcessItems();
-		gGameLogicStep = GameLogicStep::ProcessMissilesTown;
-		ProcessMissiles();
-	}
-	gGameLogicStep = GameLogicStep::None;
-
-#ifdef _DEBUG
-	if (DebugScrollViewEnabled && GetAsyncKeyState(DVL_VK_SHIFT)) {
-		ScrollView();
-	}
-#endif
-
-	sound_update();
-	ClearPlrMsg();
-	CheckTriggers();
-	CheckQuests();
-	force_redraw |= 1;
-	pfile_update(false);
-
-	plrctrls_after_game_logic();
-}
-
-void TimeoutCursor(bool bTimeout)
-{
-	if (bTimeout) {
-		if (sgnTimeoutCurs == CURSOR_NONE && sgbMouseDown == CLICK_NONE) {
-			sgnTimeoutCurs = pcurs;
-			multi_net_ping();
-			ClearPanel();
-			AddPanelString(_("-- Network timeout --"));
-			AddPanelString(_("-- Waiting for players --"));
-			NewCursor(CURSOR_HOURGLASS);
-			force_redraw = 255;
-		}
-		scrollrt_draw_game_screen();
-	} else if (sgnTimeoutCurs != CURSOR_NONE) {
-		NewCursor(sgnTimeoutCurs);
-		sgnTimeoutCurs = CURSOR_NONE;
-		ClearPanel();
-		force_redraw = 255;
-	}
-}
-
-void HelpKeyPressed()
-{
-	if (HelpFlag) {
-		HelpFlag = false;
-	} else if (stextflag != STORE_NONE) {
-		ClearPanel();
-		AddPanelString(_("No help available")); /// BUGFIX: message isn't displayed
-		AddPanelString(_("while in stores"));
-		LastMouseButtonAction = MouseActionType::None;
-	} else {
-		invflag = false;
-		chrflag = false;
-		sbookflag = false;
-		spselflag = false;
-		stashflag = false;
-		if (qtextflag && leveltype == DTYPE_TOWN) {
-			qtextflag = false;
-			stream_stop();
-		}
-		QuestLogIsOpen = false;
-		AutomapActive = false;
-		CancelCurrentDiabloMsg();
-		gamemenu_off();
-		DisplayHelp();
-		doom_close();
-	}
-}
-
-void InventoryKeyPressed()
-{
-	if (stextflag != STORE_NONE)
-		return;
-	invflag = !invflag;
-	if (!chrflag && !QuestLogIsOpen && !stashflag && CanPanelsCoverView()) {
-		if (!invflag) { // We closed the invetory
-			if (MousePosition.x < 480 && MousePosition.y < GetMainPanel().position.y) {
-				SetCursorPos(MousePosition + Displacement { 160, 0 });
-			}
-		} else if (!sbookflag) { // We opened the invetory
-			if (MousePosition.x > 160 && MousePosition.y < GetMainPanel().position.y) {
-				SetCursorPos(MousePosition - Displacement { 160, 0 });
-			}
-		}
-	}
-	sbookflag = false;
-}
-
-void StashKeyPressed()
-{
-	if (stextflag != STORE_NONE)
-		return;
-	stashflag = !stashflag;
-
-	if (!invflag && !sbookflag && CanPanelsCoverView()) {
-		if (!stashflag) { // We closed the stash
-			if (MousePosition.x > 160 && MousePosition.y < PANEL_TOP) {
-				SetCursorPos(MousePosition - Displacement { 160, 0 });
-			}
-		} else if (!QuestLogIsOpen && !chrflag) { // We opened the stash
-			if (MousePosition.x < 480 && MousePosition.y < PANEL_TOP) {
-				SetCursorPos(MousePosition + Displacement { 160, 0 });
-			}
-			LoadStash(Page);
-		}
-	}
-	chrflag = false;
-	QuestLogIsOpen = false;
-}
-
-void CharacterSheetKeyPressed()
-{
-	if (stextflag != STORE_NONE)
-		return;
-	chrflag = !chrflag;
-	if (!invflag && !sbookflag && CanPanelsCoverView()) {
-		if (!chrflag) { // We closed the character sheet
-			if (MousePosition.x > 160 && MousePosition.y < GetMainPanel().position.y) {
-				SetCursorPos(MousePosition - Displacement { 160, 0 });
-			}
-		} else if (!QuestLogIsOpen && !stashflag) { // We opened the character sheet
-			if (MousePosition.x < 480 && MousePosition.y < GetMainPanel().position.y) {
-				SetCursorPos(MousePosition + Displacement { 160, 0 });
-			}
-		}
-	}
-	QuestLogIsOpen = false;
-	stashflag = false;
-}
-
-void QuestLogKeyPressed()
-{
-	if (stextflag != STORE_NONE)
-		return;
-	if (!QuestLogIsOpen) {
-		StartQuestlog();
-	} else {
-		QuestLogIsOpen = false;
-	}
-	if (!invflag && !sbookflag && CanPanelsCoverView()) {
-		if (!QuestLogIsOpen) { // We closed the quest log
-			if (MousePosition.x > 160 && MousePosition.y < PANEL_TOP) {
-				SetCursorPos(MousePosition - Displacement { 160, 0 });
-			}
-		} else if (!chrflag && !stashflag) { // We opened the character quest log
-			if (MousePosition.x < 480 && MousePosition.y < PANEL_TOP) {
-				SetCursorPos(MousePosition + Displacement { 160, 0 });
-			}
-		}
-	}
-	chrflag = false;
-	stashflag = false;
-}
-
-void DisplaySpellsKeyPressed()
-{
-	if (stextflag != STORE_NONE)
-		return;
-	chrflag = false;
-	QuestLogIsOpen = false;
-	stashflag = false;
-	invflag = false;
-	sbookflag = false;
-	if (!spselflag) {
-		DoSpeedBook();
-	} else {
-		spselflag = false;
-	}
-	LastMouseButtonAction = MouseActionType::None;
-}
-
-void SpellBookKeyPressed()
-{
-	if (stextflag != STORE_NONE)
-		return;
-	sbookflag = !sbookflag;
-	if (!chrflag && !QuestLogIsOpen && !stashflag && CanPanelsCoverView()) {
-		if (!sbookflag) { // We closed the invetory
-			if (MousePosition.x < 480 && MousePosition.y < GetMainPanel().position.y) {
-				SetCursorPos(MousePosition + Displacement { 160, 0 });
-			}
-		} else if (!invflag) { // We opened the invetory
-			if (MousePosition.x > 160 && MousePosition.y < GetMainPanel().position.y) {
-				SetCursorPos(MousePosition - Displacement { 160, 0 });
-			}
-		}
-	}
-	invflag = false;
-}
-
-bool IsPlayerDead()
-{
-	return Players[MyPlayerId]._pmode == PM_DEATH || MyPlayerIsDead;
-}
-
-void InitKeymapActions()
-{
-	sgOptions.Keymapper.AddAction(
-	    "Help",
-	    N_("Help"),
-	    N_("Open Help Screen."),
-	    DVL_VK_F1,
-	    HelpKeyPressed,
-	    [&]() { return !IsPlayerDead(); });
-	for (int i = 0; i < 4; ++i) {
-		sgOptions.Keymapper.AddAction(
-		    "QuickSpell{}",
-		    N_("Quick spell {}"),
-		    N_("Hotkey for skill or spell."),
-		    DVL_VK_F5 + i,
-		    [i]() {
-			    if (spselflag) {
-				    SetSpeedSpell(i);
-				    return;
-			    }
-			    if (!*sgOptions.Gameplay.quickCast)
-				    ToggleSpell(i);
-			    else
-				    QuickCast(i);
-		    },
-		    [&]() { return !IsPlayerDead(); },
-		    i + 1);
-	}
-	for (int i = 0; i < 4; ++i) {
-		sgOptions.Keymapper.AddAction(
-		    "QuickMessage{}",
-		    N_("Quick Message {}"),
-		    N_("Use Quick Message in chat."),
-		    DVL_VK_F9 + i,
-		    [i]() { DiabloHotkeyMsg(i); },
-		    [] { return true; },
-		    i + 1);
-	}
-	sgOptions.Keymapper.AddAction(
-	    "DecreaseGamma",
-	    N_("Decrease Gamma"),
-	    N_("Reduce screen brightness."),
-	    'G',
-	    DecreaseGamma,
-	    [&]() { return !IsPlayerDead(); });
-	sgOptions.Keymapper.AddAction(
-	    "IncreaseGamma",
-	    N_("Increase Gamma"),
-	    N_("Increase screen brightness."),
-	    'F',
-	    IncreaseGamma,
-	    [&]() { return !IsPlayerDead(); });
-	sgOptions.Keymapper.AddAction(
-	    "Inventory",
-	    N_("Inventory"),
-	    N_("Open Inventory screen."),
-	    'I',
-	    InventoryKeyPressed,
-<<<<<<< HEAD
-	    [&]() { return !IsPlayerDead(); },
-	});
-	keymapper.AddAction({
-	    "Stash",
-	    'X',
-	    StashKeyPressed,
-	    [&]() { return !IsPlayerDead(); },
-	});
-	keymapper.AddAction({
-=======
-	    [&]() { return !IsPlayerDead(); });
-	sgOptions.Keymapper.AddAction(
->>>>>>> 45cf1366
-	    "Character",
-	    N_("Character"),
-	    N_("Open Character screen."),
-	    'C',
-	    CharacterSheetKeyPressed,
-	    [&]() { return !IsPlayerDead(); });
-	sgOptions.Keymapper.AddAction(
-	    "QuestLog",
-	    N_("Quest log"),
-	    N_("Open Quest log."),
-	    'Q',
-	    QuestLogKeyPressed,
-	    [&]() { return !IsPlayerDead(); });
-	sgOptions.Keymapper.AddAction(
-	    "Zoom",
-	    N_("Zoom"),
-	    N_("Zoom Game Screen."),
-	    'Z',
-	    [] {
-		    zoomflag = !zoomflag;
-		    CalcViewportGeometry();
-	    },
-	    [&]() { return !IsPlayerDead(); });
-	sgOptions.Keymapper.AddAction(
-	    "DisplaySpells",
-	    N_("Speedbook"),
-	    N_("Open Speedbook."),
-	    'S',
-	    DisplaySpellsKeyPressed,
-	    [&]() { return !IsPlayerDead(); });
-	sgOptions.Keymapper.AddAction(
-	    "SpellBook",
-	    N_("Spellbook"),
-	    N_("Open Spellbook."),
-	    'B',
-	    SpellBookKeyPressed,
-	    [&]() { return !IsPlayerDead(); });
-	sgOptions.Keymapper.AddAction(
-	    "GameInfo",
-	    N_("Game info"),
-	    N_("Displays game infos."),
-	    'V',
-	    [] {
-		    char pszStr[MAX_SEND_STR_LEN];
-		    const char *difficulties[3] = {
-			    _("Normal"),
-			    _("Nightmare"),
-			    _("Hell"),
-		    };
-		    CopyUtf8(pszStr, fmt::format(_(/* TRANSLATORS: {:s} means: Character Name, Game Version, Game Difficulty. */
-		                                     "{:s}, version = {:s}, mode = {:s}"),
-		                         PROJECT_NAME, PROJECT_VERSION, difficulties[sgGameInitInfo.nDifficulty]),
-		        sizeof(pszStr));
-		    NetSendCmdString(1 << MyPlayerId, pszStr);
-	    },
-	    [&]() { return !IsPlayerDead(); });
-	for (int i = 0; i < 8; ++i) {
-		sgOptions.Keymapper.AddAction(
-		    "BeltItem{}",
-		    N_("Belt item {}"),
-		    N_("Use Belt item."),
-		    '1' + i,
-		    [i] {
-			    auto &myPlayer = Players[MyPlayerId];
-			    if (!myPlayer.SpdList[i].isEmpty() && myPlayer.SpdList[i]._itype != ItemType::Gold) {
-				    UseInvItem(MyPlayerId, INVITEM_BELT_FIRST + i);
-			    }
-		    },
-		    [&]() { return !IsPlayerDead(); },
-		    i + 1);
-	}
-	sgOptions.Keymapper.AddAction(
-	    "QuickSave",
-	    N_("Quick save"),
-	    N_("Saves the game."),
-	    DVL_VK_F2,
-	    [] { gamemenu_save_game(false); },
-	    [&]() { return !gbIsMultiplayer && !IsPlayerDead(); });
-	sgOptions.Keymapper.AddAction(
-	    "QuickLoad",
-	    N_("Quick load"),
-	    N_("Loads the game."),
-	    DVL_VK_F3,
-	    [] { gamemenu_load_game(false); },
-	    [&]() { return !gbIsMultiplayer && gbValidSaveFile && stextflag == STORE_NONE; });
-	sgOptions.Keymapper.AddAction(
-	    "QuitGame",
-	    N_("Quit game"),
-	    N_("Closes the game."),
-	    DVL_VK_INVALID,
-	    [] { gamemenu_quit_game(false); });
-	sgOptions.Keymapper.AddAction(
-	    "StopHero",
-	    N_("Stop hero"),
-	    N_("Stops walking and cancel pending actions."),
-	    DVL_VK_INVALID,
-	    [] { Players[MyPlayerId].Stop(); },
-	    [&]() { return !IsPlayerDead(); });
-#ifdef _DEBUG
-	sgOptions.Keymapper.AddAction(
-	    "DebugToggle",
-	    "Debug toggle",
-	    "Programming is like magic.",
-	    'X',
-	    [] {
-		    DebugToggle = !DebugToggle;
-	    },
-	    [&]() { return true; });
-#endif
-}
-
-} // namespace
-
-void FreeGameMem()
-{
-	music_stop();
-
-	pDungeonCels = nullptr;
-	pMegaTiles = nullptr;
-	pLevelPieces = nullptr;
-	pSpecialCels = std::nullopt;
-
-	FreeMonsters();
-	FreeMissileGFX();
-	FreeObjectGFX();
-	FreeMonsterSnd();
-	FreeTownerGFX();
-#ifdef VIRTUAL_GAMEPAD
-	DeactivateVirtualGamepad();
-	FreeVirtualGamepadGFX();
-#endif
-}
-
-bool StartGame(bool bNewGame, bool bSinglePlayer)
-{
-	gbSelectProvider = true;
-
-	do {
-		gbLoadGame = false;
-
-		if (!NetInit(bSinglePlayer)) {
-			gbRunGameResult = true;
-			break;
-		}
-
-		// Save 2.8 MiB of RAM by freeing all main menu resources
-		// before starting the game.
-		UiDestroy();
-
-		gbSelectProvider = false;
-
-		if (bNewGame || !gbValidSaveFile) {
-			InitLevels();
-			InitQuests();
-			InitPortals();
-			InitDungMsgs(Players[MyPlayerId]);
-		}
-		giNumberOfLevels = gbIsHellfire ? 25 : 17;
-		interface_mode uMsg = WM_DIABNEWGAME;
-		if (gbValidSaveFile && gbLoadGame) {
-			uMsg = WM_DIABLOADGAME;
-		}
-		RunGameLoop(uMsg);
-		NetClose();
-		UnloadFonts();
-
-		// If the player left the game into the main menu,
-		// initialize main menu resources.
-		if (gbRunGameResult)
-			UiInitialize();
-	} while (gbRunGameResult);
-
-	SNetDestroy();
-	return gbRunGameResult;
-}
-
-void diablo_quit(int exitStatus)
-{
-	FreeGameMem();
-	DiabloDeinit();
-	exit(exitStatus);
-}
-
-int DiabloMain(int argc, char **argv)
-{
-#ifdef _DEBUG
-	SDL_LogSetAllPriority(SDL_LOG_PRIORITY_DEBUG);
-#endif
-
-	DiabloParseFlags(argc, argv);
-	InitKeymapActions();
-
-	init_archives();
-	was_archives_init = true;
-
-	LoadOptions();
-
-	DiabloInit();
-
-	DiabloSplash();
-	mainmenu_loop();
-	DiabloDeinit();
-
-	return 0;
-}
-
-bool TryIconCurs()
-{
-	if (pcurs == CURSOR_RESURRECT) {
-		NetSendCmdParam1(true, CMD_RESURRECT, pcursplr);
-		return true;
-	}
-
-	if (pcurs == CURSOR_HEALOTHER) {
-		NetSendCmdParam1(true, CMD_HEALOTHER, pcursplr);
-		return true;
-	}
-
-	if (pcurs == CURSOR_TELEKINESIS) {
-		DoTelekinesis();
-		return true;
-	}
-
-	auto &myPlayer = Players[MyPlayerId];
-
-	if (pcurs == CURSOR_IDENTIFY) {
-		if (pcursinvitem != -1)
-			CheckIdentify(myPlayer, pcursinvitem);
-		else
-			NewCursor(CURSOR_HAND);
-		return true;
-	}
-
-	if (pcurs == CURSOR_REPAIR) {
-		if (pcursinvitem != -1)
-			DoRepair(myPlayer, pcursinvitem);
-		else
-			NewCursor(CURSOR_HAND);
-		return true;
-	}
-
-	if (pcurs == CURSOR_RECHARGE) {
-		if (pcursinvitem != -1)
-			DoRecharge(myPlayer, pcursinvitem);
-		else
-			NewCursor(CURSOR_HAND);
-		return true;
-	}
-
-	if (pcurs == CURSOR_OIL) {
-		if (pcursinvitem != -1)
-			DoOil(myPlayer, pcursinvitem);
-		else
-			NewCursor(CURSOR_HAND);
-		return true;
-	}
-
-	if (pcurs == CURSOR_TELEPORT) {
-		if (pcursmonst != -1)
-			NetSendCmdParam3(true, CMD_TSPELLID, pcursmonst, myPlayer._pTSpell, GetSpellLevel(MyPlayerId, myPlayer._pTSpell));
-		else if (pcursplr != -1)
-			NetSendCmdParam3(true, CMD_TSPELLPID, pcursplr, myPlayer._pTSpell, GetSpellLevel(MyPlayerId, myPlayer._pTSpell));
-		else
-			NetSendCmdLocParam2(true, CMD_TSPELLXY, cursPosition, myPlayer._pTSpell, GetSpellLevel(MyPlayerId, myPlayer._pTSpell));
-		NewCursor(CURSOR_HAND);
-		return true;
-	}
-
-	if (pcurs == CURSOR_DISARM && pcursobj == -1) {
-		NewCursor(CURSOR_HAND);
-		return true;
-	}
-
-	return false;
-}
-
-void diablo_pause_game()
-{
-	if (!gbIsMultiplayer) {
-		if (PauseMode != 0) {
-			PauseMode = 0;
-		} else {
-			PauseMode = 2;
-			sound_stop();
-			qtextflag = false;
-			LastMouseButtonAction = MouseActionType::None;
-		}
-
-		force_redraw = 255;
-	}
-}
-
-bool GameWasAlreadyPaused = false;
-bool MinimizePaused = false;
-
-void diablo_focus_pause()
-{
-	if (gbIsMultiplayer || MinimizePaused) {
-		return;
-	}
-
-	GameWasAlreadyPaused = PauseMode != 0;
-
-	if (!GameWasAlreadyPaused) {
-		PauseMode = 2;
-		sound_stop();
-		LastMouseButtonAction = MouseActionType::None;
-	}
-
-	music_mute();
-
-	MinimizePaused = true;
-}
-
-void diablo_focus_unpause()
-{
-	if (gbIsMultiplayer || !MinimizePaused) {
-		return;
-	}
-
-	if (!GameWasAlreadyPaused) {
-		PauseMode = 0;
-	}
-
-	music_unmute();
-
-	MinimizePaused = false;
-}
-
-bool PressEscKey()
-{
-	bool rv = false;
-
-	if (DoomFlag) {
-		doom_close();
-		rv = true;
-	}
-
-	if (HelpFlag) {
-		HelpFlag = false;
-		rv = true;
-	}
-
-	if (qtextflag) {
-		qtextflag = false;
-		stream_stop();
-		rv = true;
-	}
-
-	if (stextflag != STORE_NONE) {
-		StoreESC();
-		rv = true;
-	}
-
-	if (IsDiabloMsgAvailable()) {
-		CancelCurrentDiabloMsg();
-		rv = true;
-	}
-
-	if (talkflag) {
-		control_reset_talk();
-		rv = true;
-	}
-
-	if (dropGoldFlag) {
-		control_drop_gold(DVL_VK_ESCAPE);
-		rv = true;
-	}
-
-	if (spselflag) {
-		spselflag = false;
-		rv = true;
-	}
-
-	if (invflag || chrflag || sbookflag || QuestLogIsOpen || stashflag) {
-		ClosePanels();
-		rv = true;
-	}
-
-	return rv;
-}
-
-void DisableInputWndProc(uint32_t uMsg, int32_t /*wParam*/, int32_t lParam)
-{
-	switch (uMsg) {
-	case DVL_WM_KEYDOWN:
-	case DVL_WM_KEYUP:
-	case DVL_WM_CHAR:
-	case DVL_WM_SYSKEYDOWN:
-	case DVL_WM_SYSCOMMAND:
-		return;
-	case DVL_WM_MOUSEMOVE:
-		GetMousePos(lParam);
-		return;
-	case DVL_WM_LBUTTONDOWN:
-		if (sgbMouseDown != CLICK_NONE)
-			return;
-		sgbMouseDown = CLICK_LEFT;
-		return;
-	case DVL_WM_LBUTTONUP:
-		if (sgbMouseDown != CLICK_LEFT)
-			return;
-		sgbMouseDown = CLICK_NONE;
-		return;
-	case DVL_WM_RBUTTONDOWN:
-		if (sgbMouseDown != CLICK_NONE)
-			return;
-		sgbMouseDown = CLICK_RIGHT;
-		return;
-	case DVL_WM_RBUTTONUP:
-		if (sgbMouseDown != CLICK_RIGHT)
-			return;
-		sgbMouseDown = CLICK_NONE;
-		return;
-	case DVL_WM_CAPTURECHANGED:
-		sgbMouseDown = CLICK_NONE;
-		return;
-	}
-
-	MainWndProc(uMsg);
-}
-
-void LoadGameLevel(bool firstflag, lvl_entry lvldir)
-{
-	music_stop();
-	if (pcurs > CURSOR_HAND && pcurs < CURSOR_FIRSTITEM) {
-		NewCursor(CURSOR_HAND);
-	}
-	SetRndSeed(glSeedTbl[currlevel]);
-	IncProgress();
-	MakeLightTable();
-	LoadLvlGFX();
-	IncProgress();
-
-	if (firstflag) {
-		InitInv();
-		InitStash();
-		InitQuestText();
-		InitStores();
-		InitAutomapOnce();
-		InitHelp();
-	}
-
-	SetRndSeed(glSeedTbl[currlevel]);
-
-	if (leveltype == DTYPE_TOWN)
-		SetupTownStores();
-
-	IncProgress();
-	InitAutomap();
-
-	if (leveltype != DTYPE_TOWN && lvldir != ENTRY_LOAD) {
-		InitLighting();
-		InitVision();
-	}
-
-	InitLevelMonsters();
-	IncProgress();
-
-	auto &myPlayer = Players[MyPlayerId];
-
-	if (!setlevel) {
-		CreateLevel(lvldir);
-		IncProgress();
-		FillSolidBlockTbls();
-		SetRndSeed(glSeedTbl[currlevel]);
-
-		if (leveltype != DTYPE_TOWN) {
-			GetLevelMTypes();
-			InitThemes();
-			LoadAllGFX();
-		} else {
-			IncProgress();
-#ifdef VIRTUAL_GAMEPAD
-			InitVirtualGamepadGFX(renderer);
-#endif
-			IncProgress();
-			InitMissileGFX(gbIsHellfire);
-			IncProgress();
-			IncProgress();
-		}
-
-		IncProgress();
-
-		if (lvldir == ENTRY_RTNLVL)
-			GetReturnLvlPos();
-		if (lvldir == ENTRY_WARPLVL)
-			GetPortalLvlPos();
-
-		IncProgress();
-
-		for (auto &player : Players) {
-			if (player.plractive && currlevel == player.plrlevel) {
-				InitPlayerGFX(player);
-				if (lvldir != ENTRY_LOAD)
-					InitPlayer(player, firstflag);
-			}
-		}
-
-		PlayDungMsgs();
-		InitMultiView();
-		IncProgress();
-
-		bool visited = false;
-		int players = gbIsMultiplayer ? MAX_PLRS : 1;
-		for (int i = 0; i < players; i++) {
-			auto &player = Players[i];
-			if (player.plractive)
-				visited = visited || player._pLvlVisited[currlevel];
-		}
-
-		SetRndSeed(glSeedTbl[currlevel]);
-
-		if (leveltype != DTYPE_TOWN) {
-			if (firstflag || lvldir == ENTRY_LOAD || !myPlayer._pLvlVisited[currlevel] || gbIsMultiplayer) {
-				HoldThemeRooms();
-				[[maybe_unused]] uint32_t mid1Seed = GetLCGEngineState();
-				InitGolems();
-				InitObjects();
-				[[maybe_unused]] uint32_t mid2Seed = GetLCGEngineState();
-				IncProgress();
-				InitMonsters();
-				InitItems();
-				if (currlevel < 17)
-					CreateThemeRooms();
-				IncProgress();
-				[[maybe_unused]] uint32_t mid3Seed = GetLCGEngineState();
-				InitMissiles();
-				InitCorpses();
-#if _DEBUG
-				SetDebugLevelSeedInfos(mid1Seed, mid2Seed, mid3Seed, GetLCGEngineState());
-#endif
-
-				if (gbIsMultiplayer)
-					DeltaLoadLevel();
-
-				IncProgress();
-				SavePreLighting();
-			} else {
-				HoldThemeRooms();
-				InitGolems();
-				InitMonsters();
-				InitMissiles();
-				InitCorpses();
-				IncProgress();
-				LoadLevel();
-				IncProgress();
-			}
-		} else {
-			for (int i = 0; i < MAXDUNX; i++) { // NOLINT(modernize-loop-convert)
-				for (int j = 0; j < MAXDUNY; j++) {
-					dFlags[i][j] |= DungeonFlag::Lit;
-				}
-			}
-
-			InitTowners();
-			InitItems();
-			InitMissiles();
-			IncProgress();
-
-			if (!firstflag && lvldir != ENTRY_LOAD && myPlayer._pLvlVisited[currlevel] && !gbIsMultiplayer)
-				LoadLevel();
-			if (gbIsMultiplayer)
-				DeltaLoadLevel();
-
-			IncProgress();
-		}
-		if (!gbIsMultiplayer)
-			ResyncQuests();
-		else
-			ResyncMPQuests();
-	} else {
-		LoadSetMap();
-		IncProgress();
-		GetLevelMTypes();
-		IncProgress();
-		InitGolems();
-		InitMonsters();
-		IncProgress();
-#ifdef VIRTUAL_GAMEPAD
-		InitVirtualGamepadGFX(renderer);
-#endif
-		InitMissileGFX(gbIsHellfire);
-		IncProgress();
-		InitCorpses();
-		IncProgress();
-		FillSolidBlockTbls();
-		IncProgress();
-
-		if (lvldir == ENTRY_WARPLVL)
-			GetPortalLvlPos();
-		IncProgress();
-
-		for (auto &player : Players) {
-			if (player.plractive && currlevel == player.plrlevel) {
-				InitPlayerGFX(player);
-				if (lvldir != ENTRY_LOAD)
-					InitPlayer(player, firstflag);
-			}
-		}
-		IncProgress();
-
-		InitMultiView();
-		IncProgress();
-
-		if (firstflag || lvldir == ENTRY_LOAD || !myPlayer._pSLvlVisited[setlvlnum]) {
-			InitItems();
-			SavePreLighting();
-		} else {
-			LoadLevel();
-		}
-
-		InitMissiles();
-		IncProgress();
-	}
-
-	SyncPortals();
-
-	for (int i = 0; i < MAX_PLRS; i++) {
-		auto &player = Players[i];
-		if (player.plractive && player.plrlevel == currlevel && (!player._pLvlChanging || i == MyPlayerId)) {
-			if (player._pHitPoints > 0) {
-				if (!gbIsMultiplayer)
-					dPlayer[player.position.tile.x][player.position.tile.y] = i + 1;
-				else
-					SyncInitPlrPos(i);
-			} else {
-				dFlags[player.position.tile.x][player.position.tile.y] |= DungeonFlag::DeadPlayer;
-			}
-		}
-	}
-
-	SetDungeonMicros();
-
-	InitLightMax();
-	IncProgress();
-	IncProgress();
-
-	if (firstflag) {
-		InitControlPan();
-	}
-	IncProgress();
-	UpdateMonsterLights();
-	UnstuckChargers();
-	if (leveltype != DTYPE_TOWN) {
-		ProcessLightList();
-		ProcessVisionList();
-	}
-
-	if (currlevel >= 21) {
-		if (currlevel == 21) {
-			CornerstoneLoad(CornerStone.position);
-		}
-		if (Quests[Q_NAKRUL]._qactive == QUEST_DONE && currlevel == 24) {
-			SyncNakrulRoom();
-		}
-	}
-
-#ifdef VIRTUAL_GAMEPAD
-	ActivateVirtualGamepad();
-#endif
-
-	if (currlevel >= 17)
-		music_start(currlevel > 20 ? TMUSIC_L5 : TMUSIC_L6);
-	else
-		music_start(leveltype);
-
-	if (MinimizePaused) {
-		music_mute();
-	}
-
-	while (!IncProgress())
-		;
-
-	if (!gbIsSpawn && setlevel && setlvlnum == SL_SKELKING && Quests[Q_SKELKING]._qactive == QUEST_ACTIVE)
-		PlaySFX(USFX_SKING1);
-
-	// Reset mouse selection of entities
-	pcursmonst = -1;
-	pcursobj = -1;
-	pcursitem = -1;
-	pcursinvitem = -1;
-	pcursplr = -1;
-}
-
-void game_loop(bool bStartup)
-{
-	uint16_t wait = bStartup ? sgGameInitInfo.nTickRate * 3 : 3;
-
-	for (unsigned i = 0; i < wait; i++) {
-		if (!multi_handle_delta()) {
-			TimeoutCursor(true);
-			break;
-		}
-		TimeoutCursor(false);
-		GameLogic();
-
-		if (!gbRunGame || !gbIsMultiplayer || demo::IsRunning() || demo::IsRecording() || !nthread_has_500ms_passed())
-			break;
-	}
-}
-
-void diablo_color_cyc_logic()
-{
-	if (!*sgOptions.Graphics.colorCycling)
-		return;
-
-	if (PauseMode != 0)
-		return;
-
-	if (leveltype == DTYPE_HELL) {
-		lighting_color_cycling();
-	} else if (currlevel >= 21) {
-		palette_update_crypt();
-	} else if (currlevel >= 17) {
-		palette_update_hive();
-	} else if (setlevel && setlvlnum == Quests[Q_PWATER]._qslvl) {
-		UpdatePWaterPalette();
-	} else if (leveltype == DTYPE_CAVES) {
-		palette_update_caves();
-	}
-}
-
-} // namespace devilution
+/**
+ * @file diablo.cpp
+ *
+ * Implementation of the main game initialization functions.
+ */
+#include <array>
+
+#include <fmt/format.h>
+
+#include <config.h>
+
+#include "DiabloUI/selstart.h"
+#include "automap.h"
+#include "capture.h"
+#include "control.h"
+#include "cursor.h"
+#include "dead.h"
+#ifdef _DEBUG
+#include "debug.h"
+#endif
+#include "DiabloUI/diabloui.h"
+#include "controls/plrctrls.h"
+#include "controls/touch/gamepad.h"
+#include "controls/touch/renderers.h"
+#include "diablo.h"
+#include "discord/discord.h"
+#include "doom.h"
+#include "drlg_l1.h"
+#include "drlg_l2.h"
+#include "drlg_l3.h"
+#include "drlg_l4.h"
+#include "dx.h"
+#include "encrypt.h"
+#include "engine/cel_sprite.hpp"
+#include "engine/demomode.h"
+#include "engine/load_cel.hpp"
+#include "engine/load_file.hpp"
+#include "engine/random.hpp"
+#include "error.h"
+#include "gamemenu.h"
+#include "gmenu.h"
+#include "help.h"
+#include "hwcursor.hpp"
+#include "init.h"
+#include "lighting.h"
+#include "loadsave.h"
+#include "menu.h"
+#include "minitext.h"
+#include "missiles.h"
+#include "movie.h"
+#include "multi.h"
+#include "nthread.h"
+#include "objects.h"
+#include "options.h"
+#include "panels/spell_book.hpp"
+#include "panels/spell_list.hpp"
+#include "pfile.h"
+#include "plrmsg.h"
+#include "qol/common.h"
+#include "qol/itemlabels.h"
+#include "restrict.h"
+#include "setmaps.h"
+#include "sound.h"
+#include "stash.h"
+#include "stores.h"
+#include "storm/storm_net.hpp"
+#include "themes.h"
+#include "town.h"
+#include "towners.h"
+#include "track.h"
+#include "trigs.h"
+#include "utils/console.h"
+#include "utils/language.h"
+#include "utils/paths.h"
+#include "utils/stdcompat/string_view.hpp"
+#include "utils/utf8.hpp"
+
+#ifdef __vita__
+#include "platform/vita/touch.h"
+#endif
+
+#ifdef GPERF_HEAP_FIRST_GAME_ITERATION
+#include <gperftools/heap-profiler.h>
+#endif
+
+namespace devilution {
+
+SDL_Window *ghMainWnd;
+uint32_t glSeedTbl[NUMLEVELS];
+dungeon_type gnLevelTypeTbl[NUMLEVELS];
+Point MousePosition;
+bool gbRunGame;
+bool gbRunGameResult;
+bool zoomflag;
+/** Enable updating of player character, set to false once Diablo dies */
+bool gbProcessPlayers;
+bool gbLoadGame;
+bool cineflag;
+int force_redraw;
+int PauseMode;
+bool gbNestArt;
+bool gbBard;
+bool gbBarbarian;
+bool gbQuietMode = false;
+clicktype sgbMouseDown;
+uint16_t gnTickDelay = 50;
+char gszProductName[64] = "DevilutionX vUnknown";
+
+#ifdef _DEBUG
+bool DebugDisableNetworkTimeout = false;
+std::vector<std::string> DebugCmdsFromCommandLine;
+#endif
+/** Specifies whether players are in non-PvP mode. */
+bool gbFriendlyMode = true;
+GameLogicStep gGameLogicStep = GameLogicStep::None;
+QuickMessage QuickMessages[QUICK_MESSAGE_OPTIONS] = {
+	{ "QuickMessage1", N_("I need help! Come Here!") },
+	{ "QuickMessage2", N_("Follow me.") },
+	{ "QuickMessage3", N_("Here's something for you.") },
+	{ "QuickMessage4", N_("Now you DIE!") }
+};
+
+/** This and the following mouse variables are for handling in-game click-and-hold actions */
+MouseActionType LastMouseButtonAction = MouseActionType::None;
+
+// Controller support: Actions to run after updating the cursor state.
+// Defined in SourceX/controls/plctrls.cpp.
+extern void plrctrls_after_check_curs_move();
+extern void plrctrls_every_frame();
+extern void plrctrls_after_game_logic();
+
+namespace {
+
+char gszVersionNumber[64] = "internal version unknown";
+
+bool gbGameLoopStartup;
+bool forceSpawn;
+bool forceDiablo;
+int sgnTimeoutCurs;
+bool gbShowIntro = true;
+/** To know if these things have been done when we get to the diablo_deinit() function */
+bool was_archives_init = false;
+/** To know if surfaces have been initialized or not */
+bool was_window_init = false;
+bool was_ui_init = false;
+bool was_snd_init = false;
+
+void StartGame(interface_mode uMsg)
+{
+	zoomflag = true;
+	CalcViewportGeometry();
+	cineflag = false;
+	InitCursor();
+#ifdef _DEBUG
+	LoadDebugGFX();
+#endif
+	assert(ghMainWnd);
+	music_stop();
+	InitQol();
+	ShowProgress(uMsg);
+	gmenu_init_menu();
+	InitLevelCursor();
+	sgnTimeoutCurs = CURSOR_NONE;
+	sgbMouseDown = CLICK_NONE;
+	LastMouseButtonAction = MouseActionType::None;
+}
+
+void FreeGame()
+{
+	FreeQol();
+	FreeControlPan();
+	FreeInvGFX();
+	FreeGMenu();
+	FreeQuestText();
+	FreeStoreMem();
+
+	for (auto &player : Players)
+		ResetPlayerGFX(player);
+
+	FreeCursor();
+#ifdef _DEBUG
+	FreeDebugGFX();
+#endif
+	FreeGameMem();
+}
+
+bool ProcessInput()
+{
+	if (PauseMode == 2) {
+		return false;
+	}
+
+	plrctrls_every_frame();
+
+	if (!gbIsMultiplayer && gmenu_is_active()) {
+		force_redraw |= 1;
+		return false;
+	}
+
+	if (!gmenu_is_active() && sgnTimeoutCurs == CURSOR_NONE) {
+#ifdef __vita__
+		finish_simulated_mouse_clicks(MousePosition.x, MousePosition.y);
+#endif
+		CheckCursMove();
+		plrctrls_after_check_curs_move();
+		RepeatMouseAction();
+	}
+
+	return true;
+}
+
+void LeftMouseCmd(bool bShift)
+{
+	bool bNear;
+
+	assert(MousePosition.y < GetMainPanel().position.y || MousePosition.x < GetMainPanel().position.x || MousePosition.x >= GetMainPanel().position.x + PANEL_WIDTH);
+
+	if (leveltype == DTYPE_TOWN) {
+		if (pcursitem != -1 && pcurs == CURSOR_HAND)
+			NetSendCmdLocParam1(true, invflag ? CMD_GOTOGETITEM : CMD_GOTOAGETITEM, cursPosition, pcursitem);
+		if (pcursmonst != -1)
+			NetSendCmdLocParam1(true, CMD_TALKXY, cursPosition, pcursmonst);
+		if (pcursitem == -1 && pcursmonst == -1 && pcursplr == -1) {
+			LastMouseButtonAction = MouseActionType::Walk;
+			NetSendCmdLoc(MyPlayerId, true, CMD_WALKXY, cursPosition);
+		}
+		return;
+	}
+
+	auto &myPlayer = Players[MyPlayerId];
+	bNear = myPlayer.position.tile.WalkingDistance(cursPosition) < 2;
+	if (pcursitem != -1 && pcurs == CURSOR_HAND && !bShift) {
+		NetSendCmdLocParam1(true, invflag ? CMD_GOTOGETITEM : CMD_GOTOAGETITEM, cursPosition, pcursitem);
+	} else if (pcursobj != -1 && !Objects[pcursobj].IsDisabled() && (!bShift || (bNear && Objects[pcursobj]._oBreak == 1))) {
+		LastMouseButtonAction = MouseActionType::OperateObject;
+		NetSendCmdLocParam1(true, pcurs == CURSOR_DISARM ? CMD_DISARMXY : CMD_OPOBJXY, cursPosition, pcursobj);
+	} else if (myPlayer.UsesRangedWeapon()) {
+		if (bShift) {
+			LastMouseButtonAction = MouseActionType::Attack;
+			NetSendCmdLoc(MyPlayerId, true, CMD_RATTACKXY, cursPosition);
+		} else if (pcursmonst != -1) {
+			if (CanTalkToMonst(Monsters[pcursmonst])) {
+				NetSendCmdParam1(true, CMD_ATTACKID, pcursmonst);
+			} else {
+				LastMouseButtonAction = MouseActionType::AttackMonsterTarget;
+				NetSendCmdParam1(true, CMD_RATTACKID, pcursmonst);
+			}
+		} else if (pcursplr != -1 && !gbFriendlyMode) {
+			LastMouseButtonAction = MouseActionType::AttackPlayerTarget;
+			NetSendCmdParam1(true, CMD_RATTACKPID, pcursplr);
+		}
+	} else {
+		if (bShift) {
+			if (pcursmonst != -1) {
+				if (CanTalkToMonst(Monsters[pcursmonst])) {
+					NetSendCmdParam1(true, CMD_ATTACKID, pcursmonst);
+				} else {
+					LastMouseButtonAction = MouseActionType::Attack;
+					NetSendCmdLoc(MyPlayerId, true, CMD_SATTACKXY, cursPosition);
+				}
+			} else {
+				LastMouseButtonAction = MouseActionType::Attack;
+				NetSendCmdLoc(MyPlayerId, true, CMD_SATTACKXY, cursPosition);
+			}
+		} else if (pcursmonst != -1) {
+			LastMouseButtonAction = MouseActionType::AttackMonsterTarget;
+			NetSendCmdParam1(true, CMD_ATTACKID, pcursmonst);
+		} else if (pcursplr != -1 && !gbFriendlyMode) {
+			LastMouseButtonAction = MouseActionType::AttackPlayerTarget;
+			NetSendCmdParam1(true, CMD_ATTACKPID, pcursplr);
+		}
+	}
+	if (!bShift && pcursitem == -1 && pcursobj == -1 && pcursmonst == -1 && pcursplr == -1) {
+		LastMouseButtonAction = MouseActionType::Walk;
+		NetSendCmdLoc(MyPlayerId, true, CMD_WALKXY, cursPosition);
+	}
+}
+
+void LeftMouseDown(int wParam)
+{
+	LastMouseButtonAction = MouseActionType::None;
+
+	if (gmenu_left_mouse(true))
+		return;
+
+	if (control_check_talk_btn())
+		return;
+
+	if (sgnTimeoutCurs != CURSOR_NONE)
+		return;
+
+	if (MyPlayerIsDead) {
+		control_check_btn_press();
+		return;
+	}
+
+	if (PauseMode == 2) {
+		return;
+	}
+	if (DoomFlag) {
+		doom_close();
+		return;
+	}
+
+	if (spselflag) {
+		SetSpell();
+		return;
+	}
+
+	if (stextflag != STORE_NONE) {
+		CheckStoreBtn();
+		return;
+	}
+
+	bool isShiftHeld = (wParam & DVL_MK_SHIFT) != 0;
+	bool isCtrlHeld = (wParam & DVL_MK_CTRL) != 0;
+
+	int stashNavY = 15; // position for stash buttons
+	int stashNavW = 21;
+	int stashNavH = 19;
+
+	int stashGoldY = 16; // position for withdraw gold button
+	int stashGoldW = 27;
+	int stashGoldH = 19;
+
+	const Rectangle StashButtonRect[] = {
+		// Contains mappings for the buttons in the stash (2 navigation buttons, withdraw gold buttons, 2 navigation buttons)
+		// clang-format off
+	//  X,   Y,   W,   H
+	{ { 35,   stashNavY },   { stashNavW, stashNavH } }, // 10 left
+	{ { 63,   stashNavY },   { stashNavW, stashNavH } }, // 1 left
+	{ { 92,  stashGoldY }, { stashGoldW, stashGoldH } }, // withdraw gold
+	{ { 240,  stashNavY },   { stashNavW, stashNavH } }, // 1 right
+	{ { 268,  stashNavY },   { stashNavW, stashNavH } }  // 10 right
+
+		// clang-format on
+	};
+
+	Rectangle stashButton;
+
+	if (!GetMainPanel().Contains(MousePosition)) {
+		if (!gmenu_is_active() && !TryIconCurs()) {
+			if (QuestLogIsOpen && GetLeftPanel().Contains(MousePosition)) {
+				QuestlogESC();
+			} else if (qtextflag) {
+				qtextflag = false;
+				stream_stop();
+			} else if (chrflag && GetLeftPanel().Contains(MousePosition)) {
+				CheckChrBtns();
+			} else if (invflag && GetRightPanel().Contains(MousePosition)) {
+				if (!dropGoldFlag)
+					CheckInvItem(isShiftHeld, isCtrlHeld);
+			} else if (stashflag && GetLeftPanel().Contains(MousePosition)) {
+				if (!dropGoldFlag)
+					CheckStashItem(isShiftHeld, isCtrlHeld);
+				for (int i = 0; i < 5; i++) {
+					stashButton = StashButtonRect[i];
+					stashButton.position = GetPanelPosition(UiPanels::Stash, stashButton.position);
+					if (stashButton.Contains(MousePosition)) {
+						CheckStashBtn();
+						break;
+					}
+				}
+
+			} else if (sbookflag && GetRightPanel().Contains(MousePosition)) {
+				CheckSBook();
+			} else if (pcurs >= CURSOR_FIRSTITEM) {
+				if (TryInvPut()) {
+					NetSendCmdPItem(true, CMD_PUTITEM, cursPosition);
+					NewCursor(CURSOR_HAND);
+				}
+			} else {
+				if (Players[MyPlayerId]._pStatPts != 0 && !spselflag)
+					CheckLvlBtn();
+				if (!lvlbtndown)
+					LeftMouseCmd(isShiftHeld);
+			}
+		}
+	} else {
+		if (!talkflag && !dropGoldFlag && !gmenu_is_active())
+			CheckInvScrn(isShiftHeld, isCtrlHeld);
+		DoPanBtn();
+		if (pcurs > CURSOR_HAND && pcurs < CURSOR_FIRSTITEM)
+			NewCursor(CURSOR_HAND);
+	}
+}
+
+void LeftMouseUp(int wParam)
+{
+	gmenu_left_mouse(false);
+	control_release_talk_btn();
+	bool isShiftHeld = (wParam & (DVL_MK_SHIFT | DVL_MK_LBUTTON)) != 0;
+	if (panbtndown)
+		CheckBtnUp();
+	if (chrbtnactive)
+		ReleaseChrBtns(isShiftHeld);
+	if (lvlbtndown)
+		ReleaseLvlBtn();
+	if (stextflag != STORE_NONE)
+		ReleaseStoreBtn();
+}
+
+void RightMouseDown(bool isShiftHeld)
+{
+	LastMouseButtonAction = MouseActionType::None;
+
+	if (gmenu_is_active() || sgnTimeoutCurs != CURSOR_NONE || PauseMode == 2 || Players[MyPlayerId]._pInvincible) {
+		return;
+	}
+
+	if (DoomFlag) {
+		doom_close();
+		return;
+	}
+	if (stextflag != STORE_NONE)
+		return;
+	if (spselflag) {
+		SetSpell();
+		return;
+	}
+	if ((!sbookflag || !GetRightPanel().Contains(MousePosition))
+	    && !TryIconCurs()
+	    && (pcursinvitem == -1 || !UseInvItem(MyPlayerId, pcursinvitem))) {
+		if (pcurs == CURSOR_HAND) {
+			if (pcursinvitem == -1 || !UseInvItem(MyPlayerId, pcursinvitem))
+				CheckPlrSpell(isShiftHeld);
+		} else if (pcurs > CURSOR_HAND && pcurs < CURSOR_FIRSTITEM) {
+			NewCursor(CURSOR_HAND);
+		}
+	}
+}
+
+bool PressSysKey(int wParam)
+{
+	if (gmenu_is_active() || wParam != DVL_VK_F10)
+		return false;
+	DiabloHotkeyMsg(1);
+	return true;
+}
+
+void ReleaseKey(int vkey)
+{
+	if (vkey == DVL_VK_SNAPSHOT)
+		CaptureScreen();
+	if (vkey == DVL_VK_MENU || vkey == DVL_VK_LMENU || vkey == DVL_VK_RMENU)
+		AltPressed(false);
+	if (vkey == DVL_VK_RCONTROL)
+		ToggleItemLabelHighlight();
+}
+
+void ClosePanels()
+{
+	if (CanPanelsCoverView()) {
+		if (!chrflag && !QuestLogIsOpen && !stashflag && (invflag || sbookflag) && MousePosition.x < 480 && MousePosition.y < PANEL_TOP) {
+			SetCursorPos(MousePosition + Displacement { 160, 0 });
+		} else if (!invflag && !sbookflag && (chrflag || QuestLogIsOpen || stashflag) && MousePosition.x > 160 && MousePosition.y < PANEL_TOP) {
+			SetCursorPos(MousePosition - Displacement { 160, 0 });
+		}
+	}
+	invflag = false;
+	chrflag = false;
+	sbookflag = false;
+	QuestLogIsOpen = false;
+	stashflag = false;
+}
+
+void PressKey(int vkey)
+{
+	if (gmenu_presskeys(vkey) || control_presskeys(vkey)) {
+		return;
+	}
+
+	if (vkey == DVL_VK_MENU || vkey == DVL_VK_LMENU || vkey == DVL_VK_RMENU)
+		AltPressed(true);
+
+	if (MyPlayerIsDead) {
+		if (sgnTimeoutCurs != CURSOR_NONE) {
+			return;
+		}
+		sgOptions.Keymapper.KeyPressed(vkey);
+		if (vkey == DVL_VK_RETURN) {
+			if (GetAsyncKeyState(DVL_VK_MENU))
+				sgOptions.Graphics.fullscreen.SetValue(!IsFullScreen());
+			else
+				control_type_message();
+		}
+		if (vkey != DVL_VK_ESCAPE) {
+			return;
+		}
+	}
+	if (vkey == DVL_VK_ESCAPE) {
+		if (!PressEscKey()) {
+			LastMouseButtonAction = MouseActionType::None;
+			gamemenu_on();
+		}
+		return;
+	}
+
+	if (sgnTimeoutCurs != CURSOR_NONE || dropGoldFlag) {
+		return;
+	}
+	if (vkey == DVL_VK_PAUSE) {
+		diablo_pause_game();
+		return;
+	}
+	if (PauseMode == 2) {
+		if (vkey == DVL_VK_RETURN && GetAsyncKeyState(DVL_VK_MENU))
+			sgOptions.Graphics.fullscreen.SetValue(!IsFullScreen());
+		return;
+	}
+
+	sgOptions.Keymapper.KeyPressed(vkey);
+
+	if (vkey == DVL_VK_RETURN) {
+		if (GetAsyncKeyState(DVL_VK_MENU)) {
+			sgOptions.Graphics.fullscreen.SetValue(!IsFullScreen());
+		} else if (stextflag != STORE_NONE) {
+			StoreEnter();
+		} else if (QuestLogIsOpen) {
+			QuestlogEnter();
+		} else {
+			control_type_message();
+		}
+	} else if (vkey == DVL_VK_UP) {
+		if (stextflag != STORE_NONE) {
+			StoreUp();
+		} else if (QuestLogIsOpen) {
+			QuestlogUp();
+		} else if (HelpFlag) {
+			HelpScrollUp();
+		} else if (AutomapActive) {
+			AutomapUp();
+		}
+	} else if (vkey == DVL_VK_DOWN) {
+		if (stextflag != STORE_NONE) {
+			StoreDown();
+		} else if (QuestLogIsOpen) {
+			QuestlogDown();
+		} else if (HelpFlag) {
+			HelpScrollDown();
+		} else if (AutomapActive) {
+			AutomapDown();
+		}
+	} else if (vkey == DVL_VK_PRIOR) {
+		if (stextflag != STORE_NONE) {
+			StorePrior();
+		}
+	} else if (vkey == DVL_VK_NEXT) {
+		if (stextflag != STORE_NONE) {
+			StoreNext();
+		}
+	} else if (vkey == DVL_VK_LEFT) {
+		if (AutomapActive && !talkflag) {
+			AutomapLeft();
+		}
+	} else if (vkey == DVL_VK_RIGHT) {
+		if (AutomapActive && !talkflag) {
+			AutomapRight();
+		}
+	} else if (vkey == DVL_VK_TAB) {
+		DoAutoMap();
+	} else if (vkey == DVL_VK_SPACE) {
+		ClosePanels();
+		HelpFlag = false;
+		spselflag = false;
+		if (qtextflag && leveltype == DTYPE_TOWN) {
+			qtextflag = false;
+			stream_stop();
+		}
+		AutomapActive = false;
+		CancelCurrentDiabloMsg();
+		gamemenu_off();
+		doom_close();
+	}
+}
+
+/**
+ * @internal `return` must be used instead of `break` to be bin exact as C++
+ */
+void PressChar(char vkey)
+{
+	if (gmenu_is_active() || IsTalkActive() || sgnTimeoutCurs != CURSOR_NONE || MyPlayerIsDead) {
+		return;
+	}
+	if (vkey == 'p' || vkey == 'P') {
+		diablo_pause_game();
+		return;
+	}
+	if (PauseMode == 2) {
+		return;
+	}
+	if (DoomFlag) {
+		doom_close();
+		return;
+	}
+	if (dropGoldFlag) {
+		control_drop_gold(vkey);
+		return;
+	}
+
+	switch (vkey) {
+	case '+':
+	case '=':
+		if (AutomapActive) {
+			AutomapZoomIn();
+		}
+		return;
+	case '-':
+	case '_':
+		if (AutomapActive) {
+			AutomapZoomOut();
+		}
+		return;
+#ifdef _DEBUG
+	case 'M':
+		NextDebugMonster();
+		return;
+	case 'm':
+		GetDebugMonster();
+		return;
+#endif
+	}
+}
+
+void GetMousePos(int32_t lParam)
+{
+	MousePosition = { (std::int16_t)(lParam & 0xffff), (std::int16_t)((lParam >> 16) & 0xffff) };
+}
+
+void GameEventHandler(uint32_t uMsg, int32_t wParam, int32_t lParam)
+{
+	switch (uMsg) {
+	case DVL_WM_KEYDOWN:
+		PressKey(wParam);
+		return;
+	case DVL_WM_KEYUP:
+		ReleaseKey(wParam);
+		return;
+	case DVL_WM_CHAR:
+		PressChar((char)wParam);
+		return;
+	case DVL_WM_SYSKEYDOWN:
+		if (PressSysKey(wParam))
+			return;
+		break;
+	case DVL_WM_SYSCOMMAND:
+		if (wParam == DVL_SC_CLOSE) {
+			gbRunGame = false;
+			gbRunGameResult = false;
+			return;
+		}
+		break;
+	case DVL_WM_MOUSEMOVE:
+		GetMousePos(lParam);
+		gmenu_on_mouse_move();
+		return;
+	case DVL_WM_LBUTTONDOWN:
+		GetMousePos(lParam);
+		if (sgbMouseDown == CLICK_NONE) {
+			sgbMouseDown = CLICK_LEFT;
+			LeftMouseDown(wParam);
+		}
+		return;
+	case DVL_WM_LBUTTONUP:
+		GetMousePos(lParam);
+		if (sgbMouseDown == CLICK_LEFT) {
+			LastMouseButtonAction = MouseActionType::None;
+			sgbMouseDown = CLICK_NONE;
+			LeftMouseUp(wParam);
+		}
+		return;
+	case DVL_WM_RBUTTONDOWN:
+		GetMousePos(lParam);
+		if (sgbMouseDown == CLICK_NONE) {
+			sgbMouseDown = CLICK_RIGHT;
+			RightMouseDown((wParam & DVL_MK_SHIFT) != 0);
+		}
+		return;
+	case DVL_WM_RBUTTONUP:
+		GetMousePos(lParam);
+		if (sgbMouseDown == CLICK_RIGHT) {
+			LastMouseButtonAction = MouseActionType::None;
+			sgbMouseDown = CLICK_NONE;
+		}
+		return;
+	case DVL_WM_CAPTURECHANGED:
+		sgbMouseDown = CLICK_NONE;
+		LastMouseButtonAction = MouseActionType::None;
+		break;
+	case WM_DIABNEXTLVL:
+	case WM_DIABPREVLVL:
+	case WM_DIABRTNLVL:
+	case WM_DIABSETLVL:
+	case WM_DIABWARPLVL:
+	case WM_DIABTOWNWARP:
+	case WM_DIABTWARPUP:
+	case WM_DIABRETOWN:
+		if (gbIsMultiplayer)
+			pfile_write_hero();
+		nthread_ignore_mutex(true);
+		PaletteFadeOut(8);
+		sound_stop();
+		music_stop();
+		LastMouseButtonAction = MouseActionType::None;
+		sgbMouseDown = CLICK_NONE;
+		ShowProgress((interface_mode)uMsg);
+		force_redraw = 255;
+		DrawAndBlit();
+		LoadPWaterPalette();
+		if (gbRunGame)
+			PaletteFadeIn(8);
+		nthread_ignore_mutex(false);
+		gbGameLoopStartup = true;
+		return;
+	}
+
+	MainWndProc(uMsg);
+}
+
+void RunGameLoop(interface_mode uMsg)
+{
+	demo::NotifyGameLoopStart();
+
+	WNDPROC saveProc;
+	tagMSG msg;
+
+	nthread_ignore_mutex(true);
+	StartGame(uMsg);
+	assert(ghMainWnd);
+	saveProc = SetWindowProc(GameEventHandler);
+	run_delta_info();
+	gbRunGame = true;
+	gbProcessPlayers = true;
+	gbRunGameResult = true;
+	force_redraw = 255;
+	DrawAndBlit();
+	LoadPWaterPalette();
+	PaletteFadeIn(8);
+	force_redraw = 255;
+	gbGameLoopStartup = true;
+	nthread_ignore_mutex(false);
+
+	discord_manager::StartGame();
+#ifdef GPERF_HEAP_FIRST_GAME_ITERATION
+	unsigned run_game_iteration = 0;
+#endif
+
+	while (gbRunGame) {
+
+#ifdef _DEBUG
+		if (!gbGameLoopStartup && !DebugCmdsFromCommandLine.empty()) {
+			for (auto &cmd : DebugCmdsFromCommandLine) {
+				CheckDebugTextCommand(cmd);
+			}
+			DebugCmdsFromCommandLine.clear();
+		}
+#endif
+
+		while (FetchMessage(&msg)) {
+			if (msg.message == DVL_WM_QUIT) {
+				gbRunGameResult = false;
+				gbRunGame = false;
+				break;
+			}
+			TranslateMessage(&msg);
+			PushMessage(&msg);
+		}
+		if (!gbRunGame)
+			break;
+
+		bool drawGame = true;
+		bool processInput = true;
+		bool runGameLoop = demo::IsRunning() ? demo::GetRunGameLoop(drawGame, processInput) : nthread_has_500ms_passed();
+		if (demo::IsRecording())
+			demo::RecordGameLoopResult(runGameLoop);
+
+		discord_manager::UpdateGame();
+
+		if (!runGameLoop) {
+			if (processInput)
+				ProcessInput();
+			if (!drawGame)
+				continue;
+			force_redraw |= 1;
+			DrawAndBlit();
+			continue;
+		}
+
+		diablo_color_cyc_logic();
+		multi_process_network_packets();
+		game_loop(gbGameLoopStartup);
+		gbGameLoopStartup = false;
+		if (drawGame)
+			DrawAndBlit();
+#ifdef GPERF_HEAP_FIRST_GAME_ITERATION
+		if (run_game_iteration++ == 0)
+			HeapProfilerDump("first_game_iteration");
+#endif
+	}
+
+	demo::NotifyGameLoopEnd();
+
+	if (gbIsMultiplayer) {
+		pfile_write_hero(/*writeGameData=*/false, /*clearTables=*/true);
+	}
+
+	PaletteFadeOut(8);
+	NewCursor(CURSOR_NONE);
+	ClearScreenBuffer();
+	force_redraw = 255;
+	scrollrt_draw_game_screen();
+	saveProc = SetWindowProc(saveProc);
+	assert(saveProc == GameEventHandler);
+	FreeGame();
+
+	if (cineflag) {
+		cineflag = false;
+		DoEnding();
+	}
+}
+
+[[noreturn]] void PrintHelpAndExit()
+{
+	printInConsole("%s", _(/* TRANSLATORS: Commandline Option */ "Options:\n"));
+	printInConsole("    %-20s %-30s\n", /* TRANSLATORS: Commandline Option */ "-h, --help", _("Print this message and exit"));
+	printInConsole("    %-20s %-30s\n", /* TRANSLATORS: Commandline Option */ "--version", _("Print the version and exit"));
+	printInConsole("    %-20s %-30s\n", /* TRANSLATORS: Commandline Option */ "--data-dir", _("Specify the folder of diabdat.mpq"));
+	printInConsole("    %-20s %-30s\n", /* TRANSLATORS: Commandline Option */ "--save-dir", _("Specify the folder of save files"));
+	printInConsole("    %-20s %-30s\n", /* TRANSLATORS: Commandline Option */ "--config-dir", _("Specify the location of diablo.ini"));
+	printInConsole("    %-20s %-30s\n", /* TRANSLATORS: Commandline Option */ "-n", _("Skip startup videos"));
+	printInConsole("    %-20s %-30s\n", /* TRANSLATORS: Commandline Option */ "-f", _("Display frames per second"));
+	printInConsole("    %-20s %-30s\n", /* TRANSLATORS: Commandline Option */ "--verbose", _("Enable verbose logging"));
+	printInConsole("    %-20s %-30s\n", /* TRANSLATORS: Commandline Option */ "--record <#>", _("Record a demo file"));
+	printInConsole("    %-20s %-30s\n", /* TRANSLATORS: Commandline Option */ "--demo <#>", _("Play a demo file"));
+	printInConsole("    %-20s %-30s\n", /* TRANSLATORS: Commandline Option */ "--timedemo", _("Disable all frame limiting during demo playback"));
+	printInConsole("%s", _(/* TRANSLATORS: Commandline Option */ "\nGame selection:\n"));
+	printInConsole("    %-20s %-30s\n", /* TRANSLATORS: Commandline Option */ "--spawn", _("Force Shareware mode"));
+	printInConsole("    %-20s %-30s\n", /* TRANSLATORS: Commandline Option */ "--diablo", _("Force Diablo mode"));
+	printInConsole("    %-20s %-30s\n", /* TRANSLATORS: Commandline Option */ "--hellfire", _("Force Hellfire mode"));
+	printInConsole("%s", _(/* TRANSLATORS: Commandline Option */ "\nHellfire options:\n"));
+	printInConsole("    %-20s %-30s\n", /* TRANSLATORS: Commandline Option */ "--nestart", _("Use alternate nest palette"));
+#ifdef _DEBUG
+	printInConsole("\nDebug options:\n");
+	printInConsole("    %-20s %-30s\n", "-i", "Ignore network timeout");
+	printInConsole("    %-20s %-30s\n", "+<internal command>", "Pass commands to the engine");
+#endif
+	printInConsole("%s", _("\nReport bugs at https://github.com/diasurgical/devilutionX/\n"));
+	diablo_quit(0);
+}
+
+void DiabloParseFlags(int argc, char **argv)
+{
+#ifdef _DEBUG
+	int argumentIndexOfLastCommandPart = -1;
+	std::string currentCommand;
+#endif
+	bool timedemo = false;
+	int demoNumber = -1;
+	int recordNumber = -1;
+	for (int i = 1; i < argc; i++) {
+		const string_view arg = argv[i];
+		if (arg == "-h" || arg == "--help") {
+			PrintHelpAndExit();
+		} else if (arg == "--version") {
+			printInConsole("%s v%s\n", PROJECT_NAME, PROJECT_VERSION);
+			diablo_quit(0);
+		} else if (arg == "--data-dir") {
+			if (i + 1 == argc) {
+				printInConsole("%s requires an argument\n", "--data-dir");
+				diablo_quit(0);
+			}
+			paths::SetBasePath(argv[++i]);
+		} else if (arg == "--save-dir") {
+			if (i + 1 == argc) {
+				printInConsole("%s requires an argument\n", "--save-dir");
+				diablo_quit(0);
+			}
+			paths::SetPrefPath(argv[++i]);
+		} else if (arg == "--config-dir") {
+			if (i + 1 == argc) {
+				printInConsole("%s requires an argument\n", "--config-dir");
+				diablo_quit(0);
+			}
+			paths::SetConfigPath(argv[++i]);
+		} else if (arg == "--demo") {
+			if (i + 1 == argc) {
+				printInConsole("%s requires an argument\n", "--demo");
+				diablo_quit(0);
+			}
+			demoNumber = SDL_atoi(argv[++i]);
+			gbShowIntro = false;
+		} else if (arg == "--timedemo") {
+			timedemo = true;
+		} else if (arg == "--record") {
+			if (i + 1 == argc) {
+				printInConsole("%s requires an argument\n", "--record");
+				diablo_quit(0);
+			}
+			recordNumber = SDL_atoi(argv[++i]);
+		} else if (arg == "-n") {
+			gbShowIntro = false;
+		} else if (arg == "-f") {
+			EnableFrameCount();
+		} else if (arg == "--spawn") {
+			forceSpawn = true;
+		} else if (arg == "--diablo") {
+			forceDiablo = true;
+		} else if (arg == "--hellfire") {
+			forceHellfire = true;
+		} else if (arg == "--nestart") {
+			gbNestArt = true;
+		} else if (arg == "--vanilla") {
+			gbVanilla = true;
+		} else if (arg == "--verbose") {
+			SDL_LogSetAllPriority(SDL_LOG_PRIORITY_VERBOSE);
+#ifdef _DEBUG
+		} else if (arg == "-i") {
+			DebugDisableNetworkTimeout = true;
+		} else if (arg[0] == '+') {
+			if (!currentCommand.empty())
+				DebugCmdsFromCommandLine.push_back(currentCommand);
+			argumentIndexOfLastCommandPart = i;
+			currentCommand = arg.substr(1);
+		} else if (arg[0] != '-' && (argumentIndexOfLastCommandPart + 1) == i) {
+			currentCommand.append(" ");
+			currentCommand.append(arg);
+			argumentIndexOfLastCommandPart = i;
+#endif
+		} else {
+			printInConsole("unrecognized option '%s'\n", argv[i]);
+			PrintHelpAndExit();
+		}
+	}
+
+#ifdef _DEBUG
+	if (!currentCommand.empty())
+		DebugCmdsFromCommandLine.push_back(currentCommand);
+#endif
+
+	if (demoNumber != -1)
+		demo::InitPlayBack(demoNumber, timedemo);
+	if (recordNumber != -1)
+		demo::InitRecording(recordNumber);
+}
+
+void DiabloInitScreen()
+{
+	MousePosition = { gnScreenWidth / 2, gnScreenHeight / 2 };
+	if (!sgbControllerActive)
+		SetCursorPos(MousePosition);
+	ScrollInfo.tile = { 0, 0 };
+	ScrollInfo.offset = { 0, 0 };
+	ScrollInfo._sdir = ScrollDirection::None;
+
+	ClrDiabloMsg();
+}
+
+void SetApplicationVersions()
+{
+	snprintf(gszProductName, sizeof(gszProductName) / sizeof(char), "%s v%s", PROJECT_NAME, PROJECT_VERSION);
+	CopyUtf8(gszVersionNumber, fmt::format(_("version {:s}"), PROJECT_VERSION), sizeof(gszVersionNumber) / sizeof(char));
+}
+
+void DiabloInit()
+{
+	if (*sgOptions.Graphics.showFPS)
+		EnableFrameCount();
+
+	init_create_window();
+	was_window_init = true;
+
+	if (forceSpawn || *sgOptions.StartUp.shareware)
+		gbIsSpawn = true;
+	if (forceDiablo || *sgOptions.StartUp.gameMode == StartUpGameMode::Diablo)
+		gbIsHellfire = false;
+	if (forceHellfire)
+		gbIsHellfire = true;
+
+	gbIsHellfireSaveGame = gbIsHellfire;
+
+	LanguageInitialize();
+
+	SetApplicationVersions();
+
+	for (size_t i = 0; i < QUICK_MESSAGE_OPTIONS; i++) {
+		auto &messages = sgOptions.Chat.szHotKeyMsgs[i];
+		if (messages.size() > 0) {
+			continue;
+		}
+		messages.emplace_back(_(QuickMessages[i].message));
+	}
+
+#ifdef VIRTUAL_GAMEPAD
+	InitializeVirtualGamepad();
+#endif
+
+	UiInitialize();
+	was_ui_init = true;
+
+	ReadOnlyTest();
+
+	if (gbIsHellfire && !forceHellfire && *sgOptions.StartUp.gameMode == StartUpGameMode::Ask) {
+		UiSelStartUpGameOption();
+		if (!gbIsHellfire) {
+			// Reinitalize the UI Elements cause we changed the game
+			UnloadUiGFX();
+			UiInitialize();
+			if (IsHardwareCursor())
+				SetHardwareCursor(CursorInfo::UnknownCursor());
+		}
+	}
+
+	DiabloInitScreen();
+
+	snd_init();
+	was_snd_init = true;
+
+	ui_sound_init();
+
+	// Item graphics are loaded early, they already get touched during hero selection.
+	InitItemGFX();
+}
+
+void DiabloSplash()
+{
+	if (!gbShowIntro)
+		return;
+
+	if (*sgOptions.StartUp.splash == StartUpSplash::LogoAndTitleDialog)
+		play_movie("gendata\\logo.smk", true);
+
+	auto &intro = gbIsHellfire ? sgOptions.StartUp.hellfireIntro : sgOptions.StartUp.diabloIntro;
+
+	if (*intro != StartUpIntro::Off) {
+		if (gbIsHellfire)
+			play_movie("gendata\\Hellfire.smk", true);
+		else
+			play_movie("gendata\\diablo1.smk", true);
+		if (*intro == StartUpIntro::Once)
+			intro.SetValue(StartUpIntro::Off);
+	}
+
+	if (IsAnyOf(*sgOptions.StartUp.splash, StartUpSplash::TitleDialog, StartUpSplash::LogoAndTitleDialog))
+		UiTitleDialog();
+}
+
+void DiabloDeinit()
+{
+	FreeItemGFX();
+
+	if (sbWasOptionsLoaded && !demo::IsRunning())
+		SaveOptions();
+	if (was_snd_init)
+		effects_cleanup_sfx();
+	snd_deinit();
+	if (was_ui_init)
+		UiDestroy();
+	if (was_archives_init)
+		init_cleanup();
+	if (was_window_init)
+		dx_cleanup(); // Cleanup SDL surfaces stuff, so we have to do it before SDL_Quit().
+	UnloadFonts();
+	if (SDL_WasInit(SDL_INIT_EVERYTHING & ~SDL_INIT_HAPTIC) != 0)
+		SDL_Quit();
+}
+
+void LoadLvlGFX()
+{
+	assert(pDungeonCels == nullptr);
+	constexpr int SpecialCelWidth = 64;
+
+	switch (leveltype) {
+	case DTYPE_TOWN:
+		if (gbIsHellfire) {
+			pDungeonCels = LoadFileInMem("NLevels\\TownData\\Town.CEL");
+			pMegaTiles = LoadFileInMem<MegaTile>("NLevels\\TownData\\Town.TIL");
+			pLevelPieces = LoadFileInMem<uint16_t>("NLevels\\TownData\\Town.MIN");
+		} else {
+			pDungeonCels = LoadFileInMem("Levels\\TownData\\Town.CEL");
+			pMegaTiles = LoadFileInMem<MegaTile>("Levels\\TownData\\Town.TIL");
+			pLevelPieces = LoadFileInMem<uint16_t>("Levels\\TownData\\Town.MIN");
+		}
+		pSpecialCels = LoadCel("Levels\\TownData\\TownS.CEL", SpecialCelWidth);
+		break;
+	case DTYPE_CATHEDRAL:
+		if (currlevel < 21) {
+			pDungeonCels = LoadFileInMem("Levels\\L1Data\\L1.CEL");
+			pMegaTiles = LoadFileInMem<MegaTile>("Levels\\L1Data\\L1.TIL");
+			pLevelPieces = LoadFileInMem<uint16_t>("Levels\\L1Data\\L1.MIN");
+			pSpecialCels = LoadCel("Levels\\L1Data\\L1S.CEL", SpecialCelWidth);
+		} else {
+			pDungeonCels = LoadFileInMem("NLevels\\L5Data\\L5.CEL");
+			pMegaTiles = LoadFileInMem<MegaTile>("NLevels\\L5Data\\L5.TIL");
+			pLevelPieces = LoadFileInMem<uint16_t>("NLevels\\L5Data\\L5.MIN");
+			pSpecialCels = LoadCel("NLevels\\L5Data\\L5S.CEL", SpecialCelWidth);
+		}
+		break;
+	case DTYPE_CATACOMBS:
+		pDungeonCels = LoadFileInMem("Levels\\L2Data\\L2.CEL");
+		pMegaTiles = LoadFileInMem<MegaTile>("Levels\\L2Data\\L2.TIL");
+		pLevelPieces = LoadFileInMem<uint16_t>("Levels\\L2Data\\L2.MIN");
+		pSpecialCels = LoadCel("Levels\\L2Data\\L2S.CEL", SpecialCelWidth);
+		break;
+	case DTYPE_CAVES:
+		if (currlevel < 17) {
+			pDungeonCels = LoadFileInMem("Levels\\L3Data\\L3.CEL");
+			pMegaTiles = LoadFileInMem<MegaTile>("Levels\\L3Data\\L3.TIL");
+			pLevelPieces = LoadFileInMem<uint16_t>("Levels\\L3Data\\L3.MIN");
+		} else {
+			pDungeonCels = LoadFileInMem("NLevels\\L6Data\\L6.CEL");
+			pMegaTiles = LoadFileInMem<MegaTile>("NLevels\\L6Data\\L6.TIL");
+			pLevelPieces = LoadFileInMem<uint16_t>("NLevels\\L6Data\\L6.MIN");
+		}
+		pSpecialCels = LoadCel("Levels\\L1Data\\L1S.CEL", SpecialCelWidth);
+		break;
+	case DTYPE_HELL:
+		pDungeonCels = LoadFileInMem("Levels\\L4Data\\L4.CEL");
+		pMegaTiles = LoadFileInMem<MegaTile>("Levels\\L4Data\\L4.TIL");
+		pLevelPieces = LoadFileInMem<uint16_t>("Levels\\L4Data\\L4.MIN");
+		pSpecialCels = LoadCel("Levels\\L2Data\\L2S.CEL", SpecialCelWidth);
+		break;
+	default:
+		app_fatal("LoadLvlGFX");
+	}
+}
+
+void LoadAllGFX()
+{
+	IncProgress();
+#ifdef VIRTUAL_GAMEPAD
+	InitVirtualGamepadGFX(renderer);
+#endif
+	IncProgress();
+	InitObjectGFX();
+	IncProgress();
+	InitMissileGFX(gbIsHellfire);
+	IncProgress();
+}
+
+/**
+ * @param lvldir method of entry
+ */
+void CreateLevel(lvl_entry lvldir)
+{
+	switch (leveltype) {
+	case DTYPE_TOWN:
+		CreateTown(lvldir);
+		InitTownTriggers();
+		LoadRndLvlPal(DTYPE_TOWN);
+		break;
+	case DTYPE_CATHEDRAL:
+		CreateL5Dungeon(glSeedTbl[currlevel], lvldir);
+		InitL1Triggers();
+		Freeupstairs();
+		if (currlevel < 21) {
+			LoadRndLvlPal(DTYPE_CATHEDRAL);
+		} else {
+			LoadRndLvlPal(DTYPE_CRYPT);
+		}
+		break;
+	case DTYPE_CATACOMBS:
+		CreateL2Dungeon(glSeedTbl[currlevel], lvldir);
+		InitL2Triggers();
+		Freeupstairs();
+		LoadRndLvlPal(DTYPE_CATACOMBS);
+		break;
+	case DTYPE_CAVES:
+		CreateL3Dungeon(glSeedTbl[currlevel], lvldir);
+		InitL3Triggers();
+		Freeupstairs();
+		if (currlevel < 17) {
+			LoadRndLvlPal(DTYPE_CAVES);
+		} else {
+			LoadRndLvlPal(DTYPE_NEST);
+		}
+		break;
+	case DTYPE_HELL:
+		CreateL4Dungeon(glSeedTbl[currlevel], lvldir);
+		InitL4Triggers();
+		Freeupstairs();
+		LoadRndLvlPal(DTYPE_HELL);
+		break;
+	default:
+		app_fatal("CreateLevel");
+	}
+}
+
+void UnstuckChargers()
+{
+	if (gbIsMultiplayer) {
+		for (auto &player : Players) {
+			if (!player.plractive)
+				continue;
+			if (player._pLvlChanging)
+				continue;
+			if (player.plrlevel != MyPlayer->plrlevel)
+				continue;
+			if (&player == MyPlayer)
+				continue;
+			return;
+		}
+	}
+	for (int i = 0; i < ActiveMonsterCount; i++) {
+		auto &monster = Monsters[ActiveMonsters[i]];
+		if (monster._mmode == MonsterMode::Charge)
+			monster._mmode = MonsterMode::Stand;
+	}
+}
+
+void UpdateMonsterLights()
+{
+	for (int i = 0; i < ActiveMonsterCount; i++) {
+		auto &monster = Monsters[ActiveMonsters[i]];
+		if (monster.mlid != NO_LIGHT) {
+			if (monster.mlid == Players[MyPlayerId]._plid) { // Fix old saves where some monsters had 0 instead of NO_LIGHT
+				monster.mlid = NO_LIGHT;
+				continue;
+			}
+
+			Light *lid = &Lights[monster.mlid];
+			if (monster.position.tile != lid->position.tile) {
+				ChangeLightXY(monster.mlid, monster.position.tile);
+			}
+		}
+	}
+}
+
+void GameLogic()
+{
+	if (!ProcessInput()) {
+		return;
+	}
+	if (gbProcessPlayers) {
+		gGameLogicStep = GameLogicStep::ProcessPlayers;
+		ProcessPlayers();
+	}
+	if (leveltype != DTYPE_TOWN) {
+		gGameLogicStep = GameLogicStep::ProcessMonsters;
+		ProcessMonsters();
+		gGameLogicStep = GameLogicStep::ProcessObjects;
+		ProcessObjects();
+		gGameLogicStep = GameLogicStep::ProcessMissiles;
+		ProcessMissiles();
+		gGameLogicStep = GameLogicStep::ProcessItems;
+		ProcessItems();
+		ProcessLightList();
+		ProcessVisionList();
+	} else {
+		gGameLogicStep = GameLogicStep::ProcessTowners;
+		ProcessTowners();
+		gGameLogicStep = GameLogicStep::ProcessItemsTown;
+		ProcessItems();
+		gGameLogicStep = GameLogicStep::ProcessMissilesTown;
+		ProcessMissiles();
+	}
+	gGameLogicStep = GameLogicStep::None;
+
+#ifdef _DEBUG
+	if (DebugScrollViewEnabled && GetAsyncKeyState(DVL_VK_SHIFT)) {
+		ScrollView();
+	}
+#endif
+
+	sound_update();
+	ClearPlrMsg();
+	CheckTriggers();
+	CheckQuests();
+	force_redraw |= 1;
+	pfile_update(false);
+
+	plrctrls_after_game_logic();
+}
+
+void TimeoutCursor(bool bTimeout)
+{
+	if (bTimeout) {
+		if (sgnTimeoutCurs == CURSOR_NONE && sgbMouseDown == CLICK_NONE) {
+			sgnTimeoutCurs = pcurs;
+			multi_net_ping();
+			ClearPanel();
+			AddPanelString(_("-- Network timeout --"));
+			AddPanelString(_("-- Waiting for players --"));
+			NewCursor(CURSOR_HOURGLASS);
+			force_redraw = 255;
+		}
+		scrollrt_draw_game_screen();
+	} else if (sgnTimeoutCurs != CURSOR_NONE) {
+		NewCursor(sgnTimeoutCurs);
+		sgnTimeoutCurs = CURSOR_NONE;
+		ClearPanel();
+		force_redraw = 255;
+	}
+}
+
+void HelpKeyPressed()
+{
+	if (HelpFlag) {
+		HelpFlag = false;
+	} else if (stextflag != STORE_NONE) {
+		ClearPanel();
+		AddPanelString(_("No help available")); /// BUGFIX: message isn't displayed
+		AddPanelString(_("while in stores"));
+		LastMouseButtonAction = MouseActionType::None;
+	} else {
+		invflag = false;
+		chrflag = false;
+		sbookflag = false;
+		spselflag = false;
+		stashflag = false;
+		if (qtextflag && leveltype == DTYPE_TOWN) {
+			qtextflag = false;
+			stream_stop();
+		}
+		QuestLogIsOpen = false;
+		AutomapActive = false;
+		CancelCurrentDiabloMsg();
+		gamemenu_off();
+		DisplayHelp();
+		doom_close();
+	}
+}
+
+void InventoryKeyPressed()
+{
+	if (stextflag != STORE_NONE)
+		return;
+	invflag = !invflag;
+	if (!chrflag && !QuestLogIsOpen && !stashflag && CanPanelsCoverView()) {
+		if (!invflag) { // We closed the invetory
+			if (MousePosition.x < 480 && MousePosition.y < GetMainPanel().position.y) {
+				SetCursorPos(MousePosition + Displacement { 160, 0 });
+			}
+		} else if (!sbookflag) { // We opened the invetory
+			if (MousePosition.x > 160 && MousePosition.y < GetMainPanel().position.y) {
+				SetCursorPos(MousePosition - Displacement { 160, 0 });
+			}
+		}
+	}
+	sbookflag = false;
+}
+
+void StashKeyPressed()
+{
+	if (stextflag != STORE_NONE)
+		return;
+	stashflag = !stashflag;
+
+	if (!invflag && !sbookflag && CanPanelsCoverView()) {
+		if (!stashflag) { // We closed the stash
+			if (MousePosition.x > 160 && MousePosition.y < PANEL_TOP) {
+				SetCursorPos(MousePosition - Displacement { 160, 0 });
+			}
+		} else if (!QuestLogIsOpen && !chrflag) { // We opened the stash
+			if (MousePosition.x < 480 && MousePosition.y < PANEL_TOP) {
+				SetCursorPos(MousePosition + Displacement { 160, 0 });
+			}
+			LoadStash(Page);
+		}
+	}
+	chrflag = false;
+	QuestLogIsOpen = false;
+}
+
+void CharacterSheetKeyPressed()
+{
+	if (stextflag != STORE_NONE)
+		return;
+	chrflag = !chrflag;
+	if (!invflag && !sbookflag && CanPanelsCoverView()) {
+		if (!chrflag) { // We closed the character sheet
+			if (MousePosition.x > 160 && MousePosition.y < GetMainPanel().position.y) {
+				SetCursorPos(MousePosition - Displacement { 160, 0 });
+			}
+		} else if (!QuestLogIsOpen && !stashflag) { // We opened the character sheet
+			if (MousePosition.x < 480 && MousePosition.y < GetMainPanel().position.y) {
+				SetCursorPos(MousePosition + Displacement { 160, 0 });
+			}
+		}
+	}
+	QuestLogIsOpen = false;
+	stashflag = false;
+}
+
+void QuestLogKeyPressed()
+{
+	if (stextflag != STORE_NONE)
+		return;
+	if (!QuestLogIsOpen) {
+		StartQuestlog();
+	} else {
+		QuestLogIsOpen = false;
+	}
+	if (!invflag && !sbookflag && CanPanelsCoverView()) {
+		if (!QuestLogIsOpen) { // We closed the quest log
+			if (MousePosition.x > 160 && MousePosition.y < PANEL_TOP) {
+				SetCursorPos(MousePosition - Displacement { 160, 0 });
+			}
+		} else if (!chrflag && !stashflag) { // We opened the character quest log
+			if (MousePosition.x < 480 && MousePosition.y < PANEL_TOP) {
+				SetCursorPos(MousePosition + Displacement { 160, 0 });
+			}
+		}
+	}
+	chrflag = false;
+	stashflag = false;
+}
+
+void DisplaySpellsKeyPressed()
+{
+	if (stextflag != STORE_NONE)
+		return;
+	chrflag = false;
+	QuestLogIsOpen = false;
+	stashflag = false;
+	invflag = false;
+	sbookflag = false;
+	if (!spselflag) {
+		DoSpeedBook();
+	} else {
+		spselflag = false;
+	}
+	LastMouseButtonAction = MouseActionType::None;
+}
+
+void SpellBookKeyPressed()
+{
+	if (stextflag != STORE_NONE)
+		return;
+	sbookflag = !sbookflag;
+	if (!chrflag && !QuestLogIsOpen && !stashflag && CanPanelsCoverView()) {
+		if (!sbookflag) { // We closed the invetory
+			if (MousePosition.x < 480 && MousePosition.y < GetMainPanel().position.y) {
+				SetCursorPos(MousePosition + Displacement { 160, 0 });
+			}
+		} else if (!invflag) { // We opened the invetory
+			if (MousePosition.x > 160 && MousePosition.y < GetMainPanel().position.y) {
+				SetCursorPos(MousePosition - Displacement { 160, 0 });
+			}
+		}
+	}
+	invflag = false;
+}
+
+bool IsPlayerDead()
+{
+	return Players[MyPlayerId]._pmode == PM_DEATH || MyPlayerIsDead;
+}
+
+void InitKeymapActions()
+{
+	sgOptions.Keymapper.AddAction(
+	    "Help",
+	    N_("Help"),
+	    N_("Open Help Screen."),
+	    DVL_VK_F1,
+	    HelpKeyPressed,
+	    [&]() { return !IsPlayerDead(); });
+	for (int i = 0; i < 4; ++i) {
+		sgOptions.Keymapper.AddAction(
+		    "QuickSpell{}",
+		    N_("Quick spell {}"),
+		    N_("Hotkey for skill or spell."),
+		    DVL_VK_F5 + i,
+		    [i]() {
+			    if (spselflag) {
+				    SetSpeedSpell(i);
+				    return;
+			    }
+			    if (!*sgOptions.Gameplay.quickCast)
+				    ToggleSpell(i);
+			    else
+				    QuickCast(i);
+		    },
+		    [&]() { return !IsPlayerDead(); },
+		    i + 1);
+	}
+	for (int i = 0; i < 4; ++i) {
+		sgOptions.Keymapper.AddAction(
+		    "QuickMessage{}",
+		    N_("Quick Message {}"),
+		    N_("Use Quick Message in chat."),
+		    DVL_VK_F9 + i,
+		    [i]() { DiabloHotkeyMsg(i); },
+		    [] { return true; },
+		    i + 1);
+	}
+	sgOptions.Keymapper.AddAction(
+	    "DecreaseGamma",
+	    N_("Decrease Gamma"),
+	    N_("Reduce screen brightness."),
+	    'G',
+	    DecreaseGamma,
+	    [&]() { return !IsPlayerDead(); });
+	sgOptions.Keymapper.AddAction(
+	    "IncreaseGamma",
+	    N_("Increase Gamma"),
+	    N_("Increase screen brightness."),
+	    'F',
+	    IncreaseGamma,
+	    [&]() { return !IsPlayerDead(); });
+	sgOptions.Keymapper.AddAction(
+	    "Inventory",
+	    N_("Inventory"),
+	    N_("Open Inventory screen."),
+	    'I',
+	    InventoryKeyPressed,
+	    [&]() { return !IsPlayerDead(); });
+	sgOptions.Keymapper.AddAction(
+	    "Character",
+	    N_("Character"),
+	    N_("Open Character screen."),
+	    'C',
+	    CharacterSheetKeyPressed,
+	    [&]() { return !IsPlayerDead(); });
+	sgOptions.Keymapper.AddAction(
+	    "QuestLog",
+	    N_("Quest log"),
+	    N_("Open Quest log."),
+	    'Q',
+	    QuestLogKeyPressed,
+	    [&]() { return !IsPlayerDead(); });
+	sgOptions.Keymapper.AddAction(
+	    "Zoom",
+	    N_("Zoom"),
+	    N_("Zoom Game Screen."),
+	    'Z',
+	    [] {
+		    zoomflag = !zoomflag;
+		    CalcViewportGeometry();
+	    },
+	    [&]() { return !IsPlayerDead(); });
+	sgOptions.Keymapper.AddAction(
+	    "DisplaySpells",
+	    N_("Speedbook"),
+	    N_("Open Speedbook."),
+	    'S',
+	    DisplaySpellsKeyPressed,
+	    [&]() { return !IsPlayerDead(); });
+	sgOptions.Keymapper.AddAction(
+	    "SpellBook",
+	    N_("Spellbook"),
+	    N_("Open Spellbook."),
+	    'B',
+	    SpellBookKeyPressed,
+	    [&]() { return !IsPlayerDead(); });
+	sgOptions.Keymapper.AddAction(
+	    "GameInfo",
+	    N_("Game info"),
+	    N_("Displays game infos."),
+	    'V',
+	    [] {
+		    char pszStr[MAX_SEND_STR_LEN];
+		    const char *difficulties[3] = {
+			    _("Normal"),
+			    _("Nightmare"),
+			    _("Hell"),
+		    };
+		    CopyUtf8(pszStr, fmt::format(_(/* TRANSLATORS: {:s} means: Character Name, Game Version, Game Difficulty. */
+		                                     "{:s}, version = {:s}, mode = {:s}"),
+		                         PROJECT_NAME, PROJECT_VERSION, difficulties[sgGameInitInfo.nDifficulty]),
+		        sizeof(pszStr));
+		    NetSendCmdString(1 << MyPlayerId, pszStr);
+	    },
+	    [&]() { return !IsPlayerDead(); });
+	for (int i = 0; i < 8; ++i) {
+		sgOptions.Keymapper.AddAction(
+		    "BeltItem{}",
+		    N_("Belt item {}"),
+		    N_("Use Belt item."),
+		    '1' + i,
+		    [i] {
+			    auto &myPlayer = Players[MyPlayerId];
+			    if (!myPlayer.SpdList[i].isEmpty() && myPlayer.SpdList[i]._itype != ItemType::Gold) {
+				    UseInvItem(MyPlayerId, INVITEM_BELT_FIRST + i);
+			    }
+		    },
+		    [&]() { return !IsPlayerDead(); },
+		    i + 1);
+	}
+	sgOptions.Keymapper.AddAction(
+	    "QuickSave",
+	    N_("Quick save"),
+	    N_("Saves the game."),
+	    DVL_VK_F2,
+	    [] { gamemenu_save_game(false); },
+	    [&]() { return !gbIsMultiplayer && !IsPlayerDead(); });
+	sgOptions.Keymapper.AddAction(
+	    "QuickLoad",
+	    N_("Quick load"),
+	    N_("Loads the game."),
+	    DVL_VK_F3,
+	    [] { gamemenu_load_game(false); },
+	    [&]() { return !gbIsMultiplayer && gbValidSaveFile && stextflag == STORE_NONE; });
+	sgOptions.Keymapper.AddAction(
+	    "QuitGame",
+	    N_("Quit game"),
+	    N_("Closes the game."),
+	    DVL_VK_INVALID,
+	    [] { gamemenu_quit_game(false); });
+	sgOptions.Keymapper.AddAction(
+	    "StopHero",
+	    N_("Stop hero"),
+	    N_("Stops walking and cancel pending actions."),
+	    DVL_VK_INVALID,
+	    [] { Players[MyPlayerId].Stop(); },
+	    [&]() { return !IsPlayerDead(); });
+#ifdef _DEBUG
+	sgOptions.Keymapper.AddAction(
+	    "DebugToggle",
+	    "Debug toggle",
+	    "Programming is like magic.",
+	    'X',
+	    [] {
+		    DebugToggle = !DebugToggle;
+	    },
+	    [&]() { return true; });
+#endif
+}
+
+} // namespace
+
+void FreeGameMem()
+{
+	music_stop();
+
+	pDungeonCels = nullptr;
+	pMegaTiles = nullptr;
+	pLevelPieces = nullptr;
+	pSpecialCels = std::nullopt;
+
+	FreeMonsters();
+	FreeMissileGFX();
+	FreeObjectGFX();
+	FreeMonsterSnd();
+	FreeTownerGFX();
+#ifdef VIRTUAL_GAMEPAD
+	DeactivateVirtualGamepad();
+	FreeVirtualGamepadGFX();
+#endif
+}
+
+bool StartGame(bool bNewGame, bool bSinglePlayer)
+{
+	gbSelectProvider = true;
+
+	do {
+		gbLoadGame = false;
+
+		if (!NetInit(bSinglePlayer)) {
+			gbRunGameResult = true;
+			break;
+		}
+
+		// Save 2.8 MiB of RAM by freeing all main menu resources
+		// before starting the game.
+		UiDestroy();
+
+		gbSelectProvider = false;
+
+		if (bNewGame || !gbValidSaveFile) {
+			InitLevels();
+			InitQuests();
+			InitPortals();
+			InitDungMsgs(Players[MyPlayerId]);
+		}
+		giNumberOfLevels = gbIsHellfire ? 25 : 17;
+		interface_mode uMsg = WM_DIABNEWGAME;
+		if (gbValidSaveFile && gbLoadGame) {
+			uMsg = WM_DIABLOADGAME;
+		}
+		RunGameLoop(uMsg);
+		NetClose();
+		UnloadFonts();
+
+		// If the player left the game into the main menu,
+		// initialize main menu resources.
+		if (gbRunGameResult)
+			UiInitialize();
+	} while (gbRunGameResult);
+
+	SNetDestroy();
+	return gbRunGameResult;
+}
+
+void diablo_quit(int exitStatus)
+{
+	FreeGameMem();
+	DiabloDeinit();
+	exit(exitStatus);
+}
+
+int DiabloMain(int argc, char **argv)
+{
+#ifdef _DEBUG
+	SDL_LogSetAllPriority(SDL_LOG_PRIORITY_DEBUG);
+#endif
+
+	DiabloParseFlags(argc, argv);
+	InitKeymapActions();
+
+	init_archives();
+	was_archives_init = true;
+
+	LoadOptions();
+
+	DiabloInit();
+
+	DiabloSplash();
+	mainmenu_loop();
+	DiabloDeinit();
+
+	return 0;
+}
+
+bool TryIconCurs()
+{
+	if (pcurs == CURSOR_RESURRECT) {
+		NetSendCmdParam1(true, CMD_RESURRECT, pcursplr);
+		return true;
+	}
+
+	if (pcurs == CURSOR_HEALOTHER) {
+		NetSendCmdParam1(true, CMD_HEALOTHER, pcursplr);
+		return true;
+	}
+
+	if (pcurs == CURSOR_TELEKINESIS) {
+		DoTelekinesis();
+		return true;
+	}
+
+	auto &myPlayer = Players[MyPlayerId];
+
+	if (pcurs == CURSOR_IDENTIFY) {
+		if (pcursinvitem != -1)
+			CheckIdentify(myPlayer, pcursinvitem);
+		else
+			NewCursor(CURSOR_HAND);
+		return true;
+	}
+
+	if (pcurs == CURSOR_REPAIR) {
+		if (pcursinvitem != -1)
+			DoRepair(myPlayer, pcursinvitem);
+		else
+			NewCursor(CURSOR_HAND);
+		return true;
+	}
+
+	if (pcurs == CURSOR_RECHARGE) {
+		if (pcursinvitem != -1)
+			DoRecharge(myPlayer, pcursinvitem);
+		else
+			NewCursor(CURSOR_HAND);
+		return true;
+	}
+
+	if (pcurs == CURSOR_OIL) {
+		if (pcursinvitem != -1)
+			DoOil(myPlayer, pcursinvitem);
+		else
+			NewCursor(CURSOR_HAND);
+		return true;
+	}
+
+	if (pcurs == CURSOR_TELEPORT) {
+		if (pcursmonst != -1)
+			NetSendCmdParam3(true, CMD_TSPELLID, pcursmonst, myPlayer._pTSpell, GetSpellLevel(MyPlayerId, myPlayer._pTSpell));
+		else if (pcursplr != -1)
+			NetSendCmdParam3(true, CMD_TSPELLPID, pcursplr, myPlayer._pTSpell, GetSpellLevel(MyPlayerId, myPlayer._pTSpell));
+		else
+			NetSendCmdLocParam2(true, CMD_TSPELLXY, cursPosition, myPlayer._pTSpell, GetSpellLevel(MyPlayerId, myPlayer._pTSpell));
+		NewCursor(CURSOR_HAND);
+		return true;
+	}
+
+	if (pcurs == CURSOR_DISARM && pcursobj == -1) {
+		NewCursor(CURSOR_HAND);
+		return true;
+	}
+
+	return false;
+}
+
+void diablo_pause_game()
+{
+	if (!gbIsMultiplayer) {
+		if (PauseMode != 0) {
+			PauseMode = 0;
+		} else {
+			PauseMode = 2;
+			sound_stop();
+			qtextflag = false;
+			LastMouseButtonAction = MouseActionType::None;
+		}
+
+		force_redraw = 255;
+	}
+}
+
+bool GameWasAlreadyPaused = false;
+bool MinimizePaused = false;
+
+void diablo_focus_pause()
+{
+	if (gbIsMultiplayer || MinimizePaused) {
+		return;
+	}
+
+	GameWasAlreadyPaused = PauseMode != 0;
+
+	if (!GameWasAlreadyPaused) {
+		PauseMode = 2;
+		sound_stop();
+		LastMouseButtonAction = MouseActionType::None;
+	}
+
+	music_mute();
+
+	MinimizePaused = true;
+}
+
+void diablo_focus_unpause()
+{
+	if (gbIsMultiplayer || !MinimizePaused) {
+		return;
+	}
+
+	if (!GameWasAlreadyPaused) {
+		PauseMode = 0;
+	}
+
+	music_unmute();
+
+	MinimizePaused = false;
+}
+
+bool PressEscKey()
+{
+	bool rv = false;
+
+	if (DoomFlag) {
+		doom_close();
+		rv = true;
+	}
+
+	if (HelpFlag) {
+		HelpFlag = false;
+		rv = true;
+	}
+
+	if (qtextflag) {
+		qtextflag = false;
+		stream_stop();
+		rv = true;
+	}
+
+	if (stextflag != STORE_NONE) {
+		StoreESC();
+		rv = true;
+	}
+
+	if (IsDiabloMsgAvailable()) {
+		CancelCurrentDiabloMsg();
+		rv = true;
+	}
+
+	if (talkflag) {
+		control_reset_talk();
+		rv = true;
+	}
+
+	if (dropGoldFlag) {
+		control_drop_gold(DVL_VK_ESCAPE);
+		rv = true;
+	}
+
+	if (spselflag) {
+		spselflag = false;
+		rv = true;
+	}
+
+	if (invflag || chrflag || sbookflag || QuestLogIsOpen || stashflag) {
+		ClosePanels();
+		rv = true;
+	}
+
+	return rv;
+}
+
+void DisableInputWndProc(uint32_t uMsg, int32_t /*wParam*/, int32_t lParam)
+{
+	switch (uMsg) {
+	case DVL_WM_KEYDOWN:
+	case DVL_WM_KEYUP:
+	case DVL_WM_CHAR:
+	case DVL_WM_SYSKEYDOWN:
+	case DVL_WM_SYSCOMMAND:
+		return;
+	case DVL_WM_MOUSEMOVE:
+		GetMousePos(lParam);
+		return;
+	case DVL_WM_LBUTTONDOWN:
+		if (sgbMouseDown != CLICK_NONE)
+			return;
+		sgbMouseDown = CLICK_LEFT;
+		return;
+	case DVL_WM_LBUTTONUP:
+		if (sgbMouseDown != CLICK_LEFT)
+			return;
+		sgbMouseDown = CLICK_NONE;
+		return;
+	case DVL_WM_RBUTTONDOWN:
+		if (sgbMouseDown != CLICK_NONE)
+			return;
+		sgbMouseDown = CLICK_RIGHT;
+		return;
+	case DVL_WM_RBUTTONUP:
+		if (sgbMouseDown != CLICK_RIGHT)
+			return;
+		sgbMouseDown = CLICK_NONE;
+		return;
+	case DVL_WM_CAPTURECHANGED:
+		sgbMouseDown = CLICK_NONE;
+		return;
+	}
+
+	MainWndProc(uMsg);
+}
+
+void LoadGameLevel(bool firstflag, lvl_entry lvldir)
+{
+	music_stop();
+	if (pcurs > CURSOR_HAND && pcurs < CURSOR_FIRSTITEM) {
+		NewCursor(CURSOR_HAND);
+	}
+	SetRndSeed(glSeedTbl[currlevel]);
+	IncProgress();
+	MakeLightTable();
+	LoadLvlGFX();
+	IncProgress();
+
+	if (firstflag) {
+		InitInv();
+		InitStash();
+		InitQuestText();
+		InitStores();
+		InitAutomapOnce();
+		InitHelp();
+	}
+
+	SetRndSeed(glSeedTbl[currlevel]);
+
+	if (leveltype == DTYPE_TOWN)
+		SetupTownStores();
+
+	IncProgress();
+	InitAutomap();
+
+	if (leveltype != DTYPE_TOWN && lvldir != ENTRY_LOAD) {
+		InitLighting();
+		InitVision();
+	}
+
+	InitLevelMonsters();
+	IncProgress();
+
+	auto &myPlayer = Players[MyPlayerId];
+
+	if (!setlevel) {
+		CreateLevel(lvldir);
+		IncProgress();
+		FillSolidBlockTbls();
+		SetRndSeed(glSeedTbl[currlevel]);
+
+		if (leveltype != DTYPE_TOWN) {
+			GetLevelMTypes();
+			InitThemes();
+			LoadAllGFX();
+		} else {
+			IncProgress();
+#ifdef VIRTUAL_GAMEPAD
+			InitVirtualGamepadGFX(renderer);
+#endif
+			IncProgress();
+			InitMissileGFX(gbIsHellfire);
+			IncProgress();
+			IncProgress();
+		}
+
+		IncProgress();
+
+		if (lvldir == ENTRY_RTNLVL)
+			GetReturnLvlPos();
+		if (lvldir == ENTRY_WARPLVL)
+			GetPortalLvlPos();
+
+		IncProgress();
+
+		for (auto &player : Players) {
+			if (player.plractive && currlevel == player.plrlevel) {
+				InitPlayerGFX(player);
+				if (lvldir != ENTRY_LOAD)
+					InitPlayer(player, firstflag);
+			}
+		}
+
+		PlayDungMsgs();
+		InitMultiView();
+		IncProgress();
+
+		bool visited = false;
+		int players = gbIsMultiplayer ? MAX_PLRS : 1;
+		for (int i = 0; i < players; i++) {
+			auto &player = Players[i];
+			if (player.plractive)
+				visited = visited || player._pLvlVisited[currlevel];
+		}
+
+		SetRndSeed(glSeedTbl[currlevel]);
+
+		if (leveltype != DTYPE_TOWN) {
+			if (firstflag || lvldir == ENTRY_LOAD || !myPlayer._pLvlVisited[currlevel] || gbIsMultiplayer) {
+				HoldThemeRooms();
+				[[maybe_unused]] uint32_t mid1Seed = GetLCGEngineState();
+				InitGolems();
+				InitObjects();
+				[[maybe_unused]] uint32_t mid2Seed = GetLCGEngineState();
+				IncProgress();
+				InitMonsters();
+				InitItems();
+				if (currlevel < 17)
+					CreateThemeRooms();
+				IncProgress();
+				[[maybe_unused]] uint32_t mid3Seed = GetLCGEngineState();
+				InitMissiles();
+				InitCorpses();
+#if _DEBUG
+				SetDebugLevelSeedInfos(mid1Seed, mid2Seed, mid3Seed, GetLCGEngineState());
+#endif
+
+				if (gbIsMultiplayer)
+					DeltaLoadLevel();
+
+				IncProgress();
+				SavePreLighting();
+			} else {
+				HoldThemeRooms();
+				InitGolems();
+				InitMonsters();
+				InitMissiles();
+				InitCorpses();
+				IncProgress();
+				LoadLevel();
+				IncProgress();
+			}
+		} else {
+			for (int i = 0; i < MAXDUNX; i++) { // NOLINT(modernize-loop-convert)
+				for (int j = 0; j < MAXDUNY; j++) {
+					dFlags[i][j] |= DungeonFlag::Lit;
+				}
+			}
+
+			InitTowners();
+			InitItems();
+			InitMissiles();
+			IncProgress();
+
+			if (!firstflag && lvldir != ENTRY_LOAD && myPlayer._pLvlVisited[currlevel] && !gbIsMultiplayer)
+				LoadLevel();
+			if (gbIsMultiplayer)
+				DeltaLoadLevel();
+
+			IncProgress();
+		}
+		if (!gbIsMultiplayer)
+			ResyncQuests();
+		else
+			ResyncMPQuests();
+	} else {
+		LoadSetMap();
+		IncProgress();
+		GetLevelMTypes();
+		IncProgress();
+		InitGolems();
+		InitMonsters();
+		IncProgress();
+#ifdef VIRTUAL_GAMEPAD
+		InitVirtualGamepadGFX(renderer);
+#endif
+		InitMissileGFX(gbIsHellfire);
+		IncProgress();
+		InitCorpses();
+		IncProgress();
+		FillSolidBlockTbls();
+		IncProgress();
+
+		if (lvldir == ENTRY_WARPLVL)
+			GetPortalLvlPos();
+		IncProgress();
+
+		for (auto &player : Players) {
+			if (player.plractive && currlevel == player.plrlevel) {
+				InitPlayerGFX(player);
+				if (lvldir != ENTRY_LOAD)
+					InitPlayer(player, firstflag);
+			}
+		}
+		IncProgress();
+
+		InitMultiView();
+		IncProgress();
+
+		if (firstflag || lvldir == ENTRY_LOAD || !myPlayer._pSLvlVisited[setlvlnum]) {
+			InitItems();
+			SavePreLighting();
+		} else {
+			LoadLevel();
+		}
+
+		InitMissiles();
+		IncProgress();
+	}
+
+	SyncPortals();
+
+	for (int i = 0; i < MAX_PLRS; i++) {
+		auto &player = Players[i];
+		if (player.plractive && player.plrlevel == currlevel && (!player._pLvlChanging || i == MyPlayerId)) {
+			if (player._pHitPoints > 0) {
+				if (!gbIsMultiplayer)
+					dPlayer[player.position.tile.x][player.position.tile.y] = i + 1;
+				else
+					SyncInitPlrPos(i);
+			} else {
+				dFlags[player.position.tile.x][player.position.tile.y] |= DungeonFlag::DeadPlayer;
+			}
+		}
+	}
+
+	SetDungeonMicros();
+
+	InitLightMax();
+	IncProgress();
+	IncProgress();
+
+	if (firstflag) {
+		InitControlPan();
+	}
+	IncProgress();
+	UpdateMonsterLights();
+	UnstuckChargers();
+	if (leveltype != DTYPE_TOWN) {
+		ProcessLightList();
+		ProcessVisionList();
+	}
+
+	if (currlevel >= 21) {
+		if (currlevel == 21) {
+			CornerstoneLoad(CornerStone.position);
+		}
+		if (Quests[Q_NAKRUL]._qactive == QUEST_DONE && currlevel == 24) {
+			SyncNakrulRoom();
+		}
+	}
+
+#ifdef VIRTUAL_GAMEPAD
+	ActivateVirtualGamepad();
+#endif
+
+	if (currlevel >= 17)
+		music_start(currlevel > 20 ? TMUSIC_L5 : TMUSIC_L6);
+	else
+		music_start(leveltype);
+
+	if (MinimizePaused) {
+		music_mute();
+	}
+
+	while (!IncProgress())
+		;
+
+	if (!gbIsSpawn && setlevel && setlvlnum == SL_SKELKING && Quests[Q_SKELKING]._qactive == QUEST_ACTIVE)
+		PlaySFX(USFX_SKING1);
+
+	// Reset mouse selection of entities
+	pcursmonst = -1;
+	pcursobj = -1;
+	pcursitem = -1;
+	pcursinvitem = -1;
+	pcursplr = -1;
+}
+
+void game_loop(bool bStartup)
+{
+	uint16_t wait = bStartup ? sgGameInitInfo.nTickRate * 3 : 3;
+
+	for (unsigned i = 0; i < wait; i++) {
+		if (!multi_handle_delta()) {
+			TimeoutCursor(true);
+			break;
+		}
+		TimeoutCursor(false);
+		GameLogic();
+
+		if (!gbRunGame || !gbIsMultiplayer || demo::IsRunning() || demo::IsRecording() || !nthread_has_500ms_passed())
+			break;
+	}
+}
+
+void diablo_color_cyc_logic()
+{
+	if (!*sgOptions.Graphics.colorCycling)
+		return;
+
+	if (PauseMode != 0)
+		return;
+
+	if (leveltype == DTYPE_HELL) {
+		lighting_color_cycling();
+	} else if (currlevel >= 21) {
+		palette_update_crypt();
+	} else if (currlevel >= 17) {
+		palette_update_hive();
+	} else if (setlevel && setlvlnum == Quests[Q_PWATER]._qslvl) {
+		UpdatePWaterPalette();
+	} else if (leveltype == DTYPE_CAVES) {
+		palette_update_caves();
+	}
+}
+
+} // namespace devilution