--- conflicted
+++ resolved
@@ -294,10 +294,6 @@
 	diablo_init(lpCmdLine);
 	diablo_splash();
 	mainmenu_loop();
-<<<<<<< HEAD
-=======
-	UiDestroy();
->>>>>>> f4496aa7
 
 	return 0;
 }
@@ -1775,4 +1771,4 @@
 	}
 }
 
-DEVILUTION_END_NAMESPACE
+DEVILUTION_END_NAMESPACE