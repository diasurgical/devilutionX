/**
 * @file monster.cpp
 *
 * Implementation of monster functionality, AI, actions, spawning, loading, etc.
 */
#include "all.h"
#include "../3rdParty/Storm/Source/storm.h"

DEVILUTION_BEGIN_NAMESPACE

/** Tracks which missile files are already loaded */
int MissileFileFlag;

// BUGFIX: replace monstkills[MAXMONSTERS] with monstkills[NUM_MTYPES].
/** Tracks the total number of monsters killed per monster_id. */
int monstkills[MAXMONSTERS];
int monstactive[MAXMONSTERS];
int nummonsters;
BOOLEAN sgbSaveSoundOn;
MonsterStruct monster[MAXMONSTERS];
int totalmonsters;
CMonster Monsters[MAX_LVLMTYPES];
BYTE GraphicTable[NUMLEVELS][MAX_LVLMTYPES];
int monstimgtot;
int uniquetrans;
int nummtypes;

/** Maps from walking path step to facing direction. */
const char plr2monst[9] = { 0, 5, 3, 7, 1, 4, 6, 0, 2 };
/** Maps from monster intelligence factor to missile type. */
const BYTE counsmiss[4] = { MIS_FIREBOLT, MIS_CBOLT, MIS_LIGHTCTRL, MIS_FIREBALL };

/* data */

/** Maps from monster walk animation frame num to monster velocity. */
int MWVel[24][3] = {
	{ 256, 512, 1024 },
	{ 128, 256, 512 },
	{ 85, 170, 341 },
	{ 64, 128, 256 },
	{ 51, 102, 204 },
	{ 42, 85, 170 },
	{ 36, 73, 146 },
	{ 32, 64, 128 },
	{ 28, 56, 113 },
	{ 26, 51, 102 },
	{ 23, 46, 93 },
	{ 21, 42, 85 },
	{ 19, 39, 78 },
	{ 18, 36, 73 },
	{ 17, 34, 68 },
	{ 16, 32, 64 },
	{ 15, 30, 60 },
	{ 14, 28, 57 },
	{ 13, 26, 54 },
	{ 12, 25, 51 },
	{ 12, 24, 48 },
	{ 11, 23, 46 },
	{ 11, 22, 44 },
	{ 10, 21, 42 }
};
/** Maps from monster action to monster animation letter. */
char animletter[7] = "nwahds";
/** Maps from direction to a left turn from the direction. */
int left[8] = { 7, 0, 1, 2, 3, 4, 5, 6 };
/** Maps from direction to a right turn from the direction. */
int right[8] = { 1, 2, 3, 4, 5, 6, 7, 0 };
/** Maps from direction to the opposite direction. */
int opposite[8] = { 4, 5, 6, 7, 0, 1, 2, 3 };
/** Maps from direction to delta X-offset. */
int offset_x[8] = { 1, 0, -1, -1, -1, 0, 1, 1 };
/** Maps from direction to delta Y-offset. */
int offset_y[8] = { 1, 1, 1, 0, -1, -1, -1, 0 };

/** unused */
int rnd5[4] = { 5, 10, 15, 20 };
int rnd10[4] = { 10, 15, 20, 30 };
int rnd20[4] = { 20, 30, 40, 50 };
int rnd60[4] = { 60, 70, 80, 90 };

/** Maps from monster AI ID to monster AI function. */
void (*AiProc[])(int i) = {
	&MAI_Zombie,
	&MAI_Fat,
	&MAI_SkelSd,
	&MAI_SkelBow,
	&MAI_Scav,
	&MAI_Rhino,
	&MAI_GoatMc,
	&MAI_GoatBow,
	&MAI_Fallen,
	&MAI_Magma,
	&MAI_SkelKing,
	&MAI_Bat,
	&MAI_Garg,
	&MAI_Cleaver,
	&MAI_Succ,
	&MAI_Sneak,
	&MAI_Storm,
	&MAI_Fireman,
	&MAI_Garbud,
	&MAI_Acid,
	&MAI_AcidUniq,
	&MAI_Golum,
	&MAI_Zhar,
	&MAI_SnotSpil,
	&MAI_Snake,
	&MAI_Counselor,
	&MAI_Mega,
	&MAI_Diablo,
	&MAI_Lazurus,
	&MAI_Lazhelp,
	&MAI_Lachdanan,
	&MAI_Warlord,
};

void InitMonsterTRN(int monst, BOOL special)
{
	BYTE *f;
	int i, n, j;

	f = Monsters[monst].trans_file;
	for (i = 0; i < 256; i++) {
		if (*f == 255) {
			*f = 0;
		}
		f++;
	}

	n = special ? 6 : 5;
	for (i = 0; i < n; i++) {
		if (i != 1 || Monsters[monst].mtype < MT_COUNSLR || Monsters[monst].mtype > MT_ADVOCATE) {
			for (j = 0; j < 8; j++) {
				Cl2ApplyTrans(
				    Monsters[monst].Anims[i].Data[j],
				    Monsters[monst].trans_file,
				    Monsters[monst].Anims[i].Frames);
			}
		}
	}
}

void InitLevelMonsters()
{
	int i;

	nummtypes = 0;
	monstimgtot = 0;
	MissileFileFlag = 0;

	for (i = 0; i < MAX_LVLMTYPES; i++) {
		Monsters[i].mPlaceFlags = 0;
	}

	ClrAllMonsters();
	nummonsters = 0;
	totalmonsters = MAXMONSTERS;

	for (i = 0; i < MAXMONSTERS; i++) {
		monstactive[i] = i;
	}

	uniquetrans = 0;
}

int AddMonsterType(int type, int placeflag)
{
	BOOL done = FALSE;
	int i;

	for (i = 0; i < nummtypes && !done; i++) {
		done = Monsters[i].mtype == type;
	}

	i--;

	if (!done) {
		i = nummtypes;
		nummtypes++;
		Monsters[i].mtype = type;
		monstimgtot += monsterdata[type].mImage;
		InitMonsterGFX(i);
		InitMonsterSND(i);
	}

	Monsters[i].mPlaceFlags |= placeflag;
	return i;
}

void GetLevelMTypes()
{
	int i;

	// this array is merged with skeltypes down below.
	int typelist[MAXMONSTERS];
	int skeltypes[NUM_MTYPES];

	int minl; // min level
	int maxl; // max level
	char mamask;
	const int numskeltypes = 19;

	int nt; // number of types

#ifdef SPAWN
	mamask = 1; // monster availability mask
#else
	mamask = 3; // monster availability mask
#endif

	AddMonsterType(MT_GOLEM, 2);
	if (currlevel == 16) {
		AddMonsterType(MT_ADVOCATE, 1);
		AddMonsterType(MT_RBLACK, 1);
		AddMonsterType(MT_DIABLO, 2);
		return;
	}

	if (!setlevel) {
		if (QuestStatus(Q_BUTCHER))
			AddMonsterType(MT_CLEAVER, 2);
		if (QuestStatus(Q_GARBUD))
			AddMonsterType(UniqMonst[UMT_GARBUD].mtype, 4);
		if (QuestStatus(Q_ZHAR))
			AddMonsterType(UniqMonst[UMT_ZHAR].mtype, 4);
		if (QuestStatus(Q_LTBANNER))
			AddMonsterType(UniqMonst[UMT_SNOTSPIL].mtype, 4);
		if (QuestStatus(Q_VEIL))
			AddMonsterType(UniqMonst[UMT_LACHDAN].mtype, 4);
		if (QuestStatus(Q_WARLORD))
			AddMonsterType(UniqMonst[UMT_WARLORD].mtype, 4);

		if (gbMaxPlayers != 1 && currlevel == quests[Q_SKELKING]._qlevel) {

			AddMonsterType(MT_SKING, 4);

			nt = 0;
			for (i = MT_WSKELAX; i <= MT_WSKELAX + numskeltypes; i++) {
				if (IsSkel(i)) {
					minl = 15 * monsterdata[i].mMinDLvl / 30 + 1;
					maxl = 15 * monsterdata[i].mMaxDLvl / 30 + 1;

					if (currlevel >= minl && currlevel <= maxl) {
						if (MonstAvailTbl[i] & mamask) {
							skeltypes[nt++] = i;
						}
					}
				}
			}
			AddMonsterType(skeltypes[random_(88, nt)], 1);
		}

		nt = 0;
		for (i = 0; i < NUM_MTYPES; i++) {
			minl = 15 * monsterdata[i].mMinDLvl / 30 + 1;
			maxl = 15 * monsterdata[i].mMaxDLvl / 30 + 1;

			if (currlevel >= minl && currlevel <= maxl) {
				if (MonstAvailTbl[i] & mamask) {
					typelist[nt++] = i;
				}
			}
		}

		if (monstdebug) {
			for (i = 0; i < debugmonsttypes; i++)
				AddMonsterType(DebugMonsters[i], 1);
		} else {

			while (nt > 0 && nummtypes < MAX_LVLMTYPES && monstimgtot < 4000) {
				for (i = 0; i < nt;) {
					if (monsterdata[typelist[i]].mImage > 4000 - monstimgtot) {
						typelist[i] = typelist[--nt];
						continue;
					}

					i++;
				}

				if (nt != 0) {
					i = random_(88, nt);
					AddMonsterType(typelist[i], 1);
					typelist[i] = typelist[--nt];
				}
			}
		}

	} else {
		if (setlvlnum == SL_SKELKING) {
			AddMonsterType(MT_SKING, 4);
		}
	}
}

void InitMonsterGFX(int monst)
{
	int mtype, anim, i;
	char strBuff[256];
	BYTE *celBuf;

	mtype = Monsters[monst].mtype;

	for (anim = 0; anim < 6; anim++) {
		if ((animletter[anim] != 's' || monsterdata[mtype].has_special) && monsterdata[mtype].Frames[anim] > 0) {
			sprintf(strBuff, monsterdata[mtype].GraphicType, animletter[anim]);

			celBuf = LoadFileInMem(strBuff, NULL);
			Monsters[monst].Anims[anim].CMem = celBuf;

			if (Monsters[monst].mtype != MT_GOLEM || (animletter[anim] != 's' && animletter[anim] != 'd')) {

				for (i = 0; i < 8; i++) {
					Monsters[monst].Anims[anim].Data[i] = CelGetFrameStart(celBuf, i);
				}
			} else {
				for (i = 0; i < 8; i++) {
					Monsters[monst].Anims[anim].Data[i] = celBuf;
				}
			}
		}

		// TODO: either the AnimStruct members have wrong naming or the MonsterData ones it seems
		Monsters[monst].Anims[anim].Frames = monsterdata[mtype].Frames[anim];
		Monsters[monst].Anims[anim].Rate = monsterdata[mtype].Rate[anim];
	}

	Monsters[monst].width = monsterdata[mtype].width;
	Monsters[monst].width2 = (monsterdata[mtype].width - 64) >> 1;
	Monsters[monst].mMinHP = monsterdata[mtype].mMinHP;
	Monsters[monst].mMaxHP = monsterdata[mtype].mMaxHP;
	Monsters[monst].has_special = monsterdata[mtype].has_special;
	Monsters[monst].mAFNum = monsterdata[mtype].mAFNum;
	Monsters[monst].MData = &monsterdata[mtype];

	if (monsterdata[mtype].has_trans) {
		Monsters[monst].trans_file = LoadFileInMem(monsterdata[mtype].TransFile, NULL);
		InitMonsterTRN(monst, monsterdata[mtype].has_special);
		MemFreeDbg(Monsters[monst].trans_file);
	}

	if (mtype >= MT_NMAGMA && mtype <= MT_WMAGMA && !(MissileFileFlag & 1)) {
		MissileFileFlag |= 1;
		LoadMissileGFX(MFILE_MAGBALL);
	}
	if (mtype >= MT_STORM && mtype <= MT_MAEL && !(MissileFileFlag & 2)) {
		MissileFileFlag |= 2;
		LoadMissileGFX(MFILE_THINLGHT);
	}
	if (mtype == MT_SUCCUBUS && !(MissileFileFlag & 4)) {
		MissileFileFlag |= 4;
		LoadMissileGFX(MFILE_FLARE);
		LoadMissileGFX(MFILE_FLAREEXP);
	}
	if (mtype == MT_SNOWWICH && !(MissileFileFlag & 0x20)) {
		MissileFileFlag |= 0x20;
		LoadMissileGFX(MFILE_SCUBMISB);
		LoadMissileGFX(MFILE_SCBSEXPB);
	}
	if (mtype == MT_HLSPWN && !(MissileFileFlag & 0x40)) {
		MissileFileFlag |= 0x40;
		LoadMissileGFX(MFILE_SCUBMISD);
		LoadMissileGFX(MFILE_SCBSEXPD);
	}
	if (mtype == MT_SOLBRNR && !(MissileFileFlag & 0x80)) {
		MissileFileFlag |= 0x80;
		LoadMissileGFX(MFILE_SCUBMISC);
		LoadMissileGFX(MFILE_SCBSEXPC);
	}
	if (mtype >= MT_INCIN && mtype <= MT_HELLBURN && !(MissileFileFlag & 8)) {
		MissileFileFlag |= 8;
		LoadMissileGFX(MFILE_KRULL);
	}
	if (mtype >= MT_NACID && mtype <= MT_XACID && !(MissileFileFlag & 0x10)) {
		MissileFileFlag |= 0x10;
		LoadMissileGFX(MFILE_ACIDBF);
		LoadMissileGFX(MFILE_ACIDSPLA);
		LoadMissileGFX(MFILE_ACIDPUD);
	}
	if (mtype == MT_DIABLO) {
		LoadMissileGFX(MFILE_FIREPLAR);
	}
}

void ClearMVars(int i)
{
	monster[i]._mVar1 = 0;
	monster[i]._mVar2 = 0;
	monster[i]._mVar3 = 0;
	monster[i]._mVar4 = 0;
	monster[i]._mVar5 = 0;
	monster[i]._mVar6 = 0;
	monster[i]._mVar7 = 0;
	monster[i]._mVar8 = 0;
}

void InitMonster(int i, int rd, int mtype, int x, int y)
{
	CMonster *monst = &Monsters[mtype];

	monster[i]._mdir = rd;
	monster[i]._mx = x;
	monster[i]._my = y;
	monster[i]._mfutx = x;
	monster[i]._mfuty = y;
	monster[i]._moldx = x;
	monster[i]._moldy = y;
	monster[i]._mMTidx = mtype;
	monster[i]._mmode = MM_STAND;
	monster[i].mName = monst->MData->mName;
	monster[i].MType = monst;
	monster[i].MData = monst->MData;
	monster[i]._mAnimData = monst->Anims[MA_STAND].Data[rd];
	monster[i]._mAnimDelay = monst->Anims[MA_STAND].Rate;
	monster[i]._mAnimCnt = random_(88, monster[i]._mAnimDelay - 1);
	monster[i]._mAnimLen = monst->Anims[MA_STAND].Frames;
	monster[i]._mAnimFrame = random_(88, monster[i]._mAnimLen - 1) + 1;

	if (monst->mtype == MT_DIABLO) {
		monster[i]._mmaxhp = (random_(88, 1) + 1666) << 6;
	} else {
		monster[i]._mmaxhp = (monst->mMinHP + random_(88, monst->mMaxHP - monst->mMinHP + 1)) << 6;
	}

	if (gbMaxPlayers == 1) {
		monster[i]._mmaxhp >>= 1;
		if (monster[i]._mmaxhp < 64) {
			monster[i]._mmaxhp = 64;
		}
	}

	monster[i]._mhitpoints = monster[i]._mmaxhp;
	monster[i]._mAi = monst->MData->mAi;
	monster[i]._mint = monst->MData->mInt;
	monster[i]._mgoal = MGOAL_NORMAL;
	monster[i]._mgoalvar1 = 0;
	monster[i]._mgoalvar2 = 0;
	monster[i]._mgoalvar3 = 0;
	monster[i].field_18 = 0;
	monster[i]._pathcount = 0;
	monster[i]._mDelFlag = FALSE;
	monster[i]._uniqtype = 0;
	monster[i]._msquelch = 0;
	monster[i]._mRndSeed = GetRndSeed();
	monster[i]._mAISeed = GetRndSeed();
	monster[i].mWhoHit = 0;
	monster[i].mLevel = monst->MData->mLevel;
	monster[i].mExp = monst->MData->mExp;
	monster[i].mHit = monst->MData->mHit;
	monster[i].mMinDamage = monst->MData->mMinDamage;
	monster[i].mMaxDamage = monst->MData->mMaxDamage;
	monster[i].mHit2 = monst->MData->mHit2;
	monster[i].mMinDamage2 = monst->MData->mMinDamage2;
	monster[i].mMaxDamage2 = monst->MData->mMaxDamage2;
	monster[i].mArmorClass = monst->MData->mArmorClass;
	monster[i].mMagicRes = monst->MData->mMagicRes;
	monster[i].leader = 0;
	monster[i].leaderflag = 0;
	monster[i]._mFlags = monst->MData->mFlags;
	monster[i].mtalkmsg = 0;

	if (monster[i]._mAi == AI_GARG) {
		monster[i]._mAnimData = monst->Anims[MA_SPECIAL].Data[rd];
		monster[i]._mAnimFrame = 1;
		monster[i]._mFlags |= MFLAG_ALLOW_SPECIAL;
		monster[i]._mmode = MM_SATTACK;
	}

	if (gnDifficulty == DIFF_NIGHTMARE) {
		monster[i]._mmaxhp = 3 * monster[i]._mmaxhp + 64;
		monster[i]._mhitpoints = monster[i]._mmaxhp;
		monster[i].mLevel += 15;
		monster[i].mExp = 2 * (monster[i].mExp + 1000);
		monster[i].mHit += NIGHTMARE_TO_HIT_BONUS;
		monster[i].mMinDamage = 2 * (monster[i].mMinDamage + 2);
		monster[i].mMaxDamage = 2 * (monster[i].mMaxDamage + 2);
		monster[i].mHit2 += NIGHTMARE_TO_HIT_BONUS;
		monster[i].mMinDamage2 = 2 * (monster[i].mMinDamage2 + 2);
		monster[i].mMaxDamage2 = 2 * (monster[i].mMaxDamage2 + 2);
		monster[i].mArmorClass += NIGHTMARE_AC_BONUS;
	}

	if (gnDifficulty == DIFF_HELL) {
		monster[i]._mmaxhp = 4 * monster[i]._mmaxhp + 192;
		monster[i]._mhitpoints = monster[i]._mmaxhp;
		monster[i].mLevel += 30;
		monster[i].mExp = 4 * (monster[i].mExp + 1000);
		monster[i].mHit += HELL_TO_HIT_BONUS;
		monster[i].mMinDamage = 4 * monster[i].mMinDamage + 6;
		monster[i].mMaxDamage = 4 * monster[i].mMaxDamage + 6;
		monster[i].mHit2 += HELL_TO_HIT_BONUS;
		monster[i].mMinDamage2 = 4 * monster[i].mMinDamage2 + 6;
		monster[i].mMaxDamage2 = 4 * monster[i].mMaxDamage2 + 6;
		monster[i].mArmorClass += HELL_AC_BONUS;
		monster[i].mMagicRes = monst->MData->mMagicRes2;
	}
}

void ClrAllMonsters()
{
	int i;
	MonsterStruct *Monst;

	for (i = 0; i < MAXMONSTERS; i++) {
		Monst = &monster[i];
		ClearMVars(i);
		Monst->mName = "Invalid Monster";
		Monst->_mgoal = 0;
		Monst->_mmode = MM_STAND;
		Monst->_mVar1 = 0;
		Monst->_mVar2 = 0;
		Monst->_mx = 0;
		Monst->_my = 0;
		Monst->_mfutx = 0;
		Monst->_mfuty = 0;
		Monst->_moldx = 0;
		Monst->_moldy = 0;
		Monst->_mdir = random_(89, 8);
		Monst->_mxvel = 0;
		Monst->_myvel = 0;
		Monst->_mAnimData = NULL;
		Monst->_mAnimDelay = 0;
		Monst->_mAnimCnt = 0;
		Monst->_mAnimLen = 0;
		Monst->_mAnimFrame = 0;
		Monst->_mFlags = 0;
		Monst->_mDelFlag = FALSE;
		Monst->_menemy = random_(89, gbActivePlayers);
		Monst->_menemyx = plr[Monst->_menemy]._pfutx;
		Monst->_menemyy = plr[Monst->_menemy]._pfuty;
	}
}

BOOL MonstPlace(int xp, int yp)
{
	char f;

	if (xp < 0 || xp >= MAXDUNX
	    || yp < 0 || yp >= MAXDUNY
	    || dMonster[xp][yp]
	    || dPlayer[xp][yp]) {
		return FALSE;
	}

	f = dFlags[xp][yp];

	if (f & BFLAG_VISIBLE) {
		return FALSE;
	}

	if (f & BFLAG_POPULATED) {
		return FALSE;
	}

	return !SolidLoc(xp, yp);
}

void PlaceMonster(int i, int mtype, int x, int y)
{
	int rd;

	dMonster[x][y] = i + 1;

	rd = random_(90, 8);
	InitMonster(i, rd, mtype, x, y);
}

#ifndef SPAWN
void PlaceUniqueMonst(int uniqindex, int miniontype, int unpackfilesize)
{
	int xp, yp, x, y, i;
	int uniqtype;
	int count2;
	char filestr[64];
	BOOL zharflag, done;
	UniqMonstStruct *Uniq;
	MonsterStruct *Monst;
	int count;

	Monst = monster + nummonsters;
	count = 0;
	Uniq = UniqMonst + uniqindex;

	if ((uniquetrans + 19) << 8 >= LIGHTSIZE) {
		return;
	}

	for (uniqtype = 0; uniqtype < nummtypes; uniqtype++) {
		if (Monsters[uniqtype].mtype == UniqMonst[uniqindex].mtype) {
			break;
		}
	}

	while (1) {
		xp = random_(91, 80) + 16;
		yp = random_(91, 80) + 16;
		count2 = 0;
		for (x = xp - 3; x < xp + 3; x++) {
			for (y = yp - 3; y < yp + 3; y++) {
				if (y >= 0 && y < MAXDUNY && x >= 0 && x < MAXDUNX && MonstPlace(x, y)) {
					count2++;
				}
			}
		}

		if (count2 < 9) {
			count++;
			if (count < 1000) {
				continue;
			}
		}

		if (MonstPlace(xp, yp)) {
			break;
		}
	}

	if (uniqindex == UMT_SNOTSPIL) {
		xp = 2 * setpc_x + 24;
		yp = 2 * setpc_y + 28;
	}
	if (uniqindex == UMT_WARLORD) {
		xp = 2 * setpc_x + 22;
		yp = 2 * setpc_y + 23;
	}
	if (uniqindex == UMT_ZHAR) {
		zharflag = TRUE;
		for (i = 0; i < themeCount; i++) {
			if (i == zharlib && zharflag == TRUE) {
				zharflag = FALSE;
				xp = 2 * themeLoc[i].x + 20;
				yp = 2 * themeLoc[i].y + 20;
			}
		}
	}
	if (gbMaxPlayers == 1) {
		if (uniqindex == UMT_LAZURUS) {
			xp = 32;
			yp = 46;
		}
		if (uniqindex == UMT_RED_VEX) {
			xp = 40;
			yp = 45;
		}
		if (uniqindex == UMT_BLACKJADE) {
			xp = 38;
			yp = 49;
		}
		if (uniqindex == UMT_SKELKING) {
			xp = 35;
			yp = 47;
		}
	} else {
		if (uniqindex == UMT_LAZURUS) {
			xp = 2 * setpc_x + 19;
			yp = 2 * setpc_y + 22;
		}
		if (uniqindex == UMT_RED_VEX) {
			xp = 2 * setpc_x + 21;
			yp = 2 * setpc_y + 19;
		}
		if (uniqindex == UMT_BLACKJADE) {
			xp = 2 * setpc_x + 21;
			yp = 2 * setpc_y + 25;
		}
	}
	if (uniqindex == UMT_BUTCHER) {
		done = FALSE;
		for (yp = 0; yp < MAXDUNY && !done; yp++) {
			for (xp = 0; xp < MAXDUNX && !done; xp++) {
				done = dPiece[xp][yp] == 367;
			}
		}
	}

	PlaceMonster(nummonsters, uniqtype, xp, yp);
	Monst->_uniqtype = uniqindex + 1;

	if (Uniq->mlevel) {
		Monst->mLevel = 2 * Uniq->mlevel;
	} else {
		Monst->mLevel += 5;
	}

	Monst->mExp *= 2;
	Monst->mName = Uniq->mName;
	Monst->_mmaxhp = Uniq->mmaxhp << 6;

	if (gbMaxPlayers == 1) {
		Monst->_mmaxhp = Monst->_mmaxhp >> 1;
		if (Monst->_mmaxhp < 64) {
			Monst->_mmaxhp = 64;
		}
	}

	Monst->_mhitpoints = Monst->_mmaxhp;
	Monst->_mAi = Uniq->mAi;
	Monst->_mint = Uniq->mint;
	Monst->mMinDamage = Uniq->mMinDamage;
	Monst->mMaxDamage = Uniq->mMaxDamage;
	Monst->mMinDamage2 = Uniq->mMinDamage;
	Monst->mMaxDamage2 = Uniq->mMaxDamage;
	Monst->mMagicRes = Uniq->mMagicRes;
	Monst->mtalkmsg = Uniq->mtalkmsg;
	Monst->mlid = AddLight(Monst->_mx, Monst->_my, 3);

	if (gbMaxPlayers != 1) {
		if (Monst->_mAi == AI_LAZHELP)
			Monst->mtalkmsg = 0;
		if (Monst->_mAi != AI_LAZURUS || quests[Q_BETRAYER]._qvar1 <= 3) {
			if (Monst->mtalkmsg) {
				Monst->_mgoal = MGOAL_INQUIRING;
			}
		} else {
			Monst->_mgoal = MGOAL_NORMAL;
		}
	} else if (Monst->mtalkmsg)
		Monst->_mgoal = MGOAL_INQUIRING;

	if (gnDifficulty == DIFF_NIGHTMARE) {
		Monst->_mmaxhp = 3 * Monst->_mmaxhp + 64;
		Monst->mLevel += 15;
		Monst->_mhitpoints = Monst->_mmaxhp;
		Monst->mExp = 2 * (Monst->mExp + 1000);
		Monst->mMinDamage = 2 * (Monst->mMinDamage + 2);
		Monst->mMaxDamage = 2 * (Monst->mMaxDamage + 2);
		Monst->mMinDamage2 = 2 * (Monst->mMinDamage2 + 2);
		Monst->mMaxDamage2 = 2 * (Monst->mMaxDamage2 + 2);
	}

	if (gnDifficulty == DIFF_HELL) {
		Monst->_mmaxhp = 4 * Monst->_mmaxhp + 192;
		Monst->mLevel += 30;
		Monst->_mhitpoints = Monst->_mmaxhp;
		Monst->mExp = 4 * (Monst->mExp + 1000);
		Monst->mMinDamage = 4 * Monst->mMinDamage + 6;
		Monst->mMaxDamage = 4 * Monst->mMaxDamage + 6;
		Monst->mMinDamage2 = 4 * Monst->mMinDamage2 + 6;
		Monst->mMaxDamage2 = 4 * Monst->mMaxDamage2 + 6;
	}

	sprintf(filestr, "Monsters\\Monsters\\%s.TRN", Uniq->mTrnName);
	LoadFileWithMem(filestr, &pLightTbl[256 * (uniquetrans + 19)]);

	Monst->_uniqtrans = uniquetrans++;

	if (Uniq->mUnqAttr & 4) {
		Monst->mHit = Uniq->mUnqVar1;
		Monst->mHit2 = Uniq->mUnqVar1;

		if (gnDifficulty == DIFF_NIGHTMARE) {
			Monst->mHit += NIGHTMARE_TO_HIT_BONUS;
			Monst->mHit2 += NIGHTMARE_TO_HIT_BONUS;
		} else if (gnDifficulty == DIFF_HELL) {
			Monst->mHit += HELL_TO_HIT_BONUS;
			Monst->mHit2 += HELL_TO_HIT_BONUS;
		}
	}
	if (Uniq->mUnqAttr & 8) {
		Monst->mArmorClass = Uniq->mUnqVar1;

		if (gnDifficulty == DIFF_NIGHTMARE) {
			Monst->mArmorClass += NIGHTMARE_AC_BONUS;
		} else if (gnDifficulty == DIFF_HELL) {
			Monst->mArmorClass += HELL_AC_BONUS;
		}
	}

	nummonsters++;

	if (Uniq->mUnqAttr & 1) {
		PlaceGroup(miniontype, unpackfilesize, Uniq->mUnqAttr, nummonsters - 1);
	}

	if (Monst->_mAi != AI_GARG) {
		Monst->_mAnimData = Monst->MType->Anims[MA_STAND].Data[Monst->_mdir];
		Monst->_mAnimFrame = random_(88, Monst->_mAnimLen - 1) + 1;
		Monst->_mFlags &= ~MFLAG_ALLOW_SPECIAL;
		Monst->_mmode = MM_STAND;
	}
}

void PlaceQuestMonsters()
{
	int skeltype;
	BYTE *setp;

	if (!setlevel) {
		if (QuestStatus(Q_BUTCHER)) {
			PlaceUniqueMonst(UMT_BUTCHER, 0, 0);
		}

		if (currlevel == quests[Q_SKELKING]._qlevel && gbMaxPlayers != 1) {
			skeltype = 0;

			for (skeltype = 0; skeltype < nummtypes; skeltype++) {
				if (IsSkel(Monsters[skeltype].mtype)) {
					break;
				}
			}

			PlaceUniqueMonst(UMT_SKELKING, skeltype, 30);
		}

		if (QuestStatus(Q_LTBANNER)) {
			setp = LoadFileInMem("Levels\\L1Data\\Banner1.DUN", NULL);
			SetMapMonsters(setp, 2 * setpc_x, 2 * setpc_y);
			mem_free_dbg(setp);
		}
		if (QuestStatus(Q_BLOOD)) {
			setp = LoadFileInMem("Levels\\L2Data\\Blood2.DUN", NULL);
			SetMapMonsters(setp, 2 * setpc_x, 2 * setpc_y);
			mem_free_dbg(setp);
		}
		if (QuestStatus(Q_BLIND)) {
			setp = LoadFileInMem("Levels\\L2Data\\Blind2.DUN", NULL);
			SetMapMonsters(setp, 2 * setpc_x, 2 * setpc_y);
			mem_free_dbg(setp);
		}
		if (QuestStatus(Q_ANVIL)) {
			setp = LoadFileInMem("Levels\\L3Data\\Anvil.DUN", NULL);
			SetMapMonsters(setp, 2 * setpc_x + 2, 2 * setpc_y + 2);
			mem_free_dbg(setp);
		}
		if (QuestStatus(Q_WARLORD)) {
			setp = LoadFileInMem("Levels\\L4Data\\Warlord.DUN", NULL);
			SetMapMonsters(setp, 2 * setpc_x, 2 * setpc_y);
			mem_free_dbg(setp);
			AddMonsterType(UniqMonst[UMT_WARLORD].mtype, 1);
		}
		if (QuestStatus(Q_VEIL)) {
			AddMonsterType(UniqMonst[UMT_LACHDAN].mtype, 1);
		}
		if (QuestStatus(Q_ZHAR) && zharlib == -1) {
			quests[Q_ZHAR]._qactive = QUEST_NOTAVAIL;
		}

		if (currlevel == quests[Q_BETRAYER]._qlevel && gbMaxPlayers != 1) {
			AddMonsterType(UniqMonst[UMT_LAZURUS].mtype, 4);
			AddMonsterType(UniqMonst[UMT_RED_VEX].mtype, 4);
			PlaceUniqueMonst(UMT_LAZURUS, 0, 0);
			PlaceUniqueMonst(UMT_RED_VEX, 0, 0);
			PlaceUniqueMonst(UMT_BLACKJADE, 0, 0);
			setp = LoadFileInMem("Levels\\L4Data\\Vile1.DUN", NULL);
			SetMapMonsters(setp, 2 * setpc_x, 2 * setpc_y);
			mem_free_dbg(setp);
		}
	} else if (setlvlnum == SL_SKELKING) {
		PlaceUniqueMonst(UMT_SKELKING, 0, 0);
	}
}
#endif

void PlaceGroup(int mtype, int num, int leaderf, int leader)
{
	int placed, try1, try2, j;
	int xp, yp, x1, y1;

	placed = 0;

	for (try1 = 0; try1 < 10; try1++) {
		while (placed) {
			nummonsters--;
			placed--;
			dMonster[monster[nummonsters]._mx][monster[nummonsters]._my] = 0;
		}

		if (leaderf & 1) {
			int offset = random_(92, 8);
			x1 = xp = monster[leader]._mx + offset_x[offset];
			y1 = yp = monster[leader]._my + offset_y[offset];
		} else {
			do {
				x1 = xp = random_(93, 80) + 16;
				y1 = yp = random_(93, 80) + 16;
			} while (!MonstPlace(xp, yp));
		}

		if (num + nummonsters > totalmonsters) {
			num = totalmonsters - nummonsters;
		}

		j = 0;
		for (try2 = 0; j < num && try2 < 100; xp += offset_x[random_(94, 8)], yp += offset_x[random_(94, 8)]) { /// BUGFIX: `yp += offset_y`
			if (!MonstPlace(xp, yp)
			    || (dTransVal[xp][yp] != dTransVal[x1][y1])
			    || (leaderf & 2) && ((abs(xp - x1) >= 4) || (abs(yp - y1) >= 4))) {
				try2++;
				continue;
			}

			PlaceMonster(nummonsters, mtype, xp, yp);
			if (leaderf & 1) {
				monster[nummonsters]._mmaxhp *= 2;
				monster[nummonsters]._mhitpoints = monster[nummonsters]._mmaxhp;
				monster[nummonsters]._mint = monster[leader]._mint;

				if (leaderf & 2) {
					monster[nummonsters].leader = leader;
					monster[nummonsters].leaderflag = 1;
					monster[nummonsters]._mAi = monster[leader]._mAi;
				}

				if (monster[nummonsters]._mAi != AI_GARG) {
					monster[nummonsters]._mAnimData = monster[nummonsters].MType->Anims[MA_STAND].Data[monster[nummonsters]._mdir];
					monster[nummonsters]._mAnimFrame = random_(88, monster[nummonsters]._mAnimLen - 1) + 1;
					monster[nummonsters]._mFlags &= ~MFLAG_ALLOW_SPECIAL;
					monster[nummonsters]._mmode = MM_STAND;
				}
			}
			nummonsters++;
			placed++;
			j++;
		}

		if (placed >= num) {
			break;
		}
	}

	if (leaderf & 2) {
		monster[leader].packsize = placed;
	}
}

#ifndef SPAWN
void LoadDiabMonsts()
{
	BYTE *lpSetPiece;

	lpSetPiece = LoadFileInMem("Levels\\L4Data\\diab1.DUN", NULL);
	SetMapMonsters(lpSetPiece, 2 * diabquad1x, 2 * diabquad1y);
	mem_free_dbg(lpSetPiece);
	lpSetPiece = LoadFileInMem("Levels\\L4Data\\diab2a.DUN", NULL);
	SetMapMonsters(lpSetPiece, 2 * diabquad2x, 2 * diabquad2y);
	mem_free_dbg(lpSetPiece);
	lpSetPiece = LoadFileInMem("Levels\\L4Data\\diab3a.DUN", NULL);
	SetMapMonsters(lpSetPiece, 2 * diabquad3x, 2 * diabquad3y);
	mem_free_dbg(lpSetPiece);
	lpSetPiece = LoadFileInMem("Levels\\L4Data\\diab4a.DUN", NULL);
	SetMapMonsters(lpSetPiece, 2 * diabquad4x, 2 * diabquad4y);
	mem_free_dbg(lpSetPiece);
}
#endif

void InitMonsters()
{
	int na, nt;
	int i, s, t;
	int numplacemonsters;
	int mtype;
	int numscattypes;
	int scattertypes[NUM_MTYPES];

	numscattypes = 0;
	if (gbMaxPlayers != 1)
		CheckDungeonClear();
	if (!setlevel) {
		AddMonster(1, 0, 0, 0, FALSE);
		AddMonster(1, 0, 0, 0, FALSE);
		AddMonster(1, 0, 0, 0, FALSE);
		AddMonster(1, 0, 0, 0, FALSE);
	}
#ifndef SPAWN
	if (!setlevel && currlevel == 16)
		LoadDiabMonsts();
#endif
	nt = numtrigs;
	if (currlevel == 15)
		nt = 1;
	for (i = 0; i < nt; i++) {
		for (s = -2; s < 2; s++) {
			for (t = -2; t < 2; t++)
				DoVision(s + trigs[i]._tx, t + trigs[i]._ty, 15, FALSE, FALSE);
		}
	}
#ifndef SPAWN
	PlaceQuestMonsters();
#endif
	if (!setlevel) {
#ifndef SPAWN
		PlaceUniques();
#endif
		na = 0;
		for (s = 16; s < 96; s++)
			for (t = 16; t < 96; t++)
				if (!SolidLoc(s, t))
					na++;
		numplacemonsters = na / 30;
		if (gbMaxPlayers != 1)
			numplacemonsters += numplacemonsters >> 1;
		if (nummonsters + numplacemonsters > 190)
			numplacemonsters = 190 - nummonsters;
		totalmonsters = nummonsters + numplacemonsters;
		for (i = 0; i < nummtypes; i++) {
			if (Monsters[i].mPlaceFlags & 1) {
				scattertypes[numscattypes] = i;
				numscattypes++;
			}
		}
		while (nummonsters < totalmonsters) {
			mtype = scattertypes[random_(95, numscattypes)];
			if (currlevel == 1 || random_(95, 2) == 0)
				na = 1;
			else if (currlevel == 2)
				na = random_(95, 2) + 2;
			else
				na = random_(95, 3) + 3;
			PlaceGroup(mtype, na, 0, 0);
		}
	}
	for (i = 0; i < nt; i++) {
		for (s = -2; s < 2; s++) {
			for (t = -2; t < 2; t++)
				DoUnVision(s + trigs[i]._tx, t + trigs[i]._ty, 15);
		}
	}
}

#ifndef SPAWN
void PlaceUniques()
{
	int u, mt;
	BOOL done;

	for (u = 0; UniqMonst[u].mtype != -1; u++) {
		if (UniqMonst[u].mlevel != currlevel)
			continue;
		done = FALSE;
		for (mt = 0; mt < nummtypes; mt++) {
			if (done)
				break;
			done = (Monsters[mt].mtype == UniqMonst[u].mtype);
		}
		mt--;
		if (u == UMT_GARBUD && quests[Q_GARBUD]._qactive == QUEST_NOTAVAIL)
			done = FALSE;
		if (u == UMT_ZHAR && quests[Q_ZHAR]._qactive == QUEST_NOTAVAIL)
			done = FALSE;
		if (u == UMT_SNOTSPIL && quests[Q_LTBANNER]._qactive == QUEST_NOTAVAIL)
			done = FALSE;
		if (u == UMT_LACHDAN && quests[Q_VEIL]._qactive == QUEST_NOTAVAIL)
			done = FALSE;
		if (u == UMT_WARLORD && quests[Q_WARLORD]._qactive == QUEST_NOTAVAIL)
			done = FALSE;
		if (done)
			PlaceUniqueMonst(u, mt, 8);
	}
}

void SetMapMonsters(BYTE *pMap, int startx, int starty)
{
	WORD rw, rh;
	WORD *lm;
	int i, j;
	int mtype;

	AddMonsterType(MT_GOLEM, 2);
	AddMonster(1, 0, 0, 0, FALSE);
	AddMonster(1, 0, 0, 0, FALSE);
	AddMonster(1, 0, 0, 0, FALSE);
	AddMonster(1, 0, 0, 0, FALSE);
	if (setlevel && setlvlnum == SL_VILEBETRAYER) {
		AddMonsterType(UniqMonst[UMT_LAZURUS].mtype, 4);
		AddMonsterType(UniqMonst[UMT_RED_VEX].mtype, 4);
		AddMonsterType(UniqMonst[UMT_BLACKJADE].mtype, 4);
		PlaceUniqueMonst(UMT_LAZURUS, 0, 0);
		PlaceUniqueMonst(UMT_RED_VEX, 0, 0);
		PlaceUniqueMonst(UMT_BLACKJADE, 0, 0);
	}
	lm = (WORD *)pMap;
	rw = SDL_SwapLE16(*lm);
	lm++;
	rh = SDL_SwapLE16(*lm);
	lm += (rw * rh + 1);
	rw = rw << 1;
	rh = rh << 1;
	lm += rw * rh;

	for (j = 0; j < rh; j++) {
		for (i = 0; i < rw; i++) {
			if (*lm) {
				mtype = AddMonsterType(MonstConvTbl[SDL_SwapLE16(*lm) - 1], 2);
				PlaceMonster(nummonsters++, mtype, i + startx + 16, j + starty + 16);
			}
			lm++;
		}
	}
}
#endif

void DeleteMonster(int i)
{
	int temp;

	nummonsters--;
	temp = monstactive[nummonsters];
	monstactive[nummonsters] = monstactive[i];
	monstactive[i] = temp;
}

int AddMonster(int x, int y, int dir, int mtype, BOOL InMap)
{
	if (nummonsters < MAXMONSTERS) {
		int i = monstactive[nummonsters++];
		if (InMap)
			dMonster[x][y] = i + 1;
		InitMonster(i, dir, mtype, x, y);
		return i;
	}

	return -1;
}

void NewMonsterAnim(int i, AnimStruct *anim, int md)
{
	MonsterStruct *Monst = monster + i;
	Monst->_mAnimData = anim->Data[md];
	Monst->_mAnimLen = anim->Frames;
	Monst->_mAnimCnt = 0;
	Monst->_mAnimFrame = 1;
	Monst->_mAnimDelay = anim->Rate;
	Monst->_mFlags &= ~(MFLAG_LOCK_ANIMATION | MFLAG_ALLOW_SPECIAL);
	Monst->_mdir = md;
}

BOOL M_Ranged(int i)
{
	char ai = monster[i]._mAi;
	return ai == AI_SKELBOW || ai == AI_GOATBOW || ai == AI_SUCC || ai == AI_LAZHELP;
}

BOOL M_Talker(int i)
{
	char ai = monster[i]._mAi;
	return ai == AI_LAZURUS
	    || ai == AI_WARLORD
	    || ai == AI_GARBUD
	    || ai == AI_ZHAR
	    || ai == AI_SNOTSPIL
	    || ai == AI_LACHDAN
	    || ai == AI_LAZHELP;
}

void M_Enemy(int i)
{
	int j;
	int mi, pnum;
	int dist, best_dist;
	int _menemy;
	BOOL sameroom, bestsameroom;
	MonsterStruct *Monst;
	BYTE enemyx, enemyy;

	_menemy = -1;
	best_dist = -1;
	bestsameroom = 0;
	Monst = monster + i;
	if (!(Monst->_mFlags & MFLAG_GOLEM)) {
		for (pnum = 0; pnum < MAX_PLRS; pnum++) {
			if (!plr[pnum].plractive || currlevel != plr[pnum].plrlevel || plr[pnum]._pLvlChanging || (plr[pnum]._pHitPoints == 0 && gbMaxPlayers != 1))
				continue;
			if (dTransVal[Monst->_mx][Monst->_my] == dTransVal[plr[pnum]._px][plr[pnum]._py])
				sameroom = TRUE;
			else
				sameroom = FALSE;
			if (abs(Monst->_mx - plr[pnum]._px) > abs(Monst->_my - plr[pnum]._py))
				dist = Monst->_mx - plr[pnum]._px;
			else
				dist = Monst->_my - plr[pnum]._py;
			dist = abs(dist);
			if ((sameroom && !bestsameroom)
			    || ((sameroom || !bestsameroom) && dist < best_dist)
			    || (_menemy == -1)) {
				Monst->_mFlags &= ~MFLAG_TARGETS_MONSTER;
				_menemy = pnum;
				enemyx = plr[pnum]._pfutx;
				enemyy = plr[pnum]._pfuty;
				best_dist = dist;
				bestsameroom = sameroom;
			}
		}
	}
	for (j = 0; j < nummonsters; j++) {
		mi = monstactive[j];
		if (mi == i)
			continue;
		if (monster[mi]._mx == 1 && monster[mi]._my == 0)
			continue;
		if (M_Talker(mi) && monster[mi].mtalkmsg)
			continue;
		if (!(Monst->_mFlags & MFLAG_GOLEM)
		    && ((abs(monster[mi]._mx - Monst->_mx) >= 2 || abs(monster[mi]._my - Monst->_my) >= 2) && !M_Ranged(i)
		           || (!(Monst->_mFlags & MFLAG_GOLEM) && !(monster[mi]._mFlags & MFLAG_GOLEM)))) {
			continue;
		}
		sameroom = dTransVal[Monst->_mx][Monst->_my] == dTransVal[monster[mi]._mx][monster[mi]._my];
		if (abs(Monst->_mx - monster[mi]._mx) > abs(Monst->_my - monster[mi]._my))
			dist = Monst->_mx - monster[mi]._mx;
		else
			dist = Monst->_my - monster[mi]._my;
		dist = abs(dist);
		if ((sameroom && !bestsameroom)
		    || ((sameroom || !bestsameroom) && dist < best_dist)
		    || (_menemy == -1)) {
			Monst->_mFlags |= MFLAG_TARGETS_MONSTER;
			_menemy = mi;
			enemyx = monster[mi]._mfutx;
			enemyy = monster[mi]._mfuty;
			best_dist = dist;
			bestsameroom = sameroom;
		}
	}
	if (_menemy != -1) {
		Monst->_mFlags &= ~MFLAG_NO_ENEMY;
		Monst->_menemy = _menemy;
		Monst->_menemyx = enemyx;
		Monst->_menemyy = enemyy;
	} else {
		Monst->_mFlags |= MFLAG_NO_ENEMY;
	}
}

int M_GetDir(int i)
{
	return GetDirection(monster[i]._mx, monster[i]._my, monster[i]._menemyx, monster[i]._menemyy);
}

void M_StartStand(int i, int md)
{
	ClearMVars(i);
	if (monster[i].MType->mtype == MT_GOLEM)
		NewMonsterAnim(i, &monster[i].MType->Anims[MA_WALK], md);
	else
		NewMonsterAnim(i, &monster[i].MType->Anims[MA_STAND], md);
	monster[i]._mVar1 = monster[i]._mmode;
	monster[i]._mVar2 = 0;
	monster[i]._mmode = MM_STAND;
	monster[i]._mxoff = 0;
	monster[i]._myoff = 0;
	monster[i]._mfutx = monster[i]._mx;
	monster[i]._mfuty = monster[i]._my;
	monster[i]._moldx = monster[i]._mx;
	monster[i]._moldy = monster[i]._my;
	monster[i]._mdir = md;
	M_Enemy(i);
}

void M_StartDelay(int i, int len)
{
	if (len <= 0) {
		return;
	}

	if (monster[i]._mAi != AI_LAZURUS) {
		monster[i]._mVar2 = len;
		monster[i]._mmode = MM_DELAY;
	}
}

void M_StartSpStand(int i, int md)
{
	NewMonsterAnim(i, &monster[i].MType->Anims[MA_SPECIAL], md);
	monster[i]._mmode = MM_SPSTAND;
	monster[i]._mxoff = 0;
	monster[i]._myoff = 0;
	monster[i]._mfutx = monster[i]._mx;
	monster[i]._mfuty = monster[i]._my;
	monster[i]._moldx = monster[i]._mx;
	monster[i]._moldy = monster[i]._my;
	monster[i]._mdir = md;
}

void M_StartWalk(int i, int xvel, int yvel, int xadd, int yadd, int EndDir)
{
	int fx = xadd + monster[i]._mx;
	int fy = yadd + monster[i]._my;

	dMonster[fx][fy] = -(i + 1);
	monster[i]._mmode = MM_WALK;
	monster[i]._moldx = monster[i]._mx;
	monster[i]._moldy = monster[i]._my;
	monster[i]._mfutx = fx;
	monster[i]._mfuty = fy;
	monster[i]._mxvel = xvel;
	monster[i]._myvel = yvel;
	monster[i]._mVar1 = xadd;
	monster[i]._mVar2 = yadd;
	monster[i]._mVar3 = EndDir;
	monster[i]._mdir = EndDir;
	NewMonsterAnim(i, &monster[i].MType->Anims[MA_WALK], EndDir);
	monster[i]._mVar6 = 0;
	monster[i]._mVar7 = 0;
	monster[i]._mVar8 = 0;
}

void M_StartWalk2(int i, int xvel, int yvel, int xoff, int yoff, int xadd, int yadd, int EndDir)
{
	int fx = xadd + monster[i]._mx;
	int fy = yadd + monster[i]._my;

	dMonster[monster[i]._mx][monster[i]._my] = -(i + 1);
	monster[i]._mVar1 = monster[i]._mx;
	monster[i]._mVar2 = monster[i]._my;
	monster[i]._moldx = monster[i]._mx;
	monster[i]._moldy = monster[i]._my;
	monster[i]._mx = fx;
	monster[i]._my = fy;
	monster[i]._mfutx = fx;
	monster[i]._mfuty = fy;
	dMonster[fx][fy] = i + 1;
	if (monster[i]._uniqtype != 0)
		ChangeLightXY(monster[i].mlid, monster[i]._mx, monster[i]._my);
	monster[i]._mxoff = xoff;
	monster[i]._myoff = yoff;
	monster[i]._mmode = MM_WALK2;
	monster[i]._mxvel = xvel;
	monster[i]._myvel = yvel;
	monster[i]._mVar3 = EndDir;
	monster[i]._mdir = EndDir;
	NewMonsterAnim(i, &monster[i].MType->Anims[MA_WALK], EndDir);
	monster[i]._mVar6 = 16 * xoff;
	monster[i]._mVar7 = 16 * yoff;
	monster[i]._mVar8 = 0;
}

void M_StartWalk3(int i, int xvel, int yvel, int xoff, int yoff, int xadd, int yadd, int mapx, int mapy, int EndDir)
{
	int fx = xadd + monster[i]._mx;
	int fy = yadd + monster[i]._my;
	int x = mapx + monster[i]._mx;
	int y = mapy + monster[i]._my;

	if (monster[i]._uniqtype != 0)
		ChangeLightXY(monster[i].mlid, x, y);

	dMonster[monster[i]._mx][monster[i]._my] = -(i + 1);
	dMonster[fx][fy] = -(i + 1);
	monster[i]._mVar4 = x;
	monster[i]._mVar5 = y;
	dFlags[x][y] |= BFLAG_MONSTLR;
	monster[i]._moldx = monster[i]._mx;
	monster[i]._moldy = monster[i]._my;
	monster[i]._mfutx = fx;
	monster[i]._mfuty = fy;
	monster[i]._mxoff = xoff;
	monster[i]._myoff = yoff;
	monster[i]._mmode = MM_WALK3;
	monster[i]._mxvel = xvel;
	monster[i]._myvel = yvel;
	monster[i]._mVar1 = fx;
	monster[i]._mVar2 = fy;
	monster[i]._mVar3 = EndDir;
	monster[i]._mdir = EndDir;
	NewMonsterAnim(i, &monster[i].MType->Anims[MA_WALK], EndDir);
	monster[i]._mVar6 = 16 * xoff;
	monster[i]._mVar7 = 16 * yoff;
	monster[i]._mVar8 = 0;
}

void M_StartAttack(int i)
{
	int md = M_GetDir(i);
	NewMonsterAnim(i, &monster[i].MType->Anims[MA_ATTACK], md);
	monster[i]._mmode = MM_ATTACK;
	monster[i]._mxoff = 0;
	monster[i]._myoff = 0;
	monster[i]._mfutx = monster[i]._mx;
	monster[i]._mfuty = monster[i]._my;
	monster[i]._moldx = monster[i]._mx;
	monster[i]._moldy = monster[i]._my;
	monster[i]._mdir = md;
}

void M_StartRAttack(int i, int missile_type, int dam)
{
	int md = M_GetDir(i);
	NewMonsterAnim(i, &monster[i].MType->Anims[MA_ATTACK], md);
	monster[i]._mmode = MM_RATTACK;
	monster[i]._mVar1 = missile_type;
	monster[i]._mVar2 = dam;
	monster[i]._mxoff = 0;
	monster[i]._myoff = 0;
	monster[i]._mfutx = monster[i]._mx;
	monster[i]._mfuty = monster[i]._my;
	monster[i]._moldx = monster[i]._mx;
	monster[i]._moldy = monster[i]._my;
	monster[i]._mdir = md;
}

void M_StartRSpAttack(int i, int missile_type, int dam)
{
	int md = M_GetDir(i);
	NewMonsterAnim(i, &monster[i].MType->Anims[MA_SPECIAL], md);
	monster[i]._mmode = MM_RSPATTACK;
	monster[i]._mVar1 = missile_type;
	monster[i]._mVar2 = 0;
	monster[i]._mVar3 = dam;
	monster[i]._mxoff = 0;
	monster[i]._myoff = 0;
	monster[i]._mfutx = monster[i]._mx;
	monster[i]._mfuty = monster[i]._my;
	monster[i]._moldx = monster[i]._mx;
	monster[i]._moldy = monster[i]._my;
	monster[i]._mdir = md;
}

void M_StartSpAttack(int i)
{
	int md = M_GetDir(i);
	NewMonsterAnim(i, &monster[i].MType->Anims[MA_SPECIAL], md);
	monster[i]._mmode = MM_SATTACK;
	monster[i]._mxoff = 0;
	monster[i]._myoff = 0;
	monster[i]._mfutx = monster[i]._mx;
	monster[i]._mfuty = monster[i]._my;
	monster[i]._moldx = monster[i]._mx;
	monster[i]._moldy = monster[i]._my;
	monster[i]._mdir = md;
}

void M_StartEat(int i)
{
	NewMonsterAnim(i, &monster[i].MType->Anims[MA_SPECIAL], monster[i]._mdir);
	monster[i]._mmode = MM_SATTACK;
	monster[i]._mxoff = 0;
	monster[i]._myoff = 0;
	monster[i]._mfutx = monster[i]._mx;
	monster[i]._mfuty = monster[i]._my;
	monster[i]._moldx = monster[i]._mx;
	monster[i]._moldy = monster[i]._my;
}

void M_ClearSquares(int i)
{
	int x, y, mx, my, m1, m2;

	mx = monster[i]._moldx;
	my = monster[i]._moldy;
	m1 = -1 - i;
	m2 = i + 1;

	for (y = my - 1; y <= my + 1; y++) {
		if (y >= 0 && y < MAXDUNY) {
			for (x = mx - 1; x <= mx + 1; x++) {
				if (x >= 0 && x < MAXDUNX && (dMonster[x][y] == m1 || dMonster[x][y] == m2))
					dMonster[x][y] = 0;
			}
		}
	}

	if (mx + 1 < MAXDUNX)
		dFlags[mx + 1][my] &= ~BFLAG_MONSTLR;
	if (my + 1 < MAXDUNY)
		dFlags[mx][my + 1] &= ~BFLAG_MONSTLR;
}

void M_GetKnockback(int i)
{
	int d = (monster[i]._mdir - 4) & 7;
	if (DirOK(i, d)) {
		M_ClearSquares(i);
		monster[i]._moldx += offset_x[d];
		monster[i]._moldy += offset_y[d];
		NewMonsterAnim(i, &monster[i].MType->Anims[MA_GOTHIT], monster[i]._mdir);
		monster[i]._mmode = MM_GOTHIT;
		monster[i]._mxoff = 0;
		monster[i]._myoff = 0;
		monster[i]._mx = monster[i]._moldx;
		monster[i]._my = monster[i]._moldy;
		monster[i]._mfutx = monster[i]._mx;
		monster[i]._mfuty = monster[i]._my;
		// BUGFIX useless assignment
		monster[i]._moldx = monster[i]._mx;
		monster[i]._moldy = monster[i]._my;
		M_ClearSquares(i);
		dMonster[monster[i]._mx][monster[i]._my] = i + 1;
	}
}

void M_StartHit(int i, int pnum, int dam)
{
	if (pnum >= 0)
		monster[i].mWhoHit |= 1 << pnum;
	if (pnum == myplr) {
		delta_monster_hp(i, monster[i]._mhitpoints, currlevel);
		NetSendCmdParam2(FALSE, CMD_MONSTDAMAGE, i, dam);
	}
	PlayEffect(i, 1);
	if (monster[i].MType->mtype >= MT_SNEAK && monster[i].MType->mtype <= MT_ILLWEAV || dam >> 6 >= monster[i].mLevel + 3) {
		if (pnum >= 0) {
			monster[i]._mFlags &= ~MFLAG_TARGETS_MONSTER;
			monster[i]._menemy = pnum;
			monster[i]._menemyx = plr[pnum]._pfutx;
			monster[i]._menemyy = plr[pnum]._pfuty;
			monster[i]._mdir = M_GetDir(i);
		}
		if (monster[i].MType->mtype == MT_BLINK) {
			M_Teleport(i);
		} else if (monster[i].MType->mtype >= MT_NSCAV && monster[i].MType->mtype <= MT_YSCAV) {
			monster[i]._mgoal = MGOAL_NORMAL;
		}
		if (monster[i]._mmode != MM_STONE) {
			NewMonsterAnim(i, &monster[i].MType->Anims[MA_GOTHIT], monster[i]._mdir);
			monster[i]._mmode = MM_GOTHIT;
			monster[i]._mxoff = 0;
			monster[i]._myoff = 0;
			monster[i]._mx = monster[i]._moldx;
			monster[i]._my = monster[i]._moldy;
			monster[i]._mfutx = monster[i]._moldx;
			monster[i]._mfuty = monster[i]._moldy;
			M_ClearSquares(i);
			dMonster[monster[i]._mx][monster[i]._my] = i + 1;
		}
	}
}

void M_DiabloDeath(int i, BOOL sendmsg)
{
	MonsterStruct *Monst, *pmonster;
	int dist;
	int j, k;
	int _moldx, _moldy;

	Monst = monster + i;
#ifndef SPAWN
	PlaySFX(USFX_DIABLOD);
#endif
	quests[Q_DIABLO]._qactive = QUEST_DONE;
	if (sendmsg)
		NetSendCmdQuest(TRUE, Q_DIABLO);
	gbProcessPlayers = FALSE;
	sgbSaveSoundOn = gbSoundOn;
	for (j = 0; j < nummonsters; j++) {
		k = monstactive[j];
		if (k == i || monster[i]._msquelch == 0)
			continue;

		pmonster = monster + k;
		NewMonsterAnim(k, &pmonster->MType->Anims[MA_DEATH], pmonster->_mdir);
		monster[k]._mxoff = 0;
		monster[k]._myoff = 0;
		monster[k]._mVar1 = 0;
		_moldx = monster[k]._moldx;
		_moldy = monster[k]._moldy;
		monster[k]._my = _moldy;
		monster[k]._mfuty = _moldy;
		monster[k]._mmode = MM_DEATH;
		monster[k]._mx = _moldx;
		monster[k]._mfutx = _moldx;
		M_ClearSquares(k);
		dMonster[pmonster->_mx][pmonster->_my] = k + 1;
	}
	AddLight(Monst->_mx, Monst->_my, 8);
	DoVision(Monst->_mx, Monst->_my, 8, FALSE, TRUE);
	if (abs(ViewX - Monst->_mx) > abs(ViewY - Monst->_my))
		dist = abs(ViewX - Monst->_mx);
	else
		dist = abs(ViewY - Monst->_my);
	if (dist > 20)
		dist = 20;
	j = ViewX << 16;
	k = ViewY << 16;
	Monst->_mVar3 = j;
	Monst->_mVar4 = k;
	Monst->_mVar5 = (int)((j - (Monst->_mx << 16)) / (double)dist);
	Monst->_mVar6 = (int)((k - (Monst->_my << 16)) / (double)dist);
}

void M2MStartHit(int mid, int i, int dam)
{
	if ((DWORD)mid >= MAXMONSTERS) {
		app_fatal("Invalid monster %d getting hit by monster", mid);
	}

	if (monster[mid].MType == NULL) {
		app_fatal("Monster %d \"%s\" getting hit by monster: MType NULL", mid, monster[mid].mName);
	}

	if (i >= 0)
		monster[mid].mWhoHit |= 1 << i;

	delta_monster_hp(mid, monster[mid]._mhitpoints, currlevel);
	NetSendCmdParam2(FALSE, CMD_MONSTDAMAGE, mid, dam);
	PlayEffect(mid, 1);

	if (monster[mid].MType->mtype >= MT_SNEAK && monster[mid].MType->mtype <= MT_ILLWEAV || dam >> 6 >= monster[mid].mLevel + 3) {
		if (i >= 0)
			monster[mid]._mdir = (monster[i]._mdir - 4) & 7;

		if (monster[mid].MType->mtype == MT_BLINK) {
			M_Teleport(mid);
		} else if (monster[mid].MType->mtype >= MT_NSCAV && monster[mid].MType->mtype <= MT_YSCAV) {
			monster[mid]._mgoal = MGOAL_NORMAL;
		}

		if (monster[mid]._mmode != MM_STONE) {
			if (monster[mid].MType->mtype != MT_GOLEM) {
				NewMonsterAnim(mid, &monster[mid].MType->Anims[MA_GOTHIT], monster[mid]._mdir);
				monster[mid]._mmode = MM_GOTHIT;
			}

			monster[mid]._mxoff = 0;
			monster[mid]._myoff = 0;
			monster[mid]._mx = monster[mid]._moldx;
			monster[mid]._my = monster[mid]._moldy;
			monster[mid]._mfutx = monster[mid]._moldx;
			monster[mid]._mfuty = monster[mid]._moldy;
			M_ClearSquares(mid);
			dMonster[monster[mid]._mx][monster[mid]._my] = mid + 1;
		}
	}
}

void MonstStartKill(int i, int pnum, BOOL sendmsg)
{
	int md;
	MonsterStruct *Monst;

	if ((DWORD)i >= MAXMONSTERS) {
		app_fatal("MonstStartKill: Invalid monster %d", i);
	}
	Monst = &monster[i];
	if (!Monst->MType) {
		app_fatal("MonstStartKill: Monster %d \"%s\" MType NULL", i, Monst->mName);
	}

	if (pnum >= 0)
		Monst->mWhoHit |= 1 << pnum;
<<<<<<< HEAD
=======
	if (pnum < MAX_PLRS && i > MAX_PLRS) /// BUGFIX: i >= MAX_PLRS
		AddPlrMonstExper(Monst->mLevel, Monst->mExp, Monst->mWhoHit);
>>>>>>> 1a43a190
	monstkills[Monst->MType->mtype]++;
	Monst->_mhitpoints = 0;
	if (i >= MAX_PLRS) { // golems should not spawn items or give xp
		if (pnum < MAX_PLRS)
			AddPlrMonstExper(Monst->mLevel, Monst->mExp, Monst->mWhoHit);
		SetRndSeed(Monst->_mRndSeed);
		if (QuestStatus(Q_GARBUD) && Monst->mName == UniqMonst[UMT_GARBUD].mName) {
			CreateTypeItem(Monst->_mx + 1, Monst->_my + 1, TRUE, ITYPE_MACE, IMISC_NONE, TRUE, FALSE);
		} else {
			SpawnItem(i, Monst->_mx, Monst->_my, sendmsg);
		}
	}
	if (Monst->MType->mtype == MT_DIABLO)
		M_DiabloDeath(i, TRUE);
	else
		PlayEffect(i, 2);

	if (pnum >= 0)
		md = M_GetDir(i);
	else
		md = Monst->_mdir;
	Monst->_mdir = md;
	NewMonsterAnim(i, &Monst->MType->Anims[MA_DEATH], md);
	Monst->_mmode = MM_DEATH;
	Monst->_mxoff = 0;
	Monst->_myoff = 0;
	Monst->_mVar1 = 0;
	Monst->_mx = Monst->_moldx;
	Monst->_my = Monst->_moldy;
	Monst->_mfutx = Monst->_moldx;
	Monst->_mfuty = Monst->_moldy;
	M_ClearSquares(i);
	dMonster[Monst->_mx][Monst->_my] = i + 1;
	CheckQuestKill(i, sendmsg);
	M_FallenFear(Monst->_mx, Monst->_my);
	if (Monst->MType->mtype >= MT_NACID && Monst->MType->mtype <= MT_XACID)
		AddMissile(Monst->_mx, Monst->_my, 0, 0, 0, MIS_ACIDPUD, 1, i, Monst->_mint + 1, 0);
}

void M2MStartKill(int i, int mid)
{
	int md;

	if ((DWORD)i >= MAXMONSTERS) {
		app_fatal("M2MStartKill: Invalid monster (attacker) %d", i);
	}
	if ((DWORD)mid >= MAXMONSTERS) {
		app_fatal("M2MStartKill: Invalid monster (killed) %d", mid);
	}
	if (!monster[mid].MType)
		app_fatal("M2MStartKill: Monster %d \"%s\" MType NULL", mid, monster[mid].mName);

	delta_kill_monster(mid, monster[mid]._mx, monster[mid]._my, currlevel);
	NetSendCmdLocParam1(FALSE, CMD_MONSTDEATH, monster[mid]._mx, monster[mid]._my, mid);

	if (i < MAX_PLRS)
		monster[mid].mWhoHit |= 1 << i;
	monstkills[monster[mid].MType->mtype]++;
	monster[mid]._mhitpoints = 0;
	if (mid >= MAX_PLRS) { // golems should not spawn items or give xp
		if (i < MAX_PLRS)
			AddPlrMonstExper(monster[mid].mLevel, monster[mid].mExp, monster[mid].mWhoHit);
		SetRndSeed(monster[mid]._mRndSeed);
		// BUGFIX: what about Q_GARBUD like in MonstStartKill
		SpawnItem(mid, monster[mid]._mx, monster[mid]._my, TRUE);
	}

	if (monster[mid].MType->mtype == MT_DIABLO)
		M_DiabloDeath(mid, TRUE);
	else
		PlayEffect(i, 2);

	PlayEffect(mid, 2);

	md = (monster[i]._mdir - 4) & 7;
	if (monster[mid].MType->mtype == MT_GOLEM)
		md = 0;

	monster[mid]._mdir = md;
	NewMonsterAnim(mid, &monster[mid].MType->Anims[MA_DEATH], md);
	monster[mid]._mmode = MM_DEATH;
	monster[mid]._mxoff = 0;
	monster[mid]._myoff = 0;
	monster[mid]._mx = monster[mid]._moldx;
	monster[mid]._my = monster[mid]._moldy;
	monster[mid]._mfutx = monster[mid]._moldx;
	monster[mid]._mfuty = monster[mid]._moldy;
	M_ClearSquares(mid);
	dMonster[monster[mid]._mx][monster[mid]._my] = mid + 1;
	CheckQuestKill(mid, TRUE);
	M_FallenFear(monster[mid]._mx, monster[mid]._my);
	if (monster[mid].MType->mtype >= MT_NACID && monster[mid].MType->mtype <= MT_XACID)
		AddMissile(monster[mid]._mx, monster[mid]._my, 0, 0, 0, MIS_ACIDPUD, 1, mid, monster[mid]._mint + 1, 0);
}

void M_StartKill(int i, int pnum)
{
	if ((DWORD)i >= MAXMONSTERS) {
		app_fatal("M_StartKill: Invalid monster %d", i);
	}

	if (myplr == pnum) {
		delta_kill_monster(i, monster[i]._mx, monster[i]._my, currlevel);
		if (i != pnum) {
			NetSendCmdLocParam1(FALSE, CMD_MONSTDEATH, monster[i]._mx, monster[i]._my, i);
		} else {
			NetSendCmdLocParam1(FALSE, CMD_KILLGOLEM, monster[i]._mx, monster[i]._my, currlevel);
		}
	}

	MonstStartKill(i, pnum, TRUE);
}

void M_SyncStartKill(int i, int x, int y, int pnum)
{
	if ((DWORD)i >= MAXMONSTERS)
		app_fatal("M_SyncStartKill: Invalid monster %d", i);

	if (monster[i]._mhitpoints == 0 || monster[i]._mmode == MM_DEATH) {
		return;
	}

	if (dMonster[x][y] == 0) {
		M_ClearSquares(i);
		monster[i]._mx = x;
		monster[i]._my = y;
		monster[i]._moldx = x;
		monster[i]._moldy = y;
	}

	if (monster[i]._mmode == MM_STONE) {
		MonstStartKill(i, pnum, FALSE);
		monster[i]._mmode = MM_STONE;
	} else {
		MonstStartKill(i, pnum, FALSE);
	}
}

void M_StartFadein(int i, int md, BOOL backwards)
{
	if ((DWORD)i >= MAXMONSTERS)
		app_fatal("M_StartFadein: Invalid monster %d", i);
	if (monster[i].MType == NULL)
		app_fatal("M_StartFadein: Monster %d \"%s\" MType NULL", i, monster[i].mName);

	NewMonsterAnim(i, &monster[i].MType->Anims[MA_SPECIAL], md);
	monster[i]._mmode = MM_FADEIN;
	monster[i]._mxoff = 0;
	monster[i]._myoff = 0;
	monster[i]._mfutx = monster[i]._mx;
	monster[i]._mfuty = monster[i]._my;
	monster[i]._moldx = monster[i]._mx;
	monster[i]._moldy = monster[i]._my;
	monster[i]._mdir = md;
	monster[i]._mFlags &= ~MFLAG_HIDDEN;
	if (backwards) {
		monster[i]._mFlags |= MFLAG_LOCK_ANIMATION;
		monster[i]._mAnimFrame = monster[i]._mAnimLen;
	}
}

void M_StartFadeout(int i, int md, BOOL backwards)
{
	if ((DWORD)i >= MAXMONSTERS)
		app_fatal("M_StartFadeout: Invalid monster %d", i);
	if (monster[i].MType == NULL)
		app_fatal("M_StartFadeout: Monster %d \"%s\" MType NULL", i, monster[i].mName);

	NewMonsterAnim(i, &monster[i].MType->Anims[MA_SPECIAL], md);
	monster[i]._mmode = MM_FADEOUT;
	monster[i]._mxoff = 0;
	monster[i]._myoff = 0;
	monster[i]._mfutx = monster[i]._mx;
	monster[i]._mfuty = monster[i]._my;
	monster[i]._moldx = monster[i]._mx;
	monster[i]._moldy = monster[i]._my;
	monster[i]._mdir = md;
	if (backwards) {
		monster[i]._mFlags |= MFLAG_LOCK_ANIMATION;
		monster[i]._mAnimFrame = monster[i]._mAnimLen;
	}
}

void M_StartHeal(int i)
{
	MonsterStruct *Monst;

	if ((DWORD)i >= MAXMONSTERS)
		app_fatal("M_StartHeal: Invalid monster %d", i);
	if (monster[i].MType == NULL)
		app_fatal("M_StartHeal: Monster %d \"%s\" MType NULL", i, monster[i].mName);

	Monst = &monster[i];
	Monst->_mAnimData = Monst->MType->Anims[MA_SPECIAL].Data[Monst->_mdir];
	Monst->_mAnimFrame = Monst->MType->Anims[MA_SPECIAL].Frames;
	Monst->_mFlags |= MFLAG_LOCK_ANIMATION;
	Monst->_mmode = MM_HEAL;
	Monst->_mVar1 = Monst->_mmaxhp / (16 * (random_(97, 5) + 4));
}

void M_ChangeLightOffset(int monst)
{
	int lx, ly, _mxoff, _myoff, sign;

	if ((DWORD)monst >= MAXMONSTERS)
		app_fatal("M_ChangeLightOffset: Invalid monster %d", monst);

	lx = monster[monst]._mxoff + 2 * monster[monst]._myoff;
	ly = 2 * monster[monst]._myoff - monster[monst]._mxoff;

	if (lx < 0) {
		sign = -1;
		lx = -lx;
	} else {
		sign = 1;
	}

	_mxoff = sign * (lx >> 3);
	if (ly < 0) {
		_myoff = -1;
		ly = -ly;
	} else {
		_myoff = 1;
	}

	_myoff *= (ly >> 3);
	ChangeLightOff(monster[monst].mlid, _mxoff, _myoff);
}

BOOL M_DoStand(int i)
{
	MonsterStruct *Monst;

	if ((DWORD)i >= MAXMONSTERS)
		app_fatal("M_DoStand: Invalid monster %d", i);
	if (monster[i].MType == NULL)
		app_fatal("M_DoStand: Monster %d \"%s\" MType NULL", i, monster[i].mName);

	Monst = &monster[i];
	if (Monst->MType->mtype == MT_GOLEM)
		Monst->_mAnimData = Monst->MType->Anims[MA_WALK].Data[Monst->_mdir];
	else
		Monst->_mAnimData = Monst->MType->Anims[MA_STAND].Data[Monst->_mdir];

	if (Monst->_mAnimFrame == Monst->_mAnimLen)
		M_Enemy(i);

	Monst->_mVar2++;

	return FALSE;
}

BOOL M_DoWalk(int i)
{
	BOOL rv;

	if ((DWORD)i >= MAXMONSTERS)
		app_fatal("M_DoWalk: Invalid monster %d", i);
	if (monster[i].MType == NULL)
		app_fatal("M_DoWalk: Monster %d \"%s\" MType NULL", i, monster[i].mName);

	rv = FALSE;
	if (monster[i]._mVar8 == monster[i].MType->Anims[MA_WALK].Frames) {
		dMonster[monster[i]._mx][monster[i]._my] = 0;
		monster[i]._mx += monster[i]._mVar1;
		monster[i]._my += monster[i]._mVar2;
		dMonster[monster[i]._mx][monster[i]._my] = i + 1;
		if (monster[i]._uniqtype != 0)
			ChangeLightXY(monster[i].mlid, monster[i]._mx, monster[i]._my);
		M_StartStand(i, monster[i]._mdir);
		rv = TRUE;
	} else if (!monster[i]._mAnimCnt) {
		monster[i]._mVar8++;
		monster[i]._mVar6 += monster[i]._mxvel;
		monster[i]._mVar7 += monster[i]._myvel;
		monster[i]._mxoff = monster[i]._mVar6 >> 4;
		monster[i]._myoff = monster[i]._mVar7 >> 4;
	}

	if (monster[i]._uniqtype != 0)
		M_ChangeLightOffset(i);

	return rv;
}

BOOL M_DoWalk2(int i)
{
	BOOL rv;

	if ((DWORD)i >= MAXMONSTERS)
		app_fatal("M_DoWalk2: Invalid monster %d", i);
	if (monster[i].MType == NULL)
		app_fatal("M_DoWalk2: Monster %d \"%s\" MType NULL", i, monster[i].mName);

	if (monster[i]._mVar8 == monster[i].MType->Anims[MA_WALK].Frames) {
		dMonster[monster[i]._mVar1][monster[i]._mVar2] = 0;
		if (monster[i]._uniqtype != 0)
			ChangeLightXY(monster[i].mlid, monster[i]._mx, monster[i]._my);
		M_StartStand(i, monster[i]._mdir);
		rv = TRUE;
	} else {
		if (!monster[i]._mAnimCnt) {
			monster[i]._mVar8++;
			monster[i]._mVar6 += monster[i]._mxvel;
			monster[i]._mVar7 += monster[i]._myvel;
			monster[i]._mxoff = monster[i]._mVar6 >> 4;
			monster[i]._myoff = monster[i]._mVar7 >> 4;
		}
		rv = FALSE;
	}
	if (monster[i]._uniqtype != 0)
		M_ChangeLightOffset(i);

	return rv;
}

BOOL M_DoWalk3(int i)
{
	BOOL rv;

	if ((DWORD)i >= MAXMONSTERS)
		app_fatal("M_DoWalk3: Invalid monster %d", i);
	if (monster[i].MType == NULL)
		app_fatal("M_DoWalk3: Monster %d \"%s\" MType NULL", i, monster[i].mName);

	if (monster[i]._mVar8 == monster[i].MType->Anims[MA_WALK].Frames) {
		dMonster[monster[i]._mx][monster[i]._my] = 0;
		monster[i]._mx = monster[i]._mVar1;
		monster[i]._my = monster[i]._mVar2;
		dFlags[monster[i]._mVar4][monster[i]._mVar5] &= ~BFLAG_MONSTLR;
		dMonster[monster[i]._mx][monster[i]._my] = i + 1;
		if (monster[i]._uniqtype)
			ChangeLightXY(monster[i].mlid, monster[i]._mx, monster[i]._my);
		M_StartStand(i, monster[i]._mdir);
		rv = TRUE;
	} else {
		if (!monster[i]._mAnimCnt) {
			monster[i]._mVar8++;
			monster[i]._mVar6 += monster[i]._mxvel;
			monster[i]._mVar7 += monster[i]._myvel;
			monster[i]._mxoff = monster[i]._mVar6 >> 4;
			monster[i]._myoff = monster[i]._mVar7 >> 4;
		}
		rv = FALSE;
	}
	if (monster[i]._uniqtype != 0)
		M_ChangeLightOffset(i);

	return rv;
}

void M_TryM2MHit(int i, int mid, int hper, int mind, int maxd)
{
	BOOL ret;

	if ((DWORD)mid >= MAXMONSTERS) {
		app_fatal("M_TryM2MHit: Invalid monster %d", mid);
	}
	if (monster[mid].MType == NULL)
		app_fatal("M_TryM2MHit: Monster %d \"%s\" MType NULL", mid, monster[mid].mName);
	if (monster[mid]._mhitpoints >> 6 > 0 && (monster[mid].MType->mtype != MT_ILLWEAV || monster[mid]._mgoal != MGOAL_RETREAT)) {
		int hit = random_(4, 100);
		if (monster[mid]._mmode == MM_STONE)
			hit = 0;
		if (!CheckMonsterHit(mid, &ret) && hit < hper) {
			int dam = (mind + random_(5, maxd - mind + 1)) << 6;
			monster[mid]._mhitpoints -= dam;
			if (monster[mid]._mhitpoints >> 6 <= 0) {
				if (monster[mid]._mmode == MM_STONE) {
					M2MStartKill(i, mid);
					monster[mid]._mmode = MM_STONE;
				} else {
					M2MStartKill(i, mid);
				}
			} else {
				if (monster[mid]._mmode == MM_STONE) {
					M2MStartHit(mid, i, dam);
					monster[mid]._mmode = MM_STONE;
				} else {
					M2MStartHit(mid, i, dam);
				}
			}
		}
	}
}

void M_TryH2HHit(int i, int pnum, int Hit, int MinDam, int MaxDam)
{
	int hit, hper;
	int dx, dy;
	int blk, blkper;
	int dam, mdam;
	int newx, newy;
	int j, misnum, ms_num, cur_ms_num, new_hp;

	if ((DWORD)i >= MAXMONSTERS)
		app_fatal("M_TryH2HHit: Invalid monster %d", i);
	if (monster[i].MType == NULL)
		app_fatal("M_TryH2HHit: Monster %d \"%s\" MType NULL", i, monster[i].mName);
	if (monster[i]._mFlags & MFLAG_TARGETS_MONSTER) {
		M_TryM2MHit(i, pnum, Hit, MinDam, MaxDam);
		return;
	}
	if (plr[pnum]._pHitPoints >> 6 <= 0 || plr[pnum]._pInvincible || plr[pnum]._pSpellFlags & 1)
		return;
	dx = abs(monster[i]._mx - plr[pnum]._px);
	dy = abs(monster[i]._my - plr[pnum]._py);
	if (dx >= 2 || dy >= 2)
		return;

	hper = random_(98, 100);
#ifdef _DEBUG
	if (debug_mode_dollar_sign || debug_mode_key_inverted_v)
		hper = 1000;
#endif
	hit = Hit
	    + 2 * (monster[i].mLevel - plr[pnum]._pLevel)
	    + 30
	    - plr[pnum]._pIBonusAC
	    - plr[pnum]._pIAC
	    - plr[pnum]._pDexterity / 5;
	if (hit < 15)
		hit = 15;
	if (currlevel == 14 && hit < 20)
		hit = 20;
	if (currlevel == 15 && hit < 25)
		hit = 25;
	if (currlevel == 16 && hit < 30)
		hit = 30;
	if ((plr[pnum]._pmode == PM_STAND || plr[pnum]._pmode == PM_ATTACK) && plr[pnum]._pBlockFlag) {
		blkper = random_(98, 100);
	} else {
		blkper = 100;
	}
	blk = plr[pnum]._pDexterity
	    + plr[pnum]._pBaseToBlk
	    - (monster[i].mLevel << 1)
	    + (plr[pnum]._pLevel << 1);
	if (blk < 0)
		blk = 0;
	if (blk > 100)
		blk = 100;
	if (hper >= hit)
		return;
	if (blkper < blk) {
		StartPlrBlock(pnum, GetDirection(plr[pnum]._px, plr[pnum]._py, monster[i]._mx, monster[i]._my));
		return;
	}
	if (monster[i].MType->mtype == MT_YZOMBIE && pnum == myplr) {
		ms_num = -1;
		cur_ms_num = -1;
		for (j = 0; j < nummissiles; j++) {
			misnum = missileactive[j];
			if (missile[misnum]._mitype != MIS_MANASHIELD)
				continue;
			if (missile[misnum]._misource == pnum)
				cur_ms_num = misnum;
			else
				ms_num = misnum;
		}
		if (plr[pnum]._pMaxHP > 64) {
			if (plr[pnum]._pMaxHPBase > 64) {
				new_hp = plr[pnum]._pMaxHP - 64;
				plr[pnum]._pMaxHP = new_hp;
				if (plr[pnum]._pHitPoints > new_hp) {
					plr[pnum]._pHitPoints = new_hp;
					if (cur_ms_num >= 0)
						missile[cur_ms_num]._miVar1 = new_hp;
				}
				new_hp = plr[pnum]._pMaxHPBase - 64;
				plr[pnum]._pMaxHPBase = new_hp;
				if (plr[pnum]._pHPBase > new_hp) {
					plr[pnum]._pHPBase = new_hp;
					if (cur_ms_num >= 0)
						missile[cur_ms_num]._miVar2 = new_hp;
				}
			}
		}
	}
	dam = (MinDam << 6) + random_(99, (MaxDam - MinDam + 1) << 6);
	dam += (plr[pnum]._pIGetHit << 6);
	if (dam < 64)
		dam = 64;
	if (pnum == myplr) {
		plr[pnum]._pHitPoints -= dam;
		plr[pnum]._pHPBase -= dam;
	}
	if (plr[pnum]._pIFlags & ISPL_THORNS) {
		mdam = (random_(99, 3) + 1) << 6;
		monster[i]._mhitpoints -= mdam;
		if (monster[i]._mhitpoints >> 6 <= 0)
			M_StartKill(i, pnum);
		else
			M_StartHit(i, pnum, mdam);
	}
	if (!(monster[i]._mFlags & MFLAG_NOLIFESTEAL) && monster[i].MType->mtype == MT_SKING && gbMaxPlayers != 1)
		monster[i]._mhitpoints += dam;
	if (plr[pnum]._pHitPoints > plr[pnum]._pMaxHP) {
		plr[pnum]._pHitPoints = plr[pnum]._pMaxHP;
		plr[pnum]._pHPBase = plr[pnum]._pMaxHPBase;
	}
	if (plr[pnum]._pHitPoints >> 6 <= 0) {
		SyncPlrKill(pnum, 0);
		return;
	}
	StartPlrHit(pnum, dam, FALSE);
	if (monster[i]._mFlags & MFLAG_KNOCKBACK) {
		if (plr[pnum]._pmode != PM_GOTHIT)
			StartPlrHit(pnum, 0, TRUE);
		newx = plr[pnum]._px + offset_x[monster[i]._mdir];
		newy = plr[pnum]._py + offset_y[monster[i]._mdir];
		if (PosOkPlayer(pnum, newx, newy)) {
			plr[pnum]._px = newx;
			plr[pnum]._py = newy;
			FixPlayerLocation(pnum, plr[pnum]._pdir);
			FixPlrWalkTags(pnum);
			dPlayer[newx][newy] = pnum + 1;
			SetPlayerOld(pnum);
		}
	}
}

BOOL M_DoAttack(int i)
{
	MonsterStruct *Monst;

	if ((DWORD)i >= MAXMONSTERS)
		app_fatal("M_DoAttack: Invalid monster %d", i);

	Monst = &monster[i];
	if (Monst->MType == NULL)
		app_fatal("M_DoAttack: Monster %d \"%s\" MType NULL", i, Monst->mName);
	if (Monst->MType == NULL) // BUGFIX: should check MData
		app_fatal("M_DoAttack: Monster %d \"%s\" MData NULL", i, Monst->mName);

	if (monster[i]._mAnimFrame == monster[i].MData->mAFNum) {
		M_TryH2HHit(i, monster[i]._menemy, monster[i].mHit, monster[i].mMinDamage, monster[i].mMaxDamage);
		if (monster[i]._mAi != AI_SNAKE)
			PlayEffect(i, 0);
	}
	if (monster[i].MType->mtype >= MT_NMAGMA && monster[i].MType->mtype <= MT_WMAGMA && monster[i]._mAnimFrame == 9) {
		M_TryH2HHit(i, monster[i]._menemy, monster[i].mHit + 10, monster[i].mMinDamage - 2, monster[i].mMaxDamage - 2);
		PlayEffect(i, 0);
	}
	if (monster[i].MType->mtype >= MT_STORM && monster[i].MType->mtype <= MT_MAEL && monster[i]._mAnimFrame == 13) {
		M_TryH2HHit(i, monster[i]._menemy, monster[i].mHit - 20, monster[i].mMinDamage + 4, monster[i].mMaxDamage + 4);
		PlayEffect(i, 0);
	}
	if (monster[i]._mAi == AI_SNAKE && monster[i]._mAnimFrame == 1)
		PlayEffect(i, 0);
	if (monster[i]._mAnimFrame == monster[i]._mAnimLen) {
		M_StartStand(i, monster[i]._mdir);
		return TRUE;
	}

	return FALSE;
}

BOOL M_DoRAttack(int i)
{
	int multimissiles, mi;

	if ((DWORD)i >= MAXMONSTERS)
		app_fatal("M_DoRAttack: Invalid monster %d", i);
	if (monster[i].MType == NULL)
		app_fatal("M_DoRAttack: Monster %d \"%s\" MType NULL", i, monster[i].mName);
	if (monster[i].MType == NULL) // BUGFIX: should check MData
		app_fatal("M_DoRAttack: Monster %d \"%s\" MData NULL", i, monster[i].mName);

	if (monster[i]._mAnimFrame == monster[i].MData->mAFNum) {
		if (monster[i]._mVar1 != -1) {
			if (monster[i]._mVar1 != MIS_CBOLT)
				multimissiles = 1;
			else
				multimissiles = 3;
			for (mi = 0; mi < multimissiles; mi++) {
				AddMissile(
				    monster[i]._mx,
				    monster[i]._my,
				    monster[i]._menemyx,
				    monster[i]._menemyy,
				    monster[i]._mdir,
				    monster[i]._mVar1,
				    1,
				    i,
				    monster[i]._mVar2,
				    0);
			}
		}
		PlayEffect(i, 0);
	}

	if (monster[i]._mAnimFrame == monster[i]._mAnimLen) {
		M_StartStand(i, monster[i]._mdir);
		return TRUE;
	}

	return FALSE;
}

int M_DoRSpAttack(int i)
{
	if ((DWORD)i >= MAXMONSTERS)
		app_fatal("M_DoRSpAttack: Invalid monster %d", i);
	if (monster[i].MType == NULL)
		app_fatal("M_DoRSpAttack: Monster %d \"%s\" MType NULL", i, monster[i].mName);
	if (monster[i].MType == NULL) // BUGFIX: should check MData
		app_fatal("M_DoRSpAttack: Monster %d \"%s\" MData NULL", i, monster[i].mName);

	if (monster[i]._mAnimFrame == monster[i].MData->mAFNum2 && !monster[i]._mAnimCnt) {
		AddMissile(
		    monster[i]._mx,
		    monster[i]._my,
		    monster[i]._menemyx,
		    monster[i]._menemyy,
		    monster[i]._mdir,
		    monster[i]._mVar1,
		    1,
		    i,
		    monster[i]._mVar3,
		    0);
		PlayEffect(i, 3);
	}

	if (monster[i]._mAi == AI_MEGA && monster[i]._mAnimFrame == 3) {
		int hadV2 = monster[i]._mVar2;
		monster[i]._mVar2++;
		if (hadV2 == 0) {
			monster[i]._mFlags |= MFLAG_ALLOW_SPECIAL;
		} else if (monster[i]._mVar2 == 15) {
			monster[i]._mFlags &= ~MFLAG_ALLOW_SPECIAL;
		}
	}

	if (monster[i]._mAnimFrame == monster[i]._mAnimLen) {
		M_StartStand(i, monster[i]._mdir);
		return TRUE;
	}

	return FALSE;
}

BOOL M_DoSAttack(int i)
{
	if ((DWORD)i >= MAXMONSTERS)
		app_fatal("M_DoSAttack: Invalid monster %d", i);
	if (monster[i].MType == NULL)
		app_fatal("M_DoSAttack: Monster %d \"%s\" MType NULL", i, monster[i].mName);
	if (monster[i].MType == NULL) // BUGFIX: should check MData
		app_fatal("M_DoSAttack: Monster %d \"%s\" MData NULL", i, monster[i].mName);

	if (monster[i]._mAnimFrame == monster[i].MData->mAFNum2)
		M_TryH2HHit(i, monster[i]._menemy, monster[i].mHit2, monster[i].mMinDamage2, monster[i].mMaxDamage2);

	if (monster[i]._mAnimFrame == monster[i]._mAnimLen) {
		M_StartStand(i, monster[i]._mdir);
		return TRUE;
	}

	return FALSE;
}

BOOL M_DoFadein(int i)
{
	if ((DWORD)i >= MAXMONSTERS)
		app_fatal("M_DoFadein: Invalid monster %d", i);

	if ((!(monster[i]._mFlags & MFLAG_LOCK_ANIMATION) || monster[i]._mAnimFrame != 1)
	    && (monster[i]._mFlags & MFLAG_LOCK_ANIMATION || monster[i]._mAnimFrame != monster[i]._mAnimLen)) {
		return FALSE;
	}

	M_StartStand(i, monster[i]._mdir);
	monster[i]._mFlags &= ~MFLAG_LOCK_ANIMATION;

	return TRUE;
}

BOOL M_DoFadeout(int i)
{
	int mt;

	if ((DWORD)i >= MAXMONSTERS)
		app_fatal("M_DoFadeout: Invalid monster %d", i);

	if ((!(monster[i]._mFlags & MFLAG_LOCK_ANIMATION) || monster[i]._mAnimFrame != 1)
	    && (monster[i]._mFlags & MFLAG_LOCK_ANIMATION || monster[i]._mAnimFrame != monster[i]._mAnimLen)) {
		return FALSE;
	}

	mt = monster[i].MType->mtype;
	if (mt < MT_INCIN || mt > MT_HELLBURN) {
		monster[i]._mFlags &= ~MFLAG_LOCK_ANIMATION;
		monster[i]._mFlags |= MFLAG_HIDDEN;
	} else {
		monster[i]._mFlags &= ~MFLAG_LOCK_ANIMATION;
	}

	M_StartStand(i, monster[i]._mdir);

	return TRUE;
}

int M_DoHeal(int i)
{
	MonsterStruct *Monst;

	if ((DWORD)i >= MAXMONSTERS)
		app_fatal("M_DoHeal: Invalid monster %d", i);
	Monst = monster + i;
	if (monster[i]._mFlags & MFLAG_NOHEAL) {
		Monst->_mFlags &= ~MFLAG_ALLOW_SPECIAL;
		Monst->_mmode = MM_SATTACK;
		return FALSE;
	}

	if (Monst->_mAnimFrame == 1) {
		Monst->_mFlags &= ~MFLAG_LOCK_ANIMATION;
		Monst->_mFlags |= MFLAG_ALLOW_SPECIAL;
		if (Monst->_mVar1 + Monst->_mhitpoints < Monst->_mmaxhp) {
			Monst->_mhitpoints = Monst->_mVar1 + Monst->_mhitpoints;
		} else {
			Monst->_mhitpoints = Monst->_mmaxhp;
			Monst->_mFlags &= ~MFLAG_ALLOW_SPECIAL;
			Monst->_mmode = MM_SATTACK;
		}
	}
	return FALSE;
}

int M_DoTalk(int i)
{
	MonsterStruct *Monst;
	int tren;

	if ((DWORD)i >= MAXMONSTERS)
		app_fatal("M_DoTalk: Invalid monster %d", i);

	Monst = monster + i;
	M_StartStand(i, Monst->_mdir);
	monster[i]._mgoal = MGOAL_TALKING;
	if (effect_is_playing(alltext[Monst->mtalkmsg].sfxnr))
		return FALSE;
	InitQTextMsg(Monst->mtalkmsg);
	if (Monst->mName == UniqMonst[UMT_GARBUD].mName) {
		if (Monst->mtalkmsg == TEXT_GARBUD1)
			quests[Q_GARBUD]._qactive = QUEST_ACTIVE;
		quests[Q_GARBUD]._qlog = TRUE;
		if (Monst->mtalkmsg == TEXT_GARBUD2 && !(Monst->_mFlags & MFLAG_QUEST_COMPLETE)) {
			SpawnItem(i, Monst->_mx + 1, Monst->_my + 1, TRUE);
			Monst->_mFlags |= MFLAG_QUEST_COMPLETE;
		}
	}
	if (Monst->mName == UniqMonst[UMT_ZHAR].mName
	    && Monst->mtalkmsg == TEXT_ZHAR1
	    && !(Monst->_mFlags & MFLAG_QUEST_COMPLETE)) {
		quests[Q_ZHAR]._qactive = QUEST_ACTIVE;
		quests[Q_ZHAR]._qlog = TRUE;
		CreateTypeItem(Monst->_mx + 1, Monst->_my + 1, FALSE, ITYPE_MISC, IMISC_BOOK, TRUE, FALSE);
		Monst->_mFlags |= MFLAG_QUEST_COMPLETE;
	}
	if (Monst->mName == UniqMonst[UMT_SNOTSPIL].mName) {
		if (Monst->mtalkmsg == TEXT_BANNER10 && !(Monst->_mFlags & MFLAG_QUEST_COMPLETE)) {
			ObjChangeMap(setpc_x, setpc_y, (setpc_w >> 1) + setpc_x + 2, (setpc_h >> 1) + setpc_y - 2);
			tren = TransVal;
			TransVal = 9;
			DRLG_MRectTrans(setpc_x, setpc_y, (setpc_w >> 1) + setpc_x + 4, setpc_y + (setpc_h >> 1));
			TransVal = tren;
			quests[Q_LTBANNER]._qvar1 = 2;
			if (quests[Q_LTBANNER]._qactive == QUEST_INIT)
				quests[Q_LTBANNER]._qactive = QUEST_ACTIVE;
			Monst->_mFlags |= MFLAG_QUEST_COMPLETE;
		}
		if (quests[Q_LTBANNER]._qvar1 < 2) {
			sprintf(tempstr, "SS Talk = %i, Flags = %i", Monst->mtalkmsg, Monst->_mFlags);
			app_fatal(tempstr);
		}
	}
	if (Monst->mName == UniqMonst[UMT_LACHDAN].mName) {
		if (Monst->mtalkmsg == TEXT_VEIL9) {
			quests[Q_VEIL]._qactive = QUEST_ACTIVE;
			quests[Q_VEIL]._qlog = TRUE;
		}
		if (Monst->mtalkmsg == TEXT_VEIL11 && !(Monst->_mFlags & MFLAG_QUEST_COMPLETE)) {
			SpawnUnique(UITEM_STEELVEIL, Monst->_mx + 1, Monst->_my + 1);
			Monst->_mFlags |= MFLAG_QUEST_COMPLETE;
		}
	}
	if (Monst->mName == UniqMonst[UMT_WARLORD].mName)
		quests[Q_WARLORD]._qvar1 = 2;
	if (Monst->mName == UniqMonst[UMT_LAZURUS].mName && gbMaxPlayers != 1) {
		Monst->_msquelch = UCHAR_MAX;
		Monst->mtalkmsg = 0;
		quests[Q_BETRAYER]._qvar1 = 6;
		Monst->_mgoal = MGOAL_NORMAL;
	}
	return FALSE;
}

void M_Teleport(int i)
{
	BOOL tren;
	MonsterStruct *Monst;
	int k, j, x, y, _mx, _my, rx, ry;

	if ((DWORD)i >= MAXMONSTERS)
		app_fatal("M_Teleport: Invalid monster %d", i);

	tren = FALSE;

	Monst = &monster[i];
	if (Monst->_mmode != MM_STONE) {
		_mx = Monst->_menemyx;
		_my = Monst->_menemyy;
		rx = 2 * random_(100, 2) - 1;
		ry = 2 * random_(100, 2) - 1;

		for (j = -1; j <= 1 && !tren; j++) {
			for (k = -1; k < 1 && !tren; k++) {
				if (j != 0 || k != 0) {
					x = _mx + rx * j;
					y = _my + ry * k;
					if (y >= 0 && y < MAXDUNY && x >= 0 && x < MAXDUNX && x != Monst->_mx && y != Monst->_my) {
						if (PosOkMonst(i, x, y))
							tren = TRUE;
					}
				}
			}
		}
	}

	if (tren) {
		M_ClearSquares(i);
		dMonster[Monst->_mx][Monst->_my] = 0;
		dMonster[x][y] = i + 1;
		Monst->_moldx = x;
		Monst->_moldy = y;
		Monst->_mdir = M_GetDir(i);
	}
}

BOOL M_DoGotHit(int i)
{
	if ((DWORD)i >= MAXMONSTERS)
		app_fatal("M_DoGotHit: Invalid monster %d", i);

	if (monster[i].MType == NULL)
		app_fatal("M_DoGotHit: Monster %d \"%s\" MType NULL", i, monster[i].mName);
	if (monster[i]._mAnimFrame == monster[i]._mAnimLen) {
		M_StartStand(i, monster[i]._mdir);

		return TRUE;
	}

	return FALSE;
}

void M_UpdateLeader(int i)
{
	int ma, j;

	if ((DWORD)i >= MAXMONSTERS)
		app_fatal("M_UpdateLeader: Invalid monster %d", i);

	for (j = 0; j < nummonsters; j++) {
		ma = monstactive[j];
		if (monster[ma].leaderflag == 1 && monster[ma].leader == i)
			monster[ma].leaderflag = 0;
	}

	if (monster[i].leaderflag == 1) {
		monster[monster[i].leader].packsize--;
	}
}

void DoEnding()
{
	BOOL bMusicOn;
	int musicVolume;

	if (gbMaxPlayers > 1) {
		SNetLeaveGame(LEAVE_ENDING);
	}

	music_stop();

	if (gbMaxPlayers > 1) {
		SDL_Delay(1000);
	}

#ifndef SPAWN
	if (plr[myplr]._pClass == PC_WARRIOR) {
		play_movie("gendata\\DiabVic2.smk", FALSE);
	} else if (plr[myplr]._pClass == PC_SORCERER) {
		play_movie("gendata\\DiabVic1.smk", FALSE);
	} else {
		play_movie("gendata\\DiabVic3.smk", FALSE);
	}
	play_movie("gendata\\Diabend.smk", FALSE);

	bMusicOn = gbMusicOn;
	gbMusicOn = TRUE;

	musicVolume = sound_get_or_set_music_volume(1);
	sound_get_or_set_music_volume(0);

	music_start(TMUSIC_L2);
	loop_movie = TRUE;
	play_movie("gendata\\loopdend.smk", TRUE);
	loop_movie = FALSE;
	music_stop();

	sound_get_or_set_music_volume(musicVolume);
	gbMusicOn = bMusicOn;
#endif
}

void PrepDoEnding()
{
	int newKillLevel, i;
	DWORD *killLevel;

	gbSoundOn = sgbSaveSoundOn;
	gbRunGame = FALSE;
	deathflag = FALSE;
	cineflag = TRUE;

	killLevel = &plr[myplr].pDiabloKillLevel;
	newKillLevel = gnDifficulty + 1;
	if (*killLevel > newKillLevel)
		newKillLevel = *killLevel;
	plr[myplr].pDiabloKillLevel = newKillLevel;

	for (i = 0; i < MAX_PLRS; i++) {
		plr[i]._pmode = PM_QUIT;
		plr[i]._pInvincible = TRUE;
		if (gbMaxPlayers > 1) {
			if (plr[i]._pHitPoints >> 6 == 0)
				plr[i]._pHitPoints = 64;
			if (plr[i]._pMana >> 6 == 0)
				plr[i]._pMana = 64;
		}
	}
}

BOOL M_DoDeath(int i)
{
	int var1;
	int x, y;

	if ((DWORD)i >= MAXMONSTERS)
		app_fatal("M_DoDeath: Invalid monster %d", i);
	if (monster[i].MType == NULL)
		app_fatal("M_DoDeath: Monster %d \"%s\" MType NULL", i, monster[i].mName);

	monster[i]._mVar1++;
	var1 = monster[i]._mVar1;
	if (monster[i].MType->mtype == MT_DIABLO) {
		x = monster[i]._mx - ViewX;
		if (x < 0)
			x = -1;
		else
			x = x > 0;
		ViewX += x;

		y = monster[i]._my - ViewY;
		if (y < 0) {
			y = -1;
		} else {
			y = y > 0;
		}
		ViewY += y;

		if (var1 == 140)
			PrepDoEnding();
	} else if (monster[i]._mAnimFrame == monster[i]._mAnimLen) {
		if (monster[i]._uniqtype == 0)
			AddDead(monster[i]._mx, monster[i]._my, monster[i].MType->mdeadval, (direction)monster[i]._mdir);
		else
			AddDead(monster[i]._mx, monster[i]._my, monster[i]._udeadval, (direction)monster[i]._mdir);

		dMonster[monster[i]._mx][monster[i]._my] = 0;
		monster[i]._mDelFlag = TRUE;

		M_UpdateLeader(i);
	}
	return FALSE;
}

BOOL M_DoSpStand(int i)
{
	if ((DWORD)i >= MAXMONSTERS)
		app_fatal("M_DoSpStand: Invalid monster %d", i);
	if (monster[i].MType == NULL)
		app_fatal("M_DoSpStand: Monster %d \"%s\" MType NULL", i, monster[i].mName);

	if (monster[i]._mAnimFrame == monster[i].MData->mAFNum2)
		PlayEffect(i, 3);

	if (monster[i]._mAnimFrame == monster[i]._mAnimLen) {
		M_StartStand(i, monster[i]._mdir);
		return TRUE;
	}

	return FALSE;
}

BOOL M_DoDelay(int i)
{
	int mVar2;
	int oFrame;

	if ((DWORD)i >= MAXMONSTERS)
		app_fatal("M_DoDelay: Invalid monster %d", i);
	if (monster[i].MType == NULL)
		app_fatal("M_DoDelay: Monster %d \"%s\" MType NULL", i, monster[i].mName);

	monster[i]._mAnimData = monster[i].MType->Anims[MA_STAND].Data[M_GetDir(i)];
	if (monster[i]._mAi == AI_LAZURUS) {
		if (monster[i]._mVar2 > 8 || monster[i]._mVar2 < 0)
			monster[i]._mVar2 = 8;
	}

	mVar2 = monster[i]._mVar2;
	monster[i]._mVar2--;

	if (!mVar2) {
		oFrame = monster[i]._mAnimFrame;
		M_StartStand(i, monster[i]._mdir);
		monster[i]._mAnimFrame = oFrame;
		return TRUE;
	}

	return FALSE;
}

BOOL M_DoStone(int i)
{
	if ((DWORD)i >= MAXMONSTERS)
		app_fatal("M_DoStone: Invalid monster %d", i);

	if (!monster[i]._mhitpoints) {
		dMonster[monster[i]._mx][monster[i]._my] = 0;
		monster[i]._mDelFlag = TRUE;
	}

	return FALSE;
}

void M_WalkDir(int i, int md)
{
	int mwi;

	if ((DWORD)i >= MAXMONSTERS)
		app_fatal("M_WalkDir: Invalid monster %d", i);

	mwi = monster[i].MType->Anims[MA_WALK].Frames - 1;
	switch (md) {
	case DIR_N:
		M_StartWalk(i, 0, -MWVel[mwi][1], -1, -1, DIR_N);
		break;
	case DIR_NE:
		M_StartWalk(i, MWVel[mwi][1], -MWVel[mwi][0], 0, -1, DIR_NE);
		break;
	case DIR_E:
		M_StartWalk3(i, MWVel[mwi][2], 0, -32, -16, 1, -1, 1, 0, DIR_E);
		break;
	case DIR_SE:
		M_StartWalk2(i, MWVel[mwi][1], MWVel[mwi][0], -32, -16, 1, 0, DIR_SE);
		break;
	case DIR_S:
		M_StartWalk2(i, 0, MWVel[mwi][1], 0, -32, 1, 1, DIR_S);
		break;
	case DIR_SW:
		M_StartWalk2(i, -MWVel[mwi][1], MWVel[mwi][0], 32, -16, 0, 1, DIR_SW);
		break;
	case DIR_W:
		M_StartWalk3(i, -MWVel[mwi][2], 0, 32, -16, -1, 1, 0, 1, DIR_W);
		break;
	case DIR_NW:
		M_StartWalk(i, -MWVel[mwi][1], -MWVel[mwi][0], -1, 0, DIR_NW);
		break;
	}
}

void GroupUnity(int i)
{
	int leader, m, j;
	BOOL clear;

	if ((DWORD)i >= MAXMONSTERS)
		app_fatal("GroupUnity: Invalid monster %d", i);

	if (monster[i].leaderflag) {
		leader = monster[i].leader;
		clear = LineClearF(CheckNoSolid, monster[i]._mx, monster[i]._my, monster[leader]._mfutx, monster[leader]._mfuty);
		if (clear || monster[i].leaderflag != 1) {
			if (clear
			    && monster[i].leaderflag == 2
			    && abs(monster[i]._mx - monster[leader]._mfutx) < 4
			    && abs(monster[i]._my - monster[leader]._mfuty) < 4) {
				monster[leader].packsize++;
				monster[i].leaderflag = 1;
			}
		} else {
			monster[leader].packsize--;
			monster[i].leaderflag = 2;
		}
	}

	if (monster[i].leaderflag == 1) {
		if (monster[i]._msquelch > monster[leader]._msquelch) {
			monster[leader]._lastx = monster[i]._mx;
			monster[leader]._lasty = monster[i]._my;
			monster[leader]._msquelch = monster[i]._msquelch - 1;
		}
		if (monster[leader]._mAi == AI_GARG) {
			if (monster[leader]._mFlags & MFLAG_ALLOW_SPECIAL) {
				monster[leader]._mmode = MM_SATTACK;
				monster[leader]._mFlags &= ~MFLAG_ALLOW_SPECIAL;
			}
		}
		return;
	}
	if (monster[i]._uniqtype != 0) {
		if (UniqMonst[monster[i]._uniqtype - 1].mUnqAttr & 2) {
			for (j = 0; j < nummonsters; j++) {
				m = monstactive[j];
				if (monster[m].leaderflag == 1 && monster[m].leader == i) {
					if (monster[i]._msquelch > monster[m]._msquelch) {
						monster[m]._lastx = monster[i]._mx;
						monster[m]._lasty = monster[i]._my;
						monster[m]._msquelch = monster[i]._msquelch - 1;
					}
					if (monster[m]._mAi == AI_GARG) {
						if (monster[m]._mFlags & MFLAG_ALLOW_SPECIAL) {
							monster[m]._mmode = MM_SATTACK;
							monster[m]._mFlags &= ~MFLAG_ALLOW_SPECIAL;
						}
					}
				}
			}
		}
	}
}

BOOL M_CallWalk(int i, int md)
{
	int mdtemp;
	BOOL ok;

	mdtemp = md;
	ok = DirOK(i, md);
	if (random_(101, 2))
		ok = ok || (md = left[mdtemp], DirOK(i, md)) || (md = right[mdtemp], DirOK(i, md));
	else
		ok = ok || (md = right[mdtemp], DirOK(i, md)) || (md = left[mdtemp], DirOK(i, md));
	if (random_(102, 2))
		ok = ok
		    || (md = right[right[mdtemp]], DirOK(i, md))
		    || (md = left[left[mdtemp]], DirOK(i, md));
	else
		ok = ok
		    || (md = left[left[mdtemp]], DirOK(i, md))
		    || (md = right[right[mdtemp]], DirOK(i, md));
	if (ok)
		M_WalkDir(i, md);
	return ok;
}

BOOL M_PathWalk(int i)
{
	char path[25];
	BOOL(*Check)
	(int, int, int);

	if ((DWORD)i >= MAXMONSTERS)
		app_fatal("M_PathWalk: Invalid monster %d", i);

	Check = PosOkMonst3;
	if (!(monster[i]._mFlags & MFLAG_CAN_OPEN_DOOR))
		Check = PosOkMonst;

	if (FindPath(Check, i, monster[i]._mx, monster[i]._my, monster[i]._menemyx, monster[i]._menemyy, path)) {
		M_CallWalk(i, plr2monst[path[0]]); /* plr2monst is local */
		return TRUE;
	}

	return FALSE;
}

BOOL M_CallWalk2(int i, int md)
{
	BOOL ok;
	int mdtemp;

	mdtemp = md;
	ok = DirOK(i, md);     // Can we continue in the same direction
	if (random_(101, 2)) { // Randomly go left or right
		ok = ok || (mdtemp = left[md], DirOK(i, left[md])) || (mdtemp = right[md], DirOK(i, right[md]));
	} else {
		ok = ok || (mdtemp = right[md], DirOK(i, right[md])) || (mdtemp = left[md], DirOK(i, left[md]));
	}

	if (ok)
		M_WalkDir(i, mdtemp);

	return ok;
}

BOOL M_DumbWalk(int i, int md)
{
	BOOL ok;
	ok = DirOK(i, md);
	if (ok)
		M_WalkDir(i, md);

	return ok;
}

BOOL M_RoundWalk(int i, int md, int *dir)
{
	int mdtemp;
	BOOL ok;
	if (*dir)
		md = left[left[md]];
	else
		md = right[right[md]];

	ok = DirOK(i, md);
	mdtemp = md;
	if (!ok) {
		if (*dir) {
			md = right[mdtemp];
			ok = DirOK(i, md) || (md = right[right[mdtemp]], DirOK(i, md));
		} else {
			md = left[mdtemp];
			ok = (DirOK(i, md) || (md = left[left[mdtemp]], DirOK(i, md)));
		}
	}
	if (ok) {
		M_WalkDir(i, md);
	} else {
		*dir = !*dir;
		ok = M_CallWalk(i, opposite[mdtemp]);
	}
	return ok;
}

void MAI_Zombie(int i)
{
	MonsterStruct *Monst;
	int mx, my;
	int md, v;

	if ((DWORD)i >= MAXMONSTERS) {
		app_fatal("MAI_Zombie: Invalid monster %d", i);
	}

	Monst = &monster[i];
	if (Monst->_mmode != MM_STAND) {
		return;
	}

	mx = Monst->_mx;
	my = Monst->_my;
	if (!(dFlags[mx][my] & BFLAG_VISIBLE)) {
		return;
	}

	mx = mx - Monst->_menemyx;
	my = my - Monst->_menemyy;
	md = Monst->_mdir;
	v = random_(103, 100);
	if (abs(mx) >= 2 || abs(my) >= 2) {
		if (v < 2 * Monst->_mint + 10) {
			if (abs(mx) >= 2 * Monst->_mint + 4 || abs(my) >= 2 * Monst->_mint + 4) {
				if (random_(104, 100) < 2 * Monst->_mint + 20) {
					md = random_(104, 8);
				}
				M_DumbWalk(i, md);
			} else {
				md = M_GetDir(i);
				M_CallWalk(i, md);
			}
		}
	} else if (v < 2 * Monst->_mint + 10) {
		M_StartAttack(i);
	}

	if (Monst->_mmode == MM_STAND)
		Monst->_mAnimData = Monst->MType->Anims[MA_STAND].Data[Monst->_mdir];
}

void MAI_SkelSd(int i)
{
	MonsterStruct *Monst;
	int mx, my, x, y, md;

	if ((DWORD)i >= MAXMONSTERS)
		app_fatal("MAI_SkelSd: Invalid monster %d", i);

	Monst = &monster[i];
	if (Monst->_mmode != MM_STAND || Monst->_msquelch == 0) {
		return;
	}

	mx = Monst->_mx;
	my = Monst->_my;
	x = mx - Monst->_menemyx;
	y = my - Monst->_menemyy;
	md = GetDirection(mx, my, Monst->_lastx, Monst->_lasty);
	Monst->_mdir = md;
	if (abs(x) >= 2 || abs(y) >= 2) {
		if (Monst->_mVar1 == MM_DELAY || (random_(106, 100) >= 35 - 4 * Monst->_mint)) {
			M_CallWalk(i, md);
		} else {
			M_StartDelay(i, 15 - 2 * Monst->_mint + random_(106, 10));
		}
	} else {
		if (Monst->_mVar1 == MM_DELAY || (random_(105, 100) < 2 * Monst->_mint + 20)) {
			M_StartAttack(i);
		} else {
			M_StartDelay(i, 2 * (5 - Monst->_mint) + random_(105, 10));
		}
	}

	if (Monst->_mmode == MM_STAND)
		Monst->_mAnimData = Monst->MType->Anims[MA_STAND].Data[md];
}

BOOL MAI_Path(int i)
{
	MonsterStruct *Monst;
	BOOL clear;

	if ((DWORD)i >= MAXMONSTERS)
		app_fatal("MAI_Path: Invalid monster %d", i);

	Monst = &monster[i];
	if (Monst->MType->mtype != MT_GOLEM) {
		if (Monst->_msquelch == 0)
			return FALSE;
		if (Monst->_mmode != MM_STAND)
			return FALSE;
		if (Monst->_mgoal != MGOAL_NORMAL && Monst->_mgoal != MGOAL_MOVE && Monst->_mgoal != MGOAL_SHOOT)
			return FALSE;
		if (Monst->_mx == 1 && Monst->_my == 0)
			return FALSE;
	}

	clear = LineClearF1(
	    PosOkMonst2,
	    i,
	    Monst->_mx,
	    Monst->_my,
	    Monst->_menemyx,
	    Monst->_menemyy);
	if (!clear || Monst->_pathcount >= 5 && Monst->_pathcount < 8) {
		if (Monst->_mFlags & MFLAG_CAN_OPEN_DOOR)
			MonstCheckDoors(i);
		Monst->_pathcount++;
		if (Monst->_pathcount < 5)
			return FALSE;
		if (M_PathWalk(i))
			return TRUE;
	}

	if (Monst->MType->mtype != MT_GOLEM)
		Monst->_pathcount = 0;

	return FALSE;
}

void MAI_Snake(int i)
{
	MonsterStruct *Monst;
	int fx, fy, mx, my, md;
	int pnum;
	int tmp;

	if ((DWORD)i >= MAXMONSTERS) {
		app_fatal("MAI_Snake: Invalid monster %d", i);
	}
	char pattern[6] = { 1, 1, 0, -1, -1, 0 };
	Monst = monster + i;
	pnum = Monst->_menemy;
	if (Monst->_mmode != MM_STAND || Monst->_msquelch == 0)
		return;
	fx = Monst->_menemyx;
	fy = Monst->_menemyy;
	mx = Monst->_mx - fx;
	my = Monst->_my - fy;
	md = GetDirection(Monst->_mx, Monst->_my, Monst->_lastx, Monst->_lasty);
	Monst->_mdir = md;
	if (abs(mx) >= 2 || abs(my) >= 2) {
		if (abs(mx) < 3 && abs(my) < 3 && LineClearF1(PosOkMonst, i, Monst->_mx, Monst->_my, fx, fy) && Monst->_mVar1 != MM_CHARGE) {
			if (AddMissile(Monst->_mx, Monst->_my, fx, fy, md, MIS_RHINO, pnum, i, 0, 0) != -1) {
				PlayEffect(i, 0);
				dMonster[Monst->_mx][Monst->_my] = -(i + 1);
				Monst->_mmode = MM_CHARGE;
			}
		} else if (Monst->_mVar1 == MM_DELAY || random_(106, 100) >= 35 - 2 * Monst->_mint) {
			if (md + pattern[Monst->_mgoalvar1] < 0) {
				tmp = md + pattern[Monst->_mgoalvar1] + 8;
			} else {
				tmp = md + pattern[Monst->_mgoalvar1] - 8;
				if (md + pattern[Monst->_mgoalvar1] < 8)
					tmp = md + pattern[Monst->_mgoalvar1];
			}
			Monst->_mgoalvar1++;
			if (Monst->_mgoalvar1 > 5)
				Monst->_mgoalvar1 = 0;
			if (tmp - Monst->_mgoalvar2 < 0) {
				md = tmp - Monst->_mgoalvar2 + 8;
			} else if (tmp - Monst->_mgoalvar2 >= 8) {
				md = tmp - Monst->_mgoalvar2 - 8;
			} else
				md = tmp - Monst->_mgoalvar2;
			if (md > 0) {
				if (md < 4) {
					if (Monst->_mgoalvar2 + 1 < 0) {
						md = Monst->_mgoalvar2 + 9;
					} else if (Monst->_mgoalvar2 + 1 >= 8) {
						md = Monst->_mgoalvar2 - 7;
					} else
						md = Monst->_mgoalvar2 + 1;
					Monst->_mgoalvar2 = md;
				} else if (md == 4) {
					Monst->_mgoalvar2 = tmp;
				} else {
					if (Monst->_mgoalvar2 - 1 < 0) {
						md = Monst->_mgoalvar2 + 7;
					} else if (Monst->_mgoalvar2 - 1 >= 8) {
						md = Monst->_mgoalvar2 - 9;
					} else
						md = Monst->_mgoalvar2 - 1;
					Monst->_mgoalvar2 = md;
				}
			}
			if (!M_DumbWalk(i, Monst->_mgoalvar2))
				M_CallWalk2(i, Monst->_mdir);
		} else {
			M_StartDelay(i, 15 - Monst->_mint + random_(106, 10));
		}
	} else {
		if (Monst->_mVar1 == MM_DELAY
		    || Monst->_mVar1 == MM_CHARGE
		    || (random_(105, 100) < Monst->_mint + 20)) {
			M_StartAttack(i);
		} else
			M_StartDelay(i, 10 - Monst->_mint + random_(105, 10));
	}
	if (Monst->_mmode == MM_STAND)
		Monst->_mAnimData = Monst->MType->Anims[MA_STAND].Data[Monst->_mdir];
}

void MAI_Bat(int i)
{
	MonsterStruct *Monst;
	int md, v, pnum;
	int fx, fy, xd, yd;

	if ((DWORD)i >= MAXMONSTERS)
		app_fatal("MAI_Bat: Invalid monster %d", i);

	Monst = &monster[i];
	pnum = Monst->_menemy;
	if (Monst->_mmode != MM_STAND || Monst->_msquelch == 0) {
		return;
	}

	xd = Monst->_mx - Monst->_menemyx;
	yd = Monst->_my - Monst->_menemyy;
	md = GetDirection(Monst->_mx, Monst->_my, Monst->_lastx, Monst->_lasty);
	Monst->_mdir = md;
	v = random_(107, 100);
	if (Monst->_mgoal == MGOAL_RETREAT) {
		if (!Monst->_mgoalvar1) {
			M_CallWalk(i, opposite[md]);
			Monst->_mgoalvar1++;
		} else {
			if (random_(108, 2))
				M_CallWalk(i, left[md]);
			else
				M_CallWalk(i, right[md]);
			Monst->_mgoal = MGOAL_NORMAL;
		}
		return;
	}

	fx = Monst->_menemyx;
	fy = Monst->_menemyy;
	if (Monst->MType->mtype == MT_GLOOM
	    && (abs(xd) >= 5 || abs(yd) >= 5)
	    && v < 4 * Monst->_mint + 33
	    && LineClearF1(PosOkMonst, i, Monst->_mx, Monst->_my, fx, fy)) {
		if (AddMissile(Monst->_mx, Monst->_my, fx, fy, md, MIS_RHINO, pnum, i, 0, 0) != -1) {
			dMonster[Monst->_mx][Monst->_my] = -(i + 1);
			Monst->_mmode = MM_CHARGE;
		}
	} else if (abs(xd) >= 2 || abs(yd) >= 2) {
		if (Monst->_mVar2 > 20 && v < Monst->_mint + 13
		    || (Monst->_mVar1 == MM_WALK || Monst->_mVar1 == MM_WALK2 || Monst->_mVar1 == MM_WALK3)
		        && Monst->_mVar2 == 0
		        && v < Monst->_mint + 63) {
			M_CallWalk(i, md);
		}
	} else if (v < 4 * Monst->_mint + 8) {
		M_StartAttack(i);
		Monst->_mgoal = MGOAL_RETREAT;
		Monst->_mgoalvar1 = 0;
		if (Monst->MType->mtype == MT_FAMILIAR) {
			AddMissile(Monst->_menemyx, Monst->_menemyy, Monst->_menemyx + 1, 0, -1, MIS_LIGHTNING, 1, i, random_(109, 10) + 1, 0);
		}
	}

	if (Monst->_mmode == MM_STAND)
		Monst->_mAnimData = Monst->MType->Anims[MA_STAND].Data[md];
}

void MAI_SkelBow(int i)
{
	MonsterStruct *Monst;
	int mx, my, md, v;
	BOOL walking;

	walking = FALSE;
	if ((DWORD)i >= MAXMONSTERS)
		app_fatal("MAI_SkelBow: Invalid monster %d", i);

	Monst = &monster[i];
	if (Monst->_mmode != MM_STAND || Monst->_msquelch == 0) {
		return;
	}

	mx = Monst->_mx - Monst->_menemyx;
	my = Monst->_my - Monst->_menemyy;

	md = M_GetDir(i);
	Monst->_mdir = md;
	v = random_(110, 100);

	if (abs(mx) < 4 && abs(my) < 4) {
		if (Monst->_mVar2 > 20 && v < 2 * Monst->_mint + 13
		    || (Monst->_mVar1 == MM_WALK || Monst->_mVar1 == MM_WALK2 || Monst->_mVar1 == MM_WALK3)
		        && Monst->_mVar2 == 0
		        && v < 2 * Monst->_mint + 63) {
			walking = M_DumbWalk(i, opposite[md]);
		}
	}

	mx = Monst->_menemyx;
	my = Monst->_menemyy;
	if (!walking) {
		if (random_(110, 100) < 2 * Monst->_mint + 3) {
			if (LineClear(Monst->_mx, Monst->_my, mx, my))
				M_StartRAttack(i, MIS_ARROW, 4);
		}
	}

	if (Monst->_mmode == MM_STAND)
		Monst->_mAnimData = Monst->MType->Anims[MA_STAND].Data[md];
}

void MAI_Fat(int i)
{
	MonsterStruct *Monst;
	int mx, my, md, v;

	if ((DWORD)i >= MAXMONSTERS)
		app_fatal("MAI_Fat: Invalid monster %d", i);

	Monst = &monster[i];
	if (Monst->_mmode != MM_STAND || Monst->_msquelch == 0) {
		return;
	}

	mx = Monst->_mx - Monst->_menemyx;
	my = Monst->_my - Monst->_menemyy;
	md = M_GetDir(i);
	Monst->_mdir = md;
	v = random_(111, 100);
	if (abs(mx) >= 2 || abs(my) >= 2) {
		if (Monst->_mVar2 > 20 && v < 4 * Monst->_mint + 20
		    || (Monst->_mVar1 == MM_WALK || Monst->_mVar1 == MM_WALK2 || Monst->_mVar1 == MM_WALK3)
		        && Monst->_mVar2 == 0
		        && v < 4 * Monst->_mint + 70) {
			M_CallWalk(i, md);
		}
	} else if (v < 4 * Monst->_mint + 15) {
		M_StartAttack(i);
	} else if (v < 4 * Monst->_mint + 20) {
		M_StartSpAttack(i);
	}

	if (Monst->_mmode == MM_STAND)
		Monst->_mAnimData = Monst->MType->Anims[MA_STAND].Data[md];
}

void MAI_Sneak(int i)
{
	MonsterStruct *Monst;
	int mx, my, md;
	int dist, v;

	if ((DWORD)i >= MAXMONSTERS) {
		app_fatal("MAI_Sneak: Invalid monster %d", i);
	}

	Monst = monster + i;
	if (Monst->_mmode == MM_STAND) {
		mx = Monst->_mx;
		my = Monst->_my;
		if (dLight[mx][my] != lightmax) {
			mx -= Monst->_menemyx;
			my -= Monst->_menemyy;

			md = M_GetDir(i);
			dist = 5 - Monst->_mint;
			if (Monst->_mVar1 == MM_GOTHIT) {
				Monst->_mgoalvar1 = 0;
				Monst->_mgoal = MGOAL_RETREAT;
			} else {
				if (abs(mx) >= dist + 3 || abs(my) >= dist + 3 || Monst->_mgoalvar1 > 8) {
					Monst->_mgoalvar1 = 0;
					Monst->_mgoal = MGOAL_NORMAL;
				}
			}
			if (Monst->_mgoal == MGOAL_RETREAT) {
				if (Monst->_mFlags & MFLAG_TARGETS_MONSTER)
					md = GetDirection(Monst->_mx, Monst->_my, plr[Monst->_menemy]._pownerx, plr[Monst->_menemy]._pownery);
				md = opposite[md];
				if (Monst->MType->mtype == MT_UNSEEN) {
					if (random_(112, 2))
						md = left[md];
					else
						md = right[md];
				}
			}
			Monst->_mdir = md;
			v = random_(112, 100);
			if (abs(mx) < dist && abs(my) < dist && Monst->_mFlags & MFLAG_HIDDEN) {
				M_StartFadein(i, md, FALSE);
			} else {
				if ((abs(mx) >= dist + 1 || abs(my) >= dist + 1) && !(Monst->_mFlags & MFLAG_HIDDEN)) {
					M_StartFadeout(i, md, TRUE);
				} else {
					if (Monst->_mgoal == MGOAL_RETREAT
					    || (abs(mx) >= 2 || abs(my) >= 2) && (Monst->_mVar2 > 20 && v < 4 * Monst->_mint + 14 || (Monst->_mVar1 == MM_WALK || Monst->_mVar1 == MM_WALK2 || Monst->_mVar1 == MM_WALK3) && Monst->_mVar2 == 0 && v < 4 * Monst->_mint + 64)) {
						Monst->_mgoalvar1++;
						M_CallWalk(i, md);
					}
				}
			}
			if (Monst->_mmode == MM_STAND) {
				if (abs(mx) >= 2 || abs(my) >= 2 || v >= 4 * Monst->_mint + 10)
					Monst->_mAnimData = Monst->MType->Anims[MA_STAND].Data[md];
				else
					M_StartAttack(i);
			}
		}
	}
}

void MAI_Fireman(int i)
{
	int xd, yd;
	int md, pnum;
	int fx, fy;
	MonsterStruct *Monst;

	if ((DWORD)i >= MAXMONSTERS)
		app_fatal("MAI_Fireman: Invalid monster %d", i);

	Monst = &monster[i];
	if (monster[i]._mmode != MM_STAND || Monst->_msquelch == 0)
		return;

	pnum = monster[i]._menemy;
	fx = monster[i]._menemyx;
	fy = monster[i]._menemyy;
	xd = monster[i]._mx - fx;
	yd = monster[i]._my - fy;

	md = M_GetDir(i);
	if (Monst->_mgoal == MGOAL_NORMAL) {
		if (LineClear(Monst->_mx, Monst->_my, fx, fy)
		    && AddMissile(Monst->_mx, Monst->_my, fx, fy, md, MIS_FIREMAN, pnum, i, 0, 0) != -1) {
			Monst->_mmode = MM_CHARGE;
			Monst->_mgoal = MGOAL_SHOOT;
			Monst->_mgoalvar1 = 0;
		}
	} else if (Monst->_mgoal == MGOAL_SHOOT) {
		if (Monst->_mgoalvar1 == 3) {
			Monst->_mgoal = MGOAL_NORMAL;
			M_StartFadeout(i, md, TRUE);
		} else if (LineClear(Monst->_mx, Monst->_my, fx, fy)) {
			M_StartRAttack(i, MIS_KRULL, 4);
			Monst->_mgoalvar1++;
		} else {
			M_StartDelay(i, random_(112, 10) + 5);
			Monst->_mgoalvar1++;
		}
	} else if (Monst->_mgoal == MGOAL_RETREAT) {
		M_StartFadein(i, md, FALSE);
		Monst->_mgoal = MGOAL_SHOOT;
	}
	Monst->_mdir = md;
	random_(112, 100);
	if (Monst->_mmode != MM_STAND)
		return;

	if (abs(xd) < 2 && abs(yd) < 2 && Monst->_mgoal == MGOAL_NORMAL) {
		M_TryH2HHit(i, monster[i]._menemy, monster[i].mHit, monster[i].mMinDamage, monster[i].mMaxDamage);
		Monst->_mgoal = MGOAL_RETREAT;
		if (!M_CallWalk(i, opposite[md])) {
			M_StartFadein(i, md, FALSE);
			Monst->_mgoal = MGOAL_SHOOT;
		}
	} else if (!M_CallWalk(i, md) && (Monst->_mgoal == MGOAL_NORMAL || Monst->_mgoal == MGOAL_RETREAT)) {
		M_StartFadein(i, md, FALSE);
		Monst->_mgoal = MGOAL_SHOOT;
	}
}

void MAI_Fallen(int i)
{
	int x, y, xpos, ypos;
	int m, rad, md;
	MonsterStruct *Monst;

	if ((DWORD)i >= MAXMONSTERS) {
		app_fatal("MAI_Fallen: Invalid monster %d", i);
	}
	if (monster[i]._mgoal == MGOAL_SHOOT) {
		if (monster[i]._mgoalvar1)
			monster[i]._mgoalvar1--;
		else
			monster[i]._mgoal = MGOAL_NORMAL;
	}

	Monst = &monster[i];
	if (monster[i]._mmode != MM_STAND || monster[i]._msquelch == 0) {
		return;
	}

	if (Monst->_mgoal == MGOAL_RETREAT) {
		if (!Monst->_mgoalvar1--) {
			Monst->_mgoal = MGOAL_NORMAL;
			M_StartStand(i, opposite[Monst->_mdir]);
		}
	}

	if (Monst->_mAnimFrame == Monst->_mAnimLen) {
		if (random_(113, 4)) {
			return;
		}
		if (!(Monst->_mFlags & MFLAG_NOHEAL)) {
			M_StartSpStand(i, Monst->_mdir);
			rad = 2 * Monst->_mint + 2;
			if (Monst->_mmaxhp - rad >= Monst->_mhitpoints)
				Monst->_mhitpoints = rad + Monst->_mhitpoints;
			else
				Monst->_mhitpoints = Monst->_mmaxhp;
		}
		rad = 2 * Monst->_mint + 4;
		for (y = -rad; y <= rad; y++) {
			for (x = -rad; x <= rad; x++) {
				if (y >= 0 && y < MAXDUNY && x >= 0 && x < MAXDUNX) {
					m = dMonster[x + Monst->_mx][y + Monst->_my];
					if (m > 0) {
						m--;
						if (monster[m]._mAi == AI_FALLEN) {
							monster[m]._mgoal = MGOAL_SHOOT;
							monster[m]._mgoalvar1 = 30 * Monst->_mint + 105;
						}
					}
				}
			}
		}
	} else if (Monst->_mgoal == MGOAL_RETREAT) {
		md = Monst->_mdir;
		M_CallWalk(i, md);
	} else if (Monst->_mgoal == MGOAL_SHOOT) {
		xpos = Monst->_mx - Monst->_menemyx;
		ypos = Monst->_my - Monst->_menemyy;
		if (abs(xpos) < 2 && abs(ypos) < 2) {
			M_StartAttack(i);
		} else {
			md = M_GetDir(i);
			M_CallWalk(i, md);
		}
	} else {
		MAI_SkelSd(i);
	}
}

void MAI_Cleaver(int i)
{
	MonsterStruct *Monst;
	int x, y, mx, my, md;

	if ((DWORD)i >= MAXMONSTERS)
		app_fatal("MAI_Cleaver: Invalid monster %d", i);

	Monst = &monster[i];
	if (Monst->_mmode != MM_STAND || Monst->_msquelch == 0) {
		return;
	}

	mx = Monst->_mx;
	my = Monst->_my;
	x = mx - Monst->_menemyx;
	y = my - Monst->_menemyy;

	md = GetDirection(mx, my, Monst->_lastx, Monst->_lasty);
	Monst->_mdir = md;

	if (abs(x) >= 2 || abs(y) >= 2)
		M_CallWalk(i, md);
	else
		M_StartAttack(i);

	if (Monst->_mmode == MM_STAND)
		Monst->_mAnimData = Monst->MType->Anims[MA_STAND].Data[md];
}

void MAI_Round(int i, BOOL special)
{
	MonsterStruct *Monst;
	int fx, fy;
	int mx, my, md;
	int dist, v;

	if ((DWORD)i >= MAXMONSTERS)
		app_fatal("MAI_Round: Invalid monster %d", i);
	Monst = monster + i;
	if (Monst->_mmode == MM_STAND && Monst->_msquelch != 0) {
		fy = Monst->_menemyy;
		fx = Monst->_menemyx;
		mx = Monst->_mx - fx;
		my = Monst->_my - fy;
		md = GetDirection(Monst->_mx, Monst->_my, Monst->_lastx, Monst->_lasty);
		if (Monst->_msquelch < UCHAR_MAX)
			MonstCheckDoors(i);
		v = random_(114, 100);
		if ((abs(mx) >= 2 || abs(my) >= 2) && Monst->_msquelch == UCHAR_MAX && dTransVal[Monst->_mx][Monst->_my] == dTransVal[fx][fy]) {
			if (Monst->_mgoal == MGOAL_MOVE || (abs(mx) >= 4 || abs(my) >= 4) && random_(115, 4) == 0) {
				if (Monst->_mgoal != MGOAL_MOVE) {
					Monst->_mgoalvar1 = 0;
					Monst->_mgoalvar2 = random_(116, 2);
				}
				Monst->_mgoal = MGOAL_MOVE;
				if (abs(mx) > abs(my))
					dist = abs(mx);
				else
					dist = abs(my);
				if (Monst->_mgoalvar1++ >= 2 * dist && DirOK(i, md) || dTransVal[Monst->_mx][Monst->_my] != dTransVal[fx][fy]) {
					Monst->_mgoal = MGOAL_NORMAL;
				} else if (!M_RoundWalk(i, md, &Monst->_mgoalvar2)) {
					M_StartDelay(i, random_(125, 10) + 10);
				}
			}
		} else
			Monst->_mgoal = MGOAL_NORMAL;
		if (Monst->_mgoal == MGOAL_NORMAL) {
			if (abs(mx) >= 2 || abs(my) >= 2) {
				if (Monst->_mVar2 > 20 && v < 2 * Monst->_mint + 28
				    || (Monst->_mVar1 == MM_WALK || Monst->_mVar1 == MM_WALK2 || Monst->_mVar1 == MM_WALK3)
				        && Monst->_mVar2 == 0
				        && v < 2 * Monst->_mint + 78) {
					M_CallWalk(i, md);
				}
			} else if (v < 2 * Monst->_mint + 23) {
				Monst->_mdir = md;
				if (special && Monst->_mhitpoints < (Monst->_mmaxhp >> 1) && random_(117, 2) != 0)
					M_StartSpAttack(i);
				else
					M_StartAttack(i);
			}
		}
		if (Monst->_mmode == MM_STAND)
			Monst->_mAnimData = Monst->MType->Anims[MA_STAND].Data[md];
	}
}

void MAI_GoatMc(int i)
{
	MAI_Round(i, TRUE);
}

void MAI_Ranged(int i, int missile_type, BOOL special)
{
	int md;
	int fx, fy, mx, my;
	MonsterStruct *Monst;

	if ((DWORD)i >= MAXMONSTERS)
		app_fatal("MAI_Ranged: Invalid monster %d", i);

	if (monster[i]._mmode != MM_STAND) {
		return;
	}

	Monst = monster + i;
	if (Monst->_msquelch == UCHAR_MAX || Monst->_mFlags & MFLAG_TARGETS_MONSTER) {
		fx = Monst->_menemyx;
		fy = Monst->_menemyy;
		mx = Monst->_mx - fx;
		my = Monst->_my - fy;
		md = M_GetDir(i);
		if (Monst->_msquelch < UCHAR_MAX)
			MonstCheckDoors(i);
		Monst->_mdir = md;
		if (Monst->_mVar1 == MM_RATTACK) {
			M_StartDelay(i, random_(118, 20));
		} else if (abs(mx) < 4 && abs(my) < 4) {
			if (random_(119, 100) < 10 * (Monst->_mint + 7))
				M_CallWalk(i, opposite[md]);
		}
		if (Monst->_mmode == MM_STAND) {
			if (LineClear(Monst->_mx, Monst->_my, fx, fy)) {
				if (special)
					M_StartRSpAttack(i, missile_type, 4);
				else
					M_StartRAttack(i, missile_type, 4);
			} else {
				Monst->_mAnimData = Monst->MType->Anims[MA_STAND].Data[md];
			}
		}
	} else if (Monst->_msquelch != 0) {
		fx = Monst->_lastx;
		fy = Monst->_lasty;
		md = GetDirection(Monst->_mx, Monst->_my, fx, fy);
		M_CallWalk(i, md);
	}
}

void MAI_GoatBow(int i)
{
	MAI_Ranged(i, MIS_ARROW, FALSE);
}

void MAI_Succ(int i)
{
	MAI_Ranged(i, MIS_FLARE, FALSE);
}

void MAI_AcidUniq(int i)
{
	MAI_Ranged(i, MIS_ACID, TRUE);
}

void MAI_Scav(int i)
{
	BOOL done;
	int x, y;
	int _mx, _my;
	MonsterStruct *Monst;

	if ((DWORD)i >= MAXMONSTERS)
		app_fatal("MAI_Scav: Invalid monster %d", i);
	Monst = monster + i;
	_mx = Monst->_mx;
	_my = Monst->_my;
	done = FALSE;
	if (monster[i]._mmode != MM_STAND)
		return;
	if (Monst->_mhitpoints < (Monst->_mmaxhp >> 1) && Monst->_mgoal != MGOAL_HEALING) {
		if (Monst->leaderflag) {
			monster[Monst->leader].packsize--;
			Monst->leaderflag = 0;
		}
		Monst->_mgoal = MGOAL_HEALING;
		Monst->_mgoalvar3 = 10;
	}
	if (Monst->_mgoal == MGOAL_HEALING && Monst->_mgoalvar3 != 0) {
		Monst->_mgoalvar3--;
		if (dDead[Monst->_mx][Monst->_my]) {
			M_StartEat(i);
			if (!(Monst->_mFlags & MFLAG_NOHEAL))
				Monst->_mhitpoints += 64;
			if (Monst->_mhitpoints >= (Monst->_mmaxhp >> 1) + (Monst->_mmaxhp >> 2)) {
				Monst->_mgoal = MGOAL_NORMAL;
				Monst->_mgoalvar1 = 0;
				Monst->_mgoalvar2 = 0;
			}
		} else {
			if (Monst->_mgoalvar1 == 0) {
				if (random_(120, 2) != 0) {
					for (y = -4; y <= 4 && !done; y++) {
						for (x = -4; x <= 4 && !done; x++) {
							// BUGFIX: incorrect check of offset against limits of the dungeon
							if (y < 0 || y >= MAXDUNY || x < 0 || x >= MAXDUNX)
								continue;
							done = dDead[Monst->_mx + x][Monst->_my + y] != 0
							    && LineClearF(
							           CheckNoSolid,
							           Monst->_mx,
							           Monst->_my,
							           Monst->_mx + x,
							           Monst->_my + y);
						}
					}
					x--;
					y--;
				} else {
					for (y = 4; y >= -4 && !done; y--) {
						for (x = 4; x >= -4 && !done; x--) {
							// BUGFIX: incorrect check of offset against limits of the dungeon
							if (y < 0 || y >= MAXDUNY || x < 0 || x >= MAXDUNX)
								continue;
							done = dDead[Monst->_mx + x][Monst->_my + y] != 0
							    && LineClearF(
							           CheckNoSolid,
							           Monst->_mx,
							           Monst->_my,
							           Monst->_mx + x,
							           Monst->_my + y);
						}
					}
					x++;
					y++;
				}
				if (done) {
					Monst->_mgoalvar1 = x + Monst->_mx + 1;
					Monst->_mgoalvar2 = y + Monst->_my + 1;
				}
			}
			if (Monst->_mgoalvar1) {
				x = Monst->_mgoalvar1 - 1;
				y = Monst->_mgoalvar2 - 1;
				Monst->_mdir = GetDirection(Monst->_mx, Monst->_my, x, y);
				M_CallWalk(i, Monst->_mdir);
			}
		}
	}
	if (Monst->_mmode == MM_STAND)
		MAI_SkelSd(i);
}

void MAI_Garg(int i)
{
	MonsterStruct *Monst;
	int mx, my, dx, dy, md;

	if ((DWORD)i >= MAXMONSTERS)
		app_fatal("MAI_Garg: Invalid monster %d", i);

	Monst = &monster[i];
	dx = Monst->_mx - Monst->_lastx;
	dy = Monst->_my - Monst->_lasty;
	md = M_GetDir(i);
	if (Monst->_msquelch != 0 && Monst->_mFlags & MFLAG_ALLOW_SPECIAL) {
		M_Enemy(i);
		mx = Monst->_mx - Monst->_menemyx;
		my = Monst->_my - Monst->_menemyy;
		if (abs(mx) < Monst->_mint + 2 && abs(my) < Monst->_mint + 2) {
			Monst->_mFlags &= ~MFLAG_ALLOW_SPECIAL;
		}
		return;
	}

	if (Monst->_mmode != MM_STAND || Monst->_msquelch == 0) {
		return;
	}

	if (Monst->_mhitpoints<Monst->_mmaxhp>> 1 && !(Monst->_mFlags & MFLAG_NOHEAL))
		Monst->_mgoal = MGOAL_RETREAT;
	if (Monst->_mgoal == MGOAL_RETREAT) {
		if (abs(dx) >= Monst->_mint + 2 || abs(dy) >= Monst->_mint + 2) {
			Monst->_mgoal = MGOAL_NORMAL;
			M_StartHeal(i);
		} else if (!M_CallWalk(i, opposite[md])) {
			Monst->_mgoal = MGOAL_NORMAL;
		}
	}
	MAI_Round(i, FALSE);
}

void MAI_RoundRanged(int i, int missile_type, BOOL checkdoors, int dam, int lessmissiles)
{
	MonsterStruct *Monst;
	int mx, my;
	int fx, fy;
	int md, dist, v;

	if ((DWORD)i >= MAXMONSTERS)
		app_fatal("MAI_RoundRanged: Invalid monster %d", i);
	Monst = monster + i;
	if (Monst->_mmode == MM_STAND && Monst->_msquelch != 0) {
		fx = Monst->_menemyx;
		fy = Monst->_menemyy;
		mx = Monst->_mx - fx;
		my = Monst->_my - fy;
		md = GetDirection(Monst->_mx, Monst->_my, Monst->_lastx, Monst->_lasty);
		if (checkdoors && Monst->_msquelch < UCHAR_MAX)
			MonstCheckDoors(i);
		v = random_(121, 10000);
		if ((abs(mx) >= 2 || abs(my) >= 2) && Monst->_msquelch == UCHAR_MAX && dTransVal[Monst->_mx][Monst->_my] == dTransVal[fx][fy]) {
			if (Monst->_mgoal == MGOAL_MOVE || ((abs(mx) >= 3 || abs(my) >= 3) && random_(122, 4 << lessmissiles) == 0)) {
				if (Monst->_mgoal != MGOAL_MOVE) {
					Monst->_mgoalvar1 = 0;
					Monst->_mgoalvar2 = random_(123, 2);
				}
				Monst->_mgoal = MGOAL_MOVE;
				if (abs(mx) > abs(my)) {
					dist = abs(mx);
				} else {
					dist = abs(my);
				}
				if (Monst->_mgoalvar1++ >= 2 * dist && DirOK(i, md)) {
					Monst->_mgoal = MGOAL_NORMAL;
				} else if (v<500 * (Monst->_mint + 1)>> lessmissiles
				    && (LineClear(Monst->_mx, Monst->_my, fx, fy))) {
					M_StartRSpAttack(i, missile_type, dam);
				} else {
					M_RoundWalk(i, md, &Monst->_mgoalvar2);
				}
			}
		} else {
			Monst->_mgoal = MGOAL_NORMAL;
		}
		if (Monst->_mgoal == MGOAL_NORMAL) {
			if (((abs(mx) >= 3 || abs(my) >= 3) && v < ((500 * (Monst->_mint + 2)) >> lessmissiles)
			        || v < ((500 * (Monst->_mint + 1)) >> lessmissiles))
			    && LineClear(Monst->_mx, Monst->_my, fx, fy)) {
				M_StartRSpAttack(i, missile_type, dam);
			} else if (abs(mx) >= 2 || abs(my) >= 2) {
				v = random_(124, 100);
				if (v < 1000 * (Monst->_mint + 5)
				    || (Monst->_mVar1 == MM_WALK || Monst->_mVar1 == MM_WALK2 || Monst->_mVar1 == MM_WALK3) && Monst->_mVar2 == 0 && v < 1000 * (Monst->_mint + 8)) {
					M_CallWalk(i, md);
				}
			} else if (v < 1000 * (Monst->_mint + 6)) {
				Monst->_mdir = md;
				M_StartAttack(i);
			}
		}
		if (Monst->_mmode == MM_STAND) {
			M_StartDelay(i, random_(125, 10) + 5);
		}
	}
}

void MAI_Magma(int i)
{
	MAI_RoundRanged(i, MIS_MAGMABALL, TRUE, 4, 0);
}

void MAI_Storm(int i)
{
	MAI_RoundRanged(i, MIS_LIGHTCTRL2, TRUE, 4, 0);
}

void MAI_Acid(int i)
{
	MAI_RoundRanged(i, MIS_ACID, FALSE, 4, 1);
}

void MAI_Diablo(int i)
{
	MAI_RoundRanged(i, MIS_DIABAPOCA, FALSE, 40, 0);
}

void MAI_RR2(int i, int mistype, int dam)
{
	MonsterStruct *Monst;
	int mx, my, fx, fy;
	int dist, v, md;

	if ((DWORD)i >= MAXMONSTERS)
		app_fatal("MAI_RR2: Invalid monster %d", i);

	Monst = monster + i;
	mx = Monst->_mx - Monst->_menemyx;
	my = Monst->_my - Monst->_menemyy;
	if (abs(mx) >= 5 || abs(my) >= 5) {
		MAI_SkelSd(i);
		return;
	}

	if (Monst->_mmode == MM_STAND && Monst->_msquelch != 0) {
		fx = Monst->_menemyx;
		fy = Monst->_menemyy;
		mx = Monst->_mx - fx;
		my = Monst->_my - fy;
		md = GetDirection(Monst->_mx, Monst->_my, Monst->_lastx, Monst->_lasty);
		if (Monst->_msquelch < UCHAR_MAX)
			MonstCheckDoors(i);
		v = random_(121, 100);
		if ((abs(mx) >= 2 || abs(my) >= 2) && Monst->_msquelch == UCHAR_MAX && dTransVal[Monst->_mx][Monst->_my] == dTransVal[fx][fy]) {
			if (Monst->_mgoal == MGOAL_MOVE || (abs(mx) >= 3 || abs(my) >= 3)) {
				if (Monst->_mgoal != MGOAL_MOVE) {
					Monst->_mgoalvar1 = 0;
					Monst->_mgoalvar2 = random_(123, 2);
				}
				Monst->_mgoal = MGOAL_MOVE;
				Monst->_mgoalvar3 = 4;
				if (abs(mx) > abs(my)) {
					dist = abs(mx);
				} else {
					dist = abs(my);
				}
				if (Monst->_mgoalvar1++ < 2 * dist || !DirOK(i, md)) {
					if (v < 5 * (Monst->_mint + 16))
						M_RoundWalk(i, md, &Monst->_mgoalvar2);
				} else
					Monst->_mgoal = MGOAL_NORMAL;
			}
		} else
			Monst->_mgoal = MGOAL_NORMAL;
		if (Monst->_mgoal == MGOAL_NORMAL) {
			if (((abs(mx) >= 3 || abs(my) >= 3) && v < 5 * (Monst->_mint + 2) || v < 5 * (Monst->_mint + 1) || Monst->_mgoalvar3 == 4) && LineClear(Monst->_mx, Monst->_my, fx, fy)) {
				M_StartRSpAttack(i, mistype, dam);
			} else if (abs(mx) >= 2 || abs(my) >= 2) {
				v = random_(124, 100);
				if (v < 2 * (5 * Monst->_mint + 25)
				    || (Monst->_mVar1 == MM_WALK || Monst->_mVar1 == MM_WALK2 || Monst->_mVar1 == MM_WALK3)
				        && Monst->_mVar2 == 0
				        && v < 2 * (5 * Monst->_mint + 40)) {
					M_CallWalk(i, md);
				}
			} else {
				if (random_(124, 100) < 10 * (Monst->_mint + 4)) {
					Monst->_mdir = md;
					if (random_(124, 2) != 0)
						M_StartAttack(i);
					else
						M_StartRSpAttack(i, mistype, dam);
				}
			}
			Monst->_mgoalvar3 = 1;
		}
		if (Monst->_mmode == MM_STAND) {
			M_StartDelay(i, random_(125, 10) + 5);
		}
	}
}

void MAI_Mega(int i)
{
	MAI_RR2(i, MIS_FLAMEC, 0);
}

void MAI_Golum(int i)
{
	int mx, my, _mex, _mey;
	int md, j, k, _menemy;
	MonsterStruct *Monst;
	BOOL have_enemy, ok;

	if ((DWORD)i >= MAXMONSTERS)
		app_fatal("MAI_Golum: Invalid monster %d", i);

	Monst = &monster[i];
	if (Monst->_mx == 1 && Monst->_my == 0) {
		return;
	}

	if (Monst->_mmode == MM_DEATH
	    || Monst->_mmode == MM_SPSTAND
	    || (Monst->_mmode >= MM_WALK && Monst->_mmode <= MM_WALK3)) {
		return;
	}

	if (!(Monst->_mFlags & MFLAG_TARGETS_MONSTER))
		M_Enemy(i);

	have_enemy = !(monster[i]._mFlags & MFLAG_NO_ENEMY);

	if (Monst->_mmode == MM_ATTACK) {
		return;
	}

	_menemy = monster[i]._menemy;

	mx = monster[i]._mx;
	my = monster[i]._my;
	_mex = mx - monster[_menemy]._mfutx;
	_mey = my - monster[_menemy]._mfuty;
	md = GetDirection(mx, my, monster[_menemy]._mx, monster[_menemy]._my);
	monster[i]._mdir = md;
	if (abs(_mex) >= 2 || abs(_mey) >= 2) {
		if (have_enemy && MAI_Path(i))
			return;
	} else if (have_enemy) {
		_menemy = monster[i]._menemy;
		monster[i]._menemyx = monster[_menemy]._mx;
		monster[i]._menemyy = monster[_menemy]._my;
		if (monster[_menemy]._msquelch == 0) {
			monster[_menemy]._msquelch = UCHAR_MAX;
			monster[monster[i]._menemy]._lastx = monster[i]._mx;
			monster[monster[i]._menemy]._lasty = monster[i]._my;
			for (j = 0; j < 5; j++) {
				for (k = 0; k < 5; k++) {
					_menemy = dMonster[monster[i]._mx + k - 2][monster[i]._my + j - 2];
					if (_menemy > 0)
						monster[_menemy]._msquelch = UCHAR_MAX; // BUGFIX: should be `monster[_menemy-1]`, not monster[_menemy].
				}
			}
		}
		M_StartAttack(i);
		return;
	}

	monster[i]._pathcount++;
	if (monster[i]._pathcount > 8)
		monster[i]._pathcount = 5;

	ok = M_CallWalk(i, plr[i]._pdir);
	if (!ok) {
		md = (md - 1) & 7;
		for (j = 0; j < 8 && !ok; j++) {
			md = (md + 1) & 7;
			ok = DirOK(i, md);
		}
		if (!ok) {
			return;
		}
		M_WalkDir(i, md);
	}
}

void MAI_SkelKing(int i)
{
	MonsterStruct *Monst;
	int mx, my, fx, fy, nx, ny;
	int dist, v, md;

	if ((DWORD)i >= MAXMONSTERS)
		app_fatal("MAI_SkelKing: Invalid monster %d", i);
	Monst = monster + i;
	if (Monst->_mmode == MM_STAND && Monst->_msquelch != 0) {
		fx = Monst->_menemyx;
		fy = Monst->_menemyy;
		mx = Monst->_mx - fx;
		my = Monst->_my - fy;
		md = GetDirection(Monst->_mx, Monst->_my, Monst->_lastx, Monst->_lasty);
		if (Monst->_msquelch < UCHAR_MAX)
			MonstCheckDoors(i);
		v = random_(126, 100);
		if ((abs(mx) >= 2 || abs(my) >= 2) && Monst->_msquelch == UCHAR_MAX && dTransVal[Monst->_mx][Monst->_my] == dTransVal[fx][fy]) {
			if (Monst->_mgoal == MGOAL_MOVE || (abs(mx) >= 3 || abs(my) >= 3) && random_(127, 4) == 0) {
				if (Monst->_mgoal != MGOAL_MOVE) {
					Monst->_mgoalvar1 = 0;
					Monst->_mgoalvar2 = random_(128, 2);
				}
				Monst->_mgoal = MGOAL_MOVE;
				if (abs(mx) > abs(my)) {
					dist = abs(mx);
				} else {
					dist = abs(my);
				}
				if (Monst->_mgoalvar1++ >= 2 * dist && DirOK(i, md) || dTransVal[Monst->_mx][Monst->_my] != dTransVal[fx][fy]) {
					Monst->_mgoal = MGOAL_NORMAL;
				} else if (!M_RoundWalk(i, md, &Monst->_mgoalvar2)) {
					M_StartDelay(i, random_(125, 10) + 10);
				}
			}
		} else
			Monst->_mgoal = MGOAL_NORMAL;
		if (Monst->_mgoal == MGOAL_NORMAL) {
			if (gbMaxPlayers == 1
			    && ((abs(mx) >= 3 || abs(my) >= 3) && v < 4 * Monst->_mint + 35 || v < 6)
			    && LineClear(Monst->_mx, Monst->_my, fx, fy)) {
				nx = Monst->_mx + offset_x[md];
				ny = Monst->_my + offset_y[md];
				if (PosOkMonst(i, nx, ny) && nummonsters < MAXMONSTERS) {
					M_SpawnSkel(nx, ny, md);
					M_StartSpStand(i, md);
				}
			} else {
				if (abs(mx) >= 2 || abs(my) >= 2) {
					v = random_(129, 100);
					if (v >= Monst->_mint + 25
					    && (Monst->_mVar1 != MM_WALK && Monst->_mVar1 != MM_WALK2 && Monst->_mVar1 != MM_WALK3 || Monst->_mVar2 != 0 || (v >= Monst->_mint + 75))) {
						M_StartDelay(i, random_(130, 10) + 10);
					} else {
						M_CallWalk(i, md);
					}
				} else if (v < Monst->_mint + 20) {
					Monst->_mdir = md;
					M_StartAttack(i);
				}
			}
		}
		if (Monst->_mmode == MM_STAND)
			Monst->_mAnimData = Monst->MType->Anims[MA_STAND].Data[md];
	}
}

void MAI_Rhino(int i)
{
	MonsterStruct *Monst;
	int mx, my, fx, fy;
	int v, dist, md;

	if ((DWORD)i >= MAXMONSTERS)
		app_fatal("MAI_Rhino: Invalid monster %d", i);
	Monst = monster + i;
	if (Monst->_mmode == MM_STAND && Monst->_msquelch != 0) {
		fx = Monst->_menemyx;
		fy = Monst->_menemyy;
		mx = Monst->_mx - fx;
		my = Monst->_my - fy;
		md = GetDirection(Monst->_mx, Monst->_my, Monst->_lastx, Monst->_lasty);
		if (Monst->_msquelch < UCHAR_MAX)
			MonstCheckDoors(i);
		v = random_(131, 100);
		if (abs(mx) >= 2 || abs(my) >= 2) {
			if (Monst->_mgoal == MGOAL_MOVE || (abs(mx) >= 5 || abs(my) >= 5) && random_(132, 4) != 0) {
				if (Monst->_mgoal != MGOAL_MOVE) {
					Monst->_mgoalvar1 = 0;
					Monst->_mgoalvar2 = random_(133, 2);
				}
				Monst->_mgoal = MGOAL_MOVE;
				if (abs(mx) > abs(my)) {
					dist = abs(mx);
				} else {
					dist = abs(my);
				}
				if (Monst->_mgoalvar1++ >= 2 * dist || dTransVal[Monst->_mx][Monst->_my] != dTransVal[fx][fy]) {
					Monst->_mgoal = MGOAL_NORMAL;
				} else if (!M_RoundWalk(i, md, &Monst->_mgoalvar2)) {
					M_StartDelay(i, random_(125, 10) + 10);
				}
			}
		} else
			Monst->_mgoal = MGOAL_NORMAL;
		if (Monst->_mgoal == MGOAL_NORMAL) {
			if ((abs(mx) >= 5 || abs(my) >= 5)
			    && v < 2 * Monst->_mint + 43
			    && LineClearF1(PosOkMonst, i, Monst->_mx, Monst->_my, fx, fy)) {
				if (AddMissile(Monst->_mx, Monst->_my, fx, fy, md, MIS_RHINO, Monst->_menemy, i, 0, 0) != -1) {
					if (Monst->MData->snd_special)
						PlayEffect(i, 3);
					Monst->_mmode = MM_CHARGE;
					dMonster[Monst->_mx][Monst->_my] = -1 - i;
				}
			} else {
				if (abs(mx) >= 2 || abs(my) >= 2) {
					v = random_(134, 100);
					if (v >= 2 * Monst->_mint + 33
					    && (Monst->_mVar1 != MM_WALK && Monst->_mVar1 != MM_WALK2 && Monst->_mVar1 != MM_WALK3
					           || Monst->_mVar2
					           || v >= 2 * Monst->_mint + 83)) {
						M_StartDelay(i, random_(135, 10) + 10);
					} else {
						M_CallWalk(i, md);
					}
				} else if (v < 2 * Monst->_mint + 28) {
					Monst->_mdir = md;
					M_StartAttack(i);
				}
			}
		}
		if (Monst->_mmode == MM_STAND)
			Monst->_mAnimData = Monst->MType->Anims[MA_STAND].Data[Monst->_mdir];
	}
}

void MAI_Counselor(int i)
{
	int mx, my, fx, fy;
	int dist, md, v;
	MonsterStruct *Monst;

	if ((DWORD)i >= MAXMONSTERS)
		app_fatal("MAI_Counselor: Invalid monster %d", i);
	if (monster[i]._mmode == MM_STAND && monster[i]._msquelch != 0) {
		Monst = monster + i;
		fx = Monst->_menemyx;
		fy = Monst->_menemyy;
		mx = Monst->_mx - fx;
		my = Monst->_my - fy;
		md = GetDirection(Monst->_mx, Monst->_my, Monst->_lastx, Monst->_lasty);
		if (Monst->_msquelch < UCHAR_MAX)
			MonstCheckDoors(i);
		v = random_(121, 100);
		if (Monst->_mgoal == MGOAL_RETREAT) {
			if (Monst->_mgoalvar1++ <= 3)
				M_CallWalk(i, opposite[md]);
			else {
				Monst->_mgoal = MGOAL_NORMAL;
				M_StartFadein(i, md, TRUE);
			}
		} else if (Monst->_mgoal == MGOAL_MOVE) {
			if (abs(mx) > abs(my))
				dist = abs(mx);
			else
				dist = abs(my);
			if ((abs(mx) >= 2 || abs(my) >= 2) && Monst->_msquelch == UCHAR_MAX && dTransVal[Monst->_mx][Monst->_my] == dTransVal[fx][fy]) {
				if (Monst->_mgoalvar1++ < 2 * dist || !DirOK(i, md)) {
					M_RoundWalk(i, md, &Monst->_mgoalvar2);
				} else {
					Monst->_mgoal = MGOAL_NORMAL;
					M_StartFadein(i, md, TRUE);
				}
			} else {
				Monst->_mgoal = MGOAL_NORMAL;
				M_StartFadein(i, md, TRUE);
			}
		} else if (Monst->_mgoal == MGOAL_NORMAL) {
			if (abs(mx) >= 2 || abs(my) >= 2) {
				if (v < 5 * (Monst->_mint + 10) && LineClear(Monst->_mx, Monst->_my, fx, fy)) {
					M_StartRAttack(i, counsmiss[Monst->_mint], Monst->mMinDamage + random_(77, Monst->mMaxDamage - Monst->mMinDamage + 1));
				} else if (random_(124, 100) < 30) {
					Monst->_mgoal = MGOAL_MOVE;
					Monst->_mgoalvar1 = 0;
					M_StartFadeout(i, md, FALSE);
				} else
					M_StartDelay(i, random_(105, 10) + 2 * (5 - Monst->_mint));
			} else {
				Monst->_mdir = md;
				if (Monst->_mhitpoints < (Monst->_mmaxhp >> 1)) {
					Monst->_mgoal = MGOAL_RETREAT;
					Monst->_mgoalvar1 = 0;
					M_StartFadeout(i, md, FALSE);
				} else if (Monst->_mVar1 == MM_DELAY
				    || random_(105, 100) < 2 * Monst->_mint + 20) {
					M_StartRAttack(i, -1, 0);
					AddMissile(Monst->_mx, Monst->_my, 0, 0, Monst->_mdir, MIS_FLASH, 1, i, 4, 0);
					AddMissile(Monst->_mx, Monst->_my, 0, 0, Monst->_mdir, MIS_FLASH2, 1, i, 4, 0);
				} else
					M_StartDelay(i, random_(105, 10) + 2 * (5 - Monst->_mint));
			}
		}
		if (Monst->_mmode == MM_STAND) {
			M_StartDelay(i, random_(125, 10) + 5);
		}
	}
}

void MAI_Garbud(int i)
{
	int _mx, _my, md;
	MonsterStruct *Monst;

	if ((DWORD)i >= MAXMONSTERS)
		app_fatal("MAI_Garbud: Invalid monster %d", i);

	Monst = &monster[i];
	if (Monst->_mmode != MM_STAND) {
		return;
	}

	_mx = Monst->_mx;
	_my = Monst->_my;
	md = M_GetDir(i);

	if (Monst->mtalkmsg < TEXT_GARBUD4
	    && Monst->mtalkmsg > TEXT_DOOM10
	    && !(dFlags[_mx][_my] & BFLAG_VISIBLE)
	    && Monst->_mgoal == MGOAL_TALKING) {
		Monst->_mgoal = MGOAL_INQUIRING;
		Monst->mtalkmsg++;
	}

	if (dFlags[_mx][_my] & BFLAG_VISIBLE) {
#ifndef SPAWN
		if (Monst->mtalkmsg == TEXT_GARBUD4) {
			if (!effect_is_playing(USFX_GARBUD4) && Monst->_mgoal == MGOAL_TALKING) {
				Monst->_mgoal = MGOAL_NORMAL;
				Monst->_msquelch = UCHAR_MAX;
				Monst->mtalkmsg = 0;
			}
		}
#endif
	}

	if (Monst->_mgoal == MGOAL_NORMAL || Monst->_mgoal == MGOAL_MOVE)
		MAI_Round(i, TRUE);

	monster[i]._mdir = md;

	if (Monst->_mmode == MM_STAND)
		Monst->_mAnimData = Monst->MType->Anims[MA_STAND].Data[md];
}

void MAI_Zhar(int i)
{
	int mx, my, _mx, _my, md;
	MonsterStruct *Monst;

	if ((DWORD)i >= MAXMONSTERS)
		app_fatal("MAI_Zhar: Invalid monster %d", i);

	Monst = &monster[i];
	if (monster[i]._mmode != MM_STAND) {
		return;
	}

	mx = Monst->_mx;
	my = Monst->_my;
	md = M_GetDir(i);
	if (Monst->mtalkmsg == TEXT_ZHAR1 && !(dFlags[mx][my] & BFLAG_VISIBLE) && Monst->_mgoal == MGOAL_TALKING) {
		Monst->mtalkmsg = TEXT_ZHAR2;
		Monst->_mgoal = MGOAL_INQUIRING;
	}

	if (dFlags[mx][my] & BFLAG_VISIBLE) {
		_mx = Monst->_mx - Monst->_menemyx;
		_my = Monst->_my - Monst->_menemyy;
		if (abs(_mx) > abs(_my))
			abs(_mx);
		else
			abs(_my);
#ifndef SPAWN
		if (Monst->mtalkmsg == TEXT_ZHAR2) {
			if (!effect_is_playing(USFX_ZHAR2) && Monst->_mgoal == MGOAL_TALKING) {
				Monst->_msquelch = UCHAR_MAX;
				Monst->mtalkmsg = 0;
				Monst->_mgoal = MGOAL_NORMAL;
			}
		}
#endif
	}

	if (Monst->_mgoal == MGOAL_NORMAL || Monst->_mgoal == MGOAL_RETREAT || Monst->_mgoal == MGOAL_MOVE)
		MAI_Counselor(i);

	Monst->_mdir = md;

	if (monster[i]._mmode == MM_STAND)
		Monst->_mAnimData = Monst->MType->Anims[MA_STAND].Data[md];
}

void MAI_SnotSpil(int i)
{
	int mx, my, md;
	MonsterStruct *Monst;

	if ((DWORD)i >= MAXMONSTERS)
		app_fatal("MAI_SnotSpil: Invalid monster %d", i);

	Monst = &monster[i];
	if (monster[i]._mmode != MM_STAND) {
		return;
	}

	mx = Monst->_mx;
	my = Monst->_my;
	md = M_GetDir(i);

	if (Monst->mtalkmsg == TEXT_BANNER10 && !(dFlags[mx][my] & BFLAG_VISIBLE) && Monst->_mgoal == MGOAL_TALKING) {
		Monst->mtalkmsg = TEXT_BANNER11;
		Monst->_mgoal = MGOAL_INQUIRING;
	}

	if (Monst->mtalkmsg == TEXT_BANNER11 && quests[Q_LTBANNER]._qvar1 == 3) {
		Monst->mtalkmsg = 0;
		Monst->_mgoal = MGOAL_NORMAL;
	}

	if (dFlags[mx][my] & BFLAG_VISIBLE) {
#ifndef SPAWN
		if (Monst->mtalkmsg == TEXT_BANNER12) {
			if (!effect_is_playing(USFX_SNOT3) && Monst->_mgoal == MGOAL_TALKING) {
				ObjChangeMap(setpc_x, setpc_y, setpc_x + setpc_w + 1, setpc_y + setpc_h + 1);
				quests[Q_LTBANNER]._qvar1 = 3;
				RedoPlayerVision();
				Monst->_msquelch = UCHAR_MAX;
				Monst->mtalkmsg = 0;
				Monst->_mgoal = MGOAL_NORMAL;
			}
		}
#endif
		if (quests[Q_LTBANNER]._qvar1 == 3) {
			if (Monst->_mgoal == MGOAL_NORMAL || Monst->_mgoal == MGOAL_SHOOT)
				MAI_Fallen(i);
		}
	}

	Monst->_mdir = md;

	if (monster[i]._mmode == MM_STAND)
		Monst->_mAnimData = Monst->MType->Anims[MA_STAND].Data[md];
}

void MAI_Lazurus(int i)
{
	int mx, my, md;
	MonsterStruct *Monst;

	if ((DWORD)i >= MAXMONSTERS)
		app_fatal("MAI_Lazurus: Invalid monster %d", i);

	Monst = &monster[i];
	if (monster[i]._mmode != MM_STAND) {
		return;
	}

	mx = Monst->_mx;
	my = Monst->_my;
	md = M_GetDir(i);
	if (dFlags[mx][my] & BFLAG_VISIBLE) {
		if (gbMaxPlayers == 1) {
			if (Monst->mtalkmsg == TEXT_VILE13 && Monst->_mgoal == MGOAL_INQUIRING && plr[myplr]._px == TEXT_VILE13 && plr[myplr]._py == 46) {
				PlayInGameMovie("gendata\\fprst3.smk");
				Monst->_mmode = MM_TALK;
				quests[Q_BETRAYER]._qvar1 = 5;
			}

#ifndef SPAWN
			if (Monst->mtalkmsg == TEXT_VILE13 && !effect_is_playing(USFX_LAZ1) && Monst->_mgoal == MGOAL_TALKING) {
				ObjChangeMapResync(1, 18, 20, 24);
				RedoPlayerVision();
				Monst->_msquelch = UCHAR_MAX;
				Monst->mtalkmsg = 0;
				quests[Q_BETRAYER]._qvar1 = 6;
				Monst->_mgoal = MGOAL_NORMAL;
			}
#endif
		}

		if (gbMaxPlayers != 1 && Monst->mtalkmsg == TEXT_VILE13 && Monst->_mgoal == MGOAL_INQUIRING && quests[Q_BETRAYER]._qvar1 <= 3) {
			Monst->_mmode = MM_TALK;
		}
	}

	if (Monst->_mgoal == MGOAL_NORMAL || Monst->_mgoal == MGOAL_RETREAT || Monst->_mgoal == MGOAL_MOVE) {
		Monst->mtalkmsg = 0;
		MAI_Counselor(i);
	}

	Monst->_mdir = md;

	if (monster[i]._mmode == MM_STAND || monster[i]._mmode == MM_TALK)
		Monst->_mAnimData = Monst->MType->Anims[MA_STAND].Data[md];
}

void MAI_Lazhelp(int i)
{
	int _mx, _my;
	volatile int md; // BUGFIX: very questionable volatile
	MonsterStruct *Monst;

	if ((DWORD)i >= MAXMONSTERS)
		app_fatal("MAI_Lazhelp: Invalid monster %d", i);
	if (monster[i]._mmode != MM_STAND)
		return;

	Monst = monster + i;
	_mx = Monst->_mx;
	_my = Monst->_my;
	md = M_GetDir(i);

	if (dFlags[_mx][_my] & BFLAG_VISIBLE) {
		if (gbMaxPlayers == 1) {
			if (quests[Q_BETRAYER]._qvar1 <= 5) {
				Monst->_mgoal = MGOAL_INQUIRING;
			} else {
				Monst->mtalkmsg = 0;
				Monst->_mgoal = MGOAL_NORMAL;
			}
		} else
			Monst->_mgoal = MGOAL_NORMAL;
	}
	if (Monst->_mgoal == MGOAL_NORMAL)
		MAI_Succ(i);
	Monst->_mdir = md;
	if (monster[i]._mmode == MM_STAND)
		Monst->_mAnimData = Monst->MType->Anims[MA_STAND].Data[md];
}

void MAI_Lachdanan(int i)
{
	int _mx, _my, md;
	MonsterStruct *Monst;

	if ((DWORD)i >= MAXMONSTERS)
		app_fatal("MAI_Lachdanan: Invalid monster %d", i);

	Monst = &monster[i];
	if (monster[i]._mmode != MM_STAND) {
		return;
	}

	_mx = Monst->_mx;
	_my = Monst->_my;
	md = M_GetDir(i);
#ifndef SPAWN
	if (Monst->mtalkmsg == TEXT_VEIL9 && !(dFlags[_mx][_my] & BFLAG_VISIBLE) && monster[i]._mgoal == MGOAL_TALKING) {
		Monst->mtalkmsg = TEXT_VEIL10;
		monster[i]._mgoal = MGOAL_INQUIRING;
	}

	if (dFlags[_mx][_my] & BFLAG_VISIBLE) {
		if (Monst->mtalkmsg == TEXT_VEIL11) {
			if (!effect_is_playing(USFX_LACH3) && Monst->_mgoal == MGOAL_TALKING) {
				Monst->mtalkmsg = 0;
				quests[Q_VEIL]._qactive = QUEST_DONE;
				M_StartKill(i, -1);
			}
		}
	}
#endif

	Monst->_mdir = md;

	if (monster[i]._mmode == MM_STAND)
		Monst->_mAnimData = Monst->MType->Anims[MA_STAND].Data[md];
}

void MAI_Warlord(int i)
{
	MonsterStruct *Monst;
	int mx, my, md;

	if ((DWORD)i >= MAXMONSTERS)
		app_fatal("MAI_Warlord: Invalid monster %d", i);

	Monst = &monster[i];
	if (monster[i]._mmode != MM_STAND) {
		return;
	}

	mx = Monst->_mx;
	my = Monst->_my;
	md = M_GetDir(i);
	if (dFlags[mx][my] & BFLAG_VISIBLE) {
		if (Monst->mtalkmsg == TEXT_WARLRD9 && Monst->_mgoal == MGOAL_INQUIRING)
			Monst->_mmode = MM_TALK;
#ifndef SPAWN
		if (Monst->mtalkmsg == TEXT_WARLRD9 && !effect_is_playing(USFX_WARLRD1) && Monst->_mgoal == MGOAL_TALKING) {
			Monst->_msquelch = UCHAR_MAX;
			Monst->mtalkmsg = 0;
			Monst->_mgoal = MGOAL_NORMAL;
		}
#endif
	}

	if (Monst->_mgoal == MGOAL_NORMAL)
		MAI_SkelSd(i);

	Monst->_mdir = md;

	if (monster[i]._mmode == MM_STAND || monster[i]._mmode == MM_TALK)
		Monst->_mAnimData = Monst->MType->Anims[MA_STAND].Data[Monst->_mdir];
}

void DeleteMonsterList()
{
	int i;
	for (i = 0; i < MAX_PLRS; i++) {
		if (monster[i]._mDelFlag) {
			monster[i]._mx = 1;
			monster[i]._my = 0;
			monster[i]._mfutx = 0;
			monster[i]._mfuty = 0;
			monster[i]._moldx = 0;
			monster[i]._moldy = 0;
			monster[i]._mDelFlag = FALSE;
		}
	}

	i = MAX_PLRS;
	while (i < nummonsters) {
		if (monster[monstactive[i]]._mDelFlag) {
			DeleteMonster(i);
			i = 0; // TODO: check if this should be MAX_PLRS.
		} else {
			i++;
		}
	}
}

void ProcessMonsters()
{
	int i, mi, mx, my, _menemy;
	BOOL raflag;
	MonsterStruct *Monst;

	DeleteMonsterList();

	assert((DWORD)nummonsters <= MAXMONSTERS);
	for (i = 0; i < nummonsters; i++) {
		mi = monstactive[i];
		Monst = &monster[mi];
		raflag = FALSE;
		if (gbMaxPlayers > 1) {
			SetRndSeed(Monst->_mAISeed);
			Monst->_mAISeed = GetRndSeed();
		}
		if (!(monster[mi]._mFlags & MFLAG_NOHEAL) && Monst->_mhitpoints < Monst->_mmaxhp && Monst->_mhitpoints >> 6 > 0) {
			if (Monst->mLevel > 1) {
				Monst->_mhitpoints += Monst->mLevel >> 1;
			} else {
				Monst->_mhitpoints += Monst->mLevel;
			}
		}
		mx = Monst->_mx;
		my = Monst->_my;
#ifndef SPAWN
		if (dFlags[mx][my] & BFLAG_VISIBLE && Monst->_msquelch == 0) {
			if (Monst->MType->mtype == MT_CLEAVER) {
				PlaySFX(USFX_CLEAVER);
			}
		}
#endif
		if (Monst->_mFlags & MFLAG_TARGETS_MONSTER) {
			_menemy = Monst->_menemy;
			if ((DWORD)_menemy >= MAXMONSTERS) {
				app_fatal("Illegal enemy monster %d for monster \"%s\"", _menemy, Monst->mName);
			}
			Monst->_lastx = monster[Monst->_menemy]._mfutx;
			Monst->_menemyx = Monst->_lastx;
			Monst->_lasty = monster[Monst->_menemy]._mfuty;
			Monst->_menemyy = Monst->_lasty;
		} else {
			_menemy = Monst->_menemy;
			if ((DWORD)_menemy >= MAX_PLRS) {
				app_fatal("Illegal enemy player %d for monster \"%s\"", _menemy, Monst->mName);
			}
			Monst->_menemyx = plr[Monst->_menemy]._pfutx;
			Monst->_menemyy = plr[Monst->_menemy]._pfuty;
			if (dFlags[mx][my] & BFLAG_VISIBLE) {
				Monst->_msquelch = 255;
				Monst->_lastx = plr[Monst->_menemy]._pfutx;
				Monst->_lasty = plr[Monst->_menemy]._pfuty;
			} else if (Monst->_msquelch != 0 && Monst->_mAi != MT_DIABLO) { /// BUGFIX: change '_mAi' to 'MType->mtype'
				Monst->_msquelch--;
			}
		}
		do {
			if (!(Monst->_mFlags & MFLAG_SEARCH)) {
				AiProc[Monst->_mAi](mi);
			} else if (!MAI_Path(mi)) {
				AiProc[Monst->_mAi](mi);
			}
			switch (Monst->_mmode) {
			case MM_STAND:
				raflag = M_DoStand(mi);
				break;
			case MM_WALK:
				raflag = M_DoWalk(mi);
				break;
			case MM_WALK2:
				raflag = M_DoWalk2(mi);
				break;
			case MM_WALK3:
				raflag = M_DoWalk3(mi);
				break;
			case MM_ATTACK:
				raflag = M_DoAttack(mi);
				break;
			case MM_GOTHIT:
				raflag = M_DoGotHit(mi);
				break;
			case MM_DEATH:
				raflag = M_DoDeath(mi);
				break;
			case MM_SATTACK:
				raflag = M_DoSAttack(mi);
				break;
			case MM_FADEIN:
				raflag = M_DoFadein(mi);
				break;
			case MM_FADEOUT:
				raflag = M_DoFadeout(mi);
				break;
			case MM_RATTACK:
				raflag = M_DoRAttack(mi);
				break;
			case MM_SPSTAND:
				raflag = M_DoSpStand(mi);
				break;
			case MM_RSPATTACK:
				raflag = M_DoRSpAttack(mi);
				break;
			case MM_DELAY:
				raflag = M_DoDelay(mi);
				break;
			case MM_CHARGE:
				raflag = FALSE;
				break;
			case MM_STONE:
				raflag = M_DoStone(mi);
				break;
			case MM_HEAL:
				raflag = M_DoHeal(mi);
				break;
			case MM_TALK:
				raflag = M_DoTalk(mi);
				break;
			}
			if (raflag) {
				GroupUnity(mi);
			}
		} while (raflag);
		if (Monst->_mmode != MM_STONE) {
			Monst->_mAnimCnt++;
			if (!(Monst->_mFlags & MFLAG_ALLOW_SPECIAL) && Monst->_mAnimCnt >= Monst->_mAnimDelay) {
				Monst->_mAnimCnt = 0;
				if (Monst->_mFlags & MFLAG_LOCK_ANIMATION) {
					Monst->_mAnimFrame--;
					if (Monst->_mAnimFrame == 0) {
						Monst->_mAnimFrame = Monst->_mAnimLen;
					}
				} else {
					Monst->_mAnimFrame++;
					if (Monst->_mAnimFrame > Monst->_mAnimLen) {
						Monst->_mAnimFrame = 1;
					}
				}
			}
		}
	}

	DeleteMonsterList();
}

void FreeMonsters()
{
	int mtype;
	int i, j;

	for (i = 0; i < nummtypes; i++) {
		mtype = Monsters[i].mtype;
		for (j = 0; j < 6; j++) {
			if (animletter[j] != 's' || monsterdata[mtype].has_special) {
				MemFreeDbg(Monsters[i].Anims[j].CMem);
			}
		}
	}

	FreeMissiles2();
}

BOOL DirOK(int i, int mdir)
{
	int fx, fy;
	int x, y;
	int mcount, mi;

	if ((DWORD)i >= MAXMONSTERS)
		app_fatal("DirOK: Invalid monster %d", i);
	fx = monster[i]._mx + offset_x[mdir];
	fy = monster[i]._my + offset_y[mdir];
	if (fy < 0 || fy >= MAXDUNY || fx < 0 || fx >= MAXDUNX || !PosOkMonst(i, fx, fy))
		return FALSE;
	if (mdir == DIR_E) {
		if (SolidLoc(fx, fy + 1) || dFlags[fx][fy + 1] & BFLAG_MONSTLR)
			return FALSE;
	}
	if (mdir == DIR_W) {
		if (SolidLoc(fx + 1, fy) || dFlags[fx + 1][fy] & BFLAG_MONSTLR)
			return FALSE;
	}
	if (mdir == DIR_N) {
		if (SolidLoc(fx + 1, fy) || SolidLoc(fx, fy + 1))
			return FALSE;
	}
	if (mdir == DIR_S)
		if (SolidLoc(fx - 1, fy) || SolidLoc(fx, fy - 1))
			return FALSE;
	if (monster[i].leaderflag == 1) {
		if (abs(fx - monster[monster[i].leader]._mfutx) >= 4
		    || abs(fy - monster[monster[i].leader]._mfuty) >= 4) {
			return FALSE;
		}
		return TRUE;
	}
	if (monster[i]._uniqtype == 0 || !(UniqMonst[monster[i]._uniqtype - 1].mUnqAttr & 2))
		return TRUE;
	mcount = 0;
	for (x = fx - 3; x <= fx + 3; x++) {
		for (y = fy - 3; y <= fy + 3; y++) {
			if (y < 0 || y >= MAXDUNY || x < 0 || x >= MAXDUNX)
				continue;
			mi = dMonster[x][y];
			if (mi < 0)
				mi = -mi;
			if (mi != 0)
				mi--;
			// BUGFIX: should only run pack member check if mi was non-zero prior to executing the body of the above if-statement.
			if (monster[mi].leaderflag == 1
			    && monster[mi].leader == i
			    && monster[mi]._mfutx == x
			    && monster[mi]._mfuty == y) {
				mcount++;
			}
		}
	}
	return mcount == monster[i].packsize;
}

BOOL PosOkMissile(int x, int y)
{
	return !nMissileTable[dPiece[x][y]] && !(dFlags[x][y] & BFLAG_MONSTLR);
}

BOOL CheckNoSolid(int x, int y)
{
	return nSolidTable[dPiece[x][y]] == FALSE;
}

BOOL LineClearF(BOOL (*Clear)(int, int), int x1, int y1, int x2, int y2)
{
	int xorg, yorg;
	int dx, dy;
	int d;
	int xincD, yincD, dincD, dincH;
	int tmp;

	xorg = x1;
	yorg = y1;
	dx = x2 - x1;
	dy = y2 - y1;
	if (abs(dx) > abs(dy)) {
		if (dx < 0) {
			tmp = x1;
			x1 = x2;
			x2 = tmp;
			tmp = y1;
			y1 = y2;
			y2 = tmp;
			dx = -dx;
			dy = -dy;
		}
		if (dy > 0) {
			d = 2 * dy - dx;
			dincH = 2 * (dy - dx);
			dincD = 2 * dy;
			yincD = 1;
		} else {
			d = 2 * dy + dx;
			dincH = 2 * (dx + dy);
			dincD = 2 * dy;
			yincD = -1;
		}
		while (x1 != x2 || y1 != y2) {
			if ((d <= 0) ^ (yincD < 0)) {
				d += dincD;
			} else {
				d += dincH;
				y1 += yincD;
			}
			x1++;
			if ((x1 != xorg || y1 != yorg) && !Clear(x1, y1))
				break;
		}
	} else {
		if (dy < 0) {
			tmp = y1;
			y1 = y2;
			y2 = tmp;
			tmp = x1;
			x1 = x2;
			x2 = tmp;
			dy = -dy;
			dx = -dx;
		}
		if (dx > 0) {
			d = 2 * dx - dy;
			dincH = 2 * (dx - dy);
			dincD = 2 * dx;
			xincD = 1;
		} else {
			d = 2 * dx + dy;
			dincH = 2 * (dy + dx);
			dincD = 2 * dx;
			xincD = -1;
		}
		while (y1 != y2 || x1 != x2) {
			if ((d <= 0) ^ (xincD < 0)) {
				d += dincD;
			} else {
				d += dincH;
				x1 += xincD;
			}
			y1++;
			if ((y1 != yorg || x1 != xorg) && !Clear(x1, y1))
				break;
		}
	}
	return x1 == x2 && y1 == y2;
}

BOOL LineClear(int x1, int y1, int x2, int y2)
{
	return LineClearF(PosOkMissile, x1, y1, x2, y2);
}

BOOL LineClearF1(BOOL (*Clear)(int, int, int), int monst, int x1, int y1, int x2, int y2)
{
	int xorg, yorg;
	int dx, dy;
	int d;
	int xincD, yincD, dincD, dincH;
	int tmp;

	xorg = x1;
	yorg = y1;
	dx = x2 - x1;
	dy = y2 - y1;
	if (abs(dx) > abs(dy)) {
		if (dx < 0) {
			tmp = x1;
			x1 = x2;
			x2 = tmp;
			tmp = y1;
			y1 = y2;
			y2 = tmp;
			dx = -dx;
			dy = -dy;
		}
		if (dy > 0) {
			d = 2 * dy - dx;
			dincH = 2 * (dy - dx);
			dincD = 2 * dy;
			yincD = 1;
		} else {
			d = 2 * dy + dx;
			dincH = 2 * (dx + dy);
			dincD = 2 * dy;
			yincD = -1;
		}
		while (x1 != x2 || y1 != y2) {
			if ((d <= 0) ^ (yincD < 0)) {
				d += dincD;
			} else {
				d += dincH;
				y1 += yincD;
			}
			x1++;
			if ((x1 != xorg || y1 != yorg) && !Clear(monst, x1, y1))
				break;
		}
	} else {
		if (dy < 0) {
			tmp = y1;
			y1 = y2;
			y2 = tmp;
			tmp = x1;
			x1 = x2;
			x2 = tmp;
			dy = -dy;
			dx = -dx;
		}
		if (dx > 0) {
			d = 2 * dx - dy;
			dincH = 2 * (dx - dy);
			dincD = 2 * dx;
			xincD = 1;
		} else {
			d = 2 * dx + dy;
			dincH = 2 * (dy + dx);
			dincD = 2 * dx;
			xincD = -1;
		}
		while (y1 != y2 || x1 != x2) {
			if ((d <= 0) ^ (xincD < 0)) {
				d += dincD;
			} else {
				d += dincH;
				x1 += xincD;
			}
			y1++;
			if ((y1 != yorg || x1 != xorg) && !Clear(monst, x1, y1))
				break;
		}
	}
	return x1 == x2 && y1 == y2;
}

void SyncMonsterAnim(int i)
{
	MonsterData *MData;
	int _mdir;
	MonsterStruct *Monst;

	if ((DWORD)i >= MAXMONSTERS)
		app_fatal("SyncMonsterAnim: Invalid monster %d", i);
	Monst = monster + i;
	Monst->MType = Monsters + Monst->_mMTidx;
	MData = Monsters[Monst->_mMTidx].MData;
	Monst->MData = MData;
	if (Monst->_uniqtype != 0)
		Monst->mName = UniqMonst[Monst->_uniqtype - 1].mName;
	else
		Monst->mName = MData->mName;
	_mdir = monster[i]._mdir;

	switch (Monst->_mmode) {
	case MM_WALK:
	case MM_WALK2:
	case MM_WALK3:
		Monst->_mAnimData = Monst->MType->Anims[MA_WALK].Data[_mdir];
		return;
	case MM_ATTACK:
	case MM_RATTACK:
		Monst->_mAnimData = Monst->MType->Anims[MA_ATTACK].Data[_mdir];
		return;
	case MM_GOTHIT:
		Monst->_mAnimData = Monst->MType->Anims[MA_GOTHIT].Data[_mdir];
		return;
	case MM_DEATH:
		Monst->_mAnimData = Monst->MType->Anims[MA_DEATH].Data[_mdir];
		return;
	case MM_SATTACK:
	case MM_FADEIN:
	case MM_FADEOUT:
		Monst->_mAnimData = Monst->MType->Anims[MA_SPECIAL].Data[_mdir];
		return;
	case MM_SPSTAND:
	case MM_RSPATTACK:
		Monst->_mAnimData = Monst->MType->Anims[MA_SPECIAL].Data[_mdir];
		return;
	case MM_HEAL:
		Monst->_mAnimData = Monst->MType->Anims[MA_SPECIAL].Data[_mdir];
		return;
	case MM_STAND:
		Monst->_mAnimData = Monst->MType->Anims[MA_STAND].Data[_mdir];
		return;
	case MM_DELAY:
		Monst->_mAnimData = Monst->MType->Anims[MA_STAND].Data[_mdir];
		return;
	case MM_TALK:
		Monst->_mAnimData = Monst->MType->Anims[MA_STAND].Data[_mdir];
		return;
	case MM_CHARGE:
		Monst->_mAnimData = Monst->MType->Anims[MA_ATTACK].Data[_mdir];
		Monst->_mAnimFrame = 1;
		Monst->_mAnimLen = Monst->MType->Anims[MA_ATTACK].Frames;
		break;
	default:
		Monst->_mAnimData = Monst->MType->Anims[MA_STAND].Data[_mdir];
		Monst->_mAnimFrame = 1;
		Monst->_mAnimLen = Monst->MType->Anims[MA_STAND].Frames;
		break;
	}
}

void M_FallenFear(int x, int y)
{
	int i, mi, rundist, aitype;

	for (i = 0; i < nummonsters; i++) {
		rundist = 0;
		mi = monstactive[i];

		switch (monster[mi].MType->mtype) {
		case MT_RFALLSP:
		case MT_RFALLSD:
			rundist = 7;
			break;
		case MT_DFALLSP:
		case MT_DFALLSD:
			rundist = 5;
			break;
		case MT_YFALLSP:
		case MT_YFALLSD:
			rundist = 3;
			break;
		case MT_BFALLSP:
		case MT_BFALLSD:
			rundist = 2;
			break;
		}
		aitype = monster[mi]._mAi;
		if (aitype == AI_FALLEN
		    && rundist
		    && abs(x - monster[mi]._mx) < 5
		    && abs(y - monster[mi]._my) < 5
		    && monster[mi]._mhitpoints >> 6 > 0) {
			monster[mi]._mgoal = MGOAL_RETREAT;
			monster[mi]._mgoalvar1 = rundist;
			monster[mi]._mdir = GetDirection(x, y, monster[i]._mx, monster[i]._my);
		}
	}
}

void PrintMonstHistory(int mt)
{
	int minHP, maxHP, res;

	sprintf(tempstr, "Total kills: %i", monstkills[mt]);
	AddPanelString(tempstr, TRUE);
	if (monstkills[mt] >= 30) {
		minHP = monsterdata[mt].mMinHP;
		maxHP = monsterdata[mt].mMaxHP;
		if (gbMaxPlayers == 1) {
			minHP = monsterdata[mt].mMinHP >> 1;
			maxHP = monsterdata[mt].mMaxHP >> 1;
		}
		if (minHP < 1)
			minHP = 1;
		if (maxHP < 1)
			maxHP = 1;
		if (gnDifficulty == DIFF_NIGHTMARE) {
			minHP = 3 * minHP + 1;
			maxHP = 3 * maxHP + 1;
		}
		if (gnDifficulty == DIFF_HELL) {
			minHP = 4 * minHP + 3;
			maxHP = 4 * maxHP + 3;
		}
		sprintf(tempstr, "Hit Points: %i-%i", minHP, maxHP);
		AddPanelString(tempstr, TRUE);
	}
	if (monstkills[mt] >= 15) {
		if (gnDifficulty != DIFF_HELL)
			res = monsterdata[mt].mMagicRes;
		else
			res = monsterdata[mt].mMagicRes2;
		res = res & (RESIST_MAGIC | RESIST_FIRE | RESIST_LIGHTNING | IMUNE_MAGIC | IMUNE_FIRE | IMUNE_LIGHTNING);
		if (!res) {
			strcpy(tempstr, "No magic resistance");
			AddPanelString(tempstr, TRUE);
		} else {
			if (res & (RESIST_MAGIC | RESIST_FIRE | RESIST_LIGHTNING)) {
				strcpy(tempstr, "Resists: ");
				if (res & RESIST_MAGIC)
					strcat(tempstr, "Magic ");
				if (res & RESIST_FIRE)
					strcat(tempstr, "Fire ");
				if (res & RESIST_LIGHTNING)
					strcat(tempstr, "Lightning ");
				tempstr[strlen(tempstr) - 1] = '\0';
				AddPanelString(tempstr, TRUE);
			}
			if (res & (IMUNE_MAGIC | IMUNE_FIRE | IMUNE_LIGHTNING)) {
				strcpy(tempstr, "Immune: ");
				if (res & IMUNE_MAGIC)
					strcat(tempstr, "Magic ");
				if (res & IMUNE_FIRE)
					strcat(tempstr, "Fire ");
				if (res & IMUNE_LIGHTNING)
					strcat(tempstr, "Lightning ");
				tempstr[strlen(tempstr) - 1] = '\0';
				AddPanelString(tempstr, TRUE);
			}
		}
	}
	pinfoflag = TRUE;
}

void PrintUniqueHistory()
{
	int res;

	res = monster[pcursmonst].mMagicRes & (RESIST_MAGIC | RESIST_FIRE | RESIST_LIGHTNING | IMUNE_MAGIC | IMUNE_FIRE | IMUNE_LIGHTNING);
	if (!res) {
		strcpy(tempstr, "No resistances");
		AddPanelString(tempstr, TRUE);
		strcpy(tempstr, "No Immunities");
	} else {
		if (res & (RESIST_MAGIC | RESIST_FIRE | RESIST_LIGHTNING))
			strcpy(tempstr, "Some Magic Resistances");
		else
			strcpy(tempstr, "No resistances");
		AddPanelString(tempstr, TRUE);
		if (res & (IMUNE_MAGIC | IMUNE_FIRE | IMUNE_LIGHTNING)) {
			strcpy(tempstr, "Some Magic Immunities");
		} else {
			strcpy(tempstr, "No Immunities");
		}
	}
	AddPanelString(tempstr, TRUE);
	pinfoflag = TRUE;
}

void MissToMonst(int i, int x, int y)
{
	int oldx, oldy;
	int newx, newy;
	int m, pnum;
	MissileStruct *Miss;
	MonsterStruct *Monst;

	if ((DWORD)i >= MAXMISSILES)
		app_fatal("MissToMonst: Invalid missile %d", i);

	Miss = &missile[i];
	m = Miss->_misource;

	if ((DWORD)m >= MAXMONSTERS)
		app_fatal("MissToMonst: Invalid monster %d", m);

	Monst = &monster[m];
	oldx = Miss->_mix;
	oldy = Miss->_miy;
	dMonster[x][y] = m + 1;
	Monst->_mdir = Miss->_mimfnum;
	Monst->_mx = x;
	Monst->_my = y;
	M_StartStand(m, Monst->_mdir);
	if (Monst->MType->mtype < MT_INCIN || Monst->MType->mtype > MT_HELLBURN) {
		if (!(Monst->_mFlags & MFLAG_TARGETS_MONSTER))
			M_StartHit(m, -1, 0);
		else
			M2MStartHit(m, -1, 0);
	} else {
		M_StartFadein(m, Monst->_mdir, FALSE);
	}

	if (!(Monst->_mFlags & MFLAG_TARGETS_MONSTER)) {
		pnum = dPlayer[oldx][oldy] - 1;
		if (dPlayer[oldx][oldy] > 0) {
			if (Monst->MType->mtype != MT_GLOOM && (Monst->MType->mtype < MT_INCIN || Monst->MType->mtype > MT_HELLBURN)) {
				M_TryH2HHit(m, dPlayer[oldx][oldy] - 1, 500, Monst->mMinDamage2, Monst->mMaxDamage2);
				if (pnum == dPlayer[oldx][oldy] - 1 && (Monst->MType->mtype < MT_NSNAKE || Monst->MType->mtype > MT_GSNAKE)) {
					if (plr[pnum]._pmode != 7 && plr[pnum]._pmode != 8)
						StartPlrHit(pnum, 0, TRUE);
					newx = oldx + offset_x[Monst->_mdir];
					newy = oldy + offset_y[Monst->_mdir];
					if (PosOkPlayer(pnum, newx, newy)) {
						plr[pnum]._px = newx;
						plr[pnum]._py = newy;
						FixPlayerLocation(pnum, plr[pnum]._pdir);
						FixPlrWalkTags(pnum);
						dPlayer[newx][newy] = pnum + 1;
						SetPlayerOld(pnum);
					}
				}
			}
		}
	} else {
		if (dMonster[oldx][oldy] > 0) {
			if (Monst->MType->mtype != MT_GLOOM && (Monst->MType->mtype < MT_INCIN || Monst->MType->mtype > MT_HELLBURN)) {
				M_TryM2MHit(m, dMonster[oldx][oldy] - 1, 500, Monst->mMinDamage2, Monst->mMaxDamage2);
				if (Monst->MType->mtype < MT_NSNAKE || Monst->MType->mtype > MT_GSNAKE) {
					newx = oldx + offset_x[Monst->_mdir];
					newy = oldy + offset_y[Monst->_mdir];
					if (PosOkMonst(dMonster[oldx][oldy] - 1, newx, newy)) {
						m = dMonster[oldx][oldy];
						dMonster[newx][newy] = m;
						dMonster[oldx][oldy] = 0;
						m--;
						monster[m]._mx = newx;
						monster[m]._mfutx = newx;
						monster[m]._my = newy;
						monster[m]._mfuty = newy;
					}
				}
			}
		}
	}
}

BOOL PosOkMonst(int i, int x, int y)
{
	int oi, mi, j;
	BOOL ret, fire;

	fire = FALSE;
	ret = !SolidLoc(x, y) && !dPlayer[x][y] && !dMonster[x][y];
	if (ret && dObject[x][y]) {
		oi = dObject[x][y] > 0 ? dObject[x][y] - 1 : -(dObject[x][y] + 1);
		if (object[oi]._oSolidFlag)
			ret = FALSE;
	}

	if (ret && dMissile[x][y] && i >= 0) {
		mi = dMissile[x][y];
		if (mi > 0) {
			if (missile[mi - 1]._mitype == MIS_FIREWALL) { // BUGFIX: Change 'mi' to 'mi - 1' (fixed)
				fire = TRUE;
			} else {
				for (j = 0; j < nummissiles; j++) {
					if (missile[missileactive[j]]._mitype == MIS_FIREWALL)
						fire = TRUE;
				}
			}
		}
		if (fire && (!(monster[i].mMagicRes & IMUNE_FIRE) || monster[i].MType->mtype == MT_DIABLO))
			ret = FALSE;
	}

	return ret;
}

BOOL PosOkMonst2(int i, int x, int y)
{
	int oi, mi, j;
	BOOL ret, fire;

	fire = FALSE;
	ret = !SolidLoc(x, y);
	if (ret && dObject[x][y]) {
		oi = dObject[x][y] > 0 ? dObject[x][y] - 1 : -(dObject[x][y] + 1);
		if (object[oi]._oSolidFlag)
			ret = FALSE;
	}

	if (ret && dMissile[x][y] && i >= 0) {
		mi = dMissile[x][y];
		if (mi > 0) {
			if (missile[mi - 1]._mitype == MIS_FIREWALL) { // BUGFIX: Change 'mi' to 'mi - 1' (fixed)
				fire = TRUE;
			} else {
				for (j = 0; j < nummissiles; j++) {
					if (missile[missileactive[j]]._mitype == MIS_FIREWALL)
						fire = TRUE;
				}
			}
		}
		if (fire && (!(monster[i].mMagicRes & IMUNE_FIRE) || monster[i].MType->mtype == MT_DIABLO))
			ret = FALSE;
	}

	return ret;
}

BOOL PosOkMonst3(int i, int x, int y)
{
	int j, oi, objtype, mi;
	BOOL ret, fire, isdoor;

	fire = FALSE;
	ret = TRUE;
	isdoor = FALSE;

	if (ret && dObject[x][y] != 0) {
		oi = dObject[x][y] > 0 ? dObject[x][y] - 1 : -(dObject[x][y] + 1);
		objtype = object[oi]._otype;
		isdoor = objtype == OBJ_L1LDOOR || objtype == OBJ_L1RDOOR
		    || objtype == OBJ_L2LDOOR || objtype == OBJ_L2RDOOR
		    || objtype == OBJ_L3LDOOR || objtype == OBJ_L3RDOOR;
		if (object[oi]._oSolidFlag && !isdoor) {
			ret = FALSE;
		}
	}
	if (ret) {
		ret = (!SolidLoc(x, y) || isdoor) && dPlayer[x][y] == 0 && dMonster[x][y] == 0;
	}
	if (ret && dMissile[x][y] != 0 && i >= 0) {
		mi = dMissile[x][y];
		if (mi > 0) {
			if (missile[mi - 1]._mitype == MIS_FIREWALL) { // BUGFIX: Change 'mi' to 'mi - 1' (fixed)
				fire = TRUE;
			} else {
				for (j = 0; j < nummissiles; j++) {
					mi = missileactive[j];
					if (missile[mi]._mitype == MIS_FIREWALL) {
						fire = TRUE;
					}
				}
			}
		}
		if (fire && (!(monster[i].mMagicRes & IMUNE_FIRE) || monster[i].MType->mtype == MT_DIABLO)) {
			ret = FALSE;
		}
	}

	return ret;
}

BOOL IsSkel(int mt)
{
	return mt >= MT_WSKELAX && mt <= MT_XSKELAX
	    || mt >= MT_WSKELBW && mt <= MT_XSKELBW
	    || mt >= MT_WSKELSD && mt <= MT_XSKELSD;
}

BOOL IsGoat(int mt)
{
	return mt >= MT_NGOATMC && mt <= MT_GGOATMC
	    || mt >= MT_NGOATBW && mt <= MT_GGOATBW;
}

int M_SpawnSkel(int x, int y, int dir)
{
	int i, j, skeltypes, skel;

	j = 0;
	for (i = 0; i < nummtypes; i++) {
		if (IsSkel(Monsters[i].mtype))
			j++;
	}

	if (j) {
		skeltypes = random_(136, j);
		j = 0;
		for (i = 0; i < nummtypes && j <= skeltypes; i++) {
			if (IsSkel(Monsters[i].mtype))
				j++;
		}
		skel = AddMonster(x, y, dir, i - 1, TRUE);
		if (skel != -1)
			M_StartSpStand(skel, dir);

		return skel;
	}

	return -1;
}

void ActivateSpawn(int i, int x, int y, int dir)
{
	dMonster[x][y] = i + 1;
	monster[i]._mx = x;
	monster[i]._my = y;
	monster[i]._mfutx = x;
	monster[i]._mfuty = y;
	monster[i]._moldx = x;
	monster[i]._moldy = y;
	M_StartSpStand(i, dir);
}

BOOL SpawnSkeleton(int ii, int x, int y)
{
	int dx, dy, xx, yy, dir, j, k, rs;
	BOOL savail;
	int monstok[3][3];

	if (ii == -1)
		return FALSE;

	if (PosOkMonst(-1, x, y)) {
		dir = GetDirection(x, y, x, y);
		ActivateSpawn(ii, x, y, dir);
		return TRUE;
	}

	savail = FALSE;
	yy = 0;
	for (j = y - 1; j <= y + 1; j++) {
		xx = 0;
		for (k = x - 1; k <= x + 1; k++) {
			monstok[xx][yy] = PosOkMonst(-1, k, j);
			savail |= monstok[xx][yy];
			xx++;
		}
		yy++;
	}
	if (!savail) {
		return FALSE;
	}

	rs = random_(137, 15) + 1;
	xx = 0;
	yy = 0;
	while (rs > 0) {
		if (monstok[xx][yy])
			rs--;
		if (rs > 0) {
			xx++;
			if (xx == 3) {
				xx = 0;
				yy++;
				if (yy == 3)
					yy = 0;
			}
		}
	}

	dx = x - 1 + xx;
	dy = y - 1 + yy;
	dir = GetDirection(dx, dy, x, y);
	ActivateSpawn(ii, dx, dy, dir);

	return TRUE;
}

int PreSpawnSkeleton()
{
	int i, j, skeltypes, skel;

	j = 0;

	for (i = 0; i < nummtypes; i++) {
		if (IsSkel(Monsters[i].mtype))
			j++;
	}

	if (j) {
		skeltypes = random_(136, j);
		j = 0;
		for (i = 0; i < nummtypes && j <= skeltypes; i++) {
			if (IsSkel(Monsters[i].mtype))
				j++;
		}
		skel = AddMonster(0, 0, 0, i - 1, FALSE);
		if (skel != -1)
			M_StartStand(skel, 0);

		return skel;
	}

	return -1;
}

void TalktoMonster(int i)
{
	MonsterStruct *Monst;
	int pnum, itm;

	if ((DWORD)i >= MAXMONSTERS)
		app_fatal("TalktoMonster: Invalid monster %d", i);

	Monst = &monster[i];
	pnum = Monst->_menemy;
	Monst->_mmode = MM_TALK;
	if (Monst->_mAi == AI_SNOTSPIL || Monst->_mAi == AI_LACHDAN) {
		if (QuestStatus(Q_LTBANNER) && quests[Q_LTBANNER]._qvar1 == 2 && PlrHasItem(pnum, IDI_BANNER, &itm)) {
			RemoveInvItem(pnum, itm);
			quests[Q_LTBANNER]._qactive = QUEST_DONE;
			Monst->mtalkmsg = TEXT_BANNER12;
			Monst->_mgoal = MGOAL_INQUIRING;
		}
		if (QuestStatus(Q_VEIL) && Monst->mtalkmsg >= TEXT_VEIL9) {
			if (PlrHasItem(pnum, IDI_GLDNELIX, &itm)) {
				RemoveInvItem(pnum, itm);
				Monst->mtalkmsg = TEXT_VEIL11;
				Monst->_mgoal = MGOAL_INQUIRING;
			}
		}
	}
}

void SpawnGolum(int i, int x, int y, int mi)
{
	if ((DWORD)i >= MAXMONSTERS)
		app_fatal("SpawnGolum: Invalid monster %d", i);

	dMonster[x][y] = i + 1;
	monster[i]._mx = x;
	monster[i]._my = y;
	monster[i]._mfutx = x;
	monster[i]._mfuty = y;
	monster[i]._moldx = x;
	monster[i]._moldy = y;
	monster[i]._pathcount = 0;
	monster[i]._mFlags |= MFLAG_GOLEM;
	monster[i].mArmorClass = 25;
	monster[i]._mmaxhp = 2 * (320 * missile[mi]._mispllvl + plr[i]._pMaxMana / 3);
	monster[i]._mhitpoints = monster[i]._mmaxhp;
	monster[i].mHit = 5 * (missile[mi]._mispllvl + 8) + 2 * plr[i]._pLevel;
	monster[i].mMinDamage = 2 * (missile[mi]._mispllvl + 4);
	monster[i].mMaxDamage = 2 * (missile[mi]._mispllvl + 8);
	M_StartSpStand(i, 0);
	M_Enemy(i);
	if (i == myplr) {
		NetSendCmdGolem(
		    monster[i]._mx,
		    monster[i]._my,
		    monster[i]._mdir,
		    monster[i]._menemy,
		    monster[i]._mhitpoints,
		    currlevel);
	}
}

BOOL CanTalkToMonst(int m)
{
	if ((DWORD)m >= MAXMONSTERS) {
		app_fatal("CanTalkToMonst: Invalid monster %d", m);
	}

	if (monster[m]._mgoal == MGOAL_INQUIRING) {
		return TRUE;
	}

	return monster[m]._mgoal == MGOAL_TALKING;
}

BOOL CheckMonsterHit(int m, BOOL *ret)
{
	if ((DWORD)m >= MAXMONSTERS) {
		app_fatal("CheckMonsterHit: Invalid monster %d", m);
	}

	if (monster[m]._mAi == AI_GARG && monster[m]._mFlags & MFLAG_ALLOW_SPECIAL) {
		monster[m]._mFlags &= ~MFLAG_ALLOW_SPECIAL;
		monster[m]._mmode = MM_SATTACK;
		*ret = TRUE;
		return TRUE;
	}

	if (monster[m].MType->mtype >= MT_COUNSLR && monster[m].MType->mtype <= MT_ADVOCATE) {
		if (monster[m]._mgoal != MGOAL_NORMAL) {
			*ret = FALSE;
			return TRUE;
		}
	}

	return FALSE;
}

int encode_enemy(int m)
{
	if (monster[m]._mFlags & MFLAG_TARGETS_MONSTER)
		return monster[m]._menemy + MAX_PLRS;
	else
		return monster[m]._menemy;
}

void decode_enemy(int m, int enemy)
{
	if (enemy < MAX_PLRS) {
		monster[m]._mFlags &= ~MFLAG_TARGETS_MONSTER;
		monster[m]._menemy = enemy;
		monster[m]._menemyx = plr[enemy]._pfutx;
		monster[m]._menemyy = plr[enemy]._pfuty;
	} else {
		monster[m]._mFlags |= MFLAG_TARGETS_MONSTER;
		enemy -= MAX_PLRS;
		monster[m]._menemy = enemy;
		monster[m]._menemyx = monster[enemy]._mfutx;
		monster[m]._menemyy = monster[enemy]._mfuty;
	}
}

DEVILUTION_END_NAMESPACE
<|MERGE_RESOLUTION|>--- conflicted
+++ resolved
@@ -1626,11 +1626,6 @@
 
 	if (pnum >= 0)
 		Monst->mWhoHit |= 1 << pnum;
-<<<<<<< HEAD
-=======
-	if (pnum < MAX_PLRS && i > MAX_PLRS) /// BUGFIX: i >= MAX_PLRS
-		AddPlrMonstExper(Monst->mLevel, Monst->mExp, Monst->mWhoHit);
->>>>>>> 1a43a190
 	monstkills[Monst->MType->mtype]++;
 	Monst->_mhitpoints = 0;
 	if (i >= MAX_PLRS) { // golems should not spawn items or give xp
@@ -5538,4 +5533,4 @@
 	}
 }
 
-DEVILUTION_END_NAMESPACE
+DEVILUTION_END_NAMESPACE