/**
 * @file items.cpp
 *
 * Implementation of item functionality.
 */
#include "items.h"

#include <algorithm>
#include <bitset>
#include <climits>
#include <cstdint>

#include <fmt/format.h>

#include "cursor.h"
#include "doom.h"
#include "dx.h"
#include "engine/cel_sprite.hpp"
#include "engine/load_cel.hpp"
#include "engine/random.hpp"
#include "engine/render/cel_render.hpp"
#include "engine/render/text_render.hpp"
#include "init.h"
#include "lighting.h"
#include "missiles.h"
#include "options.h"
#include "stores.h"
#include "utils/language.h"
#include "utils/math.h"
#include "utils/stdcompat/algorithm.hpp"

namespace devilution {
namespace {
std::optional<CelSprite> itemanims[ITEMTYPES];

} // namespace

enum anim_armor_id : uint8_t {
	// clang-format off
	ANIM_ID_LIGHT_ARMOR  = 0,
	ANIM_ID_MEDIUM_ARMOR = 1 << 4,
	ANIM_ID_HEAVY_ARMOR  = 1 << 5,
	// clang-format on
};

int itemactive[MAXITEMS];
bool uitemflag;
int itemavail[MAXITEMS];
ItemStruct curruitem;
ItemGetRecordStruct itemrecord[MAXITEMS];
/** Contains the items on ground in the current game. */
ItemStruct items[MAXITEMS + 1];
bool itemhold[3][3];
CornerStoneStruct CornerStone;
<<<<<<< HEAD
bool UniqueItemFlags[128];
=======
#endif
BYTE *itemanims[ITEMTYPES];
BOOL UniqueItemFlag[128];
#ifdef HELLFIRE
int auricGold = GOLD_MAX_LIMIT * 2;
#endif
>>>>>>> e426c38a
int numitems;
int gnNumGetRecords;

/* data */

int OilLevels[] = { 1, 10, 1, 10, 4, 1, 5, 17, 1, 10 };
int OilValues[] = { 500, 2500, 500, 2500, 1500, 100, 2500, 15000, 500, 2500 };
item_misc_id OilMagic[] = {
	IMISC_OILACC,
	IMISC_OILMAST,
	IMISC_OILSHARP,
	IMISC_OILDEATH,
	IMISC_OILSKILL,
	IMISC_OILBSMTH,
	IMISC_OILFORT,
	IMISC_OILPERM,
	IMISC_OILHARD,
	IMISC_OILIMP,
};
char OilNames[10][25] = {
	N_("Oil of Accuracy"),
	N_("Oil of Mastery"),
	N_("Oil of Sharpness"),
	N_("Oil of Death"),
	N_("Oil of Skill"),
	N_("Blacksmith Oil"),
	N_("Oil of Fortitude"),
	N_("Oil of Permanence"),
	N_("Oil of Hardening"),
	N_("Oil of Imperviousness")
};
int MaxGold = GOLD_MAX_LIMIT;

/** Maps from item_cursor_graphic to in-memory item type. */
BYTE ItemCAnimTbl[] = {
	20, 16, 16, 16, 4, 4, 4, 12, 12, 12,
	12, 12, 12, 12, 12, 21, 21, 25, 12, 28,
	28, 28, 38, 38, 38, 32, 38, 38, 38, 24,
	24, 26, 2, 25, 22, 23, 24, 25, 27, 27,
	29, 0, 0, 0, 12, 12, 12, 12, 12, 0,
	8, 8, 0, 8, 8, 8, 8, 8, 8, 6,
	8, 8, 8, 6, 8, 8, 6, 8, 8, 6,
	6, 6, 8, 8, 8, 5, 9, 13, 13, 13,
	5, 5, 5, 15, 5, 5, 18, 18, 18, 30,
	5, 5, 14, 5, 14, 13, 16, 18, 5, 5,
	7, 1, 3, 17, 1, 15, 10, 14, 3, 11,
	8, 0, 1, 7, 0, 7, 15, 7, 3, 3,
	3, 6, 6, 11, 11, 11, 31, 14, 14, 14,
	6, 6, 7, 3, 8, 14, 0, 14, 14, 0,
	33, 1, 1, 1, 1, 1, 7, 7, 7, 14,
	14, 17, 17, 17, 0, 34, 1, 0, 3, 17,
	8, 8, 6, 1, 3, 3, 11, 3, 12, 12,
	12, 12, 12, 12, 12, 12, 12, 12, 12, 12,
	12, 12, 12, 12, 12, 12, 12, 35, 39, 36,
	36, 36, 37, 38, 38, 38, 38, 38, 41, 42,
	8, 8, 8, 17, 0, 6, 8, 11, 11, 3,
	3, 1, 6, 6, 6, 1, 8, 6, 11, 3,
	6, 8, 1, 6, 6, 17, 40, 0, 0
};
/** Map of item type .cel file names. */
const char *const ItemDropNames[] = {
	"Armor2",
	"Axe",
	"FBttle",
	"Bow",
	"GoldFlip",
	"Helmut",
	"Mace",
	"Shield",
	"SwrdFlip",
	"Rock",
	"Cleaver",
	"Staff",
	"Ring",
	"CrownF",
	"LArmor",
	"WShield",
	"Scroll",
	"FPlateAr",
	"FBook",
	"Food",
	"FBttleBB",
	"FBttleDY",
	"FBttleOR",
	"FBttleBR",
	"FBttleBL",
	"FBttleBY",
	"FBttleWH",
	"FBttleDB",
	"FEar",
	"FBrain",
	"FMush",
	"Innsign",
	"Bldstn",
	"Fanvil",
	"FLazStaf",
	"bombs1",
	"halfps1",
	"wholeps1",
	"runes1",
	"teddys1",
	"cows1",
	"donkys1",
	"mooses1",
};
/** Maps of item drop animation length. */
BYTE ItemAnimLs[] = {
	15,
	13,
	16,
	13,
	10,
	13,
	13,
	13,
	13,
	10,
	13,
	13,
	13,
	13,
	13,
	13,
	13,
	13,
	13,
	1,
	16,
	16,
	16,
	16,
	16,
	16,
	16,
	16,
	13,
	12,
	12,
	13,
	13,
	13,
	8,
	10,
	16,
	16,
	10,
	10,
	15,
	15,
	15,
};
/** Maps of drop sounds effect of dropping the item on ground. */
_sfx_id ItemDropSnds[] = {
	IS_FHARM,
	IS_FAXE,
	IS_FPOT,
	IS_FBOW,
	IS_GOLD,
	IS_FCAP,
	IS_FSWOR,
	IS_FSHLD,
	IS_FSWOR,
	IS_FROCK,
	IS_FAXE,
	IS_FSTAF,
	IS_FRING,
	IS_FCAP,
	IS_FLARM,
	IS_FSHLD,
	IS_FSCRL,
	IS_FHARM,
	IS_FBOOK,
	IS_FLARM,
	IS_FPOT,
	IS_FPOT,
	IS_FPOT,
	IS_FPOT,
	IS_FPOT,
	IS_FPOT,
	IS_FPOT,
	IS_FPOT,
	IS_FBODY,
	IS_FBODY,
	IS_FMUSH,
	IS_ISIGN,
	IS_FBLST,
	IS_FANVL,
	IS_FSTAF,
	IS_FROCK,
	IS_FSCRL,
	IS_FSCRL,
	IS_FROCK,
	IS_FMUSH,
	IS_FHARM,
	IS_FLARM,
	IS_FLARM,
};
/** Maps of drop sounds effect of placing the item in the inventory. */
_sfx_id ItemInvSnds[] = {
	IS_IHARM,
	IS_IAXE,
	IS_IPOT,
	IS_IBOW,
	IS_GOLD,
	IS_ICAP,
	IS_ISWORD,
	IS_ISHIEL,
	IS_ISWORD,
	IS_IROCK,
	IS_IAXE,
	IS_ISTAF,
	IS_IRING,
	IS_ICAP,
	IS_ILARM,
	IS_ISHIEL,
	IS_ISCROL,
	IS_IHARM,
	IS_IBOOK,
	IS_IHARM,
	IS_IPOT,
	IS_IPOT,
	IS_IPOT,
	IS_IPOT,
	IS_IPOT,
	IS_IPOT,
	IS_IPOT,
	IS_IPOT,
	IS_IBODY,
	IS_IBODY,
	IS_IMUSH,
	IS_ISIGN,
	IS_IBLST,
	IS_IANVL,
	IS_ISTAF,
	IS_IROCK,
	IS_ISCROL,
	IS_ISCROL,
	IS_IROCK,
	IS_IMUSH,
	IS_IHARM,
	IS_ILARM,
	IS_ILARM,
};
<<<<<<< HEAD
=======
#ifdef HELLFIRE
char *CornerStoneRegKey = "SItem";
#endif
/** Specifies the current Y-coordinate used for validation of items on ground. */
int idoppely = 16;
>>>>>>> e426c38a
/** Maps from Griswold premium item number to a quality level delta as added to the base quality level. */
int premiumlvladd[] = {
	// clang-format off
	-1,
	-1,
	 0,
	 0,
	 1,
	 2,
	// clang-format on
};
/** Maps from Griswold premium item number to a quality level delta as added to the base quality level. */
int premiumLvlAddHellfire[] = {
	// clang-format off
	-1,
	-1,
	-1,
	 0,
	 0,
	 0,
	 0,
	 1,
	 1,
	 1,
	 1,
	 2,
	 2,
	 3,
	 3,
	// clang-format on
};

bool IsItemAvailable(int i)
{
	if (gbIsSpawn) {
		if (i >= 62 && i <= 71)
			return false; // Medium and heavy armors
		if (i == 105 || i == 107 || i == 108 || i == 110 || i == 111 || i == 113)
			return false; // Unavailable scrolls
	}

	if (gbIsHellfire)
		return true;

	return (
	           i != IDI_MAPOFDOOM                   // Cathedral Map
	           && i != IDI_LGTFORGE                 // Bovine Plate
	           && (i < IDI_OIL || i > IDI_GREYSUIT) // Hellfire exclusive items
	           && (i < 83 || i > 86)                // Oils
	           && i != 92                           // Scroll of Search
	           && (i < 161 || i > 165)              // Runes
	           && i != IDI_SORCERER                 // Short Staff of Mana
	           )
	    || (
	        // Bard items are technically Hellfire-exclusive
	        // but are just normal items with adjusted stats.
	        sgOptions.Gameplay.bTestBard && (i == IDI_BARDSWORD || i == IDI_BARDDAGGER));
}

BYTE GetOutlineColor(const ItemStruct &item, bool checkReq)
{
	if (checkReq && !item._iStatFlag)
		return ICOL_RED;
	if (item._itype == ITYPE_GOLD)
		return ICOL_YELLOW;
	if (item._iMagical == ITEM_QUALITY_MAGIC)
		return ICOL_BLUE;
	if (item._iMagical == ITEM_QUALITY_UNIQUE)
		return ICOL_YELLOW;

	return ICOL_WHITE;
}

bool IsUniqueAvailable(int i)
{
	return gbIsHellfire || i <= 89;
}

static bool IsPrefixValidForItemType(int i, int flgs)
{
	int PLIType = PL_Prefix[i].PLIType;

	if (!gbIsHellfire) {
		if (i > 82)
			return false;

		if (i >= 12 && i <= 20)
			PLIType &= ~PLT_STAFF;
	}

	return (flgs & PLIType) != 0;
}

static bool IsSuffixValidForItemType(int i, int flgs)
{
	int PLIType = PL_Suffix[i].PLIType;

	if (!gbIsHellfire) {
		if (i > 94)
			return false;

		if ((i >= 0 && i <= 1)
		    || (i >= 14 && i <= 15)
		    || (i >= 21 && i <= 22)
		    || (i >= 34 && i <= 36)
		    || (i >= 41 && i <= 44)
		    || (i >= 60 && i <= 63))
			PLIType &= ~PLT_STAFF;
	}

	return (flgs & PLIType) != 0;
}

int items_get_currlevel()
{
	int lvl;

	lvl = currlevel;
	if (currlevel >= 17 && currlevel <= 20)
		lvl = currlevel - 8;
	if (currlevel >= 21 && currlevel <= 24)
		lvl = currlevel - 7;

	return lvl;
}

void InitItemGFX()
{
	char arglist[64];

	int itemTypes = gbIsHellfire ? ITEMTYPES : 35;
	for (int i = 0; i < itemTypes; i++) {
		sprintf(arglist, "Items\\%s.CEL", ItemDropNames[i]);
		itemanims[i] = LoadCel(arglist, ItemAnimWidth);
	}
	memset(UniqueItemFlags, 0, sizeof(UniqueItemFlags));
}

bool ItemPlace(Point position)
{
	if (dMonster[position.x][position.y] != 0)
		return false;
	if (dPlayer[position.x][position.y] != 0)
		return false;
	if (dItem[position.x][position.y] != 0)
		return false;
	if (dObject[position.x][position.y] != 0)
		return false;
	if ((dFlags[position.x][position.y] & BFLAG_POPULATED) != 0)
		return false;
	if (nSolidTable[dPiece[position.x][position.y]])
		return false;

	return true;
}

Point GetRandomAvailableItemPosition()
{
	Point position = {};
	do {
		position = Point { GenerateRnd(80), GenerateRnd(80) } + Displacement { 16, 16 };
	} while (!ItemPlace(position));

	return position;
}

void AddInitItems()
{
	int curlv = items_get_currlevel();
<<<<<<< HEAD
	int rnd = GenerateRnd(3) + 3;
	for (int j = 0; j < rnd; j++) {
		int ii = AllocateItem();

		Point position = GetRandomAvailableItemPosition();
		items[ii].position = position;

		dItem[position.x][position.y] = ii + 1;

		items[ii]._iSeed = AdvanceRndSeed();

		if (GenerateRnd(2) != 0)
			GetItemAttrs(ii, IDI_HEAL, curlv);
		else
			GetItemAttrs(ii, IDI_MANA, curlv);

		items[ii]._iCreateInfo = curlv | CF_PREGEN;
		SetupItem(ii);
		items[ii].AnimInfo.CurrentFrame = items[ii].AnimInfo.NumberOfFrames;
		items[ii]._iAnimFlag = false;
		items[ii]._iSelFlag = 1;
		DeltaAddItem(ii);
	}
}

static void items_42390F()
=======
#endif
	rnd = random_(11, 3) + 3;
	for (j = 0; j < rnd; j++) {
		i = itemavail[0];
		itemavail[0] = itemavail[MAXITEMS - numitems - 1];
		itemactive[numitems] = i;
		x = random_(12, 80) + 16;
		y = random_(12, 80) + 16;
		while (!ItemPlace(x, y)) {
			x = random_(12, 80) + 16;
			y = random_(12, 80) + 16;
		}
		item[i]._ix = x;
		item[i]._iy = y;
		dItem[x][y] = i + 1;
		item[i]._iSeed = GetRndSeed();
		SetRndSeed(item[i]._iSeed);
#ifdef HELLFIRE
		if (random_(12, 2) != 0)
			GetItemAttrs(i, IDI_HEAL, curlv);
		else
			GetItemAttrs(i, IDI_MANA, curlv);
		item[i]._iCreateInfo = curlv + CF_PREGEN;
#else
		if (random_(12, 2) != 0)
			GetItemAttrs(i, IDI_HEAL, currlevel);
		else
			GetItemAttrs(i, IDI_MANA, currlevel);
		item[i]._iCreateInfo = currlevel + CF_PREGEN;
#endif
		SetupItem(i);
		item[i]._iAnimFrame = item[i]._iAnimLen;
		item[i]._iAnimFlag = FALSE;
		item[i]._iSelFlag = 1;
		DeltaAddItem(i);
		numitems++;
	}
}

#ifdef HELLFIRE
static void SpawnNote()
>>>>>>> e426c38a
{
	int id;

	switch (currlevel) {
	case 22:
		id = IDI_NOTE2;
		break;
	case 23:
		id = IDI_NOTE3;
		break;
	default:
		id = IDI_NOTE1;
		break;
	}

	Point position = GetRandomAvailableItemPosition();
	SpawnQuestItem(id, position, 0, 1);
}

void InitItems()
{
	int i;

	memset(&items[0], 0, sizeof(*items));
	GetItemAttrs(0, IDI_GOLD, 1);
	golditem = items[0];
	golditem._iStatFlag = true;
	numitems = 0;

	for (i = 0; i < MAXITEMS; i++) {
<<<<<<< HEAD
		items[i]._itype = ITYPE_NONE;
		items[i].position = { 0, 0 };
		items[i]._iAnimFlag = false;
		items[i]._iSelFlag = 0;
		items[i]._iIdentified = false;
		items[i]._iPostDraw = false;
=======
		item[i]._itype = ITYPE_MISC; // BUGFIX Should be ITYPE_NONE
		item[i]._ix = 0;
		item[i]._iy = 0;
		item[i]._iAnimFlag = FALSE;
		item[i]._iSelFlag = 0;
		item[i]._iIdentified = FALSE;
		item[i]._iPostDraw = FALSE;
>>>>>>> e426c38a
	}

	for (i = 0; i < MAXITEMS; i++) {
		itemavail[i] = i;
		itemactive[i] = 0;
	}

	if (!setlevel) {
		AdvanceRndSeed(); /* unused */
		if (QuestStatus(Q_ROCK))
			SpawnRock();
		if (QuestStatus(Q_ANVIL))
			SpawnQuestItem(IDI_ANVIL, { 2 * setpc_x + 27, 2 * setpc_y + 27 }, 0, 1);
		if (sgGameInitInfo.bCowQuest != 0 && currlevel == 20)
			SpawnQuestItem(IDI_BROWNSUIT, { 25, 25 }, 3, 1);
		if (sgGameInitInfo.bCowQuest != 0 && currlevel == 19)
			SpawnQuestItem(IDI_GREYSUIT, { 25, 25 }, 3, 1);
		if (currlevel > 0 && currlevel < 16)
			AddInitItems();
		if (currlevel >= 21 && currlevel <= 23)
<<<<<<< HEAD
			items_42390F();
=======
			SpawnNote();
#endif
>>>>>>> e426c38a
	}

	uitemflag = false;
}

void CalcPlrItemVals(int playerId, bool Loadgfx)
{
	auto &player = plr[playerId];

	int mind = 0; // min damage
	int maxd = 0; // max damage
	int tac = 0;  // accuracy

	int g;
	int i;

	int bdam = 0;   // bonus damage
	int btohit = 0; // bonus chance to hit
	int bac = 0;    // bonus accuracy

	int iflgs = ISPL_NONE; // item_special_effect flags

	int pDamAcFlags = 0;

	int sadd = 0; // added strength
	int madd = 0; // added magic
	int dadd = 0; // added dexterity
	int vadd = 0; // added vitality

	uint64_t spl = 0; // bitarray for all enabled/active spells

	int fr = 0; // fire resistance
	int lr = 0; // lightning resistance
	int mr = 0; // magic resistance

	int dmod = 0; // bonus damage mod?
	int ghit = 0; // increased damage from enemies

	int lrad = 10; // light radius

	int ihp = 0;   // increased HP
	int imana = 0; // increased mana

	int spllvladd = 0; // increased spell level
	int enac = 0;      // enhanced accuracy

	int fmin = 0; // minimum fire damage
	int fmax = 0; // maximum fire damage
	int lmin = 0; // minimum lightning damage
	int lmax = 0; // maximum lightning damage

	for (i = 0; i < NUM_INVLOC; i++) {
		ItemStruct *itm = &player.InvBody[i];
		if (!itm->isEmpty() && itm->_iStatFlag) {

			mind += itm->_iMinDam;
			maxd += itm->_iMaxDam;
			tac += itm->_iAC;

			if (itm->_iSpell != SPL_NULL) {
				spl |= GetSpellBitmask(itm->_iSpell);
			}

			if (itm->_iMagical == ITEM_QUALITY_NORMAL || itm->_iIdentified) {
				bdam += itm->_iPLDam;
				btohit += itm->_iPLToHit;
				if (itm->_iPLAC != 0) {
					int tmpac = itm->_iAC;
					tmpac *= itm->_iPLAC;
					tmpac /= 100;
					if (tmpac == 0)
						tmpac = math::Sign(itm->_iPLAC);
					bac += tmpac;
				}
				iflgs |= itm->_iFlags;
				pDamAcFlags |= itm->_iDamAcFlags;
				sadd += itm->_iPLStr;
				madd += itm->_iPLMag;
				dadd += itm->_iPLDex;
				vadd += itm->_iPLVit;
				fr += itm->_iPLFR;
				lr += itm->_iPLLR;
				mr += itm->_iPLMR;
				dmod += itm->_iPLDamMod;
				ghit += itm->_iPLGetHit;
				lrad += itm->_iPLLight;
				ihp += itm->_iPLHP;
				imana += itm->_iPLMana;
				spllvladd += itm->_iSplLvlAdd;
				enac += itm->_iPLEnAc;
				fmin += itm->_iFMinDam;
				fmax += itm->_iFMaxDam;
				lmin += itm->_iLMinDam;
				lmax += itm->_iLMaxDam;
			}
		}
	}

	if (mind == 0 && maxd == 0) {
		mind = 1;
		maxd = 1;

		if (player.InvBody[INVLOC_HAND_LEFT]._itype == ITYPE_SHIELD && player.InvBody[INVLOC_HAND_LEFT]._iStatFlag) {
			maxd = 3;
		}

		if (player.InvBody[INVLOC_HAND_RIGHT]._itype == ITYPE_SHIELD && player.InvBody[INVLOC_HAND_RIGHT]._iStatFlag) {
			maxd = 3;
		}

		if (player._pClass == HeroClass::Monk) {
			mind = std::max(mind, player._pLevel / 2);
			maxd = std::max(maxd, (int)player._pLevel);
		}
	}

	if ((player._pSpellFlags & 2) == 2) {
		sadd += 2 * player._pLevel;
		dadd += player._pLevel + player._pLevel / 2;
		vadd += 2 * player._pLevel;
	}
	if ((player._pSpellFlags & 4) == 4) {
		sadd -= 2 * player._pLevel;
		dadd -= player._pLevel + player._pLevel / 2;
		vadd -= 2 * player._pLevel;
	}

	player._pIMinDam = mind;
	player._pIMaxDam = maxd;
	player._pIAC = tac;
	player._pIBonusDam = bdam;
	player._pIBonusToHit = btohit;
	player._pIBonusAC = bac;
	player._pIFlags = iflgs;
	player.pDamAcFlags = pDamAcFlags;
	player._pIBonusDamMod = dmod;
	player._pIGetHit = ghit;

	lrad = clamp(lrad, 2, 15);

	if (player._pLightRad != lrad && playerId == myplr) {
		ChangeLightRadius(player._plid, lrad);
		ChangeVisionRadius(player._pvid, lrad);
		player._pLightRad = lrad;
	}

	player._pStrength = std::max(0, sadd + player._pBaseStr);
	player._pMagic = std::max(0, madd + player._pBaseMag);
	player._pDexterity = std::max(0, dadd + player._pBaseDex);
	player._pVitality = std::max(0, vadd + player._pBaseVit);

	if (player._pClass == HeroClass::Rogue) {
		player._pDamageMod = player._pLevel * (player._pStrength + player._pDexterity) / 200;
	} else if (player._pClass == HeroClass::Monk) {
		if (player.InvBody[INVLOC_HAND_LEFT]._itype != ITYPE_STAFF) {
			if (player.InvBody[INVLOC_HAND_RIGHT]._itype != ITYPE_STAFF && (!player.InvBody[INVLOC_HAND_LEFT].isEmpty() || !player.InvBody[INVLOC_HAND_RIGHT].isEmpty())) {
				player._pDamageMod = player._pLevel * (player._pStrength + player._pDexterity) / 300;
			} else {
				player._pDamageMod = player._pLevel * (player._pStrength + player._pDexterity) / 150;
			}
		} else {
			player._pDamageMod = player._pLevel * (player._pStrength + player._pDexterity) / 150;
		}
	} else if (player._pClass == HeroClass::Bard) {
		if (player.InvBody[INVLOC_HAND_LEFT]._itype == ITYPE_SWORD || player.InvBody[INVLOC_HAND_RIGHT]._itype == ITYPE_SWORD)
			player._pDamageMod = player._pLevel * (player._pStrength + player._pDexterity) / 150;
		else if (player.InvBody[INVLOC_HAND_LEFT]._itype == ITYPE_BOW || player.InvBody[INVLOC_HAND_RIGHT]._itype == ITYPE_BOW) {
			player._pDamageMod = player._pLevel * (player._pStrength + player._pDexterity) / 250;
		} else {
			player._pDamageMod = player._pLevel * player._pStrength / 100;
		}
	} else if (player._pClass == HeroClass::Barbarian) {

		if (player.InvBody[INVLOC_HAND_LEFT]._itype == ITYPE_AXE || player.InvBody[INVLOC_HAND_RIGHT]._itype == ITYPE_AXE) {
			player._pDamageMod = player._pLevel * player._pStrength / 75;
		} else if (player.InvBody[INVLOC_HAND_LEFT]._itype == ITYPE_MACE || player.InvBody[INVLOC_HAND_RIGHT]._itype == ITYPE_MACE) {
			player._pDamageMod = player._pLevel * player._pStrength / 75;
		} else if (player.InvBody[INVLOC_HAND_LEFT]._itype == ITYPE_BOW || player.InvBody[INVLOC_HAND_RIGHT]._itype == ITYPE_BOW) {
			player._pDamageMod = player._pLevel * player._pStrength / 300;
		} else {
			player._pDamageMod = player._pLevel * player._pStrength / 100;
		}

		if (player.InvBody[INVLOC_HAND_LEFT]._itype == ITYPE_SHIELD || player.InvBody[INVLOC_HAND_RIGHT]._itype == ITYPE_SHIELD) {
			if (player.InvBody[INVLOC_HAND_LEFT]._itype == ITYPE_SHIELD)
				player._pIAC -= player.InvBody[INVLOC_HAND_LEFT]._iAC / 2;
			else if (player.InvBody[INVLOC_HAND_RIGHT]._itype == ITYPE_SHIELD)
				player._pIAC -= player.InvBody[INVLOC_HAND_RIGHT]._iAC / 2;
		} else if (player.InvBody[INVLOC_HAND_LEFT]._itype != ITYPE_STAFF && player.InvBody[INVLOC_HAND_RIGHT]._itype != ITYPE_STAFF && player.InvBody[INVLOC_HAND_LEFT]._itype != ITYPE_BOW && player.InvBody[INVLOC_HAND_RIGHT]._itype != ITYPE_BOW) {
			player._pDamageMod += player._pLevel * player._pVitality / 100;
		}
		player._pIAC += player._pLevel / 4;
	} else {
		player._pDamageMod = player._pLevel * player._pStrength / 100;
	}

	player._pISpells = spl;

	EnsureValidReadiedSpell(player);

	player._pISplLvlAdd = spllvladd;
	player._pIEnAc = enac;

	if (player._pClass == HeroClass::Barbarian) {
		mr += player._pLevel;
		fr += player._pLevel;
		lr += player._pLevel;
	}

	if ((player._pSpellFlags & 4) == 4) {
		mr -= player._pLevel;
		fr -= player._pLevel;
		lr -= player._pLevel;
	}

	if ((iflgs & ISPL_ALLRESZERO) != 0) {
		// reset resistances to zero if the respective special effect is active
		mr = 0;
		fr = 0;
		lr = 0;
	}

	player._pMagResist = clamp(mr, 0, MAXRESIST);
	player._pFireResist = clamp(fr, 0, MAXRESIST);
	player._pLghtResist = clamp(lr, 0, MAXRESIST);

	if (player._pClass == HeroClass::Warrior) {
		vadd *= 2;
	} else if (player._pClass == HeroClass::Barbarian) {
		vadd += vadd;
		vadd += (vadd / 4);
	} else if (player._pClass == HeroClass::Rogue || player._pClass == HeroClass::Monk || player._pClass == HeroClass::Bard) {
		vadd += vadd / 2;
	}
	ihp += (vadd << 6); // BUGFIX: blood boil can cause negative shifts here (see line 757)

	if (player._pClass == HeroClass::Sorcerer) {
		madd *= 2;
	}
	if (player._pClass == HeroClass::Rogue || player._pClass == HeroClass::Monk) {
		madd += madd / 2;
	} else if (player._pClass == HeroClass::Bard) {
		madd += (madd / 4) + (madd / 2);
	}
	imana += (madd << 6);

	player._pMaxHP = ihp + player._pMaxHPBase;
	player._pHitPoints = std::min(ihp + player._pHPBase, player._pMaxHP);

	if (playerId == myplr && (player._pHitPoints >> 6) <= 0) {
		SetPlayerHitPoints(playerId, 0);
	}

	player._pMaxMana = imana + player._pMaxManaBase;
	player._pMana = std::min(imana + player._pManaBase, player._pMaxMana);

	player._pIFMinDam = fmin;
	player._pIFMaxDam = fmax;
	player._pILMinDam = lmin;
	player._pILMaxDam = lmax;

	player._pInfraFlag = (iflgs & ISPL_INFRAVISION) != 0;

	player._pBlockFlag = false;
	if (player._pClass == HeroClass::Monk) {
		if (player.InvBody[INVLOC_HAND_LEFT]._itype == ITYPE_STAFF && player.InvBody[INVLOC_HAND_LEFT]._iStatFlag) {
			player._pBlockFlag = true;
			player._pIFlags |= ISPL_FASTBLOCK;
		}
		if (player.InvBody[INVLOC_HAND_RIGHT]._itype == ITYPE_STAFF && player.InvBody[INVLOC_HAND_RIGHT]._iStatFlag) {
			player._pBlockFlag = true;
			player._pIFlags |= ISPL_FASTBLOCK;
		}
		if (player.InvBody[INVLOC_HAND_LEFT].isEmpty() && player.InvBody[INVLOC_HAND_RIGHT].isEmpty())
			player._pBlockFlag = true;
		if (player.InvBody[INVLOC_HAND_LEFT]._iClass == ICLASS_WEAPON && player.InvBody[INVLOC_HAND_LEFT]._iLoc != ILOC_TWOHAND && player.InvBody[INVLOC_HAND_RIGHT].isEmpty())
			player._pBlockFlag = true;
		if (player.InvBody[INVLOC_HAND_RIGHT]._iClass == ICLASS_WEAPON && player.InvBody[INVLOC_HAND_RIGHT]._iLoc != ILOC_TWOHAND && player.InvBody[INVLOC_HAND_LEFT].isEmpty())
			player._pBlockFlag = true;
	}
	player._pwtype = WT_MELEE;

	g = 0;

	if (!player.InvBody[INVLOC_HAND_LEFT].isEmpty()
	    && player.InvBody[INVLOC_HAND_LEFT]._iClass == ICLASS_WEAPON
	    && player.InvBody[INVLOC_HAND_LEFT]._iStatFlag) {
		g = player.InvBody[INVLOC_HAND_LEFT]._itype;
	}

	if (!player.InvBody[INVLOC_HAND_RIGHT].isEmpty()
	    && player.InvBody[INVLOC_HAND_RIGHT]._iClass == ICLASS_WEAPON
	    && player.InvBody[INVLOC_HAND_RIGHT]._iStatFlag) {
		g = player.InvBody[INVLOC_HAND_RIGHT]._itype;
	}

	switch (g) {
	case ITYPE_SWORD:
		g = ANIM_ID_SWORD;
		break;
	case ITYPE_AXE:
		g = ANIM_ID_AXE;
		break;
	case ITYPE_BOW:
		player._pwtype = WT_RANGED;
		g = ANIM_ID_BOW;
		break;
	case ITYPE_MACE:
		g = ANIM_ID_MACE;
		break;
	case ITYPE_STAFF:
		g = ANIM_ID_STAFF;
		break;
	}

	if (player.InvBody[INVLOC_HAND_LEFT]._itype == ITYPE_SHIELD && player.InvBody[INVLOC_HAND_LEFT]._iStatFlag) {
		player._pBlockFlag = true;
		g++;
	}
	if (player.InvBody[INVLOC_HAND_RIGHT]._itype == ITYPE_SHIELD && player.InvBody[INVLOC_HAND_RIGHT]._iStatFlag) {
		player._pBlockFlag = true;
		g++;
	}

	if (player.InvBody[INVLOC_CHEST]._itype == ITYPE_HARMOR && player.InvBody[INVLOC_CHEST]._iStatFlag) {
		if (player._pClass == HeroClass::Monk && player.InvBody[INVLOC_CHEST]._iMagical == ITEM_QUALITY_UNIQUE)
			player._pIAC += player._pLevel / 2;
		g += ANIM_ID_HEAVY_ARMOR;
	} else if (player.InvBody[INVLOC_CHEST]._itype == ITYPE_MARMOR && player.InvBody[INVLOC_CHEST]._iStatFlag) {
		if (player._pClass == HeroClass::Monk) {
			if (player.InvBody[INVLOC_CHEST]._iMagical == ITEM_QUALITY_UNIQUE)
				player._pIAC += player._pLevel * 2;
			else
				player._pIAC += player._pLevel / 2;
		}
		g += ANIM_ID_MEDIUM_ARMOR;
	} else if (player._pClass == HeroClass::Monk) {
		player._pIAC += player._pLevel * 2;
	}

	if (player._pgfxnum != g && Loadgfx) {
		player._pgfxnum = g;
		ResetPlayerGFX(player);
		SetPlrAnims(player);
		if (player._pmode == PM_STAND) {
			LoadPlrGFX(player, player_graphic::Stand);
			player.AnimInfo.ChangeAnimationData(&*player.AnimationData[static_cast<size_t>(player_graphic::Stand)].CelSpritesForDirections[player._pdir], player._pNFrames, 3);
		} else {
			LoadPlrGFX(player, player_graphic::Walk);
			player.AnimInfo.ChangeAnimationData(&*player.AnimationData[static_cast<size_t>(player_graphic::Walk)].CelSpritesForDirections[player._pdir], player._pWFrames, 0);
		}
	} else {
		player._pgfxnum = g;
	}

	if (player.InvBody[INVLOC_AMULET].isEmpty() || player.InvBody[INVLOC_AMULET].IDidx != IDI_AURIC) {
		int half = MaxGold;
		MaxGold = GOLD_MAX_LIMIT;

		if (half != MaxGold)
			StripTopGold(playerId);
	} else {
		MaxGold = GOLD_MAX_LIMIT * 2;
	}

	drawmanaflag = true;
	drawhpflag = true;
}

void CalcSelfItems(PlayerStruct &player)
{
	int sa = 0;
	int ma = 0;
	int da = 0;
	ItemStruct *pi = player.InvBody;
	for (int i = 0; i < NUM_INVLOC; i++, pi++) {
		if (!pi->isEmpty()) {
			pi->_iStatFlag = true;
			if (pi->_iIdentified) {
				sa += pi->_iPLStr;
				ma += pi->_iPLMag;
				da += pi->_iPLDex;
			}
		}
	}

	bool changeflag;
	do {
		changeflag = false;
		pi = player.InvBody;
		for (int i = 0; i < NUM_INVLOC; i++, pi++) {
			if (!pi->isEmpty() && pi->_iStatFlag) {
				bool sf = true;
				if (sa + player._pBaseStr < pi->_iMinStr)
					sf = false;
				if (ma + player._pBaseMag < pi->_iMinMag)
					sf = false;
				if (da + player._pBaseDex < pi->_iMinDex)
					sf = false;
				if (!sf) {
					changeflag = true;
					pi->_iStatFlag = false;
					if (pi->_iIdentified) {
						sa -= pi->_iPLStr;
						ma -= pi->_iPLMag;
						da -= pi->_iPLDex;
					}
				}
			}
		}
	} while (changeflag);
}

static bool ItemMinStats(const PlayerStruct &player, ItemStruct *x)
{
	if (player._pMagic < x->_iMinMag)
		return false;

	if (player._pStrength < x->_iMinStr)
		return false;

	if (player._pDexterity < x->_iMinDex)
		return false;

	return true;
}

void CalcPlrItemMin(PlayerStruct &player)
{
	for (int i = 0; i < player._pNumInv; i++) {
		auto &item = player.InvList[i];
		item._iStatFlag = ItemMinStats(player, &item);
	}

	for (auto &item : player.SpdList) {
		if (!item.isEmpty()) {
			item._iStatFlag = ItemMinStats(player, &item);
		}
	}
}

void CalcPlrBookVals(PlayerStruct &player)
{
	if (currlevel == 0) {
		for (int i = 1; !witchitem[i].isEmpty(); i++) {
			WitchBookLevel(i);
			witchitem[i]._iStatFlag = StoreStatOk(&witchitem[i]);
		}
	}

	for (int i = 0; i < player._pNumInv; i++) {
		if (player.InvList[i]._itype == ITYPE_MISC && player.InvList[i]._iMiscId == IMISC_BOOK) {
			player.InvList[i]._iMinMag = spelldata[player.InvList[i]._iSpell].sMinInt;
			int slvl = player._pSplLvl[player.InvList[i]._iSpell];

			while (slvl != 0) {
				player.InvList[i]._iMinMag += 20 * player.InvList[i]._iMinMag / 100;
				slvl--;
				if (player.InvList[i]._iMinMag + 20 * player.InvList[i]._iMinMag / 100 > 255) {
					player.InvList[i]._iMinMag = 255;
					slvl = 0;
				}
			}
			player.InvList[i]._iStatFlag = ItemMinStats(player, &player.InvList[i]);
		}
	}
}

void CalcPlrInv(int playerId, bool Loadgfx)
{
	auto &player = plr[playerId];

	CalcPlrItemMin(player);
	CalcSelfItems(player);
	CalcPlrItemVals(playerId, Loadgfx);
	CalcPlrItemMin(player);
	if (playerId == myplr) {
		CalcPlrBookVals(player);
		player.CalcScrolls();
		CalcPlrStaff(player);
		if (playerId == myplr && currlevel == 0)
			RecalcStoreStats();
	}
}

void SetPlrHandItem(ItemStruct *h, int idata)
{
	ItemDataStruct *pAllItem;

	pAllItem = &AllItemsList[idata];

	// zero-initialize struct
	memset(h, 0, sizeof(*h));

	h->_itype = pAllItem->itype;
	h->_iCurs = pAllItem->iCurs;
	strcpy(h->_iName, _(pAllItem->iName));
	strcpy(h->_iIName, _(pAllItem->iName));
	h->_iLoc = pAllItem->iLoc;
	h->_iClass = pAllItem->iClass;
	h->_iMinDam = pAllItem->iMinDam;
	h->_iMaxDam = pAllItem->iMaxDam;
	h->_iAC = pAllItem->iMinAC;
	h->_iMiscId = pAllItem->iMiscId;
	h->_iSpell = pAllItem->iSpell;

	if (pAllItem->iMiscId == IMISC_STAFF) {
		h->_iCharges = gbIsHellfire ? 18 : 40;
	}

	h->_iMaxCharges = h->_iCharges;
	h->_iDurability = pAllItem->iDurability;
	h->_iMaxDur = pAllItem->iDurability;
	h->_iMinStr = pAllItem->iMinStr;
	h->_iMinMag = pAllItem->iMinMag;
	h->_iMinDex = pAllItem->iMinDex;
	h->_ivalue = pAllItem->iValue;
	h->_iIvalue = pAllItem->iValue;
	h->_iPrePower = IPL_INVALID;
	h->_iSufPower = IPL_INVALID;
	h->_iMagical = ITEM_QUALITY_NORMAL;
	h->IDidx = static_cast<_item_indexes>(idata);
	if (gbIsHellfire)
		h->dwBuff |= CF_HELLFIRE;
}

void GetPlrHandSeed(ItemStruct *h)
{
	h->_iSeed = AdvanceRndSeed();
}

/**
 * @brief Set a new unique seed value on the given item
 * @param pnum Player id
 * @param h Item to update
 */
void GetGoldSeed(int pnum, ItemStruct *h)
{
	int s = 0;

	bool doneflag;
	do {
		doneflag = true;
		s = AdvanceRndSeed();
		for (int i = 0; i < numitems; i++) {
			int ii = itemactive[i];
			if (items[ii]._iSeed == s)
				doneflag = false;
		}
		if (pnum == myplr) {
			for (int i = 0; i < plr[pnum]._pNumInv; i++) {
				if (plr[pnum].InvList[i]._iSeed == s)
					doneflag = false;
			}
		}
	} while (!doneflag);

	h->_iSeed = s;
}

void SetPlrHandSeed(ItemStruct *h, int iseed)
{
	h->_iSeed = iseed;
}

int GetGoldCursor(int value)
{
	if (value >= GOLD_MEDIUM_LIMIT)
		return ICURS_GOLD_LARGE;

	if (value <= GOLD_SMALL_LIMIT)
		return ICURS_GOLD_SMALL;

	return ICURS_GOLD_MEDIUM;
}

/**
 * @brief Update the gold cursor on the given gold item
 * @param h The item to update
 */
void SetPlrHandGoldCurs(ItemStruct *h)
{
	h->_iCurs = GetGoldCursor(h->_ivalue);
}

void CreatePlrItems(int playerId)
{
	auto &player = plr[playerId];

	for (auto &item : player.InvBody) {
		item._itype = ITYPE_NONE;
	}

	// converting this to a for loop creates a `rep stosd` instruction,
	// so this probably actually was a memset
	memset(&player.InvGrid, 0, sizeof(player.InvGrid));

	for (auto &item : player.InvList) {
		item._itype = ITYPE_NONE;
	}

	player._pNumInv = 0;

	for (auto &item : player.SpdList) {
		item._itype = ITYPE_NONE;
	}

	switch (player._pClass) {
	case HeroClass::Warrior:
		SetPlrHandItem(&player.InvBody[INVLOC_HAND_LEFT], IDI_WARRIOR);
		GetPlrHandSeed(&player.InvBody[INVLOC_HAND_LEFT]);

		SetPlrHandItem(&player.InvBody[INVLOC_HAND_RIGHT], IDI_WARRSHLD);
		GetPlrHandSeed(&player.InvBody[INVLOC_HAND_RIGHT]);

#ifdef _DEBUG
		if (!debug_mode_key_w)
#endif
		{
			SetPlrHandItem(&player.HoldItem, IDI_WARRCLUB);
			GetPlrHandSeed(&player.HoldItem);
			AutoPlaceItemInInventory(player, player.HoldItem, true);
		}

		SetPlrHandItem(&player.SpdList[0], IDI_HEAL);
		GetPlrHandSeed(&player.SpdList[0]);

		SetPlrHandItem(&player.SpdList[1], IDI_HEAL);
		GetPlrHandSeed(&player.SpdList[1]);
		break;
	case HeroClass::Rogue:
		SetPlrHandItem(&player.InvBody[INVLOC_HAND_LEFT], IDI_ROGUE);
		GetPlrHandSeed(&player.InvBody[INVLOC_HAND_LEFT]);

		SetPlrHandItem(&player.SpdList[0], IDI_HEAL);
		GetPlrHandSeed(&player.SpdList[0]);

		SetPlrHandItem(&player.SpdList[1], IDI_HEAL);
		GetPlrHandSeed(&player.SpdList[1]);
		break;
	case HeroClass::Sorcerer:
		SetPlrHandItem(&player.InvBody[INVLOC_HAND_LEFT], gbIsHellfire ? IDI_SORCERER : 166);
		GetPlrHandSeed(&player.InvBody[INVLOC_HAND_LEFT]);

		SetPlrHandItem(&player.SpdList[0], gbIsHellfire ? IDI_HEAL : IDI_MANA);
		GetPlrHandSeed(&player.SpdList[0]);

		SetPlrHandItem(&player.SpdList[1], gbIsHellfire ? IDI_HEAL : IDI_MANA);
		GetPlrHandSeed(&player.SpdList[1]);
		break;

	case HeroClass::Monk:
		SetPlrHandItem(&player.InvBody[INVLOC_HAND_LEFT], IDI_SHORTSTAFF);
		GetPlrHandSeed(&player.InvBody[INVLOC_HAND_LEFT]);
		SetPlrHandItem(&player.SpdList[0], IDI_HEAL);
		GetPlrHandSeed(&player.SpdList[0]);

		SetPlrHandItem(&player.SpdList[1], IDI_HEAL);
		GetPlrHandSeed(&player.SpdList[1]);
		break;
	case HeroClass::Bard:
		SetPlrHandItem(&player.InvBody[INVLOC_HAND_LEFT], IDI_BARDSWORD);
		GetPlrHandSeed(&player.InvBody[INVLOC_HAND_LEFT]);

		SetPlrHandItem(&player.InvBody[INVLOC_HAND_RIGHT], IDI_BARDDAGGER);
		GetPlrHandSeed(&player.InvBody[INVLOC_HAND_RIGHT]);
		SetPlrHandItem(&player.SpdList[0], IDI_HEAL);
		GetPlrHandSeed(&player.SpdList[0]);

		SetPlrHandItem(&player.SpdList[1], IDI_HEAL);
		GetPlrHandSeed(&player.SpdList[1]);
		break;
	case HeroClass::Barbarian:
		SetPlrHandItem(&player.InvBody[INVLOC_HAND_LEFT], 139); // TODO: add more enums to items
		GetPlrHandSeed(&player.InvBody[INVLOC_HAND_LEFT]);

		SetPlrHandItem(&player.InvBody[INVLOC_HAND_RIGHT], IDI_WARRSHLD);
		GetPlrHandSeed(&player.InvBody[INVLOC_HAND_RIGHT]);
		SetPlrHandItem(&player.SpdList[0], IDI_HEAL);
		GetPlrHandSeed(&player.SpdList[0]);

		SetPlrHandItem(&player.SpdList[1], IDI_HEAL);
		GetPlrHandSeed(&player.SpdList[1]);
		break;
	}

	SetPlrHandItem(&player.HoldItem, IDI_GOLD);
	GetPlrHandSeed(&player.HoldItem);

#ifdef _DEBUG
	if (!debug_mode_key_w) {
#endif
		player.HoldItem._ivalue = 100;
		player.HoldItem._iCurs = ICURS_GOLD_SMALL;
		player._pGold = player.HoldItem._ivalue;
		player.InvList[player._pNumInv++] = player.HoldItem;
		player.InvGrid[30] = player._pNumInv;
#ifdef _DEBUG
	} else {
		player.HoldItem._ivalue = GOLD_MAX_LIMIT;
		player.HoldItem._iCurs = ICURS_GOLD_LARGE;
		player._pGold = player.HoldItem._ivalue * 40;
		for (auto &cell : player.InvGrid) {
			GetPlrHandSeed(&player.HoldItem);
			player.InvList[player._pNumInv++] = player.HoldItem;
			cell = player._pNumInv;
		}
	}
#endif

	CalcPlrItemVals(playerId, false);
}

bool ItemSpaceOk(Point position)
{
	int oi;

	// BUGFIX: Check `i + 1 >= MAXDUNX` and `j + 1 >= MAXDUNY` (applied)
	if (position.x < 0 || position.x + 1 >= MAXDUNX || position.y < 0 || position.y + 1 >= MAXDUNY)
		return false;

	if (dMonster[position.x][position.y] != 0)
		return false;

	if (dPlayer[position.x][position.y] != 0)
		return false;

	if (dItem[position.x][position.y] != 0)
		return false;

	if (dObject[position.x][position.y] != 0) {
		oi = dObject[position.x][position.y] > 0 ? dObject[position.x][position.y] - 1 : -(dObject[position.x][position.y] + 1);
		if (object[oi]._oSolidFlag)
			return false;
	}

	if (dObject[position.x + 1][position.y + 1] > 0 && object[dObject[position.x + 1][position.y + 1] - 1]._oSelFlag != 0)
		return false;

	if (dObject[position.x + 1][position.y + 1] < 0 && object[-(dObject[position.x + 1][position.y + 1] + 1)]._oSelFlag != 0)
		return false;

	if (dObject[position.x + 1][position.y] > 0
	    && dObject[position.x][position.y + 1] > 0
	    && object[dObject[position.x + 1][position.y] - 1]._oSelFlag != 0
	    && object[dObject[position.x][position.y + 1] - 1]._oSelFlag != 0) {
		return false;
	}

	return !nSolidTable[dPiece[position.x][position.y]];
}

static bool GetItemSpace(Point position, int8_t inum)
{
	int xx = 0;
	int yy = 0;
	for (int j = position.y - 1; j <= position.y + 1; j++) {
		xx = 0;
		for (int i = position.x - 1; i <= position.x + 1; i++) {
			itemhold[xx][yy] = ItemSpaceOk({ i, j });
			xx++;
		}
		yy++;
	}

	bool savail = false;
	for (int j = 0; j < 3; j++) {
		for (int i = 0; i < 3; i++) { // NOLINT(modernize-loop-convert)
			if (itemhold[i][j])
				savail = true;
		}
	}

	int rs = GenerateRnd(15) + 1;

	if (!savail)
		return false;

	xx = 0;
	yy = 0;
	while (rs > 0) {
		if (itemhold[xx][yy])
			rs--;
		if (rs <= 0)
			continue;
		xx++;
		if (xx != 3)
			continue;
		xx = 0;
		yy++;
		if (yy == 3)
			yy = 0;
	}

	xx += position.x - 1;
	yy += position.y - 1;
	items[inum].position = { xx, yy };
	dItem[xx][yy] = inum + 1;

	return true;
}

int AllocateItem()
{
	int inum = itemavail[0];
	itemavail[0] = itemavail[MAXITEMS - numitems - 1];
	itemactive[numitems] = inum;
	numitems++;

	memset(&items[inum], 0, sizeof(*items));

	return inum;
}

static void GetSuperItemSpace(Point position, int8_t inum)
{
	Point positionToCheck = position;
	if (GetItemSpace(positionToCheck, inum))
		return;
	for (int k = 2; k < 50; k++) {
		for (int j = -k; j <= k; j++) {
			for (int i = -k; i <= k; i++) {
				Displacement offset = { i, j };
				positionToCheck = position + offset;
				if (!ItemSpaceOk(positionToCheck))
					continue;
				items[inum].position = positionToCheck;
				dItem[positionToCheck.x][positionToCheck.y] = inum + 1;
				return;
			}
		}
	}
}

Point GetSuperItemLoc(Point position)
{
	for (int k = 1; k < 50; k++) {
		for (int j = -k; j <= k; j++) {
			for (int i = -k; i <= k; i++) {
				Displacement offset = { i, j };
				Point positionToCheck = position + offset;
				if (ItemSpaceOk(positionToCheck)) {
					return positionToCheck;
				}
			}
		}
	}

	return { 0, 0 }; // TODO handle no space for dropping items
}

void CalcItemValue(int i)
{
	int v = items[i]._iVMult1 + items[i]._iVMult2;
	if (v > 0) {
		v *= items[i]._ivalue;
	}
	if (v < 0) {
		v = items[i]._ivalue / v;
	}
	v = items[i]._iVAdd1 + items[i]._iVAdd2 + v;
	items[i]._iIvalue = std::max(v, 1);
}

void GetBookSpell(int i, int lvl)
{
	int rv;

	if (lvl == 0)
		lvl = 1;

	int maxSpells = gbIsHellfire ? MAX_SPELLS : 37;

	rv = GenerateRnd(maxSpells) + 1;

	if (gbIsSpawn && lvl > 5)
		lvl = 5;

	int s = SPL_FIREBOLT;
	enum spell_id bs = SPL_FIREBOLT;
	while (rv > 0) {
		int sLevel = GetSpellBookLevel(static_cast<spell_id>(s));
		if (sLevel != -1 && lvl >= sLevel) {
			rv--;
			bs = static_cast<spell_id>(s);
		}
		s++;
		if (!gbIsMultiplayer) {
			if (s == SPL_RESURRECT)
				s = SPL_TELEKINESIS;
		}
		if (!gbIsMultiplayer) {
			if (s == SPL_HEALOTHER)
				s = SPL_FLARE;
		}
		if (s == maxSpells)
			s = 1;
	}
	strcat(items[i]._iName, _(spelldata[bs].sNameText));
	strcat(items[i]._iIName, _(spelldata[bs].sNameText));
	items[i]._iSpell = bs;
	items[i]._iMinMag = spelldata[bs].sMinInt;
	items[i]._ivalue += spelldata[bs].sBookCost;
	items[i]._iIvalue += spelldata[bs].sBookCost;
	if (spelldata[bs].sType == STYPE_FIRE)
		items[i]._iCurs = ICURS_BOOK_RED;
	else if (spelldata[bs].sType == STYPE_LIGHTNING)
		items[i]._iCurs = ICURS_BOOK_BLUE;
	else if (spelldata[bs].sType == STYPE_MAGIC)
		items[i]._iCurs = ICURS_BOOK_GREY;
}

static bool control_WriteStringToBuffer(const char *str)
{
	return GetLineWidth(str, GameFontSmall, 0) < 125;
}

void GetStaffPower(int i, int lvl, int bs, bool onlygood)
{
	int preidx = -1;
	if (GenerateRnd(10) == 0 || onlygood) {
		int nl = 0;
		int l[256];
		for (int j = 0; PL_Prefix[j].PLPower != IPL_INVALID; j++) {
			if (!IsPrefixValidForItemType(j, PLT_STAFF) || PL_Prefix[j].PLMinLvl > lvl)
				continue;
			if (onlygood && !PL_Prefix[j].PLOk)
				continue;
			l[nl] = j;
			nl++;
			if (PL_Prefix[j].PLDouble) {
				l[nl] = j;
				nl++;
			}
		}
		if (nl != 0) {
			preidx = l[GenerateRnd(nl)];
			char istr[128];
			sprintf(istr, "%s %s", _(PL_Prefix[preidx].PLName), items[i]._iIName);
			strcpy(items[i]._iIName, istr);
			items[i]._iMagical = ITEM_QUALITY_MAGIC;
			SaveItemPower(
			    i,
			    PL_Prefix[preidx].PLPower,
			    PL_Prefix[preidx].PLParam1,
			    PL_Prefix[preidx].PLParam2,
			    PL_Prefix[preidx].PLMinVal,
			    PL_Prefix[preidx].PLMaxVal,
			    PL_Prefix[preidx].PLMultVal);
			items[i]._iPrePower = PL_Prefix[preidx].PLPower;
		}
	}
	if (!control_WriteStringToBuffer(items[i]._iIName)) {
		strcpy(items[i]._iIName, _(AllItemsList[items[i].IDidx].iSName));
		char istr[128];
		if (preidx != -1) {
			sprintf(istr, "%s %s", _(PL_Prefix[preidx].PLName), items[i]._iIName);
			strcpy(items[i]._iIName, istr);
		}
		strcpy(istr, fmt::format(_(/* TRANSLATORS: Constructs item names. Format: <Prefix> <Item> of <Suffix>. Example: King's Long Sword of the Whale */ "{:s} of {:s}"), items[i]._iIName, _(spelldata[bs].sNameText)).c_str());
		strcpy(items[i]._iIName, istr);
		if (items[i]._iMagical == ITEM_QUALITY_NORMAL)
			strcpy(items[i]._iName, items[i]._iIName);
	}
	CalcItemValue(i);
}

void GetStaffSpell(int i, int lvl, bool onlygood)
{
	if (!gbIsHellfire && GenerateRnd(4) == 0) {
		GetItemPower(i, lvl / 2, lvl, PLT_STAFF, onlygood);
		return;
	}

	int maxSpells = gbIsHellfire ? MAX_SPELLS : 37;
	int l = lvl / 2;
	if (l == 0)
		l = 1;
	int rv = GenerateRnd(maxSpells) + 1;

	if (gbIsSpawn && lvl > 10)
		lvl = 10;

	int s = SPL_FIREBOLT;
	enum spell_id bs = SPL_NULL;
	while (rv > 0) {
		int sLevel = GetSpellStaffLevel(static_cast<spell_id>(s));
		if (sLevel != -1 && l >= sLevel) {
			rv--;
			bs = static_cast<spell_id>(s);
		}
		s++;
		if (!gbIsMultiplayer && s == SPL_RESURRECT)
			s = SPL_TELEKINESIS;
		if (!gbIsMultiplayer && s == SPL_HEALOTHER)
			s = SPL_FLARE;
		if (s == maxSpells)
			s = SPL_FIREBOLT;
	}

	char istr[68];
	if (!control_WriteStringToBuffer(istr))
		strcpy(istr, fmt::format(_("{:s} of {:s}"), items[i]._iName, _(spelldata[bs].sNameText)).c_str());
	strcpy(istr, fmt::format(_("Staff of {:s}"), _(spelldata[bs].sNameText)).c_str());
	strcpy(items[i]._iName, istr);
	strcpy(items[i]._iIName, istr);

	int minc = spelldata[bs].sStaffMin;
	int maxc = spelldata[bs].sStaffMax - minc + 1;
	items[i]._iSpell = bs;
	items[i]._iCharges = minc + GenerateRnd(maxc);
	items[i]._iMaxCharges = items[i]._iCharges;

	items[i]._iMinMag = spelldata[bs].sMinInt;
	int v = items[i]._iCharges * spelldata[bs].sStaffCost / 5;
	items[i]._ivalue += v;
	items[i]._iIvalue += v;
	GetStaffPower(i, lvl, bs, onlygood);
}

void GetOilType(int i, int max_lvl)
{
	int cnt = 2;
	char rnd[32] = { 5, 6 };

	if (!gbIsMultiplayer) {
		if (max_lvl == 0)
			max_lvl = 1;

		cnt = 0;
		for (size_t j = 0; j < sizeof(OilLevels) / sizeof(OilLevels[0]); j++) {
			if (OilLevels[j] <= max_lvl) {
				rnd[cnt] = j;
				cnt++;
			}
		}
	}

	int t = rnd[GenerateRnd(cnt)];

	strcpy(items[i]._iName, _(OilNames[t]));
	strcpy(items[i]._iIName, _(OilNames[t]));
	items[i]._iMiscId = OilMagic[t];
	items[i]._ivalue = OilValues[t];
	items[i]._iIvalue = OilValues[t];
}

void GetItemAttrs(int i, int idata, int lvl)
{
	items[i]._itype = AllItemsList[idata].itype;
	items[i]._iCurs = AllItemsList[idata].iCurs;
	strcpy(items[i]._iName, _(AllItemsList[idata].iName));
	strcpy(items[i]._iIName, _(AllItemsList[idata].iName));
	items[i]._iLoc = AllItemsList[idata].iLoc;
	items[i]._iClass = AllItemsList[idata].iClass;
	items[i]._iMinDam = AllItemsList[idata].iMinDam;
	items[i]._iMaxDam = AllItemsList[idata].iMaxDam;
	items[i]._iAC = AllItemsList[idata].iMinAC + GenerateRnd(AllItemsList[idata].iMaxAC - AllItemsList[idata].iMinAC + 1);
	items[i]._iFlags = AllItemsList[idata].iFlags;
	items[i]._iMiscId = AllItemsList[idata].iMiscId;
	items[i]._iSpell = AllItemsList[idata].iSpell;
	items[i]._iMagical = ITEM_QUALITY_NORMAL;
	items[i]._ivalue = AllItemsList[idata].iValue;
	items[i]._iIvalue = AllItemsList[idata].iValue;
	items[i]._iDurability = AllItemsList[idata].iDurability;
	items[i]._iMaxDur = AllItemsList[idata].iDurability;
	items[i]._iMinStr = AllItemsList[idata].iMinStr;
	items[i]._iMinMag = AllItemsList[idata].iMinMag;
	items[i]._iMinDex = AllItemsList[idata].iMinDex;
	items[i].IDidx = static_cast<_item_indexes>(idata);
	if (gbIsHellfire)
		items[i].dwBuff |= CF_HELLFIRE;
	items[i]._iPrePower = IPL_INVALID;
	items[i]._iSufPower = IPL_INVALID;

	if (items[i]._iMiscId == IMISC_BOOK)
		GetBookSpell(i, lvl);

	if (gbIsHellfire && items[i]._iMiscId == IMISC_OILOF)
		GetOilType(i, lvl);

	if (items[i]._itype != ITYPE_GOLD)
		return;

	int rndv;
	int itemlevel = items_get_currlevel();
	switch (sgGameInitInfo.nDifficulty) {
	case DIFF_NORMAL:
		rndv = 5 * itemlevel + GenerateRnd(10 * itemlevel);
		break;
	case DIFF_NIGHTMARE:
		rndv = 5 * (itemlevel + 16) + GenerateRnd(10 * (itemlevel + 16));
		break;
	case DIFF_HELL:
		rndv = 5 * (itemlevel + 32) + GenerateRnd(10 * (itemlevel + 32));
		break;
	}
	if (leveltype == DTYPE_HELL)
		rndv += rndv / 8;

	items[i]._ivalue = std::min(rndv, GOLD_MAX_LIMIT);
	SetPlrHandGoldCurs(&items[i]);
}

int RndPL(int param1, int param2)
{
	return param1 + GenerateRnd(param2 - param1 + 1);
}

int PLVal(int pv, int p1, int p2, int minv, int maxv)
{
	if (p1 == p2)
		return minv;
	if (minv == maxv)
		return minv;
	return minv + (maxv - minv) * (100 * (pv - p1) / (p2 - p1)) / 100;
}

void SaveItemPower(int i, item_effect_type power, int param1, int param2, int minval, int maxval, int multval)
{
	int r = RndPL(param1, param2);
	int r2;

	switch (power) {
	case IPL_TOHIT:
		items[i]._iPLToHit += r;
		break;
	case IPL_TOHIT_CURSE:
		items[i]._iPLToHit -= r;
		break;
	case IPL_DAMP:
		items[i]._iPLDam += r;
		break;
	case IPL_DAMP_CURSE:
		items[i]._iPLDam -= r;
		break;
	case IPL_DOPPELGANGER:
<<<<<<< HEAD
		items[i]._iDamAcFlags |= 16;
		[[fallthrough]];
=======
		item[i]._iDamAcFlags |= ISPLHF_DOPPELGANGER;
		// no break
#endif
>>>>>>> e426c38a
	case IPL_TOHIT_DAMP:
		r = RndPL(param1, param2);
		items[i]._iPLDam += r;
		if (param1 == 20)
			r2 = RndPL(1, 5);
		if (param1 == 36)
			r2 = RndPL(6, 10);
		if (param1 == 51)
			r2 = RndPL(11, 15);
		if (param1 == 66)
			r2 = RndPL(16, 20);
		if (param1 == 81)
			r2 = RndPL(21, 30);
		if (param1 == 96)
			r2 = RndPL(31, 40);
		if (param1 == 111)
			r2 = RndPL(41, 50);
		if (param1 == 126)
			r2 = RndPL(51, 75);
		if (param1 == 151)
			r2 = RndPL(76, 100);
		items[i]._iPLToHit += r2;
		break;
	case IPL_TOHIT_DAMP_CURSE:
		items[i]._iPLDam -= r;
		if (param1 == 25)
			r2 = RndPL(1, 5);
		if (param1 == 50)
			r2 = RndPL(6, 10);
		items[i]._iPLToHit -= r2;
		break;
	case IPL_ACP:
		items[i]._iPLAC += r;
		break;
	case IPL_ACP_CURSE:
		items[i]._iPLAC -= r;
		break;
	case IPL_SETAC:
		items[i]._iAC = r;
		break;
	case IPL_AC_CURSE:
		items[i]._iAC -= r;
		break;
	case IPL_FIRERES:
		items[i]._iPLFR += r;
		break;
	case IPL_LIGHTRES:
		items[i]._iPLLR += r;
		break;
	case IPL_MAGICRES:
		items[i]._iPLMR += r;
		break;
	case IPL_ALLRES:
		items[i]._iPLFR = std::max(items[i]._iPLFR + r, 0);
		items[i]._iPLLR = std::max(items[i]._iPLLR + r, 0);
		items[i]._iPLMR = std::max(items[i]._iPLMR + r, 0);
		break;
	case IPL_SPLLVLADD:
		items[i]._iSplLvlAdd = r;
		break;
	case IPL_CHARGES:
		items[i]._iCharges *= param1;
		items[i]._iMaxCharges = items[i]._iCharges;
		break;
	case IPL_SPELL:
		items[i]._iSpell = static_cast<spell_id>(param1);
		items[i]._iCharges = param2;
		items[i]._iMaxCharges = param2;
		break;
	case IPL_FIREDAM:
		items[i]._iFlags |= ISPL_FIREDAM;
		items[i]._iFlags &= ~ISPL_LIGHTDAM;
		items[i]._iFMinDam = param1;
		items[i]._iFMaxDam = param2;
		items[i]._iLMinDam = 0;
		items[i]._iLMaxDam = 0;
		break;
	case IPL_LIGHTDAM:
		items[i]._iFlags |= ISPL_LIGHTDAM;
		items[i]._iFlags &= ~ISPL_FIREDAM;
		items[i]._iLMinDam = param1;
		items[i]._iLMaxDam = param2;
		items[i]._iFMinDam = 0;
		items[i]._iFMaxDam = 0;
		break;
	case IPL_STR:
		items[i]._iPLStr += r;
		break;
	case IPL_STR_CURSE:
		items[i]._iPLStr -= r;
		break;
	case IPL_MAG:
		items[i]._iPLMag += r;
		break;
	case IPL_MAG_CURSE:
		items[i]._iPLMag -= r;
		break;
	case IPL_DEX:
		items[i]._iPLDex += r;
		break;
	case IPL_DEX_CURSE:
		items[i]._iPLDex -= r;
		break;
	case IPL_VIT:
		items[i]._iPLVit += r;
		break;
	case IPL_VIT_CURSE:
		items[i]._iPLVit -= r;
		break;
	case IPL_ATTRIBS:
		items[i]._iPLStr += r;
		items[i]._iPLMag += r;
		items[i]._iPLDex += r;
		items[i]._iPLVit += r;
		break;
	case IPL_ATTRIBS_CURSE:
		items[i]._iPLStr -= r;
		items[i]._iPLMag -= r;
		items[i]._iPLDex -= r;
		items[i]._iPLVit -= r;
		break;
	case IPL_GETHIT_CURSE:
		items[i]._iPLGetHit += r;
		break;
	case IPL_GETHIT:
		items[i]._iPLGetHit -= r;
		break;
	case IPL_LIFE:
		items[i]._iPLHP += r << 6;
		break;
	case IPL_LIFE_CURSE:
		items[i]._iPLHP -= r << 6;
		break;
	case IPL_MANA:
		items[i]._iPLMana += r << 6;
		drawmanaflag = true;
		break;
	case IPL_MANA_CURSE:
		items[i]._iPLMana -= r << 6;
		drawmanaflag = true;
		break;
	case IPL_DUR:
		r2 = r * items[i]._iMaxDur / 100;
		items[i]._iMaxDur += r2;
		items[i]._iDurability += r2;
		break;
	case IPL_CRYSTALLINE:
		items[i]._iPLDam += 140 + r * 2;
		[[fallthrough]];
	case IPL_DUR_CURSE:
		items[i]._iMaxDur -= r * items[i]._iMaxDur / 100;
		items[i]._iMaxDur = std::max<uint8_t>(items[i]._iMaxDur, 1);

		items[i]._iDurability = items[i]._iMaxDur;
		break;
	case IPL_INDESTRUCTIBLE:
		items[i]._iDurability = DUR_INDESTRUCTIBLE;
		items[i]._iMaxDur = DUR_INDESTRUCTIBLE;
		break;
	case IPL_LIGHT:
		items[i]._iPLLight += param1;
		break;
	case IPL_LIGHT_CURSE:
		items[i]._iPLLight -= param1;
		break;
	case IPL_MULT_ARROWS:
		items[i]._iFlags |= ISPL_MULT_ARROWS;
		break;
	case IPL_FIRE_ARROWS:
		items[i]._iFlags |= ISPL_FIRE_ARROWS;
		items[i]._iFlags &= ~ISPL_LIGHT_ARROWS;
		items[i]._iFMinDam = param1;
		items[i]._iFMaxDam = param2;
		items[i]._iLMinDam = 0;
		items[i]._iLMaxDam = 0;
		break;
	case IPL_LIGHT_ARROWS:
		items[i]._iFlags |= ISPL_LIGHT_ARROWS;
		items[i]._iFlags &= ~ISPL_FIRE_ARROWS;
		items[i]._iLMinDam = param1;
		items[i]._iLMaxDam = param2;
		items[i]._iFMinDam = 0;
		items[i]._iFMaxDam = 0;
		break;
	case IPL_FIREBALL:
		items[i]._iFlags |= (ISPL_LIGHT_ARROWS | ISPL_FIRE_ARROWS);
		items[i]._iFMinDam = param1;
		items[i]._iFMaxDam = param2;
		items[i]._iLMinDam = 0;
		items[i]._iLMaxDam = 0;
		break;
	case IPL_THORNS:
		items[i]._iFlags |= ISPL_THORNS;
		break;
	case IPL_NOMANA:
		items[i]._iFlags |= ISPL_NOMANA;
		drawmanaflag = true;
		break;
	case IPL_NOHEALPLR:
		items[i]._iFlags |= ISPL_NOHEALPLR;
		break;
	case IPL_ABSHALFTRAP:
		items[i]._iFlags |= ISPL_ABSHALFTRAP;
		break;
	case IPL_KNOCKBACK:
		items[i]._iFlags |= ISPL_KNOCKBACK;
		break;
	case IPL_3XDAMVDEM:
		items[i]._iFlags |= ISPL_3XDAMVDEM;
		break;
	case IPL_ALLRESZERO:
		items[i]._iFlags |= ISPL_ALLRESZERO;
		break;
	case IPL_NOHEALMON:
		items[i]._iFlags |= ISPL_NOHEALMON;
		break;
	case IPL_STEALMANA:
		if (param1 == 3)
			items[i]._iFlags |= ISPL_STEALMANA_3;
		if (param1 == 5)
			items[i]._iFlags |= ISPL_STEALMANA_5;
		drawmanaflag = true;
		break;
	case IPL_STEALLIFE:
		if (param1 == 3)
			items[i]._iFlags |= ISPL_STEALLIFE_3;
		if (param1 == 5)
			items[i]._iFlags |= ISPL_STEALLIFE_5;
		drawhpflag = true;
		break;
	case IPL_TARGAC:
		if (gbIsHellfire)
			items[i]._iPLEnAc = param1;
		else
			items[i]._iPLEnAc += r;
		break;
	case IPL_FASTATTACK:
		if (param1 == 1)
			items[i]._iFlags |= ISPL_QUICKATTACK;
		if (param1 == 2)
			items[i]._iFlags |= ISPL_FASTATTACK;
		if (param1 == 3)
			items[i]._iFlags |= ISPL_FASTERATTACK;
		if (param1 == 4)
			items[i]._iFlags |= ISPL_FASTESTATTACK;
		break;
	case IPL_FASTRECOVER:
		if (param1 == 1)
			items[i]._iFlags |= ISPL_FASTRECOVER;
		if (param1 == 2)
			items[i]._iFlags |= ISPL_FASTERRECOVER;
		if (param1 == 3)
			items[i]._iFlags |= ISPL_FASTESTRECOVER;
		break;
	case IPL_FASTBLOCK:
		items[i]._iFlags |= ISPL_FASTBLOCK;
		break;
	case IPL_DAMMOD:
		items[i]._iPLDamMod += r;
		break;
	case IPL_RNDARROWVEL:
		items[i]._iFlags |= ISPL_RNDARROWVEL;
		break;
	case IPL_SETDAM:
		items[i]._iMinDam = param1;
		items[i]._iMaxDam = param2;
		break;
	case IPL_SETDUR:
		items[i]._iDurability = param1;
		items[i]._iMaxDur = param1;
		break;
	case IPL_FASTSWING:
		items[i]._iFlags |= ISPL_FASTERATTACK;
		break;
	case IPL_ONEHAND:
		items[i]._iLoc = ILOC_ONEHAND;
		break;
	case IPL_DRAINLIFE:
		items[i]._iFlags |= ISPL_DRAINLIFE;
		break;
	case IPL_RNDSTEALLIFE:
		items[i]._iFlags |= ISPL_RNDSTEALLIFE;
		break;
	case IPL_INFRAVISION:
		items[i]._iFlags |= ISPL_INFRAVISION;
		break;
	case IPL_NOMINSTR:
		items[i]._iMinStr = 0;
		break;
	case IPL_INVCURS:
		items[i]._iCurs = param1;
		break;
	case IPL_ADDACLIFE:
		items[i]._iFlags |= (ISPL_LIGHT_ARROWS | ISPL_FIRE_ARROWS);
		items[i]._iFMinDam = param1;
		items[i]._iFMaxDam = param2;
		items[i]._iLMinDam = 1;
		items[i]._iLMaxDam = 0;
		break;
	case IPL_ADDMANAAC:
		items[i]._iFlags |= (ISPL_LIGHTDAM | ISPL_FIREDAM);
		items[i]._iFMinDam = param1;
		items[i]._iFMaxDam = param2;
		items[i]._iLMinDam = 2;
		items[i]._iLMaxDam = 0;
		break;
	case IPL_FIRERESCLVL:
		items[i]._iPLFR = 30 - plr[myplr]._pLevel;
		items[i]._iPLFR = std::max<int16_t>(items[i]._iPLFR, 0);

		break;
	case IPL_FIRERES_CURSE:
		items[i]._iPLFR -= r;
		break;
	case IPL_LIGHTRES_CURSE:
		items[i]._iPLLR -= r;
		break;
	case IPL_MAGICRES_CURSE:
		items[i]._iPLMR -= r;
		break;
	case IPL_ALLRES_CURSE:
		items[i]._iPLFR -= r;
		items[i]._iPLLR -= r;
		items[i]._iPLMR -= r;
		break;
	case IPL_DEVASTATION:
<<<<<<< HEAD
		items[i]._iDamAcFlags |= 0x01;
		break;
	case IPL_DECAY:
		items[i]._iDamAcFlags |= 0x02;
		items[i]._iPLDam += r;
		break;
	case IPL_PERIL:
		items[i]._iDamAcFlags |= 0x04;
		break;
	case IPL_JESTERS:
		items[i]._iDamAcFlags |= 0x08;
		break;
	case IPL_ACDEMON:
		items[i]._iDamAcFlags |= 0x20;
		break;
	case IPL_ACUNDEAD:
		items[i]._iDamAcFlags |= 0x40;
=======
		item[i]._iDamAcFlags |= ISPLHF_DEVASTATION;
		break;
	case IPL_DECAY:
		item[i]._iDamAcFlags |= ISPLHF_DECAY;
		item[i]._iPLDam += r;
		break;
	case IPL_PERIL:
		item[i]._iDamAcFlags |= ISPLHF_PERIL;
		break;
	case IPL_JESTERS:
		item[i]._iDamAcFlags |= ISPLHF_JESTERS;
		break;
	case IPL_ACDEMON:
		item[i]._iDamAcFlags |= ISPLHF_ACDEMON;
		break;
	case IPL_ACUNDEAD:
		item[i]._iDamAcFlags |= ISPLHF_ACUNDEAD;
>>>>>>> e426c38a
		break;
	case IPL_MANATOLIFE:
		r2 = ((plr[myplr]._pMaxManaBase >> 6) * 50 / 100);
		items[i]._iPLMana -= (r2 << 6);
		items[i]._iPLHP += (r2 << 6);
		break;
	case IPL_LIFETOMANA:
		r2 = ((plr[myplr]._pMaxHPBase >> 6) * 40 / 100);
		items[i]._iPLHP -= (r2 << 6);
		items[i]._iPLMana += (r2 << 6);
		break;
	default:
		break;
	}
	if (items[i]._iVAdd1 != 0 || items[i]._iVMult1 != 0) {
		items[i]._iVAdd2 = PLVal(r, param1, param2, minval, maxval);
		items[i]._iVMult2 = multval;
	} else {
		items[i]._iVAdd1 = PLVal(r, param1, param2, minval, maxval);
		items[i]._iVMult1 = multval;
	}
}

static void SaveItemSuffix(int i, int sufidx)
{
	int param1 = PL_Suffix[sufidx].PLParam1;
	int param2 = PL_Suffix[sufidx].PLParam2;

	if (!gbIsHellfire) {
		if (sufidx >= 84 && sufidx <= 86) {
			param1 = 2 << param1;
			param2 = 6 << param2;
		}
	}

	SaveItemPower(
	    i,
	    PL_Suffix[sufidx].PLPower,
	    param1,
	    param2,
	    PL_Suffix[sufidx].PLMinVal,
	    PL_Suffix[sufidx].PLMaxVal,
	    PL_Suffix[sufidx].PLMultVal);
}

void GetItemPower(int i, int minlvl, int maxlvl, affix_item_type flgs, bool onlygood)
{
	int l[256];
	char istr[128];
	goodorevil goe;

	int pre = GenerateRnd(4);
	int post = GenerateRnd(3);
	if (pre != 0 && post == 0) {
		if (GenerateRnd(2) != 0)
			post = 1;
		else
			pre = 0;
	}
	int preidx = -1;
	int sufidx = -1;
	goe = GOE_ANY;
	if (!onlygood && GenerateRnd(3) != 0)
		onlygood = true;
	if (pre == 0) {
		int nt = 0;
		for (int j = 0; PL_Prefix[j].PLPower != IPL_INVALID; j++) {
			if (!IsPrefixValidForItemType(j, flgs))
				continue;
			if (PL_Prefix[j].PLMinLvl < minlvl || PL_Prefix[j].PLMinLvl > maxlvl)
				continue;
			if (onlygood && !PL_Prefix[j].PLOk)
				continue;
			if (flgs == PLT_STAFF && PL_Prefix[j].PLPower == IPL_CHARGES)
				continue;
			l[nt] = j;
			nt++;
			if (PL_Prefix[j].PLDouble) {
				l[nt] = j;
				nt++;
			}
		}
		if (nt != 0) {
			preidx = l[GenerateRnd(nt)];
			sprintf(istr, "%s %s", _(PL_Prefix[preidx].PLName), items[i]._iIName);
			strcpy(items[i]._iIName, istr);
			items[i]._iMagical = ITEM_QUALITY_MAGIC;
			SaveItemPower(
			    i,
			    PL_Prefix[preidx].PLPower,
			    PL_Prefix[preidx].PLParam1,
			    PL_Prefix[preidx].PLParam2,
			    PL_Prefix[preidx].PLMinVal,
			    PL_Prefix[preidx].PLMaxVal,
			    PL_Prefix[preidx].PLMultVal);
			items[i]._iPrePower = PL_Prefix[preidx].PLPower;
			goe = PL_Prefix[preidx].PLGOE;
		}
	}
	if (post != 0) {
		int nl = 0;
		for (int j = 0; PL_Suffix[j].PLPower != IPL_INVALID; j++) {
			if (IsSuffixValidForItemType(j, flgs)
			    && PL_Suffix[j].PLMinLvl >= minlvl && PL_Suffix[j].PLMinLvl <= maxlvl
			    && !((goe == GOE_GOOD && PL_Suffix[j].PLGOE == GOE_EVIL) || (goe == GOE_EVIL && PL_Suffix[j].PLGOE == GOE_GOOD))
			    && (!onlygood || PL_Suffix[j].PLOk)) {
				l[nl] = j;
				nl++;
			}
		}
		if (nl != 0) {
			sufidx = l[GenerateRnd(nl)];
			strcpy(istr, fmt::format(_("{:s} of {:s}"), items[i]._iIName, _(PL_Suffix[sufidx].PLName)).c_str());
			strcpy(items[i]._iIName, istr);
			items[i]._iMagical = ITEM_QUALITY_MAGIC;
			SaveItemSuffix(i, sufidx);
			items[i]._iSufPower = PL_Suffix[sufidx].PLPower;
		}
	}
	if (!control_WriteStringToBuffer(items[i]._iIName)) {
		int aii = items[i].IDidx;
		if (AllItemsList[aii].iSName != nullptr)
			strcpy(items[i]._iIName, _(AllItemsList[aii].iSName));
		else
			items[i]._iName[0] = 0;

		if (preidx != -1) {
			sprintf(istr, "%s %s", _(PL_Prefix[preidx].PLName), items[i]._iIName);
			strcpy(items[i]._iIName, istr);
		}
		if (sufidx != -1) {
			strcpy(istr, fmt::format(_("{:s} of {:s}"), items[i]._iIName, _(PL_Suffix[sufidx].PLName)).c_str());
			strcpy(items[i]._iIName, istr);
		}
	}
	if (preidx != -1 || sufidx != -1)
		CalcItemValue(i);
}

void GetItemBonus(int i, int minlvl, int maxlvl, bool onlygood, bool allowspells)
{
	if (minlvl > 25)
		minlvl = 25;

	switch (items[i]._itype) {
	case ITYPE_SWORD:
	case ITYPE_AXE:
	case ITYPE_MACE:
		GetItemPower(i, minlvl, maxlvl, PLT_WEAP, onlygood);
		break;
	case ITYPE_BOW:
		GetItemPower(i, minlvl, maxlvl, PLT_BOW, onlygood);
		break;
	case ITYPE_SHIELD:
		GetItemPower(i, minlvl, maxlvl, PLT_SHLD, onlygood);
		break;
	case ITYPE_LARMOR:
	case ITYPE_HELM:
	case ITYPE_MARMOR:
	case ITYPE_HARMOR:
		GetItemPower(i, minlvl, maxlvl, PLT_ARMO, onlygood);
		break;
	case ITYPE_STAFF:
		if (allowspells)
			GetStaffSpell(i, maxlvl, onlygood);
		else
			GetItemPower(i, minlvl, maxlvl, PLT_STAFF, onlygood);
		break;
	case ITYPE_RING:
	case ITYPE_AMULET:
		GetItemPower(i, minlvl, maxlvl, PLT_MISC, onlygood);
		break;
	case ITYPE_NONE:
	case ITYPE_MISC:
	case ITYPE_GOLD:
		break;
	}
}

void SetupItem(int i)
{
	items[i].SetNewAnimation(plr[myplr].pLvlLoad == 0);
	items[i]._iIdentified = false;
}

int RndItem(int m)
{
	if ((monster[m].MData->mTreasure & 0x8000) != 0)
		return -((monster[m].MData->mTreasure & 0xFFF) + 1);

	if ((monster[m].MData->mTreasure & 0x4000) != 0)
		return 0;

	if (GenerateRnd(100) > 40)
		return 0;

	if (GenerateRnd(100) > 25)
		return IDI_GOLD + 1;

	int ril[512];

	int ri = 0;
	for (int i = 0; AllItemsList[i].iLoc != ILOC_INVALID; i++) {
		if (!IsItemAvailable(i))
			continue;

		if (AllItemsList[i].iRnd == IDROP_DOUBLE && monster[m].mLevel >= AllItemsList[i].iMinMLvl
		    && ri < 512) {
			ril[ri] = i;
			ri++;
		}
		if (AllItemsList[i].iRnd != IDROP_NEVER && monster[m].mLevel >= AllItemsList[i].iMinMLvl
		    && ri < 512) {
			ril[ri] = i;
			ri++;
		}
		if (AllItemsList[i].iSpell == SPL_RESURRECT && !gbIsMultiplayer)
			ri--;
		if (AllItemsList[i].iSpell == SPL_HEALOTHER && !gbIsMultiplayer)
			ri--;
	}

	int r = GenerateRnd(ri);
	return ril[r] + 1;
}

int RndUItem(int m)
{
	if (m != -1 && (monster[m].MData->mTreasure & 0x8000) != 0 && !gbIsMultiplayer)
		return -((monster[m].MData->mTreasure & 0xFFF) + 1);

	int ril[512];

	int curlv = items_get_currlevel();
	int ri = 0;
	for (int i = 0; AllItemsList[i].iLoc != ILOC_INVALID; i++) {
		if (!IsItemAvailable(i))
			continue;

		bool okflag = true;
		if (AllItemsList[i].iRnd == IDROP_NEVER)
			okflag = false;
		if (m != -1) {
			if (monster[m].mLevel < AllItemsList[i].iMinMLvl)
				okflag = false;
		} else {
			if (2 * curlv < AllItemsList[i].iMinMLvl)
				okflag = false;
		}
		if (AllItemsList[i].itype == ITYPE_MISC)
			okflag = false;
		if (AllItemsList[i].itype == ITYPE_GOLD)
			okflag = false;
		if (AllItemsList[i].iMiscId == IMISC_BOOK)
			okflag = true;
		if (AllItemsList[i].iSpell == SPL_RESURRECT && !gbIsMultiplayer)
			okflag = false;
		if (AllItemsList[i].iSpell == SPL_HEALOTHER && !gbIsMultiplayer)
			okflag = false;
		if (okflag && ri < 512) {
			ril[ri] = i;
			ri++;
		}
	}

	return ril[GenerateRnd(ri)];
}

int RndAllItems()
{
	if (GenerateRnd(100) > 25)
		return 0;

	int ril[512];

	int curlv = items_get_currlevel();
	int ri = 0;
	for (int i = 0; AllItemsList[i].iLoc != ILOC_INVALID; i++) {
		if (!IsItemAvailable(i))
			continue;

		if (AllItemsList[i].iRnd != IDROP_NEVER && 2 * curlv >= AllItemsList[i].iMinMLvl && ri < 512) {
			ril[ri] = i;
			ri++;
		}
		if (AllItemsList[i].iSpell == SPL_RESURRECT && !gbIsMultiplayer)
			ri--;
		if (AllItemsList[i].iSpell == SPL_HEALOTHER && !gbIsMultiplayer)
			ri--;
	}

	return ril[GenerateRnd(ri)];
}

int RndTypeItems(int itype, int imid, int lvl)
{
	int ril[512];

	int ri = 0;
	for (int i = 0; AllItemsList[i].iLoc != ILOC_INVALID; i++) {
		if (!IsItemAvailable(i))
			continue;

		bool okflag = true;
		if (AllItemsList[i].iRnd == IDROP_NEVER)
			okflag = false;
		if (lvl * 2 < AllItemsList[i].iMinMLvl)
			okflag = false;
		if (AllItemsList[i].itype != itype)
			okflag = false;
		if (imid != -1 && AllItemsList[i].iMiscId != imid)
			okflag = false;
		if (okflag && ri < 512) {
			ril[ri] = i;
			ri++;
		}
	}

	return ril[GenerateRnd(ri)];
}

_unique_items CheckUnique(int i, int lvl, int uper, bool recreate)
{
	std::bitset<128> uok = {};

	if (GenerateRnd(100) > uper)
		return UITEM_INVALID;

	int numu = 0;
	for (int j = 0; UniqueItemList[j].UIItemId != UITYPE_INVALID; j++) {
		if (!IsUniqueAvailable(j))
			break;
		if (UniqueItemList[j].UIItemId == AllItemsList[items[i].IDidx].iItemId
		    && lvl >= UniqueItemList[j].UIMinLvl
		    && (recreate || !UniqueItemFlags[j] || gbIsMultiplayer)) {
			uok[j] = true;
			numu++;
		}
	}

	if (numu == 0)
		return UITEM_INVALID;

	GenerateRnd(10); /// BUGFIX: unused, last unique in array always gets chosen
	uint8_t idata = 0;
	while (numu > 0) {
		if (uok[idata])
			numu--;
		if (numu > 0)
			idata = (idata + 1) % 128;
	}

	return (_unique_items)idata;
}

void GetUniqueItem(int i, _unique_items uid)
{
	UniqueItemFlags[uid] = true;
	SaveItemPower(i, UniqueItemList[uid].UIPower1, UniqueItemList[uid].UIParam1, UniqueItemList[uid].UIParam2, 0, 0, 1);

	if (UniqueItemList[uid].UINumPL > 1)
		SaveItemPower(i, UniqueItemList[uid].UIPower2, UniqueItemList[uid].UIParam3, UniqueItemList[uid].UIParam4, 0, 0, 1);
	if (UniqueItemList[uid].UINumPL > 2)
		SaveItemPower(i, UniqueItemList[uid].UIPower3, UniqueItemList[uid].UIParam5, UniqueItemList[uid].UIParam6, 0, 0, 1);
	if (UniqueItemList[uid].UINumPL > 3)
		SaveItemPower(i, UniqueItemList[uid].UIPower4, UniqueItemList[uid].UIParam7, UniqueItemList[uid].UIParam8, 0, 0, 1);
	if (UniqueItemList[uid].UINumPL > 4)
		SaveItemPower(i, UniqueItemList[uid].UIPower5, UniqueItemList[uid].UIParam9, UniqueItemList[uid].UIParam10, 0, 0, 1);
	if (UniqueItemList[uid].UINumPL > 5)
		SaveItemPower(i, UniqueItemList[uid].UIPower6, UniqueItemList[uid].UIParam11, UniqueItemList[uid].UIParam12, 0, 0, 1);

	strcpy(items[i]._iIName, _(UniqueItemList[uid].UIName));
	items[i]._iIvalue = UniqueItemList[uid].UIValue;

	if (items[i]._iMiscId == IMISC_UNIQUE)
		items[i]._iSeed = uid;

	items[i]._iUid = uid;
	items[i]._iMagical = ITEM_QUALITY_UNIQUE;
	items[i]._iCreateInfo |= CF_UNIQUE;
}

void SpawnUnique(_unique_items uid, Point position)
{
	if (numitems >= MAXITEMS)
		return;

	int ii = AllocateItem();
	GetSuperItemSpace(position, ii);
	int curlv = items_get_currlevel();

	int idx = 0;
	while (AllItemsList[idx].iItemId != UniqueItemList[uid].UIItemId)
		idx++;

	GetItemAttrs(ii, idx, curlv);
	GetUniqueItem(ii, uid);
	SetupItem(ii);
}

void ItemRndDur(int ii)
{
	if (items[ii]._iDurability > 0 && items[ii]._iDurability != DUR_INDESTRUCTIBLE)
		items[ii]._iDurability = GenerateRnd(items[ii]._iMaxDur / 2) + (items[ii]._iMaxDur / 4) + 1;
}

void SetupAllItems(int ii, int idx, int iseed, int lvl, int uper, bool onlygood, bool recreate, bool pregen)
{
	int iblvl;

	items[ii]._iSeed = iseed;
	SetRndSeed(iseed);
	GetItemAttrs(ii, idx, lvl / 2);
	items[ii]._iCreateInfo = lvl;

	if (pregen)
		items[ii]._iCreateInfo |= CF_PREGEN;
	if (onlygood)
		items[ii]._iCreateInfo |= CF_ONLYGOOD;

	if (uper == 15)
		items[ii]._iCreateInfo |= CF_UPER15;
	else if (uper == 1)
		items[ii]._iCreateInfo |= CF_UPER1;

	if (items[ii]._iMiscId != IMISC_UNIQUE) {
		iblvl = -1;
		if (GenerateRnd(100) <= 10 || GenerateRnd(100) <= lvl) {
			iblvl = lvl;
		}
		if (iblvl == -1 && items[ii]._iMiscId == IMISC_STAFF) {
			iblvl = lvl;
		}
		if (iblvl == -1 && items[ii]._iMiscId == IMISC_RING) {
			iblvl = lvl;
		}
		if (iblvl == -1 && items[ii]._iMiscId == IMISC_AMULET) {
			iblvl = lvl;
		}
		if (onlygood)
			iblvl = lvl;
		if (uper == 15)
			iblvl = lvl + 4;
		if (iblvl != -1) {
			_unique_items uid = CheckUnique(ii, iblvl, uper, recreate);
			if (uid == UITEM_INVALID) {
				GetItemBonus(ii, iblvl / 2, iblvl, onlygood, true);
			} else {
				GetUniqueItem(ii, uid);
			}
		}
		if (items[ii]._iMagical != ITEM_QUALITY_UNIQUE)
			ItemRndDur(ii);
	} else {
		if (items[ii]._iLoc != ILOC_UNEQUIPABLE) {
			GetUniqueItem(ii, (_unique_items)iseed); // uid is stored in iseed for uniques
		}
	}
	SetupItem(ii);
}

void SpawnItem(int m, Point position, bool sendmsg)
{
	int idx;
	bool onlygood = true;

	if (monster[m]._uniqtype != 0 || ((monster[m].MData->mTreasure & 0x8000) != 0 && gbIsMultiplayer)) {
		idx = RndUItem(m);
		if (idx < 0) {
			SpawnUnique((_unique_items) - (idx + 1), position);
			return;
		}
		onlygood = true;
	} else if (quests[Q_MUSHROOM]._qactive != QUEST_ACTIVE || quests[Q_MUSHROOM]._qvar1 != QS_MUSHGIVEN) {
		idx = RndItem(m);
		if (idx == 0)
			return;
		if (idx > 0) {
			idx--;
			onlygood = false;
		} else {
			SpawnUnique((_unique_items) - (idx + 1), position);
			return;
		}
	} else {
		idx = IDI_BRAIN;
		quests[Q_MUSHROOM]._qvar1 = QS_BRAINSPAWNED;
	}

	if (numitems >= MAXITEMS)
		return;

	int ii = AllocateItem();
	GetSuperItemSpace(position, ii);
	int uper = monster[m]._uniqtype != 0 ? 15 : 1;

	int mLevel = monster[m].MData->mLevel;
	if (!gbIsHellfire && monster[m].MType->mtype == MT_DIABLO)
		mLevel -= 15;

	SetupAllItems(ii, idx, AdvanceRndSeed(), mLevel, uper, onlygood, false, false);

	if (sendmsg)
		NetSendCmdDItem(false, ii);
}

static void SetupBaseItem(Point position, int idx, bool onlygood, bool sendmsg, bool delta)
{
	if (numitems >= MAXITEMS)
		return;

	int ii = AllocateItem();
	GetSuperItemSpace(position, ii);
	int curlv = items_get_currlevel();

	SetupAllItems(ii, idx, AdvanceRndSeed(), 2 * curlv, 1, onlygood, false, delta);

	if (sendmsg)
		NetSendCmdDItem(false, ii);
	if (delta)
		DeltaAddItem(ii);
}

void CreateRndItem(Point position, bool onlygood, bool sendmsg, bool delta)
{
	int idx = onlygood ? RndUItem(-1) : RndAllItems();

	SetupBaseItem(position, idx, onlygood, sendmsg, delta);
}

void SetupAllUseful(int ii, int iseed, int lvl)
{
	int idx;

	items[ii]._iSeed = iseed;
	SetRndSeed(iseed);

	if (gbIsHellfire) {
		idx = GenerateRnd(7);
		switch (idx) {
		case 0:
			idx = IDI_PORTAL;
			if ((lvl <= 1))
				idx = IDI_HEAL;
			break;
		case 1:
		case 2:
			idx = IDI_HEAL;
			break;
		case 3:
			idx = IDI_PORTAL;
			if ((lvl <= 1))
				idx = IDI_MANA;
			break;
		case 4:
		case 5:
			idx = IDI_MANA;
			break;
		default:
			idx = IDI_OIL;
			break;
		}
	} else {
		if (GenerateRnd(2) != 0)
			idx = IDI_HEAL;
		else
			idx = IDI_MANA;

		if (lvl > 1 && GenerateRnd(3) == 0)
			idx = IDI_PORTAL;
	}

	GetItemAttrs(ii, idx, lvl);
	items[ii]._iCreateInfo = lvl | CF_USEFUL;
	SetupItem(ii);
}

void CreateRndUseful(Point position, bool sendmsg)
{
	if (numitems >= MAXITEMS)
		return;

	int ii = AllocateItem();
	GetSuperItemSpace(position, ii);
	int curlv = items_get_currlevel();

	SetupAllUseful(ii, AdvanceRndSeed(), curlv);
	if (sendmsg)
		NetSendCmdDItem(false, ii);
}

void CreateTypeItem(Point position, bool onlygood, int itype, int imisc, bool sendmsg, bool delta)
{
	int idx;

	int curlv = items_get_currlevel();
	if (itype != ITYPE_GOLD)
		idx = RndTypeItems(itype, imisc, curlv);
	else
		idx = IDI_GOLD;

	SetupBaseItem(position, idx, onlygood, sendmsg, delta);
}

void RecreateItem(int ii, int idx, uint16_t icreateinfo, int iseed, int ivalue, bool isHellfire)
{
	bool tmpIsHellfire = gbIsHellfire;
	gbIsHellfire = isHellfire;

	if (idx == IDI_GOLD) {
		SetPlrHandItem(&items[ii], IDI_GOLD);
		items[ii]._iSeed = iseed;
		items[ii]._iCreateInfo = icreateinfo;
		items[ii]._ivalue = ivalue;
		SetPlrHandGoldCurs(&items[ii]);
		gbIsHellfire = tmpIsHellfire;
		return;
	}

	if (icreateinfo == 0) {
		SetPlrHandItem(&items[ii], idx);
		SetPlrHandSeed(&items[ii], iseed);
		gbIsHellfire = tmpIsHellfire;
		return;
	}

	if ((icreateinfo & CF_UNIQUE) == 0) {
		if ((icreateinfo & CF_TOWN) != 0) {
			RecreateTownItem(ii, idx, icreateinfo, iseed);
			gbIsHellfire = tmpIsHellfire;
			return;
		}

		if ((icreateinfo & CF_USEFUL) == CF_USEFUL) {
			SetupAllUseful(ii, iseed, icreateinfo & CF_LEVEL);
			gbIsHellfire = tmpIsHellfire;
			return;
		}
	}

	int level = icreateinfo & CF_LEVEL;

	int uper = 0;
	if ((icreateinfo & CF_UPER1) != 0)
		uper = 1;
	if ((icreateinfo & CF_UPER15) != 0)
		uper = 15;

	bool onlygood = (icreateinfo & CF_ONLYGOOD) != 0;
	bool recreate = (icreateinfo & CF_UNIQUE) != 0;
	bool pregen = (icreateinfo & CF_PREGEN) != 0;

	SetupAllItems(ii, idx, iseed, level, uper, onlygood, recreate, pregen);
	gbIsHellfire = tmpIsHellfire;
}

void RecreateEar(int ii, uint16_t ic, int iseed, int Id, int dur, int mdur, int ch, int mch, int ivalue, int ibuff)
{
	SetPlrHandItem(&items[ii], IDI_EAR);
	tempstr[0] = (ic >> 8) & 0x7F;
	tempstr[1] = ic & 0x7F;
	tempstr[2] = (iseed >> 24) & 0x7F;
	tempstr[3] = (iseed >> 16) & 0x7F;
	tempstr[4] = (iseed >> 8) & 0x7F;
	tempstr[5] = iseed & 0x7F;
	tempstr[6] = Id & 0x7F;
	tempstr[7] = dur & 0x7F;
	tempstr[8] = mdur & 0x7F;
	tempstr[9] = ch & 0x7F;
	tempstr[10] = mch & 0x7F;
	tempstr[11] = (ivalue >> 8) & 0x7F;
	tempstr[12] = (ibuff >> 24) & 0x7F;
	tempstr[13] = (ibuff >> 16) & 0x7F;
	tempstr[14] = (ibuff >> 8) & 0x7F;
	tempstr[15] = ibuff & 0x7F;
	tempstr[16] = '\0';
	strcpy(items[ii]._iName, fmt::format(_(/* TRANSLATORS: {:s} will be a Character Name */ "Ear of {:s}"), tempstr).c_str());
	items[ii]._iCurs = ((ivalue >> 6) & 3) + ICURS_EAR_SORCERER;
	items[ii]._ivalue = ivalue & 0x3F;
	items[ii]._iCreateInfo = ic;
	items[ii]._iSeed = iseed;
}

<<<<<<< HEAD
void items_427A72()
{
	if (!CornerStone.activated)
		return;
	if (!CornerStone.item.isEmpty()) {
		PkItemStruct id;
		PackItem(&id, &CornerStone.item);
		BYTE *buffer = (BYTE *)&id;
		for (size_t i = 0; i < sizeof(PkItemStruct); i++) {
			sprintf(&sgOptions.Hellfire.szItem[i * 2], "%02X", buffer[i]);
=======
#ifdef HELLFIRE
void CornerstoneSave()
{
	PkItemStruct id;
	if (CornerStone.activated) {
		if (CornerStone.item.IDidx >= 0) {
			PackItem(&id, &CornerStone.item);
			SRegSaveData(APP_NAME, CornerStoneRegKey, 0, (BYTE *)&id, 19);
		} else {
			SRegSaveData(APP_NAME, CornerStoneRegKey, 0, (BYTE *)"", 1);
>>>>>>> e426c38a
		}
	} else {
		sgOptions.Hellfire.szItem[0] = '\0';
	}
}

<<<<<<< HEAD
int char2int(char input)
{
	if (input >= '0' && input <= '9')
		return input - '0';
	if (input >= 'A' && input <= 'F')
		return input - 'A' + 10;
	return 0;
}

void hex2bin(const char *src, int bytes, char *target)
{
	for (int i = 0; i < bytes; i++, src += 2) {
		target[i] = (char2int(*src) << 4) | char2int(src[1]);
	}
}

void items_427ABA(Point position)
=======
void CornerstoneLoad(int x, int y)
>>>>>>> e426c38a
{
	PkItemStruct PkSItem;

	if (CornerStone.activated || position.x == 0 || position.y == 0) {
		return;
	}

	CornerStone.item._itype = ITYPE_NONE;
	CornerStone.activated = true;
	if (dItem[position.x][position.y] != 0) {
		int ii = dItem[position.x][position.y] - 1;
		for (int i = 0; i < numitems; i++) {
			if (itemactive[i] == ii) {
				DeleteItem(ii, i);
				break;
			}
		}
<<<<<<< HEAD
		dItem[position.x][position.y] = 0;
=======
		dItem[x][y] = 0;
	}
	dwSize = 0;
	if (SRegLoadData(APP_NAME, CornerStoneRegKey, 0, (BYTE *)&PkSItem, sizeof(PkSItem), &dwSize)) {
		if (dwSize == sizeof(PkSItem)) {
			ii = itemavail[0];
			dItem[x][y] = ii + 1;
			itemavail[0] = itemavail[MAXITEMS - numitems - 1];
			itemactive[numitems] = ii;
			UnPackItem(&PkSItem, &item[ii]);
			item[ii]._ix = x;
			item[ii]._iy = y;
			RespawnItem(ii, FALSE);
			CornerStone.item = item[ii];
			numitems++;
		}
>>>>>>> e426c38a
	}

	if (strlen(sgOptions.Hellfire.szItem) < sizeof(PkItemStruct) * 2)
		return;

	hex2bin(sgOptions.Hellfire.szItem, sizeof(PkItemStruct), (char *)&PkSItem);

	int ii = AllocateItem();

	dItem[position.x][position.y] = ii + 1;

	UnPackItem(&PkSItem, &items[ii], (PkSItem.dwBuff & CF_HELLFIRE) != 0);
	items[ii].position = position;
	RespawnItem(&items[ii], false);
	CornerStone.item = items[ii];
}

void SpawnQuestItem(int itemid, Point position, int randarea, int selflag)
{
	if (randarea > 0) {
		int tries = 0;
		while (true) {
			tries++;
			if (tries > 1000 && randarea > 1)
				randarea--;

			position.x = GenerateRnd(MAXDUNX);
			position.y = GenerateRnd(MAXDUNY);

			bool failed = false;
			for (int i = 0; i < randarea && !failed; i++) {
				for (int j = 0; j < randarea && !failed; j++) {
					failed = !ItemSpaceOk(position + Displacement { i, j });
				}
			}
			if (!failed)
				break;
		}
	}

	if (numitems >= MAXITEMS)
		return;

	int ii = AllocateItem();

	items[ii].position = position;

	dItem[position.x][position.y] = ii + 1;

	int curlv = items_get_currlevel();
	GetItemAttrs(ii, itemid, curlv);

	SetupItem(ii);
	items[ii]._iSeed = AdvanceRndSeed();
	items[ii]._iPostDraw = true;
	if (selflag != 0) {
		items[ii]._iSelFlag = selflag;
		items[ii].AnimInfo.CurrentFrame = items[ii].AnimInfo.NumberOfFrames;
		items[ii]._iAnimFlag = false;
	}
}

void SpawnRock()
{
	if (numitems >= MAXITEMS)
		return;

	int oi;
	bool ostand = false;
	for (int i = 0; i < nobjects && !ostand; i++) {
		oi = objectactive[i];
		ostand = object[oi]._otype == OBJ_STAND;
	}

	if (!ostand)
		return;

	int ii = AllocateItem();

	items[ii].position = object[oi].position;
	dItem[object[oi].position.x][object[oi].position.y] = ii + 1;
	int curlv = items_get_currlevel();
	GetItemAttrs(ii, IDI_ROCK, curlv);
	SetupItem(ii);
	items[ii]._iSelFlag = 2;
	items[ii]._iPostDraw = true;
	items[ii].AnimInfo.CurrentFrame = 11;
}

void SpawnRewardItem(int itemid, Point position)
{
	if (numitems >= MAXITEMS)
		return;

	int ii = AllocateItem();

	items[ii].position = position;
	dItem[position.x][position.y] = ii + 1;
	int curlv = items_get_currlevel();
	GetItemAttrs(ii, itemid, curlv);
	items[ii].SetNewAnimation(true);
	items[ii]._iSelFlag = 2;
	items[ii]._iPostDraw = true;
	items[ii]._iIdentified = true;
}

void SpawnMapOfDoom(Point position)
{
	SpawnRewardItem(IDI_MAPOFDOOM, position);
}

void SpawnRuneBomb(Point position)
{
	SpawnRewardItem(IDI_RUNEBOMB, position);
}

void SpawnTheodore(Point position)
{
	SpawnRewardItem(IDI_THEODORE, position);
}

void RespawnItem(ItemStruct *item, bool FlipFlag)
{
	int it = ItemCAnimTbl[item->_iCurs];
	item->SetNewAnimation(FlipFlag);
	item->_iRequest = false;

	if (item->_iCurs == ICURS_MAGIC_ROCK) {
		item->_iSelFlag = 1;
		PlaySfxLoc(ItemDropSnds[it], item->position);
	}
	if (item->_iCurs == ICURS_TAVERN_SIGN)
		item->_iSelFlag = 1;
	if (item->_iCurs == ICURS_ANVIL_OF_FURY)
		item->_iSelFlag = 1;
}

void DeleteItem(int ii, int i)
{
	itemavail[MAXITEMS - numitems] = ii;
	numitems--;
	if (numitems > 0 && i != numitems)
		itemactive[i] = itemactive[numitems];
}

void ItemDoppel()
{
	if (!gbIsMultiplayer)
		return;

	static int idoppely = 16;

	for (int idoppelx = 16; idoppelx < 96; idoppelx++) {
		if (dItem[idoppelx][idoppely] != 0) {
			ItemStruct *i = &items[dItem[idoppelx][idoppely] - 1];
			if (i->position.x != idoppelx || i->position.y != idoppely)
				dItem[idoppelx][idoppely] = 0;
		}
	}

	idoppely++;
	if (idoppely == 96)
		idoppely = 16;
}

void ProcessItems()
{
	for (int i = 0; i < numitems; i++) {
		int ii = itemactive[i];
		if (!items[ii]._iAnimFlag)
			continue;
		items[ii].AnimInfo.ProcessAnimation();
		if (items[ii]._iCurs == ICURS_MAGIC_ROCK) {
			if (items[ii]._iSelFlag == 1 && items[ii].AnimInfo.CurrentFrame == 11)
				items[ii].AnimInfo.CurrentFrame = 1;
			if (items[ii]._iSelFlag == 2 && items[ii].AnimInfo.CurrentFrame == 21)
				items[ii].AnimInfo.CurrentFrame = 11;
		} else {
			if (items[ii].AnimInfo.CurrentFrame == items[ii].AnimInfo.NumberOfFrames / 2)
				PlaySfxLoc(ItemDropSnds[ItemCAnimTbl[items[ii]._iCurs]], items[ii].position);

			if (items[ii].AnimInfo.CurrentFrame >= items[ii].AnimInfo.NumberOfFrames) {
				items[ii].AnimInfo.CurrentFrame = items[ii].AnimInfo.NumberOfFrames;
				items[ii]._iAnimFlag = false;
				items[ii]._iSelFlag = 1;
			}
		}
	}
	ItemDoppel();
}

void FreeItemGFX()
{
	for (auto &itemanim : itemanims) {
		itemanim = std::nullopt;
	}
}

void GetItemFrm(int i)
{
	items[i].AnimInfo.pCelSprite = &*itemanims[ItemCAnimTbl[items[i]._iCurs]];
}

void GetItemStr(int i)
{
	if (items[i]._itype != ITYPE_GOLD) {
		if (items[i]._iIdentified)
			strcpy(infostr, items[i]._iIName);
		else
			strcpy(infostr, items[i]._iName);

		infoclr = items[i].getTextColor();
	} else {
		int nGold = items[i]._ivalue;
		strcpy(infostr, fmt::format(ngettext("{:d} gold piece", "{:d} gold pieces", nGold), nGold).c_str());
	}
}

void CheckIdentify(int pnum, int cii)
{
	ItemStruct *pi;

	if (cii >= NUM_INVLOC)
		pi = &plr[pnum].InvList[cii - NUM_INVLOC];
	else
		pi = &plr[pnum].InvBody[cii];

	pi->_iIdentified = true;
	CalcPlrInv(pnum, true);

	if (pnum == myplr)
		NewCursor(CURSOR_HAND);
}

static void RepairItem(ItemStruct *i, int lvl)
{
	if (i->_iDurability == i->_iMaxDur) {
		return;
	}

	if (i->_iMaxDur <= 0) {
		i->_itype = ITYPE_NONE;
		return;
	}

	int rep = 0;
	do {
		rep += lvl + GenerateRnd(lvl);
		i->_iMaxDur -= std::max(i->_iMaxDur / (lvl + 9), 1);
		if (i->_iMaxDur == 0) {
			i->_itype = ITYPE_NONE;
			return;
		}
	} while (rep + i->_iDurability < i->_iMaxDur);

	i->_iDurability = std::min<int>(i->_iDurability + rep, i->_iMaxDur);
}

void DoRepair(int pnum, int cii)
{
	ItemStruct *pi;

	auto &player = plr[pnum];

	PlaySfxLoc(IS_REPAIR, player.position.tile);

	if (cii >= NUM_INVLOC) {
		pi = &player.InvList[cii - NUM_INVLOC];
	} else {
		pi = &player.InvBody[cii];
	}

	RepairItem(pi, player._pLevel);
	CalcPlrInv(pnum, true);

	if (pnum == myplr)
		NewCursor(CURSOR_HAND);
}

static void RechargeItem(ItemStruct *i, int r)
{
	if (i->_iCharges == i->_iMaxCharges)
		return;

	do {
		i->_iMaxCharges--;
		if (i->_iMaxCharges == 0) {
			return;
		}
		i->_iCharges += r;
	} while (i->_iCharges < i->_iMaxCharges);

	i->_iCharges = std::min(i->_iCharges, i->_iMaxCharges);
}

void DoRecharge(int pnum, int cii)
{
	ItemStruct *pi;

	auto &player = plr[pnum];
	if (cii >= NUM_INVLOC) {
		pi = &player.InvList[cii - NUM_INVLOC];
	} else {
		pi = &player.InvBody[cii];
	}
	if (pi->_itype == ITYPE_STAFF && pi->_iSpell != SPL_NULL) {
		int r = GetSpellBookLevel(pi->_iSpell);
		r = GenerateRnd(player._pLevel / r) + 1;
		RechargeItem(pi, r);
		CalcPlrInv(pnum, true);
	}

	if (pnum == myplr)
		NewCursor(CURSOR_HAND);
}

static bool OilItem(ItemStruct *x, PlayerStruct &player)
{
	int r;

	if (x->_iClass == ICLASS_MISC) {
		return false;
	}
	if (x->_iClass == ICLASS_GOLD) {
		return false;
	}
	if (x->_iClass == ICLASS_QUEST) {
		return false;
	}

	switch (player._pOilType) {
	case IMISC_OILACC:
	case IMISC_OILMAST:
	case IMISC_OILSHARP:
		if (x->_iClass == ICLASS_ARMOR) {
			return false;
		}
		break;
	case IMISC_OILDEATH:
		if (x->_iClass == ICLASS_ARMOR) {
			return false;
		}
		if (x->_itype == ITYPE_BOW) {
			return false;
		}
		break;
	case IMISC_OILHARD:
	case IMISC_OILIMP:
		if (x->_iClass == ICLASS_WEAPON) {
			return false;
		}
		break;
	default:
		break;
	}

	switch (player._pOilType) {
	case IMISC_OILACC:
		if (x->_iPLToHit < 50) {
			x->_iPLToHit += GenerateRnd(2) + 1;
		}
		break;
	case IMISC_OILMAST:
		if (x->_iPLToHit < 100) {
			x->_iPLToHit += GenerateRnd(3) + 3;
		}
		break;
	case IMISC_OILSHARP:
		if (x->_iMaxDam - x->_iMinDam < 30) {
			x->_iMaxDam = x->_iMaxDam + 1;
		}
		break;
	case IMISC_OILDEATH:
		if (x->_iMaxDam - x->_iMinDam < 30) {
			x->_iMinDam = x->_iMinDam + 1;
			x->_iMaxDam = x->_iMaxDam + 2;
		}
		break;
	case IMISC_OILSKILL:
		r = GenerateRnd(6) + 5;
		x->_iMinStr = std::max(0, x->_iMinStr - r);
		x->_iMinMag = std::max(0, x->_iMinMag - r);
		x->_iMinDex = std::max(0, x->_iMinDex - r);
		break;
	case IMISC_OILBSMTH:
		if (x->_iMaxDur == 255)
			return true;
		if (x->_iDurability < x->_iMaxDur) {
			x->_iDurability = (x->_iMaxDur + 4) / 5 + x->_iDurability;
			x->_iDurability = std::min<int>(x->_iDurability, x->_iMaxDur);
		} else {
			if (x->_iMaxDur >= 100) {
				return true;
			}
			x->_iMaxDur++;
			x->_iDurability = x->_iMaxDur;
		}
		break;
	case IMISC_OILFORT:
		if (x->_iMaxDur != 255 && x->_iMaxDur < 200) {
			r = GenerateRnd(41) + 10;
			x->_iMaxDur += r;
			x->_iDurability += r;
		}
		break;
	case IMISC_OILPERM:
		x->_iDurability = 255;
		x->_iMaxDur = 255;
		break;
	case IMISC_OILHARD:
		if (x->_iAC < 60) {
			x->_iAC += GenerateRnd(2) + 1;
		}
		break;
	case IMISC_OILIMP:
		if (x->_iAC < 120) {
			x->_iAC += GenerateRnd(3) + 3;
		}
		break;
	default:
		return false;
	}
	return true;
}

void DoOil(int pnum, int cii)
{
	if (cii < NUM_INVLOC && cii != INVLOC_HEAD && (cii <= INVLOC_AMULET || cii > INVLOC_CHEST))
		return;
	auto &player = plr[pnum];
	if (!OilItem(&player.InvBody[cii], player))
		return;
	CalcPlrInv(pnum, true);
	if (pnum == myplr) {
		NewCursor(CURSOR_HAND);
	}
}

void PrintItemOil(char IDidx)
{
	switch (IDidx) {
	case IMISC_OILACC:
		strcpy(tempstr, _("increases a weapon's"));
		AddPanelString(tempstr);
		strcpy(tempstr, _("chance to hit"));
		AddPanelString(tempstr);
		break;
	case IMISC_OILMAST:
		strcpy(tempstr, _("greatly increases a"));
		AddPanelString(tempstr);
		strcpy(tempstr, _("weapon's chance to hit"));
		AddPanelString(tempstr);
		break;
	case IMISC_OILSHARP:
		strcpy(tempstr, _("increases a weapon's"));
		AddPanelString(tempstr);
		strcpy(tempstr, _("damage potential"));
		AddPanelString(tempstr);
		break;
	case IMISC_OILDEATH:
		strcpy(tempstr, _("greatly increases a weapon's"));
		AddPanelString(tempstr);
		strcpy(tempstr, _("damage potential - not bows"));
		AddPanelString(tempstr);
		break;
	case IMISC_OILSKILL:
		strcpy(tempstr, _("reduces attributes needed"));
		AddPanelString(tempstr);
		strcpy(tempstr, _("to use armor or weapons"));
		AddPanelString(tempstr);
		break;
	case IMISC_OILBSMTH:
		/*xgettext:no-c-format*/ strcpy(tempstr, _("restores 20% of an"));
		AddPanelString(tempstr);
		strcpy(tempstr, _("item's durability"));
		AddPanelString(tempstr);
		break;
	case IMISC_OILFORT:
		strcpy(tempstr, _("increases an item's"));
		AddPanelString(tempstr);
		strcpy(tempstr, _("current and max durability"));
		AddPanelString(tempstr);
		break;
	case IMISC_OILPERM:
		strcpy(tempstr, _("makes an item indestructible"));
		AddPanelString(tempstr);
		break;
	case IMISC_OILHARD:
		strcpy(tempstr, _("increases the armor class"));
		AddPanelString(tempstr);
		strcpy(tempstr, _("of armor and shields"));
		AddPanelString(tempstr);
		break;
	case IMISC_OILIMP:
		strcpy(tempstr, _("greatly increases the armor"));
		AddPanelString(tempstr);
		strcpy(tempstr, _("class of armor and shields"));
		AddPanelString(tempstr);
		break;
	case IMISC_RUNEF:
		strcpy(tempstr, _("sets fire trap"));
		AddPanelString(tempstr);
		break;
	case IMISC_RUNEL:
		strcpy(tempstr, _("sets lightning trap"));
		AddPanelString(tempstr);
		break;
	case IMISC_GR_RUNEL:
		strcpy(tempstr, _("sets lightning trap"));
		AddPanelString(tempstr);
		break;
	case IMISC_GR_RUNEF:
		strcpy(tempstr, _("sets fire trap"));
		AddPanelString(tempstr);
		break;
	case IMISC_RUNES:
		strcpy(tempstr, _("sets petrification trap"));
		AddPanelString(tempstr);
		break;
	case IMISC_FULLHEAL:
		strcpy(tempstr, _("restore all life"));
		AddPanelString(tempstr);
		break;
	case IMISC_HEAL:
		strcpy(tempstr, _("restore some life"));
		AddPanelString(tempstr);
		break;
	case IMISC_OLDHEAL:
		strcpy(tempstr, _("recover life"));
		AddPanelString(tempstr);
		break;
	case IMISC_DEADHEAL:
		strcpy(tempstr, _("deadly heal"));
		AddPanelString(tempstr);
		break;
	case IMISC_MANA:
		strcpy(tempstr, _("restore some mana"));
		AddPanelString(tempstr);
		break;
	case IMISC_FULLMANA:
		strcpy(tempstr, _("restore all mana"));
		AddPanelString(tempstr);
		break;
	case IMISC_ELIXSTR:
		strcpy(tempstr, _("increase strength"));
		AddPanelString(tempstr);
		break;
	case IMISC_ELIXMAG:
		strcpy(tempstr, _("increase magic"));
		AddPanelString(tempstr);
		break;
	case IMISC_ELIXDEX:
		strcpy(tempstr, _("increase dexterity"));
		AddPanelString(tempstr);
		break;
	case IMISC_ELIXVIT:
		strcpy(tempstr, _("increase vitality"));
		AddPanelString(tempstr);
		break;
	case IMISC_ELIXWEAK:
		strcpy(tempstr, _("decrease strength"));
		AddPanelString(tempstr);
		break;
	case IMISC_ELIXDIS:
		strcpy(tempstr, _("decrease strength"));
		AddPanelString(tempstr);
		break;
	case IMISC_ELIXCLUM:
		strcpy(tempstr, _("decrease dexterity"));
		AddPanelString(tempstr);
		break;
	case IMISC_ELIXSICK:
		strcpy(tempstr, _("decrease vitality"));
		AddPanelString(tempstr);
		break;
	case IMISC_REJUV:
		strcpy(tempstr, _("restore some life and mana"));
		AddPanelString(tempstr);
		break;
	case IMISC_FULLREJUV:
		strcpy(tempstr, _("restore all life and mana"));
		AddPanelString(tempstr);
		break;
	}
}

void PrintItemPower(char plidx, ItemStruct *x)
{
	switch (plidx) {
	case IPL_TOHIT:
	case IPL_TOHIT_CURSE:
		strcpy(tempstr, fmt::format(_("chance to hit: {:+d}%"), x->_iPLToHit).c_str());
		break;
	case IPL_DAMP:
	case IPL_DAMP_CURSE:
		strcpy(tempstr, fmt::format(_("{:+d}% damage"), x->_iPLDam).c_str());
		break;
	case IPL_TOHIT_DAMP:
	case IPL_TOHIT_DAMP_CURSE:
		strcpy(tempstr, fmt::format(_("to hit: {:+d}%, {:+d}% damage"), x->_iPLToHit, x->_iPLDam).c_str());
		break;
	case IPL_ACP:
	case IPL_ACP_CURSE:
		strcpy(tempstr, fmt::format(_("{:+d}% armor"), x->_iPLAC).c_str());
		break;
	case IPL_SETAC:
		strcpy(tempstr, fmt::format(_("armor class: {:d}"), x->_iAC).c_str());
		break;
	case IPL_AC_CURSE:
		strcpy(tempstr, fmt::format(_("armor class: {:d}"), x->_iAC).c_str());
		break;
	case IPL_FIRERES:
	case IPL_FIRERES_CURSE:
		if (x->_iPLFR < 75)
			strcpy(tempstr, fmt::format(_("Resist Fire: {:+d}%"), x->_iPLFR).c_str());
		else
			/*xgettext:no-c-format*/ strcpy(tempstr, _("Resist Fire: 75% MAX"));
		break;
	case IPL_LIGHTRES:
	case IPL_LIGHTRES_CURSE:
		if (x->_iPLLR < 75)
			strcpy(tempstr, fmt::format(_("Resist Lightning: {:+d}%"), x->_iPLLR).c_str());
		else
			/*xgettext:no-c-format*/ strcpy(tempstr, _("Resist Lightning: 75% MAX"));
		break;
	case IPL_MAGICRES:
	case IPL_MAGICRES_CURSE:
		if (x->_iPLMR < 75)
			strcpy(tempstr, fmt::format(_("Resist Magic: {:+d}%"), x->_iPLMR).c_str());
		else
			/*xgettext:no-c-format*/ strcpy(tempstr, _("Resist Magic: 75% MAX"));
		break;
	case IPL_ALLRES:
	case IPL_ALLRES_CURSE:
		if (x->_iPLFR < 75)
			strcpy(tempstr, fmt::format(_("Resist All: {:+d}%"), x->_iPLFR).c_str());
		if (x->_iPLFR >= 75)
			/*xgettext:no-c-format*/ strcpy(tempstr, _("Resist All: 75% MAX"));
		break;
	case IPL_SPLLVLADD:
		if (x->_iSplLvlAdd > 0)
			strcpy(tempstr, fmt::format(ngettext("spells are increased {:d} level", "spells are increased {:d} levels", x->_iSplLvlAdd), x->_iSplLvlAdd).c_str());
		else if (x->_iSplLvlAdd < 0)
			strcpy(tempstr, fmt::format(ngettext("spells are decreased {:d} level", "spells are decreased {:d} levels", -x->_iSplLvlAdd), -x->_iSplLvlAdd).c_str());
		else if (x->_iSplLvlAdd == 0)
			strcpy(tempstr, _("spell levels unchanged (?)"));
		break;
	case IPL_CHARGES:
		strcpy(tempstr, _("Extra charges"));
		break;
	case IPL_SPELL:
		strcpy(tempstr, fmt::format(ngettext("{:d} {:s} charge", "{:d} {:s} charges", x->_iMaxCharges), x->_iMaxCharges, _(spelldata[x->_iSpell].sNameText)).c_str());
		break;
	case IPL_FIREDAM:
		if (x->_iFMinDam == x->_iFMaxDam)
			strcpy(tempstr, fmt::format(_("Fire hit damage: {:d}"), x->_iFMinDam).c_str());
		else
			strcpy(tempstr, fmt::format(_("Fire hit damage: {:d}-{:d}"), x->_iFMinDam, x->_iFMaxDam).c_str());
		break;
	case IPL_LIGHTDAM:
		if (x->_iLMinDam == x->_iLMaxDam)
			strcpy(tempstr, fmt::format(_("Lightning hit damage: {:d}"), x->_iLMinDam).c_str());
		else
			strcpy(tempstr, fmt::format(_("Lightning hit damage: {:d}-{:d}"), x->_iLMinDam, x->_iLMaxDam).c_str());
		break;
	case IPL_STR:
	case IPL_STR_CURSE:
		strcpy(tempstr, fmt::format(_("{:+d} to strength"), x->_iPLStr).c_str());
		break;
	case IPL_MAG:
	case IPL_MAG_CURSE:
		strcpy(tempstr, fmt::format(_("{:+d} to magic"), x->_iPLMag).c_str());
		break;
	case IPL_DEX:
	case IPL_DEX_CURSE:
		strcpy(tempstr, fmt::format(_("{:+d} to dexterity"), x->_iPLDex).c_str());
		break;
	case IPL_VIT:
	case IPL_VIT_CURSE:
		strcpy(tempstr, fmt::format(_("{:+d} to vitality"), x->_iPLVit).c_str());
		break;
	case IPL_ATTRIBS:
	case IPL_ATTRIBS_CURSE:
		strcpy(tempstr, fmt::format(_("{:+d} to all attributes"), x->_iPLStr).c_str());
		break;
	case IPL_GETHIT_CURSE:
	case IPL_GETHIT:
		strcpy(tempstr, fmt::format(_("{:+d} damage from enemies"), x->_iPLGetHit).c_str());
		break;
	case IPL_LIFE:
	case IPL_LIFE_CURSE:
		strcpy(tempstr, fmt::format(_("Hit Points: {:+d}"), x->_iPLHP >> 6).c_str());
		break;
	case IPL_MANA:
	case IPL_MANA_CURSE:
		strcpy(tempstr, fmt::format(_("Mana: {:+d}"), x->_iPLMana >> 6).c_str());
		break;
	case IPL_DUR:
		strcpy(tempstr, _("high durability"));
		break;
	case IPL_DUR_CURSE:
		strcpy(tempstr, _("decreased durability"));
		break;
	case IPL_INDESTRUCTIBLE:
		strcpy(tempstr, _("indestructible"));
		break;
	case IPL_LIGHT:
		/*xgettext:no-c-format*/ strcpy(tempstr, fmt::format(_("+{:d}% light radius"), 10 * x->_iPLLight).c_str());
		break;
	case IPL_LIGHT_CURSE:
		/*xgettext:no-c-format*/ strcpy(tempstr, fmt::format(_("-{:d}% light radius"), -10 * x->_iPLLight).c_str());
		break;
	case IPL_MULT_ARROWS:
		strcpy(tempstr, _("multiple arrows per shot"));
		break;
	case IPL_FIRE_ARROWS:
		if (x->_iFMinDam == x->_iFMaxDam)
			strcpy(tempstr, fmt::format(_("fire arrows damage: {:d}"), x->_iFMinDam).c_str());
		else
			strcpy(tempstr, fmt::format(_("fire arrows damage: {:d}-{:d}"), x->_iFMinDam, x->_iFMaxDam).c_str());
		break;
	case IPL_LIGHT_ARROWS:
		if (x->_iLMinDam == x->_iLMaxDam)
			strcpy(tempstr, fmt::format(_("lightning arrows damage {:d}"), x->_iLMinDam).c_str());
		else
			strcpy(tempstr, fmt::format(_("lightning arrows damage {:d}-{:d}"), x->_iLMinDam, x->_iLMaxDam).c_str());
		break;
	case IPL_FIREBALL:
		if (x->_iFMinDam == x->_iFMaxDam)
			strcpy(tempstr, fmt::format(_("fireball damage: {:d}"), x->_iFMinDam).c_str());
		else
			strcpy(tempstr, fmt::format(_("fireball damage: {:d}-{:d}"), x->_iFMinDam, x->_iFMaxDam).c_str());
		break;
	case IPL_THORNS:
		strcpy(tempstr, _("attacker takes 1-3 damage"));
		break;
	case IPL_NOMANA:
		strcpy(tempstr, _("user loses all mana"));
		break;
	case IPL_NOHEALPLR:
		strcpy(tempstr, _("you can't heal"));
		break;
	case IPL_ABSHALFTRAP:
		strcpy(tempstr, _("absorbs half of trap damage"));
		break;
	case IPL_KNOCKBACK:
		strcpy(tempstr, _("knocks target back"));
		break;
	case IPL_3XDAMVDEM:
		/*xgettext:no-c-format*/ strcpy(tempstr, _("+200% damage vs. demons"));
		break;
	case IPL_ALLRESZERO:
		strcpy(tempstr, _("All Resistance equals 0"));
		break;
	case IPL_NOHEALMON:
		strcpy(tempstr, _("hit monster doesn't heal"));
		break;
	case IPL_STEALMANA:
		if ((x->_iFlags & ISPL_STEALMANA_3) != 0)
			/*xgettext:no-c-format*/ strcpy(tempstr, _("hit steals 3% mana"));
		if ((x->_iFlags & ISPL_STEALMANA_5) != 0)
			/*xgettext:no-c-format*/ strcpy(tempstr, _("hit steals 5% mana"));
		break;
	case IPL_STEALLIFE:
		if ((x->_iFlags & ISPL_STEALLIFE_3) != 0)
			/*xgettext:no-c-format*/ strcpy(tempstr, _("hit steals 3% life"));
		if ((x->_iFlags & ISPL_STEALLIFE_5) != 0)
			/*xgettext:no-c-format*/ strcpy(tempstr, _("hit steals 5% life"));
		break;
	case IPL_TARGAC:
		strcpy(tempstr, _("penetrates target's armor"));
		break;
	case IPL_FASTATTACK:
		if ((x->_iFlags & ISPL_QUICKATTACK) != 0)
			strcpy(tempstr, _("quick attack"));
		if ((x->_iFlags & ISPL_FASTATTACK) != 0)
			strcpy(tempstr, _("fast attack"));
		if ((x->_iFlags & ISPL_FASTERATTACK) != 0)
			strcpy(tempstr, _("faster attack"));
		if ((x->_iFlags & ISPL_FASTESTATTACK) != 0)
			strcpy(tempstr, _("fastest attack"));
		break;
	case IPL_FASTRECOVER:
		if ((x->_iFlags & ISPL_FASTRECOVER) != 0)
			strcpy(tempstr, _("fast hit recovery"));
		if ((x->_iFlags & ISPL_FASTERRECOVER) != 0)
			strcpy(tempstr, _("faster hit recovery"));
		if ((x->_iFlags & ISPL_FASTESTRECOVER) != 0)
			strcpy(tempstr, _("fastest hit recovery"));
		break;
	case IPL_FASTBLOCK:
		strcpy(tempstr, _("fast block"));
		break;
	case IPL_DAMMOD:
		strcpy(tempstr, fmt::format(ngettext("adds {:d} point to damage", "adds {:d} points to damage", x->_iPLDamMod), x->_iPLDamMod).c_str());
		break;
	case IPL_RNDARROWVEL:
		strcpy(tempstr, _("fires random speed arrows"));
		break;
	case IPL_SETDAM:
		strcpy(tempstr, _("unusual item damage"));
		break;
	case IPL_SETDUR:
		strcpy(tempstr, _("altered durability"));
		break;
	case IPL_FASTSWING:
		strcpy(tempstr, _("Faster attack swing"));
		break;
	case IPL_ONEHAND:
		strcpy(tempstr, _("one handed sword"));
		break;
	case IPL_DRAINLIFE:
		strcpy(tempstr, _("constantly lose hit points"));
		break;
	case IPL_RNDSTEALLIFE:
		strcpy(tempstr, _("life stealing"));
		break;
	case IPL_NOMINSTR:
		strcpy(tempstr, _("no strength requirement"));
		break;
	case IPL_INFRAVISION:
		strcpy(tempstr, _("see with infravision"));
		break;
	case IPL_INVCURS:
		strcpy(tempstr, " ");
		break;
	case IPL_ADDACLIFE:
		if (x->_iFMinDam == x->_iFMaxDam)
			strcpy(tempstr, fmt::format(_("lightning damage: {:d}"), x->_iFMinDam).c_str());
		else
			strcpy(tempstr, fmt::format(_("lightning damage: {:d}-{:d}"), x->_iFMinDam, x->_iFMaxDam).c_str());
		break;
	case IPL_ADDMANAAC:
		strcpy(tempstr, _("charged bolts on hits"));
		break;
	case IPL_FIRERESCLVL:
		if (x->_iPLFR <= 0)
			strcpy(tempstr, " ");
		else if (x->_iPLFR >= 1)
			strcpy(tempstr, fmt::format(_("Resist Fire: {:+d}%"), x->_iPLFR).c_str());
		break;
	case IPL_DEVASTATION:
		strcpy(tempstr, _("occasional triple damage"));
		break;
	case IPL_DECAY:
		strcpy(tempstr, fmt::format(_("decaying {:+d}% damage"), x->_iPLDam).c_str());
		break;
	case IPL_PERIL:
		strcpy(tempstr, _("2x dmg to monst, 1x to you"));
		break;
	case IPL_JESTERS:
		/*xgettext:no-c-format*/ strcpy(tempstr, _("Random 0 - 500% damage"));
		break;
	case IPL_CRYSTALLINE:
		strcpy(tempstr, fmt::format(_("low dur, {:+d}% damage"), x->_iPLDam).c_str());
		break;
	case IPL_DOPPELGANGER:
		strcpy(tempstr, fmt::format(_("to hit: {:+d}%, {:+d}% damage"), x->_iPLToHit, x->_iPLDam).c_str());
		break;
	case IPL_ACDEMON:
		strcpy(tempstr, _("extra AC vs demons"));
		break;
	case IPL_ACUNDEAD:
		strcpy(tempstr, _("extra AC vs undead"));
		break;
	case IPL_MANATOLIFE:
		/*xgettext:no-c-format*/ strcpy(tempstr, _("50% Mana moved to Health"));
		break;
	case IPL_LIFETOMANA:
		/*xgettext:no-c-format*/ strcpy(tempstr, _("40% Health moved to Mana"));
		break;
	default:
		strcpy(tempstr, _("Another ability (NW)"));
		break;
	}
}

static void DrawUTextBack(const CelOutputBuffer &out)
{
	CelDrawTo(out, { RIGHT_PANEL_X - SPANEL_WIDTH + 24, 327 }, *pSTextBoxCels, 1);
	DrawHalfTransparentRectTo(out, RIGHT_PANEL_X - SPANEL_WIDTH + 27, 28, 265, 297);
}

static void DrawULine(const CelOutputBuffer &out, int y)
{
	BYTE *src = out.at(26 + RIGHT_PANEL - SPANEL_WIDTH, 25);
	BYTE *dst = out.at(26 + RIGHT_PANEL_X - SPANEL_WIDTH, y * 12 + 38);

	for (int i = 0; i < 3; i++, src += out.pitch(), dst += out.pitch())
		memcpy(dst, src, 267); // BUGFIX: should be 267 (fixed)
}

void DrawUniqueInfo(const CelOutputBuffer &out)
{
	if ((chrflag || questlog) && gnScreenWidth < SPANEL_WIDTH * 3) {
		return;
	}

	DrawUTextBack(GlobalBackBuffer());

	Rectangle rect { 32 + RIGHT_PANEL - SPANEL_WIDTH, 44 + 2 * 12, 257, 0 };
	const UItemStruct &uitem = UniqueItemList[curruitem._iUid];
	DrawString(out, _(uitem.UIName), rect, UIS_CENTER);

	DrawULine(out, 5);

	rect.position.y += (12 - uitem.UINumPL) * 12;
	PrintItemPower(uitem.UIPower1, &curruitem);
	DrawString(out, tempstr, rect, UIS_SILVER | UIS_CENTER);
	if (uitem.UINumPL > 1) {
		rect.position.y += 2 * 12;
		PrintItemPower(uitem.UIPower2, &curruitem);
		DrawString(out, tempstr, rect, UIS_SILVER | UIS_CENTER);
	}
	if (uitem.UINumPL > 2) {
		rect.position.y += 2 * 12;
		PrintItemPower(uitem.UIPower3, &curruitem);
		DrawString(out, tempstr, rect, UIS_SILVER | UIS_CENTER);
	}
	if (uitem.UINumPL > 3) {
		rect.position.y += 2 * 12;
		PrintItemPower(uitem.UIPower4, &curruitem);
		DrawString(out, tempstr, rect, UIS_SILVER | UIS_CENTER);
	}
	if (uitem.UINumPL > 4) {
		rect.position.y += 2 * 12;
		PrintItemPower(uitem.UIPower5, &curruitem);
		DrawString(out, tempstr, rect, UIS_SILVER | UIS_CENTER);
	}
	if (uitem.UINumPL > 5) {
		rect.position.y += 2 * 12;
		PrintItemPower(uitem.UIPower6, &curruitem);
		DrawString(out, tempstr, rect, UIS_SILVER | UIS_CENTER);
	}
}

void PrintItemMisc(ItemStruct *x)
{
	if (x->_iMiscId == IMISC_SCROLL) {
		strcpy(tempstr, _("Right-click to read"));
		AddPanelString(tempstr);
	}
	if (x->_iMiscId == IMISC_SCROLLT) {
		strcpy(tempstr, _("Right-click to read, then"));
		AddPanelString(tempstr);
		strcpy(tempstr, _("left-click to target"));
		AddPanelString(tempstr);
	}
	if (x->_iMiscId >= IMISC_USEFIRST && x->_iMiscId <= IMISC_USELAST) {
		PrintItemOil(x->_iMiscId);
		strcpy(tempstr, _("Right-click to use"));
		AddPanelString(tempstr);
	}
	if (x->_iMiscId > IMISC_OILFIRST && x->_iMiscId < IMISC_OILLAST) {
		PrintItemOil(x->_iMiscId);
		strcpy(tempstr, _("Right click to use"));
		AddPanelString(tempstr);
	}
	if (x->_iMiscId > IMISC_RUNEFIRST && x->_iMiscId < IMISC_RUNELAST) {
		PrintItemOil(x->_iMiscId);
		strcpy(tempstr, _("Right click to use"));
		AddPanelString(tempstr);
	}
	if (x->_iMiscId == IMISC_BOOK) {
		strcpy(tempstr, _("Right-click to read"));
		AddPanelString(tempstr);
	}
	if (x->_iMiscId == IMISC_NOTE) {
		strcpy(tempstr, _("Right click to read"));
		AddPanelString(tempstr);
	}
	if (x->_iMiscId == IMISC_MAPOFDOOM) {
		strcpy(tempstr, _("Right-click to view"));
		AddPanelString(tempstr);
	}
	if (x->_iMiscId == IMISC_EAR) {
		strcpy(tempstr, fmt::format(_("Level: {:d}"), x->_ivalue).c_str());
		AddPanelString(tempstr);
	}
	if (x->_iMiscId == IMISC_AURIC) {
		strcpy(tempstr, _("Doubles gold capacity"));
		AddPanelString(tempstr);
	}
}

static void PrintItemInfo(ItemStruct *x)
{
	PrintItemMisc(x);
	uint8_t str = x->_iMinStr;
	uint8_t dex = x->_iMinDex;
	uint8_t mag = x->_iMinMag;
	if (str != 0 || mag != 0 || dex != 0) {
		strcpy(tempstr, _("Required:"));
		if (str != 0)
			strcpy(tempstr + strlen(tempstr), fmt::format(_(" {:d} Str"), str).c_str());
		if (mag != 0)
			strcpy(tempstr + strlen(tempstr), fmt::format(_(" {:d} Mag"), mag).c_str());
		if (dex != 0)
			strcpy(tempstr + strlen(tempstr), fmt::format(_(" {:d} Dex"), dex).c_str());
		AddPanelString(tempstr);
	}
	pinfoflag = true;
}

void PrintItemDetails(ItemStruct *x)
{
	if (x->_iClass == ICLASS_WEAPON) {
		if (x->_iMinDam == x->_iMaxDam) {
			if (x->_iMaxDur == DUR_INDESTRUCTIBLE)
				strcpy(tempstr, fmt::format(_("damage: {:d}  Indestructible"), x->_iMinDam).c_str());
			else
				strcpy(tempstr, fmt::format(_(/* TRANSLATORS: Dur: is durability */ "damage: {:d}  Dur: {:d}/{:d}"), x->_iMinDam, x->_iDurability, x->_iMaxDur).c_str());
		} else {
			if (x->_iMaxDur == DUR_INDESTRUCTIBLE)
				strcpy(tempstr, fmt::format(_("damage: {:d}-{:d}  Indestructible"), x->_iMinDam, x->_iMaxDam).c_str());
			else
				strcpy(tempstr, fmt::format(_(/* TRANSLATORS: Dur: is durability */ "damage: {:d}-{:d}  Dur: {:d}/{:d}"), x->_iMinDam, x->_iMaxDam, x->_iDurability, x->_iMaxDur).c_str());
		}
		AddPanelString(tempstr);
	}
	if (x->_iClass == ICLASS_ARMOR) {
		if (x->_iMaxDur == DUR_INDESTRUCTIBLE)
			strcpy(tempstr, fmt::format(_("armor: {:d}  Indestructible"), x->_iAC).c_str());
		else
			strcpy(tempstr, fmt::format(_(/* TRANSLATORS: Dur: is durability */ "armor: {:d}  Dur: {:d}/{:d}"), x->_iAC, x->_iDurability, x->_iMaxDur).c_str());
		AddPanelString(tempstr);
	}
	if (x->_iMiscId == IMISC_STAFF && x->_iMaxCharges != 0) {
		if (x->_iMinDam == x->_iMaxDam)
			strcpy(tempstr, fmt::format(_(/* TRANSLATORS: dam: is damage Dur: is durability */ "dam: {:d}  Dur: {:d}/{:d}"), x->_iMinDam, x->_iDurability, x->_iMaxDur).c_str());
		else
			strcpy(tempstr, fmt::format(_(/* TRANSLATORS: dam: is damage Dur: is durability */ "dam: {:d}-{:d}  Dur: {:d}/{:d}"), x->_iMinDam, x->_iMaxDam, x->_iDurability, x->_iMaxDur).c_str());
		strcpy(tempstr, fmt::format(_("Charges: {:d}/{:d}"), x->_iCharges, x->_iMaxCharges).c_str());
		AddPanelString(tempstr);
	}
	if (x->_iPrePower != -1) {
		PrintItemPower(x->_iPrePower, x);
		AddPanelString(tempstr);
	}
	if (x->_iSufPower != -1) {
		PrintItemPower(x->_iSufPower, x);
		AddPanelString(tempstr);
	}
	if (x->_iMagical == ITEM_QUALITY_UNIQUE) {
		AddPanelString(_("unique item"));
		uitemflag = true;
		curruitem = *x;
	}
	PrintItemInfo(x);
}

void PrintItemDur(ItemStruct *x)
{
	if (x->_iClass == ICLASS_WEAPON) {
		if (x->_iMinDam == x->_iMaxDam) {
			if (x->_iMaxDur == DUR_INDESTRUCTIBLE)
				strcpy(tempstr, fmt::format(_("damage: {:d}  Indestructible"), x->_iMinDam).c_str());
			else
				strcpy(tempstr, fmt::format(_("damage: {:d}  Dur: {:d}/{:d}"), x->_iMinDam, x->_iDurability, x->_iMaxDur).c_str());
		} else {
			if (x->_iMaxDur == DUR_INDESTRUCTIBLE)
				strcpy(tempstr, fmt::format(_("damage: {:d}-{:d}  Indestructible"), x->_iMinDam, x->_iMaxDam).c_str());
			else
				strcpy(tempstr, fmt::format(_("damage: {:d}-{:d}  Dur: {:d}/{:d}"), x->_iMinDam, x->_iMaxDam, x->_iDurability, x->_iMaxDur).c_str());
		}
		AddPanelString(tempstr);
		if (x->_iMiscId == IMISC_STAFF && x->_iMaxCharges > 0) {
			strcpy(tempstr, fmt::format(_("Charges: {:d}/{:d}"), x->_iCharges, x->_iMaxCharges).c_str());
			AddPanelString(tempstr);
		}
		if (x->_iMagical != ITEM_QUALITY_NORMAL)
			AddPanelString(_("Not Identified"));
	}
	if (x->_iClass == ICLASS_ARMOR) {
		if (x->_iMaxDur == DUR_INDESTRUCTIBLE)
			strcpy(tempstr, fmt::format(_("armor: {:d}  Indestructible"), x->_iAC).c_str());
		else
			strcpy(tempstr, fmt::format(_("armor: {:d}  Dur: {:d}/{:d}"), x->_iAC, x->_iDurability, x->_iMaxDur).c_str());
		AddPanelString(tempstr);
		if (x->_iMagical != ITEM_QUALITY_NORMAL)
			AddPanelString(_("Not Identified"));
		if (x->_iMiscId == IMISC_STAFF && x->_iMaxCharges > 0) {
			strcpy(tempstr, fmt::format(_("Charges: {:d}/{:d}"), x->_iCharges, x->_iMaxCharges).c_str());
			AddPanelString(tempstr);
		}
	}
	if (x->_itype == ITYPE_RING || x->_itype == ITYPE_AMULET)
		AddPanelString(_("Not Identified"));
	PrintItemInfo(x);
}

void UseItem(int p, item_misc_id Mid, spell_id spl)
{
	auto &player = plr[p];

	switch (Mid) {
	case IMISC_HEAL:
	case IMISC_FOOD: {
		int j = player._pMaxHP >> 8;
		int l = ((j / 2) + GenerateRnd(j)) << 6;
		if (player._pClass == HeroClass::Warrior || player._pClass == HeroClass::Barbarian)
			l *= 2;
		if (player._pClass == HeroClass::Rogue || player._pClass == HeroClass::Monk || player._pClass == HeroClass::Bard)
			l += l / 2;
		player._pHitPoints = std::min(player._pHitPoints + l, player._pMaxHP);
		player._pHPBase = std::min(player._pHPBase + l, player._pMaxHPBase);
		drawhpflag = true;
	} break;
	case IMISC_FULLHEAL:
		player._pHitPoints = player._pMaxHP;
		player._pHPBase = player._pMaxHPBase;
		drawhpflag = true;
		break;
	case IMISC_MANA: {
		int j = player._pMaxMana >> 8;
		int l = ((j / 2) + GenerateRnd(j)) << 6;
		if (player._pClass == HeroClass::Sorcerer)
			l *= 2;
		if (player._pClass == HeroClass::Rogue || player._pClass == HeroClass::Monk || player._pClass == HeroClass::Bard)
			l += l / 2;
		if ((player._pIFlags & ISPL_NOMANA) == 0) {
			player._pMana = std::min(player._pMana + l, player._pMaxMana);
			player._pManaBase = std::min(player._pManaBase + l, player._pMaxManaBase);
			drawmanaflag = true;
		}
	} break;
	case IMISC_FULLMANA:
		if ((player._pIFlags & ISPL_NOMANA) == 0) {
			player._pMana = player._pMaxMana;
			player._pManaBase = player._pMaxManaBase;
			drawmanaflag = true;
		}
		break;
	case IMISC_ELIXSTR:
		ModifyPlrStr(p, 1);
		break;
	case IMISC_ELIXMAG:
		ModifyPlrMag(p, 1);
		if (gbIsHellfire) {
			player._pMana = player._pMaxMana;
			player._pManaBase = player._pMaxManaBase;
			drawmanaflag = true;
		}
		break;
	case IMISC_ELIXDEX:
		ModifyPlrDex(p, 1);
		break;
	case IMISC_ELIXVIT:
		ModifyPlrVit(p, 1);
		if (gbIsHellfire) {
			player._pHitPoints = player._pMaxHP;
			player._pHPBase = player._pMaxHPBase;
			drawhpflag = true;
		}
		break;
	case IMISC_REJUV: {
		int j = player._pMaxHP >> 8;
		int l = ((j / 2) + GenerateRnd(j)) << 6;
		if (player._pClass == HeroClass::Warrior || player._pClass == HeroClass::Barbarian)
			l *= 2;
		if (player._pClass == HeroClass::Rogue)
			l += l / 2;
		player._pHitPoints = std::min(player._pHitPoints + l, player._pMaxHP);
		player._pHPBase = std::min(player._pHPBase + l, player._pMaxHPBase);
		drawhpflag = true;
		j = player._pMaxMana >> 8;
		l = ((j / 2) + GenerateRnd(j)) << 6;
		if (player._pClass == HeroClass::Sorcerer)
			l *= 2;
		if (player._pClass == HeroClass::Rogue)
			l += l / 2;
		if ((player._pIFlags & ISPL_NOMANA) == 0) {
			player._pMana = std::min(player._pMana + l, player._pMaxMana);
			player._pManaBase = std::min(player._pManaBase + l, player._pMaxManaBase);
			drawmanaflag = true;
		}
	} break;
	case IMISC_FULLREJUV:
		player._pHitPoints = player._pMaxHP;
		player._pHPBase = player._pMaxHPBase;
		drawhpflag = true;
		if ((player._pIFlags & ISPL_NOMANA) == 0) {
			player._pMana = player._pMaxMana;
			player._pManaBase = player._pMaxManaBase;
			drawmanaflag = true;
		}
		break;
	case IMISC_SCROLL:
		if (spelldata[spl].sTargeted) {
			player._pTSpell = spl;
			player._pTSplType = RSPLTYPE_INVALID;
			if (p == myplr)
				NewCursor(CURSOR_TELEPORT);
		} else {
			ClrPlrPath(player);
			player._pSpell = spl;
			player._pSplType = RSPLTYPE_INVALID;
			player._pSplFrom = 3;
			player.destAction = ACTION_SPELL;
			player.destParam1 = cursmx;
			player.destParam2 = cursmy;
			if (p == myplr && spl == SPL_NOVA)
				NetSendCmdLoc(myplr, true, CMD_NOVA, { cursmx, cursmy });
		}
		break;
	case IMISC_SCROLLT:
		if (spelldata[spl].sTargeted) {
			player._pTSpell = spl;
			player._pTSplType = RSPLTYPE_INVALID;
			if (p == myplr)
				NewCursor(CURSOR_TELEPORT);
		} else {
			ClrPlrPath(player);
			player._pSpell = spl;
			player._pSplType = RSPLTYPE_INVALID;
			player._pSplFrom = 3;
			player.destAction = ACTION_SPELL;
			player.destParam1 = cursmx;
			player.destParam2 = cursmy;
		}
		break;
	case IMISC_BOOK:
		player._pMemSpells |= GetSpellBitmask(spl);
		if (player._pSplLvl[spl] < MAX_SPELL_LEVEL)
			player._pSplLvl[spl]++;
		if ((player._pIFlags & ISPL_NOMANA) == 0) {
			player._pMana += spelldata[spl].sManaCost << 6;
			player._pMana = std::min(player._pMana, player._pMaxMana);
			player._pManaBase += spelldata[spl].sManaCost << 6;
			player._pManaBase = std::min(player._pManaBase, player._pMaxManaBase);
		}
		if (p == myplr)
			CalcPlrBookVals(player);
		drawmanaflag = true;
		break;
	case IMISC_MAPOFDOOM:
		doom_init();
		break;
	case IMISC_OILACC:
	case IMISC_OILMAST:
	case IMISC_OILSHARP:
	case IMISC_OILDEATH:
	case IMISC_OILSKILL:
	case IMISC_OILBSMTH:
	case IMISC_OILFORT:
	case IMISC_OILPERM:
	case IMISC_OILHARD:
	case IMISC_OILIMP:
		player._pOilType = Mid;
		if (p != myplr) {
			return;
		}
		if (sbookflag) {
			sbookflag = false;
		}
		if (!invflag) {
			invflag = true;
		}
		NewCursor(CURSOR_OIL);
		break;
	case IMISC_SPECELIX:
		ModifyPlrStr(p, 3);
		ModifyPlrMag(p, 3);
		ModifyPlrDex(p, 3);
		ModifyPlrVit(p, 3);
		break;
	case IMISC_RUNEF:
		player._pTSpell = SPL_RUNEFIRE;
		player._pTSplType = RSPLTYPE_INVALID;
		if (p == myplr)
			NewCursor(CURSOR_TELEPORT);
		break;
	case IMISC_RUNEL:
		player._pTSpell = SPL_RUNELIGHT;
		player._pTSplType = RSPLTYPE_INVALID;
		if (p == myplr)
			NewCursor(CURSOR_TELEPORT);
		break;
	case IMISC_GR_RUNEL:
		player._pTSpell = SPL_RUNENOVA;
		player._pTSplType = RSPLTYPE_INVALID;
		if (p == myplr)
			NewCursor(CURSOR_TELEPORT);
		break;
	case IMISC_GR_RUNEF:
		player._pTSpell = SPL_RUNEIMMOLAT;
		player._pTSplType = RSPLTYPE_INVALID;
		if (p == myplr)
			NewCursor(CURSOR_TELEPORT);
		break;
	case IMISC_RUNES:
		player._pTSpell = SPL_RUNESTONE;
		player._pTSplType = RSPLTYPE_INVALID;
		if (p == myplr)
			NewCursor(CURSOR_TELEPORT);
		break;
	default:
		break;
	}
}

bool StoreStatOk(ItemStruct *h)
{
	const auto &myPlayer = plr[myplr];

	if (myPlayer._pStrength < h->_iMinStr)
		return false;
	if (myPlayer._pMagic < h->_iMinMag)
		return false;
	if (myPlayer._pDexterity < h->_iMinDex)
		return false;

	return true;
}

bool SmithItemOk(int i)
{
	if (AllItemsList[i].itype == ITYPE_MISC)
		return false;
	if (AllItemsList[i].itype == ITYPE_GOLD)
		return false;
	if (AllItemsList[i].itype == ITYPE_STAFF && (!gbIsHellfire || AllItemsList[i].iSpell != SPL_NULL))
		return false;
	if (AllItemsList[i].itype == ITYPE_RING)
		return false;
	if (AllItemsList[i].itype == ITYPE_AMULET)
		return false;

	return true;
}

template <bool (*Ok)(int), bool ConsiderDropRate = false>
int RndVendorItem(int minlvl, int maxlvl)
{
	int ril[512];

	int ri = 0;
	for (int i = 1; AllItemsList[i].iLoc != ILOC_INVALID; i++) {
		if (!IsItemAvailable(i))
			continue;
		if (AllItemsList[i].iRnd == IDROP_NEVER)
			continue;
		if (!Ok(i))
			continue;
		if (AllItemsList[i].iMinMLvl < minlvl || AllItemsList[i].iMinMLvl > maxlvl)
			continue;

		ril[ri] = i;
		ri++;
		if (ri == 512)
			break;

		if (!ConsiderDropRate || AllItemsList[i].iRnd != IDROP_DOUBLE)
			continue;

		ril[ri] = i;
		ri++;
		if (ri == 512)
			break;
	}

	return ril[GenerateRnd(ri)] + 1;
}

int RndSmithItem(int lvl)
{
	return RndVendorItem<SmithItemOk, true>(0, lvl);
}

void SortVendor(ItemStruct *items)
{
	int count = 1;
	while (!items[count].isEmpty())
		count++;

	auto cmp = [](const ItemStruct &a, const ItemStruct &b) {
		return a.IDidx < b.IDidx;
	};

	std::sort(items, items + count, cmp);
}

void SpawnSmith(int lvl)
{
	constexpr int PinnedItemCount = 0;

	ItemStruct holditem;
	holditem = items[0];

	int maxValue = 140000;
	int maxItems = 20;
	if (gbIsHellfire) {
		maxValue = 200000;
		maxItems = 25;
	}

	int iCnt = GenerateRnd(maxItems - 10) + 10;
	for (int i = 0; i < iCnt; i++) {
		do {
			memset(&items[0], 0, sizeof(*items));
			items[0]._iSeed = AdvanceRndSeed();
			int idata = RndSmithItem(lvl) - 1;
			GetItemAttrs(0, idata, lvl);
		} while (items[0]._iIvalue > maxValue);
		smithitem[i] = items[0];
		smithitem[i]._iCreateInfo = lvl | CF_SMITH;
		smithitem[i]._iIdentified = true;
		smithitem[i]._iStatFlag = StoreStatOk(&smithitem[i]);
	}
	for (int i = iCnt; i < SMITH_ITEMS; i++)
		smithitem[i]._itype = ITYPE_NONE;

	SortVendor(smithitem + PinnedItemCount);
	items[0] = holditem;
}

bool PremiumItemOk(int i)
{
	if (AllItemsList[i].itype == ITYPE_MISC)
		return false;
	if (AllItemsList[i].itype == ITYPE_GOLD)
		return false;
	if (!gbIsHellfire && AllItemsList[i].itype == ITYPE_STAFF)
		return false;

	if (gbIsMultiplayer) {
		if (AllItemsList[i].iMiscId == IMISC_OILOF)
			return false;
		if (AllItemsList[i].itype == ITYPE_RING)
			return false;
		if (AllItemsList[i].itype == ITYPE_AMULET)
			return false;
	}

	return true;
}

int RndPremiumItem(int minlvl, int maxlvl)
{
	return RndVendorItem<PremiumItemOk>(minlvl, maxlvl);
}

static void SpawnOnePremium(int i, int plvl, int myplr)
{
	int ivalue = 0;
	bool keepgoing = false;
	ItemStruct holditem = items[0];

	auto &myPlayer = plr[myplr];

	int strength = std::max(myPlayer.GetMaximumAttributeValue(CharacterAttribute::Strength), myPlayer._pStrength);
	int dexterity = std::max(myPlayer.GetMaximumAttributeValue(CharacterAttribute::Dexterity), myPlayer._pDexterity);
	int magic = std::max(myPlayer.GetMaximumAttributeValue(CharacterAttribute::Magic), myPlayer._pMagic);
	strength += strength / 5;
	dexterity += dexterity / 5;
	magic += magic / 5;

	plvl = clamp(plvl, 1, 30);

	int count = 0;

	do {
		keepgoing = false;
		memset(&items[0], 0, sizeof(*items));
		items[0]._iSeed = AdvanceRndSeed();
		int itype = RndPremiumItem(plvl / 4, plvl) - 1;
		GetItemAttrs(0, itype, plvl);
		GetItemBonus(0, plvl / 2, plvl, true, !gbIsHellfire);

		if (!gbIsHellfire) {
			if (items[0]._iIvalue > 140000) {
				keepgoing = true; // prevent breaking the do/while loop too early by failing hellfire's condition in while
				continue;
			}
			break;
		}

		switch (items[0]._itype) {
		case ITYPE_LARMOR:
		case ITYPE_MARMOR:
		case ITYPE_HARMOR: {
			const auto *const mostValuablePlayerArmor = myPlayer.GetMostValuableItem(
			    [](const ItemStruct &item) {
				    return item._itype == ITYPE_LARMOR
				        || item._itype == ITYPE_MARMOR
				        || item._itype == ITYPE_HARMOR;
			    });

			ivalue = mostValuablePlayerArmor == nullptr ? 0 : mostValuablePlayerArmor->_iIvalue;
			break;
		}
		case ITYPE_SHIELD:
		case ITYPE_AXE:
		case ITYPE_BOW:
		case ITYPE_MACE:
		case ITYPE_SWORD:
		case ITYPE_HELM:
		case ITYPE_STAFF:
		case ITYPE_RING:
		case ITYPE_AMULET: {
			const auto *const mostValuablePlayerItem = myPlayer.GetMostValuableItem(
			    [](const ItemStruct &item) { return item._itype == items[0]._itype; });

			ivalue = mostValuablePlayerItem == nullptr ? 0 : mostValuablePlayerItem->_iIvalue;
			break;
		}
		default:
			ivalue = 0;
			break;
		}
		ivalue *= 0.8;

		count++;
	} while (keepgoing
	    || ((
	            items[0]._iIvalue > 200000
	            || items[0]._iMinStr > strength
	            || items[0]._iMinMag > magic
	            || items[0]._iMinDex > dexterity
	            || items[0]._iIvalue < ivalue)
	        && count < 150));
	premiumitems[i] = items[0];
	premiumitems[i]._iCreateInfo = plvl | CF_SMITHPREMIUM;
	premiumitems[i]._iIdentified = true;
	premiumitems[i]._iStatFlag = StoreStatOk(&premiumitems[i]);
	items[0] = holditem;
}

void SpawnPremium(int pnum)
{
	int lvl = plr[pnum]._pLevel;
	int maxItems = gbIsHellfire ? SMITH_PREMIUM_ITEMS : 6;
	if (numpremium < maxItems) {
		for (int i = 0; i < maxItems; i++) {
			if (premiumitems[i].isEmpty()) {
				int plvl = premiumlevel + (gbIsHellfire ? premiumLvlAddHellfire[i] : premiumlvladd[i]);
				SpawnOnePremium(i, plvl, pnum);
			}
		}
		numpremium = maxItems;
	}
	while (premiumlevel < lvl) {
		premiumlevel++;
		if (gbIsHellfire) {
			// Discard first 3 items and shift next 10
			std::move(&premiumitems[3], &premiumitems[12] + 1, &premiumitems[0]);
			SpawnOnePremium(10, premiumlevel + premiumLvlAddHellfire[10], pnum);
			premiumitems[11] = premiumitems[13];
			SpawnOnePremium(12, premiumlevel + premiumLvlAddHellfire[12], pnum);
			premiumitems[13] = premiumitems[14];
			SpawnOnePremium(14, premiumlevel + premiumLvlAddHellfire[14], pnum);
		} else {
			// Discard first 2 items and shift next 3
			std::move(&premiumitems[2], &premiumitems[4] + 1, &premiumitems[0]);
			SpawnOnePremium(3, premiumlevel + premiumlvladd[3], pnum);
			premiumitems[4] = premiumitems[5];
			SpawnOnePremium(5, premiumlevel + premiumlvladd[5], pnum);
		}
	}
}

bool WitchItemOk(int i)
{
	if (AllItemsList[i].itype != ITYPE_MISC && AllItemsList[i].itype != ITYPE_STAFF)
		return false;
	if (AllItemsList[i].iMiscId == IMISC_MANA)
		return false;
	if (AllItemsList[i].iMiscId == IMISC_FULLMANA)
		return false;
	if (AllItemsList[i].iSpell == SPL_TOWN)
		return false;
	if (AllItemsList[i].iMiscId == IMISC_FULLHEAL)
		return false;
	if (AllItemsList[i].iMiscId == IMISC_HEAL)
		return false;
	if (AllItemsList[i].iMiscId > IMISC_OILFIRST && AllItemsList[i].iMiscId < IMISC_OILLAST)
		return false;
	if (AllItemsList[i].iSpell == SPL_RESURRECT && !gbIsMultiplayer)
		return false;
	if (AllItemsList[i].iSpell == SPL_HEALOTHER && !gbIsMultiplayer)
		return false;

	return true;
}

int RndWitchItem(int lvl)
{
	return RndVendorItem<WitchItemOk>(0, lvl);
}

void WitchBookLevel(int ii)
{
	if (witchitem[ii]._iMiscId != IMISC_BOOK)
		return;
	witchitem[ii]._iMinMag = spelldata[witchitem[ii]._iSpell].sMinInt;
	int slvl = plr[myplr]._pSplLvl[witchitem[ii]._iSpell];
	while (slvl > 0) {
		witchitem[ii]._iMinMag += 20 * witchitem[ii]._iMinMag / 100;
		slvl--;
		if (witchitem[ii]._iMinMag + 20 * witchitem[ii]._iMinMag / 100 > 255) {
			witchitem[ii]._iMinMag = 255;
			slvl = 0;
		}
	}
}

void SpawnWitch(int lvl)
{
	constexpr int PinnedItemCount = 3;

	int j = PinnedItemCount;

	memset(&items[0], 0, sizeof(*items));
	GetItemAttrs(0, IDI_MANA, 1);
	witchitem[0] = items[0];
	witchitem[0]._iCreateInfo = lvl;
	witchitem[0]._iStatFlag = true;
	memset(&items[0], 0, sizeof(*items));
	GetItemAttrs(0, IDI_FULLMANA, 1);
	witchitem[1] = items[0];
	witchitem[1]._iCreateInfo = lvl;
	witchitem[1]._iStatFlag = true;
	memset(&items[0], 0, sizeof(*items));
	GetItemAttrs(0, IDI_PORTAL, 1);
	witchitem[2] = items[0];
	witchitem[2]._iCreateInfo = lvl;
	witchitem[2]._iStatFlag = true;

	int maxValue = 140000;
	int reservedItems = 12;
	if (gbIsHellfire) {
		maxValue = 200000;
		reservedItems = 10;

		int books = GenerateRnd(4);
		for (int i = 114, bCnt = 0; i <= 117 && bCnt < books; ++i) {
			if (!WitchItemOk(i))
				continue;
			if (lvl < AllItemsList[i].iMinMLvl)
				continue;

			memset(&items[0], 0, sizeof(*items));
			items[0]._iSeed = AdvanceRndSeed();
			GenerateRnd(1);

			GetItemAttrs(0, i, lvl);
			witchitem[j] = items[0];
			witchitem[j]._iCreateInfo = lvl | CF_WITCH;
			witchitem[j]._iIdentified = true;
			WitchBookLevel(j);
			witchitem[j]._iStatFlag = StoreStatOk(&witchitem[j]);
			j++;
			bCnt++;
		}
	}
	int iCnt = GenerateRnd(WITCH_ITEMS - reservedItems) + 10;

	for (int i = j; i < iCnt; i++) {
		do {
			memset(&items[0], 0, sizeof(*items));
			items[0]._iSeed = AdvanceRndSeed();
			int idata = RndWitchItem(lvl) - 1;
			GetItemAttrs(0, idata, lvl);
			int maxlvl = -1;
			if (GenerateRnd(100) <= 5)
				maxlvl = 2 * lvl;
			if (maxlvl == -1 && items[0]._iMiscId == IMISC_STAFF)
				maxlvl = 2 * lvl;
			if (maxlvl != -1)
				GetItemBonus(0, maxlvl / 2, maxlvl, true, true);
		} while (items[0]._iIvalue > maxValue);
		witchitem[i] = items[0];
		witchitem[i]._iCreateInfo = lvl | CF_WITCH;
		witchitem[i]._iIdentified = true;
		WitchBookLevel(i);
		witchitem[i]._iStatFlag = StoreStatOk(&witchitem[i]);
	}

	for (int i = iCnt; i < WITCH_ITEMS; i++)
		witchitem[i]._itype = ITYPE_NONE;

	SortVendor(witchitem + PinnedItemCount);
}

int RndBoyItem(int lvl)
{
	return RndVendorItem<PremiumItemOk>(0, lvl);
}

void SpawnBoy(int lvl)
{
	int ivalue = 0;
	bool keepgoing = false;
	int count = 0;

	auto &myPlayer = plr[myplr];

	HeroClass pc = myPlayer._pClass;
	int strength = std::max(myPlayer.GetMaximumAttributeValue(CharacterAttribute::Strength), myPlayer._pStrength);
	int dexterity = std::max(myPlayer.GetMaximumAttributeValue(CharacterAttribute::Dexterity), myPlayer._pDexterity);
	int magic = std::max(myPlayer.GetMaximumAttributeValue(CharacterAttribute::Magic), myPlayer._pMagic);
	strength += strength / 5;
	dexterity += dexterity / 5;
	magic += magic / 5;

	if (boylevel >= (lvl / 2) && !boyitem.isEmpty())
		return;
	do {
		keepgoing = false;
		memset(&items[0], 0, sizeof(*items));
		items[0]._iSeed = AdvanceRndSeed();
		int itype = RndBoyItem(lvl) - 1;
		GetItemAttrs(0, itype, lvl);
		GetItemBonus(0, lvl, 2 * lvl, true, true);

		if (!gbIsHellfire) {
			if (items[0]._iIvalue > 90000) {
				keepgoing = true; // prevent breaking the do/while loop too early by failing hellfire's condition in while
				continue;
			}
			break;
		}

		ivalue = 0;

		int itemType = items[0]._itype;

		switch (itemType) {
		case ITYPE_LARMOR:
		case ITYPE_MARMOR:
		case ITYPE_HARMOR: {
			const auto *const mostValuablePlayerArmor = myPlayer.GetMostValuableItem(
			    [](const ItemStruct &item) {
				    return item._itype == ITYPE_LARMOR
				        || item._itype == ITYPE_MARMOR
				        || item._itype == ITYPE_HARMOR;
			    });

			ivalue = mostValuablePlayerArmor == nullptr ? 0 : mostValuablePlayerArmor->_iIvalue;
			break;
		}
		case ITYPE_SHIELD:
		case ITYPE_AXE:
		case ITYPE_BOW:
		case ITYPE_MACE:
		case ITYPE_SWORD:
		case ITYPE_HELM:
		case ITYPE_STAFF:
		case ITYPE_RING:
		case ITYPE_AMULET: {
			const auto *const mostValuablePlayerItem = myPlayer.GetMostValuableItem(
			    [itemType](const ItemStruct &item) { return item._itype == itemType; });

			ivalue = mostValuablePlayerItem == nullptr ? 0 : mostValuablePlayerItem->_iIvalue;
			break;
		}
		}
		ivalue *= 0.8;

		count++;

		if (count < 200) {
			switch (pc) {
			case HeroClass::Warrior:
				if (itemType == ITYPE_BOW || itemType == ITYPE_STAFF)
					ivalue = INT_MAX;
				break;
			case HeroClass::Rogue:
				if (itemType == ITYPE_SWORD || itemType == ITYPE_STAFF || itemType == ITYPE_AXE || itemType == ITYPE_MACE || itemType == ITYPE_SHIELD)
					ivalue = INT_MAX;
				break;
			case HeroClass::Sorcerer:
				if (itemType == ITYPE_STAFF || itemType == ITYPE_AXE || itemType == ITYPE_BOW || itemType == ITYPE_MACE)
					ivalue = INT_MAX;
				break;
			case HeroClass::Monk:
				if (itemType == ITYPE_BOW || itemType == ITYPE_MARMOR || itemType == ITYPE_SHIELD || itemType == ITYPE_MACE)
					ivalue = INT_MAX;
				break;
			case HeroClass::Bard:
				if (itemType == ITYPE_AXE || itemType == ITYPE_MACE || itemType == ITYPE_STAFF)
					ivalue = INT_MAX;
				break;
			case HeroClass::Barbarian:
				if (itemType == ITYPE_BOW || itemType == ITYPE_STAFF)
					ivalue = INT_MAX;
				break;
			}
		}
	} while (keepgoing
	    || ((
	            items[0]._iIvalue > 200000
	            || items[0]._iMinStr > strength
	            || items[0]._iMinMag > magic
	            || items[0]._iMinDex > dexterity
	            || items[0]._iIvalue < ivalue)
	        && count < 250));
	boyitem = items[0];
	boyitem._iCreateInfo = lvl | CF_BOY;
	boyitem._iIdentified = true;
	boyitem._iStatFlag = StoreStatOk(&boyitem);
	boylevel = lvl / 2;
}

bool HealerItemOk(int i)
{
	if (AllItemsList[i].itype != ITYPE_MISC)
		return false;

	if (AllItemsList[i].iMiscId == IMISC_SCROLL)
		return AllItemsList[i].iSpell == SPL_HEAL;
	if (AllItemsList[i].iMiscId == IMISC_SCROLLT)
		return AllItemsList[i].iSpell == SPL_HEALOTHER && gbIsMultiplayer;

	if (!gbIsMultiplayer) {
		auto &myPlayer = plr[myplr];

		if (AllItemsList[i].iMiscId == IMISC_ELIXSTR)
			return !gbIsHellfire || myPlayer._pBaseStr < myPlayer.GetMaximumAttributeValue(CharacterAttribute::Strength);
		if (AllItemsList[i].iMiscId == IMISC_ELIXMAG)
			return !gbIsHellfire || myPlayer._pBaseMag < myPlayer.GetMaximumAttributeValue(CharacterAttribute::Magic);
		if (AllItemsList[i].iMiscId == IMISC_ELIXDEX)
			return !gbIsHellfire || myPlayer._pBaseDex < myPlayer.GetMaximumAttributeValue(CharacterAttribute::Dexterity);
		if (AllItemsList[i].iMiscId == IMISC_ELIXVIT)
			return !gbIsHellfire || myPlayer._pBaseVit < myPlayer.GetMaximumAttributeValue(CharacterAttribute::Vitality);
	}

	if (AllItemsList[i].iMiscId == IMISC_REJUV)
		return true;
	if (AllItemsList[i].iMiscId == IMISC_FULLREJUV)
		return true;

	return false;
}

int RndHealerItem(int lvl)
{
	return RndVendorItem<HealerItemOk>(0, lvl);
}

void SpawnHealer(int lvl)
{
	constexpr int PinnedItemCount = 2;

	int srnd;

	memset(&items[0], 0, sizeof(*items));
	GetItemAttrs(0, IDI_HEAL, 1);
	healitem[0] = items[0];
	healitem[0]._iCreateInfo = lvl;
	healitem[0]._iStatFlag = true;

	memset(&items[0], 0, sizeof(*items));
	GetItemAttrs(0, IDI_FULLHEAL, 1);
	healitem[1] = items[0];
	healitem[1]._iCreateInfo = lvl;
	healitem[1]._iStatFlag = true;

	if (gbIsMultiplayer) {
		memset(&items[0], 0, sizeof(*items));
		GetItemAttrs(0, IDI_RESURRECT, 1);
		healitem[2] = items[0];
		healitem[2]._iCreateInfo = lvl;
		healitem[2]._iStatFlag = true;

		srnd = 3;
	} else {
		srnd = 2;
	}
	int nsi = GenerateRnd(gbIsHellfire ? 10 : 8) + 10;
	for (int i = srnd; i < nsi; i++) {
		memset(&items[0], 0, sizeof(*items));
		items[0]._iSeed = AdvanceRndSeed();
		int itype = RndHealerItem(lvl) - 1;
		GetItemAttrs(0, itype, lvl);
		healitem[i] = items[0];
		healitem[i]._iCreateInfo = lvl | CF_HEALER;
		healitem[i]._iIdentified = true;
		healitem[i]._iStatFlag = StoreStatOk(&healitem[i]);
	}
	for (int i = nsi; i < 20; i++) {
		healitem[i]._itype = ITYPE_NONE;
	}
	SortVendor(healitem + PinnedItemCount);
}

void SpawnStoreGold()
{
	memset(&items[0], 0, sizeof(*items));
	GetItemAttrs(0, IDI_GOLD, 1);
	golditem = items[0];
	golditem._iStatFlag = true;
}

void RecreateSmithItem(int ii, int lvl, int iseed)
{
	SetRndSeed(iseed);
	int itype = RndSmithItem(lvl) - 1;
	GetItemAttrs(ii, itype, lvl);

	items[ii]._iSeed = iseed;
	items[ii]._iCreateInfo = lvl | CF_SMITH;
	items[ii]._iIdentified = true;
}

void RecreatePremiumItem(int ii, int plvl, int iseed)
{
	SetRndSeed(iseed);
	int itype = RndPremiumItem(plvl / 4, plvl) - 1;
	GetItemAttrs(ii, itype, plvl);
	GetItemBonus(ii, plvl / 2, plvl, true, !gbIsHellfire);

	items[ii]._iSeed = iseed;
	items[ii]._iCreateInfo = plvl | CF_SMITHPREMIUM;
	items[ii]._iIdentified = true;
}

void RecreateBoyItem(int ii, int lvl, int iseed)
{
	SetRndSeed(iseed);
	int itype = RndBoyItem(lvl) - 1;
	GetItemAttrs(ii, itype, lvl);
	GetItemBonus(ii, lvl, 2 * lvl, true, true);

	items[ii]._iSeed = iseed;
	items[ii]._iCreateInfo = lvl | CF_BOY;
	items[ii]._iIdentified = true;
}

void RecreateWitchItem(int ii, int idx, int lvl, int iseed)
{
	if (idx == IDI_MANA || idx == IDI_FULLMANA || idx == IDI_PORTAL) {
		GetItemAttrs(ii, idx, lvl);
	} else if (gbIsHellfire && idx >= 114 && idx <= 117) {
		SetRndSeed(iseed);
		GenerateRnd(1);
		GetItemAttrs(ii, idx, lvl);
	} else {
		SetRndSeed(iseed);
		int itype = RndWitchItem(lvl) - 1;
		GetItemAttrs(ii, itype, lvl);
		int iblvl = -1;
		if (GenerateRnd(100) <= 5)
			iblvl = 2 * lvl;
		if (iblvl == -1 && items[ii]._iMiscId == IMISC_STAFF)
			iblvl = 2 * lvl;
		if (iblvl != -1)
			GetItemBonus(ii, iblvl / 2, iblvl, true, true);
	}

	items[ii]._iSeed = iseed;
	items[ii]._iCreateInfo = lvl | CF_WITCH;
	items[ii]._iIdentified = true;
}

void RecreateHealerItem(int ii, int idx, int lvl, int iseed)
{
	if (idx == IDI_HEAL || idx == IDI_FULLHEAL || idx == IDI_RESURRECT) {
		GetItemAttrs(ii, idx, lvl);
	} else {
		SetRndSeed(iseed);
		int itype = RndHealerItem(lvl) - 1;
		GetItemAttrs(ii, itype, lvl);
	}

	items[ii]._iSeed = iseed;
	items[ii]._iCreateInfo = lvl | CF_HEALER;
	items[ii]._iIdentified = true;
}

void RecreateTownItem(int ii, int idx, uint16_t icreateinfo, int iseed)
{
	if ((icreateinfo & CF_SMITH) != 0)
		RecreateSmithItem(ii, icreateinfo & CF_LEVEL, iseed);
	else if ((icreateinfo & CF_SMITHPREMIUM) != 0)
		RecreatePremiumItem(ii, icreateinfo & CF_LEVEL, iseed);
	else if ((icreateinfo & CF_BOY) != 0)
		RecreateBoyItem(ii, icreateinfo & CF_LEVEL, iseed);
	else if ((icreateinfo & CF_WITCH) != 0)
		RecreateWitchItem(ii, idx, icreateinfo & CF_LEVEL, iseed);
	else if ((icreateinfo & CF_HEALER) != 0)
		RecreateHealerItem(ii, idx, icreateinfo & CF_LEVEL, iseed);
}

void RecalcStoreStats()
{
	for (auto &item : smithitem) {
		if (!item.isEmpty()) {
			item._iStatFlag = StoreStatOk(&item);
		}
	}
	for (auto &item : premiumitems) {
		if (!item.isEmpty()) {
			item._iStatFlag = StoreStatOk(&item);
		}
	}
	for (int i = 0; i < 20; i++) {
		if (!witchitem[i].isEmpty()) {
			witchitem[i]._iStatFlag = StoreStatOk(&witchitem[i]);
		}
	}
	for (auto &item : healitem) {
		if (!item.isEmpty()) {
			item._iStatFlag = StoreStatOk(&item);
		}
	}
	boyitem._iStatFlag = StoreStatOk(&boyitem);
}

int ItemNoFlippy()
{
	int r = itemactive[numitems - 1];
	items[r].AnimInfo.CurrentFrame = items[r].AnimInfo.NumberOfFrames;
	items[r]._iAnimFlag = false;
	items[r]._iSelFlag = 1;

	return r;
}

void CreateSpellBook(Point position, spell_id ispell, bool sendmsg, bool delta)
{
	int lvl = currlevel;

	if (gbIsHellfire) {
		lvl = GetSpellBookLevel(ispell) + 1;
		if (lvl < 1) {
			return;
		}
	}

	int idx = RndTypeItems(ITYPE_MISC, IMISC_BOOK, lvl);
	if (numitems >= MAXITEMS)
		return;

	int ii = AllocateItem();

	while (true) {
		memset(&items[ii], 0, sizeof(*items));
		SetupAllItems(ii, idx, AdvanceRndSeed(), 2 * lvl, 1, true, false, delta);
		if (items[ii]._iMiscId == IMISC_BOOK && items[ii]._iSpell == ispell)
			break;
	}
	GetSuperItemSpace(position, ii);

	if (sendmsg)
		NetSendCmdDItem(false, ii);
	if (delta)
		DeltaAddItem(ii);
}

static void CreateMagicItem(Point position, int lvl, int imisc, int imid, int icurs, bool sendmsg, bool delta)
{
	if (numitems >= MAXITEMS)
		return;

	int ii = AllocateItem();
	int idx = RndTypeItems(imisc, imid, lvl);

	while (true) {
		memset(&items[ii], 0, sizeof(*items));
		SetupAllItems(ii, idx, AdvanceRndSeed(), 2 * lvl, 1, true, false, delta);
		if (items[ii]._iCurs == icurs)
			break;

		idx = RndTypeItems(imisc, imid, lvl);
	}
	GetSuperItemSpace(position, ii);

	if (sendmsg)
		NetSendCmdDItem(false, ii);
	if (delta)
		DeltaAddItem(ii);
}

void CreateMagicArmor(Point position, int imisc, int icurs, bool sendmsg, bool delta)
{
	int lvl = items_get_currlevel();
	CreateMagicItem(position, lvl, imisc, IMISC_NONE, icurs, sendmsg, delta);
}

void CreateAmulet(Point position, int lvl, bool sendmsg, bool delta)
{
	CreateMagicItem(position, lvl, ITYPE_AMULET, IMISC_AMULET, ICURS_AMULET, sendmsg, delta);
}

void CreateMagicWeapon(Point position, int imisc, int icurs, bool sendmsg, bool delta)
{
	int imid = IMISC_NONE;
	if (imisc == ITYPE_STAFF)
		imid = IMISC_STAFF;

	int curlv = items_get_currlevel();

	CreateMagicItem(position, curlv, imisc, imid, icurs, sendmsg, delta);
}

static void NextItemRecord(int i)
{
	gnNumGetRecords--;

	if (gnNumGetRecords == 0) {
		return;
	}

	itemrecord[i].dwTimestamp = itemrecord[gnNumGetRecords].dwTimestamp;
	itemrecord[i].nSeed = itemrecord[gnNumGetRecords].nSeed;
	itemrecord[i].wCI = itemrecord[gnNumGetRecords].wCI;
	itemrecord[i].nIndex = itemrecord[gnNumGetRecords].nIndex;
}

bool GetItemRecord(int nSeed, uint16_t wCI, int nIndex)
{
	uint32_t ticks = SDL_GetTicks();

	for (int i = 0; i < gnNumGetRecords; i++) {
		if (ticks - itemrecord[i].dwTimestamp > 6000) {
			NextItemRecord(i);
			i--;
		} else if (nSeed == itemrecord[i].nSeed && wCI == itemrecord[i].wCI && nIndex == itemrecord[i].nIndex) {
			return false;
		}
	}

	return true;
}

void SetItemRecord(int nSeed, uint16_t wCI, int nIndex)
{
	uint32_t ticks = SDL_GetTicks();

	if (gnNumGetRecords == MAXITEMS) {
		return;
	}

	itemrecord[gnNumGetRecords].dwTimestamp = ticks;
	itemrecord[gnNumGetRecords].nSeed = nSeed;
	itemrecord[gnNumGetRecords].wCI = wCI;
	itemrecord[gnNumGetRecords].nIndex = nIndex;
	gnNumGetRecords++;
}

void PutItemRecord(int nSeed, uint16_t wCI, int nIndex)
{
	uint32_t ticks = SDL_GetTicks();

	for (int i = 0; i < gnNumGetRecords; i++) {
		if (ticks - itemrecord[i].dwTimestamp > 6000) {
			NextItemRecord(i);
			i--;
		} else if (nSeed == itemrecord[i].nSeed && wCI == itemrecord[i].wCI && nIndex == itemrecord[i].nIndex) {
			NextItemRecord(i);
			break;
		}
	}
}

void ItemStruct::SetNewAnimation(bool showAnimation)
{
	int it = ItemCAnimTbl[_iCurs];
	int numberOfFrames = ItemAnimLs[it];
	auto *pCelSprite = itemanims[it] ? &*itemanims[it] : nullptr;
	if (_iCurs != ICURS_MAGIC_ROCK)
		AnimInfo.SetNewAnimation(pCelSprite, numberOfFrames, 1, AnimationDistributionFlags::ProcessAnimationPending, 0, numberOfFrames);
	else
		AnimInfo.SetNewAnimation(pCelSprite, numberOfFrames, 1);
	_iPostDraw = false;
	_iRequest = false;
	if (showAnimation) {
		_iAnimFlag = true;
		_iSelFlag = 0;
	} else {
		AnimInfo.CurrentFrame = AnimInfo.NumberOfFrames;
		_iAnimFlag = false;
		_iSelFlag = 1;
	}
}

} // namespace devilution
<|MERGE_RESOLUTION|>--- conflicted
+++ resolved
@@ -1,5082 +1,4944 @@
-/**
- * @file items.cpp
- *
- * Implementation of item functionality.
- */
-#include "items.h"
-
-#include <algorithm>
-#include <bitset>
-#include <climits>
-#include <cstdint>
-
-#include <fmt/format.h>
-
-#include "cursor.h"
-#include "doom.h"
-#include "dx.h"
-#include "engine/cel_sprite.hpp"
-#include "engine/load_cel.hpp"
-#include "engine/random.hpp"
-#include "engine/render/cel_render.hpp"
-#include "engine/render/text_render.hpp"
-#include "init.h"
-#include "lighting.h"
-#include "missiles.h"
-#include "options.h"
-#include "stores.h"
-#include "utils/language.h"
-#include "utils/math.h"
-#include "utils/stdcompat/algorithm.hpp"
-
-namespace devilution {
-namespace {
-std::optional<CelSprite> itemanims[ITEMTYPES];
-
-} // namespace
-
-enum anim_armor_id : uint8_t {
-	// clang-format off
-	ANIM_ID_LIGHT_ARMOR  = 0,
-	ANIM_ID_MEDIUM_ARMOR = 1 << 4,
-	ANIM_ID_HEAVY_ARMOR  = 1 << 5,
-	// clang-format on
-};
-
-int itemactive[MAXITEMS];
-bool uitemflag;
-int itemavail[MAXITEMS];
-ItemStruct curruitem;
-ItemGetRecordStruct itemrecord[MAXITEMS];
-/** Contains the items on ground in the current game. */
-ItemStruct items[MAXITEMS + 1];
-bool itemhold[3][3];
-CornerStoneStruct CornerStone;
-<<<<<<< HEAD
-bool UniqueItemFlags[128];
-=======
-#endif
-BYTE *itemanims[ITEMTYPES];
-BOOL UniqueItemFlag[128];
-#ifdef HELLFIRE
-int auricGold = GOLD_MAX_LIMIT * 2;
-#endif
->>>>>>> e426c38a
-int numitems;
-int gnNumGetRecords;
-
-/* data */
-
-int OilLevels[] = { 1, 10, 1, 10, 4, 1, 5, 17, 1, 10 };
-int OilValues[] = { 500, 2500, 500, 2500, 1500, 100, 2500, 15000, 500, 2500 };
-item_misc_id OilMagic[] = {
-	IMISC_OILACC,
-	IMISC_OILMAST,
-	IMISC_OILSHARP,
-	IMISC_OILDEATH,
-	IMISC_OILSKILL,
-	IMISC_OILBSMTH,
-	IMISC_OILFORT,
-	IMISC_OILPERM,
-	IMISC_OILHARD,
-	IMISC_OILIMP,
-};
-char OilNames[10][25] = {
-	N_("Oil of Accuracy"),
-	N_("Oil of Mastery"),
-	N_("Oil of Sharpness"),
-	N_("Oil of Death"),
-	N_("Oil of Skill"),
-	N_("Blacksmith Oil"),
-	N_("Oil of Fortitude"),
-	N_("Oil of Permanence"),
-	N_("Oil of Hardening"),
-	N_("Oil of Imperviousness")
-};
-int MaxGold = GOLD_MAX_LIMIT;
-
-/** Maps from item_cursor_graphic to in-memory item type. */
-BYTE ItemCAnimTbl[] = {
-	20, 16, 16, 16, 4, 4, 4, 12, 12, 12,
-	12, 12, 12, 12, 12, 21, 21, 25, 12, 28,
-	28, 28, 38, 38, 38, 32, 38, 38, 38, 24,
-	24, 26, 2, 25, 22, 23, 24, 25, 27, 27,
-	29, 0, 0, 0, 12, 12, 12, 12, 12, 0,
-	8, 8, 0, 8, 8, 8, 8, 8, 8, 6,
-	8, 8, 8, 6, 8, 8, 6, 8, 8, 6,
-	6, 6, 8, 8, 8, 5, 9, 13, 13, 13,
-	5, 5, 5, 15, 5, 5, 18, 18, 18, 30,
-	5, 5, 14, 5, 14, 13, 16, 18, 5, 5,
-	7, 1, 3, 17, 1, 15, 10, 14, 3, 11,
-	8, 0, 1, 7, 0, 7, 15, 7, 3, 3,
-	3, 6, 6, 11, 11, 11, 31, 14, 14, 14,
-	6, 6, 7, 3, 8, 14, 0, 14, 14, 0,
-	33, 1, 1, 1, 1, 1, 7, 7, 7, 14,
-	14, 17, 17, 17, 0, 34, 1, 0, 3, 17,
-	8, 8, 6, 1, 3, 3, 11, 3, 12, 12,
-	12, 12, 12, 12, 12, 12, 12, 12, 12, 12,
-	12, 12, 12, 12, 12, 12, 12, 35, 39, 36,
-	36, 36, 37, 38, 38, 38, 38, 38, 41, 42,
-	8, 8, 8, 17, 0, 6, 8, 11, 11, 3,
-	3, 1, 6, 6, 6, 1, 8, 6, 11, 3,
-	6, 8, 1, 6, 6, 17, 40, 0, 0
-};
-/** Map of item type .cel file names. */
-const char *const ItemDropNames[] = {
-	"Armor2",
-	"Axe",
-	"FBttle",
-	"Bow",
-	"GoldFlip",
-	"Helmut",
-	"Mace",
-	"Shield",
-	"SwrdFlip",
-	"Rock",
-	"Cleaver",
-	"Staff",
-	"Ring",
-	"CrownF",
-	"LArmor",
-	"WShield",
-	"Scroll",
-	"FPlateAr",
-	"FBook",
-	"Food",
-	"FBttleBB",
-	"FBttleDY",
-	"FBttleOR",
-	"FBttleBR",
-	"FBttleBL",
-	"FBttleBY",
-	"FBttleWH",
-	"FBttleDB",
-	"FEar",
-	"FBrain",
-	"FMush",
-	"Innsign",
-	"Bldstn",
-	"Fanvil",
-	"FLazStaf",
-	"bombs1",
-	"halfps1",
-	"wholeps1",
-	"runes1",
-	"teddys1",
-	"cows1",
-	"donkys1",
-	"mooses1",
-};
-/** Maps of item drop animation length. */
-BYTE ItemAnimLs[] = {
-	15,
-	13,
-	16,
-	13,
-	10,
-	13,
-	13,
-	13,
-	13,
-	10,
-	13,
-	13,
-	13,
-	13,
-	13,
-	13,
-	13,
-	13,
-	13,
-	1,
-	16,
-	16,
-	16,
-	16,
-	16,
-	16,
-	16,
-	16,
-	13,
-	12,
-	12,
-	13,
-	13,
-	13,
-	8,
-	10,
-	16,
-	16,
-	10,
-	10,
-	15,
-	15,
-	15,
-};
-/** Maps of drop sounds effect of dropping the item on ground. */
-_sfx_id ItemDropSnds[] = {
-	IS_FHARM,
-	IS_FAXE,
-	IS_FPOT,
-	IS_FBOW,
-	IS_GOLD,
-	IS_FCAP,
-	IS_FSWOR,
-	IS_FSHLD,
-	IS_FSWOR,
-	IS_FROCK,
-	IS_FAXE,
-	IS_FSTAF,
-	IS_FRING,
-	IS_FCAP,
-	IS_FLARM,
-	IS_FSHLD,
-	IS_FSCRL,
-	IS_FHARM,
-	IS_FBOOK,
-	IS_FLARM,
-	IS_FPOT,
-	IS_FPOT,
-	IS_FPOT,
-	IS_FPOT,
-	IS_FPOT,
-	IS_FPOT,
-	IS_FPOT,
-	IS_FPOT,
-	IS_FBODY,
-	IS_FBODY,
-	IS_FMUSH,
-	IS_ISIGN,
-	IS_FBLST,
-	IS_FANVL,
-	IS_FSTAF,
-	IS_FROCK,
-	IS_FSCRL,
-	IS_FSCRL,
-	IS_FROCK,
-	IS_FMUSH,
-	IS_FHARM,
-	IS_FLARM,
-	IS_FLARM,
-};
-/** Maps of drop sounds effect of placing the item in the inventory. */
-_sfx_id ItemInvSnds[] = {
-	IS_IHARM,
-	IS_IAXE,
-	IS_IPOT,
-	IS_IBOW,
-	IS_GOLD,
-	IS_ICAP,
-	IS_ISWORD,
-	IS_ISHIEL,
-	IS_ISWORD,
-	IS_IROCK,
-	IS_IAXE,
-	IS_ISTAF,
-	IS_IRING,
-	IS_ICAP,
-	IS_ILARM,
-	IS_ISHIEL,
-	IS_ISCROL,
-	IS_IHARM,
-	IS_IBOOK,
-	IS_IHARM,
-	IS_IPOT,
-	IS_IPOT,
-	IS_IPOT,
-	IS_IPOT,
-	IS_IPOT,
-	IS_IPOT,
-	IS_IPOT,
-	IS_IPOT,
-	IS_IBODY,
-	IS_IBODY,
-	IS_IMUSH,
-	IS_ISIGN,
-	IS_IBLST,
-	IS_IANVL,
-	IS_ISTAF,
-	IS_IROCK,
-	IS_ISCROL,
-	IS_ISCROL,
-	IS_IROCK,
-	IS_IMUSH,
-	IS_IHARM,
-	IS_ILARM,
-	IS_ILARM,
-};
-<<<<<<< HEAD
-=======
-#ifdef HELLFIRE
-char *CornerStoneRegKey = "SItem";
-#endif
-/** Specifies the current Y-coordinate used for validation of items on ground. */
-int idoppely = 16;
->>>>>>> e426c38a
-/** Maps from Griswold premium item number to a quality level delta as added to the base quality level. */
-int premiumlvladd[] = {
-	// clang-format off
-	-1,
-	-1,
-	 0,
-	 0,
-	 1,
-	 2,
-	// clang-format on
-};
-/** Maps from Griswold premium item number to a quality level delta as added to the base quality level. */
-int premiumLvlAddHellfire[] = {
-	// clang-format off
-	-1,
-	-1,
-	-1,
-	 0,
-	 0,
-	 0,
-	 0,
-	 1,
-	 1,
-	 1,
-	 1,
-	 2,
-	 2,
-	 3,
-	 3,
-	// clang-format on
-};
-
-bool IsItemAvailable(int i)
-{
-	if (gbIsSpawn) {
-		if (i >= 62 && i <= 71)
-			return false; // Medium and heavy armors
-		if (i == 105 || i == 107 || i == 108 || i == 110 || i == 111 || i == 113)
-			return false; // Unavailable scrolls
-	}
-
-	if (gbIsHellfire)
-		return true;
-
-	return (
-	           i != IDI_MAPOFDOOM                   // Cathedral Map
-	           && i != IDI_LGTFORGE                 // Bovine Plate
-	           && (i < IDI_OIL || i > IDI_GREYSUIT) // Hellfire exclusive items
-	           && (i < 83 || i > 86)                // Oils
-	           && i != 92                           // Scroll of Search
-	           && (i < 161 || i > 165)              // Runes
-	           && i != IDI_SORCERER                 // Short Staff of Mana
-	           )
-	    || (
-	        // Bard items are technically Hellfire-exclusive
-	        // but are just normal items with adjusted stats.
-	        sgOptions.Gameplay.bTestBard && (i == IDI_BARDSWORD || i == IDI_BARDDAGGER));
-}
-
-BYTE GetOutlineColor(const ItemStruct &item, bool checkReq)
-{
-	if (checkReq && !item._iStatFlag)
-		return ICOL_RED;
-	if (item._itype == ITYPE_GOLD)
-		return ICOL_YELLOW;
-	if (item._iMagical == ITEM_QUALITY_MAGIC)
-		return ICOL_BLUE;
-	if (item._iMagical == ITEM_QUALITY_UNIQUE)
-		return ICOL_YELLOW;
-
-	return ICOL_WHITE;
-}
-
-bool IsUniqueAvailable(int i)
-{
-	return gbIsHellfire || i <= 89;
-}
-
-static bool IsPrefixValidForItemType(int i, int flgs)
-{
-	int PLIType = PL_Prefix[i].PLIType;
-
-	if (!gbIsHellfire) {
-		if (i > 82)
-			return false;
-
-		if (i >= 12 && i <= 20)
-			PLIType &= ~PLT_STAFF;
-	}
-
-	return (flgs & PLIType) != 0;
-}
-
-static bool IsSuffixValidForItemType(int i, int flgs)
-{
-	int PLIType = PL_Suffix[i].PLIType;
-
-	if (!gbIsHellfire) {
-		if (i > 94)
-			return false;
-
-		if ((i >= 0 && i <= 1)
-		    || (i >= 14 && i <= 15)
-		    || (i >= 21 && i <= 22)
-		    || (i >= 34 && i <= 36)
-		    || (i >= 41 && i <= 44)
-		    || (i >= 60 && i <= 63))
-			PLIType &= ~PLT_STAFF;
-	}
-
-	return (flgs & PLIType) != 0;
-}
-
-int items_get_currlevel()
-{
-	int lvl;
-
-	lvl = currlevel;
-	if (currlevel >= 17 && currlevel <= 20)
-		lvl = currlevel - 8;
-	if (currlevel >= 21 && currlevel <= 24)
-		lvl = currlevel - 7;
-
-	return lvl;
-}
-
-void InitItemGFX()
-{
-	char arglist[64];
-
-	int itemTypes = gbIsHellfire ? ITEMTYPES : 35;
-	for (int i = 0; i < itemTypes; i++) {
-		sprintf(arglist, "Items\\%s.CEL", ItemDropNames[i]);
-		itemanims[i] = LoadCel(arglist, ItemAnimWidth);
-	}
-	memset(UniqueItemFlags, 0, sizeof(UniqueItemFlags));
-}
-
-bool ItemPlace(Point position)
-{
-	if (dMonster[position.x][position.y] != 0)
-		return false;
-	if (dPlayer[position.x][position.y] != 0)
-		return false;
-	if (dItem[position.x][position.y] != 0)
-		return false;
-	if (dObject[position.x][position.y] != 0)
-		return false;
-	if ((dFlags[position.x][position.y] & BFLAG_POPULATED) != 0)
-		return false;
-	if (nSolidTable[dPiece[position.x][position.y]])
-		return false;
-
-	return true;
-}
-
-Point GetRandomAvailableItemPosition()
-{
-	Point position = {};
-	do {
-		position = Point { GenerateRnd(80), GenerateRnd(80) } + Displacement { 16, 16 };
-	} while (!ItemPlace(position));
-
-	return position;
-}
-
-void AddInitItems()
-{
-	int curlv = items_get_currlevel();
-<<<<<<< HEAD
-	int rnd = GenerateRnd(3) + 3;
-	for (int j = 0; j < rnd; j++) {
-		int ii = AllocateItem();
-
-		Point position = GetRandomAvailableItemPosition();
-		items[ii].position = position;
-
-		dItem[position.x][position.y] = ii + 1;
-
-		items[ii]._iSeed = AdvanceRndSeed();
-
-		if (GenerateRnd(2) != 0)
-			GetItemAttrs(ii, IDI_HEAL, curlv);
-		else
-			GetItemAttrs(ii, IDI_MANA, curlv);
-
-		items[ii]._iCreateInfo = curlv | CF_PREGEN;
-		SetupItem(ii);
-		items[ii].AnimInfo.CurrentFrame = items[ii].AnimInfo.NumberOfFrames;
-		items[ii]._iAnimFlag = false;
-		items[ii]._iSelFlag = 1;
-		DeltaAddItem(ii);
-	}
-}
-
-static void items_42390F()
-=======
-#endif
-	rnd = random_(11, 3) + 3;
-	for (j = 0; j < rnd; j++) {
-		i = itemavail[0];
-		itemavail[0] = itemavail[MAXITEMS - numitems - 1];
-		itemactive[numitems] = i;
-		x = random_(12, 80) + 16;
-		y = random_(12, 80) + 16;
-		while (!ItemPlace(x, y)) {
-			x = random_(12, 80) + 16;
-			y = random_(12, 80) + 16;
-		}
-		item[i]._ix = x;
-		item[i]._iy = y;
-		dItem[x][y] = i + 1;
-		item[i]._iSeed = GetRndSeed();
-		SetRndSeed(item[i]._iSeed);
-#ifdef HELLFIRE
-		if (random_(12, 2) != 0)
-			GetItemAttrs(i, IDI_HEAL, curlv);
-		else
-			GetItemAttrs(i, IDI_MANA, curlv);
-		item[i]._iCreateInfo = curlv + CF_PREGEN;
-#else
-		if (random_(12, 2) != 0)
-			GetItemAttrs(i, IDI_HEAL, currlevel);
-		else
-			GetItemAttrs(i, IDI_MANA, currlevel);
-		item[i]._iCreateInfo = currlevel + CF_PREGEN;
-#endif
-		SetupItem(i);
-		item[i]._iAnimFrame = item[i]._iAnimLen;
-		item[i]._iAnimFlag = FALSE;
-		item[i]._iSelFlag = 1;
-		DeltaAddItem(i);
-		numitems++;
-	}
-}
-
-#ifdef HELLFIRE
-static void SpawnNote()
->>>>>>> e426c38a
-{
-	int id;
-
-	switch (currlevel) {
-	case 22:
-		id = IDI_NOTE2;
-		break;
-	case 23:
-		id = IDI_NOTE3;
-		break;
-	default:
-		id = IDI_NOTE1;
-		break;
-	}
-
-	Point position = GetRandomAvailableItemPosition();
-	SpawnQuestItem(id, position, 0, 1);
-}
-
-void InitItems()
-{
-	int i;
-
-	memset(&items[0], 0, sizeof(*items));
-	GetItemAttrs(0, IDI_GOLD, 1);
-	golditem = items[0];
-	golditem._iStatFlag = true;
-	numitems = 0;
-
-	for (i = 0; i < MAXITEMS; i++) {
-<<<<<<< HEAD
-		items[i]._itype = ITYPE_NONE;
-		items[i].position = { 0, 0 };
-		items[i]._iAnimFlag = false;
-		items[i]._iSelFlag = 0;
-		items[i]._iIdentified = false;
-		items[i]._iPostDraw = false;
-=======
-		item[i]._itype = ITYPE_MISC; // BUGFIX Should be ITYPE_NONE
-		item[i]._ix = 0;
-		item[i]._iy = 0;
-		item[i]._iAnimFlag = FALSE;
-		item[i]._iSelFlag = 0;
-		item[i]._iIdentified = FALSE;
-		item[i]._iPostDraw = FALSE;
->>>>>>> e426c38a
-	}
-
-	for (i = 0; i < MAXITEMS; i++) {
-		itemavail[i] = i;
-		itemactive[i] = 0;
-	}
-
-	if (!setlevel) {
-		AdvanceRndSeed(); /* unused */
-		if (QuestStatus(Q_ROCK))
-			SpawnRock();
-		if (QuestStatus(Q_ANVIL))
-			SpawnQuestItem(IDI_ANVIL, { 2 * setpc_x + 27, 2 * setpc_y + 27 }, 0, 1);
-		if (sgGameInitInfo.bCowQuest != 0 && currlevel == 20)
-			SpawnQuestItem(IDI_BROWNSUIT, { 25, 25 }, 3, 1);
-		if (sgGameInitInfo.bCowQuest != 0 && currlevel == 19)
-			SpawnQuestItem(IDI_GREYSUIT, { 25, 25 }, 3, 1);
-		if (currlevel > 0 && currlevel < 16)
-			AddInitItems();
-		if (currlevel >= 21 && currlevel <= 23)
-<<<<<<< HEAD
-			items_42390F();
-=======
-			SpawnNote();
-#endif
->>>>>>> e426c38a
-	}
-
-	uitemflag = false;
-}
-
-void CalcPlrItemVals(int playerId, bool Loadgfx)
-{
-	auto &player = plr[playerId];
-
-	int mind = 0; // min damage
-	int maxd = 0; // max damage
-	int tac = 0;  // accuracy
-
-	int g;
-	int i;
-
-	int bdam = 0;   // bonus damage
-	int btohit = 0; // bonus chance to hit
-	int bac = 0;    // bonus accuracy
-
-	int iflgs = ISPL_NONE; // item_special_effect flags
-
-	int pDamAcFlags = 0;
-
-	int sadd = 0; // added strength
-	int madd = 0; // added magic
-	int dadd = 0; // added dexterity
-	int vadd = 0; // added vitality
-
-	uint64_t spl = 0; // bitarray for all enabled/active spells
-
-	int fr = 0; // fire resistance
-	int lr = 0; // lightning resistance
-	int mr = 0; // magic resistance
-
-	int dmod = 0; // bonus damage mod?
-	int ghit = 0; // increased damage from enemies
-
-	int lrad = 10; // light radius
-
-	int ihp = 0;   // increased HP
-	int imana = 0; // increased mana
-
-	int spllvladd = 0; // increased spell level
-	int enac = 0;      // enhanced accuracy
-
-	int fmin = 0; // minimum fire damage
-	int fmax = 0; // maximum fire damage
-	int lmin = 0; // minimum lightning damage
-	int lmax = 0; // maximum lightning damage
-
-	for (i = 0; i < NUM_INVLOC; i++) {
-		ItemStruct *itm = &player.InvBody[i];
-		if (!itm->isEmpty() && itm->_iStatFlag) {
-
-			mind += itm->_iMinDam;
-			maxd += itm->_iMaxDam;
-			tac += itm->_iAC;
-
-			if (itm->_iSpell != SPL_NULL) {
-				spl |= GetSpellBitmask(itm->_iSpell);
-			}
-
-			if (itm->_iMagical == ITEM_QUALITY_NORMAL || itm->_iIdentified) {
-				bdam += itm->_iPLDam;
-				btohit += itm->_iPLToHit;
-				if (itm->_iPLAC != 0) {
-					int tmpac = itm->_iAC;
-					tmpac *= itm->_iPLAC;
-					tmpac /= 100;
-					if (tmpac == 0)
-						tmpac = math::Sign(itm->_iPLAC);
-					bac += tmpac;
-				}
-				iflgs |= itm->_iFlags;
-				pDamAcFlags |= itm->_iDamAcFlags;
-				sadd += itm->_iPLStr;
-				madd += itm->_iPLMag;
-				dadd += itm->_iPLDex;
-				vadd += itm->_iPLVit;
-				fr += itm->_iPLFR;
-				lr += itm->_iPLLR;
-				mr += itm->_iPLMR;
-				dmod += itm->_iPLDamMod;
-				ghit += itm->_iPLGetHit;
-				lrad += itm->_iPLLight;
-				ihp += itm->_iPLHP;
-				imana += itm->_iPLMana;
-				spllvladd += itm->_iSplLvlAdd;
-				enac += itm->_iPLEnAc;
-				fmin += itm->_iFMinDam;
-				fmax += itm->_iFMaxDam;
-				lmin += itm->_iLMinDam;
-				lmax += itm->_iLMaxDam;
-			}
-		}
-	}
-
-	if (mind == 0 && maxd == 0) {
-		mind = 1;
-		maxd = 1;
-
-		if (player.InvBody[INVLOC_HAND_LEFT]._itype == ITYPE_SHIELD && player.InvBody[INVLOC_HAND_LEFT]._iStatFlag) {
-			maxd = 3;
-		}
-
-		if (player.InvBody[INVLOC_HAND_RIGHT]._itype == ITYPE_SHIELD && player.InvBody[INVLOC_HAND_RIGHT]._iStatFlag) {
-			maxd = 3;
-		}
-
-		if (player._pClass == HeroClass::Monk) {
-			mind = std::max(mind, player._pLevel / 2);
-			maxd = std::max(maxd, (int)player._pLevel);
-		}
-	}
-
-	if ((player._pSpellFlags & 2) == 2) {
-		sadd += 2 * player._pLevel;
-		dadd += player._pLevel + player._pLevel / 2;
-		vadd += 2 * player._pLevel;
-	}
-	if ((player._pSpellFlags & 4) == 4) {
-		sadd -= 2 * player._pLevel;
-		dadd -= player._pLevel + player._pLevel / 2;
-		vadd -= 2 * player._pLevel;
-	}
-
-	player._pIMinDam = mind;
-	player._pIMaxDam = maxd;
-	player._pIAC = tac;
-	player._pIBonusDam = bdam;
-	player._pIBonusToHit = btohit;
-	player._pIBonusAC = bac;
-	player._pIFlags = iflgs;
-	player.pDamAcFlags = pDamAcFlags;
-	player._pIBonusDamMod = dmod;
-	player._pIGetHit = ghit;
-
-	lrad = clamp(lrad, 2, 15);
-
-	if (player._pLightRad != lrad && playerId == myplr) {
-		ChangeLightRadius(player._plid, lrad);
-		ChangeVisionRadius(player._pvid, lrad);
-		player._pLightRad = lrad;
-	}
-
-	player._pStrength = std::max(0, sadd + player._pBaseStr);
-	player._pMagic = std::max(0, madd + player._pBaseMag);
-	player._pDexterity = std::max(0, dadd + player._pBaseDex);
-	player._pVitality = std::max(0, vadd + player._pBaseVit);
-
-	if (player._pClass == HeroClass::Rogue) {
-		player._pDamageMod = player._pLevel * (player._pStrength + player._pDexterity) / 200;
-	} else if (player._pClass == HeroClass::Monk) {
-		if (player.InvBody[INVLOC_HAND_LEFT]._itype != ITYPE_STAFF) {
-			if (player.InvBody[INVLOC_HAND_RIGHT]._itype != ITYPE_STAFF && (!player.InvBody[INVLOC_HAND_LEFT].isEmpty() || !player.InvBody[INVLOC_HAND_RIGHT].isEmpty())) {
-				player._pDamageMod = player._pLevel * (player._pStrength + player._pDexterity) / 300;
-			} else {
-				player._pDamageMod = player._pLevel * (player._pStrength + player._pDexterity) / 150;
-			}
-		} else {
-			player._pDamageMod = player._pLevel * (player._pStrength + player._pDexterity) / 150;
-		}
-	} else if (player._pClass == HeroClass::Bard) {
-		if (player.InvBody[INVLOC_HAND_LEFT]._itype == ITYPE_SWORD || player.InvBody[INVLOC_HAND_RIGHT]._itype == ITYPE_SWORD)
-			player._pDamageMod = player._pLevel * (player._pStrength + player._pDexterity) / 150;
-		else if (player.InvBody[INVLOC_HAND_LEFT]._itype == ITYPE_BOW || player.InvBody[INVLOC_HAND_RIGHT]._itype == ITYPE_BOW) {
-			player._pDamageMod = player._pLevel * (player._pStrength + player._pDexterity) / 250;
-		} else {
-			player._pDamageMod = player._pLevel * player._pStrength / 100;
-		}
-	} else if (player._pClass == HeroClass::Barbarian) {
-
-		if (player.InvBody[INVLOC_HAND_LEFT]._itype == ITYPE_AXE || player.InvBody[INVLOC_HAND_RIGHT]._itype == ITYPE_AXE) {
-			player._pDamageMod = player._pLevel * player._pStrength / 75;
-		} else if (player.InvBody[INVLOC_HAND_LEFT]._itype == ITYPE_MACE || player.InvBody[INVLOC_HAND_RIGHT]._itype == ITYPE_MACE) {
-			player._pDamageMod = player._pLevel * player._pStrength / 75;
-		} else if (player.InvBody[INVLOC_HAND_LEFT]._itype == ITYPE_BOW || player.InvBody[INVLOC_HAND_RIGHT]._itype == ITYPE_BOW) {
-			player._pDamageMod = player._pLevel * player._pStrength / 300;
-		} else {
-			player._pDamageMod = player._pLevel * player._pStrength / 100;
-		}
-
-		if (player.InvBody[INVLOC_HAND_LEFT]._itype == ITYPE_SHIELD || player.InvBody[INVLOC_HAND_RIGHT]._itype == ITYPE_SHIELD) {
-			if (player.InvBody[INVLOC_HAND_LEFT]._itype == ITYPE_SHIELD)
-				player._pIAC -= player.InvBody[INVLOC_HAND_LEFT]._iAC / 2;
-			else if (player.InvBody[INVLOC_HAND_RIGHT]._itype == ITYPE_SHIELD)
-				player._pIAC -= player.InvBody[INVLOC_HAND_RIGHT]._iAC / 2;
-		} else if (player.InvBody[INVLOC_HAND_LEFT]._itype != ITYPE_STAFF && player.InvBody[INVLOC_HAND_RIGHT]._itype != ITYPE_STAFF && player.InvBody[INVLOC_HAND_LEFT]._itype != ITYPE_BOW && player.InvBody[INVLOC_HAND_RIGHT]._itype != ITYPE_BOW) {
-			player._pDamageMod += player._pLevel * player._pVitality / 100;
-		}
-		player._pIAC += player._pLevel / 4;
-	} else {
-		player._pDamageMod = player._pLevel * player._pStrength / 100;
-	}
-
-	player._pISpells = spl;
-
-	EnsureValidReadiedSpell(player);
-
-	player._pISplLvlAdd = spllvladd;
-	player._pIEnAc = enac;
-
-	if (player._pClass == HeroClass::Barbarian) {
-		mr += player._pLevel;
-		fr += player._pLevel;
-		lr += player._pLevel;
-	}
-
-	if ((player._pSpellFlags & 4) == 4) {
-		mr -= player._pLevel;
-		fr -= player._pLevel;
-		lr -= player._pLevel;
-	}
-
-	if ((iflgs & ISPL_ALLRESZERO) != 0) {
-		// reset resistances to zero if the respective special effect is active
-		mr = 0;
-		fr = 0;
-		lr = 0;
-	}
-
-	player._pMagResist = clamp(mr, 0, MAXRESIST);
-	player._pFireResist = clamp(fr, 0, MAXRESIST);
-	player._pLghtResist = clamp(lr, 0, MAXRESIST);
-
-	if (player._pClass == HeroClass::Warrior) {
-		vadd *= 2;
-	} else if (player._pClass == HeroClass::Barbarian) {
-		vadd += vadd;
-		vadd += (vadd / 4);
-	} else if (player._pClass == HeroClass::Rogue || player._pClass == HeroClass::Monk || player._pClass == HeroClass::Bard) {
-		vadd += vadd / 2;
-	}
-	ihp += (vadd << 6); // BUGFIX: blood boil can cause negative shifts here (see line 757)
-
-	if (player._pClass == HeroClass::Sorcerer) {
-		madd *= 2;
-	}
-	if (player._pClass == HeroClass::Rogue || player._pClass == HeroClass::Monk) {
-		madd += madd / 2;
-	} else if (player._pClass == HeroClass::Bard) {
-		madd += (madd / 4) + (madd / 2);
-	}
-	imana += (madd << 6);
-
-	player._pMaxHP = ihp + player._pMaxHPBase;
-	player._pHitPoints = std::min(ihp + player._pHPBase, player._pMaxHP);
-
-	if (playerId == myplr && (player._pHitPoints >> 6) <= 0) {
-		SetPlayerHitPoints(playerId, 0);
-	}
-
-	player._pMaxMana = imana + player._pMaxManaBase;
-	player._pMana = std::min(imana + player._pManaBase, player._pMaxMana);
-
-	player._pIFMinDam = fmin;
-	player._pIFMaxDam = fmax;
-	player._pILMinDam = lmin;
-	player._pILMaxDam = lmax;
-
-	player._pInfraFlag = (iflgs & ISPL_INFRAVISION) != 0;
-
-	player._pBlockFlag = false;
-	if (player._pClass == HeroClass::Monk) {
-		if (player.InvBody[INVLOC_HAND_LEFT]._itype == ITYPE_STAFF && player.InvBody[INVLOC_HAND_LEFT]._iStatFlag) {
-			player._pBlockFlag = true;
-			player._pIFlags |= ISPL_FASTBLOCK;
-		}
-		if (player.InvBody[INVLOC_HAND_RIGHT]._itype == ITYPE_STAFF && player.InvBody[INVLOC_HAND_RIGHT]._iStatFlag) {
-			player._pBlockFlag = true;
-			player._pIFlags |= ISPL_FASTBLOCK;
-		}
-		if (player.InvBody[INVLOC_HAND_LEFT].isEmpty() && player.InvBody[INVLOC_HAND_RIGHT].isEmpty())
-			player._pBlockFlag = true;
-		if (player.InvBody[INVLOC_HAND_LEFT]._iClass == ICLASS_WEAPON && player.InvBody[INVLOC_HAND_LEFT]._iLoc != ILOC_TWOHAND && player.InvBody[INVLOC_HAND_RIGHT].isEmpty())
-			player._pBlockFlag = true;
-		if (player.InvBody[INVLOC_HAND_RIGHT]._iClass == ICLASS_WEAPON && player.InvBody[INVLOC_HAND_RIGHT]._iLoc != ILOC_TWOHAND && player.InvBody[INVLOC_HAND_LEFT].isEmpty())
-			player._pBlockFlag = true;
-	}
-	player._pwtype = WT_MELEE;
-
-	g = 0;
-
-	if (!player.InvBody[INVLOC_HAND_LEFT].isEmpty()
-	    && player.InvBody[INVLOC_HAND_LEFT]._iClass == ICLASS_WEAPON
-	    && player.InvBody[INVLOC_HAND_LEFT]._iStatFlag) {
-		g = player.InvBody[INVLOC_HAND_LEFT]._itype;
-	}
-
-	if (!player.InvBody[INVLOC_HAND_RIGHT].isEmpty()
-	    && player.InvBody[INVLOC_HAND_RIGHT]._iClass == ICLASS_WEAPON
-	    && player.InvBody[INVLOC_HAND_RIGHT]._iStatFlag) {
-		g = player.InvBody[INVLOC_HAND_RIGHT]._itype;
-	}
-
-	switch (g) {
-	case ITYPE_SWORD:
-		g = ANIM_ID_SWORD;
-		break;
-	case ITYPE_AXE:
-		g = ANIM_ID_AXE;
-		break;
-	case ITYPE_BOW:
-		player._pwtype = WT_RANGED;
-		g = ANIM_ID_BOW;
-		break;
-	case ITYPE_MACE:
-		g = ANIM_ID_MACE;
-		break;
-	case ITYPE_STAFF:
-		g = ANIM_ID_STAFF;
-		break;
-	}
-
-	if (player.InvBody[INVLOC_HAND_LEFT]._itype == ITYPE_SHIELD && player.InvBody[INVLOC_HAND_LEFT]._iStatFlag) {
-		player._pBlockFlag = true;
-		g++;
-	}
-	if (player.InvBody[INVLOC_HAND_RIGHT]._itype == ITYPE_SHIELD && player.InvBody[INVLOC_HAND_RIGHT]._iStatFlag) {
-		player._pBlockFlag = true;
-		g++;
-	}
-
-	if (player.InvBody[INVLOC_CHEST]._itype == ITYPE_HARMOR && player.InvBody[INVLOC_CHEST]._iStatFlag) {
-		if (player._pClass == HeroClass::Monk && player.InvBody[INVLOC_CHEST]._iMagical == ITEM_QUALITY_UNIQUE)
-			player._pIAC += player._pLevel / 2;
-		g += ANIM_ID_HEAVY_ARMOR;
-	} else if (player.InvBody[INVLOC_CHEST]._itype == ITYPE_MARMOR && player.InvBody[INVLOC_CHEST]._iStatFlag) {
-		if (player._pClass == HeroClass::Monk) {
-			if (player.InvBody[INVLOC_CHEST]._iMagical == ITEM_QUALITY_UNIQUE)
-				player._pIAC += player._pLevel * 2;
-			else
-				player._pIAC += player._pLevel / 2;
-		}
-		g += ANIM_ID_MEDIUM_ARMOR;
-	} else if (player._pClass == HeroClass::Monk) {
-		player._pIAC += player._pLevel * 2;
-	}
-
-	if (player._pgfxnum != g && Loadgfx) {
-		player._pgfxnum = g;
-		ResetPlayerGFX(player);
-		SetPlrAnims(player);
-		if (player._pmode == PM_STAND) {
-			LoadPlrGFX(player, player_graphic::Stand);
-			player.AnimInfo.ChangeAnimationData(&*player.AnimationData[static_cast<size_t>(player_graphic::Stand)].CelSpritesForDirections[player._pdir], player._pNFrames, 3);
-		} else {
-			LoadPlrGFX(player, player_graphic::Walk);
-			player.AnimInfo.ChangeAnimationData(&*player.AnimationData[static_cast<size_t>(player_graphic::Walk)].CelSpritesForDirections[player._pdir], player._pWFrames, 0);
-		}
-	} else {
-		player._pgfxnum = g;
-	}
-
-	if (player.InvBody[INVLOC_AMULET].isEmpty() || player.InvBody[INVLOC_AMULET].IDidx != IDI_AURIC) {
-		int half = MaxGold;
-		MaxGold = GOLD_MAX_LIMIT;
-
-		if (half != MaxGold)
-			StripTopGold(playerId);
-	} else {
-		MaxGold = GOLD_MAX_LIMIT * 2;
-	}
-
-	drawmanaflag = true;
-	drawhpflag = true;
-}
-
-void CalcSelfItems(PlayerStruct &player)
-{
-	int sa = 0;
-	int ma = 0;
-	int da = 0;
-	ItemStruct *pi = player.InvBody;
-	for (int i = 0; i < NUM_INVLOC; i++, pi++) {
-		if (!pi->isEmpty()) {
-			pi->_iStatFlag = true;
-			if (pi->_iIdentified) {
-				sa += pi->_iPLStr;
-				ma += pi->_iPLMag;
-				da += pi->_iPLDex;
-			}
-		}
-	}
-
-	bool changeflag;
-	do {
-		changeflag = false;
-		pi = player.InvBody;
-		for (int i = 0; i < NUM_INVLOC; i++, pi++) {
-			if (!pi->isEmpty() && pi->_iStatFlag) {
-				bool sf = true;
-				if (sa + player._pBaseStr < pi->_iMinStr)
-					sf = false;
-				if (ma + player._pBaseMag < pi->_iMinMag)
-					sf = false;
-				if (da + player._pBaseDex < pi->_iMinDex)
-					sf = false;
-				if (!sf) {
-					changeflag = true;
-					pi->_iStatFlag = false;
-					if (pi->_iIdentified) {
-						sa -= pi->_iPLStr;
-						ma -= pi->_iPLMag;
-						da -= pi->_iPLDex;
-					}
-				}
-			}
-		}
-	} while (changeflag);
-}
-
-static bool ItemMinStats(const PlayerStruct &player, ItemStruct *x)
-{
-	if (player._pMagic < x->_iMinMag)
-		return false;
-
-	if (player._pStrength < x->_iMinStr)
-		return false;
-
-	if (player._pDexterity < x->_iMinDex)
-		return false;
-
-	return true;
-}
-
-void CalcPlrItemMin(PlayerStruct &player)
-{
-	for (int i = 0; i < player._pNumInv; i++) {
-		auto &item = player.InvList[i];
-		item._iStatFlag = ItemMinStats(player, &item);
-	}
-
-	for (auto &item : player.SpdList) {
-		if (!item.isEmpty()) {
-			item._iStatFlag = ItemMinStats(player, &item);
-		}
-	}
-}
-
-void CalcPlrBookVals(PlayerStruct &player)
-{
-	if (currlevel == 0) {
-		for (int i = 1; !witchitem[i].isEmpty(); i++) {
-			WitchBookLevel(i);
-			witchitem[i]._iStatFlag = StoreStatOk(&witchitem[i]);
-		}
-	}
-
-	for (int i = 0; i < player._pNumInv; i++) {
-		if (player.InvList[i]._itype == ITYPE_MISC && player.InvList[i]._iMiscId == IMISC_BOOK) {
-			player.InvList[i]._iMinMag = spelldata[player.InvList[i]._iSpell].sMinInt;
-			int slvl = player._pSplLvl[player.InvList[i]._iSpell];
-
-			while (slvl != 0) {
-				player.InvList[i]._iMinMag += 20 * player.InvList[i]._iMinMag / 100;
-				slvl--;
-				if (player.InvList[i]._iMinMag + 20 * player.InvList[i]._iMinMag / 100 > 255) {
-					player.InvList[i]._iMinMag = 255;
-					slvl = 0;
-				}
-			}
-			player.InvList[i]._iStatFlag = ItemMinStats(player, &player.InvList[i]);
-		}
-	}
-}
-
-void CalcPlrInv(int playerId, bool Loadgfx)
-{
-	auto &player = plr[playerId];
-
-	CalcPlrItemMin(player);
-	CalcSelfItems(player);
-	CalcPlrItemVals(playerId, Loadgfx);
-	CalcPlrItemMin(player);
-	if (playerId == myplr) {
-		CalcPlrBookVals(player);
-		player.CalcScrolls();
-		CalcPlrStaff(player);
-		if (playerId == myplr && currlevel == 0)
-			RecalcStoreStats();
-	}
-}
-
-void SetPlrHandItem(ItemStruct *h, int idata)
-{
-	ItemDataStruct *pAllItem;
-
-	pAllItem = &AllItemsList[idata];
-
-	// zero-initialize struct
-	memset(h, 0, sizeof(*h));
-
-	h->_itype = pAllItem->itype;
-	h->_iCurs = pAllItem->iCurs;
-	strcpy(h->_iName, _(pAllItem->iName));
-	strcpy(h->_iIName, _(pAllItem->iName));
-	h->_iLoc = pAllItem->iLoc;
-	h->_iClass = pAllItem->iClass;
-	h->_iMinDam = pAllItem->iMinDam;
-	h->_iMaxDam = pAllItem->iMaxDam;
-	h->_iAC = pAllItem->iMinAC;
-	h->_iMiscId = pAllItem->iMiscId;
-	h->_iSpell = pAllItem->iSpell;
-
-	if (pAllItem->iMiscId == IMISC_STAFF) {
-		h->_iCharges = gbIsHellfire ? 18 : 40;
-	}
-
-	h->_iMaxCharges = h->_iCharges;
-	h->_iDurability = pAllItem->iDurability;
-	h->_iMaxDur = pAllItem->iDurability;
-	h->_iMinStr = pAllItem->iMinStr;
-	h->_iMinMag = pAllItem->iMinMag;
-	h->_iMinDex = pAllItem->iMinDex;
-	h->_ivalue = pAllItem->iValue;
-	h->_iIvalue = pAllItem->iValue;
-	h->_iPrePower = IPL_INVALID;
-	h->_iSufPower = IPL_INVALID;
-	h->_iMagical = ITEM_QUALITY_NORMAL;
-	h->IDidx = static_cast<_item_indexes>(idata);
-	if (gbIsHellfire)
-		h->dwBuff |= CF_HELLFIRE;
-}
-
-void GetPlrHandSeed(ItemStruct *h)
-{
-	h->_iSeed = AdvanceRndSeed();
-}
-
-/**
- * @brief Set a new unique seed value on the given item
- * @param pnum Player id
- * @param h Item to update
- */
-void GetGoldSeed(int pnum, ItemStruct *h)
-{
-	int s = 0;
-
-	bool doneflag;
-	do {
-		doneflag = true;
-		s = AdvanceRndSeed();
-		for (int i = 0; i < numitems; i++) {
-			int ii = itemactive[i];
-			if (items[ii]._iSeed == s)
-				doneflag = false;
-		}
-		if (pnum == myplr) {
-			for (int i = 0; i < plr[pnum]._pNumInv; i++) {
-				if (plr[pnum].InvList[i]._iSeed == s)
-					doneflag = false;
-			}
-		}
-	} while (!doneflag);
-
-	h->_iSeed = s;
-}
-
-void SetPlrHandSeed(ItemStruct *h, int iseed)
-{
-	h->_iSeed = iseed;
-}
-
-int GetGoldCursor(int value)
-{
-	if (value >= GOLD_MEDIUM_LIMIT)
-		return ICURS_GOLD_LARGE;
-
-	if (value <= GOLD_SMALL_LIMIT)
-		return ICURS_GOLD_SMALL;
-
-	return ICURS_GOLD_MEDIUM;
-}
-
-/**
- * @brief Update the gold cursor on the given gold item
- * @param h The item to update
- */
-void SetPlrHandGoldCurs(ItemStruct *h)
-{
-	h->_iCurs = GetGoldCursor(h->_ivalue);
-}
-
-void CreatePlrItems(int playerId)
-{
-	auto &player = plr[playerId];
-
-	for (auto &item : player.InvBody) {
-		item._itype = ITYPE_NONE;
-	}
-
-	// converting this to a for loop creates a `rep stosd` instruction,
-	// so this probably actually was a memset
-	memset(&player.InvGrid, 0, sizeof(player.InvGrid));
-
-	for (auto &item : player.InvList) {
-		item._itype = ITYPE_NONE;
-	}
-
-	player._pNumInv = 0;
-
-	for (auto &item : player.SpdList) {
-		item._itype = ITYPE_NONE;
-	}
-
-	switch (player._pClass) {
-	case HeroClass::Warrior:
-		SetPlrHandItem(&player.InvBody[INVLOC_HAND_LEFT], IDI_WARRIOR);
-		GetPlrHandSeed(&player.InvBody[INVLOC_HAND_LEFT]);
-
-		SetPlrHandItem(&player.InvBody[INVLOC_HAND_RIGHT], IDI_WARRSHLD);
-		GetPlrHandSeed(&player.InvBody[INVLOC_HAND_RIGHT]);
-
-#ifdef _DEBUG
-		if (!debug_mode_key_w)
-#endif
-		{
-			SetPlrHandItem(&player.HoldItem, IDI_WARRCLUB);
-			GetPlrHandSeed(&player.HoldItem);
-			AutoPlaceItemInInventory(player, player.HoldItem, true);
-		}
-
-		SetPlrHandItem(&player.SpdList[0], IDI_HEAL);
-		GetPlrHandSeed(&player.SpdList[0]);
-
-		SetPlrHandItem(&player.SpdList[1], IDI_HEAL);
-		GetPlrHandSeed(&player.SpdList[1]);
-		break;
-	case HeroClass::Rogue:
-		SetPlrHandItem(&player.InvBody[INVLOC_HAND_LEFT], IDI_ROGUE);
-		GetPlrHandSeed(&player.InvBody[INVLOC_HAND_LEFT]);
-
-		SetPlrHandItem(&player.SpdList[0], IDI_HEAL);
-		GetPlrHandSeed(&player.SpdList[0]);
-
-		SetPlrHandItem(&player.SpdList[1], IDI_HEAL);
-		GetPlrHandSeed(&player.SpdList[1]);
-		break;
-	case HeroClass::Sorcerer:
-		SetPlrHandItem(&player.InvBody[INVLOC_HAND_LEFT], gbIsHellfire ? IDI_SORCERER : 166);
-		GetPlrHandSeed(&player.InvBody[INVLOC_HAND_LEFT]);
-
-		SetPlrHandItem(&player.SpdList[0], gbIsHellfire ? IDI_HEAL : IDI_MANA);
-		GetPlrHandSeed(&player.SpdList[0]);
-
-		SetPlrHandItem(&player.SpdList[1], gbIsHellfire ? IDI_HEAL : IDI_MANA);
-		GetPlrHandSeed(&player.SpdList[1]);
-		break;
-
-	case HeroClass::Monk:
-		SetPlrHandItem(&player.InvBody[INVLOC_HAND_LEFT], IDI_SHORTSTAFF);
-		GetPlrHandSeed(&player.InvBody[INVLOC_HAND_LEFT]);
-		SetPlrHandItem(&player.SpdList[0], IDI_HEAL);
-		GetPlrHandSeed(&player.SpdList[0]);
-
-		SetPlrHandItem(&player.SpdList[1], IDI_HEAL);
-		GetPlrHandSeed(&player.SpdList[1]);
-		break;
-	case HeroClass::Bard:
-		SetPlrHandItem(&player.InvBody[INVLOC_HAND_LEFT], IDI_BARDSWORD);
-		GetPlrHandSeed(&player.InvBody[INVLOC_HAND_LEFT]);
-
-		SetPlrHandItem(&player.InvBody[INVLOC_HAND_RIGHT], IDI_BARDDAGGER);
-		GetPlrHandSeed(&player.InvBody[INVLOC_HAND_RIGHT]);
-		SetPlrHandItem(&player.SpdList[0], IDI_HEAL);
-		GetPlrHandSeed(&player.SpdList[0]);
-
-		SetPlrHandItem(&player.SpdList[1], IDI_HEAL);
-		GetPlrHandSeed(&player.SpdList[1]);
-		break;
-	case HeroClass::Barbarian:
-		SetPlrHandItem(&player.InvBody[INVLOC_HAND_LEFT], 139); // TODO: add more enums to items
-		GetPlrHandSeed(&player.InvBody[INVLOC_HAND_LEFT]);
-
-		SetPlrHandItem(&player.InvBody[INVLOC_HAND_RIGHT], IDI_WARRSHLD);
-		GetPlrHandSeed(&player.InvBody[INVLOC_HAND_RIGHT]);
-		SetPlrHandItem(&player.SpdList[0], IDI_HEAL);
-		GetPlrHandSeed(&player.SpdList[0]);
-
-		SetPlrHandItem(&player.SpdList[1], IDI_HEAL);
-		GetPlrHandSeed(&player.SpdList[1]);
-		break;
-	}
-
-	SetPlrHandItem(&player.HoldItem, IDI_GOLD);
-	GetPlrHandSeed(&player.HoldItem);
-
-#ifdef _DEBUG
-	if (!debug_mode_key_w) {
-#endif
-		player.HoldItem._ivalue = 100;
-		player.HoldItem._iCurs = ICURS_GOLD_SMALL;
-		player._pGold = player.HoldItem._ivalue;
-		player.InvList[player._pNumInv++] = player.HoldItem;
-		player.InvGrid[30] = player._pNumInv;
-#ifdef _DEBUG
-	} else {
-		player.HoldItem._ivalue = GOLD_MAX_LIMIT;
-		player.HoldItem._iCurs = ICURS_GOLD_LARGE;
-		player._pGold = player.HoldItem._ivalue * 40;
-		for (auto &cell : player.InvGrid) {
-			GetPlrHandSeed(&player.HoldItem);
-			player.InvList[player._pNumInv++] = player.HoldItem;
-			cell = player._pNumInv;
-		}
-	}
-#endif
-
-	CalcPlrItemVals(playerId, false);
-}
-
-bool ItemSpaceOk(Point position)
-{
-	int oi;
-
-	// BUGFIX: Check `i + 1 >= MAXDUNX` and `j + 1 >= MAXDUNY` (applied)
-	if (position.x < 0 || position.x + 1 >= MAXDUNX || position.y < 0 || position.y + 1 >= MAXDUNY)
-		return false;
-
-	if (dMonster[position.x][position.y] != 0)
-		return false;
-
-	if (dPlayer[position.x][position.y] != 0)
-		return false;
-
-	if (dItem[position.x][position.y] != 0)
-		return false;
-
-	if (dObject[position.x][position.y] != 0) {
-		oi = dObject[position.x][position.y] > 0 ? dObject[position.x][position.y] - 1 : -(dObject[position.x][position.y] + 1);
-		if (object[oi]._oSolidFlag)
-			return false;
-	}
-
-	if (dObject[position.x + 1][position.y + 1] > 0 && object[dObject[position.x + 1][position.y + 1] - 1]._oSelFlag != 0)
-		return false;
-
-	if (dObject[position.x + 1][position.y + 1] < 0 && object[-(dObject[position.x + 1][position.y + 1] + 1)]._oSelFlag != 0)
-		return false;
-
-	if (dObject[position.x + 1][position.y] > 0
-	    && dObject[position.x][position.y + 1] > 0
-	    && object[dObject[position.x + 1][position.y] - 1]._oSelFlag != 0
-	    && object[dObject[position.x][position.y + 1] - 1]._oSelFlag != 0) {
-		return false;
-	}
-
-	return !nSolidTable[dPiece[position.x][position.y]];
-}
-
-static bool GetItemSpace(Point position, int8_t inum)
-{
-	int xx = 0;
-	int yy = 0;
-	for (int j = position.y - 1; j <= position.y + 1; j++) {
-		xx = 0;
-		for (int i = position.x - 1; i <= position.x + 1; i++) {
-			itemhold[xx][yy] = ItemSpaceOk({ i, j });
-			xx++;
-		}
-		yy++;
-	}
-
-	bool savail = false;
-	for (int j = 0; j < 3; j++) {
-		for (int i = 0; i < 3; i++) { // NOLINT(modernize-loop-convert)
-			if (itemhold[i][j])
-				savail = true;
-		}
-	}
-
-	int rs = GenerateRnd(15) + 1;
-
-	if (!savail)
-		return false;
-
-	xx = 0;
-	yy = 0;
-	while (rs > 0) {
-		if (itemhold[xx][yy])
-			rs--;
-		if (rs <= 0)
-			continue;
-		xx++;
-		if (xx != 3)
-			continue;
-		xx = 0;
-		yy++;
-		if (yy == 3)
-			yy = 0;
-	}
-
-	xx += position.x - 1;
-	yy += position.y - 1;
-	items[inum].position = { xx, yy };
-	dItem[xx][yy] = inum + 1;
-
-	return true;
-}
-
-int AllocateItem()
-{
-	int inum = itemavail[0];
-	itemavail[0] = itemavail[MAXITEMS - numitems - 1];
-	itemactive[numitems] = inum;
-	numitems++;
-
-	memset(&items[inum], 0, sizeof(*items));
-
-	return inum;
-}
-
-static void GetSuperItemSpace(Point position, int8_t inum)
-{
-	Point positionToCheck = position;
-	if (GetItemSpace(positionToCheck, inum))
-		return;
-	for (int k = 2; k < 50; k++) {
-		for (int j = -k; j <= k; j++) {
-			for (int i = -k; i <= k; i++) {
-				Displacement offset = { i, j };
-				positionToCheck = position + offset;
-				if (!ItemSpaceOk(positionToCheck))
-					continue;
-				items[inum].position = positionToCheck;
-				dItem[positionToCheck.x][positionToCheck.y] = inum + 1;
-				return;
-			}
-		}
-	}
-}
-
-Point GetSuperItemLoc(Point position)
-{
-	for (int k = 1; k < 50; k++) {
-		for (int j = -k; j <= k; j++) {
-			for (int i = -k; i <= k; i++) {
-				Displacement offset = { i, j };
-				Point positionToCheck = position + offset;
-				if (ItemSpaceOk(positionToCheck)) {
-					return positionToCheck;
-				}
-			}
-		}
-	}
-
-	return { 0, 0 }; // TODO handle no space for dropping items
-}
-
-void CalcItemValue(int i)
-{
-	int v = items[i]._iVMult1 + items[i]._iVMult2;
-	if (v > 0) {
-		v *= items[i]._ivalue;
-	}
-	if (v < 0) {
-		v = items[i]._ivalue / v;
-	}
-	v = items[i]._iVAdd1 + items[i]._iVAdd2 + v;
-	items[i]._iIvalue = std::max(v, 1);
-}
-
-void GetBookSpell(int i, int lvl)
-{
-	int rv;
-
-	if (lvl == 0)
-		lvl = 1;
-
-	int maxSpells = gbIsHellfire ? MAX_SPELLS : 37;
-
-	rv = GenerateRnd(maxSpells) + 1;
-
-	if (gbIsSpawn && lvl > 5)
-		lvl = 5;
-
-	int s = SPL_FIREBOLT;
-	enum spell_id bs = SPL_FIREBOLT;
-	while (rv > 0) {
-		int sLevel = GetSpellBookLevel(static_cast<spell_id>(s));
-		if (sLevel != -1 && lvl >= sLevel) {
-			rv--;
-			bs = static_cast<spell_id>(s);
-		}
-		s++;
-		if (!gbIsMultiplayer) {
-			if (s == SPL_RESURRECT)
-				s = SPL_TELEKINESIS;
-		}
-		if (!gbIsMultiplayer) {
-			if (s == SPL_HEALOTHER)
-				s = SPL_FLARE;
-		}
-		if (s == maxSpells)
-			s = 1;
-	}
-	strcat(items[i]._iName, _(spelldata[bs].sNameText));
-	strcat(items[i]._iIName, _(spelldata[bs].sNameText));
-	items[i]._iSpell = bs;
-	items[i]._iMinMag = spelldata[bs].sMinInt;
-	items[i]._ivalue += spelldata[bs].sBookCost;
-	items[i]._iIvalue += spelldata[bs].sBookCost;
-	if (spelldata[bs].sType == STYPE_FIRE)
-		items[i]._iCurs = ICURS_BOOK_RED;
-	else if (spelldata[bs].sType == STYPE_LIGHTNING)
-		items[i]._iCurs = ICURS_BOOK_BLUE;
-	else if (spelldata[bs].sType == STYPE_MAGIC)
-		items[i]._iCurs = ICURS_BOOK_GREY;
-}
-
-static bool control_WriteStringToBuffer(const char *str)
-{
-	return GetLineWidth(str, GameFontSmall, 0) < 125;
-}
-
-void GetStaffPower(int i, int lvl, int bs, bool onlygood)
-{
-	int preidx = -1;
-	if (GenerateRnd(10) == 0 || onlygood) {
-		int nl = 0;
-		int l[256];
-		for (int j = 0; PL_Prefix[j].PLPower != IPL_INVALID; j++) {
-			if (!IsPrefixValidForItemType(j, PLT_STAFF) || PL_Prefix[j].PLMinLvl > lvl)
-				continue;
-			if (onlygood && !PL_Prefix[j].PLOk)
-				continue;
-			l[nl] = j;
-			nl++;
-			if (PL_Prefix[j].PLDouble) {
-				l[nl] = j;
-				nl++;
-			}
-		}
-		if (nl != 0) {
-			preidx = l[GenerateRnd(nl)];
-			char istr[128];
-			sprintf(istr, "%s %s", _(PL_Prefix[preidx].PLName), items[i]._iIName);
-			strcpy(items[i]._iIName, istr);
-			items[i]._iMagical = ITEM_QUALITY_MAGIC;
-			SaveItemPower(
-			    i,
-			    PL_Prefix[preidx].PLPower,
-			    PL_Prefix[preidx].PLParam1,
-			    PL_Prefix[preidx].PLParam2,
-			    PL_Prefix[preidx].PLMinVal,
-			    PL_Prefix[preidx].PLMaxVal,
-			    PL_Prefix[preidx].PLMultVal);
-			items[i]._iPrePower = PL_Prefix[preidx].PLPower;
-		}
-	}
-	if (!control_WriteStringToBuffer(items[i]._iIName)) {
-		strcpy(items[i]._iIName, _(AllItemsList[items[i].IDidx].iSName));
-		char istr[128];
-		if (preidx != -1) {
-			sprintf(istr, "%s %s", _(PL_Prefix[preidx].PLName), items[i]._iIName);
-			strcpy(items[i]._iIName, istr);
-		}
-		strcpy(istr, fmt::format(_(/* TRANSLATORS: Constructs item names. Format: <Prefix> <Item> of <Suffix>. Example: King's Long Sword of the Whale */ "{:s} of {:s}"), items[i]._iIName, _(spelldata[bs].sNameText)).c_str());
-		strcpy(items[i]._iIName, istr);
-		if (items[i]._iMagical == ITEM_QUALITY_NORMAL)
-			strcpy(items[i]._iName, items[i]._iIName);
-	}
-	CalcItemValue(i);
-}
-
-void GetStaffSpell(int i, int lvl, bool onlygood)
-{
-	if (!gbIsHellfire && GenerateRnd(4) == 0) {
-		GetItemPower(i, lvl / 2, lvl, PLT_STAFF, onlygood);
-		return;
-	}
-
-	int maxSpells = gbIsHellfire ? MAX_SPELLS : 37;
-	int l = lvl / 2;
-	if (l == 0)
-		l = 1;
-	int rv = GenerateRnd(maxSpells) + 1;
-
-	if (gbIsSpawn && lvl > 10)
-		lvl = 10;
-
-	int s = SPL_FIREBOLT;
-	enum spell_id bs = SPL_NULL;
-	while (rv > 0) {
-		int sLevel = GetSpellStaffLevel(static_cast<spell_id>(s));
-		if (sLevel != -1 && l >= sLevel) {
-			rv--;
-			bs = static_cast<spell_id>(s);
-		}
-		s++;
-		if (!gbIsMultiplayer && s == SPL_RESURRECT)
-			s = SPL_TELEKINESIS;
-		if (!gbIsMultiplayer && s == SPL_HEALOTHER)
-			s = SPL_FLARE;
-		if (s == maxSpells)
-			s = SPL_FIREBOLT;
-	}
-
-	char istr[68];
-	if (!control_WriteStringToBuffer(istr))
-		strcpy(istr, fmt::format(_("{:s} of {:s}"), items[i]._iName, _(spelldata[bs].sNameText)).c_str());
-	strcpy(istr, fmt::format(_("Staff of {:s}"), _(spelldata[bs].sNameText)).c_str());
-	strcpy(items[i]._iName, istr);
-	strcpy(items[i]._iIName, istr);
-
-	int minc = spelldata[bs].sStaffMin;
-	int maxc = spelldata[bs].sStaffMax - minc + 1;
-	items[i]._iSpell = bs;
-	items[i]._iCharges = minc + GenerateRnd(maxc);
-	items[i]._iMaxCharges = items[i]._iCharges;
-
-	items[i]._iMinMag = spelldata[bs].sMinInt;
-	int v = items[i]._iCharges * spelldata[bs].sStaffCost / 5;
-	items[i]._ivalue += v;
-	items[i]._iIvalue += v;
-	GetStaffPower(i, lvl, bs, onlygood);
-}
-
-void GetOilType(int i, int max_lvl)
-{
-	int cnt = 2;
-	char rnd[32] = { 5, 6 };
-
-	if (!gbIsMultiplayer) {
-		if (max_lvl == 0)
-			max_lvl = 1;
-
-		cnt = 0;
-		for (size_t j = 0; j < sizeof(OilLevels) / sizeof(OilLevels[0]); j++) {
-			if (OilLevels[j] <= max_lvl) {
-				rnd[cnt] = j;
-				cnt++;
-			}
-		}
-	}
-
-	int t = rnd[GenerateRnd(cnt)];
-
-	strcpy(items[i]._iName, _(OilNames[t]));
-	strcpy(items[i]._iIName, _(OilNames[t]));
-	items[i]._iMiscId = OilMagic[t];
-	items[i]._ivalue = OilValues[t];
-	items[i]._iIvalue = OilValues[t];
-}
-
-void GetItemAttrs(int i, int idata, int lvl)
-{
-	items[i]._itype = AllItemsList[idata].itype;
-	items[i]._iCurs = AllItemsList[idata].iCurs;
-	strcpy(items[i]._iName, _(AllItemsList[idata].iName));
-	strcpy(items[i]._iIName, _(AllItemsList[idata].iName));
-	items[i]._iLoc = AllItemsList[idata].iLoc;
-	items[i]._iClass = AllItemsList[idata].iClass;
-	items[i]._iMinDam = AllItemsList[idata].iMinDam;
-	items[i]._iMaxDam = AllItemsList[idata].iMaxDam;
-	items[i]._iAC = AllItemsList[idata].iMinAC + GenerateRnd(AllItemsList[idata].iMaxAC - AllItemsList[idata].iMinAC + 1);
-	items[i]._iFlags = AllItemsList[idata].iFlags;
-	items[i]._iMiscId = AllItemsList[idata].iMiscId;
-	items[i]._iSpell = AllItemsList[idata].iSpell;
-	items[i]._iMagical = ITEM_QUALITY_NORMAL;
-	items[i]._ivalue = AllItemsList[idata].iValue;
-	items[i]._iIvalue = AllItemsList[idata].iValue;
-	items[i]._iDurability = AllItemsList[idata].iDurability;
-	items[i]._iMaxDur = AllItemsList[idata].iDurability;
-	items[i]._iMinStr = AllItemsList[idata].iMinStr;
-	items[i]._iMinMag = AllItemsList[idata].iMinMag;
-	items[i]._iMinDex = AllItemsList[idata].iMinDex;
-	items[i].IDidx = static_cast<_item_indexes>(idata);
-	if (gbIsHellfire)
-		items[i].dwBuff |= CF_HELLFIRE;
-	items[i]._iPrePower = IPL_INVALID;
-	items[i]._iSufPower = IPL_INVALID;
-
-	if (items[i]._iMiscId == IMISC_BOOK)
-		GetBookSpell(i, lvl);
-
-	if (gbIsHellfire && items[i]._iMiscId == IMISC_OILOF)
-		GetOilType(i, lvl);
-
-	if (items[i]._itype != ITYPE_GOLD)
-		return;
-
-	int rndv;
-	int itemlevel = items_get_currlevel();
-	switch (sgGameInitInfo.nDifficulty) {
-	case DIFF_NORMAL:
-		rndv = 5 * itemlevel + GenerateRnd(10 * itemlevel);
-		break;
-	case DIFF_NIGHTMARE:
-		rndv = 5 * (itemlevel + 16) + GenerateRnd(10 * (itemlevel + 16));
-		break;
-	case DIFF_HELL:
-		rndv = 5 * (itemlevel + 32) + GenerateRnd(10 * (itemlevel + 32));
-		break;
-	}
-	if (leveltype == DTYPE_HELL)
-		rndv += rndv / 8;
-
-	items[i]._ivalue = std::min(rndv, GOLD_MAX_LIMIT);
-	SetPlrHandGoldCurs(&items[i]);
-}
-
-int RndPL(int param1, int param2)
-{
-	return param1 + GenerateRnd(param2 - param1 + 1);
-}
-
-int PLVal(int pv, int p1, int p2, int minv, int maxv)
-{
-	if (p1 == p2)
-		return minv;
-	if (minv == maxv)
-		return minv;
-	return minv + (maxv - minv) * (100 * (pv - p1) / (p2 - p1)) / 100;
-}
-
-void SaveItemPower(int i, item_effect_type power, int param1, int param2, int minval, int maxval, int multval)
-{
-	int r = RndPL(param1, param2);
-	int r2;
-
-	switch (power) {
-	case IPL_TOHIT:
-		items[i]._iPLToHit += r;
-		break;
-	case IPL_TOHIT_CURSE:
-		items[i]._iPLToHit -= r;
-		break;
-	case IPL_DAMP:
-		items[i]._iPLDam += r;
-		break;
-	case IPL_DAMP_CURSE:
-		items[i]._iPLDam -= r;
-		break;
-	case IPL_DOPPELGANGER:
-<<<<<<< HEAD
-		items[i]._iDamAcFlags |= 16;
-		[[fallthrough]];
-=======
-		item[i]._iDamAcFlags |= ISPLHF_DOPPELGANGER;
-		// no break
-#endif
->>>>>>> e426c38a
-	case IPL_TOHIT_DAMP:
-		r = RndPL(param1, param2);
-		items[i]._iPLDam += r;
-		if (param1 == 20)
-			r2 = RndPL(1, 5);
-		if (param1 == 36)
-			r2 = RndPL(6, 10);
-		if (param1 == 51)
-			r2 = RndPL(11, 15);
-		if (param1 == 66)
-			r2 = RndPL(16, 20);
-		if (param1 == 81)
-			r2 = RndPL(21, 30);
-		if (param1 == 96)
-			r2 = RndPL(31, 40);
-		if (param1 == 111)
-			r2 = RndPL(41, 50);
-		if (param1 == 126)
-			r2 = RndPL(51, 75);
-		if (param1 == 151)
-			r2 = RndPL(76, 100);
-		items[i]._iPLToHit += r2;
-		break;
-	case IPL_TOHIT_DAMP_CURSE:
-		items[i]._iPLDam -= r;
-		if (param1 == 25)
-			r2 = RndPL(1, 5);
-		if (param1 == 50)
-			r2 = RndPL(6, 10);
-		items[i]._iPLToHit -= r2;
-		break;
-	case IPL_ACP:
-		items[i]._iPLAC += r;
-		break;
-	case IPL_ACP_CURSE:
-		items[i]._iPLAC -= r;
-		break;
-	case IPL_SETAC:
-		items[i]._iAC = r;
-		break;
-	case IPL_AC_CURSE:
-		items[i]._iAC -= r;
-		break;
-	case IPL_FIRERES:
-		items[i]._iPLFR += r;
-		break;
-	case IPL_LIGHTRES:
-		items[i]._iPLLR += r;
-		break;
-	case IPL_MAGICRES:
-		items[i]._iPLMR += r;
-		break;
-	case IPL_ALLRES:
-		items[i]._iPLFR = std::max(items[i]._iPLFR + r, 0);
-		items[i]._iPLLR = std::max(items[i]._iPLLR + r, 0);
-		items[i]._iPLMR = std::max(items[i]._iPLMR + r, 0);
-		break;
-	case IPL_SPLLVLADD:
-		items[i]._iSplLvlAdd = r;
-		break;
-	case IPL_CHARGES:
-		items[i]._iCharges *= param1;
-		items[i]._iMaxCharges = items[i]._iCharges;
-		break;
-	case IPL_SPELL:
-		items[i]._iSpell = static_cast<spell_id>(param1);
-		items[i]._iCharges = param2;
-		items[i]._iMaxCharges = param2;
-		break;
-	case IPL_FIREDAM:
-		items[i]._iFlags |= ISPL_FIREDAM;
-		items[i]._iFlags &= ~ISPL_LIGHTDAM;
-		items[i]._iFMinDam = param1;
-		items[i]._iFMaxDam = param2;
-		items[i]._iLMinDam = 0;
-		items[i]._iLMaxDam = 0;
-		break;
-	case IPL_LIGHTDAM:
-		items[i]._iFlags |= ISPL_LIGHTDAM;
-		items[i]._iFlags &= ~ISPL_FIREDAM;
-		items[i]._iLMinDam = param1;
-		items[i]._iLMaxDam = param2;
-		items[i]._iFMinDam = 0;
-		items[i]._iFMaxDam = 0;
-		break;
-	case IPL_STR:
-		items[i]._iPLStr += r;
-		break;
-	case IPL_STR_CURSE:
-		items[i]._iPLStr -= r;
-		break;
-	case IPL_MAG:
-		items[i]._iPLMag += r;
-		break;
-	case IPL_MAG_CURSE:
-		items[i]._iPLMag -= r;
-		break;
-	case IPL_DEX:
-		items[i]._iPLDex += r;
-		break;
-	case IPL_DEX_CURSE:
-		items[i]._iPLDex -= r;
-		break;
-	case IPL_VIT:
-		items[i]._iPLVit += r;
-		break;
-	case IPL_VIT_CURSE:
-		items[i]._iPLVit -= r;
-		break;
-	case IPL_ATTRIBS:
-		items[i]._iPLStr += r;
-		items[i]._iPLMag += r;
-		items[i]._iPLDex += r;
-		items[i]._iPLVit += r;
-		break;
-	case IPL_ATTRIBS_CURSE:
-		items[i]._iPLStr -= r;
-		items[i]._iPLMag -= r;
-		items[i]._iPLDex -= r;
-		items[i]._iPLVit -= r;
-		break;
-	case IPL_GETHIT_CURSE:
-		items[i]._iPLGetHit += r;
-		break;
-	case IPL_GETHIT:
-		items[i]._iPLGetHit -= r;
-		break;
-	case IPL_LIFE:
-		items[i]._iPLHP += r << 6;
-		break;
-	case IPL_LIFE_CURSE:
-		items[i]._iPLHP -= r << 6;
-		break;
-	case IPL_MANA:
-		items[i]._iPLMana += r << 6;
-		drawmanaflag = true;
-		break;
-	case IPL_MANA_CURSE:
-		items[i]._iPLMana -= r << 6;
-		drawmanaflag = true;
-		break;
-	case IPL_DUR:
-		r2 = r * items[i]._iMaxDur / 100;
-		items[i]._iMaxDur += r2;
-		items[i]._iDurability += r2;
-		break;
-	case IPL_CRYSTALLINE:
-		items[i]._iPLDam += 140 + r * 2;
-		[[fallthrough]];
-	case IPL_DUR_CURSE:
-		items[i]._iMaxDur -= r * items[i]._iMaxDur / 100;
-		items[i]._iMaxDur = std::max<uint8_t>(items[i]._iMaxDur, 1);
-
-		items[i]._iDurability = items[i]._iMaxDur;
-		break;
-	case IPL_INDESTRUCTIBLE:
-		items[i]._iDurability = DUR_INDESTRUCTIBLE;
-		items[i]._iMaxDur = DUR_INDESTRUCTIBLE;
-		break;
-	case IPL_LIGHT:
-		items[i]._iPLLight += param1;
-		break;
-	case IPL_LIGHT_CURSE:
-		items[i]._iPLLight -= param1;
-		break;
-	case IPL_MULT_ARROWS:
-		items[i]._iFlags |= ISPL_MULT_ARROWS;
-		break;
-	case IPL_FIRE_ARROWS:
-		items[i]._iFlags |= ISPL_FIRE_ARROWS;
-		items[i]._iFlags &= ~ISPL_LIGHT_ARROWS;
-		items[i]._iFMinDam = param1;
-		items[i]._iFMaxDam = param2;
-		items[i]._iLMinDam = 0;
-		items[i]._iLMaxDam = 0;
-		break;
-	case IPL_LIGHT_ARROWS:
-		items[i]._iFlags |= ISPL_LIGHT_ARROWS;
-		items[i]._iFlags &= ~ISPL_FIRE_ARROWS;
-		items[i]._iLMinDam = param1;
-		items[i]._iLMaxDam = param2;
-		items[i]._iFMinDam = 0;
-		items[i]._iFMaxDam = 0;
-		break;
-	case IPL_FIREBALL:
-		items[i]._iFlags |= (ISPL_LIGHT_ARROWS | ISPL_FIRE_ARROWS);
-		items[i]._iFMinDam = param1;
-		items[i]._iFMaxDam = param2;
-		items[i]._iLMinDam = 0;
-		items[i]._iLMaxDam = 0;
-		break;
-	case IPL_THORNS:
-		items[i]._iFlags |= ISPL_THORNS;
-		break;
-	case IPL_NOMANA:
-		items[i]._iFlags |= ISPL_NOMANA;
-		drawmanaflag = true;
-		break;
-	case IPL_NOHEALPLR:
-		items[i]._iFlags |= ISPL_NOHEALPLR;
-		break;
-	case IPL_ABSHALFTRAP:
-		items[i]._iFlags |= ISPL_ABSHALFTRAP;
-		break;
-	case IPL_KNOCKBACK:
-		items[i]._iFlags |= ISPL_KNOCKBACK;
-		break;
-	case IPL_3XDAMVDEM:
-		items[i]._iFlags |= ISPL_3XDAMVDEM;
-		break;
-	case IPL_ALLRESZERO:
-		items[i]._iFlags |= ISPL_ALLRESZERO;
-		break;
-	case IPL_NOHEALMON:
-		items[i]._iFlags |= ISPL_NOHEALMON;
-		break;
-	case IPL_STEALMANA:
-		if (param1 == 3)
-			items[i]._iFlags |= ISPL_STEALMANA_3;
-		if (param1 == 5)
-			items[i]._iFlags |= ISPL_STEALMANA_5;
-		drawmanaflag = true;
-		break;
-	case IPL_STEALLIFE:
-		if (param1 == 3)
-			items[i]._iFlags |= ISPL_STEALLIFE_3;
-		if (param1 == 5)
-			items[i]._iFlags |= ISPL_STEALLIFE_5;
-		drawhpflag = true;
-		break;
-	case IPL_TARGAC:
-		if (gbIsHellfire)
-			items[i]._iPLEnAc = param1;
-		else
-			items[i]._iPLEnAc += r;
-		break;
-	case IPL_FASTATTACK:
-		if (param1 == 1)
-			items[i]._iFlags |= ISPL_QUICKATTACK;
-		if (param1 == 2)
-			items[i]._iFlags |= ISPL_FASTATTACK;
-		if (param1 == 3)
-			items[i]._iFlags |= ISPL_FASTERATTACK;
-		if (param1 == 4)
-			items[i]._iFlags |= ISPL_FASTESTATTACK;
-		break;
-	case IPL_FASTRECOVER:
-		if (param1 == 1)
-			items[i]._iFlags |= ISPL_FASTRECOVER;
-		if (param1 == 2)
-			items[i]._iFlags |= ISPL_FASTERRECOVER;
-		if (param1 == 3)
-			items[i]._iFlags |= ISPL_FASTESTRECOVER;
-		break;
-	case IPL_FASTBLOCK:
-		items[i]._iFlags |= ISPL_FASTBLOCK;
-		break;
-	case IPL_DAMMOD:
-		items[i]._iPLDamMod += r;
-		break;
-	case IPL_RNDARROWVEL:
-		items[i]._iFlags |= ISPL_RNDARROWVEL;
-		break;
-	case IPL_SETDAM:
-		items[i]._iMinDam = param1;
-		items[i]._iMaxDam = param2;
-		break;
-	case IPL_SETDUR:
-		items[i]._iDurability = param1;
-		items[i]._iMaxDur = param1;
-		break;
-	case IPL_FASTSWING:
-		items[i]._iFlags |= ISPL_FASTERATTACK;
-		break;
-	case IPL_ONEHAND:
-		items[i]._iLoc = ILOC_ONEHAND;
-		break;
-	case IPL_DRAINLIFE:
-		items[i]._iFlags |= ISPL_DRAINLIFE;
-		break;
-	case IPL_RNDSTEALLIFE:
-		items[i]._iFlags |= ISPL_RNDSTEALLIFE;
-		break;
-	case IPL_INFRAVISION:
-		items[i]._iFlags |= ISPL_INFRAVISION;
-		break;
-	case IPL_NOMINSTR:
-		items[i]._iMinStr = 0;
-		break;
-	case IPL_INVCURS:
-		items[i]._iCurs = param1;
-		break;
-	case IPL_ADDACLIFE:
-		items[i]._iFlags |= (ISPL_LIGHT_ARROWS | ISPL_FIRE_ARROWS);
-		items[i]._iFMinDam = param1;
-		items[i]._iFMaxDam = param2;
-		items[i]._iLMinDam = 1;
-		items[i]._iLMaxDam = 0;
-		break;
-	case IPL_ADDMANAAC:
-		items[i]._iFlags |= (ISPL_LIGHTDAM | ISPL_FIREDAM);
-		items[i]._iFMinDam = param1;
-		items[i]._iFMaxDam = param2;
-		items[i]._iLMinDam = 2;
-		items[i]._iLMaxDam = 0;
-		break;
-	case IPL_FIRERESCLVL:
-		items[i]._iPLFR = 30 - plr[myplr]._pLevel;
-		items[i]._iPLFR = std::max<int16_t>(items[i]._iPLFR, 0);
-
-		break;
-	case IPL_FIRERES_CURSE:
-		items[i]._iPLFR -= r;
-		break;
-	case IPL_LIGHTRES_CURSE:
-		items[i]._iPLLR -= r;
-		break;
-	case IPL_MAGICRES_CURSE:
-		items[i]._iPLMR -= r;
-		break;
-	case IPL_ALLRES_CURSE:
-		items[i]._iPLFR -= r;
-		items[i]._iPLLR -= r;
-		items[i]._iPLMR -= r;
-		break;
-	case IPL_DEVASTATION:
-<<<<<<< HEAD
-		items[i]._iDamAcFlags |= 0x01;
-		break;
-	case IPL_DECAY:
-		items[i]._iDamAcFlags |= 0x02;
-		items[i]._iPLDam += r;
-		break;
-	case IPL_PERIL:
-		items[i]._iDamAcFlags |= 0x04;
-		break;
-	case IPL_JESTERS:
-		items[i]._iDamAcFlags |= 0x08;
-		break;
-	case IPL_ACDEMON:
-		items[i]._iDamAcFlags |= 0x20;
-		break;
-	case IPL_ACUNDEAD:
-		items[i]._iDamAcFlags |= 0x40;
-=======
-		item[i]._iDamAcFlags |= ISPLHF_DEVASTATION;
-		break;
-	case IPL_DECAY:
-		item[i]._iDamAcFlags |= ISPLHF_DECAY;
-		item[i]._iPLDam += r;
-		break;
-	case IPL_PERIL:
-		item[i]._iDamAcFlags |= ISPLHF_PERIL;
-		break;
-	case IPL_JESTERS:
-		item[i]._iDamAcFlags |= ISPLHF_JESTERS;
-		break;
-	case IPL_ACDEMON:
-		item[i]._iDamAcFlags |= ISPLHF_ACDEMON;
-		break;
-	case IPL_ACUNDEAD:
-		item[i]._iDamAcFlags |= ISPLHF_ACUNDEAD;
->>>>>>> e426c38a
-		break;
-	case IPL_MANATOLIFE:
-		r2 = ((plr[myplr]._pMaxManaBase >> 6) * 50 / 100);
-		items[i]._iPLMana -= (r2 << 6);
-		items[i]._iPLHP += (r2 << 6);
-		break;
-	case IPL_LIFETOMANA:
-		r2 = ((plr[myplr]._pMaxHPBase >> 6) * 40 / 100);
-		items[i]._iPLHP -= (r2 << 6);
-		items[i]._iPLMana += (r2 << 6);
-		break;
-	default:
-		break;
-	}
-	if (items[i]._iVAdd1 != 0 || items[i]._iVMult1 != 0) {
-		items[i]._iVAdd2 = PLVal(r, param1, param2, minval, maxval);
-		items[i]._iVMult2 = multval;
-	} else {
-		items[i]._iVAdd1 = PLVal(r, param1, param2, minval, maxval);
-		items[i]._iVMult1 = multval;
-	}
-}
-
-static void SaveItemSuffix(int i, int sufidx)
-{
-	int param1 = PL_Suffix[sufidx].PLParam1;
-	int param2 = PL_Suffix[sufidx].PLParam2;
-
-	if (!gbIsHellfire) {
-		if (sufidx >= 84 && sufidx <= 86) {
-			param1 = 2 << param1;
-			param2 = 6 << param2;
-		}
-	}
-
-	SaveItemPower(
-	    i,
-	    PL_Suffix[sufidx].PLPower,
-	    param1,
-	    param2,
-	    PL_Suffix[sufidx].PLMinVal,
-	    PL_Suffix[sufidx].PLMaxVal,
-	    PL_Suffix[sufidx].PLMultVal);
-}
-
-void GetItemPower(int i, int minlvl, int maxlvl, affix_item_type flgs, bool onlygood)
-{
-	int l[256];
-	char istr[128];
-	goodorevil goe;
-
-	int pre = GenerateRnd(4);
-	int post = GenerateRnd(3);
-	if (pre != 0 && post == 0) {
-		if (GenerateRnd(2) != 0)
-			post = 1;
-		else
-			pre = 0;
-	}
-	int preidx = -1;
-	int sufidx = -1;
-	goe = GOE_ANY;
-	if (!onlygood && GenerateRnd(3) != 0)
-		onlygood = true;
-	if (pre == 0) {
-		int nt = 0;
-		for (int j = 0; PL_Prefix[j].PLPower != IPL_INVALID; j++) {
-			if (!IsPrefixValidForItemType(j, flgs))
-				continue;
-			if (PL_Prefix[j].PLMinLvl < minlvl || PL_Prefix[j].PLMinLvl > maxlvl)
-				continue;
-			if (onlygood && !PL_Prefix[j].PLOk)
-				continue;
-			if (flgs == PLT_STAFF && PL_Prefix[j].PLPower == IPL_CHARGES)
-				continue;
-			l[nt] = j;
-			nt++;
-			if (PL_Prefix[j].PLDouble) {
-				l[nt] = j;
-				nt++;
-			}
-		}
-		if (nt != 0) {
-			preidx = l[GenerateRnd(nt)];
-			sprintf(istr, "%s %s", _(PL_Prefix[preidx].PLName), items[i]._iIName);
-			strcpy(items[i]._iIName, istr);
-			items[i]._iMagical = ITEM_QUALITY_MAGIC;
-			SaveItemPower(
-			    i,
-			    PL_Prefix[preidx].PLPower,
-			    PL_Prefix[preidx].PLParam1,
-			    PL_Prefix[preidx].PLParam2,
-			    PL_Prefix[preidx].PLMinVal,
-			    PL_Prefix[preidx].PLMaxVal,
-			    PL_Prefix[preidx].PLMultVal);
-			items[i]._iPrePower = PL_Prefix[preidx].PLPower;
-			goe = PL_Prefix[preidx].PLGOE;
-		}
-	}
-	if (post != 0) {
-		int nl = 0;
-		for (int j = 0; PL_Suffix[j].PLPower != IPL_INVALID; j++) {
-			if (IsSuffixValidForItemType(j, flgs)
-			    && PL_Suffix[j].PLMinLvl >= minlvl && PL_Suffix[j].PLMinLvl <= maxlvl
-			    && !((goe == GOE_GOOD && PL_Suffix[j].PLGOE == GOE_EVIL) || (goe == GOE_EVIL && PL_Suffix[j].PLGOE == GOE_GOOD))
-			    && (!onlygood || PL_Suffix[j].PLOk)) {
-				l[nl] = j;
-				nl++;
-			}
-		}
-		if (nl != 0) {
-			sufidx = l[GenerateRnd(nl)];
-			strcpy(istr, fmt::format(_("{:s} of {:s}"), items[i]._iIName, _(PL_Suffix[sufidx].PLName)).c_str());
-			strcpy(items[i]._iIName, istr);
-			items[i]._iMagical = ITEM_QUALITY_MAGIC;
-			SaveItemSuffix(i, sufidx);
-			items[i]._iSufPower = PL_Suffix[sufidx].PLPower;
-		}
-	}
-	if (!control_WriteStringToBuffer(items[i]._iIName)) {
-		int aii = items[i].IDidx;
-		if (AllItemsList[aii].iSName != nullptr)
-			strcpy(items[i]._iIName, _(AllItemsList[aii].iSName));
-		else
-			items[i]._iName[0] = 0;
-
-		if (preidx != -1) {
-			sprintf(istr, "%s %s", _(PL_Prefix[preidx].PLName), items[i]._iIName);
-			strcpy(items[i]._iIName, istr);
-		}
-		if (sufidx != -1) {
-			strcpy(istr, fmt::format(_("{:s} of {:s}"), items[i]._iIName, _(PL_Suffix[sufidx].PLName)).c_str());
-			strcpy(items[i]._iIName, istr);
-		}
-	}
-	if (preidx != -1 || sufidx != -1)
-		CalcItemValue(i);
-}
-
-void GetItemBonus(int i, int minlvl, int maxlvl, bool onlygood, bool allowspells)
-{
-	if (minlvl > 25)
-		minlvl = 25;
-
-	switch (items[i]._itype) {
-	case ITYPE_SWORD:
-	case ITYPE_AXE:
-	case ITYPE_MACE:
-		GetItemPower(i, minlvl, maxlvl, PLT_WEAP, onlygood);
-		break;
-	case ITYPE_BOW:
-		GetItemPower(i, minlvl, maxlvl, PLT_BOW, onlygood);
-		break;
-	case ITYPE_SHIELD:
-		GetItemPower(i, minlvl, maxlvl, PLT_SHLD, onlygood);
-		break;
-	case ITYPE_LARMOR:
-	case ITYPE_HELM:
-	case ITYPE_MARMOR:
-	case ITYPE_HARMOR:
-		GetItemPower(i, minlvl, maxlvl, PLT_ARMO, onlygood);
-		break;
-	case ITYPE_STAFF:
-		if (allowspells)
-			GetStaffSpell(i, maxlvl, onlygood);
-		else
-			GetItemPower(i, minlvl, maxlvl, PLT_STAFF, onlygood);
-		break;
-	case ITYPE_RING:
-	case ITYPE_AMULET:
-		GetItemPower(i, minlvl, maxlvl, PLT_MISC, onlygood);
-		break;
-	case ITYPE_NONE:
-	case ITYPE_MISC:
-	case ITYPE_GOLD:
-		break;
-	}
-}
-
-void SetupItem(int i)
-{
-	items[i].SetNewAnimation(plr[myplr].pLvlLoad == 0);
-	items[i]._iIdentified = false;
-}
-
-int RndItem(int m)
-{
-	if ((monster[m].MData->mTreasure & 0x8000) != 0)
-		return -((monster[m].MData->mTreasure & 0xFFF) + 1);
-
-	if ((monster[m].MData->mTreasure & 0x4000) != 0)
-		return 0;
-
-	if (GenerateRnd(100) > 40)
-		return 0;
-
-	if (GenerateRnd(100) > 25)
-		return IDI_GOLD + 1;
-
-	int ril[512];
-
-	int ri = 0;
-	for (int i = 0; AllItemsList[i].iLoc != ILOC_INVALID; i++) {
-		if (!IsItemAvailable(i))
-			continue;
-
-		if (AllItemsList[i].iRnd == IDROP_DOUBLE && monster[m].mLevel >= AllItemsList[i].iMinMLvl
-		    && ri < 512) {
-			ril[ri] = i;
-			ri++;
-		}
-		if (AllItemsList[i].iRnd != IDROP_NEVER && monster[m].mLevel >= AllItemsList[i].iMinMLvl
-		    && ri < 512) {
-			ril[ri] = i;
-			ri++;
-		}
-		if (AllItemsList[i].iSpell == SPL_RESURRECT && !gbIsMultiplayer)
-			ri--;
-		if (AllItemsList[i].iSpell == SPL_HEALOTHER && !gbIsMultiplayer)
-			ri--;
-	}
-
-	int r = GenerateRnd(ri);
-	return ril[r] + 1;
-}
-
-int RndUItem(int m)
-{
-	if (m != -1 && (monster[m].MData->mTreasure & 0x8000) != 0 && !gbIsMultiplayer)
-		return -((monster[m].MData->mTreasure & 0xFFF) + 1);
-
-	int ril[512];
-
-	int curlv = items_get_currlevel();
-	int ri = 0;
-	for (int i = 0; AllItemsList[i].iLoc != ILOC_INVALID; i++) {
-		if (!IsItemAvailable(i))
-			continue;
-
-		bool okflag = true;
-		if (AllItemsList[i].iRnd == IDROP_NEVER)
-			okflag = false;
-		if (m != -1) {
-			if (monster[m].mLevel < AllItemsList[i].iMinMLvl)
-				okflag = false;
-		} else {
-			if (2 * curlv < AllItemsList[i].iMinMLvl)
-				okflag = false;
-		}
-		if (AllItemsList[i].itype == ITYPE_MISC)
-			okflag = false;
-		if (AllItemsList[i].itype == ITYPE_GOLD)
-			okflag = false;
-		if (AllItemsList[i].iMiscId == IMISC_BOOK)
-			okflag = true;
-		if (AllItemsList[i].iSpell == SPL_RESURRECT && !gbIsMultiplayer)
-			okflag = false;
-		if (AllItemsList[i].iSpell == SPL_HEALOTHER && !gbIsMultiplayer)
-			okflag = false;
-		if (okflag && ri < 512) {
-			ril[ri] = i;
-			ri++;
-		}
-	}
-
-	return ril[GenerateRnd(ri)];
-}
-
-int RndAllItems()
-{
-	if (GenerateRnd(100) > 25)
-		return 0;
-
-	int ril[512];
-
-	int curlv = items_get_currlevel();
-	int ri = 0;
-	for (int i = 0; AllItemsList[i].iLoc != ILOC_INVALID; i++) {
-		if (!IsItemAvailable(i))
-			continue;
-
-		if (AllItemsList[i].iRnd != IDROP_NEVER && 2 * curlv >= AllItemsList[i].iMinMLvl && ri < 512) {
-			ril[ri] = i;
-			ri++;
-		}
-		if (AllItemsList[i].iSpell == SPL_RESURRECT && !gbIsMultiplayer)
-			ri--;
-		if (AllItemsList[i].iSpell == SPL_HEALOTHER && !gbIsMultiplayer)
-			ri--;
-	}
-
-	return ril[GenerateRnd(ri)];
-}
-
-int RndTypeItems(int itype, int imid, int lvl)
-{
-	int ril[512];
-
-	int ri = 0;
-	for (int i = 0; AllItemsList[i].iLoc != ILOC_INVALID; i++) {
-		if (!IsItemAvailable(i))
-			continue;
-
-		bool okflag = true;
-		if (AllItemsList[i].iRnd == IDROP_NEVER)
-			okflag = false;
-		if (lvl * 2 < AllItemsList[i].iMinMLvl)
-			okflag = false;
-		if (AllItemsList[i].itype != itype)
-			okflag = false;
-		if (imid != -1 && AllItemsList[i].iMiscId != imid)
-			okflag = false;
-		if (okflag && ri < 512) {
-			ril[ri] = i;
-			ri++;
-		}
-	}
-
-	return ril[GenerateRnd(ri)];
-}
-
-_unique_items CheckUnique(int i, int lvl, int uper, bool recreate)
-{
-	std::bitset<128> uok = {};
-
-	if (GenerateRnd(100) > uper)
-		return UITEM_INVALID;
-
-	int numu = 0;
-	for (int j = 0; UniqueItemList[j].UIItemId != UITYPE_INVALID; j++) {
-		if (!IsUniqueAvailable(j))
-			break;
-		if (UniqueItemList[j].UIItemId == AllItemsList[items[i].IDidx].iItemId
-		    && lvl >= UniqueItemList[j].UIMinLvl
-		    && (recreate || !UniqueItemFlags[j] || gbIsMultiplayer)) {
-			uok[j] = true;
-			numu++;
-		}
-	}
-
-	if (numu == 0)
-		return UITEM_INVALID;
-
-	GenerateRnd(10); /// BUGFIX: unused, last unique in array always gets chosen
-	uint8_t idata = 0;
-	while (numu > 0) {
-		if (uok[idata])
-			numu--;
-		if (numu > 0)
-			idata = (idata + 1) % 128;
-	}
-
-	return (_unique_items)idata;
-}
-
-void GetUniqueItem(int i, _unique_items uid)
-{
-	UniqueItemFlags[uid] = true;
-	SaveItemPower(i, UniqueItemList[uid].UIPower1, UniqueItemList[uid].UIParam1, UniqueItemList[uid].UIParam2, 0, 0, 1);
-
-	if (UniqueItemList[uid].UINumPL > 1)
-		SaveItemPower(i, UniqueItemList[uid].UIPower2, UniqueItemList[uid].UIParam3, UniqueItemList[uid].UIParam4, 0, 0, 1);
-	if (UniqueItemList[uid].UINumPL > 2)
-		SaveItemPower(i, UniqueItemList[uid].UIPower3, UniqueItemList[uid].UIParam5, UniqueItemList[uid].UIParam6, 0, 0, 1);
-	if (UniqueItemList[uid].UINumPL > 3)
-		SaveItemPower(i, UniqueItemList[uid].UIPower4, UniqueItemList[uid].UIParam7, UniqueItemList[uid].UIParam8, 0, 0, 1);
-	if (UniqueItemList[uid].UINumPL > 4)
-		SaveItemPower(i, UniqueItemList[uid].UIPower5, UniqueItemList[uid].UIParam9, UniqueItemList[uid].UIParam10, 0, 0, 1);
-	if (UniqueItemList[uid].UINumPL > 5)
-		SaveItemPower(i, UniqueItemList[uid].UIPower6, UniqueItemList[uid].UIParam11, UniqueItemList[uid].UIParam12, 0, 0, 1);
-
-	strcpy(items[i]._iIName, _(UniqueItemList[uid].UIName));
-	items[i]._iIvalue = UniqueItemList[uid].UIValue;
-
-	if (items[i]._iMiscId == IMISC_UNIQUE)
-		items[i]._iSeed = uid;
-
-	items[i]._iUid = uid;
-	items[i]._iMagical = ITEM_QUALITY_UNIQUE;
-	items[i]._iCreateInfo |= CF_UNIQUE;
-}
-
-void SpawnUnique(_unique_items uid, Point position)
-{
-	if (numitems >= MAXITEMS)
-		return;
-
-	int ii = AllocateItem();
-	GetSuperItemSpace(position, ii);
-	int curlv = items_get_currlevel();
-
-	int idx = 0;
-	while (AllItemsList[idx].iItemId != UniqueItemList[uid].UIItemId)
-		idx++;
-
-	GetItemAttrs(ii, idx, curlv);
-	GetUniqueItem(ii, uid);
-	SetupItem(ii);
-}
-
-void ItemRndDur(int ii)
-{
-	if (items[ii]._iDurability > 0 && items[ii]._iDurability != DUR_INDESTRUCTIBLE)
-		items[ii]._iDurability = GenerateRnd(items[ii]._iMaxDur / 2) + (items[ii]._iMaxDur / 4) + 1;
-}
-
-void SetupAllItems(int ii, int idx, int iseed, int lvl, int uper, bool onlygood, bool recreate, bool pregen)
-{
-	int iblvl;
-
-	items[ii]._iSeed = iseed;
-	SetRndSeed(iseed);
-	GetItemAttrs(ii, idx, lvl / 2);
-	items[ii]._iCreateInfo = lvl;
-
-	if (pregen)
-		items[ii]._iCreateInfo |= CF_PREGEN;
-	if (onlygood)
-		items[ii]._iCreateInfo |= CF_ONLYGOOD;
-
-	if (uper == 15)
-		items[ii]._iCreateInfo |= CF_UPER15;
-	else if (uper == 1)
-		items[ii]._iCreateInfo |= CF_UPER1;
-
-	if (items[ii]._iMiscId != IMISC_UNIQUE) {
-		iblvl = -1;
-		if (GenerateRnd(100) <= 10 || GenerateRnd(100) <= lvl) {
-			iblvl = lvl;
-		}
-		if (iblvl == -1 && items[ii]._iMiscId == IMISC_STAFF) {
-			iblvl = lvl;
-		}
-		if (iblvl == -1 && items[ii]._iMiscId == IMISC_RING) {
-			iblvl = lvl;
-		}
-		if (iblvl == -1 && items[ii]._iMiscId == IMISC_AMULET) {
-			iblvl = lvl;
-		}
-		if (onlygood)
-			iblvl = lvl;
-		if (uper == 15)
-			iblvl = lvl + 4;
-		if (iblvl != -1) {
-			_unique_items uid = CheckUnique(ii, iblvl, uper, recreate);
-			if (uid == UITEM_INVALID) {
-				GetItemBonus(ii, iblvl / 2, iblvl, onlygood, true);
-			} else {
-				GetUniqueItem(ii, uid);
-			}
-		}
-		if (items[ii]._iMagical != ITEM_QUALITY_UNIQUE)
-			ItemRndDur(ii);
-	} else {
-		if (items[ii]._iLoc != ILOC_UNEQUIPABLE) {
-			GetUniqueItem(ii, (_unique_items)iseed); // uid is stored in iseed for uniques
-		}
-	}
-	SetupItem(ii);
-}
-
-void SpawnItem(int m, Point position, bool sendmsg)
-{
-	int idx;
-	bool onlygood = true;
-
-	if (monster[m]._uniqtype != 0 || ((monster[m].MData->mTreasure & 0x8000) != 0 && gbIsMultiplayer)) {
-		idx = RndUItem(m);
-		if (idx < 0) {
-			SpawnUnique((_unique_items) - (idx + 1), position);
-			return;
-		}
-		onlygood = true;
-	} else if (quests[Q_MUSHROOM]._qactive != QUEST_ACTIVE || quests[Q_MUSHROOM]._qvar1 != QS_MUSHGIVEN) {
-		idx = RndItem(m);
-		if (idx == 0)
-			return;
-		if (idx > 0) {
-			idx--;
-			onlygood = false;
-		} else {
-			SpawnUnique((_unique_items) - (idx + 1), position);
-			return;
-		}
-	} else {
-		idx = IDI_BRAIN;
-		quests[Q_MUSHROOM]._qvar1 = QS_BRAINSPAWNED;
-	}
-
-	if (numitems >= MAXITEMS)
-		return;
-
-	int ii = AllocateItem();
-	GetSuperItemSpace(position, ii);
-	int uper = monster[m]._uniqtype != 0 ? 15 : 1;
-
-	int mLevel = monster[m].MData->mLevel;
-	if (!gbIsHellfire && monster[m].MType->mtype == MT_DIABLO)
-		mLevel -= 15;
-
-	SetupAllItems(ii, idx, AdvanceRndSeed(), mLevel, uper, onlygood, false, false);
-
-	if (sendmsg)
-		NetSendCmdDItem(false, ii);
-}
-
-static void SetupBaseItem(Point position, int idx, bool onlygood, bool sendmsg, bool delta)
-{
-	if (numitems >= MAXITEMS)
-		return;
-
-	int ii = AllocateItem();
-	GetSuperItemSpace(position, ii);
-	int curlv = items_get_currlevel();
-
-	SetupAllItems(ii, idx, AdvanceRndSeed(), 2 * curlv, 1, onlygood, false, delta);
-
-	if (sendmsg)
-		NetSendCmdDItem(false, ii);
-	if (delta)
-		DeltaAddItem(ii);
-}
-
-void CreateRndItem(Point position, bool onlygood, bool sendmsg, bool delta)
-{
-	int idx = onlygood ? RndUItem(-1) : RndAllItems();
-
-	SetupBaseItem(position, idx, onlygood, sendmsg, delta);
-}
-
-void SetupAllUseful(int ii, int iseed, int lvl)
-{
-	int idx;
-
-	items[ii]._iSeed = iseed;
-	SetRndSeed(iseed);
-
-	if (gbIsHellfire) {
-		idx = GenerateRnd(7);
-		switch (idx) {
-		case 0:
-			idx = IDI_PORTAL;
-			if ((lvl <= 1))
-				idx = IDI_HEAL;
-			break;
-		case 1:
-		case 2:
-			idx = IDI_HEAL;
-			break;
-		case 3:
-			idx = IDI_PORTAL;
-			if ((lvl <= 1))
-				idx = IDI_MANA;
-			break;
-		case 4:
-		case 5:
-			idx = IDI_MANA;
-			break;
-		default:
-			idx = IDI_OIL;
-			break;
-		}
-	} else {
-		if (GenerateRnd(2) != 0)
-			idx = IDI_HEAL;
-		else
-			idx = IDI_MANA;
-
-		if (lvl > 1 && GenerateRnd(3) == 0)
-			idx = IDI_PORTAL;
-	}
-
-	GetItemAttrs(ii, idx, lvl);
-	items[ii]._iCreateInfo = lvl | CF_USEFUL;
-	SetupItem(ii);
-}
-
-void CreateRndUseful(Point position, bool sendmsg)
-{
-	if (numitems >= MAXITEMS)
-		return;
-
-	int ii = AllocateItem();
-	GetSuperItemSpace(position, ii);
-	int curlv = items_get_currlevel();
-
-	SetupAllUseful(ii, AdvanceRndSeed(), curlv);
-	if (sendmsg)
-		NetSendCmdDItem(false, ii);
-}
-
-void CreateTypeItem(Point position, bool onlygood, int itype, int imisc, bool sendmsg, bool delta)
-{
-	int idx;
-
-	int curlv = items_get_currlevel();
-	if (itype != ITYPE_GOLD)
-		idx = RndTypeItems(itype, imisc, curlv);
-	else
-		idx = IDI_GOLD;
-
-	SetupBaseItem(position, idx, onlygood, sendmsg, delta);
-}
-
-void RecreateItem(int ii, int idx, uint16_t icreateinfo, int iseed, int ivalue, bool isHellfire)
-{
-	bool tmpIsHellfire = gbIsHellfire;
-	gbIsHellfire = isHellfire;
-
-	if (idx == IDI_GOLD) {
-		SetPlrHandItem(&items[ii], IDI_GOLD);
-		items[ii]._iSeed = iseed;
-		items[ii]._iCreateInfo = icreateinfo;
-		items[ii]._ivalue = ivalue;
-		SetPlrHandGoldCurs(&items[ii]);
-		gbIsHellfire = tmpIsHellfire;
-		return;
-	}
-
-	if (icreateinfo == 0) {
-		SetPlrHandItem(&items[ii], idx);
-		SetPlrHandSeed(&items[ii], iseed);
-		gbIsHellfire = tmpIsHellfire;
-		return;
-	}
-
-	if ((icreateinfo & CF_UNIQUE) == 0) {
-		if ((icreateinfo & CF_TOWN) != 0) {
-			RecreateTownItem(ii, idx, icreateinfo, iseed);
-			gbIsHellfire = tmpIsHellfire;
-			return;
-		}
-
-		if ((icreateinfo & CF_USEFUL) == CF_USEFUL) {
-			SetupAllUseful(ii, iseed, icreateinfo & CF_LEVEL);
-			gbIsHellfire = tmpIsHellfire;
-			return;
-		}
-	}
-
-	int level = icreateinfo & CF_LEVEL;
-
-	int uper = 0;
-	if ((icreateinfo & CF_UPER1) != 0)
-		uper = 1;
-	if ((icreateinfo & CF_UPER15) != 0)
-		uper = 15;
-
-	bool onlygood = (icreateinfo & CF_ONLYGOOD) != 0;
-	bool recreate = (icreateinfo & CF_UNIQUE) != 0;
-	bool pregen = (icreateinfo & CF_PREGEN) != 0;
-
-	SetupAllItems(ii, idx, iseed, level, uper, onlygood, recreate, pregen);
-	gbIsHellfire = tmpIsHellfire;
-}
-
-void RecreateEar(int ii, uint16_t ic, int iseed, int Id, int dur, int mdur, int ch, int mch, int ivalue, int ibuff)
-{
-	SetPlrHandItem(&items[ii], IDI_EAR);
-	tempstr[0] = (ic >> 8) & 0x7F;
-	tempstr[1] = ic & 0x7F;
-	tempstr[2] = (iseed >> 24) & 0x7F;
-	tempstr[3] = (iseed >> 16) & 0x7F;
-	tempstr[4] = (iseed >> 8) & 0x7F;
-	tempstr[5] = iseed & 0x7F;
-	tempstr[6] = Id & 0x7F;
-	tempstr[7] = dur & 0x7F;
-	tempstr[8] = mdur & 0x7F;
-	tempstr[9] = ch & 0x7F;
-	tempstr[10] = mch & 0x7F;
-	tempstr[11] = (ivalue >> 8) & 0x7F;
-	tempstr[12] = (ibuff >> 24) & 0x7F;
-	tempstr[13] = (ibuff >> 16) & 0x7F;
-	tempstr[14] = (ibuff >> 8) & 0x7F;
-	tempstr[15] = ibuff & 0x7F;
-	tempstr[16] = '\0';
-	strcpy(items[ii]._iName, fmt::format(_(/* TRANSLATORS: {:s} will be a Character Name */ "Ear of {:s}"), tempstr).c_str());
-	items[ii]._iCurs = ((ivalue >> 6) & 3) + ICURS_EAR_SORCERER;
-	items[ii]._ivalue = ivalue & 0x3F;
-	items[ii]._iCreateInfo = ic;
-	items[ii]._iSeed = iseed;
-}
-
-<<<<<<< HEAD
-void items_427A72()
-{
-	if (!CornerStone.activated)
-		return;
-	if (!CornerStone.item.isEmpty()) {
-		PkItemStruct id;
-		PackItem(&id, &CornerStone.item);
-		BYTE *buffer = (BYTE *)&id;
-		for (size_t i = 0; i < sizeof(PkItemStruct); i++) {
-			sprintf(&sgOptions.Hellfire.szItem[i * 2], "%02X", buffer[i]);
-=======
-#ifdef HELLFIRE
-void CornerstoneSave()
-{
-	PkItemStruct id;
-	if (CornerStone.activated) {
-		if (CornerStone.item.IDidx >= 0) {
-			PackItem(&id, &CornerStone.item);
-			SRegSaveData(APP_NAME, CornerStoneRegKey, 0, (BYTE *)&id, 19);
-		} else {
-			SRegSaveData(APP_NAME, CornerStoneRegKey, 0, (BYTE *)"", 1);
->>>>>>> e426c38a
-		}
-	} else {
-		sgOptions.Hellfire.szItem[0] = '\0';
-	}
-}
-
-<<<<<<< HEAD
-int char2int(char input)
-{
-	if (input >= '0' && input <= '9')
-		return input - '0';
-	if (input >= 'A' && input <= 'F')
-		return input - 'A' + 10;
-	return 0;
-}
-
-void hex2bin(const char *src, int bytes, char *target)
-{
-	for (int i = 0; i < bytes; i++, src += 2) {
-		target[i] = (char2int(*src) << 4) | char2int(src[1]);
-	}
-}
-
-void items_427ABA(Point position)
-=======
-void CornerstoneLoad(int x, int y)
->>>>>>> e426c38a
-{
-	PkItemStruct PkSItem;
-
-	if (CornerStone.activated || position.x == 0 || position.y == 0) {
-		return;
-	}
-
-	CornerStone.item._itype = ITYPE_NONE;
-	CornerStone.activated = true;
-	if (dItem[position.x][position.y] != 0) {
-		int ii = dItem[position.x][position.y] - 1;
-		for (int i = 0; i < numitems; i++) {
-			if (itemactive[i] == ii) {
-				DeleteItem(ii, i);
-				break;
-			}
-		}
-<<<<<<< HEAD
-		dItem[position.x][position.y] = 0;
-=======
-		dItem[x][y] = 0;
-	}
-	dwSize = 0;
-	if (SRegLoadData(APP_NAME, CornerStoneRegKey, 0, (BYTE *)&PkSItem, sizeof(PkSItem), &dwSize)) {
-		if (dwSize == sizeof(PkSItem)) {
-			ii = itemavail[0];
-			dItem[x][y] = ii + 1;
-			itemavail[0] = itemavail[MAXITEMS - numitems - 1];
-			itemactive[numitems] = ii;
-			UnPackItem(&PkSItem, &item[ii]);
-			item[ii]._ix = x;
-			item[ii]._iy = y;
-			RespawnItem(ii, FALSE);
-			CornerStone.item = item[ii];
-			numitems++;
-		}
->>>>>>> e426c38a
-	}
-
-	if (strlen(sgOptions.Hellfire.szItem) < sizeof(PkItemStruct) * 2)
-		return;
-
-	hex2bin(sgOptions.Hellfire.szItem, sizeof(PkItemStruct), (char *)&PkSItem);
-
-	int ii = AllocateItem();
-
-	dItem[position.x][position.y] = ii + 1;
-
-	UnPackItem(&PkSItem, &items[ii], (PkSItem.dwBuff & CF_HELLFIRE) != 0);
-	items[ii].position = position;
-	RespawnItem(&items[ii], false);
-	CornerStone.item = items[ii];
-}
-
-void SpawnQuestItem(int itemid, Point position, int randarea, int selflag)
-{
-	if (randarea > 0) {
-		int tries = 0;
-		while (true) {
-			tries++;
-			if (tries > 1000 && randarea > 1)
-				randarea--;
-
-			position.x = GenerateRnd(MAXDUNX);
-			position.y = GenerateRnd(MAXDUNY);
-
-			bool failed = false;
-			for (int i = 0; i < randarea && !failed; i++) {
-				for (int j = 0; j < randarea && !failed; j++) {
-					failed = !ItemSpaceOk(position + Displacement { i, j });
-				}
-			}
-			if (!failed)
-				break;
-		}
-	}
-
-	if (numitems >= MAXITEMS)
-		return;
-
-	int ii = AllocateItem();
-
-	items[ii].position = position;
-
-	dItem[position.x][position.y] = ii + 1;
-
-	int curlv = items_get_currlevel();
-	GetItemAttrs(ii, itemid, curlv);
-
-	SetupItem(ii);
-	items[ii]._iSeed = AdvanceRndSeed();
-	items[ii]._iPostDraw = true;
-	if (selflag != 0) {
-		items[ii]._iSelFlag = selflag;
-		items[ii].AnimInfo.CurrentFrame = items[ii].AnimInfo.NumberOfFrames;
-		items[ii]._iAnimFlag = false;
-	}
-}
-
-void SpawnRock()
-{
-	if (numitems >= MAXITEMS)
-		return;
-
-	int oi;
-	bool ostand = false;
-	for (int i = 0; i < nobjects && !ostand; i++) {
-		oi = objectactive[i];
-		ostand = object[oi]._otype == OBJ_STAND;
-	}
-
-	if (!ostand)
-		return;
-
-	int ii = AllocateItem();
-
-	items[ii].position = object[oi].position;
-	dItem[object[oi].position.x][object[oi].position.y] = ii + 1;
-	int curlv = items_get_currlevel();
-	GetItemAttrs(ii, IDI_ROCK, curlv);
-	SetupItem(ii);
-	items[ii]._iSelFlag = 2;
-	items[ii]._iPostDraw = true;
-	items[ii].AnimInfo.CurrentFrame = 11;
-}
-
-void SpawnRewardItem(int itemid, Point position)
-{
-	if (numitems >= MAXITEMS)
-		return;
-
-	int ii = AllocateItem();
-
-	items[ii].position = position;
-	dItem[position.x][position.y] = ii + 1;
-	int curlv = items_get_currlevel();
-	GetItemAttrs(ii, itemid, curlv);
-	items[ii].SetNewAnimation(true);
-	items[ii]._iSelFlag = 2;
-	items[ii]._iPostDraw = true;
-	items[ii]._iIdentified = true;
-}
-
-void SpawnMapOfDoom(Point position)
-{
-	SpawnRewardItem(IDI_MAPOFDOOM, position);
-}
-
-void SpawnRuneBomb(Point position)
-{
-	SpawnRewardItem(IDI_RUNEBOMB, position);
-}
-
-void SpawnTheodore(Point position)
-{
-	SpawnRewardItem(IDI_THEODORE, position);
-}
-
-void RespawnItem(ItemStruct *item, bool FlipFlag)
-{
-	int it = ItemCAnimTbl[item->_iCurs];
-	item->SetNewAnimation(FlipFlag);
-	item->_iRequest = false;
-
-	if (item->_iCurs == ICURS_MAGIC_ROCK) {
-		item->_iSelFlag = 1;
-		PlaySfxLoc(ItemDropSnds[it], item->position);
-	}
-	if (item->_iCurs == ICURS_TAVERN_SIGN)
-		item->_iSelFlag = 1;
-	if (item->_iCurs == ICURS_ANVIL_OF_FURY)
-		item->_iSelFlag = 1;
-}
-
-void DeleteItem(int ii, int i)
-{
-	itemavail[MAXITEMS - numitems] = ii;
-	numitems--;
-	if (numitems > 0 && i != numitems)
-		itemactive[i] = itemactive[numitems];
-}
-
-void ItemDoppel()
-{
-	if (!gbIsMultiplayer)
-		return;
-
-	static int idoppely = 16;
-
-	for (int idoppelx = 16; idoppelx < 96; idoppelx++) {
-		if (dItem[idoppelx][idoppely] != 0) {
-			ItemStruct *i = &items[dItem[idoppelx][idoppely] - 1];
-			if (i->position.x != idoppelx || i->position.y != idoppely)
-				dItem[idoppelx][idoppely] = 0;
-		}
-	}
-
-	idoppely++;
-	if (idoppely == 96)
-		idoppely = 16;
-}
-
-void ProcessItems()
-{
-	for (int i = 0; i < numitems; i++) {
-		int ii = itemactive[i];
-		if (!items[ii]._iAnimFlag)
-			continue;
-		items[ii].AnimInfo.ProcessAnimation();
-		if (items[ii]._iCurs == ICURS_MAGIC_ROCK) {
-			if (items[ii]._iSelFlag == 1 && items[ii].AnimInfo.CurrentFrame == 11)
-				items[ii].AnimInfo.CurrentFrame = 1;
-			if (items[ii]._iSelFlag == 2 && items[ii].AnimInfo.CurrentFrame == 21)
-				items[ii].AnimInfo.CurrentFrame = 11;
-		} else {
-			if (items[ii].AnimInfo.CurrentFrame == items[ii].AnimInfo.NumberOfFrames / 2)
-				PlaySfxLoc(ItemDropSnds[ItemCAnimTbl[items[ii]._iCurs]], items[ii].position);
-
-			if (items[ii].AnimInfo.CurrentFrame >= items[ii].AnimInfo.NumberOfFrames) {
-				items[ii].AnimInfo.CurrentFrame = items[ii].AnimInfo.NumberOfFrames;
-				items[ii]._iAnimFlag = false;
-				items[ii]._iSelFlag = 1;
-			}
-		}
-	}
-	ItemDoppel();
-}
-
-void FreeItemGFX()
-{
-	for (auto &itemanim : itemanims) {
-		itemanim = std::nullopt;
-	}
-}
-
-void GetItemFrm(int i)
-{
-	items[i].AnimInfo.pCelSprite = &*itemanims[ItemCAnimTbl[items[i]._iCurs]];
-}
-
-void GetItemStr(int i)
-{
-	if (items[i]._itype != ITYPE_GOLD) {
-		if (items[i]._iIdentified)
-			strcpy(infostr, items[i]._iIName);
-		else
-			strcpy(infostr, items[i]._iName);
-
-		infoclr = items[i].getTextColor();
-	} else {
-		int nGold = items[i]._ivalue;
-		strcpy(infostr, fmt::format(ngettext("{:d} gold piece", "{:d} gold pieces", nGold), nGold).c_str());
-	}
-}
-
-void CheckIdentify(int pnum, int cii)
-{
-	ItemStruct *pi;
-
-	if (cii >= NUM_INVLOC)
-		pi = &plr[pnum].InvList[cii - NUM_INVLOC];
-	else
-		pi = &plr[pnum].InvBody[cii];
-
-	pi->_iIdentified = true;
-	CalcPlrInv(pnum, true);
-
-	if (pnum == myplr)
-		NewCursor(CURSOR_HAND);
-}
-
-static void RepairItem(ItemStruct *i, int lvl)
-{
-	if (i->_iDurability == i->_iMaxDur) {
-		return;
-	}
-
-	if (i->_iMaxDur <= 0) {
-		i->_itype = ITYPE_NONE;
-		return;
-	}
-
-	int rep = 0;
-	do {
-		rep += lvl + GenerateRnd(lvl);
-		i->_iMaxDur -= std::max(i->_iMaxDur / (lvl + 9), 1);
-		if (i->_iMaxDur == 0) {
-			i->_itype = ITYPE_NONE;
-			return;
-		}
-	} while (rep + i->_iDurability < i->_iMaxDur);
-
-	i->_iDurability = std::min<int>(i->_iDurability + rep, i->_iMaxDur);
-}
-
-void DoRepair(int pnum, int cii)
-{
-	ItemStruct *pi;
-
-	auto &player = plr[pnum];
-
-	PlaySfxLoc(IS_REPAIR, player.position.tile);
-
-	if (cii >= NUM_INVLOC) {
-		pi = &player.InvList[cii - NUM_INVLOC];
-	} else {
-		pi = &player.InvBody[cii];
-	}
-
-	RepairItem(pi, player._pLevel);
-	CalcPlrInv(pnum, true);
-
-	if (pnum == myplr)
-		NewCursor(CURSOR_HAND);
-}
-
-static void RechargeItem(ItemStruct *i, int r)
-{
-	if (i->_iCharges == i->_iMaxCharges)
-		return;
-
-	do {
-		i->_iMaxCharges--;
-		if (i->_iMaxCharges == 0) {
-			return;
-		}
-		i->_iCharges += r;
-	} while (i->_iCharges < i->_iMaxCharges);
-
-	i->_iCharges = std::min(i->_iCharges, i->_iMaxCharges);
-}
-
-void DoRecharge(int pnum, int cii)
-{
-	ItemStruct *pi;
-
-	auto &player = plr[pnum];
-	if (cii >= NUM_INVLOC) {
-		pi = &player.InvList[cii - NUM_INVLOC];
-	} else {
-		pi = &player.InvBody[cii];
-	}
-	if (pi->_itype == ITYPE_STAFF && pi->_iSpell != SPL_NULL) {
-		int r = GetSpellBookLevel(pi->_iSpell);
-		r = GenerateRnd(player._pLevel / r) + 1;
-		RechargeItem(pi, r);
-		CalcPlrInv(pnum, true);
-	}
-
-	if (pnum == myplr)
-		NewCursor(CURSOR_HAND);
-}
-
-static bool OilItem(ItemStruct *x, PlayerStruct &player)
-{
-	int r;
-
-	if (x->_iClass == ICLASS_MISC) {
-		return false;
-	}
-	if (x->_iClass == ICLASS_GOLD) {
-		return false;
-	}
-	if (x->_iClass == ICLASS_QUEST) {
-		return false;
-	}
-
-	switch (player._pOilType) {
-	case IMISC_OILACC:
-	case IMISC_OILMAST:
-	case IMISC_OILSHARP:
-		if (x->_iClass == ICLASS_ARMOR) {
-			return false;
-		}
-		break;
-	case IMISC_OILDEATH:
-		if (x->_iClass == ICLASS_ARMOR) {
-			return false;
-		}
-		if (x->_itype == ITYPE_BOW) {
-			return false;
-		}
-		break;
-	case IMISC_OILHARD:
-	case IMISC_OILIMP:
-		if (x->_iClass == ICLASS_WEAPON) {
-			return false;
-		}
-		break;
-	default:
-		break;
-	}
-
-	switch (player._pOilType) {
-	case IMISC_OILACC:
-		if (x->_iPLToHit < 50) {
-			x->_iPLToHit += GenerateRnd(2) + 1;
-		}
-		break;
-	case IMISC_OILMAST:
-		if (x->_iPLToHit < 100) {
-			x->_iPLToHit += GenerateRnd(3) + 3;
-		}
-		break;
-	case IMISC_OILSHARP:
-		if (x->_iMaxDam - x->_iMinDam < 30) {
-			x->_iMaxDam = x->_iMaxDam + 1;
-		}
-		break;
-	case IMISC_OILDEATH:
-		if (x->_iMaxDam - x->_iMinDam < 30) {
-			x->_iMinDam = x->_iMinDam + 1;
-			x->_iMaxDam = x->_iMaxDam + 2;
-		}
-		break;
-	case IMISC_OILSKILL:
-		r = GenerateRnd(6) + 5;
-		x->_iMinStr = std::max(0, x->_iMinStr - r);
-		x->_iMinMag = std::max(0, x->_iMinMag - r);
-		x->_iMinDex = std::max(0, x->_iMinDex - r);
-		break;
-	case IMISC_OILBSMTH:
-		if (x->_iMaxDur == 255)
-			return true;
-		if (x->_iDurability < x->_iMaxDur) {
-			x->_iDurability = (x->_iMaxDur + 4) / 5 + x->_iDurability;
-			x->_iDurability = std::min<int>(x->_iDurability, x->_iMaxDur);
-		} else {
-			if (x->_iMaxDur >= 100) {
-				return true;
-			}
-			x->_iMaxDur++;
-			x->_iDurability = x->_iMaxDur;
-		}
-		break;
-	case IMISC_OILFORT:
-		if (x->_iMaxDur != 255 && x->_iMaxDur < 200) {
-			r = GenerateRnd(41) + 10;
-			x->_iMaxDur += r;
-			x->_iDurability += r;
-		}
-		break;
-	case IMISC_OILPERM:
-		x->_iDurability = 255;
-		x->_iMaxDur = 255;
-		break;
-	case IMISC_OILHARD:
-		if (x->_iAC < 60) {
-			x->_iAC += GenerateRnd(2) + 1;
-		}
-		break;
-	case IMISC_OILIMP:
-		if (x->_iAC < 120) {
-			x->_iAC += GenerateRnd(3) + 3;
-		}
-		break;
-	default:
-		return false;
-	}
-	return true;
-}
-
-void DoOil(int pnum, int cii)
-{
-	if (cii < NUM_INVLOC && cii != INVLOC_HEAD && (cii <= INVLOC_AMULET || cii > INVLOC_CHEST))
-		return;
-	auto &player = plr[pnum];
-	if (!OilItem(&player.InvBody[cii], player))
-		return;
-	CalcPlrInv(pnum, true);
-	if (pnum == myplr) {
-		NewCursor(CURSOR_HAND);
-	}
-}
-
-void PrintItemOil(char IDidx)
-{
-	switch (IDidx) {
-	case IMISC_OILACC:
-		strcpy(tempstr, _("increases a weapon's"));
-		AddPanelString(tempstr);
-		strcpy(tempstr, _("chance to hit"));
-		AddPanelString(tempstr);
-		break;
-	case IMISC_OILMAST:
-		strcpy(tempstr, _("greatly increases a"));
-		AddPanelString(tempstr);
-		strcpy(tempstr, _("weapon's chance to hit"));
-		AddPanelString(tempstr);
-		break;
-	case IMISC_OILSHARP:
-		strcpy(tempstr, _("increases a weapon's"));
-		AddPanelString(tempstr);
-		strcpy(tempstr, _("damage potential"));
-		AddPanelString(tempstr);
-		break;
-	case IMISC_OILDEATH:
-		strcpy(tempstr, _("greatly increases a weapon's"));
-		AddPanelString(tempstr);
-		strcpy(tempstr, _("damage potential - not bows"));
-		AddPanelString(tempstr);
-		break;
-	case IMISC_OILSKILL:
-		strcpy(tempstr, _("reduces attributes needed"));
-		AddPanelString(tempstr);
-		strcpy(tempstr, _("to use armor or weapons"));
-		AddPanelString(tempstr);
-		break;
-	case IMISC_OILBSMTH:
-		/*xgettext:no-c-format*/ strcpy(tempstr, _("restores 20% of an"));
-		AddPanelString(tempstr);
-		strcpy(tempstr, _("item's durability"));
-		AddPanelString(tempstr);
-		break;
-	case IMISC_OILFORT:
-		strcpy(tempstr, _("increases an item's"));
-		AddPanelString(tempstr);
-		strcpy(tempstr, _("current and max durability"));
-		AddPanelString(tempstr);
-		break;
-	case IMISC_OILPERM:
-		strcpy(tempstr, _("makes an item indestructible"));
-		AddPanelString(tempstr);
-		break;
-	case IMISC_OILHARD:
-		strcpy(tempstr, _("increases the armor class"));
-		AddPanelString(tempstr);
-		strcpy(tempstr, _("of armor and shields"));
-		AddPanelString(tempstr);
-		break;
-	case IMISC_OILIMP:
-		strcpy(tempstr, _("greatly increases the armor"));
-		AddPanelString(tempstr);
-		strcpy(tempstr, _("class of armor and shields"));
-		AddPanelString(tempstr);
-		break;
-	case IMISC_RUNEF:
-		strcpy(tempstr, _("sets fire trap"));
-		AddPanelString(tempstr);
-		break;
-	case IMISC_RUNEL:
-		strcpy(tempstr, _("sets lightning trap"));
-		AddPanelString(tempstr);
-		break;
-	case IMISC_GR_RUNEL:
-		strcpy(tempstr, _("sets lightning trap"));
-		AddPanelString(tempstr);
-		break;
-	case IMISC_GR_RUNEF:
-		strcpy(tempstr, _("sets fire trap"));
-		AddPanelString(tempstr);
-		break;
-	case IMISC_RUNES:
-		strcpy(tempstr, _("sets petrification trap"));
-		AddPanelString(tempstr);
-		break;
-	case IMISC_FULLHEAL:
-		strcpy(tempstr, _("restore all life"));
-		AddPanelString(tempstr);
-		break;
-	case IMISC_HEAL:
-		strcpy(tempstr, _("restore some life"));
-		AddPanelString(tempstr);
-		break;
-	case IMISC_OLDHEAL:
-		strcpy(tempstr, _("recover life"));
-		AddPanelString(tempstr);
-		break;
-	case IMISC_DEADHEAL:
-		strcpy(tempstr, _("deadly heal"));
-		AddPanelString(tempstr);
-		break;
-	case IMISC_MANA:
-		strcpy(tempstr, _("restore some mana"));
-		AddPanelString(tempstr);
-		break;
-	case IMISC_FULLMANA:
-		strcpy(tempstr, _("restore all mana"));
-		AddPanelString(tempstr);
-		break;
-	case IMISC_ELIXSTR:
-		strcpy(tempstr, _("increase strength"));
-		AddPanelString(tempstr);
-		break;
-	case IMISC_ELIXMAG:
-		strcpy(tempstr, _("increase magic"));
-		AddPanelString(tempstr);
-		break;
-	case IMISC_ELIXDEX:
-		strcpy(tempstr, _("increase dexterity"));
-		AddPanelString(tempstr);
-		break;
-	case IMISC_ELIXVIT:
-		strcpy(tempstr, _("increase vitality"));
-		AddPanelString(tempstr);
-		break;
-	case IMISC_ELIXWEAK:
-		strcpy(tempstr, _("decrease strength"));
-		AddPanelString(tempstr);
-		break;
-	case IMISC_ELIXDIS:
-		strcpy(tempstr, _("decrease strength"));
-		AddPanelString(tempstr);
-		break;
-	case IMISC_ELIXCLUM:
-		strcpy(tempstr, _("decrease dexterity"));
-		AddPanelString(tempstr);
-		break;
-	case IMISC_ELIXSICK:
-		strcpy(tempstr, _("decrease vitality"));
-		AddPanelString(tempstr);
-		break;
-	case IMISC_REJUV:
-		strcpy(tempstr, _("restore some life and mana"));
-		AddPanelString(tempstr);
-		break;
-	case IMISC_FULLREJUV:
-		strcpy(tempstr, _("restore all life and mana"));
-		AddPanelString(tempstr);
-		break;
-	}
-}
-
-void PrintItemPower(char plidx, ItemStruct *x)
-{
-	switch (plidx) {
-	case IPL_TOHIT:
-	case IPL_TOHIT_CURSE:
-		strcpy(tempstr, fmt::format(_("chance to hit: {:+d}%"), x->_iPLToHit).c_str());
-		break;
-	case IPL_DAMP:
-	case IPL_DAMP_CURSE:
-		strcpy(tempstr, fmt::format(_("{:+d}% damage"), x->_iPLDam).c_str());
-		break;
-	case IPL_TOHIT_DAMP:
-	case IPL_TOHIT_DAMP_CURSE:
-		strcpy(tempstr, fmt::format(_("to hit: {:+d}%, {:+d}% damage"), x->_iPLToHit, x->_iPLDam).c_str());
-		break;
-	case IPL_ACP:
-	case IPL_ACP_CURSE:
-		strcpy(tempstr, fmt::format(_("{:+d}% armor"), x->_iPLAC).c_str());
-		break;
-	case IPL_SETAC:
-		strcpy(tempstr, fmt::format(_("armor class: {:d}"), x->_iAC).c_str());
-		break;
-	case IPL_AC_CURSE:
-		strcpy(tempstr, fmt::format(_("armor class: {:d}"), x->_iAC).c_str());
-		break;
-	case IPL_FIRERES:
-	case IPL_FIRERES_CURSE:
-		if (x->_iPLFR < 75)
-			strcpy(tempstr, fmt::format(_("Resist Fire: {:+d}%"), x->_iPLFR).c_str());
-		else
-			/*xgettext:no-c-format*/ strcpy(tempstr, _("Resist Fire: 75% MAX"));
-		break;
-	case IPL_LIGHTRES:
-	case IPL_LIGHTRES_CURSE:
-		if (x->_iPLLR < 75)
-			strcpy(tempstr, fmt::format(_("Resist Lightning: {:+d}%"), x->_iPLLR).c_str());
-		else
-			/*xgettext:no-c-format*/ strcpy(tempstr, _("Resist Lightning: 75% MAX"));
-		break;
-	case IPL_MAGICRES:
-	case IPL_MAGICRES_CURSE:
-		if (x->_iPLMR < 75)
-			strcpy(tempstr, fmt::format(_("Resist Magic: {:+d}%"), x->_iPLMR).c_str());
-		else
-			/*xgettext:no-c-format*/ strcpy(tempstr, _("Resist Magic: 75% MAX"));
-		break;
-	case IPL_ALLRES:
-	case IPL_ALLRES_CURSE:
-		if (x->_iPLFR < 75)
-			strcpy(tempstr, fmt::format(_("Resist All: {:+d}%"), x->_iPLFR).c_str());
-		if (x->_iPLFR >= 75)
-			/*xgettext:no-c-format*/ strcpy(tempstr, _("Resist All: 75% MAX"));
-		break;
-	case IPL_SPLLVLADD:
-		if (x->_iSplLvlAdd > 0)
-			strcpy(tempstr, fmt::format(ngettext("spells are increased {:d} level", "spells are increased {:d} levels", x->_iSplLvlAdd), x->_iSplLvlAdd).c_str());
-		else if (x->_iSplLvlAdd < 0)
-			strcpy(tempstr, fmt::format(ngettext("spells are decreased {:d} level", "spells are decreased {:d} levels", -x->_iSplLvlAdd), -x->_iSplLvlAdd).c_str());
-		else if (x->_iSplLvlAdd == 0)
-			strcpy(tempstr, _("spell levels unchanged (?)"));
-		break;
-	case IPL_CHARGES:
-		strcpy(tempstr, _("Extra charges"));
-		break;
-	case IPL_SPELL:
-		strcpy(tempstr, fmt::format(ngettext("{:d} {:s} charge", "{:d} {:s} charges", x->_iMaxCharges), x->_iMaxCharges, _(spelldata[x->_iSpell].sNameText)).c_str());
-		break;
-	case IPL_FIREDAM:
-		if (x->_iFMinDam == x->_iFMaxDam)
-			strcpy(tempstr, fmt::format(_("Fire hit damage: {:d}"), x->_iFMinDam).c_str());
-		else
-			strcpy(tempstr, fmt::format(_("Fire hit damage: {:d}-{:d}"), x->_iFMinDam, x->_iFMaxDam).c_str());
-		break;
-	case IPL_LIGHTDAM:
-		if (x->_iLMinDam == x->_iLMaxDam)
-			strcpy(tempstr, fmt::format(_("Lightning hit damage: {:d}"), x->_iLMinDam).c_str());
-		else
-			strcpy(tempstr, fmt::format(_("Lightning hit damage: {:d}-{:d}"), x->_iLMinDam, x->_iLMaxDam).c_str());
-		break;
-	case IPL_STR:
-	case IPL_STR_CURSE:
-		strcpy(tempstr, fmt::format(_("{:+d} to strength"), x->_iPLStr).c_str());
-		break;
-	case IPL_MAG:
-	case IPL_MAG_CURSE:
-		strcpy(tempstr, fmt::format(_("{:+d} to magic"), x->_iPLMag).c_str());
-		break;
-	case IPL_DEX:
-	case IPL_DEX_CURSE:
-		strcpy(tempstr, fmt::format(_("{:+d} to dexterity"), x->_iPLDex).c_str());
-		break;
-	case IPL_VIT:
-	case IPL_VIT_CURSE:
-		strcpy(tempstr, fmt::format(_("{:+d} to vitality"), x->_iPLVit).c_str());
-		break;
-	case IPL_ATTRIBS:
-	case IPL_ATTRIBS_CURSE:
-		strcpy(tempstr, fmt::format(_("{:+d} to all attributes"), x->_iPLStr).c_str());
-		break;
-	case IPL_GETHIT_CURSE:
-	case IPL_GETHIT:
-		strcpy(tempstr, fmt::format(_("{:+d} damage from enemies"), x->_iPLGetHit).c_str());
-		break;
-	case IPL_LIFE:
-	case IPL_LIFE_CURSE:
-		strcpy(tempstr, fmt::format(_("Hit Points: {:+d}"), x->_iPLHP >> 6).c_str());
-		break;
-	case IPL_MANA:
-	case IPL_MANA_CURSE:
-		strcpy(tempstr, fmt::format(_("Mana: {:+d}"), x->_iPLMana >> 6).c_str());
-		break;
-	case IPL_DUR:
-		strcpy(tempstr, _("high durability"));
-		break;
-	case IPL_DUR_CURSE:
-		strcpy(tempstr, _("decreased durability"));
-		break;
-	case IPL_INDESTRUCTIBLE:
-		strcpy(tempstr, _("indestructible"));
-		break;
-	case IPL_LIGHT:
-		/*xgettext:no-c-format*/ strcpy(tempstr, fmt::format(_("+{:d}% light radius"), 10 * x->_iPLLight).c_str());
-		break;
-	case IPL_LIGHT_CURSE:
-		/*xgettext:no-c-format*/ strcpy(tempstr, fmt::format(_("-{:d}% light radius"), -10 * x->_iPLLight).c_str());
-		break;
-	case IPL_MULT_ARROWS:
-		strcpy(tempstr, _("multiple arrows per shot"));
-		break;
-	case IPL_FIRE_ARROWS:
-		if (x->_iFMinDam == x->_iFMaxDam)
-			strcpy(tempstr, fmt::format(_("fire arrows damage: {:d}"), x->_iFMinDam).c_str());
-		else
-			strcpy(tempstr, fmt::format(_("fire arrows damage: {:d}-{:d}"), x->_iFMinDam, x->_iFMaxDam).c_str());
-		break;
-	case IPL_LIGHT_ARROWS:
-		if (x->_iLMinDam == x->_iLMaxDam)
-			strcpy(tempstr, fmt::format(_("lightning arrows damage {:d}"), x->_iLMinDam).c_str());
-		else
-			strcpy(tempstr, fmt::format(_("lightning arrows damage {:d}-{:d}"), x->_iLMinDam, x->_iLMaxDam).c_str());
-		break;
-	case IPL_FIREBALL:
-		if (x->_iFMinDam == x->_iFMaxDam)
-			strcpy(tempstr, fmt::format(_("fireball damage: {:d}"), x->_iFMinDam).c_str());
-		else
-			strcpy(tempstr, fmt::format(_("fireball damage: {:d}-{:d}"), x->_iFMinDam, x->_iFMaxDam).c_str());
-		break;
-	case IPL_THORNS:
-		strcpy(tempstr, _("attacker takes 1-3 damage"));
-		break;
-	case IPL_NOMANA:
-		strcpy(tempstr, _("user loses all mana"));
-		break;
-	case IPL_NOHEALPLR:
-		strcpy(tempstr, _("you can't heal"));
-		break;
-	case IPL_ABSHALFTRAP:
-		strcpy(tempstr, _("absorbs half of trap damage"));
-		break;
-	case IPL_KNOCKBACK:
-		strcpy(tempstr, _("knocks target back"));
-		break;
-	case IPL_3XDAMVDEM:
-		/*xgettext:no-c-format*/ strcpy(tempstr, _("+200% damage vs. demons"));
-		break;
-	case IPL_ALLRESZERO:
-		strcpy(tempstr, _("All Resistance equals 0"));
-		break;
-	case IPL_NOHEALMON:
-		strcpy(tempstr, _("hit monster doesn't heal"));
-		break;
-	case IPL_STEALMANA:
-		if ((x->_iFlags & ISPL_STEALMANA_3) != 0)
-			/*xgettext:no-c-format*/ strcpy(tempstr, _("hit steals 3% mana"));
-		if ((x->_iFlags & ISPL_STEALMANA_5) != 0)
-			/*xgettext:no-c-format*/ strcpy(tempstr, _("hit steals 5% mana"));
-		break;
-	case IPL_STEALLIFE:
-		if ((x->_iFlags & ISPL_STEALLIFE_3) != 0)
-			/*xgettext:no-c-format*/ strcpy(tempstr, _("hit steals 3% life"));
-		if ((x->_iFlags & ISPL_STEALLIFE_5) != 0)
-			/*xgettext:no-c-format*/ strcpy(tempstr, _("hit steals 5% life"));
-		break;
-	case IPL_TARGAC:
-		strcpy(tempstr, _("penetrates target's armor"));
-		break;
-	case IPL_FASTATTACK:
-		if ((x->_iFlags & ISPL_QUICKATTACK) != 0)
-			strcpy(tempstr, _("quick attack"));
-		if ((x->_iFlags & ISPL_FASTATTACK) != 0)
-			strcpy(tempstr, _("fast attack"));
-		if ((x->_iFlags & ISPL_FASTERATTACK) != 0)
-			strcpy(tempstr, _("faster attack"));
-		if ((x->_iFlags & ISPL_FASTESTATTACK) != 0)
-			strcpy(tempstr, _("fastest attack"));
-		break;
-	case IPL_FASTRECOVER:
-		if ((x->_iFlags & ISPL_FASTRECOVER) != 0)
-			strcpy(tempstr, _("fast hit recovery"));
-		if ((x->_iFlags & ISPL_FASTERRECOVER) != 0)
-			strcpy(tempstr, _("faster hit recovery"));
-		if ((x->_iFlags & ISPL_FASTESTRECOVER) != 0)
-			strcpy(tempstr, _("fastest hit recovery"));
-		break;
-	case IPL_FASTBLOCK:
-		strcpy(tempstr, _("fast block"));
-		break;
-	case IPL_DAMMOD:
-		strcpy(tempstr, fmt::format(ngettext("adds {:d} point to damage", "adds {:d} points to damage", x->_iPLDamMod), x->_iPLDamMod).c_str());
-		break;
-	case IPL_RNDARROWVEL:
-		strcpy(tempstr, _("fires random speed arrows"));
-		break;
-	case IPL_SETDAM:
-		strcpy(tempstr, _("unusual item damage"));
-		break;
-	case IPL_SETDUR:
-		strcpy(tempstr, _("altered durability"));
-		break;
-	case IPL_FASTSWING:
-		strcpy(tempstr, _("Faster attack swing"));
-		break;
-	case IPL_ONEHAND:
-		strcpy(tempstr, _("one handed sword"));
-		break;
-	case IPL_DRAINLIFE:
-		strcpy(tempstr, _("constantly lose hit points"));
-		break;
-	case IPL_RNDSTEALLIFE:
-		strcpy(tempstr, _("life stealing"));
-		break;
-	case IPL_NOMINSTR:
-		strcpy(tempstr, _("no strength requirement"));
-		break;
-	case IPL_INFRAVISION:
-		strcpy(tempstr, _("see with infravision"));
-		break;
-	case IPL_INVCURS:
-		strcpy(tempstr, " ");
-		break;
-	case IPL_ADDACLIFE:
-		if (x->_iFMinDam == x->_iFMaxDam)
-			strcpy(tempstr, fmt::format(_("lightning damage: {:d}"), x->_iFMinDam).c_str());
-		else
-			strcpy(tempstr, fmt::format(_("lightning damage: {:d}-{:d}"), x->_iFMinDam, x->_iFMaxDam).c_str());
-		break;
-	case IPL_ADDMANAAC:
-		strcpy(tempstr, _("charged bolts on hits"));
-		break;
-	case IPL_FIRERESCLVL:
-		if (x->_iPLFR <= 0)
-			strcpy(tempstr, " ");
-		else if (x->_iPLFR >= 1)
-			strcpy(tempstr, fmt::format(_("Resist Fire: {:+d}%"), x->_iPLFR).c_str());
-		break;
-	case IPL_DEVASTATION:
-		strcpy(tempstr, _("occasional triple damage"));
-		break;
-	case IPL_DECAY:
-		strcpy(tempstr, fmt::format(_("decaying {:+d}% damage"), x->_iPLDam).c_str());
-		break;
-	case IPL_PERIL:
-		strcpy(tempstr, _("2x dmg to monst, 1x to you"));
-		break;
-	case IPL_JESTERS:
-		/*xgettext:no-c-format*/ strcpy(tempstr, _("Random 0 - 500% damage"));
-		break;
-	case IPL_CRYSTALLINE:
-		strcpy(tempstr, fmt::format(_("low dur, {:+d}% damage"), x->_iPLDam).c_str());
-		break;
-	case IPL_DOPPELGANGER:
-		strcpy(tempstr, fmt::format(_("to hit: {:+d}%, {:+d}% damage"), x->_iPLToHit, x->_iPLDam).c_str());
-		break;
-	case IPL_ACDEMON:
-		strcpy(tempstr, _("extra AC vs demons"));
-		break;
-	case IPL_ACUNDEAD:
-		strcpy(tempstr, _("extra AC vs undead"));
-		break;
-	case IPL_MANATOLIFE:
-		/*xgettext:no-c-format*/ strcpy(tempstr, _("50% Mana moved to Health"));
-		break;
-	case IPL_LIFETOMANA:
-		/*xgettext:no-c-format*/ strcpy(tempstr, _("40% Health moved to Mana"));
-		break;
-	default:
-		strcpy(tempstr, _("Another ability (NW)"));
-		break;
-	}
-}
-
-static void DrawUTextBack(const CelOutputBuffer &out)
-{
-	CelDrawTo(out, { RIGHT_PANEL_X - SPANEL_WIDTH + 24, 327 }, *pSTextBoxCels, 1);
-	DrawHalfTransparentRectTo(out, RIGHT_PANEL_X - SPANEL_WIDTH + 27, 28, 265, 297);
-}
-
-static void DrawULine(const CelOutputBuffer &out, int y)
-{
-	BYTE *src = out.at(26 + RIGHT_PANEL - SPANEL_WIDTH, 25);
-	BYTE *dst = out.at(26 + RIGHT_PANEL_X - SPANEL_WIDTH, y * 12 + 38);
-
-	for (int i = 0; i < 3; i++, src += out.pitch(), dst += out.pitch())
-		memcpy(dst, src, 267); // BUGFIX: should be 267 (fixed)
-}
-
-void DrawUniqueInfo(const CelOutputBuffer &out)
-{
-	if ((chrflag || questlog) && gnScreenWidth < SPANEL_WIDTH * 3) {
-		return;
-	}
-
-	DrawUTextBack(GlobalBackBuffer());
-
-	Rectangle rect { 32 + RIGHT_PANEL - SPANEL_WIDTH, 44 + 2 * 12, 257, 0 };
-	const UItemStruct &uitem = UniqueItemList[curruitem._iUid];
-	DrawString(out, _(uitem.UIName), rect, UIS_CENTER);
-
-	DrawULine(out, 5);
-
-	rect.position.y += (12 - uitem.UINumPL) * 12;
-	PrintItemPower(uitem.UIPower1, &curruitem);
-	DrawString(out, tempstr, rect, UIS_SILVER | UIS_CENTER);
-	if (uitem.UINumPL > 1) {
-		rect.position.y += 2 * 12;
-		PrintItemPower(uitem.UIPower2, &curruitem);
-		DrawString(out, tempstr, rect, UIS_SILVER | UIS_CENTER);
-	}
-	if (uitem.UINumPL > 2) {
-		rect.position.y += 2 * 12;
-		PrintItemPower(uitem.UIPower3, &curruitem);
-		DrawString(out, tempstr, rect, UIS_SILVER | UIS_CENTER);
-	}
-	if (uitem.UINumPL > 3) {
-		rect.position.y += 2 * 12;
-		PrintItemPower(uitem.UIPower4, &curruitem);
-		DrawString(out, tempstr, rect, UIS_SILVER | UIS_CENTER);
-	}
-	if (uitem.UINumPL > 4) {
-		rect.position.y += 2 * 12;
-		PrintItemPower(uitem.UIPower5, &curruitem);
-		DrawString(out, tempstr, rect, UIS_SILVER | UIS_CENTER);
-	}
-	if (uitem.UINumPL > 5) {
-		rect.position.y += 2 * 12;
-		PrintItemPower(uitem.UIPower6, &curruitem);
-		DrawString(out, tempstr, rect, UIS_SILVER | UIS_CENTER);
-	}
-}
-
-void PrintItemMisc(ItemStruct *x)
-{
-	if (x->_iMiscId == IMISC_SCROLL) {
-		strcpy(tempstr, _("Right-click to read"));
-		AddPanelString(tempstr);
-	}
-	if (x->_iMiscId == IMISC_SCROLLT) {
-		strcpy(tempstr, _("Right-click to read, then"));
-		AddPanelString(tempstr);
-		strcpy(tempstr, _("left-click to target"));
-		AddPanelString(tempstr);
-	}
-	if (x->_iMiscId >= IMISC_USEFIRST && x->_iMiscId <= IMISC_USELAST) {
-		PrintItemOil(x->_iMiscId);
-		strcpy(tempstr, _("Right-click to use"));
-		AddPanelString(tempstr);
-	}
-	if (x->_iMiscId > IMISC_OILFIRST && x->_iMiscId < IMISC_OILLAST) {
-		PrintItemOil(x->_iMiscId);
-		strcpy(tempstr, _("Right click to use"));
-		AddPanelString(tempstr);
-	}
-	if (x->_iMiscId > IMISC_RUNEFIRST && x->_iMiscId < IMISC_RUNELAST) {
-		PrintItemOil(x->_iMiscId);
-		strcpy(tempstr, _("Right click to use"));
-		AddPanelString(tempstr);
-	}
-	if (x->_iMiscId == IMISC_BOOK) {
-		strcpy(tempstr, _("Right-click to read"));
-		AddPanelString(tempstr);
-	}
-	if (x->_iMiscId == IMISC_NOTE) {
-		strcpy(tempstr, _("Right click to read"));
-		AddPanelString(tempstr);
-	}
-	if (x->_iMiscId == IMISC_MAPOFDOOM) {
-		strcpy(tempstr, _("Right-click to view"));
-		AddPanelString(tempstr);
-	}
-	if (x->_iMiscId == IMISC_EAR) {
-		strcpy(tempstr, fmt::format(_("Level: {:d}"), x->_ivalue).c_str());
-		AddPanelString(tempstr);
-	}
-	if (x->_iMiscId == IMISC_AURIC) {
-		strcpy(tempstr, _("Doubles gold capacity"));
-		AddPanelString(tempstr);
-	}
-}
-
-static void PrintItemInfo(ItemStruct *x)
-{
-	PrintItemMisc(x);
-	uint8_t str = x->_iMinStr;
-	uint8_t dex = x->_iMinDex;
-	uint8_t mag = x->_iMinMag;
-	if (str != 0 || mag != 0 || dex != 0) {
-		strcpy(tempstr, _("Required:"));
-		if (str != 0)
-			strcpy(tempstr + strlen(tempstr), fmt::format(_(" {:d} Str"), str).c_str());
-		if (mag != 0)
-			strcpy(tempstr + strlen(tempstr), fmt::format(_(" {:d} Mag"), mag).c_str());
-		if (dex != 0)
-			strcpy(tempstr + strlen(tempstr), fmt::format(_(" {:d} Dex"), dex).c_str());
-		AddPanelString(tempstr);
-	}
-	pinfoflag = true;
-}
-
-void PrintItemDetails(ItemStruct *x)
-{
-	if (x->_iClass == ICLASS_WEAPON) {
-		if (x->_iMinDam == x->_iMaxDam) {
-			if (x->_iMaxDur == DUR_INDESTRUCTIBLE)
-				strcpy(tempstr, fmt::format(_("damage: {:d}  Indestructible"), x->_iMinDam).c_str());
-			else
-				strcpy(tempstr, fmt::format(_(/* TRANSLATORS: Dur: is durability */ "damage: {:d}  Dur: {:d}/{:d}"), x->_iMinDam, x->_iDurability, x->_iMaxDur).c_str());
-		} else {
-			if (x->_iMaxDur == DUR_INDESTRUCTIBLE)
-				strcpy(tempstr, fmt::format(_("damage: {:d}-{:d}  Indestructible"), x->_iMinDam, x->_iMaxDam).c_str());
-			else
-				strcpy(tempstr, fmt::format(_(/* TRANSLATORS: Dur: is durability */ "damage: {:d}-{:d}  Dur: {:d}/{:d}"), x->_iMinDam, x->_iMaxDam, x->_iDurability, x->_iMaxDur).c_str());
-		}
-		AddPanelString(tempstr);
-	}
-	if (x->_iClass == ICLASS_ARMOR) {
-		if (x->_iMaxDur == DUR_INDESTRUCTIBLE)
-			strcpy(tempstr, fmt::format(_("armor: {:d}  Indestructible"), x->_iAC).c_str());
-		else
-			strcpy(tempstr, fmt::format(_(/* TRANSLATORS: Dur: is durability */ "armor: {:d}  Dur: {:d}/{:d}"), x->_iAC, x->_iDurability, x->_iMaxDur).c_str());
-		AddPanelString(tempstr);
-	}
-	if (x->_iMiscId == IMISC_STAFF && x->_iMaxCharges != 0) {
-		if (x->_iMinDam == x->_iMaxDam)
-			strcpy(tempstr, fmt::format(_(/* TRANSLATORS: dam: is damage Dur: is durability */ "dam: {:d}  Dur: {:d}/{:d}"), x->_iMinDam, x->_iDurability, x->_iMaxDur).c_str());
-		else
-			strcpy(tempstr, fmt::format(_(/* TRANSLATORS: dam: is damage Dur: is durability */ "dam: {:d}-{:d}  Dur: {:d}/{:d}"), x->_iMinDam, x->_iMaxDam, x->_iDurability, x->_iMaxDur).c_str());
-		strcpy(tempstr, fmt::format(_("Charges: {:d}/{:d}"), x->_iCharges, x->_iMaxCharges).c_str());
-		AddPanelString(tempstr);
-	}
-	if (x->_iPrePower != -1) {
-		PrintItemPower(x->_iPrePower, x);
-		AddPanelString(tempstr);
-	}
-	if (x->_iSufPower != -1) {
-		PrintItemPower(x->_iSufPower, x);
-		AddPanelString(tempstr);
-	}
-	if (x->_iMagical == ITEM_QUALITY_UNIQUE) {
-		AddPanelString(_("unique item"));
-		uitemflag = true;
-		curruitem = *x;
-	}
-	PrintItemInfo(x);
-}
-
-void PrintItemDur(ItemStruct *x)
-{
-	if (x->_iClass == ICLASS_WEAPON) {
-		if (x->_iMinDam == x->_iMaxDam) {
-			if (x->_iMaxDur == DUR_INDESTRUCTIBLE)
-				strcpy(tempstr, fmt::format(_("damage: {:d}  Indestructible"), x->_iMinDam).c_str());
-			else
-				strcpy(tempstr, fmt::format(_("damage: {:d}  Dur: {:d}/{:d}"), x->_iMinDam, x->_iDurability, x->_iMaxDur).c_str());
-		} else {
-			if (x->_iMaxDur == DUR_INDESTRUCTIBLE)
-				strcpy(tempstr, fmt::format(_("damage: {:d}-{:d}  Indestructible"), x->_iMinDam, x->_iMaxDam).c_str());
-			else
-				strcpy(tempstr, fmt::format(_("damage: {:d}-{:d}  Dur: {:d}/{:d}"), x->_iMinDam, x->_iMaxDam, x->_iDurability, x->_iMaxDur).c_str());
-		}
-		AddPanelString(tempstr);
-		if (x->_iMiscId == IMISC_STAFF && x->_iMaxCharges > 0) {
-			strcpy(tempstr, fmt::format(_("Charges: {:d}/{:d}"), x->_iCharges, x->_iMaxCharges).c_str());
-			AddPanelString(tempstr);
-		}
-		if (x->_iMagical != ITEM_QUALITY_NORMAL)
-			AddPanelString(_("Not Identified"));
-	}
-	if (x->_iClass == ICLASS_ARMOR) {
-		if (x->_iMaxDur == DUR_INDESTRUCTIBLE)
-			strcpy(tempstr, fmt::format(_("armor: {:d}  Indestructible"), x->_iAC).c_str());
-		else
-			strcpy(tempstr, fmt::format(_("armor: {:d}  Dur: {:d}/{:d}"), x->_iAC, x->_iDurability, x->_iMaxDur).c_str());
-		AddPanelString(tempstr);
-		if (x->_iMagical != ITEM_QUALITY_NORMAL)
-			AddPanelString(_("Not Identified"));
-		if (x->_iMiscId == IMISC_STAFF && x->_iMaxCharges > 0) {
-			strcpy(tempstr, fmt::format(_("Charges: {:d}/{:d}"), x->_iCharges, x->_iMaxCharges).c_str());
-			AddPanelString(tempstr);
-		}
-	}
-	if (x->_itype == ITYPE_RING || x->_itype == ITYPE_AMULET)
-		AddPanelString(_("Not Identified"));
-	PrintItemInfo(x);
-}
-
-void UseItem(int p, item_misc_id Mid, spell_id spl)
-{
-	auto &player = plr[p];
-
-	switch (Mid) {
-	case IMISC_HEAL:
-	case IMISC_FOOD: {
-		int j = player._pMaxHP >> 8;
-		int l = ((j / 2) + GenerateRnd(j)) << 6;
-		if (player._pClass == HeroClass::Warrior || player._pClass == HeroClass::Barbarian)
-			l *= 2;
-		if (player._pClass == HeroClass::Rogue || player._pClass == HeroClass::Monk || player._pClass == HeroClass::Bard)
-			l += l / 2;
-		player._pHitPoints = std::min(player._pHitPoints + l, player._pMaxHP);
-		player._pHPBase = std::min(player._pHPBase + l, player._pMaxHPBase);
-		drawhpflag = true;
-	} break;
-	case IMISC_FULLHEAL:
-		player._pHitPoints = player._pMaxHP;
-		player._pHPBase = player._pMaxHPBase;
-		drawhpflag = true;
-		break;
-	case IMISC_MANA: {
-		int j = player._pMaxMana >> 8;
-		int l = ((j / 2) + GenerateRnd(j)) << 6;
-		if (player._pClass == HeroClass::Sorcerer)
-			l *= 2;
-		if (player._pClass == HeroClass::Rogue || player._pClass == HeroClass::Monk || player._pClass == HeroClass::Bard)
-			l += l / 2;
-		if ((player._pIFlags & ISPL_NOMANA) == 0) {
-			player._pMana = std::min(player._pMana + l, player._pMaxMana);
-			player._pManaBase = std::min(player._pManaBase + l, player._pMaxManaBase);
-			drawmanaflag = true;
-		}
-	} break;
-	case IMISC_FULLMANA:
-		if ((player._pIFlags & ISPL_NOMANA) == 0) {
-			player._pMana = player._pMaxMana;
-			player._pManaBase = player._pMaxManaBase;
-			drawmanaflag = true;
-		}
-		break;
-	case IMISC_ELIXSTR:
-		ModifyPlrStr(p, 1);
-		break;
-	case IMISC_ELIXMAG:
-		ModifyPlrMag(p, 1);
-		if (gbIsHellfire) {
-			player._pMana = player._pMaxMana;
-			player._pManaBase = player._pMaxManaBase;
-			drawmanaflag = true;
-		}
-		break;
-	case IMISC_ELIXDEX:
-		ModifyPlrDex(p, 1);
-		break;
-	case IMISC_ELIXVIT:
-		ModifyPlrVit(p, 1);
-		if (gbIsHellfire) {
-			player._pHitPoints = player._pMaxHP;
-			player._pHPBase = player._pMaxHPBase;
-			drawhpflag = true;
-		}
-		break;
-	case IMISC_REJUV: {
-		int j = player._pMaxHP >> 8;
-		int l = ((j / 2) + GenerateRnd(j)) << 6;
-		if (player._pClass == HeroClass::Warrior || player._pClass == HeroClass::Barbarian)
-			l *= 2;
-		if (player._pClass == HeroClass::Rogue)
-			l += l / 2;
-		player._pHitPoints = std::min(player._pHitPoints + l, player._pMaxHP);
-		player._pHPBase = std::min(player._pHPBase + l, player._pMaxHPBase);
-		drawhpflag = true;
-		j = player._pMaxMana >> 8;
-		l = ((j / 2) + GenerateRnd(j)) << 6;
-		if (player._pClass == HeroClass::Sorcerer)
-			l *= 2;
-		if (player._pClass == HeroClass::Rogue)
-			l += l / 2;
-		if ((player._pIFlags & ISPL_NOMANA) == 0) {
-			player._pMana = std::min(player._pMana + l, player._pMaxMana);
-			player._pManaBase = std::min(player._pManaBase + l, player._pMaxManaBase);
-			drawmanaflag = true;
-		}
-	} break;
-	case IMISC_FULLREJUV:
-		player._pHitPoints = player._pMaxHP;
-		player._pHPBase = player._pMaxHPBase;
-		drawhpflag = true;
-		if ((player._pIFlags & ISPL_NOMANA) == 0) {
-			player._pMana = player._pMaxMana;
-			player._pManaBase = player._pMaxManaBase;
-			drawmanaflag = true;
-		}
-		break;
-	case IMISC_SCROLL:
-		if (spelldata[spl].sTargeted) {
-			player._pTSpell = spl;
-			player._pTSplType = RSPLTYPE_INVALID;
-			if (p == myplr)
-				NewCursor(CURSOR_TELEPORT);
-		} else {
-			ClrPlrPath(player);
-			player._pSpell = spl;
-			player._pSplType = RSPLTYPE_INVALID;
-			player._pSplFrom = 3;
-			player.destAction = ACTION_SPELL;
-			player.destParam1 = cursmx;
-			player.destParam2 = cursmy;
-			if (p == myplr && spl == SPL_NOVA)
-				NetSendCmdLoc(myplr, true, CMD_NOVA, { cursmx, cursmy });
-		}
-		break;
-	case IMISC_SCROLLT:
-		if (spelldata[spl].sTargeted) {
-			player._pTSpell = spl;
-			player._pTSplType = RSPLTYPE_INVALID;
-			if (p == myplr)
-				NewCursor(CURSOR_TELEPORT);
-		} else {
-			ClrPlrPath(player);
-			player._pSpell = spl;
-			player._pSplType = RSPLTYPE_INVALID;
-			player._pSplFrom = 3;
-			player.destAction = ACTION_SPELL;
-			player.destParam1 = cursmx;
-			player.destParam2 = cursmy;
-		}
-		break;
-	case IMISC_BOOK:
-		player._pMemSpells |= GetSpellBitmask(spl);
-		if (player._pSplLvl[spl] < MAX_SPELL_LEVEL)
-			player._pSplLvl[spl]++;
-		if ((player._pIFlags & ISPL_NOMANA) == 0) {
-			player._pMana += spelldata[spl].sManaCost << 6;
-			player._pMana = std::min(player._pMana, player._pMaxMana);
-			player._pManaBase += spelldata[spl].sManaCost << 6;
-			player._pManaBase = std::min(player._pManaBase, player._pMaxManaBase);
-		}
-		if (p == myplr)
-			CalcPlrBookVals(player);
-		drawmanaflag = true;
-		break;
-	case IMISC_MAPOFDOOM:
-		doom_init();
-		break;
-	case IMISC_OILACC:
-	case IMISC_OILMAST:
-	case IMISC_OILSHARP:
-	case IMISC_OILDEATH:
-	case IMISC_OILSKILL:
-	case IMISC_OILBSMTH:
-	case IMISC_OILFORT:
-	case IMISC_OILPERM:
-	case IMISC_OILHARD:
-	case IMISC_OILIMP:
-		player._pOilType = Mid;
-		if (p != myplr) {
-			return;
-		}
-		if (sbookflag) {
-			sbookflag = false;
-		}
-		if (!invflag) {
-			invflag = true;
-		}
-		NewCursor(CURSOR_OIL);
-		break;
-	case IMISC_SPECELIX:
-		ModifyPlrStr(p, 3);
-		ModifyPlrMag(p, 3);
-		ModifyPlrDex(p, 3);
-		ModifyPlrVit(p, 3);
-		break;
-	case IMISC_RUNEF:
-		player._pTSpell = SPL_RUNEFIRE;
-		player._pTSplType = RSPLTYPE_INVALID;
-		if (p == myplr)
-			NewCursor(CURSOR_TELEPORT);
-		break;
-	case IMISC_RUNEL:
-		player._pTSpell = SPL_RUNELIGHT;
-		player._pTSplType = RSPLTYPE_INVALID;
-		if (p == myplr)
-			NewCursor(CURSOR_TELEPORT);
-		break;
-	case IMISC_GR_RUNEL:
-		player._pTSpell = SPL_RUNENOVA;
-		player._pTSplType = RSPLTYPE_INVALID;
-		if (p == myplr)
-			NewCursor(CURSOR_TELEPORT);
-		break;
-	case IMISC_GR_RUNEF:
-		player._pTSpell = SPL_RUNEIMMOLAT;
-		player._pTSplType = RSPLTYPE_INVALID;
-		if (p == myplr)
-			NewCursor(CURSOR_TELEPORT);
-		break;
-	case IMISC_RUNES:
-		player._pTSpell = SPL_RUNESTONE;
-		player._pTSplType = RSPLTYPE_INVALID;
-		if (p == myplr)
-			NewCursor(CURSOR_TELEPORT);
-		break;
-	default:
-		break;
-	}
-}
-
-bool StoreStatOk(ItemStruct *h)
-{
-	const auto &myPlayer = plr[myplr];
-
-	if (myPlayer._pStrength < h->_iMinStr)
-		return false;
-	if (myPlayer._pMagic < h->_iMinMag)
-		return false;
-	if (myPlayer._pDexterity < h->_iMinDex)
-		return false;
-
-	return true;
-}
-
-bool SmithItemOk(int i)
-{
-	if (AllItemsList[i].itype == ITYPE_MISC)
-		return false;
-	if (AllItemsList[i].itype == ITYPE_GOLD)
-		return false;
-	if (AllItemsList[i].itype == ITYPE_STAFF && (!gbIsHellfire || AllItemsList[i].iSpell != SPL_NULL))
-		return false;
-	if (AllItemsList[i].itype == ITYPE_RING)
-		return false;
-	if (AllItemsList[i].itype == ITYPE_AMULET)
-		return false;
-
-	return true;
-}
-
-template <bool (*Ok)(int), bool ConsiderDropRate = false>
-int RndVendorItem(int minlvl, int maxlvl)
-{
-	int ril[512];
-
-	int ri = 0;
-	for (int i = 1; AllItemsList[i].iLoc != ILOC_INVALID; i++) {
-		if (!IsItemAvailable(i))
-			continue;
-		if (AllItemsList[i].iRnd == IDROP_NEVER)
-			continue;
-		if (!Ok(i))
-			continue;
-		if (AllItemsList[i].iMinMLvl < minlvl || AllItemsList[i].iMinMLvl > maxlvl)
-			continue;
-
-		ril[ri] = i;
-		ri++;
-		if (ri == 512)
-			break;
-
-		if (!ConsiderDropRate || AllItemsList[i].iRnd != IDROP_DOUBLE)
-			continue;
-
-		ril[ri] = i;
-		ri++;
-		if (ri == 512)
-			break;
-	}
-
-	return ril[GenerateRnd(ri)] + 1;
-}
-
-int RndSmithItem(int lvl)
-{
-	return RndVendorItem<SmithItemOk, true>(0, lvl);
-}
-
-void SortVendor(ItemStruct *items)
-{
-	int count = 1;
-	while (!items[count].isEmpty())
-		count++;
-
-	auto cmp = [](const ItemStruct &a, const ItemStruct &b) {
-		return a.IDidx < b.IDidx;
-	};
-
-	std::sort(items, items + count, cmp);
-}
-
-void SpawnSmith(int lvl)
-{
-	constexpr int PinnedItemCount = 0;
-
-	ItemStruct holditem;
-	holditem = items[0];
-
-	int maxValue = 140000;
-	int maxItems = 20;
-	if (gbIsHellfire) {
-		maxValue = 200000;
-		maxItems = 25;
-	}
-
-	int iCnt = GenerateRnd(maxItems - 10) + 10;
-	for (int i = 0; i < iCnt; i++) {
-		do {
-			memset(&items[0], 0, sizeof(*items));
-			items[0]._iSeed = AdvanceRndSeed();
-			int idata = RndSmithItem(lvl) - 1;
-			GetItemAttrs(0, idata, lvl);
-		} while (items[0]._iIvalue > maxValue);
-		smithitem[i] = items[0];
-		smithitem[i]._iCreateInfo = lvl | CF_SMITH;
-		smithitem[i]._iIdentified = true;
-		smithitem[i]._iStatFlag = StoreStatOk(&smithitem[i]);
-	}
-	for (int i = iCnt; i < SMITH_ITEMS; i++)
-		smithitem[i]._itype = ITYPE_NONE;
-
-	SortVendor(smithitem + PinnedItemCount);
-	items[0] = holditem;
-}
-
-bool PremiumItemOk(int i)
-{
-	if (AllItemsList[i].itype == ITYPE_MISC)
-		return false;
-	if (AllItemsList[i].itype == ITYPE_GOLD)
-		return false;
-	if (!gbIsHellfire && AllItemsList[i].itype == ITYPE_STAFF)
-		return false;
-
-	if (gbIsMultiplayer) {
-		if (AllItemsList[i].iMiscId == IMISC_OILOF)
-			return false;
-		if (AllItemsList[i].itype == ITYPE_RING)
-			return false;
-		if (AllItemsList[i].itype == ITYPE_AMULET)
-			return false;
-	}
-
-	return true;
-}
-
-int RndPremiumItem(int minlvl, int maxlvl)
-{
-	return RndVendorItem<PremiumItemOk>(minlvl, maxlvl);
-}
-
-static void SpawnOnePremium(int i, int plvl, int myplr)
-{
-	int ivalue = 0;
-	bool keepgoing = false;
-	ItemStruct holditem = items[0];
-
-	auto &myPlayer = plr[myplr];
-
-	int strength = std::max(myPlayer.GetMaximumAttributeValue(CharacterAttribute::Strength), myPlayer._pStrength);
-	int dexterity = std::max(myPlayer.GetMaximumAttributeValue(CharacterAttribute::Dexterity), myPlayer._pDexterity);
-	int magic = std::max(myPlayer.GetMaximumAttributeValue(CharacterAttribute::Magic), myPlayer._pMagic);
-	strength += strength / 5;
-	dexterity += dexterity / 5;
-	magic += magic / 5;
-
-	plvl = clamp(plvl, 1, 30);
-
-	int count = 0;
-
-	do {
-		keepgoing = false;
-		memset(&items[0], 0, sizeof(*items));
-		items[0]._iSeed = AdvanceRndSeed();
-		int itype = RndPremiumItem(plvl / 4, plvl) - 1;
-		GetItemAttrs(0, itype, plvl);
-		GetItemBonus(0, plvl / 2, plvl, true, !gbIsHellfire);
-
-		if (!gbIsHellfire) {
-			if (items[0]._iIvalue > 140000) {
-				keepgoing = true; // prevent breaking the do/while loop too early by failing hellfire's condition in while
-				continue;
-			}
-			break;
-		}
-
-		switch (items[0]._itype) {
-		case ITYPE_LARMOR:
-		case ITYPE_MARMOR:
-		case ITYPE_HARMOR: {
-			const auto *const mostValuablePlayerArmor = myPlayer.GetMostValuableItem(
-			    [](const ItemStruct &item) {
-				    return item._itype == ITYPE_LARMOR
-				        || item._itype == ITYPE_MARMOR
-				        || item._itype == ITYPE_HARMOR;
-			    });
-
-			ivalue = mostValuablePlayerArmor == nullptr ? 0 : mostValuablePlayerArmor->_iIvalue;
-			break;
-		}
-		case ITYPE_SHIELD:
-		case ITYPE_AXE:
-		case ITYPE_BOW:
-		case ITYPE_MACE:
-		case ITYPE_SWORD:
-		case ITYPE_HELM:
-		case ITYPE_STAFF:
-		case ITYPE_RING:
-		case ITYPE_AMULET: {
-			const auto *const mostValuablePlayerItem = myPlayer.GetMostValuableItem(
-			    [](const ItemStruct &item) { return item._itype == items[0]._itype; });
-
-			ivalue = mostValuablePlayerItem == nullptr ? 0 : mostValuablePlayerItem->_iIvalue;
-			break;
-		}
-		default:
-			ivalue = 0;
-			break;
-		}
-		ivalue *= 0.8;
-
-		count++;
-	} while (keepgoing
-	    || ((
-	            items[0]._iIvalue > 200000
-	            || items[0]._iMinStr > strength
-	            || items[0]._iMinMag > magic
-	            || items[0]._iMinDex > dexterity
-	            || items[0]._iIvalue < ivalue)
-	        && count < 150));
-	premiumitems[i] = items[0];
-	premiumitems[i]._iCreateInfo = plvl | CF_SMITHPREMIUM;
-	premiumitems[i]._iIdentified = true;
-	premiumitems[i]._iStatFlag = StoreStatOk(&premiumitems[i]);
-	items[0] = holditem;
-}
-
-void SpawnPremium(int pnum)
-{
-	int lvl = plr[pnum]._pLevel;
-	int maxItems = gbIsHellfire ? SMITH_PREMIUM_ITEMS : 6;
-	if (numpremium < maxItems) {
-		for (int i = 0; i < maxItems; i++) {
-			if (premiumitems[i].isEmpty()) {
-				int plvl = premiumlevel + (gbIsHellfire ? premiumLvlAddHellfire[i] : premiumlvladd[i]);
-				SpawnOnePremium(i, plvl, pnum);
-			}
-		}
-		numpremium = maxItems;
-	}
-	while (premiumlevel < lvl) {
-		premiumlevel++;
-		if (gbIsHellfire) {
-			// Discard first 3 items and shift next 10
-			std::move(&premiumitems[3], &premiumitems[12] + 1, &premiumitems[0]);
-			SpawnOnePremium(10, premiumlevel + premiumLvlAddHellfire[10], pnum);
-			premiumitems[11] = premiumitems[13];
-			SpawnOnePremium(12, premiumlevel + premiumLvlAddHellfire[12], pnum);
-			premiumitems[13] = premiumitems[14];
-			SpawnOnePremium(14, premiumlevel + premiumLvlAddHellfire[14], pnum);
-		} else {
-			// Discard first 2 items and shift next 3
-			std::move(&premiumitems[2], &premiumitems[4] + 1, &premiumitems[0]);
-			SpawnOnePremium(3, premiumlevel + premiumlvladd[3], pnum);
-			premiumitems[4] = premiumitems[5];
-			SpawnOnePremium(5, premiumlevel + premiumlvladd[5], pnum);
-		}
-	}
-}
-
-bool WitchItemOk(int i)
-{
-	if (AllItemsList[i].itype != ITYPE_MISC && AllItemsList[i].itype != ITYPE_STAFF)
-		return false;
-	if (AllItemsList[i].iMiscId == IMISC_MANA)
-		return false;
-	if (AllItemsList[i].iMiscId == IMISC_FULLMANA)
-		return false;
-	if (AllItemsList[i].iSpell == SPL_TOWN)
-		return false;
-	if (AllItemsList[i].iMiscId == IMISC_FULLHEAL)
-		return false;
-	if (AllItemsList[i].iMiscId == IMISC_HEAL)
-		return false;
-	if (AllItemsList[i].iMiscId > IMISC_OILFIRST && AllItemsList[i].iMiscId < IMISC_OILLAST)
-		return false;
-	if (AllItemsList[i].iSpell == SPL_RESURRECT && !gbIsMultiplayer)
-		return false;
-	if (AllItemsList[i].iSpell == SPL_HEALOTHER && !gbIsMultiplayer)
-		return false;
-
-	return true;
-}
-
-int RndWitchItem(int lvl)
-{
-	return RndVendorItem<WitchItemOk>(0, lvl);
-}
-
-void WitchBookLevel(int ii)
-{
-	if (witchitem[ii]._iMiscId != IMISC_BOOK)
-		return;
-	witchitem[ii]._iMinMag = spelldata[witchitem[ii]._iSpell].sMinInt;
-	int slvl = plr[myplr]._pSplLvl[witchitem[ii]._iSpell];
-	while (slvl > 0) {
-		witchitem[ii]._iMinMag += 20 * witchitem[ii]._iMinMag / 100;
-		slvl--;
-		if (witchitem[ii]._iMinMag + 20 * witchitem[ii]._iMinMag / 100 > 255) {
-			witchitem[ii]._iMinMag = 255;
-			slvl = 0;
-		}
-	}
-}
-
-void SpawnWitch(int lvl)
-{
-	constexpr int PinnedItemCount = 3;
-
-	int j = PinnedItemCount;
-
-	memset(&items[0], 0, sizeof(*items));
-	GetItemAttrs(0, IDI_MANA, 1);
-	witchitem[0] = items[0];
-	witchitem[0]._iCreateInfo = lvl;
-	witchitem[0]._iStatFlag = true;
-	memset(&items[0], 0, sizeof(*items));
-	GetItemAttrs(0, IDI_FULLMANA, 1);
-	witchitem[1] = items[0];
-	witchitem[1]._iCreateInfo = lvl;
-	witchitem[1]._iStatFlag = true;
-	memset(&items[0], 0, sizeof(*items));
-	GetItemAttrs(0, IDI_PORTAL, 1);
-	witchitem[2] = items[0];
-	witchitem[2]._iCreateInfo = lvl;
-	witchitem[2]._iStatFlag = true;
-
-	int maxValue = 140000;
-	int reservedItems = 12;
-	if (gbIsHellfire) {
-		maxValue = 200000;
-		reservedItems = 10;
-
-		int books = GenerateRnd(4);
-		for (int i = 114, bCnt = 0; i <= 117 && bCnt < books; ++i) {
-			if (!WitchItemOk(i))
-				continue;
-			if (lvl < AllItemsList[i].iMinMLvl)
-				continue;
-
-			memset(&items[0], 0, sizeof(*items));
-			items[0]._iSeed = AdvanceRndSeed();
-			GenerateRnd(1);
-
-			GetItemAttrs(0, i, lvl);
-			witchitem[j] = items[0];
-			witchitem[j]._iCreateInfo = lvl | CF_WITCH;
-			witchitem[j]._iIdentified = true;
-			WitchBookLevel(j);
-			witchitem[j]._iStatFlag = StoreStatOk(&witchitem[j]);
-			j++;
-			bCnt++;
-		}
-	}
-	int iCnt = GenerateRnd(WITCH_ITEMS - reservedItems) + 10;
-
-	for (int i = j; i < iCnt; i++) {
-		do {
-			memset(&items[0], 0, sizeof(*items));
-			items[0]._iSeed = AdvanceRndSeed();
-			int idata = RndWitchItem(lvl) - 1;
-			GetItemAttrs(0, idata, lvl);
-			int maxlvl = -1;
-			if (GenerateRnd(100) <= 5)
-				maxlvl = 2 * lvl;
-			if (maxlvl == -1 && items[0]._iMiscId == IMISC_STAFF)
-				maxlvl = 2 * lvl;
-			if (maxlvl != -1)
-				GetItemBonus(0, maxlvl / 2, maxlvl, true, true);
-		} while (items[0]._iIvalue > maxValue);
-		witchitem[i] = items[0];
-		witchitem[i]._iCreateInfo = lvl | CF_WITCH;
-		witchitem[i]._iIdentified = true;
-		WitchBookLevel(i);
-		witchitem[i]._iStatFlag = StoreStatOk(&witchitem[i]);
-	}
-
-	for (int i = iCnt; i < WITCH_ITEMS; i++)
-		witchitem[i]._itype = ITYPE_NONE;
-
-	SortVendor(witchitem + PinnedItemCount);
-}
-
-int RndBoyItem(int lvl)
-{
-	return RndVendorItem<PremiumItemOk>(0, lvl);
-}
-
-void SpawnBoy(int lvl)
-{
-	int ivalue = 0;
-	bool keepgoing = false;
-	int count = 0;
-
-	auto &myPlayer = plr[myplr];
-
-	HeroClass pc = myPlayer._pClass;
-	int strength = std::max(myPlayer.GetMaximumAttributeValue(CharacterAttribute::Strength), myPlayer._pStrength);
-	int dexterity = std::max(myPlayer.GetMaximumAttributeValue(CharacterAttribute::Dexterity), myPlayer._pDexterity);
-	int magic = std::max(myPlayer.GetMaximumAttributeValue(CharacterAttribute::Magic), myPlayer._pMagic);
-	strength += strength / 5;
-	dexterity += dexterity / 5;
-	magic += magic / 5;
-
-	if (boylevel >= (lvl / 2) && !boyitem.isEmpty())
-		return;
-	do {
-		keepgoing = false;
-		memset(&items[0], 0, sizeof(*items));
-		items[0]._iSeed = AdvanceRndSeed();
-		int itype = RndBoyItem(lvl) - 1;
-		GetItemAttrs(0, itype, lvl);
-		GetItemBonus(0, lvl, 2 * lvl, true, true);
-
-		if (!gbIsHellfire) {
-			if (items[0]._iIvalue > 90000) {
-				keepgoing = true; // prevent breaking the do/while loop too early by failing hellfire's condition in while
-				continue;
-			}
-			break;
-		}
-
-		ivalue = 0;
-
-		int itemType = items[0]._itype;
-
-		switch (itemType) {
-		case ITYPE_LARMOR:
-		case ITYPE_MARMOR:
-		case ITYPE_HARMOR: {
-			const auto *const mostValuablePlayerArmor = myPlayer.GetMostValuableItem(
-			    [](const ItemStruct &item) {
-				    return item._itype == ITYPE_LARMOR
-				        || item._itype == ITYPE_MARMOR
-				        || item._itype == ITYPE_HARMOR;
-			    });
-
-			ivalue = mostValuablePlayerArmor == nullptr ? 0 : mostValuablePlayerArmor->_iIvalue;
-			break;
-		}
-		case ITYPE_SHIELD:
-		case ITYPE_AXE:
-		case ITYPE_BOW:
-		case ITYPE_MACE:
-		case ITYPE_SWORD:
-		case ITYPE_HELM:
-		case ITYPE_STAFF:
-		case ITYPE_RING:
-		case ITYPE_AMULET: {
-			const auto *const mostValuablePlayerItem = myPlayer.GetMostValuableItem(
-			    [itemType](const ItemStruct &item) { return item._itype == itemType; });
-
-			ivalue = mostValuablePlayerItem == nullptr ? 0 : mostValuablePlayerItem->_iIvalue;
-			break;
-		}
-		}
-		ivalue *= 0.8;
-
-		count++;
-
-		if (count < 200) {
-			switch (pc) {
-			case HeroClass::Warrior:
-				if (itemType == ITYPE_BOW || itemType == ITYPE_STAFF)
-					ivalue = INT_MAX;
-				break;
-			case HeroClass::Rogue:
-				if (itemType == ITYPE_SWORD || itemType == ITYPE_STAFF || itemType == ITYPE_AXE || itemType == ITYPE_MACE || itemType == ITYPE_SHIELD)
-					ivalue = INT_MAX;
-				break;
-			case HeroClass::Sorcerer:
-				if (itemType == ITYPE_STAFF || itemType == ITYPE_AXE || itemType == ITYPE_BOW || itemType == ITYPE_MACE)
-					ivalue = INT_MAX;
-				break;
-			case HeroClass::Monk:
-				if (itemType == ITYPE_BOW || itemType == ITYPE_MARMOR || itemType == ITYPE_SHIELD || itemType == ITYPE_MACE)
-					ivalue = INT_MAX;
-				break;
-			case HeroClass::Bard:
-				if (itemType == ITYPE_AXE || itemType == ITYPE_MACE || itemType == ITYPE_STAFF)
-					ivalue = INT_MAX;
-				break;
-			case HeroClass::Barbarian:
-				if (itemType == ITYPE_BOW || itemType == ITYPE_STAFF)
-					ivalue = INT_MAX;
-				break;
-			}
-		}
-	} while (keepgoing
-	    || ((
-	            items[0]._iIvalue > 200000
-	            || items[0]._iMinStr > strength
-	            || items[0]._iMinMag > magic
-	            || items[0]._iMinDex > dexterity
-	            || items[0]._iIvalue < ivalue)
-	        && count < 250));
-	boyitem = items[0];
-	boyitem._iCreateInfo = lvl | CF_BOY;
-	boyitem._iIdentified = true;
-	boyitem._iStatFlag = StoreStatOk(&boyitem);
-	boylevel = lvl / 2;
-}
-
-bool HealerItemOk(int i)
-{
-	if (AllItemsList[i].itype != ITYPE_MISC)
-		return false;
-
-	if (AllItemsList[i].iMiscId == IMISC_SCROLL)
-		return AllItemsList[i].iSpell == SPL_HEAL;
-	if (AllItemsList[i].iMiscId == IMISC_SCROLLT)
-		return AllItemsList[i].iSpell == SPL_HEALOTHER && gbIsMultiplayer;
-
-	if (!gbIsMultiplayer) {
-		auto &myPlayer = plr[myplr];
-
-		if (AllItemsList[i].iMiscId == IMISC_ELIXSTR)
-			return !gbIsHellfire || myPlayer._pBaseStr < myPlayer.GetMaximumAttributeValue(CharacterAttribute::Strength);
-		if (AllItemsList[i].iMiscId == IMISC_ELIXMAG)
-			return !gbIsHellfire || myPlayer._pBaseMag < myPlayer.GetMaximumAttributeValue(CharacterAttribute::Magic);
-		if (AllItemsList[i].iMiscId == IMISC_ELIXDEX)
-			return !gbIsHellfire || myPlayer._pBaseDex < myPlayer.GetMaximumAttributeValue(CharacterAttribute::Dexterity);
-		if (AllItemsList[i].iMiscId == IMISC_ELIXVIT)
-			return !gbIsHellfire || myPlayer._pBaseVit < myPlayer.GetMaximumAttributeValue(CharacterAttribute::Vitality);
-	}
-
-	if (AllItemsList[i].iMiscId == IMISC_REJUV)
-		return true;
-	if (AllItemsList[i].iMiscId == IMISC_FULLREJUV)
-		return true;
-
-	return false;
-}
-
-int RndHealerItem(int lvl)
-{
-	return RndVendorItem<HealerItemOk>(0, lvl);
-}
-
-void SpawnHealer(int lvl)
-{
-	constexpr int PinnedItemCount = 2;
-
-	int srnd;
-
-	memset(&items[0], 0, sizeof(*items));
-	GetItemAttrs(0, IDI_HEAL, 1);
-	healitem[0] = items[0];
-	healitem[0]._iCreateInfo = lvl;
-	healitem[0]._iStatFlag = true;
-
-	memset(&items[0], 0, sizeof(*items));
-	GetItemAttrs(0, IDI_FULLHEAL, 1);
-	healitem[1] = items[0];
-	healitem[1]._iCreateInfo = lvl;
-	healitem[1]._iStatFlag = true;
-
-	if (gbIsMultiplayer) {
-		memset(&items[0], 0, sizeof(*items));
-		GetItemAttrs(0, IDI_RESURRECT, 1);
-		healitem[2] = items[0];
-		healitem[2]._iCreateInfo = lvl;
-		healitem[2]._iStatFlag = true;
-
-		srnd = 3;
-	} else {
-		srnd = 2;
-	}
-	int nsi = GenerateRnd(gbIsHellfire ? 10 : 8) + 10;
-	for (int i = srnd; i < nsi; i++) {
-		memset(&items[0], 0, sizeof(*items));
-		items[0]._iSeed = AdvanceRndSeed();
-		int itype = RndHealerItem(lvl) - 1;
-		GetItemAttrs(0, itype, lvl);
-		healitem[i] = items[0];
-		healitem[i]._iCreateInfo = lvl | CF_HEALER;
-		healitem[i]._iIdentified = true;
-		healitem[i]._iStatFlag = StoreStatOk(&healitem[i]);
-	}
-	for (int i = nsi; i < 20; i++) {
-		healitem[i]._itype = ITYPE_NONE;
-	}
-	SortVendor(healitem + PinnedItemCount);
-}
-
-void SpawnStoreGold()
-{
-	memset(&items[0], 0, sizeof(*items));
-	GetItemAttrs(0, IDI_GOLD, 1);
-	golditem = items[0];
-	golditem._iStatFlag = true;
-}
-
-void RecreateSmithItem(int ii, int lvl, int iseed)
-{
-	SetRndSeed(iseed);
-	int itype = RndSmithItem(lvl) - 1;
-	GetItemAttrs(ii, itype, lvl);
-
-	items[ii]._iSeed = iseed;
-	items[ii]._iCreateInfo = lvl | CF_SMITH;
-	items[ii]._iIdentified = true;
-}
-
-void RecreatePremiumItem(int ii, int plvl, int iseed)
-{
-	SetRndSeed(iseed);
-	int itype = RndPremiumItem(plvl / 4, plvl) - 1;
-	GetItemAttrs(ii, itype, plvl);
-	GetItemBonus(ii, plvl / 2, plvl, true, !gbIsHellfire);
-
-	items[ii]._iSeed = iseed;
-	items[ii]._iCreateInfo = plvl | CF_SMITHPREMIUM;
-	items[ii]._iIdentified = true;
-}
-
-void RecreateBoyItem(int ii, int lvl, int iseed)
-{
-	SetRndSeed(iseed);
-	int itype = RndBoyItem(lvl) - 1;
-	GetItemAttrs(ii, itype, lvl);
-	GetItemBonus(ii, lvl, 2 * lvl, true, true);
-
-	items[ii]._iSeed = iseed;
-	items[ii]._iCreateInfo = lvl | CF_BOY;
-	items[ii]._iIdentified = true;
-}
-
-void RecreateWitchItem(int ii, int idx, int lvl, int iseed)
-{
-	if (idx == IDI_MANA || idx == IDI_FULLMANA || idx == IDI_PORTAL) {
-		GetItemAttrs(ii, idx, lvl);
-	} else if (gbIsHellfire && idx >= 114 && idx <= 117) {
-		SetRndSeed(iseed);
-		GenerateRnd(1);
-		GetItemAttrs(ii, idx, lvl);
-	} else {
-		SetRndSeed(iseed);
-		int itype = RndWitchItem(lvl) - 1;
-		GetItemAttrs(ii, itype, lvl);
-		int iblvl = -1;
-		if (GenerateRnd(100) <= 5)
-			iblvl = 2 * lvl;
-		if (iblvl == -1 && items[ii]._iMiscId == IMISC_STAFF)
-			iblvl = 2 * lvl;
-		if (iblvl != -1)
-			GetItemBonus(ii, iblvl / 2, iblvl, true, true);
-	}
-
-	items[ii]._iSeed = iseed;
-	items[ii]._iCreateInfo = lvl | CF_WITCH;
-	items[ii]._iIdentified = true;
-}
-
-void RecreateHealerItem(int ii, int idx, int lvl, int iseed)
-{
-	if (idx == IDI_HEAL || idx == IDI_FULLHEAL || idx == IDI_RESURRECT) {
-		GetItemAttrs(ii, idx, lvl);
-	} else {
-		SetRndSeed(iseed);
-		int itype = RndHealerItem(lvl) - 1;
-		GetItemAttrs(ii, itype, lvl);
-	}
-
-	items[ii]._iSeed = iseed;
-	items[ii]._iCreateInfo = lvl | CF_HEALER;
-	items[ii]._iIdentified = true;
-}
-
-void RecreateTownItem(int ii, int idx, uint16_t icreateinfo, int iseed)
-{
-	if ((icreateinfo & CF_SMITH) != 0)
-		RecreateSmithItem(ii, icreateinfo & CF_LEVEL, iseed);
-	else if ((icreateinfo & CF_SMITHPREMIUM) != 0)
-		RecreatePremiumItem(ii, icreateinfo & CF_LEVEL, iseed);
-	else if ((icreateinfo & CF_BOY) != 0)
-		RecreateBoyItem(ii, icreateinfo & CF_LEVEL, iseed);
-	else if ((icreateinfo & CF_WITCH) != 0)
-		RecreateWitchItem(ii, idx, icreateinfo & CF_LEVEL, iseed);
-	else if ((icreateinfo & CF_HEALER) != 0)
-		RecreateHealerItem(ii, idx, icreateinfo & CF_LEVEL, iseed);
-}
-
-void RecalcStoreStats()
-{
-	for (auto &item : smithitem) {
-		if (!item.isEmpty()) {
-			item._iStatFlag = StoreStatOk(&item);
-		}
-	}
-	for (auto &item : premiumitems) {
-		if (!item.isEmpty()) {
-			item._iStatFlag = StoreStatOk(&item);
-		}
-	}
-	for (int i = 0; i < 20; i++) {
-		if (!witchitem[i].isEmpty()) {
-			witchitem[i]._iStatFlag = StoreStatOk(&witchitem[i]);
-		}
-	}
-	for (auto &item : healitem) {
-		if (!item.isEmpty()) {
-			item._iStatFlag = StoreStatOk(&item);
-		}
-	}
-	boyitem._iStatFlag = StoreStatOk(&boyitem);
-}
-
-int ItemNoFlippy()
-{
-	int r = itemactive[numitems - 1];
-	items[r].AnimInfo.CurrentFrame = items[r].AnimInfo.NumberOfFrames;
-	items[r]._iAnimFlag = false;
-	items[r]._iSelFlag = 1;
-
-	return r;
-}
-
-void CreateSpellBook(Point position, spell_id ispell, bool sendmsg, bool delta)
-{
-	int lvl = currlevel;
-
-	if (gbIsHellfire) {
-		lvl = GetSpellBookLevel(ispell) + 1;
-		if (lvl < 1) {
-			return;
-		}
-	}
-
-	int idx = RndTypeItems(ITYPE_MISC, IMISC_BOOK, lvl);
-	if (numitems >= MAXITEMS)
-		return;
-
-	int ii = AllocateItem();
-
-	while (true) {
-		memset(&items[ii], 0, sizeof(*items));
-		SetupAllItems(ii, idx, AdvanceRndSeed(), 2 * lvl, 1, true, false, delta);
-		if (items[ii]._iMiscId == IMISC_BOOK && items[ii]._iSpell == ispell)
-			break;
-	}
-	GetSuperItemSpace(position, ii);
-
-	if (sendmsg)
-		NetSendCmdDItem(false, ii);
-	if (delta)
-		DeltaAddItem(ii);
-}
-
-static void CreateMagicItem(Point position, int lvl, int imisc, int imid, int icurs, bool sendmsg, bool delta)
-{
-	if (numitems >= MAXITEMS)
-		return;
-
-	int ii = AllocateItem();
-	int idx = RndTypeItems(imisc, imid, lvl);
-
-	while (true) {
-		memset(&items[ii], 0, sizeof(*items));
-		SetupAllItems(ii, idx, AdvanceRndSeed(), 2 * lvl, 1, true, false, delta);
-		if (items[ii]._iCurs == icurs)
-			break;
-
-		idx = RndTypeItems(imisc, imid, lvl);
-	}
-	GetSuperItemSpace(position, ii);
-
-	if (sendmsg)
-		NetSendCmdDItem(false, ii);
-	if (delta)
-		DeltaAddItem(ii);
-}
-
-void CreateMagicArmor(Point position, int imisc, int icurs, bool sendmsg, bool delta)
-{
-	int lvl = items_get_currlevel();
-	CreateMagicItem(position, lvl, imisc, IMISC_NONE, icurs, sendmsg, delta);
-}
-
-void CreateAmulet(Point position, int lvl, bool sendmsg, bool delta)
-{
-	CreateMagicItem(position, lvl, ITYPE_AMULET, IMISC_AMULET, ICURS_AMULET, sendmsg, delta);
-}
-
-void CreateMagicWeapon(Point position, int imisc, int icurs, bool sendmsg, bool delta)
-{
-	int imid = IMISC_NONE;
-	if (imisc == ITYPE_STAFF)
-		imid = IMISC_STAFF;
-
-	int curlv = items_get_currlevel();
-
-	CreateMagicItem(position, curlv, imisc, imid, icurs, sendmsg, delta);
-}
-
-static void NextItemRecord(int i)
-{
-	gnNumGetRecords--;
-
-	if (gnNumGetRecords == 0) {
-		return;
-	}
-
-	itemrecord[i].dwTimestamp = itemrecord[gnNumGetRecords].dwTimestamp;
-	itemrecord[i].nSeed = itemrecord[gnNumGetRecords].nSeed;
-	itemrecord[i].wCI = itemrecord[gnNumGetRecords].wCI;
-	itemrecord[i].nIndex = itemrecord[gnNumGetRecords].nIndex;
-}
-
-bool GetItemRecord(int nSeed, uint16_t wCI, int nIndex)
-{
-	uint32_t ticks = SDL_GetTicks();
-
-	for (int i = 0; i < gnNumGetRecords; i++) {
-		if (ticks - itemrecord[i].dwTimestamp > 6000) {
-			NextItemRecord(i);
-			i--;
-		} else if (nSeed == itemrecord[i].nSeed && wCI == itemrecord[i].wCI && nIndex == itemrecord[i].nIndex) {
-			return false;
-		}
-	}
-
-	return true;
-}
-
-void SetItemRecord(int nSeed, uint16_t wCI, int nIndex)
-{
-	uint32_t ticks = SDL_GetTicks();
-
-	if (gnNumGetRecords == MAXITEMS) {
-		return;
-	}
-
-	itemrecord[gnNumGetRecords].dwTimestamp = ticks;
-	itemrecord[gnNumGetRecords].nSeed = nSeed;
-	itemrecord[gnNumGetRecords].wCI = wCI;
-	itemrecord[gnNumGetRecords].nIndex = nIndex;
-	gnNumGetRecords++;
-}
-
-void PutItemRecord(int nSeed, uint16_t wCI, int nIndex)
-{
-	uint32_t ticks = SDL_GetTicks();
-
-	for (int i = 0; i < gnNumGetRecords; i++) {
-		if (ticks - itemrecord[i].dwTimestamp > 6000) {
-			NextItemRecord(i);
-			i--;
-		} else if (nSeed == itemrecord[i].nSeed && wCI == itemrecord[i].wCI && nIndex == itemrecord[i].nIndex) {
-			NextItemRecord(i);
-			break;
-		}
-	}
-}
-
-void ItemStruct::SetNewAnimation(bool showAnimation)
-{
-	int it = ItemCAnimTbl[_iCurs];
-	int numberOfFrames = ItemAnimLs[it];
-	auto *pCelSprite = itemanims[it] ? &*itemanims[it] : nullptr;
-	if (_iCurs != ICURS_MAGIC_ROCK)
-		AnimInfo.SetNewAnimation(pCelSprite, numberOfFrames, 1, AnimationDistributionFlags::ProcessAnimationPending, 0, numberOfFrames);
-	else
-		AnimInfo.SetNewAnimation(pCelSprite, numberOfFrames, 1);
-	_iPostDraw = false;
-	_iRequest = false;
-	if (showAnimation) {
-		_iAnimFlag = true;
-		_iSelFlag = 0;
-	} else {
-		AnimInfo.CurrentFrame = AnimInfo.NumberOfFrames;
-		_iAnimFlag = false;
-		_iSelFlag = 1;
-	}
-}
-
-} // namespace devilution
+/**
+ * @file items.cpp
+ *
+ * Implementation of item functionality.
+ */
+#include "items.h"
+
+#include <algorithm>
+#include <bitset>
+#include <climits>
+#include <cstdint>
+
+#include <fmt/format.h>
+
+#include "cursor.h"
+#include "doom.h"
+#include "dx.h"
+#include "engine/cel_sprite.hpp"
+#include "engine/load_cel.hpp"
+#include "engine/random.hpp"
+#include "engine/render/cel_render.hpp"
+#include "engine/render/text_render.hpp"
+#include "init.h"
+#include "lighting.h"
+#include "missiles.h"
+#include "options.h"
+#include "stores.h"
+#include "utils/language.h"
+#include "utils/math.h"
+#include "utils/stdcompat/algorithm.hpp"
+
+namespace devilution {
+namespace {
+std::optional<CelSprite> itemanims[ITEMTYPES];
+
+} // namespace
+
+enum anim_armor_id : uint8_t {
+	// clang-format off
+	ANIM_ID_LIGHT_ARMOR  = 0,
+	ANIM_ID_MEDIUM_ARMOR = 1 << 4,
+	ANIM_ID_HEAVY_ARMOR  = 1 << 5,
+	// clang-format on
+};
+
+int itemactive[MAXITEMS];
+bool uitemflag;
+int itemavail[MAXITEMS];
+ItemStruct curruitem;
+ItemGetRecordStruct itemrecord[MAXITEMS];
+/** Contains the items on ground in the current game. */
+ItemStruct items[MAXITEMS + 1];
+bool itemhold[3][3];
+CornerStoneStruct CornerStone;
+bool UniqueItemFlags[128];
+int numitems;
+int gnNumGetRecords;
+
+/* data */
+
+int OilLevels[] = { 1, 10, 1, 10, 4, 1, 5, 17, 1, 10 };
+int OilValues[] = { 500, 2500, 500, 2500, 1500, 100, 2500, 15000, 500, 2500 };
+item_misc_id OilMagic[] = {
+	IMISC_OILACC,
+	IMISC_OILMAST,
+	IMISC_OILSHARP,
+	IMISC_OILDEATH,
+	IMISC_OILSKILL,
+	IMISC_OILBSMTH,
+	IMISC_OILFORT,
+	IMISC_OILPERM,
+	IMISC_OILHARD,
+	IMISC_OILIMP,
+};
+char OilNames[10][25] = {
+	N_("Oil of Accuracy"),
+	N_("Oil of Mastery"),
+	N_("Oil of Sharpness"),
+	N_("Oil of Death"),
+	N_("Oil of Skill"),
+	N_("Blacksmith Oil"),
+	N_("Oil of Fortitude"),
+	N_("Oil of Permanence"),
+	N_("Oil of Hardening"),
+	N_("Oil of Imperviousness")
+};
+int MaxGold = GOLD_MAX_LIMIT;
+
+/** Maps from item_cursor_graphic to in-memory item type. */
+BYTE ItemCAnimTbl[] = {
+	20, 16, 16, 16, 4, 4, 4, 12, 12, 12,
+	12, 12, 12, 12, 12, 21, 21, 25, 12, 28,
+	28, 28, 38, 38, 38, 32, 38, 38, 38, 24,
+	24, 26, 2, 25, 22, 23, 24, 25, 27, 27,
+	29, 0, 0, 0, 12, 12, 12, 12, 12, 0,
+	8, 8, 0, 8, 8, 8, 8, 8, 8, 6,
+	8, 8, 8, 6, 8, 8, 6, 8, 8, 6,
+	6, 6, 8, 8, 8, 5, 9, 13, 13, 13,
+	5, 5, 5, 15, 5, 5, 18, 18, 18, 30,
+	5, 5, 14, 5, 14, 13, 16, 18, 5, 5,
+	7, 1, 3, 17, 1, 15, 10, 14, 3, 11,
+	8, 0, 1, 7, 0, 7, 15, 7, 3, 3,
+	3, 6, 6, 11, 11, 11, 31, 14, 14, 14,
+	6, 6, 7, 3, 8, 14, 0, 14, 14, 0,
+	33, 1, 1, 1, 1, 1, 7, 7, 7, 14,
+	14, 17, 17, 17, 0, 34, 1, 0, 3, 17,
+	8, 8, 6, 1, 3, 3, 11, 3, 12, 12,
+	12, 12, 12, 12, 12, 12, 12, 12, 12, 12,
+	12, 12, 12, 12, 12, 12, 12, 35, 39, 36,
+	36, 36, 37, 38, 38, 38, 38, 38, 41, 42,
+	8, 8, 8, 17, 0, 6, 8, 11, 11, 3,
+	3, 1, 6, 6, 6, 1, 8, 6, 11, 3,
+	6, 8, 1, 6, 6, 17, 40, 0, 0
+};
+/** Map of item type .cel file names. */
+const char *const ItemDropNames[] = {
+	"Armor2",
+	"Axe",
+	"FBttle",
+	"Bow",
+	"GoldFlip",
+	"Helmut",
+	"Mace",
+	"Shield",
+	"SwrdFlip",
+	"Rock",
+	"Cleaver",
+	"Staff",
+	"Ring",
+	"CrownF",
+	"LArmor",
+	"WShield",
+	"Scroll",
+	"FPlateAr",
+	"FBook",
+	"Food",
+	"FBttleBB",
+	"FBttleDY",
+	"FBttleOR",
+	"FBttleBR",
+	"FBttleBL",
+	"FBttleBY",
+	"FBttleWH",
+	"FBttleDB",
+	"FEar",
+	"FBrain",
+	"FMush",
+	"Innsign",
+	"Bldstn",
+	"Fanvil",
+	"FLazStaf",
+	"bombs1",
+	"halfps1",
+	"wholeps1",
+	"runes1",
+	"teddys1",
+	"cows1",
+	"donkys1",
+	"mooses1",
+};
+/** Maps of item drop animation length. */
+BYTE ItemAnimLs[] = {
+	15,
+	13,
+	16,
+	13,
+	10,
+	13,
+	13,
+	13,
+	13,
+	10,
+	13,
+	13,
+	13,
+	13,
+	13,
+	13,
+	13,
+	13,
+	13,
+	1,
+	16,
+	16,
+	16,
+	16,
+	16,
+	16,
+	16,
+	16,
+	13,
+	12,
+	12,
+	13,
+	13,
+	13,
+	8,
+	10,
+	16,
+	16,
+	10,
+	10,
+	15,
+	15,
+	15,
+};
+/** Maps of drop sounds effect of dropping the item on ground. */
+_sfx_id ItemDropSnds[] = {
+	IS_FHARM,
+	IS_FAXE,
+	IS_FPOT,
+	IS_FBOW,
+	IS_GOLD,
+	IS_FCAP,
+	IS_FSWOR,
+	IS_FSHLD,
+	IS_FSWOR,
+	IS_FROCK,
+	IS_FAXE,
+	IS_FSTAF,
+	IS_FRING,
+	IS_FCAP,
+	IS_FLARM,
+	IS_FSHLD,
+	IS_FSCRL,
+	IS_FHARM,
+	IS_FBOOK,
+	IS_FLARM,
+	IS_FPOT,
+	IS_FPOT,
+	IS_FPOT,
+	IS_FPOT,
+	IS_FPOT,
+	IS_FPOT,
+	IS_FPOT,
+	IS_FPOT,
+	IS_FBODY,
+	IS_FBODY,
+	IS_FMUSH,
+	IS_ISIGN,
+	IS_FBLST,
+	IS_FANVL,
+	IS_FSTAF,
+	IS_FROCK,
+	IS_FSCRL,
+	IS_FSCRL,
+	IS_FROCK,
+	IS_FMUSH,
+	IS_FHARM,
+	IS_FLARM,
+	IS_FLARM,
+};
+/** Maps of drop sounds effect of placing the item in the inventory. */
+_sfx_id ItemInvSnds[] = {
+	IS_IHARM,
+	IS_IAXE,
+	IS_IPOT,
+	IS_IBOW,
+	IS_GOLD,
+	IS_ICAP,
+	IS_ISWORD,
+	IS_ISHIEL,
+	IS_ISWORD,
+	IS_IROCK,
+	IS_IAXE,
+	IS_ISTAF,
+	IS_IRING,
+	IS_ICAP,
+	IS_ILARM,
+	IS_ISHIEL,
+	IS_ISCROL,
+	IS_IHARM,
+	IS_IBOOK,
+	IS_IHARM,
+	IS_IPOT,
+	IS_IPOT,
+	IS_IPOT,
+	IS_IPOT,
+	IS_IPOT,
+	IS_IPOT,
+	IS_IPOT,
+	IS_IPOT,
+	IS_IBODY,
+	IS_IBODY,
+	IS_IMUSH,
+	IS_ISIGN,
+	IS_IBLST,
+	IS_IANVL,
+	IS_ISTAF,
+	IS_IROCK,
+	IS_ISCROL,
+	IS_ISCROL,
+	IS_IROCK,
+	IS_IMUSH,
+	IS_IHARM,
+	IS_ILARM,
+	IS_ILARM,
+};
+/** Maps from Griswold premium item number to a quality level delta as added to the base quality level. */
+int premiumlvladd[] = {
+	// clang-format off
+	-1,
+	-1,
+	 0,
+	 0,
+	 1,
+	 2,
+	// clang-format on
+};
+/** Maps from Griswold premium item number to a quality level delta as added to the base quality level. */
+int premiumLvlAddHellfire[] = {
+	// clang-format off
+	-1,
+	-1,
+	-1,
+	 0,
+	 0,
+	 0,
+	 0,
+	 1,
+	 1,
+	 1,
+	 1,
+	 2,
+	 2,
+	 3,
+	 3,
+	// clang-format on
+};
+
+bool IsItemAvailable(int i)
+{
+	if (gbIsSpawn) {
+		if (i >= 62 && i <= 71)
+			return false; // Medium and heavy armors
+		if (i == 105 || i == 107 || i == 108 || i == 110 || i == 111 || i == 113)
+			return false; // Unavailable scrolls
+	}
+
+	if (gbIsHellfire)
+		return true;
+
+	return (
+	           i != IDI_MAPOFDOOM                   // Cathedral Map
+	           && i != IDI_LGTFORGE                 // Bovine Plate
+	           && (i < IDI_OIL || i > IDI_GREYSUIT) // Hellfire exclusive items
+	           && (i < 83 || i > 86)                // Oils
+	           && i != 92                           // Scroll of Search
+	           && (i < 161 || i > 165)              // Runes
+	           && i != IDI_SORCERER                 // Short Staff of Mana
+	           )
+	    || (
+	        // Bard items are technically Hellfire-exclusive
+	        // but are just normal items with adjusted stats.
+	        sgOptions.Gameplay.bTestBard && (i == IDI_BARDSWORD || i == IDI_BARDDAGGER));
+}
+
+BYTE GetOutlineColor(const ItemStruct &item, bool checkReq)
+{
+	if (checkReq && !item._iStatFlag)
+		return ICOL_RED;
+	if (item._itype == ITYPE_GOLD)
+		return ICOL_YELLOW;
+	if (item._iMagical == ITEM_QUALITY_MAGIC)
+		return ICOL_BLUE;
+	if (item._iMagical == ITEM_QUALITY_UNIQUE)
+		return ICOL_YELLOW;
+
+	return ICOL_WHITE;
+}
+
+bool IsUniqueAvailable(int i)
+{
+	return gbIsHellfire || i <= 89;
+}
+
+static bool IsPrefixValidForItemType(int i, int flgs)
+{
+	int PLIType = PL_Prefix[i].PLIType;
+
+	if (!gbIsHellfire) {
+		if (i > 82)
+			return false;
+
+		if (i >= 12 && i <= 20)
+			PLIType &= ~PLT_STAFF;
+	}
+
+	return (flgs & PLIType) != 0;
+}
+
+static bool IsSuffixValidForItemType(int i, int flgs)
+{
+	int PLIType = PL_Suffix[i].PLIType;
+
+	if (!gbIsHellfire) {
+		if (i > 94)
+			return false;
+
+		if ((i >= 0 && i <= 1)
+		    || (i >= 14 && i <= 15)
+		    || (i >= 21 && i <= 22)
+		    || (i >= 34 && i <= 36)
+		    || (i >= 41 && i <= 44)
+		    || (i >= 60 && i <= 63))
+			PLIType &= ~PLT_STAFF;
+	}
+
+	return (flgs & PLIType) != 0;
+}
+
+int items_get_currlevel()
+{
+	int lvl;
+
+	lvl = currlevel;
+	if (currlevel >= 17 && currlevel <= 20)
+		lvl = currlevel - 8;
+	if (currlevel >= 21 && currlevel <= 24)
+		lvl = currlevel - 7;
+
+	return lvl;
+}
+
+void InitItemGFX()
+{
+	char arglist[64];
+
+	int itemTypes = gbIsHellfire ? ITEMTYPES : 35;
+	for (int i = 0; i < itemTypes; i++) {
+		sprintf(arglist, "Items\\%s.CEL", ItemDropNames[i]);
+		itemanims[i] = LoadCel(arglist, ItemAnimWidth);
+	}
+	memset(UniqueItemFlags, 0, sizeof(UniqueItemFlags));
+}
+
+bool ItemPlace(Point position)
+{
+	if (dMonster[position.x][position.y] != 0)
+		return false;
+	if (dPlayer[position.x][position.y] != 0)
+		return false;
+	if (dItem[position.x][position.y] != 0)
+		return false;
+	if (dObject[position.x][position.y] != 0)
+		return false;
+	if ((dFlags[position.x][position.y] & BFLAG_POPULATED) != 0)
+		return false;
+	if (nSolidTable[dPiece[position.x][position.y]])
+		return false;
+
+	return true;
+}
+
+Point GetRandomAvailableItemPosition()
+{
+	Point position = {};
+	do {
+		position = Point { GenerateRnd(80), GenerateRnd(80) } + Displacement { 16, 16 };
+	} while (!ItemPlace(position));
+
+	return position;
+}
+
+void AddInitItems()
+{
+	int curlv = items_get_currlevel();
+	int rnd = GenerateRnd(3) + 3;
+	for (int j = 0; j < rnd; j++) {
+		int ii = AllocateItem();
+
+		Point position = GetRandomAvailableItemPosition();
+		items[ii].position = position;
+
+		dItem[position.x][position.y] = ii + 1;
+
+		items[ii]._iSeed = AdvanceRndSeed();
+
+		if (GenerateRnd(2) != 0)
+			GetItemAttrs(ii, IDI_HEAL, curlv);
+		else
+			GetItemAttrs(ii, IDI_MANA, curlv);
+
+		items[ii]._iCreateInfo = curlv | CF_PREGEN;
+		SetupItem(ii);
+		items[ii].AnimInfo.CurrentFrame = items[ii].AnimInfo.NumberOfFrames;
+		items[ii]._iAnimFlag = false;
+		items[ii]._iSelFlag = 1;
+		DeltaAddItem(ii);
+	}
+}
+
+static void SpawnNote()
+{
+	int id;
+
+	switch (currlevel) {
+	case 22:
+		id = IDI_NOTE2;
+		break;
+	case 23:
+		id = IDI_NOTE3;
+		break;
+	default:
+		id = IDI_NOTE1;
+		break;
+	}
+
+	Point position = GetRandomAvailableItemPosition();
+	SpawnQuestItem(id, position, 0, 1);
+}
+
+void InitItems()
+{
+	int i;
+
+	memset(&items[0], 0, sizeof(*items));
+	GetItemAttrs(0, IDI_GOLD, 1);
+	golditem = items[0];
+	golditem._iStatFlag = true;
+	numitems = 0;
+
+	for (i = 0; i < MAXITEMS; i++) {
+		items[i]._itype = ITYPE_NONE;
+		items[i].position = { 0, 0 };
+		items[i]._iAnimFlag = false;
+		items[i]._iSelFlag = 0;
+		items[i]._iIdentified = false;
+		items[i]._iPostDraw = false;
+	}
+
+	for (i = 0; i < MAXITEMS; i++) {
+		itemavail[i] = i;
+		itemactive[i] = 0;
+	}
+
+	if (!setlevel) {
+		AdvanceRndSeed(); /* unused */
+		if (QuestStatus(Q_ROCK))
+			SpawnRock();
+		if (QuestStatus(Q_ANVIL))
+			SpawnQuestItem(IDI_ANVIL, { 2 * setpc_x + 27, 2 * setpc_y + 27 }, 0, 1);
+		if (sgGameInitInfo.bCowQuest != 0 && currlevel == 20)
+			SpawnQuestItem(IDI_BROWNSUIT, { 25, 25 }, 3, 1);
+		if (sgGameInitInfo.bCowQuest != 0 && currlevel == 19)
+			SpawnQuestItem(IDI_GREYSUIT, { 25, 25 }, 3, 1);
+		if (currlevel > 0 && currlevel < 16)
+			AddInitItems();
+		if (currlevel >= 21 && currlevel <= 23)
+			SpawnNote();
+	}
+
+	uitemflag = false;
+}
+
+void CalcPlrItemVals(int playerId, bool Loadgfx)
+{
+	auto &player = plr[playerId];
+
+	int mind = 0; // min damage
+	int maxd = 0; // max damage
+	int tac = 0;  // accuracy
+
+	int g;
+	int i;
+
+	int bdam = 0;   // bonus damage
+	int btohit = 0; // bonus chance to hit
+	int bac = 0;    // bonus accuracy
+
+	int iflgs = ISPL_NONE; // item_special_effect flags
+
+	int pDamAcFlags = 0;
+
+	int sadd = 0; // added strength
+	int madd = 0; // added magic
+	int dadd = 0; // added dexterity
+	int vadd = 0; // added vitality
+
+	uint64_t spl = 0; // bitarray for all enabled/active spells
+
+	int fr = 0; // fire resistance
+	int lr = 0; // lightning resistance
+	int mr = 0; // magic resistance
+
+	int dmod = 0; // bonus damage mod?
+	int ghit = 0; // increased damage from enemies
+
+	int lrad = 10; // light radius
+
+	int ihp = 0;   // increased HP
+	int imana = 0; // increased mana
+
+	int spllvladd = 0; // increased spell level
+	int enac = 0;      // enhanced accuracy
+
+	int fmin = 0; // minimum fire damage
+	int fmax = 0; // maximum fire damage
+	int lmin = 0; // minimum lightning damage
+	int lmax = 0; // maximum lightning damage
+
+	for (i = 0; i < NUM_INVLOC; i++) {
+		ItemStruct *itm = &player.InvBody[i];
+		if (!itm->isEmpty() && itm->_iStatFlag) {
+
+			mind += itm->_iMinDam;
+			maxd += itm->_iMaxDam;
+			tac += itm->_iAC;
+
+			if (itm->_iSpell != SPL_NULL) {
+				spl |= GetSpellBitmask(itm->_iSpell);
+			}
+
+			if (itm->_iMagical == ITEM_QUALITY_NORMAL || itm->_iIdentified) {
+				bdam += itm->_iPLDam;
+				btohit += itm->_iPLToHit;
+				if (itm->_iPLAC != 0) {
+					int tmpac = itm->_iAC;
+					tmpac *= itm->_iPLAC;
+					tmpac /= 100;
+					if (tmpac == 0)
+						tmpac = math::Sign(itm->_iPLAC);
+					bac += tmpac;
+				}
+				iflgs |= itm->_iFlags;
+				pDamAcFlags |= itm->_iDamAcFlags;
+				sadd += itm->_iPLStr;
+				madd += itm->_iPLMag;
+				dadd += itm->_iPLDex;
+				vadd += itm->_iPLVit;
+				fr += itm->_iPLFR;
+				lr += itm->_iPLLR;
+				mr += itm->_iPLMR;
+				dmod += itm->_iPLDamMod;
+				ghit += itm->_iPLGetHit;
+				lrad += itm->_iPLLight;
+				ihp += itm->_iPLHP;
+				imana += itm->_iPLMana;
+				spllvladd += itm->_iSplLvlAdd;
+				enac += itm->_iPLEnAc;
+				fmin += itm->_iFMinDam;
+				fmax += itm->_iFMaxDam;
+				lmin += itm->_iLMinDam;
+				lmax += itm->_iLMaxDam;
+			}
+		}
+	}
+
+	if (mind == 0 && maxd == 0) {
+		mind = 1;
+		maxd = 1;
+
+		if (player.InvBody[INVLOC_HAND_LEFT]._itype == ITYPE_SHIELD && player.InvBody[INVLOC_HAND_LEFT]._iStatFlag) {
+			maxd = 3;
+		}
+
+		if (player.InvBody[INVLOC_HAND_RIGHT]._itype == ITYPE_SHIELD && player.InvBody[INVLOC_HAND_RIGHT]._iStatFlag) {
+			maxd = 3;
+		}
+
+		if (player._pClass == HeroClass::Monk) {
+			mind = std::max(mind, player._pLevel / 2);
+			maxd = std::max(maxd, (int)player._pLevel);
+		}
+	}
+
+	if ((player._pSpellFlags & 2) == 2) {
+		sadd += 2 * player._pLevel;
+		dadd += player._pLevel + player._pLevel / 2;
+		vadd += 2 * player._pLevel;
+	}
+	if ((player._pSpellFlags & 4) == 4) {
+		sadd -= 2 * player._pLevel;
+		dadd -= player._pLevel + player._pLevel / 2;
+		vadd -= 2 * player._pLevel;
+	}
+
+	player._pIMinDam = mind;
+	player._pIMaxDam = maxd;
+	player._pIAC = tac;
+	player._pIBonusDam = bdam;
+	player._pIBonusToHit = btohit;
+	player._pIBonusAC = bac;
+	player._pIFlags = iflgs;
+	player.pDamAcFlags = pDamAcFlags;
+	player._pIBonusDamMod = dmod;
+	player._pIGetHit = ghit;
+
+	lrad = clamp(lrad, 2, 15);
+
+	if (player._pLightRad != lrad && playerId == myplr) {
+		ChangeLightRadius(player._plid, lrad);
+		ChangeVisionRadius(player._pvid, lrad);
+		player._pLightRad = lrad;
+	}
+
+	player._pStrength = std::max(0, sadd + player._pBaseStr);
+	player._pMagic = std::max(0, madd + player._pBaseMag);
+	player._pDexterity = std::max(0, dadd + player._pBaseDex);
+	player._pVitality = std::max(0, vadd + player._pBaseVit);
+
+	if (player._pClass == HeroClass::Rogue) {
+		player._pDamageMod = player._pLevel * (player._pStrength + player._pDexterity) / 200;
+	} else if (player._pClass == HeroClass::Monk) {
+		if (player.InvBody[INVLOC_HAND_LEFT]._itype != ITYPE_STAFF) {
+			if (player.InvBody[INVLOC_HAND_RIGHT]._itype != ITYPE_STAFF && (!player.InvBody[INVLOC_HAND_LEFT].isEmpty() || !player.InvBody[INVLOC_HAND_RIGHT].isEmpty())) {
+				player._pDamageMod = player._pLevel * (player._pStrength + player._pDexterity) / 300;
+			} else {
+				player._pDamageMod = player._pLevel * (player._pStrength + player._pDexterity) / 150;
+			}
+		} else {
+			player._pDamageMod = player._pLevel * (player._pStrength + player._pDexterity) / 150;
+		}
+	} else if (player._pClass == HeroClass::Bard) {
+		if (player.InvBody[INVLOC_HAND_LEFT]._itype == ITYPE_SWORD || player.InvBody[INVLOC_HAND_RIGHT]._itype == ITYPE_SWORD)
+			player._pDamageMod = player._pLevel * (player._pStrength + player._pDexterity) / 150;
+		else if (player.InvBody[INVLOC_HAND_LEFT]._itype == ITYPE_BOW || player.InvBody[INVLOC_HAND_RIGHT]._itype == ITYPE_BOW) {
+			player._pDamageMod = player._pLevel * (player._pStrength + player._pDexterity) / 250;
+		} else {
+			player._pDamageMod = player._pLevel * player._pStrength / 100;
+		}
+	} else if (player._pClass == HeroClass::Barbarian) {
+
+		if (player.InvBody[INVLOC_HAND_LEFT]._itype == ITYPE_AXE || player.InvBody[INVLOC_HAND_RIGHT]._itype == ITYPE_AXE) {
+			player._pDamageMod = player._pLevel * player._pStrength / 75;
+		} else if (player.InvBody[INVLOC_HAND_LEFT]._itype == ITYPE_MACE || player.InvBody[INVLOC_HAND_RIGHT]._itype == ITYPE_MACE) {
+			player._pDamageMod = player._pLevel * player._pStrength / 75;
+		} else if (player.InvBody[INVLOC_HAND_LEFT]._itype == ITYPE_BOW || player.InvBody[INVLOC_HAND_RIGHT]._itype == ITYPE_BOW) {
+			player._pDamageMod = player._pLevel * player._pStrength / 300;
+		} else {
+			player._pDamageMod = player._pLevel * player._pStrength / 100;
+		}
+
+		if (player.InvBody[INVLOC_HAND_LEFT]._itype == ITYPE_SHIELD || player.InvBody[INVLOC_HAND_RIGHT]._itype == ITYPE_SHIELD) {
+			if (player.InvBody[INVLOC_HAND_LEFT]._itype == ITYPE_SHIELD)
+				player._pIAC -= player.InvBody[INVLOC_HAND_LEFT]._iAC / 2;
+			else if (player.InvBody[INVLOC_HAND_RIGHT]._itype == ITYPE_SHIELD)
+				player._pIAC -= player.InvBody[INVLOC_HAND_RIGHT]._iAC / 2;
+		} else if (player.InvBody[INVLOC_HAND_LEFT]._itype != ITYPE_STAFF && player.InvBody[INVLOC_HAND_RIGHT]._itype != ITYPE_STAFF && player.InvBody[INVLOC_HAND_LEFT]._itype != ITYPE_BOW && player.InvBody[INVLOC_HAND_RIGHT]._itype != ITYPE_BOW) {
+			player._pDamageMod += player._pLevel * player._pVitality / 100;
+		}
+		player._pIAC += player._pLevel / 4;
+	} else {
+		player._pDamageMod = player._pLevel * player._pStrength / 100;
+	}
+
+	player._pISpells = spl;
+
+	EnsureValidReadiedSpell(player);
+
+	player._pISplLvlAdd = spllvladd;
+	player._pIEnAc = enac;
+
+	if (player._pClass == HeroClass::Barbarian) {
+		mr += player._pLevel;
+		fr += player._pLevel;
+		lr += player._pLevel;
+	}
+
+	if ((player._pSpellFlags & 4) == 4) {
+		mr -= player._pLevel;
+		fr -= player._pLevel;
+		lr -= player._pLevel;
+	}
+
+	if ((iflgs & ISPL_ALLRESZERO) != 0) {
+		// reset resistances to zero if the respective special effect is active
+		mr = 0;
+		fr = 0;
+		lr = 0;
+	}
+
+	player._pMagResist = clamp(mr, 0, MAXRESIST);
+	player._pFireResist = clamp(fr, 0, MAXRESIST);
+	player._pLghtResist = clamp(lr, 0, MAXRESIST);
+
+	if (player._pClass == HeroClass::Warrior) {
+		vadd *= 2;
+	} else if (player._pClass == HeroClass::Barbarian) {
+		vadd += vadd;
+		vadd += (vadd / 4);
+	} else if (player._pClass == HeroClass::Rogue || player._pClass == HeroClass::Monk || player._pClass == HeroClass::Bard) {
+		vadd += vadd / 2;
+	}
+	ihp += (vadd << 6); // BUGFIX: blood boil can cause negative shifts here (see line 757)
+
+	if (player._pClass == HeroClass::Sorcerer) {
+		madd *= 2;
+	}
+	if (player._pClass == HeroClass::Rogue || player._pClass == HeroClass::Monk) {
+		madd += madd / 2;
+	} else if (player._pClass == HeroClass::Bard) {
+		madd += (madd / 4) + (madd / 2);
+	}
+	imana += (madd << 6);
+
+	player._pMaxHP = ihp + player._pMaxHPBase;
+	player._pHitPoints = std::min(ihp + player._pHPBase, player._pMaxHP);
+
+	if (playerId == myplr && (player._pHitPoints >> 6) <= 0) {
+		SetPlayerHitPoints(playerId, 0);
+	}
+
+	player._pMaxMana = imana + player._pMaxManaBase;
+	player._pMana = std::min(imana + player._pManaBase, player._pMaxMana);
+
+	player._pIFMinDam = fmin;
+	player._pIFMaxDam = fmax;
+	player._pILMinDam = lmin;
+	player._pILMaxDam = lmax;
+
+	player._pInfraFlag = (iflgs & ISPL_INFRAVISION) != 0;
+
+	player._pBlockFlag = false;
+	if (player._pClass == HeroClass::Monk) {
+		if (player.InvBody[INVLOC_HAND_LEFT]._itype == ITYPE_STAFF && player.InvBody[INVLOC_HAND_LEFT]._iStatFlag) {
+			player._pBlockFlag = true;
+			player._pIFlags |= ISPL_FASTBLOCK;
+		}
+		if (player.InvBody[INVLOC_HAND_RIGHT]._itype == ITYPE_STAFF && player.InvBody[INVLOC_HAND_RIGHT]._iStatFlag) {
+			player._pBlockFlag = true;
+			player._pIFlags |= ISPL_FASTBLOCK;
+		}
+		if (player.InvBody[INVLOC_HAND_LEFT].isEmpty() && player.InvBody[INVLOC_HAND_RIGHT].isEmpty())
+			player._pBlockFlag = true;
+		if (player.InvBody[INVLOC_HAND_LEFT]._iClass == ICLASS_WEAPON && player.InvBody[INVLOC_HAND_LEFT]._iLoc != ILOC_TWOHAND && player.InvBody[INVLOC_HAND_RIGHT].isEmpty())
+			player._pBlockFlag = true;
+		if (player.InvBody[INVLOC_HAND_RIGHT]._iClass == ICLASS_WEAPON && player.InvBody[INVLOC_HAND_RIGHT]._iLoc != ILOC_TWOHAND && player.InvBody[INVLOC_HAND_LEFT].isEmpty())
+			player._pBlockFlag = true;
+	}
+	player._pwtype = WT_MELEE;
+
+	g = 0;
+
+	if (!player.InvBody[INVLOC_HAND_LEFT].isEmpty()
+	    && player.InvBody[INVLOC_HAND_LEFT]._iClass == ICLASS_WEAPON
+	    && player.InvBody[INVLOC_HAND_LEFT]._iStatFlag) {
+		g = player.InvBody[INVLOC_HAND_LEFT]._itype;
+	}
+
+	if (!player.InvBody[INVLOC_HAND_RIGHT].isEmpty()
+	    && player.InvBody[INVLOC_HAND_RIGHT]._iClass == ICLASS_WEAPON
+	    && player.InvBody[INVLOC_HAND_RIGHT]._iStatFlag) {
+		g = player.InvBody[INVLOC_HAND_RIGHT]._itype;
+	}
+
+	switch (g) {
+	case ITYPE_SWORD:
+		g = ANIM_ID_SWORD;
+		break;
+	case ITYPE_AXE:
+		g = ANIM_ID_AXE;
+		break;
+	case ITYPE_BOW:
+		player._pwtype = WT_RANGED;
+		g = ANIM_ID_BOW;
+		break;
+	case ITYPE_MACE:
+		g = ANIM_ID_MACE;
+		break;
+	case ITYPE_STAFF:
+		g = ANIM_ID_STAFF;
+		break;
+	}
+
+	if (player.InvBody[INVLOC_HAND_LEFT]._itype == ITYPE_SHIELD && player.InvBody[INVLOC_HAND_LEFT]._iStatFlag) {
+		player._pBlockFlag = true;
+		g++;
+	}
+	if (player.InvBody[INVLOC_HAND_RIGHT]._itype == ITYPE_SHIELD && player.InvBody[INVLOC_HAND_RIGHT]._iStatFlag) {
+		player._pBlockFlag = true;
+		g++;
+	}
+
+	if (player.InvBody[INVLOC_CHEST]._itype == ITYPE_HARMOR && player.InvBody[INVLOC_CHEST]._iStatFlag) {
+		if (player._pClass == HeroClass::Monk && player.InvBody[INVLOC_CHEST]._iMagical == ITEM_QUALITY_UNIQUE)
+			player._pIAC += player._pLevel / 2;
+		g += ANIM_ID_HEAVY_ARMOR;
+	} else if (player.InvBody[INVLOC_CHEST]._itype == ITYPE_MARMOR && player.InvBody[INVLOC_CHEST]._iStatFlag) {
+		if (player._pClass == HeroClass::Monk) {
+			if (player.InvBody[INVLOC_CHEST]._iMagical == ITEM_QUALITY_UNIQUE)
+				player._pIAC += player._pLevel * 2;
+			else
+				player._pIAC += player._pLevel / 2;
+		}
+		g += ANIM_ID_MEDIUM_ARMOR;
+	} else if (player._pClass == HeroClass::Monk) {
+		player._pIAC += player._pLevel * 2;
+	}
+
+	if (player._pgfxnum != g && Loadgfx) {
+		player._pgfxnum = g;
+		ResetPlayerGFX(player);
+		SetPlrAnims(player);
+		if (player._pmode == PM_STAND) {
+			LoadPlrGFX(player, player_graphic::Stand);
+			player.AnimInfo.ChangeAnimationData(&*player.AnimationData[static_cast<size_t>(player_graphic::Stand)].CelSpritesForDirections[player._pdir], player._pNFrames, 3);
+		} else {
+			LoadPlrGFX(player, player_graphic::Walk);
+			player.AnimInfo.ChangeAnimationData(&*player.AnimationData[static_cast<size_t>(player_graphic::Walk)].CelSpritesForDirections[player._pdir], player._pWFrames, 0);
+		}
+	} else {
+		player._pgfxnum = g;
+	}
+
+	if (player.InvBody[INVLOC_AMULET].isEmpty() || player.InvBody[INVLOC_AMULET].IDidx != IDI_AURIC) {
+		int half = MaxGold;
+		MaxGold = GOLD_MAX_LIMIT;
+
+		if (half != MaxGold)
+			StripTopGold(playerId);
+	} else {
+		MaxGold = GOLD_MAX_LIMIT * 2;
+	}
+
+	drawmanaflag = true;
+	drawhpflag = true;
+}
+
+void CalcSelfItems(PlayerStruct &player)
+{
+	int sa = 0;
+	int ma = 0;
+	int da = 0;
+	ItemStruct *pi = player.InvBody;
+	for (int i = 0; i < NUM_INVLOC; i++, pi++) {
+		if (!pi->isEmpty()) {
+			pi->_iStatFlag = true;
+			if (pi->_iIdentified) {
+				sa += pi->_iPLStr;
+				ma += pi->_iPLMag;
+				da += pi->_iPLDex;
+			}
+		}
+	}
+
+	bool changeflag;
+	do {
+		changeflag = false;
+		pi = player.InvBody;
+		for (int i = 0; i < NUM_INVLOC; i++, pi++) {
+			if (!pi->isEmpty() && pi->_iStatFlag) {
+				bool sf = true;
+				if (sa + player._pBaseStr < pi->_iMinStr)
+					sf = false;
+				if (ma + player._pBaseMag < pi->_iMinMag)
+					sf = false;
+				if (da + player._pBaseDex < pi->_iMinDex)
+					sf = false;
+				if (!sf) {
+					changeflag = true;
+					pi->_iStatFlag = false;
+					if (pi->_iIdentified) {
+						sa -= pi->_iPLStr;
+						ma -= pi->_iPLMag;
+						da -= pi->_iPLDex;
+					}
+				}
+			}
+		}
+	} while (changeflag);
+}
+
+static bool ItemMinStats(const PlayerStruct &player, ItemStruct *x)
+{
+	if (player._pMagic < x->_iMinMag)
+		return false;
+
+	if (player._pStrength < x->_iMinStr)
+		return false;
+
+	if (player._pDexterity < x->_iMinDex)
+		return false;
+
+	return true;
+}
+
+void CalcPlrItemMin(PlayerStruct &player)
+{
+	for (int i = 0; i < player._pNumInv; i++) {
+		auto &item = player.InvList[i];
+		item._iStatFlag = ItemMinStats(player, &item);
+	}
+
+	for (auto &item : player.SpdList) {
+		if (!item.isEmpty()) {
+			item._iStatFlag = ItemMinStats(player, &item);
+		}
+	}
+}
+
+void CalcPlrBookVals(PlayerStruct &player)
+{
+	if (currlevel == 0) {
+		for (int i = 1; !witchitem[i].isEmpty(); i++) {
+			WitchBookLevel(i);
+			witchitem[i]._iStatFlag = StoreStatOk(&witchitem[i]);
+		}
+	}
+
+	for (int i = 0; i < player._pNumInv; i++) {
+		if (player.InvList[i]._itype == ITYPE_MISC && player.InvList[i]._iMiscId == IMISC_BOOK) {
+			player.InvList[i]._iMinMag = spelldata[player.InvList[i]._iSpell].sMinInt;
+			int slvl = player._pSplLvl[player.InvList[i]._iSpell];
+
+			while (slvl != 0) {
+				player.InvList[i]._iMinMag += 20 * player.InvList[i]._iMinMag / 100;
+				slvl--;
+				if (player.InvList[i]._iMinMag + 20 * player.InvList[i]._iMinMag / 100 > 255) {
+					player.InvList[i]._iMinMag = 255;
+					slvl = 0;
+				}
+			}
+			player.InvList[i]._iStatFlag = ItemMinStats(player, &player.InvList[i]);
+		}
+	}
+}
+
+void CalcPlrInv(int playerId, bool Loadgfx)
+{
+	auto &player = plr[playerId];
+
+	CalcPlrItemMin(player);
+	CalcSelfItems(player);
+	CalcPlrItemVals(playerId, Loadgfx);
+	CalcPlrItemMin(player);
+	if (playerId == myplr) {
+		CalcPlrBookVals(player);
+		player.CalcScrolls();
+		CalcPlrStaff(player);
+		if (playerId == myplr && currlevel == 0)
+			RecalcStoreStats();
+	}
+}
+
+void SetPlrHandItem(ItemStruct *h, int idata)
+{
+	ItemDataStruct *pAllItem;
+
+	pAllItem = &AllItemsList[idata];
+
+	// zero-initialize struct
+	memset(h, 0, sizeof(*h));
+
+	h->_itype = pAllItem->itype;
+	h->_iCurs = pAllItem->iCurs;
+	strcpy(h->_iName, _(pAllItem->iName));
+	strcpy(h->_iIName, _(pAllItem->iName));
+	h->_iLoc = pAllItem->iLoc;
+	h->_iClass = pAllItem->iClass;
+	h->_iMinDam = pAllItem->iMinDam;
+	h->_iMaxDam = pAllItem->iMaxDam;
+	h->_iAC = pAllItem->iMinAC;
+	h->_iMiscId = pAllItem->iMiscId;
+	h->_iSpell = pAllItem->iSpell;
+
+	if (pAllItem->iMiscId == IMISC_STAFF) {
+		h->_iCharges = gbIsHellfire ? 18 : 40;
+	}
+
+	h->_iMaxCharges = h->_iCharges;
+	h->_iDurability = pAllItem->iDurability;
+	h->_iMaxDur = pAllItem->iDurability;
+	h->_iMinStr = pAllItem->iMinStr;
+	h->_iMinMag = pAllItem->iMinMag;
+	h->_iMinDex = pAllItem->iMinDex;
+	h->_ivalue = pAllItem->iValue;
+	h->_iIvalue = pAllItem->iValue;
+	h->_iPrePower = IPL_INVALID;
+	h->_iSufPower = IPL_INVALID;
+	h->_iMagical = ITEM_QUALITY_NORMAL;
+	h->IDidx = static_cast<_item_indexes>(idata);
+	if (gbIsHellfire)
+		h->dwBuff |= CF_HELLFIRE;
+}
+
+void GetPlrHandSeed(ItemStruct *h)
+{
+	h->_iSeed = AdvanceRndSeed();
+}
+
+/**
+ * @brief Set a new unique seed value on the given item
+ * @param pnum Player id
+ * @param h Item to update
+ */
+void GetGoldSeed(int pnum, ItemStruct *h)
+{
+	int s = 0;
+
+	bool doneflag;
+	do {
+		doneflag = true;
+		s = AdvanceRndSeed();
+		for (int i = 0; i < numitems; i++) {
+			int ii = itemactive[i];
+			if (items[ii]._iSeed == s)
+				doneflag = false;
+		}
+		if (pnum == myplr) {
+			for (int i = 0; i < plr[pnum]._pNumInv; i++) {
+				if (plr[pnum].InvList[i]._iSeed == s)
+					doneflag = false;
+			}
+		}
+	} while (!doneflag);
+
+	h->_iSeed = s;
+}
+
+void SetPlrHandSeed(ItemStruct *h, int iseed)
+{
+	h->_iSeed = iseed;
+}
+
+int GetGoldCursor(int value)
+{
+	if (value >= GOLD_MEDIUM_LIMIT)
+		return ICURS_GOLD_LARGE;
+
+	if (value <= GOLD_SMALL_LIMIT)
+		return ICURS_GOLD_SMALL;
+
+	return ICURS_GOLD_MEDIUM;
+}
+
+/**
+ * @brief Update the gold cursor on the given gold item
+ * @param h The item to update
+ */
+void SetPlrHandGoldCurs(ItemStruct *h)
+{
+	h->_iCurs = GetGoldCursor(h->_ivalue);
+}
+
+void CreatePlrItems(int playerId)
+{
+	auto &player = plr[playerId];
+
+	for (auto &item : player.InvBody) {
+		item._itype = ITYPE_NONE;
+	}
+
+	// converting this to a for loop creates a `rep stosd` instruction,
+	// so this probably actually was a memset
+	memset(&player.InvGrid, 0, sizeof(player.InvGrid));
+
+	for (auto &item : player.InvList) {
+		item._itype = ITYPE_NONE;
+	}
+
+	player._pNumInv = 0;
+
+	for (auto &item : player.SpdList) {
+		item._itype = ITYPE_NONE;
+	}
+
+	switch (player._pClass) {
+	case HeroClass::Warrior:
+		SetPlrHandItem(&player.InvBody[INVLOC_HAND_LEFT], IDI_WARRIOR);
+		GetPlrHandSeed(&player.InvBody[INVLOC_HAND_LEFT]);
+
+		SetPlrHandItem(&player.InvBody[INVLOC_HAND_RIGHT], IDI_WARRSHLD);
+		GetPlrHandSeed(&player.InvBody[INVLOC_HAND_RIGHT]);
+
+#ifdef _DEBUG
+		if (!debug_mode_key_w)
+#endif
+		{
+			SetPlrHandItem(&player.HoldItem, IDI_WARRCLUB);
+			GetPlrHandSeed(&player.HoldItem);
+			AutoPlaceItemInInventory(player, player.HoldItem, true);
+		}
+
+		SetPlrHandItem(&player.SpdList[0], IDI_HEAL);
+		GetPlrHandSeed(&player.SpdList[0]);
+
+		SetPlrHandItem(&player.SpdList[1], IDI_HEAL);
+		GetPlrHandSeed(&player.SpdList[1]);
+		break;
+	case HeroClass::Rogue:
+		SetPlrHandItem(&player.InvBody[INVLOC_HAND_LEFT], IDI_ROGUE);
+		GetPlrHandSeed(&player.InvBody[INVLOC_HAND_LEFT]);
+
+		SetPlrHandItem(&player.SpdList[0], IDI_HEAL);
+		GetPlrHandSeed(&player.SpdList[0]);
+
+		SetPlrHandItem(&player.SpdList[1], IDI_HEAL);
+		GetPlrHandSeed(&player.SpdList[1]);
+		break;
+	case HeroClass::Sorcerer:
+		SetPlrHandItem(&player.InvBody[INVLOC_HAND_LEFT], gbIsHellfire ? IDI_SORCERER : 166);
+		GetPlrHandSeed(&player.InvBody[INVLOC_HAND_LEFT]);
+
+		SetPlrHandItem(&player.SpdList[0], gbIsHellfire ? IDI_HEAL : IDI_MANA);
+		GetPlrHandSeed(&player.SpdList[0]);
+
+		SetPlrHandItem(&player.SpdList[1], gbIsHellfire ? IDI_HEAL : IDI_MANA);
+		GetPlrHandSeed(&player.SpdList[1]);
+		break;
+
+	case HeroClass::Monk:
+		SetPlrHandItem(&player.InvBody[INVLOC_HAND_LEFT], IDI_SHORTSTAFF);
+		GetPlrHandSeed(&player.InvBody[INVLOC_HAND_LEFT]);
+		SetPlrHandItem(&player.SpdList[0], IDI_HEAL);
+		GetPlrHandSeed(&player.SpdList[0]);
+
+		SetPlrHandItem(&player.SpdList[1], IDI_HEAL);
+		GetPlrHandSeed(&player.SpdList[1]);
+		break;
+	case HeroClass::Bard:
+		SetPlrHandItem(&player.InvBody[INVLOC_HAND_LEFT], IDI_BARDSWORD);
+		GetPlrHandSeed(&player.InvBody[INVLOC_HAND_LEFT]);
+
+		SetPlrHandItem(&player.InvBody[INVLOC_HAND_RIGHT], IDI_BARDDAGGER);
+		GetPlrHandSeed(&player.InvBody[INVLOC_HAND_RIGHT]);
+		SetPlrHandItem(&player.SpdList[0], IDI_HEAL);
+		GetPlrHandSeed(&player.SpdList[0]);
+
+		SetPlrHandItem(&player.SpdList[1], IDI_HEAL);
+		GetPlrHandSeed(&player.SpdList[1]);
+		break;
+	case HeroClass::Barbarian:
+		SetPlrHandItem(&player.InvBody[INVLOC_HAND_LEFT], 139); // TODO: add more enums to items
+		GetPlrHandSeed(&player.InvBody[INVLOC_HAND_LEFT]);
+
+		SetPlrHandItem(&player.InvBody[INVLOC_HAND_RIGHT], IDI_WARRSHLD);
+		GetPlrHandSeed(&player.InvBody[INVLOC_HAND_RIGHT]);
+		SetPlrHandItem(&player.SpdList[0], IDI_HEAL);
+		GetPlrHandSeed(&player.SpdList[0]);
+
+		SetPlrHandItem(&player.SpdList[1], IDI_HEAL);
+		GetPlrHandSeed(&player.SpdList[1]);
+		break;
+	}
+
+	SetPlrHandItem(&player.HoldItem, IDI_GOLD);
+	GetPlrHandSeed(&player.HoldItem);
+
+#ifdef _DEBUG
+	if (!debug_mode_key_w) {
+#endif
+		player.HoldItem._ivalue = 100;
+		player.HoldItem._iCurs = ICURS_GOLD_SMALL;
+		player._pGold = player.HoldItem._ivalue;
+		player.InvList[player._pNumInv++] = player.HoldItem;
+		player.InvGrid[30] = player._pNumInv;
+#ifdef _DEBUG
+	} else {
+		player.HoldItem._ivalue = GOLD_MAX_LIMIT;
+		player.HoldItem._iCurs = ICURS_GOLD_LARGE;
+		player._pGold = player.HoldItem._ivalue * 40;
+		for (auto &cell : player.InvGrid) {
+			GetPlrHandSeed(&player.HoldItem);
+			player.InvList[player._pNumInv++] = player.HoldItem;
+			cell = player._pNumInv;
+		}
+	}
+#endif
+
+	CalcPlrItemVals(playerId, false);
+}
+
+bool ItemSpaceOk(Point position)
+{
+	int oi;
+
+	// BUGFIX: Check `i + 1 >= MAXDUNX` and `j + 1 >= MAXDUNY` (applied)
+	if (position.x < 0 || position.x + 1 >= MAXDUNX || position.y < 0 || position.y + 1 >= MAXDUNY)
+		return false;
+
+	if (dMonster[position.x][position.y] != 0)
+		return false;
+
+	if (dPlayer[position.x][position.y] != 0)
+		return false;
+
+	if (dItem[position.x][position.y] != 0)
+		return false;
+
+	if (dObject[position.x][position.y] != 0) {
+		oi = dObject[position.x][position.y] > 0 ? dObject[position.x][position.y] - 1 : -(dObject[position.x][position.y] + 1);
+		if (object[oi]._oSolidFlag)
+			return false;
+	}
+
+	if (dObject[position.x + 1][position.y + 1] > 0 && object[dObject[position.x + 1][position.y + 1] - 1]._oSelFlag != 0)
+		return false;
+
+	if (dObject[position.x + 1][position.y + 1] < 0 && object[-(dObject[position.x + 1][position.y + 1] + 1)]._oSelFlag != 0)
+		return false;
+
+	if (dObject[position.x + 1][position.y] > 0
+	    && dObject[position.x][position.y + 1] > 0
+	    && object[dObject[position.x + 1][position.y] - 1]._oSelFlag != 0
+	    && object[dObject[position.x][position.y + 1] - 1]._oSelFlag != 0) {
+		return false;
+	}
+
+	return !nSolidTable[dPiece[position.x][position.y]];
+}
+
+static bool GetItemSpace(Point position, int8_t inum)
+{
+	int xx = 0;
+	int yy = 0;
+	for (int j = position.y - 1; j <= position.y + 1; j++) {
+		xx = 0;
+		for (int i = position.x - 1; i <= position.x + 1; i++) {
+			itemhold[xx][yy] = ItemSpaceOk({ i, j });
+			xx++;
+		}
+		yy++;
+	}
+
+	bool savail = false;
+	for (int j = 0; j < 3; j++) {
+		for (int i = 0; i < 3; i++) { // NOLINT(modernize-loop-convert)
+			if (itemhold[i][j])
+				savail = true;
+		}
+	}
+
+	int rs = GenerateRnd(15) + 1;
+
+	if (!savail)
+		return false;
+
+	xx = 0;
+	yy = 0;
+	while (rs > 0) {
+		if (itemhold[xx][yy])
+			rs--;
+		if (rs <= 0)
+			continue;
+		xx++;
+		if (xx != 3)
+			continue;
+		xx = 0;
+		yy++;
+		if (yy == 3)
+			yy = 0;
+	}
+
+	xx += position.x - 1;
+	yy += position.y - 1;
+	items[inum].position = { xx, yy };
+	dItem[xx][yy] = inum + 1;
+
+	return true;
+}
+
+int AllocateItem()
+{
+	int inum = itemavail[0];
+	itemavail[0] = itemavail[MAXITEMS - numitems - 1];
+	itemactive[numitems] = inum;
+	numitems++;
+
+	memset(&items[inum], 0, sizeof(*items));
+
+	return inum;
+}
+
+static void GetSuperItemSpace(Point position, int8_t inum)
+{
+	Point positionToCheck = position;
+	if (GetItemSpace(positionToCheck, inum))
+		return;
+	for (int k = 2; k < 50; k++) {
+		for (int j = -k; j <= k; j++) {
+			for (int i = -k; i <= k; i++) {
+				Displacement offset = { i, j };
+				positionToCheck = position + offset;
+				if (!ItemSpaceOk(positionToCheck))
+					continue;
+				items[inum].position = positionToCheck;
+				dItem[positionToCheck.x][positionToCheck.y] = inum + 1;
+				return;
+			}
+		}
+	}
+}
+
+Point GetSuperItemLoc(Point position)
+{
+	for (int k = 1; k < 50; k++) {
+		for (int j = -k; j <= k; j++) {
+			for (int i = -k; i <= k; i++) {
+				Displacement offset = { i, j };
+				Point positionToCheck = position + offset;
+				if (ItemSpaceOk(positionToCheck)) {
+					return positionToCheck;
+				}
+			}
+		}
+	}
+
+	return { 0, 0 }; // TODO handle no space for dropping items
+}
+
+void CalcItemValue(int i)
+{
+	int v = items[i]._iVMult1 + items[i]._iVMult2;
+	if (v > 0) {
+		v *= items[i]._ivalue;
+	}
+	if (v < 0) {
+		v = items[i]._ivalue / v;
+	}
+	v = items[i]._iVAdd1 + items[i]._iVAdd2 + v;
+	items[i]._iIvalue = std::max(v, 1);
+}
+
+void GetBookSpell(int i, int lvl)
+{
+	int rv;
+
+	if (lvl == 0)
+		lvl = 1;
+
+	int maxSpells = gbIsHellfire ? MAX_SPELLS : 37;
+
+	rv = GenerateRnd(maxSpells) + 1;
+
+	if (gbIsSpawn && lvl > 5)
+		lvl = 5;
+
+	int s = SPL_FIREBOLT;
+	enum spell_id bs = SPL_FIREBOLT;
+	while (rv > 0) {
+		int sLevel = GetSpellBookLevel(static_cast<spell_id>(s));
+		if (sLevel != -1 && lvl >= sLevel) {
+			rv--;
+			bs = static_cast<spell_id>(s);
+		}
+		s++;
+		if (!gbIsMultiplayer) {
+			if (s == SPL_RESURRECT)
+				s = SPL_TELEKINESIS;
+		}
+		if (!gbIsMultiplayer) {
+			if (s == SPL_HEALOTHER)
+				s = SPL_FLARE;
+		}
+		if (s == maxSpells)
+			s = 1;
+	}
+	strcat(items[i]._iName, _(spelldata[bs].sNameText));
+	strcat(items[i]._iIName, _(spelldata[bs].sNameText));
+	items[i]._iSpell = bs;
+	items[i]._iMinMag = spelldata[bs].sMinInt;
+	items[i]._ivalue += spelldata[bs].sBookCost;
+	items[i]._iIvalue += spelldata[bs].sBookCost;
+	if (spelldata[bs].sType == STYPE_FIRE)
+		items[i]._iCurs = ICURS_BOOK_RED;
+	else if (spelldata[bs].sType == STYPE_LIGHTNING)
+		items[i]._iCurs = ICURS_BOOK_BLUE;
+	else if (spelldata[bs].sType == STYPE_MAGIC)
+		items[i]._iCurs = ICURS_BOOK_GREY;
+}
+
+static bool control_WriteStringToBuffer(const char *str)
+{
+	return GetLineWidth(str, GameFontSmall, 0) < 125;
+}
+
+void GetStaffPower(int i, int lvl, int bs, bool onlygood)
+{
+	int preidx = -1;
+	if (GenerateRnd(10) == 0 || onlygood) {
+		int nl = 0;
+		int l[256];
+		for (int j = 0; PL_Prefix[j].PLPower != IPL_INVALID; j++) {
+			if (!IsPrefixValidForItemType(j, PLT_STAFF) || PL_Prefix[j].PLMinLvl > lvl)
+				continue;
+			if (onlygood && !PL_Prefix[j].PLOk)
+				continue;
+			l[nl] = j;
+			nl++;
+			if (PL_Prefix[j].PLDouble) {
+				l[nl] = j;
+				nl++;
+			}
+		}
+		if (nl != 0) {
+			preidx = l[GenerateRnd(nl)];
+			char istr[128];
+			sprintf(istr, "%s %s", _(PL_Prefix[preidx].PLName), items[i]._iIName);
+			strcpy(items[i]._iIName, istr);
+			items[i]._iMagical = ITEM_QUALITY_MAGIC;
+			SaveItemPower(
+			    i,
+			    PL_Prefix[preidx].PLPower,
+			    PL_Prefix[preidx].PLParam1,
+			    PL_Prefix[preidx].PLParam2,
+			    PL_Prefix[preidx].PLMinVal,
+			    PL_Prefix[preidx].PLMaxVal,
+			    PL_Prefix[preidx].PLMultVal);
+			items[i]._iPrePower = PL_Prefix[preidx].PLPower;
+		}
+	}
+	if (!control_WriteStringToBuffer(items[i]._iIName)) {
+		strcpy(items[i]._iIName, _(AllItemsList[items[i].IDidx].iSName));
+		char istr[128];
+		if (preidx != -1) {
+			sprintf(istr, "%s %s", _(PL_Prefix[preidx].PLName), items[i]._iIName);
+			strcpy(items[i]._iIName, istr);
+		}
+		strcpy(istr, fmt::format(_(/* TRANSLATORS: Constructs item names. Format: <Prefix> <Item> of <Suffix>. Example: King's Long Sword of the Whale */ "{:s} of {:s}"), items[i]._iIName, _(spelldata[bs].sNameText)).c_str());
+		strcpy(items[i]._iIName, istr);
+		if (items[i]._iMagical == ITEM_QUALITY_NORMAL)
+			strcpy(items[i]._iName, items[i]._iIName);
+	}
+	CalcItemValue(i);
+}
+
+void GetStaffSpell(int i, int lvl, bool onlygood)
+{
+	if (!gbIsHellfire && GenerateRnd(4) == 0) {
+		GetItemPower(i, lvl / 2, lvl, PLT_STAFF, onlygood);
+		return;
+	}
+
+	int maxSpells = gbIsHellfire ? MAX_SPELLS : 37;
+	int l = lvl / 2;
+	if (l == 0)
+		l = 1;
+	int rv = GenerateRnd(maxSpells) + 1;
+
+	if (gbIsSpawn && lvl > 10)
+		lvl = 10;
+
+	int s = SPL_FIREBOLT;
+	enum spell_id bs = SPL_NULL;
+	while (rv > 0) {
+		int sLevel = GetSpellStaffLevel(static_cast<spell_id>(s));
+		if (sLevel != -1 && l >= sLevel) {
+			rv--;
+			bs = static_cast<spell_id>(s);
+		}
+		s++;
+		if (!gbIsMultiplayer && s == SPL_RESURRECT)
+			s = SPL_TELEKINESIS;
+		if (!gbIsMultiplayer && s == SPL_HEALOTHER)
+			s = SPL_FLARE;
+		if (s == maxSpells)
+			s = SPL_FIREBOLT;
+	}
+
+	char istr[68];
+	if (!control_WriteStringToBuffer(istr))
+		strcpy(istr, fmt::format(_("{:s} of {:s}"), items[i]._iName, _(spelldata[bs].sNameText)).c_str());
+	strcpy(istr, fmt::format(_("Staff of {:s}"), _(spelldata[bs].sNameText)).c_str());
+	strcpy(items[i]._iName, istr);
+	strcpy(items[i]._iIName, istr);
+
+	int minc = spelldata[bs].sStaffMin;
+	int maxc = spelldata[bs].sStaffMax - minc + 1;
+	items[i]._iSpell = bs;
+	items[i]._iCharges = minc + GenerateRnd(maxc);
+	items[i]._iMaxCharges = items[i]._iCharges;
+
+	items[i]._iMinMag = spelldata[bs].sMinInt;
+	int v = items[i]._iCharges * spelldata[bs].sStaffCost / 5;
+	items[i]._ivalue += v;
+	items[i]._iIvalue += v;
+	GetStaffPower(i, lvl, bs, onlygood);
+}
+
+void GetOilType(int i, int max_lvl)
+{
+	int cnt = 2;
+	char rnd[32] = { 5, 6 };
+
+	if (!gbIsMultiplayer) {
+		if (max_lvl == 0)
+			max_lvl = 1;
+
+		cnt = 0;
+		for (size_t j = 0; j < sizeof(OilLevels) / sizeof(OilLevels[0]); j++) {
+			if (OilLevels[j] <= max_lvl) {
+				rnd[cnt] = j;
+				cnt++;
+			}
+		}
+	}
+
+	int t = rnd[GenerateRnd(cnt)];
+
+	strcpy(items[i]._iName, _(OilNames[t]));
+	strcpy(items[i]._iIName, _(OilNames[t]));
+	items[i]._iMiscId = OilMagic[t];
+	items[i]._ivalue = OilValues[t];
+	items[i]._iIvalue = OilValues[t];
+}
+
+void GetItemAttrs(int i, int idata, int lvl)
+{
+	items[i]._itype = AllItemsList[idata].itype;
+	items[i]._iCurs = AllItemsList[idata].iCurs;
+	strcpy(items[i]._iName, _(AllItemsList[idata].iName));
+	strcpy(items[i]._iIName, _(AllItemsList[idata].iName));
+	items[i]._iLoc = AllItemsList[idata].iLoc;
+	items[i]._iClass = AllItemsList[idata].iClass;
+	items[i]._iMinDam = AllItemsList[idata].iMinDam;
+	items[i]._iMaxDam = AllItemsList[idata].iMaxDam;
+	items[i]._iAC = AllItemsList[idata].iMinAC + GenerateRnd(AllItemsList[idata].iMaxAC - AllItemsList[idata].iMinAC + 1);
+	items[i]._iFlags = AllItemsList[idata].iFlags;
+	items[i]._iMiscId = AllItemsList[idata].iMiscId;
+	items[i]._iSpell = AllItemsList[idata].iSpell;
+	items[i]._iMagical = ITEM_QUALITY_NORMAL;
+	items[i]._ivalue = AllItemsList[idata].iValue;
+	items[i]._iIvalue = AllItemsList[idata].iValue;
+	items[i]._iDurability = AllItemsList[idata].iDurability;
+	items[i]._iMaxDur = AllItemsList[idata].iDurability;
+	items[i]._iMinStr = AllItemsList[idata].iMinStr;
+	items[i]._iMinMag = AllItemsList[idata].iMinMag;
+	items[i]._iMinDex = AllItemsList[idata].iMinDex;
+	items[i].IDidx = static_cast<_item_indexes>(idata);
+	if (gbIsHellfire)
+		items[i].dwBuff |= CF_HELLFIRE;
+	items[i]._iPrePower = IPL_INVALID;
+	items[i]._iSufPower = IPL_INVALID;
+
+	if (items[i]._iMiscId == IMISC_BOOK)
+		GetBookSpell(i, lvl);
+
+	if (gbIsHellfire && items[i]._iMiscId == IMISC_OILOF)
+		GetOilType(i, lvl);
+
+	if (items[i]._itype != ITYPE_GOLD)
+		return;
+
+	int rndv;
+	int itemlevel = items_get_currlevel();
+	switch (sgGameInitInfo.nDifficulty) {
+	case DIFF_NORMAL:
+		rndv = 5 * itemlevel + GenerateRnd(10 * itemlevel);
+		break;
+	case DIFF_NIGHTMARE:
+		rndv = 5 * (itemlevel + 16) + GenerateRnd(10 * (itemlevel + 16));
+		break;
+	case DIFF_HELL:
+		rndv = 5 * (itemlevel + 32) + GenerateRnd(10 * (itemlevel + 32));
+		break;
+	}
+	if (leveltype == DTYPE_HELL)
+		rndv += rndv / 8;
+
+	items[i]._ivalue = std::min(rndv, GOLD_MAX_LIMIT);
+	SetPlrHandGoldCurs(&items[i]);
+}
+
+int RndPL(int param1, int param2)
+{
+	return param1 + GenerateRnd(param2 - param1 + 1);
+}
+
+int PLVal(int pv, int p1, int p2, int minv, int maxv)
+{
+	if (p1 == p2)
+		return minv;
+	if (minv == maxv)
+		return minv;
+	return minv + (maxv - minv) * (100 * (pv - p1) / (p2 - p1)) / 100;
+}
+
+void SaveItemPower(int i, item_effect_type power, int param1, int param2, int minval, int maxval, int multval)
+{
+	int r = RndPL(param1, param2);
+	int r2;
+
+	switch (power) {
+	case IPL_TOHIT:
+		items[i]._iPLToHit += r;
+		break;
+	case IPL_TOHIT_CURSE:
+		items[i]._iPLToHit -= r;
+		break;
+	case IPL_DAMP:
+		items[i]._iPLDam += r;
+		break;
+	case IPL_DAMP_CURSE:
+		items[i]._iPLDam -= r;
+		break;
+	case IPL_DOPPELGANGER:
+		items[i]._iDamAcFlags |= ISPLHF_DOPPELGANGER;
+		[[fallthrough]];
+	case IPL_TOHIT_DAMP:
+		r = RndPL(param1, param2);
+		items[i]._iPLDam += r;
+		if (param1 == 20)
+			r2 = RndPL(1, 5);
+		if (param1 == 36)
+			r2 = RndPL(6, 10);
+		if (param1 == 51)
+			r2 = RndPL(11, 15);
+		if (param1 == 66)
+			r2 = RndPL(16, 20);
+		if (param1 == 81)
+			r2 = RndPL(21, 30);
+		if (param1 == 96)
+			r2 = RndPL(31, 40);
+		if (param1 == 111)
+			r2 = RndPL(41, 50);
+		if (param1 == 126)
+			r2 = RndPL(51, 75);
+		if (param1 == 151)
+			r2 = RndPL(76, 100);
+		items[i]._iPLToHit += r2;
+		break;
+	case IPL_TOHIT_DAMP_CURSE:
+		items[i]._iPLDam -= r;
+		if (param1 == 25)
+			r2 = RndPL(1, 5);
+		if (param1 == 50)
+			r2 = RndPL(6, 10);
+		items[i]._iPLToHit -= r2;
+		break;
+	case IPL_ACP:
+		items[i]._iPLAC += r;
+		break;
+	case IPL_ACP_CURSE:
+		items[i]._iPLAC -= r;
+		break;
+	case IPL_SETAC:
+		items[i]._iAC = r;
+		break;
+	case IPL_AC_CURSE:
+		items[i]._iAC -= r;
+		break;
+	case IPL_FIRERES:
+		items[i]._iPLFR += r;
+		break;
+	case IPL_LIGHTRES:
+		items[i]._iPLLR += r;
+		break;
+	case IPL_MAGICRES:
+		items[i]._iPLMR += r;
+		break;
+	case IPL_ALLRES:
+		items[i]._iPLFR = std::max(items[i]._iPLFR + r, 0);
+		items[i]._iPLLR = std::max(items[i]._iPLLR + r, 0);
+		items[i]._iPLMR = std::max(items[i]._iPLMR + r, 0);
+		break;
+	case IPL_SPLLVLADD:
+		items[i]._iSplLvlAdd = r;
+		break;
+	case IPL_CHARGES:
+		items[i]._iCharges *= param1;
+		items[i]._iMaxCharges = items[i]._iCharges;
+		break;
+	case IPL_SPELL:
+		items[i]._iSpell = static_cast<spell_id>(param1);
+		items[i]._iCharges = param2;
+		items[i]._iMaxCharges = param2;
+		break;
+	case IPL_FIREDAM:
+		items[i]._iFlags |= ISPL_FIREDAM;
+		items[i]._iFlags &= ~ISPL_LIGHTDAM;
+		items[i]._iFMinDam = param1;
+		items[i]._iFMaxDam = param2;
+		items[i]._iLMinDam = 0;
+		items[i]._iLMaxDam = 0;
+		break;
+	case IPL_LIGHTDAM:
+		items[i]._iFlags |= ISPL_LIGHTDAM;
+		items[i]._iFlags &= ~ISPL_FIREDAM;
+		items[i]._iLMinDam = param1;
+		items[i]._iLMaxDam = param2;
+		items[i]._iFMinDam = 0;
+		items[i]._iFMaxDam = 0;
+		break;
+	case IPL_STR:
+		items[i]._iPLStr += r;
+		break;
+	case IPL_STR_CURSE:
+		items[i]._iPLStr -= r;
+		break;
+	case IPL_MAG:
+		items[i]._iPLMag += r;
+		break;
+	case IPL_MAG_CURSE:
+		items[i]._iPLMag -= r;
+		break;
+	case IPL_DEX:
+		items[i]._iPLDex += r;
+		break;
+	case IPL_DEX_CURSE:
+		items[i]._iPLDex -= r;
+		break;
+	case IPL_VIT:
+		items[i]._iPLVit += r;
+		break;
+	case IPL_VIT_CURSE:
+		items[i]._iPLVit -= r;
+		break;
+	case IPL_ATTRIBS:
+		items[i]._iPLStr += r;
+		items[i]._iPLMag += r;
+		items[i]._iPLDex += r;
+		items[i]._iPLVit += r;
+		break;
+	case IPL_ATTRIBS_CURSE:
+		items[i]._iPLStr -= r;
+		items[i]._iPLMag -= r;
+		items[i]._iPLDex -= r;
+		items[i]._iPLVit -= r;
+		break;
+	case IPL_GETHIT_CURSE:
+		items[i]._iPLGetHit += r;
+		break;
+	case IPL_GETHIT:
+		items[i]._iPLGetHit -= r;
+		break;
+	case IPL_LIFE:
+		items[i]._iPLHP += r << 6;
+		break;
+	case IPL_LIFE_CURSE:
+		items[i]._iPLHP -= r << 6;
+		break;
+	case IPL_MANA:
+		items[i]._iPLMana += r << 6;
+		drawmanaflag = true;
+		break;
+	case IPL_MANA_CURSE:
+		items[i]._iPLMana -= r << 6;
+		drawmanaflag = true;
+		break;
+	case IPL_DUR:
+		r2 = r * items[i]._iMaxDur / 100;
+		items[i]._iMaxDur += r2;
+		items[i]._iDurability += r2;
+		break;
+	case IPL_CRYSTALLINE:
+		items[i]._iPLDam += 140 + r * 2;
+		[[fallthrough]];
+	case IPL_DUR_CURSE:
+		items[i]._iMaxDur -= r * items[i]._iMaxDur / 100;
+		items[i]._iMaxDur = std::max<uint8_t>(items[i]._iMaxDur, 1);
+
+		items[i]._iDurability = items[i]._iMaxDur;
+		break;
+	case IPL_INDESTRUCTIBLE:
+		items[i]._iDurability = DUR_INDESTRUCTIBLE;
+		items[i]._iMaxDur = DUR_INDESTRUCTIBLE;
+		break;
+	case IPL_LIGHT:
+		items[i]._iPLLight += param1;
+		break;
+	case IPL_LIGHT_CURSE:
+		items[i]._iPLLight -= param1;
+		break;
+	case IPL_MULT_ARROWS:
+		items[i]._iFlags |= ISPL_MULT_ARROWS;
+		break;
+	case IPL_FIRE_ARROWS:
+		items[i]._iFlags |= ISPL_FIRE_ARROWS;
+		items[i]._iFlags &= ~ISPL_LIGHT_ARROWS;
+		items[i]._iFMinDam = param1;
+		items[i]._iFMaxDam = param2;
+		items[i]._iLMinDam = 0;
+		items[i]._iLMaxDam = 0;
+		break;
+	case IPL_LIGHT_ARROWS:
+		items[i]._iFlags |= ISPL_LIGHT_ARROWS;
+		items[i]._iFlags &= ~ISPL_FIRE_ARROWS;
+		items[i]._iLMinDam = param1;
+		items[i]._iLMaxDam = param2;
+		items[i]._iFMinDam = 0;
+		items[i]._iFMaxDam = 0;
+		break;
+	case IPL_FIREBALL:
+		items[i]._iFlags |= (ISPL_LIGHT_ARROWS | ISPL_FIRE_ARROWS);
+		items[i]._iFMinDam = param1;
+		items[i]._iFMaxDam = param2;
+		items[i]._iLMinDam = 0;
+		items[i]._iLMaxDam = 0;
+		break;
+	case IPL_THORNS:
+		items[i]._iFlags |= ISPL_THORNS;
+		break;
+	case IPL_NOMANA:
+		items[i]._iFlags |= ISPL_NOMANA;
+		drawmanaflag = true;
+		break;
+	case IPL_NOHEALPLR:
+		items[i]._iFlags |= ISPL_NOHEALPLR;
+		break;
+	case IPL_ABSHALFTRAP:
+		items[i]._iFlags |= ISPL_ABSHALFTRAP;
+		break;
+	case IPL_KNOCKBACK:
+		items[i]._iFlags |= ISPL_KNOCKBACK;
+		break;
+	case IPL_3XDAMVDEM:
+		items[i]._iFlags |= ISPL_3XDAMVDEM;
+		break;
+	case IPL_ALLRESZERO:
+		items[i]._iFlags |= ISPL_ALLRESZERO;
+		break;
+	case IPL_NOHEALMON:
+		items[i]._iFlags |= ISPL_NOHEALMON;
+		break;
+	case IPL_STEALMANA:
+		if (param1 == 3)
+			items[i]._iFlags |= ISPL_STEALMANA_3;
+		if (param1 == 5)
+			items[i]._iFlags |= ISPL_STEALMANA_5;
+		drawmanaflag = true;
+		break;
+	case IPL_STEALLIFE:
+		if (param1 == 3)
+			items[i]._iFlags |= ISPL_STEALLIFE_3;
+		if (param1 == 5)
+			items[i]._iFlags |= ISPL_STEALLIFE_5;
+		drawhpflag = true;
+		break;
+	case IPL_TARGAC:
+		if (gbIsHellfire)
+			items[i]._iPLEnAc = param1;
+		else
+			items[i]._iPLEnAc += r;
+		break;
+	case IPL_FASTATTACK:
+		if (param1 == 1)
+			items[i]._iFlags |= ISPL_QUICKATTACK;
+		if (param1 == 2)
+			items[i]._iFlags |= ISPL_FASTATTACK;
+		if (param1 == 3)
+			items[i]._iFlags |= ISPL_FASTERATTACK;
+		if (param1 == 4)
+			items[i]._iFlags |= ISPL_FASTESTATTACK;
+		break;
+	case IPL_FASTRECOVER:
+		if (param1 == 1)
+			items[i]._iFlags |= ISPL_FASTRECOVER;
+		if (param1 == 2)
+			items[i]._iFlags |= ISPL_FASTERRECOVER;
+		if (param1 == 3)
+			items[i]._iFlags |= ISPL_FASTESTRECOVER;
+		break;
+	case IPL_FASTBLOCK:
+		items[i]._iFlags |= ISPL_FASTBLOCK;
+		break;
+	case IPL_DAMMOD:
+		items[i]._iPLDamMod += r;
+		break;
+	case IPL_RNDARROWVEL:
+		items[i]._iFlags |= ISPL_RNDARROWVEL;
+		break;
+	case IPL_SETDAM:
+		items[i]._iMinDam = param1;
+		items[i]._iMaxDam = param2;
+		break;
+	case IPL_SETDUR:
+		items[i]._iDurability = param1;
+		items[i]._iMaxDur = param1;
+		break;
+	case IPL_FASTSWING:
+		items[i]._iFlags |= ISPL_FASTERATTACK;
+		break;
+	case IPL_ONEHAND:
+		items[i]._iLoc = ILOC_ONEHAND;
+		break;
+	case IPL_DRAINLIFE:
+		items[i]._iFlags |= ISPL_DRAINLIFE;
+		break;
+	case IPL_RNDSTEALLIFE:
+		items[i]._iFlags |= ISPL_RNDSTEALLIFE;
+		break;
+	case IPL_INFRAVISION:
+		items[i]._iFlags |= ISPL_INFRAVISION;
+		break;
+	case IPL_NOMINSTR:
+		items[i]._iMinStr = 0;
+		break;
+	case IPL_INVCURS:
+		items[i]._iCurs = param1;
+		break;
+	case IPL_ADDACLIFE:
+		items[i]._iFlags |= (ISPL_LIGHT_ARROWS | ISPL_FIRE_ARROWS);
+		items[i]._iFMinDam = param1;
+		items[i]._iFMaxDam = param2;
+		items[i]._iLMinDam = 1;
+		items[i]._iLMaxDam = 0;
+		break;
+	case IPL_ADDMANAAC:
+		items[i]._iFlags |= (ISPL_LIGHTDAM | ISPL_FIREDAM);
+		items[i]._iFMinDam = param1;
+		items[i]._iFMaxDam = param2;
+		items[i]._iLMinDam = 2;
+		items[i]._iLMaxDam = 0;
+		break;
+	case IPL_FIRERESCLVL:
+		items[i]._iPLFR = 30 - plr[myplr]._pLevel;
+		items[i]._iPLFR = std::max<int16_t>(items[i]._iPLFR, 0);
+
+		break;
+	case IPL_FIRERES_CURSE:
+		items[i]._iPLFR -= r;
+		break;
+	case IPL_LIGHTRES_CURSE:
+		items[i]._iPLLR -= r;
+		break;
+	case IPL_MAGICRES_CURSE:
+		items[i]._iPLMR -= r;
+		break;
+	case IPL_ALLRES_CURSE:
+		items[i]._iPLFR -= r;
+		items[i]._iPLLR -= r;
+		items[i]._iPLMR -= r;
+		break;
+	case IPL_DEVASTATION:
+		items[i]._iDamAcFlags |= ISPLHF_DEVASTATION;
+		break;
+	case IPL_DECAY:
+		items[i]._iDamAcFlags |= ISPLHF_DECAY;
+		items[i]._iPLDam += r;
+		break;
+	case IPL_PERIL:
+		items[i]._iDamAcFlags |= ISPLHF_PERIL;
+		break;
+	case IPL_JESTERS:
+		items[i]._iDamAcFlags |= ISPLHF_JESTERS;
+		break;
+	case IPL_ACDEMON:
+		items[i]._iDamAcFlags |= ISPLHF_ACDEMON;
+		break;
+	case IPL_ACUNDEAD:
+		items[i]._iDamAcFlags |= ISPLHF_ACUNDEAD;
+		break;
+	case IPL_MANATOLIFE:
+		r2 = ((plr[myplr]._pMaxManaBase >> 6) * 50 / 100);
+		items[i]._iPLMana -= (r2 << 6);
+		items[i]._iPLHP += (r2 << 6);
+		break;
+	case IPL_LIFETOMANA:
+		r2 = ((plr[myplr]._pMaxHPBase >> 6) * 40 / 100);
+		items[i]._iPLHP -= (r2 << 6);
+		items[i]._iPLMana += (r2 << 6);
+		break;
+	default:
+		break;
+	}
+	if (items[i]._iVAdd1 != 0 || items[i]._iVMult1 != 0) {
+		items[i]._iVAdd2 = PLVal(r, param1, param2, minval, maxval);
+		items[i]._iVMult2 = multval;
+	} else {
+		items[i]._iVAdd1 = PLVal(r, param1, param2, minval, maxval);
+		items[i]._iVMult1 = multval;
+	}
+}
+
+static void SaveItemSuffix(int i, int sufidx)
+{
+	int param1 = PL_Suffix[sufidx].PLParam1;
+	int param2 = PL_Suffix[sufidx].PLParam2;
+
+	if (!gbIsHellfire) {
+		if (sufidx >= 84 && sufidx <= 86) {
+			param1 = 2 << param1;
+			param2 = 6 << param2;
+		}
+	}
+
+	SaveItemPower(
+	    i,
+	    PL_Suffix[sufidx].PLPower,
+	    param1,
+	    param2,
+	    PL_Suffix[sufidx].PLMinVal,
+	    PL_Suffix[sufidx].PLMaxVal,
+	    PL_Suffix[sufidx].PLMultVal);
+}
+
+void GetItemPower(int i, int minlvl, int maxlvl, affix_item_type flgs, bool onlygood)
+{
+	int l[256];
+	char istr[128];
+	goodorevil goe;
+
+	int pre = GenerateRnd(4);
+	int post = GenerateRnd(3);
+	if (pre != 0 && post == 0) {
+		if (GenerateRnd(2) != 0)
+			post = 1;
+		else
+			pre = 0;
+	}
+	int preidx = -1;
+	int sufidx = -1;
+	goe = GOE_ANY;
+	if (!onlygood && GenerateRnd(3) != 0)
+		onlygood = true;
+	if (pre == 0) {
+		int nt = 0;
+		for (int j = 0; PL_Prefix[j].PLPower != IPL_INVALID; j++) {
+			if (!IsPrefixValidForItemType(j, flgs))
+				continue;
+			if (PL_Prefix[j].PLMinLvl < minlvl || PL_Prefix[j].PLMinLvl > maxlvl)
+				continue;
+			if (onlygood && !PL_Prefix[j].PLOk)
+				continue;
+			if (flgs == PLT_STAFF && PL_Prefix[j].PLPower == IPL_CHARGES)
+				continue;
+			l[nt] = j;
+			nt++;
+			if (PL_Prefix[j].PLDouble) {
+				l[nt] = j;
+				nt++;
+			}
+		}
+		if (nt != 0) {
+			preidx = l[GenerateRnd(nt)];
+			sprintf(istr, "%s %s", _(PL_Prefix[preidx].PLName), items[i]._iIName);
+			strcpy(items[i]._iIName, istr);
+			items[i]._iMagical = ITEM_QUALITY_MAGIC;
+			SaveItemPower(
+			    i,
+			    PL_Prefix[preidx].PLPower,
+			    PL_Prefix[preidx].PLParam1,
+			    PL_Prefix[preidx].PLParam2,
+			    PL_Prefix[preidx].PLMinVal,
+			    PL_Prefix[preidx].PLMaxVal,
+			    PL_Prefix[preidx].PLMultVal);
+			items[i]._iPrePower = PL_Prefix[preidx].PLPower;
+			goe = PL_Prefix[preidx].PLGOE;
+		}
+	}
+	if (post != 0) {
+		int nl = 0;
+		for (int j = 0; PL_Suffix[j].PLPower != IPL_INVALID; j++) {
+			if (IsSuffixValidForItemType(j, flgs)
+			    && PL_Suffix[j].PLMinLvl >= minlvl && PL_Suffix[j].PLMinLvl <= maxlvl
+			    && !((goe == GOE_GOOD && PL_Suffix[j].PLGOE == GOE_EVIL) || (goe == GOE_EVIL && PL_Suffix[j].PLGOE == GOE_GOOD))
+			    && (!onlygood || PL_Suffix[j].PLOk)) {
+				l[nl] = j;
+				nl++;
+			}
+		}
+		if (nl != 0) {
+			sufidx = l[GenerateRnd(nl)];
+			strcpy(istr, fmt::format(_("{:s} of {:s}"), items[i]._iIName, _(PL_Suffix[sufidx].PLName)).c_str());
+			strcpy(items[i]._iIName, istr);
+			items[i]._iMagical = ITEM_QUALITY_MAGIC;
+			SaveItemSuffix(i, sufidx);
+			items[i]._iSufPower = PL_Suffix[sufidx].PLPower;
+		}
+	}
+	if (!control_WriteStringToBuffer(items[i]._iIName)) {
+		int aii = items[i].IDidx;
+		if (AllItemsList[aii].iSName != nullptr)
+			strcpy(items[i]._iIName, _(AllItemsList[aii].iSName));
+		else
+			items[i]._iName[0] = 0;
+
+		if (preidx != -1) {
+			sprintf(istr, "%s %s", _(PL_Prefix[preidx].PLName), items[i]._iIName);
+			strcpy(items[i]._iIName, istr);
+		}
+		if (sufidx != -1) {
+			strcpy(istr, fmt::format(_("{:s} of {:s}"), items[i]._iIName, _(PL_Suffix[sufidx].PLName)).c_str());
+			strcpy(items[i]._iIName, istr);
+		}
+	}
+	if (preidx != -1 || sufidx != -1)
+		CalcItemValue(i);
+}
+
+void GetItemBonus(int i, int minlvl, int maxlvl, bool onlygood, bool allowspells)
+{
+	if (minlvl > 25)
+		minlvl = 25;
+
+	switch (items[i]._itype) {
+	case ITYPE_SWORD:
+	case ITYPE_AXE:
+	case ITYPE_MACE:
+		GetItemPower(i, minlvl, maxlvl, PLT_WEAP, onlygood);
+		break;
+	case ITYPE_BOW:
+		GetItemPower(i, minlvl, maxlvl, PLT_BOW, onlygood);
+		break;
+	case ITYPE_SHIELD:
+		GetItemPower(i, minlvl, maxlvl, PLT_SHLD, onlygood);
+		break;
+	case ITYPE_LARMOR:
+	case ITYPE_HELM:
+	case ITYPE_MARMOR:
+	case ITYPE_HARMOR:
+		GetItemPower(i, minlvl, maxlvl, PLT_ARMO, onlygood);
+		break;
+	case ITYPE_STAFF:
+		if (allowspells)
+			GetStaffSpell(i, maxlvl, onlygood);
+		else
+			GetItemPower(i, minlvl, maxlvl, PLT_STAFF, onlygood);
+		break;
+	case ITYPE_RING:
+	case ITYPE_AMULET:
+		GetItemPower(i, minlvl, maxlvl, PLT_MISC, onlygood);
+		break;
+	case ITYPE_NONE:
+	case ITYPE_MISC:
+	case ITYPE_GOLD:
+		break;
+	}
+}
+
+void SetupItem(int i)
+{
+	items[i].SetNewAnimation(plr[myplr].pLvlLoad == 0);
+	items[i]._iIdentified = false;
+}
+
+int RndItem(int m)
+{
+	if ((monster[m].MData->mTreasure & 0x8000) != 0)
+		return -((monster[m].MData->mTreasure & 0xFFF) + 1);
+
+	if ((monster[m].MData->mTreasure & 0x4000) != 0)
+		return 0;
+
+	if (GenerateRnd(100) > 40)
+		return 0;
+
+	if (GenerateRnd(100) > 25)
+		return IDI_GOLD + 1;
+
+	int ril[512];
+
+	int ri = 0;
+	for (int i = 0; AllItemsList[i].iLoc != ILOC_INVALID; i++) {
+		if (!IsItemAvailable(i))
+			continue;
+
+		if (AllItemsList[i].iRnd == IDROP_DOUBLE && monster[m].mLevel >= AllItemsList[i].iMinMLvl
+		    && ri < 512) {
+			ril[ri] = i;
+			ri++;
+		}
+		if (AllItemsList[i].iRnd != IDROP_NEVER && monster[m].mLevel >= AllItemsList[i].iMinMLvl
+		    && ri < 512) {
+			ril[ri] = i;
+			ri++;
+		}
+		if (AllItemsList[i].iSpell == SPL_RESURRECT && !gbIsMultiplayer)
+			ri--;
+		if (AllItemsList[i].iSpell == SPL_HEALOTHER && !gbIsMultiplayer)
+			ri--;
+	}
+
+	int r = GenerateRnd(ri);
+	return ril[r] + 1;
+}
+
+int RndUItem(int m)
+{
+	if (m != -1 && (monster[m].MData->mTreasure & 0x8000) != 0 && !gbIsMultiplayer)
+		return -((monster[m].MData->mTreasure & 0xFFF) + 1);
+
+	int ril[512];
+
+	int curlv = items_get_currlevel();
+	int ri = 0;
+	for (int i = 0; AllItemsList[i].iLoc != ILOC_INVALID; i++) {
+		if (!IsItemAvailable(i))
+			continue;
+
+		bool okflag = true;
+		if (AllItemsList[i].iRnd == IDROP_NEVER)
+			okflag = false;
+		if (m != -1) {
+			if (monster[m].mLevel < AllItemsList[i].iMinMLvl)
+				okflag = false;
+		} else {
+			if (2 * curlv < AllItemsList[i].iMinMLvl)
+				okflag = false;
+		}
+		if (AllItemsList[i].itype == ITYPE_MISC)
+			okflag = false;
+		if (AllItemsList[i].itype == ITYPE_GOLD)
+			okflag = false;
+		if (AllItemsList[i].iMiscId == IMISC_BOOK)
+			okflag = true;
+		if (AllItemsList[i].iSpell == SPL_RESURRECT && !gbIsMultiplayer)
+			okflag = false;
+		if (AllItemsList[i].iSpell == SPL_HEALOTHER && !gbIsMultiplayer)
+			okflag = false;
+		if (okflag && ri < 512) {
+			ril[ri] = i;
+			ri++;
+		}
+	}
+
+	return ril[GenerateRnd(ri)];
+}
+
+int RndAllItems()
+{
+	if (GenerateRnd(100) > 25)
+		return 0;
+
+	int ril[512];
+
+	int curlv = items_get_currlevel();
+	int ri = 0;
+	for (int i = 0; AllItemsList[i].iLoc != ILOC_INVALID; i++) {
+		if (!IsItemAvailable(i))
+			continue;
+
+		if (AllItemsList[i].iRnd != IDROP_NEVER && 2 * curlv >= AllItemsList[i].iMinMLvl && ri < 512) {
+			ril[ri] = i;
+			ri++;
+		}
+		if (AllItemsList[i].iSpell == SPL_RESURRECT && !gbIsMultiplayer)
+			ri--;
+		if (AllItemsList[i].iSpell == SPL_HEALOTHER && !gbIsMultiplayer)
+			ri--;
+	}
+
+	return ril[GenerateRnd(ri)];
+}
+
+int RndTypeItems(int itype, int imid, int lvl)
+{
+	int ril[512];
+
+	int ri = 0;
+	for (int i = 0; AllItemsList[i].iLoc != ILOC_INVALID; i++) {
+		if (!IsItemAvailable(i))
+			continue;
+
+		bool okflag = true;
+		if (AllItemsList[i].iRnd == IDROP_NEVER)
+			okflag = false;
+		if (lvl * 2 < AllItemsList[i].iMinMLvl)
+			okflag = false;
+		if (AllItemsList[i].itype != itype)
+			okflag = false;
+		if (imid != -1 && AllItemsList[i].iMiscId != imid)
+			okflag = false;
+		if (okflag && ri < 512) {
+			ril[ri] = i;
+			ri++;
+		}
+	}
+
+	return ril[GenerateRnd(ri)];
+}
+
+_unique_items CheckUnique(int i, int lvl, int uper, bool recreate)
+{
+	std::bitset<128> uok = {};
+
+	if (GenerateRnd(100) > uper)
+		return UITEM_INVALID;
+
+	int numu = 0;
+	for (int j = 0; UniqueItemList[j].UIItemId != UITYPE_INVALID; j++) {
+		if (!IsUniqueAvailable(j))
+			break;
+		if (UniqueItemList[j].UIItemId == AllItemsList[items[i].IDidx].iItemId
+		    && lvl >= UniqueItemList[j].UIMinLvl
+		    && (recreate || !UniqueItemFlags[j] || gbIsMultiplayer)) {
+			uok[j] = true;
+			numu++;
+		}
+	}
+
+	if (numu == 0)
+		return UITEM_INVALID;
+
+	GenerateRnd(10); /// BUGFIX: unused, last unique in array always gets chosen
+	uint8_t idata = 0;
+	while (numu > 0) {
+		if (uok[idata])
+			numu--;
+		if (numu > 0)
+			idata = (idata + 1) % 128;
+	}
+
+	return (_unique_items)idata;
+}
+
+void GetUniqueItem(int i, _unique_items uid)
+{
+	UniqueItemFlags[uid] = true;
+	SaveItemPower(i, UniqueItemList[uid].UIPower1, UniqueItemList[uid].UIParam1, UniqueItemList[uid].UIParam2, 0, 0, 1);
+
+	if (UniqueItemList[uid].UINumPL > 1)
+		SaveItemPower(i, UniqueItemList[uid].UIPower2, UniqueItemList[uid].UIParam3, UniqueItemList[uid].UIParam4, 0, 0, 1);
+	if (UniqueItemList[uid].UINumPL > 2)
+		SaveItemPower(i, UniqueItemList[uid].UIPower3, UniqueItemList[uid].UIParam5, UniqueItemList[uid].UIParam6, 0, 0, 1);
+	if (UniqueItemList[uid].UINumPL > 3)
+		SaveItemPower(i, UniqueItemList[uid].UIPower4, UniqueItemList[uid].UIParam7, UniqueItemList[uid].UIParam8, 0, 0, 1);
+	if (UniqueItemList[uid].UINumPL > 4)
+		SaveItemPower(i, UniqueItemList[uid].UIPower5, UniqueItemList[uid].UIParam9, UniqueItemList[uid].UIParam10, 0, 0, 1);
+	if (UniqueItemList[uid].UINumPL > 5)
+		SaveItemPower(i, UniqueItemList[uid].UIPower6, UniqueItemList[uid].UIParam11, UniqueItemList[uid].UIParam12, 0, 0, 1);
+
+	strcpy(items[i]._iIName, _(UniqueItemList[uid].UIName));
+	items[i]._iIvalue = UniqueItemList[uid].UIValue;
+
+	if (items[i]._iMiscId == IMISC_UNIQUE)
+		items[i]._iSeed = uid;
+
+	items[i]._iUid = uid;
+	items[i]._iMagical = ITEM_QUALITY_UNIQUE;
+	items[i]._iCreateInfo |= CF_UNIQUE;
+}
+
+void SpawnUnique(_unique_items uid, Point position)
+{
+	if (numitems >= MAXITEMS)
+		return;
+
+	int ii = AllocateItem();
+	GetSuperItemSpace(position, ii);
+	int curlv = items_get_currlevel();
+
+	int idx = 0;
+	while (AllItemsList[idx].iItemId != UniqueItemList[uid].UIItemId)
+		idx++;
+
+	GetItemAttrs(ii, idx, curlv);
+	GetUniqueItem(ii, uid);
+	SetupItem(ii);
+}
+
+void ItemRndDur(int ii)
+{
+	if (items[ii]._iDurability > 0 && items[ii]._iDurability != DUR_INDESTRUCTIBLE)
+		items[ii]._iDurability = GenerateRnd(items[ii]._iMaxDur / 2) + (items[ii]._iMaxDur / 4) + 1;
+}
+
+void SetupAllItems(int ii, int idx, int iseed, int lvl, int uper, bool onlygood, bool recreate, bool pregen)
+{
+	int iblvl;
+
+	items[ii]._iSeed = iseed;
+	SetRndSeed(iseed);
+	GetItemAttrs(ii, idx, lvl / 2);
+	items[ii]._iCreateInfo = lvl;
+
+	if (pregen)
+		items[ii]._iCreateInfo |= CF_PREGEN;
+	if (onlygood)
+		items[ii]._iCreateInfo |= CF_ONLYGOOD;
+
+	if (uper == 15)
+		items[ii]._iCreateInfo |= CF_UPER15;
+	else if (uper == 1)
+		items[ii]._iCreateInfo |= CF_UPER1;
+
+	if (items[ii]._iMiscId != IMISC_UNIQUE) {
+		iblvl = -1;
+		if (GenerateRnd(100) <= 10 || GenerateRnd(100) <= lvl) {
+			iblvl = lvl;
+		}
+		if (iblvl == -1 && items[ii]._iMiscId == IMISC_STAFF) {
+			iblvl = lvl;
+		}
+		if (iblvl == -1 && items[ii]._iMiscId == IMISC_RING) {
+			iblvl = lvl;
+		}
+		if (iblvl == -1 && items[ii]._iMiscId == IMISC_AMULET) {
+			iblvl = lvl;
+		}
+		if (onlygood)
+			iblvl = lvl;
+		if (uper == 15)
+			iblvl = lvl + 4;
+		if (iblvl != -1) {
+			_unique_items uid = CheckUnique(ii, iblvl, uper, recreate);
+			if (uid == UITEM_INVALID) {
+				GetItemBonus(ii, iblvl / 2, iblvl, onlygood, true);
+			} else {
+				GetUniqueItem(ii, uid);
+			}
+		}
+		if (items[ii]._iMagical != ITEM_QUALITY_UNIQUE)
+			ItemRndDur(ii);
+	} else {
+		if (items[ii]._iLoc != ILOC_UNEQUIPABLE) {
+			GetUniqueItem(ii, (_unique_items)iseed); // uid is stored in iseed for uniques
+		}
+	}
+	SetupItem(ii);
+}
+
+void SpawnItem(int m, Point position, bool sendmsg)
+{
+	int idx;
+	bool onlygood = true;
+
+	if (monster[m]._uniqtype != 0 || ((monster[m].MData->mTreasure & 0x8000) != 0 && gbIsMultiplayer)) {
+		idx = RndUItem(m);
+		if (idx < 0) {
+			SpawnUnique((_unique_items) - (idx + 1), position);
+			return;
+		}
+		onlygood = true;
+	} else if (quests[Q_MUSHROOM]._qactive != QUEST_ACTIVE || quests[Q_MUSHROOM]._qvar1 != QS_MUSHGIVEN) {
+		idx = RndItem(m);
+		if (idx == 0)
+			return;
+		if (idx > 0) {
+			idx--;
+			onlygood = false;
+		} else {
+			SpawnUnique((_unique_items) - (idx + 1), position);
+			return;
+		}
+	} else {
+		idx = IDI_BRAIN;
+		quests[Q_MUSHROOM]._qvar1 = QS_BRAINSPAWNED;
+	}
+
+	if (numitems >= MAXITEMS)
+		return;
+
+	int ii = AllocateItem();
+	GetSuperItemSpace(position, ii);
+	int uper = monster[m]._uniqtype != 0 ? 15 : 1;
+
+	int mLevel = monster[m].MData->mLevel;
+	if (!gbIsHellfire && monster[m].MType->mtype == MT_DIABLO)
+		mLevel -= 15;
+
+	SetupAllItems(ii, idx, AdvanceRndSeed(), mLevel, uper, onlygood, false, false);
+
+	if (sendmsg)
+		NetSendCmdDItem(false, ii);
+}
+
+static void SetupBaseItem(Point position, int idx, bool onlygood, bool sendmsg, bool delta)
+{
+	if (numitems >= MAXITEMS)
+		return;
+
+	int ii = AllocateItem();
+	GetSuperItemSpace(position, ii);
+	int curlv = items_get_currlevel();
+
+	SetupAllItems(ii, idx, AdvanceRndSeed(), 2 * curlv, 1, onlygood, false, delta);
+
+	if (sendmsg)
+		NetSendCmdDItem(false, ii);
+	if (delta)
+		DeltaAddItem(ii);
+}
+
+void CreateRndItem(Point position, bool onlygood, bool sendmsg, bool delta)
+{
+	int idx = onlygood ? RndUItem(-1) : RndAllItems();
+
+	SetupBaseItem(position, idx, onlygood, sendmsg, delta);
+}
+
+void SetupAllUseful(int ii, int iseed, int lvl)
+{
+	int idx;
+
+	items[ii]._iSeed = iseed;
+	SetRndSeed(iseed);
+
+	if (gbIsHellfire) {
+		idx = GenerateRnd(7);
+		switch (idx) {
+		case 0:
+			idx = IDI_PORTAL;
+			if ((lvl <= 1))
+				idx = IDI_HEAL;
+			break;
+		case 1:
+		case 2:
+			idx = IDI_HEAL;
+			break;
+		case 3:
+			idx = IDI_PORTAL;
+			if ((lvl <= 1))
+				idx = IDI_MANA;
+			break;
+		case 4:
+		case 5:
+			idx = IDI_MANA;
+			break;
+		default:
+			idx = IDI_OIL;
+			break;
+		}
+	} else {
+		if (GenerateRnd(2) != 0)
+			idx = IDI_HEAL;
+		else
+			idx = IDI_MANA;
+
+		if (lvl > 1 && GenerateRnd(3) == 0)
+			idx = IDI_PORTAL;
+	}
+
+	GetItemAttrs(ii, idx, lvl);
+	items[ii]._iCreateInfo = lvl | CF_USEFUL;
+	SetupItem(ii);
+}
+
+void CreateRndUseful(Point position, bool sendmsg)
+{
+	if (numitems >= MAXITEMS)
+		return;
+
+	int ii = AllocateItem();
+	GetSuperItemSpace(position, ii);
+	int curlv = items_get_currlevel();
+
+	SetupAllUseful(ii, AdvanceRndSeed(), curlv);
+	if (sendmsg)
+		NetSendCmdDItem(false, ii);
+}
+
+void CreateTypeItem(Point position, bool onlygood, int itype, int imisc, bool sendmsg, bool delta)
+{
+	int idx;
+
+	int curlv = items_get_currlevel();
+	if (itype != ITYPE_GOLD)
+		idx = RndTypeItems(itype, imisc, curlv);
+	else
+		idx = IDI_GOLD;
+
+	SetupBaseItem(position, idx, onlygood, sendmsg, delta);
+}
+
+void RecreateItem(int ii, int idx, uint16_t icreateinfo, int iseed, int ivalue, bool isHellfire)
+{
+	bool tmpIsHellfire = gbIsHellfire;
+	gbIsHellfire = isHellfire;
+
+	if (idx == IDI_GOLD) {
+		SetPlrHandItem(&items[ii], IDI_GOLD);
+		items[ii]._iSeed = iseed;
+		items[ii]._iCreateInfo = icreateinfo;
+		items[ii]._ivalue = ivalue;
+		SetPlrHandGoldCurs(&items[ii]);
+		gbIsHellfire = tmpIsHellfire;
+		return;
+	}
+
+	if (icreateinfo == 0) {
+		SetPlrHandItem(&items[ii], idx);
+		SetPlrHandSeed(&items[ii], iseed);
+		gbIsHellfire = tmpIsHellfire;
+		return;
+	}
+
+	if ((icreateinfo & CF_UNIQUE) == 0) {
+		if ((icreateinfo & CF_TOWN) != 0) {
+			RecreateTownItem(ii, idx, icreateinfo, iseed);
+			gbIsHellfire = tmpIsHellfire;
+			return;
+		}
+
+		if ((icreateinfo & CF_USEFUL) == CF_USEFUL) {
+			SetupAllUseful(ii, iseed, icreateinfo & CF_LEVEL);
+			gbIsHellfire = tmpIsHellfire;
+			return;
+		}
+	}
+
+	int level = icreateinfo & CF_LEVEL;
+
+	int uper = 0;
+	if ((icreateinfo & CF_UPER1) != 0)
+		uper = 1;
+	if ((icreateinfo & CF_UPER15) != 0)
+		uper = 15;
+
+	bool onlygood = (icreateinfo & CF_ONLYGOOD) != 0;
+	bool recreate = (icreateinfo & CF_UNIQUE) != 0;
+	bool pregen = (icreateinfo & CF_PREGEN) != 0;
+
+	SetupAllItems(ii, idx, iseed, level, uper, onlygood, recreate, pregen);
+	gbIsHellfire = tmpIsHellfire;
+}
+
+void RecreateEar(int ii, uint16_t ic, int iseed, int Id, int dur, int mdur, int ch, int mch, int ivalue, int ibuff)
+{
+	SetPlrHandItem(&items[ii], IDI_EAR);
+	tempstr[0] = (ic >> 8) & 0x7F;
+	tempstr[1] = ic & 0x7F;
+	tempstr[2] = (iseed >> 24) & 0x7F;
+	tempstr[3] = (iseed >> 16) & 0x7F;
+	tempstr[4] = (iseed >> 8) & 0x7F;
+	tempstr[5] = iseed & 0x7F;
+	tempstr[6] = Id & 0x7F;
+	tempstr[7] = dur & 0x7F;
+	tempstr[8] = mdur & 0x7F;
+	tempstr[9] = ch & 0x7F;
+	tempstr[10] = mch & 0x7F;
+	tempstr[11] = (ivalue >> 8) & 0x7F;
+	tempstr[12] = (ibuff >> 24) & 0x7F;
+	tempstr[13] = (ibuff >> 16) & 0x7F;
+	tempstr[14] = (ibuff >> 8) & 0x7F;
+	tempstr[15] = ibuff & 0x7F;
+	tempstr[16] = '\0';
+	strcpy(items[ii]._iName, fmt::format(_(/* TRANSLATORS: {:s} will be a Character Name */ "Ear of {:s}"), tempstr).c_str());
+	items[ii]._iCurs = ((ivalue >> 6) & 3) + ICURS_EAR_SORCERER;
+	items[ii]._ivalue = ivalue & 0x3F;
+	items[ii]._iCreateInfo = ic;
+	items[ii]._iSeed = iseed;
+}
+
+void CornerstoneSave()
+{
+	if (!CornerStone.activated)
+		return;
+	if (!CornerStone.item.isEmpty()) {
+		PkItemStruct id;
+		PackItem(&id, &CornerStone.item);
+		BYTE *buffer = (BYTE *)&id;
+		for (size_t i = 0; i < sizeof(PkItemStruct); i++) {
+			sprintf(&sgOptions.Hellfire.szItem[i * 2], "%02X", buffer[i]);
+		}
+	} else {
+		sgOptions.Hellfire.szItem[0] = '\0';
+	}
+}
+
+int char2int(char input)
+{
+	if (input >= '0' && input <= '9')
+		return input - '0';
+	if (input >= 'A' && input <= 'F')
+		return input - 'A' + 10;
+	return 0;
+}
+
+void hex2bin(const char *src, int bytes, char *target)
+{
+	for (int i = 0; i < bytes; i++, src += 2) {
+		target[i] = (char2int(*src) << 4) | char2int(src[1]);
+	}
+}
+
+void CornerstoneLoad(Point position)
+{
+	PkItemStruct PkSItem;
+
+	if (CornerStone.activated || position.x == 0 || position.y == 0) {
+		return;
+	}
+
+	CornerStone.item._itype = ITYPE_NONE;
+	CornerStone.activated = true;
+	if (dItem[position.x][position.y] != 0) {
+		int ii = dItem[position.x][position.y] - 1;
+		for (int i = 0; i < numitems; i++) {
+			if (itemactive[i] == ii) {
+				DeleteItem(ii, i);
+				break;
+			}
+		}
+		dItem[position.x][position.y] = 0;
+	}
+
+	if (strlen(sgOptions.Hellfire.szItem) < sizeof(PkItemStruct) * 2)
+		return;
+
+	hex2bin(sgOptions.Hellfire.szItem, sizeof(PkItemStruct), (char *)&PkSItem);
+
+	int ii = AllocateItem();
+
+	dItem[position.x][position.y] = ii + 1;
+
+	UnPackItem(&PkSItem, &items[ii], (PkSItem.dwBuff & CF_HELLFIRE) != 0);
+	items[ii].position = position;
+	RespawnItem(&items[ii], false);
+	CornerStone.item = items[ii];
+}
+
+void SpawnQuestItem(int itemid, Point position, int randarea, int selflag)
+{
+	if (randarea > 0) {
+		int tries = 0;
+		while (true) {
+			tries++;
+			if (tries > 1000 && randarea > 1)
+				randarea--;
+
+			position.x = GenerateRnd(MAXDUNX);
+			position.y = GenerateRnd(MAXDUNY);
+
+			bool failed = false;
+			for (int i = 0; i < randarea && !failed; i++) {
+				for (int j = 0; j < randarea && !failed; j++) {
+					failed = !ItemSpaceOk(position + Displacement { i, j });
+				}
+			}
+			if (!failed)
+				break;
+		}
+	}
+
+	if (numitems >= MAXITEMS)
+		return;
+
+	int ii = AllocateItem();
+
+	items[ii].position = position;
+
+	dItem[position.x][position.y] = ii + 1;
+
+	int curlv = items_get_currlevel();
+	GetItemAttrs(ii, itemid, curlv);
+
+	SetupItem(ii);
+	items[ii]._iSeed = AdvanceRndSeed();
+	items[ii]._iPostDraw = true;
+	if (selflag != 0) {
+		items[ii]._iSelFlag = selflag;
+		items[ii].AnimInfo.CurrentFrame = items[ii].AnimInfo.NumberOfFrames;
+		items[ii]._iAnimFlag = false;
+	}
+}
+
+void SpawnRock()
+{
+	if (numitems >= MAXITEMS)
+		return;
+
+	int oi;
+	bool ostand = false;
+	for (int i = 0; i < nobjects && !ostand; i++) {
+		oi = objectactive[i];
+		ostand = object[oi]._otype == OBJ_STAND;
+	}
+
+	if (!ostand)
+		return;
+
+	int ii = AllocateItem();
+
+	items[ii].position = object[oi].position;
+	dItem[object[oi].position.x][object[oi].position.y] = ii + 1;
+	int curlv = items_get_currlevel();
+	GetItemAttrs(ii, IDI_ROCK, curlv);
+	SetupItem(ii);
+	items[ii]._iSelFlag = 2;
+	items[ii]._iPostDraw = true;
+	items[ii].AnimInfo.CurrentFrame = 11;
+}
+
+void SpawnRewardItem(int itemid, Point position)
+{
+	if (numitems >= MAXITEMS)
+		return;
+
+	int ii = AllocateItem();
+
+	items[ii].position = position;
+	dItem[position.x][position.y] = ii + 1;
+	int curlv = items_get_currlevel();
+	GetItemAttrs(ii, itemid, curlv);
+	items[ii].SetNewAnimation(true);
+	items[ii]._iSelFlag = 2;
+	items[ii]._iPostDraw = true;
+	items[ii]._iIdentified = true;
+}
+
+void SpawnMapOfDoom(Point position)
+{
+	SpawnRewardItem(IDI_MAPOFDOOM, position);
+}
+
+void SpawnRuneBomb(Point position)
+{
+	SpawnRewardItem(IDI_RUNEBOMB, position);
+}
+
+void SpawnTheodore(Point position)
+{
+	SpawnRewardItem(IDI_THEODORE, position);
+}
+
+void RespawnItem(ItemStruct *item, bool FlipFlag)
+{
+	int it = ItemCAnimTbl[item->_iCurs];
+	item->SetNewAnimation(FlipFlag);
+	item->_iRequest = false;
+
+	if (item->_iCurs == ICURS_MAGIC_ROCK) {
+		item->_iSelFlag = 1;
+		PlaySfxLoc(ItemDropSnds[it], item->position);
+	}
+	if (item->_iCurs == ICURS_TAVERN_SIGN)
+		item->_iSelFlag = 1;
+	if (item->_iCurs == ICURS_ANVIL_OF_FURY)
+		item->_iSelFlag = 1;
+}
+
+void DeleteItem(int ii, int i)
+{
+	itemavail[MAXITEMS - numitems] = ii;
+	numitems--;
+	if (numitems > 0 && i != numitems)
+		itemactive[i] = itemactive[numitems];
+}
+
+void ItemDoppel()
+{
+	if (!gbIsMultiplayer)
+		return;
+
+	static int idoppely = 16;
+
+	for (int idoppelx = 16; idoppelx < 96; idoppelx++) {
+		if (dItem[idoppelx][idoppely] != 0) {
+			ItemStruct *i = &items[dItem[idoppelx][idoppely] - 1];
+			if (i->position.x != idoppelx || i->position.y != idoppely)
+				dItem[idoppelx][idoppely] = 0;
+		}
+	}
+
+	idoppely++;
+	if (idoppely == 96)
+		idoppely = 16;
+}
+
+void ProcessItems()
+{
+	for (int i = 0; i < numitems; i++) {
+		int ii = itemactive[i];
+		if (!items[ii]._iAnimFlag)
+			continue;
+		items[ii].AnimInfo.ProcessAnimation();
+		if (items[ii]._iCurs == ICURS_MAGIC_ROCK) {
+			if (items[ii]._iSelFlag == 1 && items[ii].AnimInfo.CurrentFrame == 11)
+				items[ii].AnimInfo.CurrentFrame = 1;
+			if (items[ii]._iSelFlag == 2 && items[ii].AnimInfo.CurrentFrame == 21)
+				items[ii].AnimInfo.CurrentFrame = 11;
+		} else {
+			if (items[ii].AnimInfo.CurrentFrame == items[ii].AnimInfo.NumberOfFrames / 2)
+				PlaySfxLoc(ItemDropSnds[ItemCAnimTbl[items[ii]._iCurs]], items[ii].position);
+
+			if (items[ii].AnimInfo.CurrentFrame >= items[ii].AnimInfo.NumberOfFrames) {
+				items[ii].AnimInfo.CurrentFrame = items[ii].AnimInfo.NumberOfFrames;
+				items[ii]._iAnimFlag = false;
+				items[ii]._iSelFlag = 1;
+			}
+		}
+	}
+	ItemDoppel();
+}
+
+void FreeItemGFX()
+{
+	for (auto &itemanim : itemanims) {
+		itemanim = std::nullopt;
+	}
+}
+
+void GetItemFrm(int i)
+{
+	items[i].AnimInfo.pCelSprite = &*itemanims[ItemCAnimTbl[items[i]._iCurs]];
+}
+
+void GetItemStr(int i)
+{
+	if (items[i]._itype != ITYPE_GOLD) {
+		if (items[i]._iIdentified)
+			strcpy(infostr, items[i]._iIName);
+		else
+			strcpy(infostr, items[i]._iName);
+
+		infoclr = items[i].getTextColor();
+	} else {
+		int nGold = items[i]._ivalue;
+		strcpy(infostr, fmt::format(ngettext("{:d} gold piece", "{:d} gold pieces", nGold), nGold).c_str());
+	}
+}
+
+void CheckIdentify(int pnum, int cii)
+{
+	ItemStruct *pi;
+
+	if (cii >= NUM_INVLOC)
+		pi = &plr[pnum].InvList[cii - NUM_INVLOC];
+	else
+		pi = &plr[pnum].InvBody[cii];
+
+	pi->_iIdentified = true;
+	CalcPlrInv(pnum, true);
+
+	if (pnum == myplr)
+		NewCursor(CURSOR_HAND);
+}
+
+static void RepairItem(ItemStruct *i, int lvl)
+{
+	if (i->_iDurability == i->_iMaxDur) {
+		return;
+	}
+
+	if (i->_iMaxDur <= 0) {
+		i->_itype = ITYPE_NONE;
+		return;
+	}
+
+	int rep = 0;
+	do {
+		rep += lvl + GenerateRnd(lvl);
+		i->_iMaxDur -= std::max(i->_iMaxDur / (lvl + 9), 1);
+		if (i->_iMaxDur == 0) {
+			i->_itype = ITYPE_NONE;
+			return;
+		}
+	} while (rep + i->_iDurability < i->_iMaxDur);
+
+	i->_iDurability = std::min<int>(i->_iDurability + rep, i->_iMaxDur);
+}
+
+void DoRepair(int pnum, int cii)
+{
+	ItemStruct *pi;
+
+	auto &player = plr[pnum];
+
+	PlaySfxLoc(IS_REPAIR, player.position.tile);
+
+	if (cii >= NUM_INVLOC) {
+		pi = &player.InvList[cii - NUM_INVLOC];
+	} else {
+		pi = &player.InvBody[cii];
+	}
+
+	RepairItem(pi, player._pLevel);
+	CalcPlrInv(pnum, true);
+
+	if (pnum == myplr)
+		NewCursor(CURSOR_HAND);
+}
+
+static void RechargeItem(ItemStruct *i, int r)
+{
+	if (i->_iCharges == i->_iMaxCharges)
+		return;
+
+	do {
+		i->_iMaxCharges--;
+		if (i->_iMaxCharges == 0) {
+			return;
+		}
+		i->_iCharges += r;
+	} while (i->_iCharges < i->_iMaxCharges);
+
+	i->_iCharges = std::min(i->_iCharges, i->_iMaxCharges);
+}
+
+void DoRecharge(int pnum, int cii)
+{
+	ItemStruct *pi;
+
+	auto &player = plr[pnum];
+	if (cii >= NUM_INVLOC) {
+		pi = &player.InvList[cii - NUM_INVLOC];
+	} else {
+		pi = &player.InvBody[cii];
+	}
+	if (pi->_itype == ITYPE_STAFF && pi->_iSpell != SPL_NULL) {
+		int r = GetSpellBookLevel(pi->_iSpell);
+		r = GenerateRnd(player._pLevel / r) + 1;
+		RechargeItem(pi, r);
+		CalcPlrInv(pnum, true);
+	}
+
+	if (pnum == myplr)
+		NewCursor(CURSOR_HAND);
+}
+
+static bool OilItem(ItemStruct *x, PlayerStruct &player)
+{
+	int r;
+
+	if (x->_iClass == ICLASS_MISC) {
+		return false;
+	}
+	if (x->_iClass == ICLASS_GOLD) {
+		return false;
+	}
+	if (x->_iClass == ICLASS_QUEST) {
+		return false;
+	}
+
+	switch (player._pOilType) {
+	case IMISC_OILACC:
+	case IMISC_OILMAST:
+	case IMISC_OILSHARP:
+		if (x->_iClass == ICLASS_ARMOR) {
+			return false;
+		}
+		break;
+	case IMISC_OILDEATH:
+		if (x->_iClass == ICLASS_ARMOR) {
+			return false;
+		}
+		if (x->_itype == ITYPE_BOW) {
+			return false;
+		}
+		break;
+	case IMISC_OILHARD:
+	case IMISC_OILIMP:
+		if (x->_iClass == ICLASS_WEAPON) {
+			return false;
+		}
+		break;
+	default:
+		break;
+	}
+
+	switch (player._pOilType) {
+	case IMISC_OILACC:
+		if (x->_iPLToHit < 50) {
+			x->_iPLToHit += GenerateRnd(2) + 1;
+		}
+		break;
+	case IMISC_OILMAST:
+		if (x->_iPLToHit < 100) {
+			x->_iPLToHit += GenerateRnd(3) + 3;
+		}
+		break;
+	case IMISC_OILSHARP:
+		if (x->_iMaxDam - x->_iMinDam < 30) {
+			x->_iMaxDam = x->_iMaxDam + 1;
+		}
+		break;
+	case IMISC_OILDEATH:
+		if (x->_iMaxDam - x->_iMinDam < 30) {
+			x->_iMinDam = x->_iMinDam + 1;
+			x->_iMaxDam = x->_iMaxDam + 2;
+		}
+		break;
+	case IMISC_OILSKILL:
+		r = GenerateRnd(6) + 5;
+		x->_iMinStr = std::max(0, x->_iMinStr - r);
+		x->_iMinMag = std::max(0, x->_iMinMag - r);
+		x->_iMinDex = std::max(0, x->_iMinDex - r);
+		break;
+	case IMISC_OILBSMTH:
+		if (x->_iMaxDur == 255)
+			return true;
+		if (x->_iDurability < x->_iMaxDur) {
+			x->_iDurability = (x->_iMaxDur + 4) / 5 + x->_iDurability;
+			x->_iDurability = std::min<int>(x->_iDurability, x->_iMaxDur);
+		} else {
+			if (x->_iMaxDur >= 100) {
+				return true;
+			}
+			x->_iMaxDur++;
+			x->_iDurability = x->_iMaxDur;
+		}
+		break;
+	case IMISC_OILFORT:
+		if (x->_iMaxDur != 255 && x->_iMaxDur < 200) {
+			r = GenerateRnd(41) + 10;
+			x->_iMaxDur += r;
+			x->_iDurability += r;
+		}
+		break;
+	case IMISC_OILPERM:
+		x->_iDurability = 255;
+		x->_iMaxDur = 255;
+		break;
+	case IMISC_OILHARD:
+		if (x->_iAC < 60) {
+			x->_iAC += GenerateRnd(2) + 1;
+		}
+		break;
+	case IMISC_OILIMP:
+		if (x->_iAC < 120) {
+			x->_iAC += GenerateRnd(3) + 3;
+		}
+		break;
+	default:
+		return false;
+	}
+	return true;
+}
+
+void DoOil(int pnum, int cii)
+{
+	if (cii < NUM_INVLOC && cii != INVLOC_HEAD && (cii <= INVLOC_AMULET || cii > INVLOC_CHEST))
+		return;
+	auto &player = plr[pnum];
+	if (!OilItem(&player.InvBody[cii], player))
+		return;
+	CalcPlrInv(pnum, true);
+	if (pnum == myplr) {
+		NewCursor(CURSOR_HAND);
+	}
+}
+
+void PrintItemOil(char IDidx)
+{
+	switch (IDidx) {
+	case IMISC_OILACC:
+		strcpy(tempstr, _("increases a weapon's"));
+		AddPanelString(tempstr);
+		strcpy(tempstr, _("chance to hit"));
+		AddPanelString(tempstr);
+		break;
+	case IMISC_OILMAST:
+		strcpy(tempstr, _("greatly increases a"));
+		AddPanelString(tempstr);
+		strcpy(tempstr, _("weapon's chance to hit"));
+		AddPanelString(tempstr);
+		break;
+	case IMISC_OILSHARP:
+		strcpy(tempstr, _("increases a weapon's"));
+		AddPanelString(tempstr);
+		strcpy(tempstr, _("damage potential"));
+		AddPanelString(tempstr);
+		break;
+	case IMISC_OILDEATH:
+		strcpy(tempstr, _("greatly increases a weapon's"));
+		AddPanelString(tempstr);
+		strcpy(tempstr, _("damage potential - not bows"));
+		AddPanelString(tempstr);
+		break;
+	case IMISC_OILSKILL:
+		strcpy(tempstr, _("reduces attributes needed"));
+		AddPanelString(tempstr);
+		strcpy(tempstr, _("to use armor or weapons"));
+		AddPanelString(tempstr);
+		break;
+	case IMISC_OILBSMTH:
+		/*xgettext:no-c-format*/ strcpy(tempstr, _("restores 20% of an"));
+		AddPanelString(tempstr);
+		strcpy(tempstr, _("item's durability"));
+		AddPanelString(tempstr);
+		break;
+	case IMISC_OILFORT:
+		strcpy(tempstr, _("increases an item's"));
+		AddPanelString(tempstr);
+		strcpy(tempstr, _("current and max durability"));
+		AddPanelString(tempstr);
+		break;
+	case IMISC_OILPERM:
+		strcpy(tempstr, _("makes an item indestructible"));
+		AddPanelString(tempstr);
+		break;
+	case IMISC_OILHARD:
+		strcpy(tempstr, _("increases the armor class"));
+		AddPanelString(tempstr);
+		strcpy(tempstr, _("of armor and shields"));
+		AddPanelString(tempstr);
+		break;
+	case IMISC_OILIMP:
+		strcpy(tempstr, _("greatly increases the armor"));
+		AddPanelString(tempstr);
+		strcpy(tempstr, _("class of armor and shields"));
+		AddPanelString(tempstr);
+		break;
+	case IMISC_RUNEF:
+		strcpy(tempstr, _("sets fire trap"));
+		AddPanelString(tempstr);
+		break;
+	case IMISC_RUNEL:
+		strcpy(tempstr, _("sets lightning trap"));
+		AddPanelString(tempstr);
+		break;
+	case IMISC_GR_RUNEL:
+		strcpy(tempstr, _("sets lightning trap"));
+		AddPanelString(tempstr);
+		break;
+	case IMISC_GR_RUNEF:
+		strcpy(tempstr, _("sets fire trap"));
+		AddPanelString(tempstr);
+		break;
+	case IMISC_RUNES:
+		strcpy(tempstr, _("sets petrification trap"));
+		AddPanelString(tempstr);
+		break;
+	case IMISC_FULLHEAL:
+		strcpy(tempstr, _("restore all life"));
+		AddPanelString(tempstr);
+		break;
+	case IMISC_HEAL:
+		strcpy(tempstr, _("restore some life"));
+		AddPanelString(tempstr);
+		break;
+	case IMISC_OLDHEAL:
+		strcpy(tempstr, _("recover life"));
+		AddPanelString(tempstr);
+		break;
+	case IMISC_DEADHEAL:
+		strcpy(tempstr, _("deadly heal"));
+		AddPanelString(tempstr);
+		break;
+	case IMISC_MANA:
+		strcpy(tempstr, _("restore some mana"));
+		AddPanelString(tempstr);
+		break;
+	case IMISC_FULLMANA:
+		strcpy(tempstr, _("restore all mana"));
+		AddPanelString(tempstr);
+		break;
+	case IMISC_ELIXSTR:
+		strcpy(tempstr, _("increase strength"));
+		AddPanelString(tempstr);
+		break;
+	case IMISC_ELIXMAG:
+		strcpy(tempstr, _("increase magic"));
+		AddPanelString(tempstr);
+		break;
+	case IMISC_ELIXDEX:
+		strcpy(tempstr, _("increase dexterity"));
+		AddPanelString(tempstr);
+		break;
+	case IMISC_ELIXVIT:
+		strcpy(tempstr, _("increase vitality"));
+		AddPanelString(tempstr);
+		break;
+	case IMISC_ELIXWEAK:
+		strcpy(tempstr, _("decrease strength"));
+		AddPanelString(tempstr);
+		break;
+	case IMISC_ELIXDIS:
+		strcpy(tempstr, _("decrease strength"));
+		AddPanelString(tempstr);
+		break;
+	case IMISC_ELIXCLUM:
+		strcpy(tempstr, _("decrease dexterity"));
+		AddPanelString(tempstr);
+		break;
+	case IMISC_ELIXSICK:
+		strcpy(tempstr, _("decrease vitality"));
+		AddPanelString(tempstr);
+		break;
+	case IMISC_REJUV:
+		strcpy(tempstr, _("restore some life and mana"));
+		AddPanelString(tempstr);
+		break;
+	case IMISC_FULLREJUV:
+		strcpy(tempstr, _("restore all life and mana"));
+		AddPanelString(tempstr);
+		break;
+	}
+}
+
+void PrintItemPower(char plidx, ItemStruct *x)
+{
+	switch (plidx) {
+	case IPL_TOHIT:
+	case IPL_TOHIT_CURSE:
+		strcpy(tempstr, fmt::format(_("chance to hit: {:+d}%"), x->_iPLToHit).c_str());
+		break;
+	case IPL_DAMP:
+	case IPL_DAMP_CURSE:
+		strcpy(tempstr, fmt::format(_("{:+d}% damage"), x->_iPLDam).c_str());
+		break;
+	case IPL_TOHIT_DAMP:
+	case IPL_TOHIT_DAMP_CURSE:
+		strcpy(tempstr, fmt::format(_("to hit: {:+d}%, {:+d}% damage"), x->_iPLToHit, x->_iPLDam).c_str());
+		break;
+	case IPL_ACP:
+	case IPL_ACP_CURSE:
+		strcpy(tempstr, fmt::format(_("{:+d}% armor"), x->_iPLAC).c_str());
+		break;
+	case IPL_SETAC:
+		strcpy(tempstr, fmt::format(_("armor class: {:d}"), x->_iAC).c_str());
+		break;
+	case IPL_AC_CURSE:
+		strcpy(tempstr, fmt::format(_("armor class: {:d}"), x->_iAC).c_str());
+		break;
+	case IPL_FIRERES:
+	case IPL_FIRERES_CURSE:
+		if (x->_iPLFR < 75)
+			strcpy(tempstr, fmt::format(_("Resist Fire: {:+d}%"), x->_iPLFR).c_str());
+		else
+			/*xgettext:no-c-format*/ strcpy(tempstr, _("Resist Fire: 75% MAX"));
+		break;
+	case IPL_LIGHTRES:
+	case IPL_LIGHTRES_CURSE:
+		if (x->_iPLLR < 75)
+			strcpy(tempstr, fmt::format(_("Resist Lightning: {:+d}%"), x->_iPLLR).c_str());
+		else
+			/*xgettext:no-c-format*/ strcpy(tempstr, _("Resist Lightning: 75% MAX"));
+		break;
+	case IPL_MAGICRES:
+	case IPL_MAGICRES_CURSE:
+		if (x->_iPLMR < 75)
+			strcpy(tempstr, fmt::format(_("Resist Magic: {:+d}%"), x->_iPLMR).c_str());
+		else
+			/*xgettext:no-c-format*/ strcpy(tempstr, _("Resist Magic: 75% MAX"));
+		break;
+	case IPL_ALLRES:
+	case IPL_ALLRES_CURSE:
+		if (x->_iPLFR < 75)
+			strcpy(tempstr, fmt::format(_("Resist All: {:+d}%"), x->_iPLFR).c_str());
+		if (x->_iPLFR >= 75)
+			/*xgettext:no-c-format*/ strcpy(tempstr, _("Resist All: 75% MAX"));
+		break;
+	case IPL_SPLLVLADD:
+		if (x->_iSplLvlAdd > 0)
+			strcpy(tempstr, fmt::format(ngettext("spells are increased {:d} level", "spells are increased {:d} levels", x->_iSplLvlAdd), x->_iSplLvlAdd).c_str());
+		else if (x->_iSplLvlAdd < 0)
+			strcpy(tempstr, fmt::format(ngettext("spells are decreased {:d} level", "spells are decreased {:d} levels", -x->_iSplLvlAdd), -x->_iSplLvlAdd).c_str());
+		else if (x->_iSplLvlAdd == 0)
+			strcpy(tempstr, _("spell levels unchanged (?)"));
+		break;
+	case IPL_CHARGES:
+		strcpy(tempstr, _("Extra charges"));
+		break;
+	case IPL_SPELL:
+		strcpy(tempstr, fmt::format(ngettext("{:d} {:s} charge", "{:d} {:s} charges", x->_iMaxCharges), x->_iMaxCharges, _(spelldata[x->_iSpell].sNameText)).c_str());
+		break;
+	case IPL_FIREDAM:
+		if (x->_iFMinDam == x->_iFMaxDam)
+			strcpy(tempstr, fmt::format(_("Fire hit damage: {:d}"), x->_iFMinDam).c_str());
+		else
+			strcpy(tempstr, fmt::format(_("Fire hit damage: {:d}-{:d}"), x->_iFMinDam, x->_iFMaxDam).c_str());
+		break;
+	case IPL_LIGHTDAM:
+		if (x->_iLMinDam == x->_iLMaxDam)
+			strcpy(tempstr, fmt::format(_("Lightning hit damage: {:d}"), x->_iLMinDam).c_str());
+		else
+			strcpy(tempstr, fmt::format(_("Lightning hit damage: {:d}-{:d}"), x->_iLMinDam, x->_iLMaxDam).c_str());
+		break;
+	case IPL_STR:
+	case IPL_STR_CURSE:
+		strcpy(tempstr, fmt::format(_("{:+d} to strength"), x->_iPLStr).c_str());
+		break;
+	case IPL_MAG:
+	case IPL_MAG_CURSE:
+		strcpy(tempstr, fmt::format(_("{:+d} to magic"), x->_iPLMag).c_str());
+		break;
+	case IPL_DEX:
+	case IPL_DEX_CURSE:
+		strcpy(tempstr, fmt::format(_("{:+d} to dexterity"), x->_iPLDex).c_str());
+		break;
+	case IPL_VIT:
+	case IPL_VIT_CURSE:
+		strcpy(tempstr, fmt::format(_("{:+d} to vitality"), x->_iPLVit).c_str());
+		break;
+	case IPL_ATTRIBS:
+	case IPL_ATTRIBS_CURSE:
+		strcpy(tempstr, fmt::format(_("{:+d} to all attributes"), x->_iPLStr).c_str());
+		break;
+	case IPL_GETHIT_CURSE:
+	case IPL_GETHIT:
+		strcpy(tempstr, fmt::format(_("{:+d} damage from enemies"), x->_iPLGetHit).c_str());
+		break;
+	case IPL_LIFE:
+	case IPL_LIFE_CURSE:
+		strcpy(tempstr, fmt::format(_("Hit Points: {:+d}"), x->_iPLHP >> 6).c_str());
+		break;
+	case IPL_MANA:
+	case IPL_MANA_CURSE:
+		strcpy(tempstr, fmt::format(_("Mana: {:+d}"), x->_iPLMana >> 6).c_str());
+		break;
+	case IPL_DUR:
+		strcpy(tempstr, _("high durability"));
+		break;
+	case IPL_DUR_CURSE:
+		strcpy(tempstr, _("decreased durability"));
+		break;
+	case IPL_INDESTRUCTIBLE:
+		strcpy(tempstr, _("indestructible"));
+		break;
+	case IPL_LIGHT:
+		/*xgettext:no-c-format*/ strcpy(tempstr, fmt::format(_("+{:d}% light radius"), 10 * x->_iPLLight).c_str());
+		break;
+	case IPL_LIGHT_CURSE:
+		/*xgettext:no-c-format*/ strcpy(tempstr, fmt::format(_("-{:d}% light radius"), -10 * x->_iPLLight).c_str());
+		break;
+	case IPL_MULT_ARROWS:
+		strcpy(tempstr, _("multiple arrows per shot"));
+		break;
+	case IPL_FIRE_ARROWS:
+		if (x->_iFMinDam == x->_iFMaxDam)
+			strcpy(tempstr, fmt::format(_("fire arrows damage: {:d}"), x->_iFMinDam).c_str());
+		else
+			strcpy(tempstr, fmt::format(_("fire arrows damage: {:d}-{:d}"), x->_iFMinDam, x->_iFMaxDam).c_str());
+		break;
+	case IPL_LIGHT_ARROWS:
+		if (x->_iLMinDam == x->_iLMaxDam)
+			strcpy(tempstr, fmt::format(_("lightning arrows damage {:d}"), x->_iLMinDam).c_str());
+		else
+			strcpy(tempstr, fmt::format(_("lightning arrows damage {:d}-{:d}"), x->_iLMinDam, x->_iLMaxDam).c_str());
+		break;
+	case IPL_FIREBALL:
+		if (x->_iFMinDam == x->_iFMaxDam)
+			strcpy(tempstr, fmt::format(_("fireball damage: {:d}"), x->_iFMinDam).c_str());
+		else
+			strcpy(tempstr, fmt::format(_("fireball damage: {:d}-{:d}"), x->_iFMinDam, x->_iFMaxDam).c_str());
+		break;
+	case IPL_THORNS:
+		strcpy(tempstr, _("attacker takes 1-3 damage"));
+		break;
+	case IPL_NOMANA:
+		strcpy(tempstr, _("user loses all mana"));
+		break;
+	case IPL_NOHEALPLR:
+		strcpy(tempstr, _("you can't heal"));
+		break;
+	case IPL_ABSHALFTRAP:
+		strcpy(tempstr, _("absorbs half of trap damage"));
+		break;
+	case IPL_KNOCKBACK:
+		strcpy(tempstr, _("knocks target back"));
+		break;
+	case IPL_3XDAMVDEM:
+		/*xgettext:no-c-format*/ strcpy(tempstr, _("+200% damage vs. demons"));
+		break;
+	case IPL_ALLRESZERO:
+		strcpy(tempstr, _("All Resistance equals 0"));
+		break;
+	case IPL_NOHEALMON:
+		strcpy(tempstr, _("hit monster doesn't heal"));
+		break;
+	case IPL_STEALMANA:
+		if ((x->_iFlags & ISPL_STEALMANA_3) != 0)
+			/*xgettext:no-c-format*/ strcpy(tempstr, _("hit steals 3% mana"));
+		if ((x->_iFlags & ISPL_STEALMANA_5) != 0)
+			/*xgettext:no-c-format*/ strcpy(tempstr, _("hit steals 5% mana"));
+		break;
+	case IPL_STEALLIFE:
+		if ((x->_iFlags & ISPL_STEALLIFE_3) != 0)
+			/*xgettext:no-c-format*/ strcpy(tempstr, _("hit steals 3% life"));
+		if ((x->_iFlags & ISPL_STEALLIFE_5) != 0)
+			/*xgettext:no-c-format*/ strcpy(tempstr, _("hit steals 5% life"));
+		break;
+	case IPL_TARGAC:
+		strcpy(tempstr, _("penetrates target's armor"));
+		break;
+	case IPL_FASTATTACK:
+		if ((x->_iFlags & ISPL_QUICKATTACK) != 0)
+			strcpy(tempstr, _("quick attack"));
+		if ((x->_iFlags & ISPL_FASTATTACK) != 0)
+			strcpy(tempstr, _("fast attack"));
+		if ((x->_iFlags & ISPL_FASTERATTACK) != 0)
+			strcpy(tempstr, _("faster attack"));
+		if ((x->_iFlags & ISPL_FASTESTATTACK) != 0)
+			strcpy(tempstr, _("fastest attack"));
+		break;
+	case IPL_FASTRECOVER:
+		if ((x->_iFlags & ISPL_FASTRECOVER) != 0)
+			strcpy(tempstr, _("fast hit recovery"));
+		if ((x->_iFlags & ISPL_FASTERRECOVER) != 0)
+			strcpy(tempstr, _("faster hit recovery"));
+		if ((x->_iFlags & ISPL_FASTESTRECOVER) != 0)
+			strcpy(tempstr, _("fastest hit recovery"));
+		break;
+	case IPL_FASTBLOCK:
+		strcpy(tempstr, _("fast block"));
+		break;
+	case IPL_DAMMOD:
+		strcpy(tempstr, fmt::format(ngettext("adds {:d} point to damage", "adds {:d} points to damage", x->_iPLDamMod), x->_iPLDamMod).c_str());
+		break;
+	case IPL_RNDARROWVEL:
+		strcpy(tempstr, _("fires random speed arrows"));
+		break;
+	case IPL_SETDAM:
+		strcpy(tempstr, _("unusual item damage"));
+		break;
+	case IPL_SETDUR:
+		strcpy(tempstr, _("altered durability"));
+		break;
+	case IPL_FASTSWING:
+		strcpy(tempstr, _("Faster attack swing"));
+		break;
+	case IPL_ONEHAND:
+		strcpy(tempstr, _("one handed sword"));
+		break;
+	case IPL_DRAINLIFE:
+		strcpy(tempstr, _("constantly lose hit points"));
+		break;
+	case IPL_RNDSTEALLIFE:
+		strcpy(tempstr, _("life stealing"));
+		break;
+	case IPL_NOMINSTR:
+		strcpy(tempstr, _("no strength requirement"));
+		break;
+	case IPL_INFRAVISION:
+		strcpy(tempstr, _("see with infravision"));
+		break;
+	case IPL_INVCURS:
+		strcpy(tempstr, " ");
+		break;
+	case IPL_ADDACLIFE:
+		if (x->_iFMinDam == x->_iFMaxDam)
+			strcpy(tempstr, fmt::format(_("lightning damage: {:d}"), x->_iFMinDam).c_str());
+		else
+			strcpy(tempstr, fmt::format(_("lightning damage: {:d}-{:d}"), x->_iFMinDam, x->_iFMaxDam).c_str());
+		break;
+	case IPL_ADDMANAAC:
+		strcpy(tempstr, _("charged bolts on hits"));
+		break;
+	case IPL_FIRERESCLVL:
+		if (x->_iPLFR <= 0)
+			strcpy(tempstr, " ");
+		else if (x->_iPLFR >= 1)
+			strcpy(tempstr, fmt::format(_("Resist Fire: {:+d}%"), x->_iPLFR).c_str());
+		break;
+	case IPL_DEVASTATION:
+		strcpy(tempstr, _("occasional triple damage"));
+		break;
+	case IPL_DECAY:
+		strcpy(tempstr, fmt::format(_("decaying {:+d}% damage"), x->_iPLDam).c_str());
+		break;
+	case IPL_PERIL:
+		strcpy(tempstr, _("2x dmg to monst, 1x to you"));
+		break;
+	case IPL_JESTERS:
+		/*xgettext:no-c-format*/ strcpy(tempstr, _("Random 0 - 500% damage"));
+		break;
+	case IPL_CRYSTALLINE:
+		strcpy(tempstr, fmt::format(_("low dur, {:+d}% damage"), x->_iPLDam).c_str());
+		break;
+	case IPL_DOPPELGANGER:
+		strcpy(tempstr, fmt::format(_("to hit: {:+d}%, {:+d}% damage"), x->_iPLToHit, x->_iPLDam).c_str());
+		break;
+	case IPL_ACDEMON:
+		strcpy(tempstr, _("extra AC vs demons"));
+		break;
+	case IPL_ACUNDEAD:
+		strcpy(tempstr, _("extra AC vs undead"));
+		break;
+	case IPL_MANATOLIFE:
+		/*xgettext:no-c-format*/ strcpy(tempstr, _("50% Mana moved to Health"));
+		break;
+	case IPL_LIFETOMANA:
+		/*xgettext:no-c-format*/ strcpy(tempstr, _("40% Health moved to Mana"));
+		break;
+	default:
+		strcpy(tempstr, _("Another ability (NW)"));
+		break;
+	}
+}
+
+static void DrawUTextBack(const CelOutputBuffer &out)
+{
+	CelDrawTo(out, { RIGHT_PANEL_X - SPANEL_WIDTH + 24, 327 }, *pSTextBoxCels, 1);
+	DrawHalfTransparentRectTo(out, RIGHT_PANEL_X - SPANEL_WIDTH + 27, 28, 265, 297);
+}
+
+static void DrawULine(const CelOutputBuffer &out, int y)
+{
+	BYTE *src = out.at(26 + RIGHT_PANEL - SPANEL_WIDTH, 25);
+	BYTE *dst = out.at(26 + RIGHT_PANEL_X - SPANEL_WIDTH, y * 12 + 38);
+
+	for (int i = 0; i < 3; i++, src += out.pitch(), dst += out.pitch())
+		memcpy(dst, src, 267); // BUGFIX: should be 267 (fixed)
+}
+
+void DrawUniqueInfo(const CelOutputBuffer &out)
+{
+	if ((chrflag || questlog) && gnScreenWidth < SPANEL_WIDTH * 3) {
+		return;
+	}
+
+	DrawUTextBack(GlobalBackBuffer());
+
+	Rectangle rect { 32 + RIGHT_PANEL - SPANEL_WIDTH, 44 + 2 * 12, 257, 0 };
+	const UItemStruct &uitem = UniqueItemList[curruitem._iUid];
+	DrawString(out, _(uitem.UIName), rect, UIS_CENTER);
+
+	DrawULine(out, 5);
+
+	rect.position.y += (12 - uitem.UINumPL) * 12;
+	PrintItemPower(uitem.UIPower1, &curruitem);
+	DrawString(out, tempstr, rect, UIS_SILVER | UIS_CENTER);
+	if (uitem.UINumPL > 1) {
+		rect.position.y += 2 * 12;
+		PrintItemPower(uitem.UIPower2, &curruitem);
+		DrawString(out, tempstr, rect, UIS_SILVER | UIS_CENTER);
+	}
+	if (uitem.UINumPL > 2) {
+		rect.position.y += 2 * 12;
+		PrintItemPower(uitem.UIPower3, &curruitem);
+		DrawString(out, tempstr, rect, UIS_SILVER | UIS_CENTER);
+	}
+	if (uitem.UINumPL > 3) {
+		rect.position.y += 2 * 12;
+		PrintItemPower(uitem.UIPower4, &curruitem);
+		DrawString(out, tempstr, rect, UIS_SILVER | UIS_CENTER);
+	}
+	if (uitem.UINumPL > 4) {
+		rect.position.y += 2 * 12;
+		PrintItemPower(uitem.UIPower5, &curruitem);
+		DrawString(out, tempstr, rect, UIS_SILVER | UIS_CENTER);
+	}
+	if (uitem.UINumPL > 5) {
+		rect.position.y += 2 * 12;
+		PrintItemPower(uitem.UIPower6, &curruitem);
+		DrawString(out, tempstr, rect, UIS_SILVER | UIS_CENTER);
+	}
+}
+
+void PrintItemMisc(ItemStruct *x)
+{
+	if (x->_iMiscId == IMISC_SCROLL) {
+		strcpy(tempstr, _("Right-click to read"));
+		AddPanelString(tempstr);
+	}
+	if (x->_iMiscId == IMISC_SCROLLT) {
+		strcpy(tempstr, _("Right-click to read, then"));
+		AddPanelString(tempstr);
+		strcpy(tempstr, _("left-click to target"));
+		AddPanelString(tempstr);
+	}
+	if (x->_iMiscId >= IMISC_USEFIRST && x->_iMiscId <= IMISC_USELAST) {
+		PrintItemOil(x->_iMiscId);
+		strcpy(tempstr, _("Right-click to use"));
+		AddPanelString(tempstr);
+	}
+	if (x->_iMiscId > IMISC_OILFIRST && x->_iMiscId < IMISC_OILLAST) {
+		PrintItemOil(x->_iMiscId);
+		strcpy(tempstr, _("Right click to use"));
+		AddPanelString(tempstr);
+	}
+	if (x->_iMiscId > IMISC_RUNEFIRST && x->_iMiscId < IMISC_RUNELAST) {
+		PrintItemOil(x->_iMiscId);
+		strcpy(tempstr, _("Right click to use"));
+		AddPanelString(tempstr);
+	}
+	if (x->_iMiscId == IMISC_BOOK) {
+		strcpy(tempstr, _("Right-click to read"));
+		AddPanelString(tempstr);
+	}
+	if (x->_iMiscId == IMISC_NOTE) {
+		strcpy(tempstr, _("Right click to read"));
+		AddPanelString(tempstr);
+	}
+	if (x->_iMiscId == IMISC_MAPOFDOOM) {
+		strcpy(tempstr, _("Right-click to view"));
+		AddPanelString(tempstr);
+	}
+	if (x->_iMiscId == IMISC_EAR) {
+		strcpy(tempstr, fmt::format(_("Level: {:d}"), x->_ivalue).c_str());
+		AddPanelString(tempstr);
+	}
+	if (x->_iMiscId == IMISC_AURIC) {
+		strcpy(tempstr, _("Doubles gold capacity"));
+		AddPanelString(tempstr);
+	}
+}
+
+static void PrintItemInfo(ItemStruct *x)
+{
+	PrintItemMisc(x);
+	uint8_t str = x->_iMinStr;
+	uint8_t dex = x->_iMinDex;
+	uint8_t mag = x->_iMinMag;
+	if (str != 0 || mag != 0 || dex != 0) {
+		strcpy(tempstr, _("Required:"));
+		if (str != 0)
+			strcpy(tempstr + strlen(tempstr), fmt::format(_(" {:d} Str"), str).c_str());
+		if (mag != 0)
+			strcpy(tempstr + strlen(tempstr), fmt::format(_(" {:d} Mag"), mag).c_str());
+		if (dex != 0)
+			strcpy(tempstr + strlen(tempstr), fmt::format(_(" {:d} Dex"), dex).c_str());
+		AddPanelString(tempstr);
+	}
+	pinfoflag = true;
+}
+
+void PrintItemDetails(ItemStruct *x)
+{
+	if (x->_iClass == ICLASS_WEAPON) {
+		if (x->_iMinDam == x->_iMaxDam) {
+			if (x->_iMaxDur == DUR_INDESTRUCTIBLE)
+				strcpy(tempstr, fmt::format(_("damage: {:d}  Indestructible"), x->_iMinDam).c_str());
+			else
+				strcpy(tempstr, fmt::format(_(/* TRANSLATORS: Dur: is durability */ "damage: {:d}  Dur: {:d}/{:d}"), x->_iMinDam, x->_iDurability, x->_iMaxDur).c_str());
+		} else {
+			if (x->_iMaxDur == DUR_INDESTRUCTIBLE)
+				strcpy(tempstr, fmt::format(_("damage: {:d}-{:d}  Indestructible"), x->_iMinDam, x->_iMaxDam).c_str());
+			else
+				strcpy(tempstr, fmt::format(_(/* TRANSLATORS: Dur: is durability */ "damage: {:d}-{:d}  Dur: {:d}/{:d}"), x->_iMinDam, x->_iMaxDam, x->_iDurability, x->_iMaxDur).c_str());
+		}
+		AddPanelString(tempstr);
+	}
+	if (x->_iClass == ICLASS_ARMOR) {
+		if (x->_iMaxDur == DUR_INDESTRUCTIBLE)
+			strcpy(tempstr, fmt::format(_("armor: {:d}  Indestructible"), x->_iAC).c_str());
+		else
+			strcpy(tempstr, fmt::format(_(/* TRANSLATORS: Dur: is durability */ "armor: {:d}  Dur: {:d}/{:d}"), x->_iAC, x->_iDurability, x->_iMaxDur).c_str());
+		AddPanelString(tempstr);
+	}
+	if (x->_iMiscId == IMISC_STAFF && x->_iMaxCharges != 0) {
+		if (x->_iMinDam == x->_iMaxDam)
+			strcpy(tempstr, fmt::format(_(/* TRANSLATORS: dam: is damage Dur: is durability */ "dam: {:d}  Dur: {:d}/{:d}"), x->_iMinDam, x->_iDurability, x->_iMaxDur).c_str());
+		else
+			strcpy(tempstr, fmt::format(_(/* TRANSLATORS: dam: is damage Dur: is durability */ "dam: {:d}-{:d}  Dur: {:d}/{:d}"), x->_iMinDam, x->_iMaxDam, x->_iDurability, x->_iMaxDur).c_str());
+		strcpy(tempstr, fmt::format(_("Charges: {:d}/{:d}"), x->_iCharges, x->_iMaxCharges).c_str());
+		AddPanelString(tempstr);
+	}
+	if (x->_iPrePower != -1) {
+		PrintItemPower(x->_iPrePower, x);
+		AddPanelString(tempstr);
+	}
+	if (x->_iSufPower != -1) {
+		PrintItemPower(x->_iSufPower, x);
+		AddPanelString(tempstr);
+	}
+	if (x->_iMagical == ITEM_QUALITY_UNIQUE) {
+		AddPanelString(_("unique item"));
+		uitemflag = true;
+		curruitem = *x;
+	}
+	PrintItemInfo(x);
+}
+
+void PrintItemDur(ItemStruct *x)
+{
+	if (x->_iClass == ICLASS_WEAPON) {
+		if (x->_iMinDam == x->_iMaxDam) {
+			if (x->_iMaxDur == DUR_INDESTRUCTIBLE)
+				strcpy(tempstr, fmt::format(_("damage: {:d}  Indestructible"), x->_iMinDam).c_str());
+			else
+				strcpy(tempstr, fmt::format(_("damage: {:d}  Dur: {:d}/{:d}"), x->_iMinDam, x->_iDurability, x->_iMaxDur).c_str());
+		} else {
+			if (x->_iMaxDur == DUR_INDESTRUCTIBLE)
+				strcpy(tempstr, fmt::format(_("damage: {:d}-{:d}  Indestructible"), x->_iMinDam, x->_iMaxDam).c_str());
+			else
+				strcpy(tempstr, fmt::format(_("damage: {:d}-{:d}  Dur: {:d}/{:d}"), x->_iMinDam, x->_iMaxDam, x->_iDurability, x->_iMaxDur).c_str());
+		}
+		AddPanelString(tempstr);
+		if (x->_iMiscId == IMISC_STAFF && x->_iMaxCharges > 0) {
+			strcpy(tempstr, fmt::format(_("Charges: {:d}/{:d}"), x->_iCharges, x->_iMaxCharges).c_str());
+			AddPanelString(tempstr);
+		}
+		if (x->_iMagical != ITEM_QUALITY_NORMAL)
+			AddPanelString(_("Not Identified"));
+	}
+	if (x->_iClass == ICLASS_ARMOR) {
+		if (x->_iMaxDur == DUR_INDESTRUCTIBLE)
+			strcpy(tempstr, fmt::format(_("armor: {:d}  Indestructible"), x->_iAC).c_str());
+		else
+			strcpy(tempstr, fmt::format(_("armor: {:d}  Dur: {:d}/{:d}"), x->_iAC, x->_iDurability, x->_iMaxDur).c_str());
+		AddPanelString(tempstr);
+		if (x->_iMagical != ITEM_QUALITY_NORMAL)
+			AddPanelString(_("Not Identified"));
+		if (x->_iMiscId == IMISC_STAFF && x->_iMaxCharges > 0) {
+			strcpy(tempstr, fmt::format(_("Charges: {:d}/{:d}"), x->_iCharges, x->_iMaxCharges).c_str());
+			AddPanelString(tempstr);
+		}
+	}
+	if (x->_itype == ITYPE_RING || x->_itype == ITYPE_AMULET)
+		AddPanelString(_("Not Identified"));
+	PrintItemInfo(x);
+}
+
+void UseItem(int p, item_misc_id Mid, spell_id spl)
+{
+	auto &player = plr[p];
+
+	switch (Mid) {
+	case IMISC_HEAL:
+	case IMISC_FOOD: {
+		int j = player._pMaxHP >> 8;
+		int l = ((j / 2) + GenerateRnd(j)) << 6;
+		if (player._pClass == HeroClass::Warrior || player._pClass == HeroClass::Barbarian)
+			l *= 2;
+		if (player._pClass == HeroClass::Rogue || player._pClass == HeroClass::Monk || player._pClass == HeroClass::Bard)
+			l += l / 2;
+		player._pHitPoints = std::min(player._pHitPoints + l, player._pMaxHP);
+		player._pHPBase = std::min(player._pHPBase + l, player._pMaxHPBase);
+		drawhpflag = true;
+	} break;
+	case IMISC_FULLHEAL:
+		player._pHitPoints = player._pMaxHP;
+		player._pHPBase = player._pMaxHPBase;
+		drawhpflag = true;
+		break;
+	case IMISC_MANA: {
+		int j = player._pMaxMana >> 8;
+		int l = ((j / 2) + GenerateRnd(j)) << 6;
+		if (player._pClass == HeroClass::Sorcerer)
+			l *= 2;
+		if (player._pClass == HeroClass::Rogue || player._pClass == HeroClass::Monk || player._pClass == HeroClass::Bard)
+			l += l / 2;
+		if ((player._pIFlags & ISPL_NOMANA) == 0) {
+			player._pMana = std::min(player._pMana + l, player._pMaxMana);
+			player._pManaBase = std::min(player._pManaBase + l, player._pMaxManaBase);
+			drawmanaflag = true;
+		}
+	} break;
+	case IMISC_FULLMANA:
+		if ((player._pIFlags & ISPL_NOMANA) == 0) {
+			player._pMana = player._pMaxMana;
+			player._pManaBase = player._pMaxManaBase;
+			drawmanaflag = true;
+		}
+		break;
+	case IMISC_ELIXSTR:
+		ModifyPlrStr(p, 1);
+		break;
+	case IMISC_ELIXMAG:
+		ModifyPlrMag(p, 1);
+		if (gbIsHellfire) {
+			player._pMana = player._pMaxMana;
+			player._pManaBase = player._pMaxManaBase;
+			drawmanaflag = true;
+		}
+		break;
+	case IMISC_ELIXDEX:
+		ModifyPlrDex(p, 1);
+		break;
+	case IMISC_ELIXVIT:
+		ModifyPlrVit(p, 1);
+		if (gbIsHellfire) {
+			player._pHitPoints = player._pMaxHP;
+			player._pHPBase = player._pMaxHPBase;
+			drawhpflag = true;
+		}
+		break;
+	case IMISC_REJUV: {
+		int j = player._pMaxHP >> 8;
+		int l = ((j / 2) + GenerateRnd(j)) << 6;
+		if (player._pClass == HeroClass::Warrior || player._pClass == HeroClass::Barbarian)
+			l *= 2;
+		if (player._pClass == HeroClass::Rogue)
+			l += l / 2;
+		player._pHitPoints = std::min(player._pHitPoints + l, player._pMaxHP);
+		player._pHPBase = std::min(player._pHPBase + l, player._pMaxHPBase);
+		drawhpflag = true;
+		j = player._pMaxMana >> 8;
+		l = ((j / 2) + GenerateRnd(j)) << 6;
+		if (player._pClass == HeroClass::Sorcerer)
+			l *= 2;
+		if (player._pClass == HeroClass::Rogue)
+			l += l / 2;
+		if ((player._pIFlags & ISPL_NOMANA) == 0) {
+			player._pMana = std::min(player._pMana + l, player._pMaxMana);
+			player._pManaBase = std::min(player._pManaBase + l, player._pMaxManaBase);
+			drawmanaflag = true;
+		}
+	} break;
+	case IMISC_FULLREJUV:
+		player._pHitPoints = player._pMaxHP;
+		player._pHPBase = player._pMaxHPBase;
+		drawhpflag = true;
+		if ((player._pIFlags & ISPL_NOMANA) == 0) {
+			player._pMana = player._pMaxMana;
+			player._pManaBase = player._pMaxManaBase;
+			drawmanaflag = true;
+		}
+		break;
+	case IMISC_SCROLL:
+		if (spelldata[spl].sTargeted) {
+			player._pTSpell = spl;
+			player._pTSplType = RSPLTYPE_INVALID;
+			if (p == myplr)
+				NewCursor(CURSOR_TELEPORT);
+		} else {
+			ClrPlrPath(player);
+			player._pSpell = spl;
+			player._pSplType = RSPLTYPE_INVALID;
+			player._pSplFrom = 3;
+			player.destAction = ACTION_SPELL;
+			player.destParam1 = cursmx;
+			player.destParam2 = cursmy;
+			if (p == myplr && spl == SPL_NOVA)
+				NetSendCmdLoc(myplr, true, CMD_NOVA, { cursmx, cursmy });
+		}
+		break;
+	case IMISC_SCROLLT:
+		if (spelldata[spl].sTargeted) {
+			player._pTSpell = spl;
+			player._pTSplType = RSPLTYPE_INVALID;
+			if (p == myplr)
+				NewCursor(CURSOR_TELEPORT);
+		} else {
+			ClrPlrPath(player);
+			player._pSpell = spl;
+			player._pSplType = RSPLTYPE_INVALID;
+			player._pSplFrom = 3;
+			player.destAction = ACTION_SPELL;
+			player.destParam1 = cursmx;
+			player.destParam2 = cursmy;
+		}
+		break;
+	case IMISC_BOOK:
+		player._pMemSpells |= GetSpellBitmask(spl);
+		if (player._pSplLvl[spl] < MAX_SPELL_LEVEL)
+			player._pSplLvl[spl]++;
+		if ((player._pIFlags & ISPL_NOMANA) == 0) {
+			player._pMana += spelldata[spl].sManaCost << 6;
+			player._pMana = std::min(player._pMana, player._pMaxMana);
+			player._pManaBase += spelldata[spl].sManaCost << 6;
+			player._pManaBase = std::min(player._pManaBase, player._pMaxManaBase);
+		}
+		if (p == myplr)
+			CalcPlrBookVals(player);
+		drawmanaflag = true;
+		break;
+	case IMISC_MAPOFDOOM:
+		doom_init();
+		break;
+	case IMISC_OILACC:
+	case IMISC_OILMAST:
+	case IMISC_OILSHARP:
+	case IMISC_OILDEATH:
+	case IMISC_OILSKILL:
+	case IMISC_OILBSMTH:
+	case IMISC_OILFORT:
+	case IMISC_OILPERM:
+	case IMISC_OILHARD:
+	case IMISC_OILIMP:
+		player._pOilType = Mid;
+		if (p != myplr) {
+			return;
+		}
+		if (sbookflag) {
+			sbookflag = false;
+		}
+		if (!invflag) {
+			invflag = true;
+		}
+		NewCursor(CURSOR_OIL);
+		break;
+	case IMISC_SPECELIX:
+		ModifyPlrStr(p, 3);
+		ModifyPlrMag(p, 3);
+		ModifyPlrDex(p, 3);
+		ModifyPlrVit(p, 3);
+		break;
+	case IMISC_RUNEF:
+		player._pTSpell = SPL_RUNEFIRE;
+		player._pTSplType = RSPLTYPE_INVALID;
+		if (p == myplr)
+			NewCursor(CURSOR_TELEPORT);
+		break;
+	case IMISC_RUNEL:
+		player._pTSpell = SPL_RUNELIGHT;
+		player._pTSplType = RSPLTYPE_INVALID;
+		if (p == myplr)
+			NewCursor(CURSOR_TELEPORT);
+		break;
+	case IMISC_GR_RUNEL:
+		player._pTSpell = SPL_RUNENOVA;
+		player._pTSplType = RSPLTYPE_INVALID;
+		if (p == myplr)
+			NewCursor(CURSOR_TELEPORT);
+		break;
+	case IMISC_GR_RUNEF:
+		player._pTSpell = SPL_RUNEIMMOLAT;
+		player._pTSplType = RSPLTYPE_INVALID;
+		if (p == myplr)
+			NewCursor(CURSOR_TELEPORT);
+		break;
+	case IMISC_RUNES:
+		player._pTSpell = SPL_RUNESTONE;
+		player._pTSplType = RSPLTYPE_INVALID;
+		if (p == myplr)
+			NewCursor(CURSOR_TELEPORT);
+		break;
+	default:
+		break;
+	}
+}
+
+bool StoreStatOk(ItemStruct *h)
+{
+	const auto &myPlayer = plr[myplr];
+
+	if (myPlayer._pStrength < h->_iMinStr)
+		return false;
+	if (myPlayer._pMagic < h->_iMinMag)
+		return false;
+	if (myPlayer._pDexterity < h->_iMinDex)
+		return false;
+
+	return true;
+}
+
+bool SmithItemOk(int i)
+{
+	if (AllItemsList[i].itype == ITYPE_MISC)
+		return false;
+	if (AllItemsList[i].itype == ITYPE_GOLD)
+		return false;
+	if (AllItemsList[i].itype == ITYPE_STAFF && (!gbIsHellfire || AllItemsList[i].iSpell != SPL_NULL))
+		return false;
+	if (AllItemsList[i].itype == ITYPE_RING)
+		return false;
+	if (AllItemsList[i].itype == ITYPE_AMULET)
+		return false;
+
+	return true;
+}
+
+template <bool (*Ok)(int), bool ConsiderDropRate = false>
+int RndVendorItem(int minlvl, int maxlvl)
+{
+	int ril[512];
+
+	int ri = 0;
+	for (int i = 1; AllItemsList[i].iLoc != ILOC_INVALID; i++) {
+		if (!IsItemAvailable(i))
+			continue;
+		if (AllItemsList[i].iRnd == IDROP_NEVER)
+			continue;
+		if (!Ok(i))
+			continue;
+		if (AllItemsList[i].iMinMLvl < minlvl || AllItemsList[i].iMinMLvl > maxlvl)
+			continue;
+
+		ril[ri] = i;
+		ri++;
+		if (ri == 512)
+			break;
+
+		if (!ConsiderDropRate || AllItemsList[i].iRnd != IDROP_DOUBLE)
+			continue;
+
+		ril[ri] = i;
+		ri++;
+		if (ri == 512)
+			break;
+	}
+
+	return ril[GenerateRnd(ri)] + 1;
+}
+
+int RndSmithItem(int lvl)
+{
+	return RndVendorItem<SmithItemOk, true>(0, lvl);
+}
+
+void SortVendor(ItemStruct *items)
+{
+	int count = 1;
+	while (!items[count].isEmpty())
+		count++;
+
+	auto cmp = [](const ItemStruct &a, const ItemStruct &b) {
+		return a.IDidx < b.IDidx;
+	};
+
+	std::sort(items, items + count, cmp);
+}
+
+void SpawnSmith(int lvl)
+{
+	constexpr int PinnedItemCount = 0;
+
+	ItemStruct holditem;
+	holditem = items[0];
+
+	int maxValue = 140000;
+	int maxItems = 20;
+	if (gbIsHellfire) {
+		maxValue = 200000;
+		maxItems = 25;
+	}
+
+	int iCnt = GenerateRnd(maxItems - 10) + 10;
+	for (int i = 0; i < iCnt; i++) {
+		do {
+			memset(&items[0], 0, sizeof(*items));
+			items[0]._iSeed = AdvanceRndSeed();
+			int idata = RndSmithItem(lvl) - 1;
+			GetItemAttrs(0, idata, lvl);
+		} while (items[0]._iIvalue > maxValue);
+		smithitem[i] = items[0];
+		smithitem[i]._iCreateInfo = lvl | CF_SMITH;
+		smithitem[i]._iIdentified = true;
+		smithitem[i]._iStatFlag = StoreStatOk(&smithitem[i]);
+	}
+	for (int i = iCnt; i < SMITH_ITEMS; i++)
+		smithitem[i]._itype = ITYPE_NONE;
+
+	SortVendor(smithitem + PinnedItemCount);
+	items[0] = holditem;
+}
+
+bool PremiumItemOk(int i)
+{
+	if (AllItemsList[i].itype == ITYPE_MISC)
+		return false;
+	if (AllItemsList[i].itype == ITYPE_GOLD)
+		return false;
+	if (!gbIsHellfire && AllItemsList[i].itype == ITYPE_STAFF)
+		return false;
+
+	if (gbIsMultiplayer) {
+		if (AllItemsList[i].iMiscId == IMISC_OILOF)
+			return false;
+		if (AllItemsList[i].itype == ITYPE_RING)
+			return false;
+		if (AllItemsList[i].itype == ITYPE_AMULET)
+			return false;
+	}
+
+	return true;
+}
+
+int RndPremiumItem(int minlvl, int maxlvl)
+{
+	return RndVendorItem<PremiumItemOk>(minlvl, maxlvl);
+}
+
+static void SpawnOnePremium(int i, int plvl, int myplr)
+{
+	int ivalue = 0;
+	bool keepgoing = false;
+	ItemStruct holditem = items[0];
+
+	auto &myPlayer = plr[myplr];
+
+	int strength = std::max(myPlayer.GetMaximumAttributeValue(CharacterAttribute::Strength), myPlayer._pStrength);
+	int dexterity = std::max(myPlayer.GetMaximumAttributeValue(CharacterAttribute::Dexterity), myPlayer._pDexterity);
+	int magic = std::max(myPlayer.GetMaximumAttributeValue(CharacterAttribute::Magic), myPlayer._pMagic);
+	strength += strength / 5;
+	dexterity += dexterity / 5;
+	magic += magic / 5;
+
+	plvl = clamp(plvl, 1, 30);
+
+	int count = 0;
+
+	do {
+		keepgoing = false;
+		memset(&items[0], 0, sizeof(*items));
+		items[0]._iSeed = AdvanceRndSeed();
+		int itype = RndPremiumItem(plvl / 4, plvl) - 1;
+		GetItemAttrs(0, itype, plvl);
+		GetItemBonus(0, plvl / 2, plvl, true, !gbIsHellfire);
+
+		if (!gbIsHellfire) {
+			if (items[0]._iIvalue > 140000) {
+				keepgoing = true; // prevent breaking the do/while loop too early by failing hellfire's condition in while
+				continue;
+			}
+			break;
+		}
+
+		switch (items[0]._itype) {
+		case ITYPE_LARMOR:
+		case ITYPE_MARMOR:
+		case ITYPE_HARMOR: {
+			const auto *const mostValuablePlayerArmor = myPlayer.GetMostValuableItem(
+			    [](const ItemStruct &item) {
+				    return item._itype == ITYPE_LARMOR
+				        || item._itype == ITYPE_MARMOR
+				        || item._itype == ITYPE_HARMOR;
+			    });
+
+			ivalue = mostValuablePlayerArmor == nullptr ? 0 : mostValuablePlayerArmor->_iIvalue;
+			break;
+		}
+		case ITYPE_SHIELD:
+		case ITYPE_AXE:
+		case ITYPE_BOW:
+		case ITYPE_MACE:
+		case ITYPE_SWORD:
+		case ITYPE_HELM:
+		case ITYPE_STAFF:
+		case ITYPE_RING:
+		case ITYPE_AMULET: {
+			const auto *const mostValuablePlayerItem = myPlayer.GetMostValuableItem(
+			    [](const ItemStruct &item) { return item._itype == items[0]._itype; });
+
+			ivalue = mostValuablePlayerItem == nullptr ? 0 : mostValuablePlayerItem->_iIvalue;
+			break;
+		}
+		default:
+			ivalue = 0;
+			break;
+		}
+		ivalue *= 0.8;
+
+		count++;
+	} while (keepgoing
+	    || ((
+	            items[0]._iIvalue > 200000
+	            || items[0]._iMinStr > strength
+	            || items[0]._iMinMag > magic
+	            || items[0]._iMinDex > dexterity
+	            || items[0]._iIvalue < ivalue)
+	        && count < 150));
+	premiumitems[i] = items[0];
+	premiumitems[i]._iCreateInfo = plvl | CF_SMITHPREMIUM;
+	premiumitems[i]._iIdentified = true;
+	premiumitems[i]._iStatFlag = StoreStatOk(&premiumitems[i]);
+	items[0] = holditem;
+}
+
+void SpawnPremium(int pnum)
+{
+	int lvl = plr[pnum]._pLevel;
+	int maxItems = gbIsHellfire ? SMITH_PREMIUM_ITEMS : 6;
+	if (numpremium < maxItems) {
+		for (int i = 0; i < maxItems; i++) {
+			if (premiumitems[i].isEmpty()) {
+				int plvl = premiumlevel + (gbIsHellfire ? premiumLvlAddHellfire[i] : premiumlvladd[i]);
+				SpawnOnePremium(i, plvl, pnum);
+			}
+		}
+		numpremium = maxItems;
+	}
+	while (premiumlevel < lvl) {
+		premiumlevel++;
+		if (gbIsHellfire) {
+			// Discard first 3 items and shift next 10
+			std::move(&premiumitems[3], &premiumitems[12] + 1, &premiumitems[0]);
+			SpawnOnePremium(10, premiumlevel + premiumLvlAddHellfire[10], pnum);
+			premiumitems[11] = premiumitems[13];
+			SpawnOnePremium(12, premiumlevel + premiumLvlAddHellfire[12], pnum);
+			premiumitems[13] = premiumitems[14];
+			SpawnOnePremium(14, premiumlevel + premiumLvlAddHellfire[14], pnum);
+		} else {
+			// Discard first 2 items and shift next 3
+			std::move(&premiumitems[2], &premiumitems[4] + 1, &premiumitems[0]);
+			SpawnOnePremium(3, premiumlevel + premiumlvladd[3], pnum);
+			premiumitems[4] = premiumitems[5];
+			SpawnOnePremium(5, premiumlevel + premiumlvladd[5], pnum);
+		}
+	}
+}
+
+bool WitchItemOk(int i)
+{
+	if (AllItemsList[i].itype != ITYPE_MISC && AllItemsList[i].itype != ITYPE_STAFF)
+		return false;
+	if (AllItemsList[i].iMiscId == IMISC_MANA)
+		return false;
+	if (AllItemsList[i].iMiscId == IMISC_FULLMANA)
+		return false;
+	if (AllItemsList[i].iSpell == SPL_TOWN)
+		return false;
+	if (AllItemsList[i].iMiscId == IMISC_FULLHEAL)
+		return false;
+	if (AllItemsList[i].iMiscId == IMISC_HEAL)
+		return false;
+	if (AllItemsList[i].iMiscId > IMISC_OILFIRST && AllItemsList[i].iMiscId < IMISC_OILLAST)
+		return false;
+	if (AllItemsList[i].iSpell == SPL_RESURRECT && !gbIsMultiplayer)
+		return false;
+	if (AllItemsList[i].iSpell == SPL_HEALOTHER && !gbIsMultiplayer)
+		return false;
+
+	return true;
+}
+
+int RndWitchItem(int lvl)
+{
+	return RndVendorItem<WitchItemOk>(0, lvl);
+}
+
+void WitchBookLevel(int ii)
+{
+	if (witchitem[ii]._iMiscId != IMISC_BOOK)
+		return;
+	witchitem[ii]._iMinMag = spelldata[witchitem[ii]._iSpell].sMinInt;
+	int slvl = plr[myplr]._pSplLvl[witchitem[ii]._iSpell];
+	while (slvl > 0) {
+		witchitem[ii]._iMinMag += 20 * witchitem[ii]._iMinMag / 100;
+		slvl--;
+		if (witchitem[ii]._iMinMag + 20 * witchitem[ii]._iMinMag / 100 > 255) {
+			witchitem[ii]._iMinMag = 255;
+			slvl = 0;
+		}
+	}
+}
+
+void SpawnWitch(int lvl)
+{
+	constexpr int PinnedItemCount = 3;
+
+	int j = PinnedItemCount;
+
+	memset(&items[0], 0, sizeof(*items));
+	GetItemAttrs(0, IDI_MANA, 1);
+	witchitem[0] = items[0];
+	witchitem[0]._iCreateInfo = lvl;
+	witchitem[0]._iStatFlag = true;
+	memset(&items[0], 0, sizeof(*items));
+	GetItemAttrs(0, IDI_FULLMANA, 1);
+	witchitem[1] = items[0];
+	witchitem[1]._iCreateInfo = lvl;
+	witchitem[1]._iStatFlag = true;
+	memset(&items[0], 0, sizeof(*items));
+	GetItemAttrs(0, IDI_PORTAL, 1);
+	witchitem[2] = items[0];
+	witchitem[2]._iCreateInfo = lvl;
+	witchitem[2]._iStatFlag = true;
+
+	int maxValue = 140000;
+	int reservedItems = 12;
+	if (gbIsHellfire) {
+		maxValue = 200000;
+		reservedItems = 10;
+
+		int books = GenerateRnd(4);
+		for (int i = 114, bCnt = 0; i <= 117 && bCnt < books; ++i) {
+			if (!WitchItemOk(i))
+				continue;
+			if (lvl < AllItemsList[i].iMinMLvl)
+				continue;
+
+			memset(&items[0], 0, sizeof(*items));
+			items[0]._iSeed = AdvanceRndSeed();
+			GenerateRnd(1);
+
+			GetItemAttrs(0, i, lvl);
+			witchitem[j] = items[0];
+			witchitem[j]._iCreateInfo = lvl | CF_WITCH;
+			witchitem[j]._iIdentified = true;
+			WitchBookLevel(j);
+			witchitem[j]._iStatFlag = StoreStatOk(&witchitem[j]);
+			j++;
+			bCnt++;
+		}
+	}
+	int iCnt = GenerateRnd(WITCH_ITEMS - reservedItems) + 10;
+
+	for (int i = j; i < iCnt; i++) {
+		do {
+			memset(&items[0], 0, sizeof(*items));
+			items[0]._iSeed = AdvanceRndSeed();
+			int idata = RndWitchItem(lvl) - 1;
+			GetItemAttrs(0, idata, lvl);
+			int maxlvl = -1;
+			if (GenerateRnd(100) <= 5)
+				maxlvl = 2 * lvl;
+			if (maxlvl == -1 && items[0]._iMiscId == IMISC_STAFF)
+				maxlvl = 2 * lvl;
+			if (maxlvl != -1)
+				GetItemBonus(0, maxlvl / 2, maxlvl, true, true);
+		} while (items[0]._iIvalue > maxValue);
+		witchitem[i] = items[0];
+		witchitem[i]._iCreateInfo = lvl | CF_WITCH;
+		witchitem[i]._iIdentified = true;
+		WitchBookLevel(i);
+		witchitem[i]._iStatFlag = StoreStatOk(&witchitem[i]);
+	}
+
+	for (int i = iCnt; i < WITCH_ITEMS; i++)
+		witchitem[i]._itype = ITYPE_NONE;
+
+	SortVendor(witchitem + PinnedItemCount);
+}
+
+int RndBoyItem(int lvl)
+{
+	return RndVendorItem<PremiumItemOk>(0, lvl);
+}
+
+void SpawnBoy(int lvl)
+{
+	int ivalue = 0;
+	bool keepgoing = false;
+	int count = 0;
+
+	auto &myPlayer = plr[myplr];
+
+	HeroClass pc = myPlayer._pClass;
+	int strength = std::max(myPlayer.GetMaximumAttributeValue(CharacterAttribute::Strength), myPlayer._pStrength);
+	int dexterity = std::max(myPlayer.GetMaximumAttributeValue(CharacterAttribute::Dexterity), myPlayer._pDexterity);
+	int magic = std::max(myPlayer.GetMaximumAttributeValue(CharacterAttribute::Magic), myPlayer._pMagic);
+	strength += strength / 5;
+	dexterity += dexterity / 5;
+	magic += magic / 5;
+
+	if (boylevel >= (lvl / 2) && !boyitem.isEmpty())
+		return;
+	do {
+		keepgoing = false;
+		memset(&items[0], 0, sizeof(*items));
+		items[0]._iSeed = AdvanceRndSeed();
+		int itype = RndBoyItem(lvl) - 1;
+		GetItemAttrs(0, itype, lvl);
+		GetItemBonus(0, lvl, 2 * lvl, true, true);
+
+		if (!gbIsHellfire) {
+			if (items[0]._iIvalue > 90000) {
+				keepgoing = true; // prevent breaking the do/while loop too early by failing hellfire's condition in while
+				continue;
+			}
+			break;
+		}
+
+		ivalue = 0;
+
+		int itemType = items[0]._itype;
+
+		switch (itemType) {
+		case ITYPE_LARMOR:
+		case ITYPE_MARMOR:
+		case ITYPE_HARMOR: {
+			const auto *const mostValuablePlayerArmor = myPlayer.GetMostValuableItem(
+			    [](const ItemStruct &item) {
+				    return item._itype == ITYPE_LARMOR
+				        || item._itype == ITYPE_MARMOR
+				        || item._itype == ITYPE_HARMOR;
+			    });
+
+			ivalue = mostValuablePlayerArmor == nullptr ? 0 : mostValuablePlayerArmor->_iIvalue;
+			break;
+		}
+		case ITYPE_SHIELD:
+		case ITYPE_AXE:
+		case ITYPE_BOW:
+		case ITYPE_MACE:
+		case ITYPE_SWORD:
+		case ITYPE_HELM:
+		case ITYPE_STAFF:
+		case ITYPE_RING:
+		case ITYPE_AMULET: {
+			const auto *const mostValuablePlayerItem = myPlayer.GetMostValuableItem(
+			    [itemType](const ItemStruct &item) { return item._itype == itemType; });
+
+			ivalue = mostValuablePlayerItem == nullptr ? 0 : mostValuablePlayerItem->_iIvalue;
+			break;
+		}
+		}
+		ivalue *= 0.8;
+
+		count++;
+
+		if (count < 200) {
+			switch (pc) {
+			case HeroClass::Warrior:
+				if (itemType == ITYPE_BOW || itemType == ITYPE_STAFF)
+					ivalue = INT_MAX;
+				break;
+			case HeroClass::Rogue:
+				if (itemType == ITYPE_SWORD || itemType == ITYPE_STAFF || itemType == ITYPE_AXE || itemType == ITYPE_MACE || itemType == ITYPE_SHIELD)
+					ivalue = INT_MAX;
+				break;
+			case HeroClass::Sorcerer:
+				if (itemType == ITYPE_STAFF || itemType == ITYPE_AXE || itemType == ITYPE_BOW || itemType == ITYPE_MACE)
+					ivalue = INT_MAX;
+				break;
+			case HeroClass::Monk:
+				if (itemType == ITYPE_BOW || itemType == ITYPE_MARMOR || itemType == ITYPE_SHIELD || itemType == ITYPE_MACE)
+					ivalue = INT_MAX;
+				break;
+			case HeroClass::Bard:
+				if (itemType == ITYPE_AXE || itemType == ITYPE_MACE || itemType == ITYPE_STAFF)
+					ivalue = INT_MAX;
+				break;
+			case HeroClass::Barbarian:
+				if (itemType == ITYPE_BOW || itemType == ITYPE_STAFF)
+					ivalue = INT_MAX;
+				break;
+			}
+		}
+	} while (keepgoing
+	    || ((
+	            items[0]._iIvalue > 200000
+	            || items[0]._iMinStr > strength
+	            || items[0]._iMinMag > magic
+	            || items[0]._iMinDex > dexterity
+	            || items[0]._iIvalue < ivalue)
+	        && count < 250));
+	boyitem = items[0];
+	boyitem._iCreateInfo = lvl | CF_BOY;
+	boyitem._iIdentified = true;
+	boyitem._iStatFlag = StoreStatOk(&boyitem);
+	boylevel = lvl / 2;
+}
+
+bool HealerItemOk(int i)
+{
+	if (AllItemsList[i].itype != ITYPE_MISC)
+		return false;
+
+	if (AllItemsList[i].iMiscId == IMISC_SCROLL)
+		return AllItemsList[i].iSpell == SPL_HEAL;
+	if (AllItemsList[i].iMiscId == IMISC_SCROLLT)
+		return AllItemsList[i].iSpell == SPL_HEALOTHER && gbIsMultiplayer;
+
+	if (!gbIsMultiplayer) {
+		auto &myPlayer = plr[myplr];
+
+		if (AllItemsList[i].iMiscId == IMISC_ELIXSTR)
+			return !gbIsHellfire || myPlayer._pBaseStr < myPlayer.GetMaximumAttributeValue(CharacterAttribute::Strength);
+		if (AllItemsList[i].iMiscId == IMISC_ELIXMAG)
+			return !gbIsHellfire || myPlayer._pBaseMag < myPlayer.GetMaximumAttributeValue(CharacterAttribute::Magic);
+		if (AllItemsList[i].iMiscId == IMISC_ELIXDEX)
+			return !gbIsHellfire || myPlayer._pBaseDex < myPlayer.GetMaximumAttributeValue(CharacterAttribute::Dexterity);
+		if (AllItemsList[i].iMiscId == IMISC_ELIXVIT)
+			return !gbIsHellfire || myPlayer._pBaseVit < myPlayer.GetMaximumAttributeValue(CharacterAttribute::Vitality);
+	}
+
+	if (AllItemsList[i].iMiscId == IMISC_REJUV)
+		return true;
+	if (AllItemsList[i].iMiscId == IMISC_FULLREJUV)
+		return true;
+
+	return false;
+}
+
+int RndHealerItem(int lvl)
+{
+	return RndVendorItem<HealerItemOk>(0, lvl);
+}
+
+void SpawnHealer(int lvl)
+{
+	constexpr int PinnedItemCount = 2;
+
+	int srnd;
+
+	memset(&items[0], 0, sizeof(*items));
+	GetItemAttrs(0, IDI_HEAL, 1);
+	healitem[0] = items[0];
+	healitem[0]._iCreateInfo = lvl;
+	healitem[0]._iStatFlag = true;
+
+	memset(&items[0], 0, sizeof(*items));
+	GetItemAttrs(0, IDI_FULLHEAL, 1);
+	healitem[1] = items[0];
+	healitem[1]._iCreateInfo = lvl;
+	healitem[1]._iStatFlag = true;
+
+	if (gbIsMultiplayer) {
+		memset(&items[0], 0, sizeof(*items));
+		GetItemAttrs(0, IDI_RESURRECT, 1);
+		healitem[2] = items[0];
+		healitem[2]._iCreateInfo = lvl;
+		healitem[2]._iStatFlag = true;
+
+		srnd = 3;
+	} else {
+		srnd = 2;
+	}
+	int nsi = GenerateRnd(gbIsHellfire ? 10 : 8) + 10;
+	for (int i = srnd; i < nsi; i++) {
+		memset(&items[0], 0, sizeof(*items));
+		items[0]._iSeed = AdvanceRndSeed();
+		int itype = RndHealerItem(lvl) - 1;
+		GetItemAttrs(0, itype, lvl);
+		healitem[i] = items[0];
+		healitem[i]._iCreateInfo = lvl | CF_HEALER;
+		healitem[i]._iIdentified = true;
+		healitem[i]._iStatFlag = StoreStatOk(&healitem[i]);
+	}
+	for (int i = nsi; i < 20; i++) {
+		healitem[i]._itype = ITYPE_NONE;
+	}
+	SortVendor(healitem + PinnedItemCount);
+}
+
+void SpawnStoreGold()
+{
+	memset(&items[0], 0, sizeof(*items));
+	GetItemAttrs(0, IDI_GOLD, 1);
+	golditem = items[0];
+	golditem._iStatFlag = true;
+}
+
+void RecreateSmithItem(int ii, int lvl, int iseed)
+{
+	SetRndSeed(iseed);
+	int itype = RndSmithItem(lvl) - 1;
+	GetItemAttrs(ii, itype, lvl);
+
+	items[ii]._iSeed = iseed;
+	items[ii]._iCreateInfo = lvl | CF_SMITH;
+	items[ii]._iIdentified = true;
+}
+
+void RecreatePremiumItem(int ii, int plvl, int iseed)
+{
+	SetRndSeed(iseed);
+	int itype = RndPremiumItem(plvl / 4, plvl) - 1;
+	GetItemAttrs(ii, itype, plvl);
+	GetItemBonus(ii, plvl / 2, plvl, true, !gbIsHellfire);
+
+	items[ii]._iSeed = iseed;
+	items[ii]._iCreateInfo = plvl | CF_SMITHPREMIUM;
+	items[ii]._iIdentified = true;
+}
+
+void RecreateBoyItem(int ii, int lvl, int iseed)
+{
+	SetRndSeed(iseed);
+	int itype = RndBoyItem(lvl) - 1;
+	GetItemAttrs(ii, itype, lvl);
+	GetItemBonus(ii, lvl, 2 * lvl, true, true);
+
+	items[ii]._iSeed = iseed;
+	items[ii]._iCreateInfo = lvl | CF_BOY;
+	items[ii]._iIdentified = true;
+}
+
+void RecreateWitchItem(int ii, int idx, int lvl, int iseed)
+{
+	if (idx == IDI_MANA || idx == IDI_FULLMANA || idx == IDI_PORTAL) {
+		GetItemAttrs(ii, idx, lvl);
+	} else if (gbIsHellfire && idx >= 114 && idx <= 117) {
+		SetRndSeed(iseed);
+		GenerateRnd(1);
+		GetItemAttrs(ii, idx, lvl);
+	} else {
+		SetRndSeed(iseed);
+		int itype = RndWitchItem(lvl) - 1;
+		GetItemAttrs(ii, itype, lvl);
+		int iblvl = -1;
+		if (GenerateRnd(100) <= 5)
+			iblvl = 2 * lvl;
+		if (iblvl == -1 && items[ii]._iMiscId == IMISC_STAFF)
+			iblvl = 2 * lvl;
+		if (iblvl != -1)
+			GetItemBonus(ii, iblvl / 2, iblvl, true, true);
+	}
+
+	items[ii]._iSeed = iseed;
+	items[ii]._iCreateInfo = lvl | CF_WITCH;
+	items[ii]._iIdentified = true;
+}
+
+void RecreateHealerItem(int ii, int idx, int lvl, int iseed)
+{
+	if (idx == IDI_HEAL || idx == IDI_FULLHEAL || idx == IDI_RESURRECT) {
+		GetItemAttrs(ii, idx, lvl);
+	} else {
+		SetRndSeed(iseed);
+		int itype = RndHealerItem(lvl) - 1;
+		GetItemAttrs(ii, itype, lvl);
+	}
+
+	items[ii]._iSeed = iseed;
+	items[ii]._iCreateInfo = lvl | CF_HEALER;
+	items[ii]._iIdentified = true;
+}
+
+void RecreateTownItem(int ii, int idx, uint16_t icreateinfo, int iseed)
+{
+	if ((icreateinfo & CF_SMITH) != 0)
+		RecreateSmithItem(ii, icreateinfo & CF_LEVEL, iseed);
+	else if ((icreateinfo & CF_SMITHPREMIUM) != 0)
+		RecreatePremiumItem(ii, icreateinfo & CF_LEVEL, iseed);
+	else if ((icreateinfo & CF_BOY) != 0)
+		RecreateBoyItem(ii, icreateinfo & CF_LEVEL, iseed);
+	else if ((icreateinfo & CF_WITCH) != 0)
+		RecreateWitchItem(ii, idx, icreateinfo & CF_LEVEL, iseed);
+	else if ((icreateinfo & CF_HEALER) != 0)
+		RecreateHealerItem(ii, idx, icreateinfo & CF_LEVEL, iseed);
+}
+
+void RecalcStoreStats()
+{
+	for (auto &item : smithitem) {
+		if (!item.isEmpty()) {
+			item._iStatFlag = StoreStatOk(&item);
+		}
+	}
+	for (auto &item : premiumitems) {
+		if (!item.isEmpty()) {
+			item._iStatFlag = StoreStatOk(&item);
+		}
+	}
+	for (int i = 0; i < 20; i++) {
+		if (!witchitem[i].isEmpty()) {
+			witchitem[i]._iStatFlag = StoreStatOk(&witchitem[i]);
+		}
+	}
+	for (auto &item : healitem) {
+		if (!item.isEmpty()) {
+			item._iStatFlag = StoreStatOk(&item);
+		}
+	}
+	boyitem._iStatFlag = StoreStatOk(&boyitem);
+}
+
+int ItemNoFlippy()
+{
+	int r = itemactive[numitems - 1];
+	items[r].AnimInfo.CurrentFrame = items[r].AnimInfo.NumberOfFrames;
+	items[r]._iAnimFlag = false;
+	items[r]._iSelFlag = 1;
+
+	return r;
+}
+
+void CreateSpellBook(Point position, spell_id ispell, bool sendmsg, bool delta)
+{
+	int lvl = currlevel;
+
+	if (gbIsHellfire) {
+		lvl = GetSpellBookLevel(ispell) + 1;
+		if (lvl < 1) {
+			return;
+		}
+	}
+
+	int idx = RndTypeItems(ITYPE_MISC, IMISC_BOOK, lvl);
+	if (numitems >= MAXITEMS)
+		return;
+
+	int ii = AllocateItem();
+
+	while (true) {
+		memset(&items[ii], 0, sizeof(*items));
+		SetupAllItems(ii, idx, AdvanceRndSeed(), 2 * lvl, 1, true, false, delta);
+		if (items[ii]._iMiscId == IMISC_BOOK && items[ii]._iSpell == ispell)
+			break;
+	}
+	GetSuperItemSpace(position, ii);
+
+	if (sendmsg)
+		NetSendCmdDItem(false, ii);
+	if (delta)
+		DeltaAddItem(ii);
+}
+
+static void CreateMagicItem(Point position, int lvl, int imisc, int imid, int icurs, bool sendmsg, bool delta)
+{
+	if (numitems >= MAXITEMS)
+		return;
+
+	int ii = AllocateItem();
+	int idx = RndTypeItems(imisc, imid, lvl);
+
+	while (true) {
+		memset(&items[ii], 0, sizeof(*items));
+		SetupAllItems(ii, idx, AdvanceRndSeed(), 2 * lvl, 1, true, false, delta);
+		if (items[ii]._iCurs == icurs)
+			break;
+
+		idx = RndTypeItems(imisc, imid, lvl);
+	}
+	GetSuperItemSpace(position, ii);
+
+	if (sendmsg)
+		NetSendCmdDItem(false, ii);
+	if (delta)
+		DeltaAddItem(ii);
+}
+
+void CreateMagicArmor(Point position, int imisc, int icurs, bool sendmsg, bool delta)
+{
+	int lvl = items_get_currlevel();
+	CreateMagicItem(position, lvl, imisc, IMISC_NONE, icurs, sendmsg, delta);
+}
+
+void CreateAmulet(Point position, int lvl, bool sendmsg, bool delta)
+{
+	CreateMagicItem(position, lvl, ITYPE_AMULET, IMISC_AMULET, ICURS_AMULET, sendmsg, delta);
+}
+
+void CreateMagicWeapon(Point position, int imisc, int icurs, bool sendmsg, bool delta)
+{
+	int imid = IMISC_NONE;
+	if (imisc == ITYPE_STAFF)
+		imid = IMISC_STAFF;
+
+	int curlv = items_get_currlevel();
+
+	CreateMagicItem(position, curlv, imisc, imid, icurs, sendmsg, delta);
+}
+
+static void NextItemRecord(int i)
+{
+	gnNumGetRecords--;
+
+	if (gnNumGetRecords == 0) {
+		return;
+	}
+
+	itemrecord[i].dwTimestamp = itemrecord[gnNumGetRecords].dwTimestamp;
+	itemrecord[i].nSeed = itemrecord[gnNumGetRecords].nSeed;
+	itemrecord[i].wCI = itemrecord[gnNumGetRecords].wCI;
+	itemrecord[i].nIndex = itemrecord[gnNumGetRecords].nIndex;
+}
+
+bool GetItemRecord(int nSeed, uint16_t wCI, int nIndex)
+{
+	uint32_t ticks = SDL_GetTicks();
+
+	for (int i = 0; i < gnNumGetRecords; i++) {
+		if (ticks - itemrecord[i].dwTimestamp > 6000) {
+			NextItemRecord(i);
+			i--;
+		} else if (nSeed == itemrecord[i].nSeed && wCI == itemrecord[i].wCI && nIndex == itemrecord[i].nIndex) {
+			return false;
+		}
+	}
+
+	return true;
+}
+
+void SetItemRecord(int nSeed, uint16_t wCI, int nIndex)
+{
+	uint32_t ticks = SDL_GetTicks();
+
+	if (gnNumGetRecords == MAXITEMS) {
+		return;
+	}
+
+	itemrecord[gnNumGetRecords].dwTimestamp = ticks;
+	itemrecord[gnNumGetRecords].nSeed = nSeed;
+	itemrecord[gnNumGetRecords].wCI = wCI;
+	itemrecord[gnNumGetRecords].nIndex = nIndex;
+	gnNumGetRecords++;
+}
+
+void PutItemRecord(int nSeed, uint16_t wCI, int nIndex)
+{
+	uint32_t ticks = SDL_GetTicks();
+
+	for (int i = 0; i < gnNumGetRecords; i++) {
+		if (ticks - itemrecord[i].dwTimestamp > 6000) {
+			NextItemRecord(i);
+			i--;
+		} else if (nSeed == itemrecord[i].nSeed && wCI == itemrecord[i].wCI && nIndex == itemrecord[i].nIndex) {
+			NextItemRecord(i);
+			break;
+		}
+	}
+}
+
+void ItemStruct::SetNewAnimation(bool showAnimation)
+{
+	int it = ItemCAnimTbl[_iCurs];
+	int numberOfFrames = ItemAnimLs[it];
+	auto *pCelSprite = itemanims[it] ? &*itemanims[it] : nullptr;
+	if (_iCurs != ICURS_MAGIC_ROCK)
+		AnimInfo.SetNewAnimation(pCelSprite, numberOfFrames, 1, AnimationDistributionFlags::ProcessAnimationPending, 0, numberOfFrames);
+	else
+		AnimInfo.SetNewAnimation(pCelSprite, numberOfFrames, 1);
+	_iPostDraw = false;
+	_iRequest = false;
+	if (showAnimation) {
+		_iAnimFlag = true;
+		_iSelFlag = 0;
+	} else {
+		AnimInfo.CurrentFrame = AnimInfo.NumberOfFrames;
+		_iAnimFlag = false;
+		_iSelFlag = 1;
+	}
+}
+
+} // namespace devilution