--- conflicted
+++ resolved
@@ -1,57 +1,39 @@
-/**
- * @file path.h
- *
- * Interface of the path finding algorithms.
- */
-#ifndef __PATH_H__
-#define __PATH_H__
-
-<<<<<<< HEAD
-DEVILUTION_BEGIN_NAMESPACE
-
-#ifdef __cplusplus
-extern "C" {
-#endif
-
-extern PATHNODE path_nodes[MAXPATHNODES];
-extern int gdwCurPathStep;
-extern int gdwCurNodes;
-extern int pnode_vals[MAX_PATH_LENGTH];
-extern PATHNODE *pnode_ptr;
-extern PATHNODE *pnode_tblptr[MAXPATHNODES];
-extern PATHNODE *path_2_nodes;
-extern PATHNODE path_unusednodes[MAXPATHNODES];
-
-=======
->>>>>>> 39a9ada5
-int FindPath(BOOL (*PosOk)(int, int, int), int PosOkArg, int sx, int sy, int dx, int dy, char *path);
-int path_get_h_cost(int sx, int sy, int dx, int dy);
-PATHNODE *GetNextPath();
-BOOL path_get_path(BOOL (*PosOk)(int, int, int), int PosOkArg, PATHNODE *pPath, int x, int y);
-BOOL path_parent_path(PATHNODE *pPath, int dx, int dy, int sx, int sy);
-PATHNODE *path_get_node1(int dx, int dy);
-PATHNODE *path_get_node2(int dx, int dy);
-void path_next_node(PATHNODE *pPath);
-void path_set_coords(PATHNODE *pPath);
-void path_push_active_step(PATHNODE *pPath);
-PATHNODE *path_pop_active_step();
-PATHNODE *path_new_step();
-
-<<<<<<< HEAD
-/* rdata */
-
-extern const char pathxdir[8];
-extern const char pathydir[8];
-
-/* data */
-extern char path_directions[9];
-
-#ifdef __cplusplus
-}
-#endif
-
-DEVILUTION_END_NAMESPACE
-
-=======
->>>>>>> 39a9ada5
-#endif /* __PATH_H__ */
+/**
+ * @file path.h
+ *
+ * Interface of the path finding algorithms.
+ */
+#ifndef __PATH_H__
+#define __PATH_H__
+
+DEVILUTION_BEGIN_NAMESPACE
+
+#ifdef __cplusplus
+extern "C" {
+#endif
+
+int FindPath(BOOL (*PosOk)(int, int, int), int PosOkArg, int sx, int sy, int dx, int dy, char *path);
+int path_get_h_cost(int sx, int sy, int dx, int dy);
+PATHNODE *GetNextPath();
+BOOL path_solid_pieces(PATHNODE *pPath, int dx, int dy);
+BOOL path_get_path(BOOL (*PosOk)(int, int, int), int PosOkArg, PATHNODE *pPath, int x, int y);
+BOOL path_parent_path(PATHNODE *pPath, int dx, int dy, int sx, int sy);
+PATHNODE *path_get_node1(int dx, int dy);
+PATHNODE *path_get_node2(int dx, int dy);
+void path_next_node(PATHNODE *pPath);
+void path_set_coords(PATHNODE *pPath);
+void path_push_active_step(PATHNODE *pPath);
+PATHNODE *path_pop_active_step();
+PATHNODE *path_new_step();
+
+/* rdata */
+
+extern const char pathxdir[8];
+extern const char pathydir[8];
+#ifdef __cplusplus
+}
+#endif
+
+DEVILUTION_END_NAMESPACE
+
+#endif /* __PATH_H__ */