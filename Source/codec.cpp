--- conflicted
+++ resolved
@@ -1,162 +1,158 @@
-//HEADER_GOES_HERE
-
-#include "../types.h"
-
-<<<<<<< HEAD
-DEVILUTION_BEGIN_NAMESPACE
-
-int __fastcall codec_decode(void *pbSrcDst, int size, char *pszPassword)
-=======
-int codec_decode(void *pbSrcDst, int size, char *pszPassword)
->>>>>>> e791f3ee
-{
-	unsigned int v3; // ebx
-	char *v4;        // esi
-	INT_PTR v5;      // ebx
-	signed int v7;   // ecx
-	int v8;          // esi
-	char v9[128];    // [esp+8h] [ebp-98h]
-	char dst[20];    // [esp+88h] [ebp-18h]
-	int v11;         // [esp+9Ch] [ebp-4h]
-	char *passworda; // [esp+A8h] [ebp+8h]
-
-	v3 = size;
-	v4 = (char *)pbSrcDst;
-	codec_init_key(0, pszPassword);
-	if (v3 <= 8)
-		return 0;
-	v5 = v3 - 8;
-	v11 = v5;
-	if (v5 & 0x3F)
-		return 0;
-	passworda = (char *)v5;
-	if (v5) {
-		do {
-			memcpy(v9, v4, 0x40u);
-			SHA1Result(0, dst);
-			v7 = 0;
-			do {
-				v9[v7] ^= dst[v7 % 20];
-				++v7;
-			} while (v7 < 64);
-			SHA1Calculate(0, v9, NULL);
-			memset(dst, 0, sizeof(dst));
-			memcpy(v4, v9, 0x40u);
-			v4 += 64;
-			passworda -= 64;
-		} while (passworda);
-		v5 = v11;
-	}
-	memset(v9, 0, sizeof(v9));
-	if (!v4[4]) {
-		SHA1Result(0, dst);
-		if (*(_DWORD *)v4 == *(_DWORD *)dst) {
-			v8 = v5 + (unsigned char)v4[5] - 64;
-			goto LABEL_14;
-		}
-		memset(dst, 0, sizeof(dst));
-	}
-	v8 = 0;
-LABEL_14:
-	SHA1Clear();
-	return v8;
-}
-// 4034D9: using guessed type char var_98[128];
-
-void codec_init_key(int unused, char *pszPassword)
-{
-	int i, ch, n;
-	char key[136]; // last 64 bytes are the SHA1
-	char pw[64];
-	char digest[SHA1HashSize];
-	char *keyInit;
-
-	srand(0x7058);
-
-	keyInit = key;
-	for (i = 0; i < 136; i++) {
-		*keyInit = rand();
-		keyInit++;
-	}
-	ch = 0;
-	for (i = 0; i < 64; i++) {
-		if (!pszPassword[ch])
-			ch = 0;
-		pw[i] = pszPassword[ch];
-		ch++;
-	}
-	SHA1Reset(0);
-	SHA1Calculate(0, pw, digest);
-	SHA1Clear();
-	for (i = 0; (DWORD)i < 136; i++)
-		key[i] ^= digest[i % 20];
-	memset(pw, 0, sizeof(pw));
-	memset(digest, 0, sizeof(digest));
-	for (n = 0; n < 3; n++) {
-		SHA1Reset(n);
-		SHA1Calculate(n, &key[72], NULL);
-	}
-	memset(key, 0, sizeof(key));
-}
-// 4035DB: using guessed type char var_E0[72];
-// 4035DB: using guessed type char var_58[64];
-// 4035DB: using guessed type char dst[20];
-
-int codec_get_encoded_len(int dwSrcBytes)
-{
-	if (dwSrcBytes & 0x3F)
-		dwSrcBytes += 64 - (dwSrcBytes & 0x3F);
-	return dwSrcBytes + 8;
-}
-
-void codec_encode(void *pbSrcDst, int size, int size_64, char *pszPassword)
-{
-	char *v4;      // esi
-	char v5;       // bl
-	size_t v6;     // edi
-	signed int v7; // ecx
-	char v9[128];  // [esp+8h] [ebp-ACh]
-	char v10[20];  // [esp+88h] [ebp-2Ch]
-	char dst[20];  // [esp+9Ch] [ebp-18h]
-	size_t v12;    // [esp+B0h] [ebp-4h]
-
-	v4 = (char *)pbSrcDst;
-	v12 = size;
-	if (size_64 != codec_get_encoded_len(size))
-		app_fatal("Invalid encode parameters");
-	codec_init_key(1, pszPassword);
-	v5 = 0;
-	if (v12) {
-		do {
-			v6 = v12;
-			if (v12 >= 0x40)
-				v6 = 64;
-			memcpy(v9, v4, v6);
-			if (v6 < 0x40)
-				memset(&v9[v6], 0, 64 - v6);
-			SHA1Result(0, dst);
-			SHA1Calculate(0, v9, NULL);
-			v7 = 0;
-			do {
-				v9[v7] ^= dst[v7 % 20];
-				++v7;
-			} while (v7 < 64);
-			memset(dst, 0, sizeof(dst));
-			memcpy(v4, v9, 0x40u);
-			v4 += 64;
-			v12 -= v6;
-		} while (v12);
-		v5 = v6;
-	}
-	memset(v9, 0, sizeof(v9));
-	SHA1Result(0, v10);
-	v4[4] = 0;
-	*((_WORD *)v4 + 3) = 0;
-	*(_DWORD *)v4 = *(_DWORD *)v10;
-	v4[5] = v5;
-	SHA1Clear();
-}
-// 4036BE: using guessed type char var_AC[128];
-// 4036BE: using guessed type char dst[20];
-
-DEVILUTION_END_NAMESPACE
+//HEADER_GOES_HERE
+
+#include "../types.h"
+
+DEVILUTION_BEGIN_NAMESPACE
+
+int codec_decode(void *pbSrcDst, int size, char *pszPassword)
+{
+	unsigned int v3; // ebx
+	char *v4;        // esi
+	INT_PTR v5;      // ebx
+	signed int v7;   // ecx
+	int v8;          // esi
+	char v9[128];    // [esp+8h] [ebp-98h]
+	char dst[20];    // [esp+88h] [ebp-18h]
+	int v11;         // [esp+9Ch] [ebp-4h]
+	char *passworda; // [esp+A8h] [ebp+8h]
+
+	v3 = size;
+	v4 = (char *)pbSrcDst;
+	codec_init_key(0, pszPassword);
+	if (v3 <= 8)
+		return 0;
+	v5 = v3 - 8;
+	v11 = v5;
+	if (v5 & 0x3F)
+		return 0;
+	passworda = (char *)v5;
+	if (v5) {
+		do {
+			memcpy(v9, v4, 0x40u);
+			SHA1Result(0, dst);
+			v7 = 0;
+			do {
+				v9[v7] ^= dst[v7 % 20];
+				++v7;
+			} while (v7 < 64);
+			SHA1Calculate(0, v9, NULL);
+			memset(dst, 0, sizeof(dst));
+			memcpy(v4, v9, 0x40u);
+			v4 += 64;
+			passworda -= 64;
+		} while (passworda);
+		v5 = v11;
+	}
+	memset(v9, 0, sizeof(v9));
+	if (!v4[4]) {
+		SHA1Result(0, dst);
+		if (*(_DWORD *)v4 == *(_DWORD *)dst) {
+			v8 = v5 + (unsigned char)v4[5] - 64;
+			goto LABEL_14;
+		}
+		memset(dst, 0, sizeof(dst));
+	}
+	v8 = 0;
+LABEL_14:
+	SHA1Clear();
+	return v8;
+}
+// 4034D9: using guessed type char var_98[128];
+
+void codec_init_key(int unused, char *pszPassword)
+{
+	int i, ch, n;
+	char key[136]; // last 64 bytes are the SHA1
+	char pw[64];
+	char digest[SHA1HashSize];
+	char *keyInit;
+
+	srand(0x7058);
+
+	keyInit = key;
+	for (i = 0; i < 136; i++) {
+		*keyInit = rand();
+		keyInit++;
+	}
+	ch = 0;
+	for (i = 0; i < 64; i++) {
+		if (!pszPassword[ch])
+			ch = 0;
+		pw[i] = pszPassword[ch];
+		ch++;
+	}
+	SHA1Reset(0);
+	SHA1Calculate(0, pw, digest);
+	SHA1Clear();
+	for (i = 0; (DWORD)i < 136; i++)
+		key[i] ^= digest[i % 20];
+	memset(pw, 0, sizeof(pw));
+	memset(digest, 0, sizeof(digest));
+	for (n = 0; n < 3; n++) {
+		SHA1Reset(n);
+		SHA1Calculate(n, &key[72], NULL);
+	}
+	memset(key, 0, sizeof(key));
+}
+// 4035DB: using guessed type char var_E0[72];
+// 4035DB: using guessed type char var_58[64];
+// 4035DB: using guessed type char dst[20];
+
+int codec_get_encoded_len(int dwSrcBytes)
+{
+	if (dwSrcBytes & 0x3F)
+		dwSrcBytes += 64 - (dwSrcBytes & 0x3F);
+	return dwSrcBytes + 8;
+}
+
+void codec_encode(void *pbSrcDst, int size, int size_64, char *pszPassword)
+{
+	char *v4;      // esi
+	char v5;       // bl
+	size_t v6;     // edi
+	signed int v7; // ecx
+	char v9[128];  // [esp+8h] [ebp-ACh]
+	char v10[20];  // [esp+88h] [ebp-2Ch]
+	char dst[20];  // [esp+9Ch] [ebp-18h]
+	size_t v12;    // [esp+B0h] [ebp-4h]
+
+	v4 = (char *)pbSrcDst;
+	v12 = size;
+	if (size_64 != codec_get_encoded_len(size))
+		app_fatal("Invalid encode parameters");
+	codec_init_key(1, pszPassword);
+	v5 = 0;
+	if (v12) {
+		do {
+			v6 = v12;
+			if (v12 >= 0x40)
+				v6 = 64;
+			memcpy(v9, v4, v6);
+			if (v6 < 0x40)
+				memset(&v9[v6], 0, 64 - v6);
+			SHA1Result(0, dst);
+			SHA1Calculate(0, v9, NULL);
+			v7 = 0;
+			do {
+				v9[v7] ^= dst[v7 % 20];
+				++v7;
+			} while (v7 < 64);
+			memset(dst, 0, sizeof(dst));
+			memcpy(v4, v9, 0x40u);
+			v4 += 64;
+			v12 -= v6;
+		} while (v12);
+		v5 = v6;
+	}
+	memset(v9, 0, sizeof(v9));
+	SHA1Result(0, v10);
+	v4[4] = 0;
+	*((_WORD *)v4 + 3) = 0;
+	*(_DWORD *)v4 = *(_DWORD *)v10;
+	v4[5] = v5;
+	SHA1Clear();
+}
+// 4036BE: using guessed type char var_AC[128];
+// 4036BE: using guessed type char dst[20];
+
+DEVILUTION_END_NAMESPACE