/**
 * @file effects.cpp
 *
 * Implementation of functions for loading and playing sounds.
 */
#include "effects.h"

#include "engine/random.hpp"
#include "init.h"
#include "player.h"
#include "sound.h"
#include "utils/stdcompat/algorithm.hpp"

namespace devilution {
namespace {
#ifndef DISABLE_STREAMING_SOUNDS
constexpr bool AllowStreaming = true;
#else
constexpr bool AllowStreaming = false;
#endif
} // namespace

int sfxdelay;
_sfx_id sfxdnum = SFX_NONE;
/** Specifies the sound file and the playback state of the current sound effect. */
static TSFX *sgpStreamSFX = nullptr;

/**
 * Monster sound type prefix
 * a: Attack
 * h: Hit
 * d: Death
 * s: Special
 */
const char MonstSndChar[] = { 'a', 'h', 'd', 's' };

/* data */
/** List of all sounds, except monsters and music */
TSFX sgSFX[] = {
	// clang-format off
	// bFlags,                   pszName,                       pSnd
	{ sfx_MISC,                  "Sfx\\Misc\\Walk1.wav",        nullptr },
	{ sfx_MISC,                  "Sfx\\Misc\\Walk2.wav",        nullptr },
	{ sfx_MISC,                  "Sfx\\Misc\\Walk3.wav",        nullptr },
	{ sfx_MISC,                  "Sfx\\Misc\\Walk4.wav",        nullptr },
	{ sfx_MISC,                  "Sfx\\Misc\\BFire.wav",        nullptr },
	{ sfx_MISC,                  "Sfx\\Misc\\Fmag.wav",         nullptr },
	{ sfx_MISC,                  "Sfx\\Misc\\Tmag.wav",         nullptr },
	{ sfx_MISC,                  "Sfx\\Misc\\Lghit.wav",        nullptr },
	{ sfx_MISC,                  "Sfx\\Misc\\Lghit1.wav",       nullptr },
	{ sfx_MISC,                  "Sfx\\Misc\\Swing.wav",        nullptr },
	{ sfx_MISC,                  "Sfx\\Misc\\Swing2.wav",       nullptr },
	{ sfx_MISC,                  "Sfx\\Misc\\Dead.wav",         nullptr },
	{ sfx_MISC | sfx_HELLFIRE,   "Sfx\\Misc\\Sting1.wav",       nullptr },
	{ sfx_MISC | sfx_HELLFIRE,   "Sfx\\Misc\\FBallBow.wav",     nullptr },
	{ sfx_STREAM,                "Sfx\\Misc\\Questdon.wav",     nullptr },
	{ sfx_MISC,                  "Sfx\\Items\\Armrfkd.wav",     nullptr },
	{ sfx_MISC,                  "Sfx\\Items\\Barlfire.wav",    nullptr },
	{ sfx_MISC,                  "Sfx\\Items\\Barrel.wav",      nullptr },
	{ sfx_MISC | sfx_HELLFIRE,   "Sfx\\Items\\PodPop8.wav",     nullptr },
	{ sfx_MISC | sfx_HELLFIRE,   "Sfx\\Items\\PodPop5.wav",     nullptr },
	{ sfx_MISC | sfx_HELLFIRE,   "Sfx\\Items\\UrnPop3.wav",     nullptr },
	{ sfx_MISC | sfx_HELLFIRE,   "Sfx\\Items\\UrnPop2.wav",     nullptr },
	{ sfx_MISC,                  "Sfx\\Items\\Bhit.wav",        nullptr },
	{ sfx_MISC,                  "Sfx\\Items\\Bhit1.wav",       nullptr },
	{ sfx_MISC,                  "Sfx\\Items\\Chest.wav",       nullptr },
	{ sfx_MISC,                  "Sfx\\Items\\Doorclos.wav",    nullptr },
	{ sfx_MISC,                  "Sfx\\Items\\Dooropen.wav",    nullptr },
	{ sfx_MISC,                  "Sfx\\Items\\Flipanvl.wav",    nullptr },
	{ sfx_MISC,                  "Sfx\\Items\\Flipaxe.wav",     nullptr },
	{ sfx_MISC,                  "Sfx\\Items\\Flipblst.wav",    nullptr },
	{ sfx_MISC,                  "Sfx\\Items\\Flipbody.wav",    nullptr },
	{ sfx_MISC,                  "Sfx\\Items\\Flipbook.wav",    nullptr },
	{ sfx_MISC,                  "Sfx\\Items\\Flipbow.wav",     nullptr },
	{ sfx_MISC,                  "Sfx\\Items\\Flipcap.wav",     nullptr },
	{ sfx_MISC,                  "Sfx\\Items\\Flipharm.wav",    nullptr },
	{ sfx_MISC,                  "Sfx\\Items\\Fliplarm.wav",    nullptr },
	{ sfx_MISC,                  "Sfx\\Items\\Flipmag.wav",     nullptr },
	{ sfx_MISC,                  "Sfx\\Items\\Flipmag1.wav",    nullptr },
	{ sfx_MISC,                  "Sfx\\Items\\Flipmush.wav",    nullptr },
	{ sfx_MISC,                  "Sfx\\Items\\Flippot.wav",     nullptr },
	{ sfx_MISC,                  "Sfx\\Items\\Flipring.wav",    nullptr },
	{ sfx_MISC,                  "Sfx\\Items\\Fliprock.wav",    nullptr },
	{ sfx_MISC,                  "Sfx\\Items\\Flipscrl.wav",    nullptr },
	{ sfx_MISC,                  "Sfx\\Items\\Flipshld.wav",    nullptr },
	{ sfx_MISC,                  "Sfx\\Items\\Flipsign.wav",    nullptr },
	{ sfx_MISC,                  "Sfx\\Items\\Flipstaf.wav",    nullptr },
	{ sfx_MISC,                  "Sfx\\Items\\Flipswor.wav",    nullptr },
	{ sfx_MISC,                  "Sfx\\Items\\Gold.wav",        nullptr },
	{ sfx_MISC,                  "Sfx\\Items\\Hlmtfkd.wav",     nullptr },
	{ sfx_MISC,                  "Sfx\\Items\\Invanvl.wav",     nullptr },
	{ sfx_MISC,                  "Sfx\\Items\\Invaxe.wav",      nullptr },
	{ sfx_MISC,                  "Sfx\\Items\\Invblst.wav",     nullptr },
	{ sfx_MISC,                  "Sfx\\Items\\Invbody.wav",     nullptr },
	{ sfx_MISC,                  "Sfx\\Items\\Invbook.wav",     nullptr },
	{ sfx_MISC,                  "Sfx\\Items\\Invbow.wav",      nullptr },
	{ sfx_MISC,                  "Sfx\\Items\\Invcap.wav",      nullptr },
	{ sfx_MISC,                  "Sfx\\Items\\Invgrab.wav",     nullptr },
	{ sfx_MISC,                  "Sfx\\Items\\Invharm.wav",     nullptr },
	{ sfx_MISC,                  "Sfx\\Items\\Invlarm.wav",     nullptr },
	{ sfx_MISC,                  "Sfx\\Items\\Invmush.wav",     nullptr },
	{ sfx_MISC,                  "Sfx\\Items\\Invpot.wav",      nullptr },
	{ sfx_MISC,                  "Sfx\\Items\\Invring.wav",     nullptr },
	{ sfx_MISC,                  "Sfx\\Items\\Invrock.wav",     nullptr },
	{ sfx_MISC,                  "Sfx\\Items\\Invscrol.wav",    nullptr },
	{ sfx_MISC,                  "Sfx\\Items\\Invshiel.wav",    nullptr },
	{ sfx_MISC,                  "Sfx\\Items\\Invsign.wav",     nullptr },
	{ sfx_MISC,                  "Sfx\\Items\\Invstaf.wav",     nullptr },
	{ sfx_MISC,                  "Sfx\\Items\\Invsword.wav",    nullptr },
	{ sfx_MISC,                  "Sfx\\Items\\Lever.wav",       nullptr },
	{ sfx_MISC,                  "Sfx\\Items\\Magic.wav",       nullptr },
	{ sfx_MISC,                  "Sfx\\Items\\Magic1.wav",      nullptr },
	{ sfx_MISC,                  "Sfx\\Items\\Readbook.wav",    nullptr },
	{ sfx_MISC,                  "Sfx\\Items\\Sarc.wav",        nullptr },
	{ sfx_MISC,                  "Sfx\\Items\\Shielfkd.wav",    nullptr },
	{ sfx_MISC,                  "Sfx\\Items\\Swrdfkd.wav",     nullptr },
	{ sfx_UI,                    "Sfx\\Items\\Titlemov.wav",    nullptr },
	{ sfx_UI,                    "Sfx\\Items\\Titlslct.wav",    nullptr },
	{ sfx_UI,                    "Sfx\\Misc\\blank.wav",        nullptr },
	{ sfx_MISC,                  "Sfx\\Items\\Trap.wav",        nullptr },
	{ sfx_MISC,                  "Sfx\\Misc\\Cast1.wav",        nullptr },
	{ sfx_MISC,                  "Sfx\\Misc\\Cast10.wav",       nullptr },
	{ sfx_MISC,                  "Sfx\\Misc\\Cast12.wav",       nullptr },
	{ sfx_MISC,                  "Sfx\\Misc\\Cast2.wav",        nullptr },
	{ sfx_MISC,                  "Sfx\\Misc\\Cast3.wav",        nullptr },
	{ sfx_MISC,                  "Sfx\\Misc\\Cast4.wav",        nullptr },
	{ sfx_MISC,                  "Sfx\\Misc\\Cast5.wav",        nullptr },
	{ sfx_MISC,                  "Sfx\\Misc\\Cast6.wav",        nullptr },
	{ sfx_MISC,                  "Sfx\\Misc\\Cast7.wav",        nullptr },
	{ sfx_MISC,                  "Sfx\\Misc\\Cast8.wav",        nullptr },
	{ sfx_MISC,                  "Sfx\\Misc\\Cast9.wav",        nullptr },
	{ sfx_MISC,                  "Sfx\\Misc\\Healing.wav",      nullptr },
	{ sfx_MISC,                  "Sfx\\Misc\\Repair.wav",       nullptr },
	{ sfx_MISC,                  "Sfx\\Misc\\Acids1.wav",       nullptr },
	{ sfx_MISC,                  "Sfx\\Misc\\Acids2.wav",       nullptr },
	{ sfx_MISC,                  "Sfx\\Misc\\Apoc.wav",         nullptr },
	{ sfx_MISC,                  "Sfx\\Misc\\Arrowall.wav",     nullptr },
	{ sfx_MISC,                  "Sfx\\Misc\\Bldboil.wav",      nullptr },
	{ sfx_MISC,                  "Sfx\\Misc\\Blodstar.wav",     nullptr },
	{ sfx_MISC,                  "Sfx\\Misc\\Blsimpt.wav",      nullptr },
	{ sfx_MISC,                  "Sfx\\Misc\\Bonesp.wav",       nullptr },
	{ sfx_MISC,                  "Sfx\\Misc\\Bsimpct.wav",      nullptr },
	{ sfx_MISC,                  "Sfx\\Misc\\Caldron.wav",      nullptr },
	{ sfx_MISC,                  "Sfx\\Misc\\Cbolt.wav",        nullptr },
	{ sfx_MISC,                  "Sfx\\Misc\\Chltning.wav",     nullptr },
	{ sfx_MISC,                  "Sfx\\Misc\\DSerp.wav",        nullptr },
	{ sfx_MISC,                  "Sfx\\Misc\\Elecimp1.wav",     nullptr },
	{ sfx_MISC,                  "Sfx\\Misc\\Elementl.wav",     nullptr },
	{ sfx_MISC,                  "Sfx\\Misc\\Ethereal.wav",     nullptr },
	{ sfx_MISC,                  "Sfx\\Misc\\Fball.wav",        nullptr },
	{ sfx_MISC,                  "Sfx\\Misc\\Fbolt1.wav",       nullptr },
	{ sfx_MISC,                  "Sfx\\Misc\\Fbolt2.wav",       nullptr },
	{ sfx_MISC,                  "Sfx\\Misc\\Firimp1.wav",      nullptr },
	{ sfx_MISC,                  "Sfx\\Misc\\Firimp2.wav",      nullptr },
	{ sfx_MISC,                  "Sfx\\Misc\\Flamwave.wav",     nullptr },
	{ sfx_MISC,                  "Sfx\\Misc\\Flash.wav",        nullptr },
	{ sfx_MISC,                  "Sfx\\Misc\\Fountain.wav",     nullptr },
	{ sfx_MISC,                  "Sfx\\Misc\\Golum.wav",        nullptr },
	{ sfx_MISC,                  "Sfx\\Misc\\Golumded.wav",     nullptr },
	{ sfx_MISC,                  "Sfx\\Misc\\Gshrine.wav",      nullptr },
	{ sfx_MISC,                  "Sfx\\Misc\\Guard.wav",        nullptr },
	{ sfx_MISC,                  "Sfx\\Misc\\Grdlanch.wav",     nullptr },
	{ sfx_MISC,                  "Sfx\\Misc\\Holybolt.wav",     nullptr },
	{ sfx_MISC,                  "Sfx\\Misc\\Hyper.wav",        nullptr },
	{ sfx_MISC,                  "Sfx\\Misc\\Infravis.wav",     nullptr },
	{ sfx_MISC,                  "Sfx\\Misc\\Invisibl.wav",     nullptr },
	{ sfx_MISC,                  "Sfx\\Misc\\Invpot.wav",       nullptr },
	{ sfx_MISC,                  "Sfx\\Misc\\Lning1.wav",       nullptr },
	{ sfx_MISC,                  "Sfx\\Misc\\Ltning.wav",       nullptr },
	{ sfx_MISC,                  "Sfx\\Misc\\Mshield.wav",      nullptr },
	{ sfx_MISC | sfx_HELLFIRE,   "Sfx\\Misc\\NestXpld.wav",     nullptr },
	{ sfx_MISC,                  "Sfx\\Misc\\Nova.wav",         nullptr },
	{ sfx_MISC,                  "Sfx\\Misc\\Portal.wav",       nullptr },
	{ sfx_MISC,                  "Sfx\\Misc\\Puddle.wav",       nullptr },
	{ sfx_MISC,                  "Sfx\\Misc\\Resur.wav",        nullptr },
	{ sfx_MISC,                  "Sfx\\Misc\\Scurse.wav",       nullptr },
	{ sfx_MISC,                  "Sfx\\Misc\\Scurimp.wav",      nullptr },
	{ sfx_MISC,                  "Sfx\\Misc\\Sentinel.wav",     nullptr },
	{ sfx_MISC,                  "Sfx\\Misc\\Shatter.wav",      nullptr },
	{ sfx_MISC,                  "Sfx\\Misc\\Soulfire.wav",     nullptr },
	{ sfx_MISC,                  "Sfx\\Misc\\Spoutlop.wav",     nullptr },
	{ sfx_MISC,                  "Sfx\\Misc\\Spoutstr.wav",     nullptr },
	{ sfx_MISC,                  "Sfx\\Misc\\Storm.wav",        nullptr },
	{ sfx_MISC,                  "Sfx\\Misc\\Trapdis.wav",      nullptr },
	{ sfx_MISC,                  "Sfx\\Misc\\Teleport.wav",     nullptr },
	{ sfx_MISC,                  "Sfx\\Misc\\Vtheft.wav",       nullptr },
	{ sfx_MISC,                  "Sfx\\Misc\\Wallloop.wav",     nullptr },
	{ sfx_MISC,                  "Sfx\\Misc\\Wallstrt.wav",     nullptr },
	{ sfx_MISC | sfx_HELLFIRE,   "Sfx\\Misc\\LMag.wav",         nullptr },
	{ sfx_STREAM,                "Sfx\\Towners\\Bmaid01.wav",   nullptr },
	{ sfx_STREAM,                "Sfx\\Towners\\Bmaid02.wav",   nullptr },
	{ sfx_STREAM,                "Sfx\\Towners\\Bmaid03.wav",   nullptr },
	{ sfx_STREAM,                "Sfx\\Towners\\Bmaid04.wav",   nullptr },
	{ sfx_STREAM,                "Sfx\\Towners\\Bmaid05.wav",   nullptr },
	{ sfx_STREAM,                "Sfx\\Towners\\Bmaid06.wav",   nullptr },
	{ sfx_STREAM,                "Sfx\\Towners\\Bmaid07.wav",   nullptr },
	{ sfx_STREAM,                "Sfx\\Towners\\Bmaid08.wav",   nullptr },
	{ sfx_STREAM,                "Sfx\\Towners\\Bmaid09.wav",   nullptr },
	{ sfx_STREAM,                "Sfx\\Towners\\Bmaid10.wav",   nullptr },
	{ sfx_STREAM,                "Sfx\\Towners\\Bmaid11.wav",   nullptr },
	{ sfx_STREAM,                "Sfx\\Towners\\Bmaid12.wav",   nullptr },
	{ sfx_STREAM,                "Sfx\\Towners\\Bmaid13.wav",   nullptr },
	{ sfx_STREAM,                "Sfx\\Towners\\Bmaid14.wav",   nullptr },
	{ sfx_STREAM,                "Sfx\\Towners\\Bmaid15.wav",   nullptr },
	{ sfx_STREAM,                "Sfx\\Towners\\Bmaid16.wav",   nullptr },
	{ sfx_STREAM,                "Sfx\\Towners\\Bmaid17.wav",   nullptr },
	{ sfx_STREAM,                "Sfx\\Towners\\Bmaid18.wav",   nullptr },
	{ sfx_STREAM,                "Sfx\\Towners\\Bmaid19.wav",   nullptr },
	{ sfx_STREAM,                "Sfx\\Towners\\Bmaid20.wav",   nullptr },
	{ sfx_STREAM,                "Sfx\\Towners\\Bmaid21.wav",   nullptr },
	{ sfx_STREAM,                "Sfx\\Towners\\Bmaid22.wav",   nullptr },
	{ sfx_STREAM,                "Sfx\\Towners\\Bmaid23.wav",   nullptr },
	{ sfx_STREAM,                "Sfx\\Towners\\Bmaid24.wav",   nullptr },
	{ sfx_STREAM,                "Sfx\\Towners\\Bmaid25.wav",   nullptr },
	{ sfx_STREAM,                "Sfx\\Towners\\Bmaid26.wav",   nullptr },
	{ sfx_STREAM,                "Sfx\\Towners\\Bmaid27.wav",   nullptr },
	{ sfx_STREAM,                "Sfx\\Towners\\Bmaid28.wav",   nullptr },
	{ sfx_STREAM,                "Sfx\\Towners\\Bmaid29.wav",   nullptr },
	{ sfx_STREAM,                "Sfx\\Towners\\Bmaid30.wav",   nullptr },
	{ sfx_STREAM,                "Sfx\\Towners\\Bmaid31.wav",   nullptr },
	{ sfx_STREAM,                "Sfx\\Towners\\Bmaid32.wav",   nullptr },
	{ sfx_STREAM,                "Sfx\\Towners\\Bmaid33.wav",   nullptr },
	{ sfx_STREAM,                "Sfx\\Towners\\Bmaid34.wav",   nullptr },
	{ sfx_STREAM,                "Sfx\\Towners\\Bmaid35.wav",   nullptr },
	{ sfx_STREAM,                "Sfx\\Towners\\Bmaid36.wav",   nullptr },
	{ sfx_STREAM,                "Sfx\\Towners\\Bmaid37.wav",   nullptr },
	{ sfx_STREAM,                "Sfx\\Towners\\Bmaid38.wav",   nullptr },
	{ sfx_STREAM,                "Sfx\\Towners\\Bmaid39.wav",   nullptr },
	{ sfx_STREAM,                "Sfx\\Towners\\Bmaid40.wav",   nullptr },
	{ sfx_STREAM,                "Sfx\\Towners\\Bsmith01.wav",  nullptr },
	{ sfx_STREAM,                "Sfx\\Towners\\Bsmith02.wav",  nullptr },
	{ sfx_STREAM,                "Sfx\\Towners\\Bsmith03.wav",  nullptr },
	{ sfx_STREAM,                "Sfx\\Towners\\Bsmith04.wav",  nullptr },
	{ sfx_STREAM,                "Sfx\\Towners\\Bsmith05.wav",  nullptr },
	{ sfx_STREAM,                "Sfx\\Towners\\Bsmith06.wav",  nullptr },
	{ sfx_STREAM,                "Sfx\\Towners\\Bsmith07.wav",  nullptr },
	{ sfx_STREAM,                "Sfx\\Towners\\Bsmith08.wav",  nullptr },
	{ sfx_STREAM,                "Sfx\\Towners\\Bsmith09.wav",  nullptr },
	{ sfx_STREAM,                "Sfx\\Towners\\Bsmith10.wav",  nullptr },
	{ sfx_STREAM,                "Sfx\\Towners\\Bsmith11.wav",  nullptr },
	{ sfx_STREAM,                "Sfx\\Towners\\Bsmith12.wav",  nullptr },
	{ sfx_STREAM,                "Sfx\\Towners\\Bsmith13.wav",  nullptr },
	{ sfx_STREAM,                "Sfx\\Towners\\Bsmith14.wav",  nullptr },
	{ sfx_STREAM,                "Sfx\\Towners\\Bsmith15.wav",  nullptr },
	{ sfx_STREAM,                "Sfx\\Towners\\Bsmith16.wav",  nullptr },
	{ sfx_STREAM,                "Sfx\\Towners\\Bsmith17.wav",  nullptr },
	{ sfx_STREAM,                "Sfx\\Towners\\Bsmith18.wav",  nullptr },
	{ sfx_STREAM,                "Sfx\\Towners\\Bsmith19.wav",  nullptr },
	{ sfx_STREAM,                "Sfx\\Towners\\Bsmith20.wav",  nullptr },
	{ sfx_STREAM,                "Sfx\\Towners\\Bsmith21.wav",  nullptr },
	{ sfx_STREAM,                "Sfx\\Towners\\Bsmith22.wav",  nullptr },
	{ sfx_STREAM,                "Sfx\\Towners\\Bsmith23.wav",  nullptr },
	{ sfx_STREAM,                "Sfx\\Towners\\Bsmith24.wav",  nullptr },
	{ sfx_STREAM,                "Sfx\\Towners\\Bsmith25.wav",  nullptr },
	{ sfx_STREAM,                "Sfx\\Towners\\Bsmith26.wav",  nullptr },
	{ sfx_STREAM,                "Sfx\\Towners\\Bsmith27.wav",  nullptr },
	{ sfx_STREAM,                "Sfx\\Towners\\Bsmith28.wav",  nullptr },
	{ sfx_STREAM,                "Sfx\\Towners\\Bsmith29.wav",  nullptr },
	{ sfx_STREAM,                "Sfx\\Towners\\Bsmith30.wav",  nullptr },
	{ sfx_STREAM,                "Sfx\\Towners\\Bsmith31.wav",  nullptr },
	{ sfx_STREAM,                "Sfx\\Towners\\Bsmith32.wav",  nullptr },
	{ sfx_STREAM,                "Sfx\\Towners\\Bsmith33.wav",  nullptr },
	{ sfx_STREAM,                "Sfx\\Towners\\Bsmith34.wav",  nullptr },
	{ sfx_STREAM,                "Sfx\\Towners\\Bsmith35.wav",  nullptr },
	{ sfx_STREAM,                "Sfx\\Towners\\Bsmith36.wav",  nullptr },
	{ sfx_STREAM,                "Sfx\\Towners\\Bsmith37.wav",  nullptr },
	{ sfx_STREAM,                "Sfx\\Towners\\Bsmith38.wav",  nullptr },
	{ sfx_STREAM,                "Sfx\\Towners\\Bsmith39.wav",  nullptr },
	{ sfx_STREAM,                "Sfx\\Towners\\Bsmith40.wav",  nullptr },
	{ sfx_STREAM,                "Sfx\\Towners\\Bsmith41.wav",  nullptr },
	{ sfx_STREAM,                "Sfx\\Towners\\Bsmith42.wav",  nullptr },
	{ sfx_STREAM,                "Sfx\\Towners\\Bsmith43.wav",  nullptr },
	{ sfx_STREAM,                "Sfx\\Towners\\Bsmith44.wav",  nullptr },
	{ sfx_STREAM,                "Sfx\\Towners\\Bsmith45.wav",  nullptr },
	{ sfx_STREAM,                "Sfx\\Towners\\Bsmith46.wav",  nullptr },
	{ sfx_STREAM,                "Sfx\\Towners\\Bsmith47.wav",  nullptr },
	{ sfx_STREAM,                "Sfx\\Towners\\Bsmith48.wav",  nullptr },
	{ sfx_STREAM,                "Sfx\\Towners\\Bsmith49.wav",  nullptr },
	{ sfx_STREAM,                "Sfx\\Towners\\Bsmith50.wav",  nullptr },
	{ sfx_STREAM,                "Sfx\\Towners\\Bsmith51.wav",  nullptr },
	{ sfx_STREAM,                "Sfx\\Towners\\Bsmith52.wav",  nullptr },
	{ sfx_STREAM,                "Sfx\\Towners\\Bsmith53.wav",  nullptr },
	{ sfx_STREAM,                "Sfx\\Towners\\Bsmith54.wav",  nullptr },
	{ sfx_STREAM,                "Sfx\\Towners\\Bsmith55.wav",  nullptr },
	{ sfx_STREAM,                "Sfx\\Towners\\Bsmith56.wav",  nullptr },
	{ sfx_MISC,                  "Sfx\\Towners\\Cow1.wav",      nullptr },
	{ sfx_MISC,                  "Sfx\\Towners\\Cow2.wav",      nullptr },
/*
	{ sfx_MISC,                  "Sfx\\Towners\\Cow3.wav",      nullptr },
	{ sfx_MISC,                  "Sfx\\Towners\\Cow4.wav",      nullptr },
	{ sfx_MISC,                  "Sfx\\Towners\\Cow5.wav",      nullptr },
	{ sfx_MISC,                  "Sfx\\Towners\\Cow6.wav",      nullptr },
*/
	{ sfx_MISC | sfx_HELLFIRE,   "Sfx\\Towners\\Cow7.wav",      nullptr },
	{ sfx_MISC | sfx_HELLFIRE,   "Sfx\\Towners\\Cow8.wav",      nullptr },
	{ sfx_STREAM,                "Sfx\\Towners\\Deadguy2.wav",  nullptr },
	{ sfx_STREAM,                "Sfx\\Towners\\Drunk01.wav",   nullptr },
	{ sfx_STREAM,                "Sfx\\Towners\\Drunk02.wav",   nullptr },
	{ sfx_STREAM,                "Sfx\\Towners\\Drunk03.wav",   nullptr },
	{ sfx_STREAM,                "Sfx\\Towners\\Drunk04.wav",   nullptr },
	{ sfx_STREAM,                "Sfx\\Towners\\Drunk05.wav",   nullptr },
	{ sfx_STREAM,                "Sfx\\Towners\\Drunk06.wav",   nullptr },
	{ sfx_STREAM,                "Sfx\\Towners\\Drunk07.wav",   nullptr },
	{ sfx_STREAM,                "Sfx\\Towners\\Drunk08.wav",   nullptr },
	{ sfx_STREAM,                "Sfx\\Towners\\Drunk09.wav",   nullptr },
	{ sfx_STREAM,                "Sfx\\Towners\\Drunk10.wav",   nullptr },
	{ sfx_STREAM,                "Sfx\\Towners\\Drunk11.wav",   nullptr },
	{ sfx_STREAM,                "Sfx\\Towners\\Drunk12.wav",   nullptr },
	{ sfx_STREAM,                "Sfx\\Towners\\Drunk13.wav",   nullptr },
	{ sfx_STREAM,                "Sfx\\Towners\\Drunk14.wav",   nullptr },
	{ sfx_STREAM,                "Sfx\\Towners\\Drunk15.wav",   nullptr },
	{ sfx_STREAM,                "Sfx\\Towners\\Drunk16.wav",   nullptr },
	{ sfx_STREAM,                "Sfx\\Towners\\Drunk17.wav",   nullptr },
	{ sfx_STREAM,                "Sfx\\Towners\\Drunk18.wav",   nullptr },
	{ sfx_STREAM,                "Sfx\\Towners\\Drunk19.wav",   nullptr },
	{ sfx_STREAM,                "Sfx\\Towners\\Drunk20.wav",   nullptr },
	{ sfx_STREAM,                "Sfx\\Towners\\Drunk21.wav",   nullptr },
	{ sfx_STREAM,                "Sfx\\Towners\\Drunk22.wav",   nullptr },
	{ sfx_STREAM,                "Sfx\\Towners\\Drunk23.wav",   nullptr },
	{ sfx_STREAM,                "Sfx\\Towners\\Drunk24.wav",   nullptr },
	{ sfx_STREAM,                "Sfx\\Towners\\Drunk25.wav",   nullptr },
	{ sfx_STREAM,                "Sfx\\Towners\\Drunk26.wav",   nullptr },
	{ sfx_STREAM,                "Sfx\\Towners\\Drunk27.wav",   nullptr },
	{ sfx_STREAM,                "Sfx\\Towners\\Drunk28.wav",   nullptr },
	{ sfx_STREAM,                "Sfx\\Towners\\Drunk29.wav",   nullptr },
	{ sfx_STREAM,                "Sfx\\Towners\\Drunk30.wav",   nullptr },
	{ sfx_STREAM,                "Sfx\\Towners\\Drunk31.wav",   nullptr },
	{ sfx_STREAM,                "Sfx\\Towners\\Drunk32.wav",   nullptr },
	{ sfx_STREAM,                "Sfx\\Towners\\Drunk33.wav",   nullptr },
	{ sfx_STREAM,                "Sfx\\Towners\\Drunk34.wav",   nullptr },
	{ sfx_STREAM,                "Sfx\\Towners\\Drunk35.wav",   nullptr },
	{ sfx_STREAM,                "Sfx\\Towners\\Healer01.wav",  nullptr },
	{ sfx_STREAM,                "Sfx\\Towners\\Healer02.wav",  nullptr },
	{ sfx_STREAM,                "Sfx\\Towners\\Healer03.wav",  nullptr },
	{ sfx_STREAM,                "Sfx\\Towners\\Healer04.wav",  nullptr },
	{ sfx_STREAM,                "Sfx\\Towners\\Healer05.wav",  nullptr },
	{ sfx_STREAM,                "Sfx\\Towners\\Healer06.wav",  nullptr },
	{ sfx_STREAM,                "Sfx\\Towners\\Healer07.wav",  nullptr },
	{ sfx_STREAM,                "Sfx\\Towners\\Healer08.wav",  nullptr },
	{ sfx_STREAM,                "Sfx\\Towners\\Healer09.wav",  nullptr },
	{ sfx_STREAM,                "Sfx\\Towners\\Healer10.wav",  nullptr },
	{ sfx_STREAM,                "Sfx\\Towners\\Healer11.wav",  nullptr },
	{ sfx_STREAM,                "Sfx\\Towners\\Healer12.wav",  nullptr },
	{ sfx_STREAM,                "Sfx\\Towners\\Healer13.wav",  nullptr },
	{ sfx_STREAM,                "Sfx\\Towners\\Healer14.wav",  nullptr },
	{ sfx_STREAM,                "Sfx\\Towners\\Healer15.wav",  nullptr },
	{ sfx_STREAM,                "Sfx\\Towners\\Healer16.wav",  nullptr },
	{ sfx_STREAM,                "Sfx\\Towners\\Healer17.wav",  nullptr },
	{ sfx_STREAM,                "Sfx\\Towners\\Healer18.wav",  nullptr },
	{ sfx_STREAM,                "Sfx\\Towners\\Healer19.wav",  nullptr },
	{ sfx_STREAM,                "Sfx\\Towners\\Healer20.wav",  nullptr },
	{ sfx_STREAM,                "Sfx\\Towners\\Healer21.wav",  nullptr },
	{ sfx_STREAM,                "Sfx\\Towners\\Healer22.wav",  nullptr },
	{ sfx_STREAM,                "Sfx\\Towners\\Healer23.wav",  nullptr },
	{ sfx_STREAM,                "Sfx\\Towners\\Healer24.wav",  nullptr },
	{ sfx_STREAM,                "Sfx\\Towners\\Healer25.wav",  nullptr },
	{ sfx_STREAM,                "Sfx\\Towners\\Healer26.wav",  nullptr },
	{ sfx_STREAM,                "Sfx\\Towners\\Healer27.wav",  nullptr },
	{ sfx_STREAM,                "Sfx\\Towners\\Healer28.wav",  nullptr },
	{ sfx_STREAM,                "Sfx\\Towners\\Healer29.wav",  nullptr },
	{ sfx_STREAM,                "Sfx\\Towners\\Healer30.wav",  nullptr },
	{ sfx_STREAM,                "Sfx\\Towners\\Healer31.wav",  nullptr },
	{ sfx_STREAM,                "Sfx\\Towners\\Healer32.wav",  nullptr },
	{ sfx_STREAM,                "Sfx\\Towners\\Healer33.wav",  nullptr },
	{ sfx_STREAM,                "Sfx\\Towners\\Healer34.wav",  nullptr },
	{ sfx_STREAM,                "Sfx\\Towners\\Healer35.wav",  nullptr },
	{ sfx_STREAM,                "Sfx\\Towners\\Healer36.wav",  nullptr },
	{ sfx_STREAM,                "Sfx\\Towners\\Healer37.wav",  nullptr },
	{ sfx_STREAM,                "Sfx\\Towners\\Healer38.wav",  nullptr },
	{ sfx_STREAM,                "Sfx\\Towners\\Healer39.wav",  nullptr },
	{ sfx_STREAM,                "Sfx\\Towners\\Healer40.wav",  nullptr },
	{ sfx_STREAM,                "Sfx\\Towners\\Healer41.wav",  nullptr },
	{ sfx_STREAM,                "Sfx\\Towners\\Healer42.wav",  nullptr },
	{ sfx_STREAM,                "Sfx\\Towners\\Healer43.wav",  nullptr },
	{ sfx_STREAM,                "Sfx\\Towners\\Healer44.wav",  nullptr },
	{ sfx_STREAM,                "Sfx\\Towners\\Healer45.wav",  nullptr },
	{ sfx_STREAM,                "Sfx\\Towners\\Healer46.wav",  nullptr },
	{ sfx_STREAM,                "Sfx\\Towners\\Healer47.wav",  nullptr },
	{ sfx_STREAM,                "Sfx\\Towners\\Pegboy01.wav",  nullptr },
	{ sfx_STREAM,                "Sfx\\Towners\\Pegboy02.wav",  nullptr },
	{ sfx_STREAM,                "Sfx\\Towners\\Pegboy03.wav",  nullptr },
	{ sfx_STREAM,                "Sfx\\Towners\\Pegboy04.wav",  nullptr },
	{ sfx_STREAM,                "Sfx\\Towners\\Pegboy05.wav",  nullptr },
	{ sfx_STREAM,                "Sfx\\Towners\\Pegboy06.wav",  nullptr },
	{ sfx_STREAM,                "Sfx\\Towners\\Pegboy07.wav",  nullptr },
	{ sfx_STREAM,                "Sfx\\Towners\\Pegboy08.wav",  nullptr },
	{ sfx_STREAM,                "Sfx\\Towners\\Pegboy09.wav",  nullptr },
	{ sfx_STREAM,                "Sfx\\Towners\\Pegboy10.wav",  nullptr },
	{ sfx_STREAM,                "Sfx\\Towners\\Pegboy11.wav",  nullptr },
	{ sfx_STREAM,                "Sfx\\Towners\\Pegboy12.wav",  nullptr },
	{ sfx_STREAM,                "Sfx\\Towners\\Pegboy13.wav",  nullptr },
	{ sfx_STREAM,                "Sfx\\Towners\\Pegboy14.wav",  nullptr },
	{ sfx_STREAM,                "Sfx\\Towners\\Pegboy15.wav",  nullptr },
	{ sfx_STREAM,                "Sfx\\Towners\\Pegboy16.wav",  nullptr },
	{ sfx_STREAM,                "Sfx\\Towners\\Pegboy17.wav",  nullptr },
	{ sfx_STREAM,                "Sfx\\Towners\\Pegboy18.wav",  nullptr },
	{ sfx_STREAM,                "Sfx\\Towners\\Pegboy19.wav",  nullptr },
	{ sfx_STREAM,                "Sfx\\Towners\\Pegboy20.wav",  nullptr },
	{ sfx_STREAM,                "Sfx\\Towners\\Pegboy21.wav",  nullptr },
	{ sfx_STREAM,                "Sfx\\Towners\\Pegboy22.wav",  nullptr },
	{ sfx_STREAM,                "Sfx\\Towners\\Pegboy23.wav",  nullptr },
	{ sfx_STREAM,                "Sfx\\Towners\\Pegboy24.wav",  nullptr },
	{ sfx_STREAM,                "Sfx\\Towners\\Pegboy25.wav",  nullptr },
	{ sfx_STREAM,                "Sfx\\Towners\\Pegboy26.wav",  nullptr },
	{ sfx_STREAM,                "Sfx\\Towners\\Pegboy27.wav",  nullptr },
	{ sfx_STREAM,                "Sfx\\Towners\\Pegboy28.wav",  nullptr },
	{ sfx_STREAM,                "Sfx\\Towners\\Pegboy29.wav",  nullptr },
	{ sfx_STREAM,                "Sfx\\Towners\\Pegboy30.wav",  nullptr },
	{ sfx_STREAM,                "Sfx\\Towners\\Pegboy31.wav",  nullptr },
	{ sfx_STREAM,                "Sfx\\Towners\\Pegboy32.wav",  nullptr },
	{ sfx_STREAM,                "Sfx\\Towners\\Pegboy33.wav",  nullptr },
	{ sfx_STREAM,                "Sfx\\Towners\\Pegboy34.wav",  nullptr },
	{ sfx_STREAM,                "Sfx\\Towners\\Pegboy35.wav",  nullptr },
	{ sfx_STREAM,                "Sfx\\Towners\\Pegboy36.wav",  nullptr },
	{ sfx_STREAM,                "Sfx\\Towners\\Pegboy37.wav",  nullptr },
	{ sfx_STREAM,                "Sfx\\Towners\\Pegboy38.wav",  nullptr },
	{ sfx_STREAM,                "Sfx\\Towners\\Pegboy39.wav",  nullptr },
	{ sfx_STREAM,                "Sfx\\Towners\\Pegboy40.wav",  nullptr },
	{ sfx_STREAM,                "Sfx\\Towners\\Pegboy41.wav",  nullptr },
	{ sfx_STREAM,                "Sfx\\Towners\\Pegboy42.wav",  nullptr },
	{ sfx_STREAM,                "Sfx\\Towners\\Pegboy43.wav",  nullptr },
	{ sfx_STREAM,                "Sfx\\Towners\\Priest00.wav",  nullptr },
	{ sfx_STREAM,                "Sfx\\Towners\\Priest01.wav",  nullptr },
	{ sfx_STREAM,                "Sfx\\Towners\\Priest02.wav",  nullptr },
	{ sfx_STREAM,                "Sfx\\Towners\\Priest03.wav",  nullptr },
	{ sfx_STREAM,                "Sfx\\Towners\\Priest04.wav",  nullptr },
	{ sfx_STREAM,                "Sfx\\Towners\\Priest05.wav",  nullptr },
	{ sfx_STREAM,                "Sfx\\Towners\\Priest06.wav",  nullptr },
	{ sfx_STREAM,                "Sfx\\Towners\\Priest07.wav",  nullptr },
	{ sfx_STREAM,                "Sfx\\Towners\\Storyt00.wav",  nullptr },
	{ sfx_STREAM,                "Sfx\\Towners\\Storyt01.wav",  nullptr },
	{ sfx_STREAM,                "Sfx\\Towners\\Storyt02.wav",  nullptr },
	{ sfx_STREAM,                "Sfx\\Towners\\Storyt03.wav",  nullptr },
	{ sfx_STREAM,                "Sfx\\Towners\\Storyt04.wav",  nullptr },
	{ sfx_STREAM,                "Sfx\\Towners\\Storyt05.wav",  nullptr },
	{ sfx_STREAM,                "Sfx\\Towners\\Storyt06.wav",  nullptr },
	{ sfx_STREAM,                "Sfx\\Towners\\Storyt07.wav",  nullptr },
	{ sfx_STREAM,                "Sfx\\Towners\\Storyt08.wav",  nullptr },
	{ sfx_STREAM,                "Sfx\\Towners\\Storyt09.wav",  nullptr },
	{ sfx_STREAM,                "Sfx\\Towners\\Storyt10.wav",  nullptr },
	{ sfx_STREAM,                "Sfx\\Towners\\Storyt11.wav",  nullptr },
	{ sfx_STREAM,                "Sfx\\Towners\\Storyt12.wav",  nullptr },
	{ sfx_STREAM,                "Sfx\\Towners\\Storyt13.wav",  nullptr },
	{ sfx_STREAM,                "Sfx\\Towners\\Storyt14.wav",  nullptr },
	{ sfx_STREAM,                "Sfx\\Towners\\Storyt15.wav",  nullptr },
	{ sfx_STREAM,                "Sfx\\Towners\\Storyt16.wav",  nullptr },
	{ sfx_STREAM,                "Sfx\\Towners\\Storyt17.wav",  nullptr },
	{ sfx_STREAM,                "Sfx\\Towners\\Storyt18.wav",  nullptr },
	{ sfx_STREAM,                "Sfx\\Towners\\Storyt19.wav",  nullptr },
	{ sfx_STREAM,                "Sfx\\Towners\\Storyt20.wav",  nullptr },
	{ sfx_STREAM,                "Sfx\\Towners\\Storyt21.wav",  nullptr },
	{ sfx_STREAM,                "Sfx\\Towners\\Storyt22.wav",  nullptr },
	{ sfx_STREAM,                "Sfx\\Towners\\Storyt23.wav",  nullptr },
	{ sfx_STREAM,                "Sfx\\Towners\\Storyt24.wav",  nullptr },
	{ sfx_STREAM,                "Sfx\\Towners\\Storyt25.wav",  nullptr },
	{ sfx_STREAM,                "Sfx\\Towners\\Storyt26.wav",  nullptr },
	{ sfx_STREAM,                "Sfx\\Towners\\Storyt27.wav",  nullptr },
	{ sfx_STREAM,                "Sfx\\Towners\\Storyt28.wav",  nullptr },
	{ sfx_STREAM,                "Sfx\\Towners\\Storyt29.wav",  nullptr },
	{ sfx_STREAM,                "Sfx\\Towners\\Storyt30.wav",  nullptr },
	{ sfx_STREAM,                "Sfx\\Towners\\Storyt31.wav",  nullptr },
	{ sfx_STREAM,                "Sfx\\Towners\\Storyt32.wav",  nullptr },
	{ sfx_STREAM,                "Sfx\\Towners\\Storyt33.wav",  nullptr },
	{ sfx_STREAM,                "Sfx\\Towners\\Storyt34.wav",  nullptr },
	{ sfx_STREAM,                "Sfx\\Towners\\Storyt35.wav",  nullptr },
	{ sfx_STREAM,                "Sfx\\Towners\\Storyt36.wav",  nullptr },
	{ sfx_STREAM,                "Sfx\\Towners\\Storyt37.wav",  nullptr },
	{ sfx_STREAM,                "Sfx\\Towners\\Storyt38.wav",  nullptr },
	{ sfx_STREAM,                "Sfx\\Towners\\Tavown00.wav",  nullptr },
	{ sfx_STREAM,                "Sfx\\Towners\\Tavown01.wav",  nullptr },
	{ sfx_STREAM,                "Sfx\\Towners\\Tavown02.wav",  nullptr },
	{ sfx_STREAM,                "Sfx\\Towners\\Tavown03.wav",  nullptr },
	{ sfx_STREAM,                "Sfx\\Towners\\Tavown04.wav",  nullptr },
	{ sfx_STREAM,                "Sfx\\Towners\\Tavown05.wav",  nullptr },
	{ sfx_STREAM,                "Sfx\\Towners\\Tavown06.wav",  nullptr },
	{ sfx_STREAM,                "Sfx\\Towners\\Tavown07.wav",  nullptr },
	{ sfx_STREAM,                "Sfx\\Towners\\Tavown08.wav",  nullptr },
	{ sfx_STREAM,                "Sfx\\Towners\\Tavown09.wav",  nullptr },
	{ sfx_STREAM,                "Sfx\\Towners\\Tavown10.wav",  nullptr },
	{ sfx_STREAM,                "Sfx\\Towners\\Tavown11.wav",  nullptr },
	{ sfx_STREAM,                "Sfx\\Towners\\Tavown12.wav",  nullptr },
	{ sfx_STREAM,                "Sfx\\Towners\\Tavown13.wav",  nullptr },
	{ sfx_STREAM,                "Sfx\\Towners\\Tavown14.wav",  nullptr },
	{ sfx_STREAM,                "Sfx\\Towners\\Tavown15.wav",  nullptr },
	{ sfx_STREAM,                "Sfx\\Towners\\Tavown16.wav",  nullptr },
	{ sfx_STREAM,                "Sfx\\Towners\\Tavown17.wav",  nullptr },
	{ sfx_STREAM,                "Sfx\\Towners\\Tavown18.wav",  nullptr },
	{ sfx_STREAM,                "Sfx\\Towners\\Tavown19.wav",  nullptr },
	{ sfx_STREAM,                "Sfx\\Towners\\Tavown20.wav",  nullptr },
	{ sfx_STREAM,                "Sfx\\Towners\\Tavown21.wav",  nullptr },
	{ sfx_STREAM,                "Sfx\\Towners\\Tavown22.wav",  nullptr },
	{ sfx_STREAM,                "Sfx\\Towners\\Tavown23.wav",  nullptr },
	{ sfx_STREAM,                "Sfx\\Towners\\Tavown24.wav",  nullptr },
	{ sfx_STREAM,                "Sfx\\Towners\\Tavown25.wav",  nullptr },
	{ sfx_STREAM,                "Sfx\\Towners\\Tavown26.wav",  nullptr },
	{ sfx_STREAM,                "Sfx\\Towners\\Tavown27.wav",  nullptr },
	{ sfx_STREAM,                "Sfx\\Towners\\Tavown28.wav",  nullptr },
	{ sfx_STREAM,                "Sfx\\Towners\\Tavown29.wav",  nullptr },
	{ sfx_STREAM,                "Sfx\\Towners\\Tavown30.wav",  nullptr },
	{ sfx_STREAM,                "Sfx\\Towners\\Tavown31.wav",  nullptr },
	{ sfx_STREAM,                "Sfx\\Towners\\Tavown32.wav",  nullptr },
	{ sfx_STREAM,                "Sfx\\Towners\\Tavown33.wav",  nullptr },
	{ sfx_STREAM,                "Sfx\\Towners\\Tavown34.wav",  nullptr },
	{ sfx_STREAM,                "Sfx\\Towners\\Tavown35.wav",  nullptr },
	{ sfx_STREAM,                "Sfx\\Towners\\Tavown36.wav",  nullptr },
	{ sfx_STREAM,                "Sfx\\Towners\\Tavown37.wav",  nullptr },
	{ sfx_STREAM,                "Sfx\\Towners\\Tavown38.wav",  nullptr },
	{ sfx_STREAM,                "Sfx\\Towners\\Tavown39.wav",  nullptr },
	{ sfx_STREAM,                "Sfx\\Towners\\Tavown40.wav",  nullptr },
	{ sfx_STREAM,                "Sfx\\Towners\\Tavown41.wav",  nullptr },
	{ sfx_STREAM,                "Sfx\\Towners\\Tavown42.wav",  nullptr },
	{ sfx_STREAM,                "Sfx\\Towners\\Tavown43.wav",  nullptr },
	{ sfx_STREAM,                "Sfx\\Towners\\Tavown44.wav",  nullptr },
	{ sfx_STREAM,                "Sfx\\Towners\\Tavown45.wav",  nullptr },
	{ sfx_STREAM,                "Sfx\\Towners\\Witch01.wav",   nullptr },
	{ sfx_STREAM,                "Sfx\\Towners\\Witch02.wav",   nullptr },
	{ sfx_STREAM,                "Sfx\\Towners\\Witch03.wav",   nullptr },
	{ sfx_STREAM,                "Sfx\\Towners\\Witch04.wav",   nullptr },
	{ sfx_STREAM,                "Sfx\\Towners\\Witch05.wav",   nullptr },
	{ sfx_STREAM,                "Sfx\\Towners\\Witch06.wav",   nullptr },
	{ sfx_STREAM,                "Sfx\\Towners\\Witch07.wav",   nullptr },
	{ sfx_STREAM,                "Sfx\\Towners\\Witch08.wav",   nullptr },
	{ sfx_STREAM,                "Sfx\\Towners\\Witch09.wav",   nullptr },
	{ sfx_STREAM,                "Sfx\\Towners\\Witch10.wav",   nullptr },
	{ sfx_STREAM,                "Sfx\\Towners\\Witch11.wav",   nullptr },
	{ sfx_STREAM,                "Sfx\\Towners\\Witch12.wav",   nullptr },
	{ sfx_STREAM,                "Sfx\\Towners\\Witch13.wav",   nullptr },
	{ sfx_STREAM,                "Sfx\\Towners\\Witch14.wav",   nullptr },
	{ sfx_STREAM,                "Sfx\\Towners\\Witch15.wav",   nullptr },
	{ sfx_STREAM,                "Sfx\\Towners\\Witch16.wav",   nullptr },
	{ sfx_STREAM,                "Sfx\\Towners\\Witch17.wav",   nullptr },
	{ sfx_STREAM,                "Sfx\\Towners\\Witch18.wav",   nullptr },
	{ sfx_STREAM,                "Sfx\\Towners\\Witch19.wav",   nullptr },
	{ sfx_STREAM,                "Sfx\\Towners\\Witch20.wav",   nullptr },
	{ sfx_STREAM,                "Sfx\\Towners\\Witch21.wav",   nullptr },
	{ sfx_STREAM,                "Sfx\\Towners\\Witch22.wav",   nullptr },
	{ sfx_STREAM,                "Sfx\\Towners\\Witch23.wav",   nullptr },
	{ sfx_STREAM,                "Sfx\\Towners\\Witch24.wav",   nullptr },
	{ sfx_STREAM,                "Sfx\\Towners\\Witch25.wav",   nullptr },
	{ sfx_STREAM,                "Sfx\\Towners\\Witch26.wav",   nullptr },
	{ sfx_STREAM,                "Sfx\\Towners\\Witch27.wav",   nullptr },
	{ sfx_STREAM,                "Sfx\\Towners\\Witch28.wav",   nullptr },
	{ sfx_STREAM,                "Sfx\\Towners\\Witch29.wav",   nullptr },
	{ sfx_STREAM,                "Sfx\\Towners\\Witch30.wav",   nullptr },
	{ sfx_STREAM,                "Sfx\\Towners\\Witch31.wav",   nullptr },
	{ sfx_STREAM,                "Sfx\\Towners\\Witch32.wav",   nullptr },
	{ sfx_STREAM,                "Sfx\\Towners\\Witch33.wav",   nullptr },
	{ sfx_STREAM,                "Sfx\\Towners\\Witch34.wav",   nullptr },
	{ sfx_STREAM,                "Sfx\\Towners\\Witch35.wav",   nullptr },
	{ sfx_STREAM,                "Sfx\\Towners\\Witch36.wav",   nullptr },
	{ sfx_STREAM,                "Sfx\\Towners\\Witch37.wav",   nullptr },
	{ sfx_STREAM,                "Sfx\\Towners\\Witch38.wav",   nullptr },
	{ sfx_STREAM,                "Sfx\\Towners\\Witch39.wav",   nullptr },
	{ sfx_STREAM,                "Sfx\\Towners\\Witch40.wav",   nullptr },
	{ sfx_STREAM,                "Sfx\\Towners\\Witch41.wav",   nullptr },
	{ sfx_STREAM,                "Sfx\\Towners\\Witch42.wav",   nullptr },
	{ sfx_STREAM,                "Sfx\\Towners\\Witch43.wav",   nullptr },
	{ sfx_STREAM,                "Sfx\\Towners\\Witch44.wav",   nullptr },
	{ sfx_STREAM,                "Sfx\\Towners\\Witch45.wav",   nullptr },
	{ sfx_STREAM,                "Sfx\\Towners\\Witch46.wav",   nullptr },
	{ sfx_STREAM,                "Sfx\\Towners\\Witch47.wav",   nullptr },
	{ sfx_STREAM,                "Sfx\\Towners\\Witch48.wav",   nullptr },
	{ sfx_STREAM,                "Sfx\\Towners\\Witch49.wav",   nullptr },
	{ sfx_STREAM,                "Sfx\\Towners\\Witch50.wav",   nullptr },
	{ sfx_STREAM,                "Sfx\\Towners\\Wound01.wav",   nullptr },
	{ sfx_STREAM | sfx_SORCERER, "Sfx\\Sorceror\\Mage01.wav",   nullptr },
	{ sfx_STREAM | sfx_SORCERER, "Sfx\\Sorceror\\Mage02.wav",   nullptr },
	{ sfx_STREAM | sfx_SORCERER, "Sfx\\Sorceror\\Mage03.wav",   nullptr },
	{ sfx_STREAM | sfx_SORCERER, "Sfx\\Sorceror\\Mage04.wav",   nullptr },
	{ sfx_STREAM | sfx_SORCERER, "Sfx\\Sorceror\\Mage05.wav",   nullptr },
	{ sfx_STREAM | sfx_SORCERER, "Sfx\\Sorceror\\Mage06.wav",   nullptr },
	{ sfx_STREAM | sfx_SORCERER, "Sfx\\Sorceror\\Mage07.wav",   nullptr },
	{ sfx_STREAM | sfx_SORCERER, "Sfx\\Sorceror\\Mage08.wav",   nullptr },
	{ sfx_STREAM | sfx_SORCERER, "Sfx\\Sorceror\\Mage09.wav",   nullptr },
	{ sfx_STREAM | sfx_SORCERER, "Sfx\\Sorceror\\Mage10.wav",   nullptr },
	{ sfx_STREAM | sfx_SORCERER, "Sfx\\Sorceror\\Mage11.wav",   nullptr },
	{ sfx_STREAM | sfx_SORCERER, "Sfx\\Sorceror\\Mage12.wav",   nullptr },
	{ sfx_SORCERER,              "Sfx\\Sorceror\\Mage13.wav",   nullptr },
	{ sfx_SORCERER,              "Sfx\\Sorceror\\Mage14.wav",   nullptr },
	{ sfx_SORCERER,              "Sfx\\Sorceror\\Mage15.wav",   nullptr },
	{ sfx_SORCERER,              "Sfx\\Sorceror\\Mage16.wav",   nullptr },
	{ sfx_SORCERER,              "Sfx\\Sorceror\\Mage17.wav",   nullptr },
	{ sfx_SORCERER,              "Sfx\\Sorceror\\Mage18.wav",   nullptr },
	{ sfx_SORCERER,              "Sfx\\Sorceror\\Mage19.wav",   nullptr },
	{ sfx_SORCERER,              "Sfx\\Sorceror\\Mage20.wav",   nullptr },
	{ sfx_SORCERER,              "Sfx\\Sorceror\\Mage21.wav",   nullptr },
	{ sfx_SORCERER,              "Sfx\\Sorceror\\Mage22.wav",   nullptr },
	{ sfx_SORCERER,              "Sfx\\Sorceror\\Mage23.wav",   nullptr },
	{ sfx_SORCERER,              "Sfx\\Sorceror\\Mage24.wav",   nullptr },
	{ sfx_SORCERER,              "Sfx\\Sorceror\\Mage25.wav",   nullptr },
	{ sfx_SORCERER,              "Sfx\\Sorceror\\Mage26.wav",   nullptr },
	{ sfx_SORCERER,              "Sfx\\Sorceror\\Mage27.wav",   nullptr },
	{ sfx_SORCERER,              "Sfx\\Sorceror\\Mage28.wav",   nullptr },
	{ sfx_SORCERER,              "Sfx\\Sorceror\\Mage29.wav",   nullptr },
	{ sfx_SORCERER,              "Sfx\\Sorceror\\Mage30.wav",   nullptr },
	{ sfx_SORCERER,              "Sfx\\Sorceror\\Mage31.wav",   nullptr },
	{ sfx_SORCERER,              "Sfx\\Sorceror\\Mage32.wav",   nullptr },
	{ sfx_SORCERER,              "Sfx\\Sorceror\\Mage33.wav",   nullptr },
	{ sfx_SORCERER,              "Sfx\\Sorceror\\Mage34.wav",   nullptr },
	{ sfx_SORCERER,              "Sfx\\Sorceror\\Mage35.wav",   nullptr },
	{ sfx_SORCERER,              "Sfx\\Sorceror\\Mage36.wav",   nullptr },
	{ sfx_SORCERER,              "Sfx\\Sorceror\\Mage37.wav",   nullptr },
	{ sfx_SORCERER,              "Sfx\\Sorceror\\Mage38.wav",   nullptr },
	{ sfx_SORCERER,              "Sfx\\Sorceror\\Mage39.wav",   nullptr },
	{ sfx_SORCERER,              "Sfx\\Sorceror\\Mage40.wav",   nullptr },
	{ sfx_SORCERER,              "Sfx\\Sorceror\\Mage41.wav",   nullptr },
	{ sfx_SORCERER,              "Sfx\\Sorceror\\Mage42.wav",   nullptr },
	{ sfx_SORCERER,              "Sfx\\Sorceror\\Mage43.wav",   nullptr },
	{ sfx_SORCERER,              "Sfx\\Sorceror\\Mage44.wav",   nullptr },
	{ sfx_SORCERER,              "Sfx\\Sorceror\\Mage45.wav",   nullptr },
	{ sfx_SORCERER,              "Sfx\\Sorceror\\Mage46.wav",   nullptr },
	{ sfx_SORCERER,              "Sfx\\Sorceror\\Mage47.wav",   nullptr },
	{ sfx_SORCERER,              "Sfx\\Sorceror\\Mage48.wav",   nullptr },
	{ sfx_SORCERER,              "Sfx\\Sorceror\\Mage49.wav",   nullptr },
	{ sfx_SORCERER,              "Sfx\\Sorceror\\Mage50.wav",   nullptr },
	{ sfx_STREAM | sfx_SORCERER, "Sfx\\Sorceror\\Mage51.wav",   nullptr },
	{ sfx_STREAM | sfx_SORCERER, "Sfx\\Sorceror\\Mage52.wav",   nullptr },
	{ sfx_STREAM | sfx_SORCERER, "Sfx\\Sorceror\\Mage53.wav",   nullptr },
	{ sfx_STREAM | sfx_SORCERER, "Sfx\\Sorceror\\Mage54.wav",   nullptr },
	{ sfx_STREAM | sfx_SORCERER, "Sfx\\Sorceror\\Mage55.wav",   nullptr },
	{ sfx_STREAM | sfx_SORCERER, "Sfx\\Sorceror\\Mage56.wav",   nullptr },
	{ sfx_SORCERER,              "Sfx\\Sorceror\\Mage57.wav",   nullptr },
	{ sfx_STREAM | sfx_SORCERER, "Sfx\\Sorceror\\Mage58.wav",   nullptr },
	{ sfx_STREAM | sfx_SORCERER, "Sfx\\Sorceror\\Mage59.wav",   nullptr },
	{ sfx_STREAM | sfx_SORCERER, "Sfx\\Sorceror\\Mage60.wav",   nullptr },
	{ sfx_STREAM | sfx_SORCERER, "Sfx\\Sorceror\\Mage61.wav",   nullptr },
	{ sfx_STREAM | sfx_SORCERER, "Sfx\\Sorceror\\Mage62.wav",   nullptr },
	{ sfx_STREAM | sfx_SORCERER, "Sfx\\Sorceror\\Mage63.wav",   nullptr },
	{ sfx_SORCERER,              "Sfx\\Sorceror\\Mage64.wav",   nullptr },
	{ sfx_SORCERER,              "Sfx\\Sorceror\\Mage65.wav",   nullptr },
	{ sfx_SORCERER,              "Sfx\\Sorceror\\Mage66.wav",   nullptr },
	{ sfx_SORCERER,              "Sfx\\Sorceror\\Mage67.wav",   nullptr },
	{ sfx_SORCERER,              "Sfx\\Sorceror\\Mage68.wav",   nullptr },
	{ sfx_SORCERER,              "Sfx\\Sorceror\\Mage69.wav",   nullptr },
	{ sfx_SORCERER,              "Sfx\\Sorceror\\Mage69b.wav",  nullptr },
	{ sfx_SORCERER,              "Sfx\\Sorceror\\Mage70.wav",   nullptr },
	{ sfx_SORCERER,              "Sfx\\Sorceror\\Mage71.wav",   nullptr },
	{ sfx_SORCERER,              "Sfx\\Sorceror\\Mage72.wav",   nullptr },
	{ sfx_SORCERER,              "Sfx\\Sorceror\\Mage73.wav",   nullptr },
	{ sfx_SORCERER,              "Sfx\\Sorceror\\Mage74.wav",   nullptr },
	{ sfx_SORCERER,              "Sfx\\Sorceror\\Mage75.wav",   nullptr },
	{ sfx_SORCERER,              "Sfx\\Sorceror\\Mage76.wav",   nullptr },
	{ sfx_SORCERER,              "Sfx\\Sorceror\\Mage77.wav",   nullptr },
	{ sfx_SORCERER,              "Sfx\\Sorceror\\Mage78.wav",   nullptr },
	{ sfx_SORCERER,              "Sfx\\Sorceror\\Mage79.wav",   nullptr },
	{ sfx_STREAM | sfx_SORCERER, "Sfx\\Sorceror\\Mage80.wav",   nullptr },
	{ sfx_STREAM | sfx_SORCERER, "Sfx\\Sorceror\\Mage81.wav",   nullptr },
	{ sfx_STREAM | sfx_SORCERER, "Sfx\\Sorceror\\Mage82.wav",   nullptr },
	{ sfx_STREAM | sfx_SORCERER, "Sfx\\Sorceror\\Mage83.wav",   nullptr },
	{ sfx_STREAM | sfx_SORCERER, "Sfx\\Sorceror\\Mage84.wav",   nullptr },
	{ sfx_STREAM | sfx_SORCERER, "Sfx\\Sorceror\\Mage85.wav",   nullptr },
	{ sfx_STREAM | sfx_SORCERER, "Sfx\\Sorceror\\Mage86.wav",   nullptr },
	{ sfx_STREAM | sfx_SORCERER, "Sfx\\Sorceror\\Mage87.wav",   nullptr },
	{ sfx_STREAM | sfx_SORCERER, "Sfx\\Sorceror\\Mage88.wav",   nullptr },
	{ sfx_STREAM | sfx_SORCERER, "Sfx\\Sorceror\\Mage89.wav",   nullptr },
	{ sfx_STREAM | sfx_SORCERER, "Sfx\\Sorceror\\Mage90.wav",   nullptr },
	{ sfx_STREAM | sfx_SORCERER, "Sfx\\Sorceror\\Mage91.wav",   nullptr },
	{ sfx_STREAM | sfx_SORCERER, "Sfx\\Sorceror\\Mage92.wav",   nullptr },
	{ sfx_STREAM | sfx_SORCERER, "Sfx\\Sorceror\\Mage93.wav",   nullptr },
	{ sfx_STREAM | sfx_SORCERER, "Sfx\\Sorceror\\Mage94.wav",   nullptr },
	{ sfx_STREAM | sfx_SORCERER, "Sfx\\Sorceror\\Mage95.wav",   nullptr },
	{ sfx_STREAM | sfx_SORCERER, "Sfx\\Sorceror\\Mage96.wav",   nullptr },
	{ sfx_STREAM | sfx_SORCERER, "Sfx\\Sorceror\\Mage97.wav",   nullptr },
	{ sfx_STREAM | sfx_SORCERER, "Sfx\\Sorceror\\Mage98.wav",   nullptr },
	{ sfx_STREAM | sfx_SORCERER, "Sfx\\Sorceror\\Mage99.wav",   nullptr },
	{ sfx_STREAM | sfx_SORCERER, "Sfx\\Sorceror\\Mage100.wav",  nullptr },
	{ sfx_STREAM | sfx_SORCERER, "Sfx\\Sorceror\\Mage101.wav",  nullptr },
	{ sfx_STREAM | sfx_SORCERER, "Sfx\\Sorceror\\Mage102.wav",  nullptr },
	{ sfx_STREAM | sfx_ROGUE,    "Sfx\\Rogue\\Rogue01.wav",     nullptr },
	{ sfx_STREAM | sfx_ROGUE,    "Sfx\\Rogue\\Rogue02.wav",     nullptr },
	{ sfx_STREAM | sfx_ROGUE,    "Sfx\\Rogue\\Rogue03.wav",     nullptr },
	{ sfx_STREAM | sfx_ROGUE,    "Sfx\\Rogue\\Rogue04.wav",     nullptr },
	{ sfx_STREAM | sfx_ROGUE,    "Sfx\\Rogue\\Rogue05.wav",     nullptr },
	{ sfx_STREAM | sfx_ROGUE,    "Sfx\\Rogue\\Rogue06.wav",     nullptr },
	{ sfx_STREAM | sfx_ROGUE,    "Sfx\\Rogue\\Rogue07.wav",     nullptr },
	{ sfx_STREAM | sfx_ROGUE,    "Sfx\\Rogue\\Rogue08.wav",     nullptr },
	{ sfx_STREAM | sfx_ROGUE,    "Sfx\\Rogue\\Rogue09.wav",     nullptr },
	{ sfx_STREAM | sfx_ROGUE,    "Sfx\\Rogue\\Rogue10.wav",     nullptr },
	{ sfx_STREAM | sfx_ROGUE,    "Sfx\\Rogue\\Rogue11.wav",     nullptr },
	{ sfx_STREAM | sfx_ROGUE,    "Sfx\\Rogue\\Rogue12.wav",     nullptr },
	{ sfx_ROGUE,                 "Sfx\\Rogue\\Rogue13.wav",     nullptr },
	{ sfx_ROGUE,                 "Sfx\\Rogue\\Rogue14.wav",     nullptr },
	{ sfx_ROGUE,                 "Sfx\\Rogue\\Rogue15.wav",     nullptr },
	{ sfx_ROGUE,                 "Sfx\\Rogue\\Rogue16.wav",     nullptr },
	{ sfx_ROGUE,                 "Sfx\\Rogue\\Rogue17.wav",     nullptr },
	{ sfx_ROGUE,                 "Sfx\\Rogue\\Rogue18.wav",     nullptr },
	{ sfx_ROGUE,                 "Sfx\\Rogue\\Rogue19.wav",     nullptr },
	{ sfx_ROGUE,                 "Sfx\\Rogue\\Rogue20.wav",     nullptr },
	{ sfx_ROGUE,                 "Sfx\\Rogue\\Rogue21.wav",     nullptr },
	{ sfx_ROGUE,                 "Sfx\\Rogue\\Rogue22.wav",     nullptr },
	{ sfx_ROGUE,                 "Sfx\\Rogue\\Rogue23.wav",     nullptr },
	{ sfx_ROGUE,                 "Sfx\\Rogue\\Rogue24.wav",     nullptr },
	{ sfx_ROGUE,                 "Sfx\\Rogue\\Rogue25.wav",     nullptr },
	{ sfx_ROGUE,                 "Sfx\\Rogue\\Rogue26.wav",     nullptr },
	{ sfx_ROGUE,                 "Sfx\\Rogue\\Rogue27.wav",     nullptr },
	{ sfx_ROGUE,                 "Sfx\\Rogue\\Rogue28.wav",     nullptr },
	{ sfx_ROGUE,                 "Sfx\\Rogue\\Rogue29.wav",     nullptr },
	{ sfx_ROGUE,                 "Sfx\\Rogue\\Rogue30.wav",     nullptr },
	{ sfx_ROGUE,                 "Sfx\\Rogue\\Rogue31.wav",     nullptr },
	{ sfx_ROGUE,                 "Sfx\\Rogue\\Rogue32.wav",     nullptr },
	{ sfx_ROGUE,                 "Sfx\\Rogue\\Rogue33.wav",     nullptr },
	{ sfx_ROGUE,                 "Sfx\\Rogue\\Rogue34.wav",     nullptr },
	{ sfx_ROGUE,                 "Sfx\\Rogue\\Rogue35.wav",     nullptr },
	{ sfx_ROGUE,                 "Sfx\\Rogue\\Rogue36.wav",     nullptr },
	{ sfx_ROGUE,                 "Sfx\\Rogue\\Rogue37.wav",     nullptr },
	{ sfx_ROGUE,                 "Sfx\\Rogue\\Rogue38.wav",     nullptr },
	{ sfx_ROGUE,                 "Sfx\\Rogue\\Rogue39.wav",     nullptr },
	{ sfx_ROGUE,                 "Sfx\\Rogue\\Rogue40.wav",     nullptr },
	{ sfx_ROGUE,                 "Sfx\\Rogue\\Rogue41.wav",     nullptr },
	{ sfx_ROGUE,                 "Sfx\\Rogue\\Rogue42.wav",     nullptr },
	{ sfx_ROGUE,                 "Sfx\\Rogue\\Rogue43.wav",     nullptr },
	{ sfx_ROGUE,                 "Sfx\\Rogue\\Rogue44.wav",     nullptr },
	{ sfx_ROGUE,                 "Sfx\\Rogue\\Rogue45.wav",     nullptr },
	{ sfx_ROGUE,                 "Sfx\\Rogue\\Rogue46.wav",     nullptr },
	{ sfx_ROGUE,                 "Sfx\\Rogue\\Rogue47.wav",     nullptr },
	{ sfx_ROGUE,                 "Sfx\\Rogue\\Rogue48.wav",     nullptr },
	{ sfx_ROGUE,                 "Sfx\\Rogue\\Rogue49.wav",     nullptr },
	{ sfx_ROGUE,                 "Sfx\\Rogue\\Rogue50.wav",     nullptr },
	{ sfx_STREAM | sfx_ROGUE,    "Sfx\\Rogue\\Rogue51.wav",     nullptr },
	{ sfx_STREAM | sfx_ROGUE,    "Sfx\\Rogue\\Rogue52.wav",     nullptr },
	{ sfx_STREAM | sfx_ROGUE,    "Sfx\\Rogue\\Rogue53.wav",     nullptr },
	{ sfx_STREAM | sfx_ROGUE,    "Sfx\\Rogue\\Rogue54.wav",     nullptr },
	{ sfx_STREAM | sfx_ROGUE,    "Sfx\\Rogue\\Rogue55.wav",     nullptr },
	{ sfx_STREAM | sfx_ROGUE,    "Sfx\\Rogue\\Rogue56.wav",     nullptr },
	{ sfx_ROGUE,                 "Sfx\\Rogue\\Rogue57.wav",     nullptr },
	{ sfx_STREAM | sfx_ROGUE,    "Sfx\\Rogue\\Rogue58.wav",     nullptr },
	{ sfx_STREAM | sfx_ROGUE,    "Sfx\\Rogue\\Rogue59.wav",     nullptr },
	{ sfx_STREAM | sfx_ROGUE,    "Sfx\\Rogue\\Rogue60.wav",     nullptr },
	{ sfx_STREAM | sfx_ROGUE,    "Sfx\\Rogue\\Rogue61.wav",     nullptr },
	{ sfx_STREAM | sfx_ROGUE,    "Sfx\\Rogue\\Rogue62.wav",     nullptr },
	{ sfx_STREAM | sfx_ROGUE,    "Sfx\\Rogue\\Rogue63.wav",     nullptr },
	{ sfx_ROGUE,                 "Sfx\\Rogue\\Rogue64.wav",     nullptr },
	{ sfx_ROGUE,                 "Sfx\\Rogue\\Rogue65.wav",     nullptr },
	{ sfx_ROGUE,                 "Sfx\\Rogue\\Rogue66.wav",     nullptr },
	{ sfx_ROGUE,                 "Sfx\\Rogue\\Rogue67.wav",     nullptr },
	{ sfx_ROGUE,                 "Sfx\\Rogue\\Rogue68.wav",     nullptr },
	{ sfx_ROGUE,                 "Sfx\\Rogue\\Rogue69.wav",     nullptr },
	{ sfx_ROGUE,                 "Sfx\\Rogue\\Rogue69b.wav",    nullptr },
	{ sfx_ROGUE,                 "Sfx\\Rogue\\Rogue70.wav",     nullptr },
	{ sfx_ROGUE,                 "Sfx\\Rogue\\Rogue71.wav",     nullptr },
	{ sfx_ROGUE,                 "Sfx\\Rogue\\Rogue72.wav",     nullptr },
	{ sfx_ROGUE,                 "Sfx\\Rogue\\Rogue73.wav",     nullptr },
	{ sfx_ROGUE,                 "Sfx\\Rogue\\Rogue74.wav",     nullptr },
	{ sfx_ROGUE,                 "Sfx\\Rogue\\Rogue75.wav",     nullptr },
	{ sfx_ROGUE,                 "Sfx\\Rogue\\Rogue76.wav",     nullptr },
	{ sfx_ROGUE,                 "Sfx\\Rogue\\Rogue77.wav",     nullptr },
	{ sfx_ROGUE,                 "Sfx\\Rogue\\Rogue78.wav",     nullptr },
	{ sfx_ROGUE,                 "Sfx\\Rogue\\Rogue79.wav",     nullptr },
	{ sfx_STREAM | sfx_ROGUE,    "Sfx\\Rogue\\Rogue80.wav",     nullptr },
	{ sfx_STREAM | sfx_ROGUE,    "Sfx\\Rogue\\Rogue81.wav",     nullptr },
	{ sfx_STREAM | sfx_ROGUE,    "Sfx\\Rogue\\Rogue82.wav",     nullptr },
	{ sfx_STREAM | sfx_ROGUE,    "Sfx\\Rogue\\Rogue83.wav",     nullptr },
	{ sfx_STREAM | sfx_ROGUE,    "Sfx\\Rogue\\Rogue84.wav",     nullptr },
	{ sfx_STREAM | sfx_ROGUE,    "Sfx\\Rogue\\Rogue85.wav",     nullptr },
	{ sfx_STREAM | sfx_ROGUE,    "Sfx\\Rogue\\Rogue86.wav",     nullptr },
	{ sfx_STREAM | sfx_ROGUE,    "Sfx\\Rogue\\Rogue87.wav",     nullptr },
	{ sfx_STREAM | sfx_ROGUE,    "Sfx\\Rogue\\Rogue88.wav",     nullptr },
	{ sfx_STREAM | sfx_ROGUE,    "Sfx\\Rogue\\Rogue89.wav",     nullptr },
	{ sfx_STREAM | sfx_ROGUE,    "Sfx\\Rogue\\Rogue90.wav",     nullptr },
	{ sfx_STREAM | sfx_ROGUE,    "Sfx\\Rogue\\Rogue91.wav",     nullptr },
	{ sfx_STREAM | sfx_ROGUE,    "Sfx\\Rogue\\Rogue92.wav",     nullptr },
	{ sfx_STREAM | sfx_ROGUE,    "Sfx\\Rogue\\Rogue93.wav",     nullptr },
	{ sfx_STREAM | sfx_ROGUE,    "Sfx\\Rogue\\Rogue94.wav",     nullptr },
	{ sfx_STREAM | sfx_ROGUE,    "Sfx\\Rogue\\Rogue95.wav",     nullptr },
	{ sfx_STREAM | sfx_ROGUE,    "Sfx\\Rogue\\Rogue96.wav",     nullptr },
	{ sfx_STREAM | sfx_ROGUE,    "Sfx\\Rogue\\Rogue97.wav",     nullptr },
	{ sfx_STREAM | sfx_ROGUE,    "Sfx\\Rogue\\Rogue98.wav",     nullptr },
	{ sfx_STREAM | sfx_ROGUE,    "Sfx\\Rogue\\Rogue99.wav",     nullptr },
	{ sfx_STREAM | sfx_ROGUE,    "Sfx\\Rogue\\Rogue100.wav",    nullptr },
	{ sfx_STREAM | sfx_ROGUE,    "Sfx\\Rogue\\Rogue101.wav",    nullptr },
	{ sfx_STREAM | sfx_ROGUE,    "Sfx\\Rogue\\Rogue102.wav",    nullptr },
	{ sfx_STREAM | sfx_WARRIOR,  "Sfx\\Warrior\\Warior01.wav",  nullptr },
	{ sfx_STREAM | sfx_WARRIOR,  "Sfx\\Warrior\\Warior02.wav",  nullptr },
	{ sfx_STREAM | sfx_WARRIOR,  "Sfx\\Warrior\\Warior03.wav",  nullptr },
	{ sfx_STREAM | sfx_WARRIOR,  "Sfx\\Warrior\\Warior04.wav",  nullptr },
	{ sfx_STREAM | sfx_WARRIOR,  "Sfx\\Warrior\\Warior05.wav",  nullptr },
	{ sfx_STREAM | sfx_WARRIOR,  "Sfx\\Warrior\\Warior06.wav",  nullptr },
	{ sfx_STREAM | sfx_WARRIOR,  "Sfx\\Warrior\\Warior07.wav",  nullptr },
	{ sfx_STREAM | sfx_WARRIOR,  "Sfx\\Warrior\\Warior08.wav",  nullptr },
	{ sfx_STREAM | sfx_WARRIOR,  "Sfx\\Warrior\\Warior09.wav",  nullptr },
	{ sfx_STREAM | sfx_WARRIOR,  "Sfx\\Warrior\\Warior10.wav",  nullptr },
	{ sfx_STREAM | sfx_WARRIOR,  "Sfx\\Warrior\\Warior11.wav",  nullptr },
	{ sfx_STREAM | sfx_WARRIOR,  "Sfx\\Warrior\\Warior12.wav",  nullptr },
	{ sfx_WARRIOR,               "Sfx\\Warrior\\Warior13.wav",  nullptr },
	{ sfx_WARRIOR,               "Sfx\\Warrior\\Warior14.wav",  nullptr },
	{ sfx_WARRIOR,               "Sfx\\Warrior\\Wario14b.wav",  nullptr },
	{ sfx_WARRIOR,               "Sfx\\Warrior\\Wario14c.wav",  nullptr },
	{ sfx_WARRIOR,               "Sfx\\Warrior\\Warior15.wav",  nullptr },
	{ sfx_WARRIOR,               "Sfx\\Warrior\\Wario15b.wav",  nullptr },
	{ sfx_WARRIOR,               "Sfx\\Warrior\\Wario15c.wav",  nullptr },
	{ sfx_WARRIOR,               "Sfx\\Warrior\\Warior16.wav",  nullptr },
	{ sfx_WARRIOR,               "Sfx\\Warrior\\Wario16b.wav",  nullptr },
	{ sfx_WARRIOR,               "Sfx\\Warrior\\Wario16c.wav",  nullptr },
	{ sfx_WARRIOR,               "Sfx\\Warrior\\Warior17.wav",  nullptr },
	{ sfx_WARRIOR,               "Sfx\\Warrior\\Warior18.wav",  nullptr },
	{ sfx_WARRIOR,               "Sfx\\Warrior\\Warior19.wav",  nullptr },
	{ sfx_WARRIOR,               "Sfx\\Warrior\\Warior20.wav",  nullptr },
	{ sfx_WARRIOR,               "Sfx\\Warrior\\Warior21.wav",  nullptr },
	{ sfx_WARRIOR,               "Sfx\\Warrior\\Warior22.wav",  nullptr },
	{ sfx_WARRIOR,               "Sfx\\Warrior\\Warior23.wav",  nullptr },
	{ sfx_WARRIOR,               "Sfx\\Warrior\\Warior24.wav",  nullptr },
	{ sfx_WARRIOR,               "Sfx\\Warrior\\Warior25.wav",  nullptr },
	{ sfx_WARRIOR,               "Sfx\\Warrior\\Warior26.wav",  nullptr },
	{ sfx_WARRIOR,               "Sfx\\Warrior\\Warior27.wav",  nullptr },
	{ sfx_WARRIOR,               "Sfx\\Warrior\\Warior28.wav",  nullptr },
	{ sfx_WARRIOR,               "Sfx\\Warrior\\Warior29.wav",  nullptr },
	{ sfx_WARRIOR,               "Sfx\\Warrior\\Warior30.wav",  nullptr },
	{ sfx_WARRIOR,               "Sfx\\Warrior\\Warior31.wav",  nullptr },
	{ sfx_WARRIOR,               "Sfx\\Warrior\\Warior32.wav",  nullptr },
	{ sfx_WARRIOR,               "Sfx\\Warrior\\Warior33.wav",  nullptr },
	{ sfx_WARRIOR,               "Sfx\\Warrior\\Warior34.wav",  nullptr },
	{ sfx_WARRIOR,               "Sfx\\Warrior\\Warior35.wav",  nullptr },
	{ sfx_WARRIOR,               "Sfx\\Warrior\\Warior36.wav",  nullptr },
	{ sfx_WARRIOR,               "Sfx\\Warrior\\Warior37.wav",  nullptr },
	{ sfx_WARRIOR,               "Sfx\\Warrior\\Warior38.wav",  nullptr },
	{ sfx_WARRIOR,               "Sfx\\Warrior\\Warior39.wav",  nullptr },
	{ sfx_WARRIOR,               "Sfx\\Warrior\\Warior40.wav",  nullptr },
	{ sfx_WARRIOR,               "Sfx\\Warrior\\Warior41.wav",  nullptr },
	{ sfx_WARRIOR,               "Sfx\\Warrior\\Warior42.wav",  nullptr },
	{ sfx_WARRIOR,               "Sfx\\Warrior\\Warior43.wav",  nullptr },
	{ sfx_WARRIOR,               "Sfx\\Warrior\\Warior44.wav",  nullptr },
	{ sfx_WARRIOR,               "Sfx\\Warrior\\Warior45.wav",  nullptr },
	{ sfx_WARRIOR,               "Sfx\\Warrior\\Warior46.wav",  nullptr },
	{ sfx_WARRIOR,               "Sfx\\Warrior\\Warior47.wav",  nullptr },
	{ sfx_WARRIOR,               "Sfx\\Warrior\\Warior48.wav",  nullptr },
	{ sfx_WARRIOR,               "Sfx\\Warrior\\Warior49.wav",  nullptr },
	{ sfx_WARRIOR,               "Sfx\\Warrior\\Warior50.wav",  nullptr },
	{ sfx_STREAM | sfx_WARRIOR,  "Sfx\\Warrior\\Warior51.wav",  nullptr },
	{ sfx_STREAM | sfx_WARRIOR,  "Sfx\\Warrior\\Warior52.wav",  nullptr },
	{ sfx_STREAM | sfx_WARRIOR,  "Sfx\\Warrior\\Warior53.wav",  nullptr },
	{ sfx_STREAM | sfx_WARRIOR,  "Sfx\\Warrior\\Warior54.wav",  nullptr },
	{ sfx_STREAM | sfx_WARRIOR,  "Sfx\\Warrior\\Warior55.wav",  nullptr },
	{ sfx_STREAM | sfx_WARRIOR,  "Sfx\\Warrior\\Warior56.wav",  nullptr },
	{ sfx_WARRIOR,               "Sfx\\Warrior\\Warior57.wav",  nullptr },
	{ sfx_STREAM | sfx_WARRIOR,  "Sfx\\Warrior\\Warior58.wav",  nullptr },
	{ sfx_STREAM | sfx_WARRIOR,  "Sfx\\Warrior\\Warior59.wav",  nullptr },
	{ sfx_STREAM | sfx_WARRIOR,  "Sfx\\Warrior\\Warior60.wav",  nullptr },
	{ sfx_STREAM | sfx_WARRIOR,  "Sfx\\Warrior\\Warior61.wav",  nullptr },
	{ sfx_STREAM | sfx_WARRIOR,  "Sfx\\Warrior\\Warior62.wav",  nullptr },
	{ sfx_STREAM | sfx_WARRIOR,  "Sfx\\Warrior\\Warior63.wav",  nullptr },
	{ sfx_WARRIOR,               "Sfx\\Warrior\\Warior64.wav",  nullptr },
	{ sfx_WARRIOR,               "Sfx\\Warrior\\Warior65.wav",  nullptr },
	{ sfx_WARRIOR,               "Sfx\\Warrior\\Warior66.wav",  nullptr },
	{ sfx_WARRIOR,               "Sfx\\Warrior\\Warior67.wav",  nullptr },
	{ sfx_WARRIOR,               "Sfx\\Warrior\\Warior68.wav",  nullptr },
	{ sfx_WARRIOR,               "Sfx\\Warrior\\Warior69.wav",  nullptr },
	{ sfx_WARRIOR,               "Sfx\\Warrior\\Wario69b.wav",  nullptr },
	{ sfx_WARRIOR,               "Sfx\\Warrior\\Warior70.wav",  nullptr },
	{ sfx_WARRIOR,               "Sfx\\Warrior\\Warior71.wav",  nullptr },
	{ sfx_WARRIOR,               "Sfx\\Warrior\\Warior72.wav",  nullptr },
	{ sfx_WARRIOR,               "Sfx\\Warrior\\Warior73.wav",  nullptr },
	{ sfx_WARRIOR,               "Sfx\\Warrior\\Warior74.wav",  nullptr },
	{ sfx_WARRIOR,               "Sfx\\Warrior\\Warior75.wav",  nullptr },
	{ sfx_WARRIOR,               "Sfx\\Warrior\\Warior76.wav",  nullptr },
	{ sfx_WARRIOR,               "Sfx\\Warrior\\Warior77.wav",  nullptr },
	{ sfx_WARRIOR,               "Sfx\\Warrior\\Warior78.wav",  nullptr },
	{ sfx_WARRIOR,               "Sfx\\Warrior\\Warior79.wav",  nullptr },
	{ sfx_STREAM | sfx_WARRIOR,  "Sfx\\Warrior\\Warior80.wav",  nullptr },
	{ sfx_STREAM | sfx_WARRIOR,  "Sfx\\Warrior\\Warior81.wav",  nullptr },
	{ sfx_STREAM | sfx_WARRIOR,  "Sfx\\Warrior\\Warior82.wav",  nullptr },
	{ sfx_STREAM | sfx_WARRIOR,  "Sfx\\Warrior\\Warior83.wav",  nullptr },
	{ sfx_STREAM | sfx_WARRIOR,  "Sfx\\Warrior\\Warior84.wav",  nullptr },
	{ sfx_STREAM | sfx_WARRIOR,  "Sfx\\Warrior\\Warior85.wav",  nullptr },
	{ sfx_STREAM | sfx_WARRIOR,  "Sfx\\Warrior\\Warior86.wav",  nullptr },
	{ sfx_STREAM | sfx_WARRIOR,  "Sfx\\Warrior\\Warior87.wav",  nullptr },
	{ sfx_STREAM | sfx_WARRIOR,  "Sfx\\Warrior\\Warior88.wav",  nullptr },
	{ sfx_STREAM | sfx_WARRIOR,  "Sfx\\Warrior\\Warior89.wav",  nullptr },
	{ sfx_STREAM | sfx_WARRIOR,  "Sfx\\Warrior\\Warior90.wav",  nullptr },
	{ sfx_STREAM | sfx_WARRIOR,  "Sfx\\Warrior\\Warior91.wav",  nullptr },
	{ sfx_STREAM | sfx_WARRIOR,  "Sfx\\Warrior\\Warior92.wav",  nullptr },
	{ sfx_STREAM | sfx_WARRIOR,  "Sfx\\Warrior\\Warior93.wav",  nullptr },
	{ sfx_STREAM | sfx_WARRIOR,  "Sfx\\Warrior\\Warior94.wav",  nullptr },
	{ sfx_STREAM | sfx_WARRIOR,  "Sfx\\Warrior\\Warior95.wav",  nullptr },
	{ sfx_STREAM | sfx_WARRIOR,  "Sfx\\Warrior\\Wario95b.wav",  nullptr },
	{ sfx_STREAM | sfx_WARRIOR,  "Sfx\\Warrior\\Wario95c.wav",  nullptr },
	{ sfx_STREAM | sfx_WARRIOR,  "Sfx\\Warrior\\Wario95d.wav",  nullptr },
	{ sfx_STREAM | sfx_WARRIOR,  "Sfx\\Warrior\\Wario95e.wav",  nullptr },
	{ sfx_STREAM | sfx_WARRIOR,  "Sfx\\Warrior\\Wario95f.wav",  nullptr },
	{ sfx_STREAM | sfx_WARRIOR,  "Sfx\\Warrior\\Wario96b.wav",  nullptr },
	{ sfx_STREAM | sfx_WARRIOR,  "Sfx\\Warrior\\Wario97.wav",   nullptr },
	{ sfx_STREAM | sfx_WARRIOR,  "Sfx\\Warrior\\Wario98.wav",   nullptr },
	{ sfx_STREAM | sfx_WARRIOR,  "Sfx\\Warrior\\Warior99.wav",  nullptr },
	{ sfx_STREAM | sfx_WARRIOR,  "Sfx\\Warrior\\Wario100.wav",  nullptr },
	{ sfx_STREAM | sfx_WARRIOR,  "Sfx\\Warrior\\Wario101.wav",  nullptr },
	{ sfx_STREAM | sfx_WARRIOR,  "Sfx\\Warrior\\Wario102.wav",  nullptr },
	{ sfx_STREAM | sfx_MONK,     "Sfx\\Monk\\Monk01.wav",       nullptr },
	{ sfx_STREAM | sfx_MONK,     "Sfx\\Misc\\blank.wav",        nullptr },
	{ sfx_STREAM | sfx_MONK,     "Sfx\\Misc\\blank.wav",        nullptr },
	{ sfx_STREAM | sfx_MONK,     "Sfx\\Misc\\blank.wav",        nullptr },
	{ sfx_STREAM | sfx_MONK,     "Sfx\\Misc\\blank.wav",        nullptr },
	{ sfx_STREAM | sfx_MONK,     "Sfx\\Misc\\blank.wav",        nullptr },
	{ sfx_STREAM | sfx_MONK,     "Sfx\\Misc\\blank.wav",        nullptr },
	{ sfx_STREAM | sfx_MONK,     "Sfx\\Monk\\Monk08.wav",       nullptr },
	{ sfx_STREAM | sfx_MONK,     "Sfx\\Monk\\Monk09.wav",       nullptr },
	{ sfx_STREAM | sfx_MONK,     "Sfx\\Monk\\Monk10.wav",       nullptr },
	{ sfx_STREAM | sfx_MONK,     "Sfx\\Monk\\Monk11.wav",       nullptr },
	{ sfx_STREAM | sfx_MONK,     "Sfx\\Monk\\Monk12.wav",       nullptr },
	{ sfx_MONK,                  "Sfx\\Monk\\Monk13.wav",       nullptr },
	{ sfx_MONK,                  "Sfx\\Monk\\Monk14.wav",       nullptr },
	{ sfx_MONK,                  "Sfx\\Monk\\Monk15.wav",       nullptr },
	{ sfx_MONK,                  "Sfx\\Monk\\Monk16.wav",       nullptr },
	{ sfx_MONK,                  "Sfx\\Misc\\blank.wav",        nullptr },
	{ sfx_MONK,                  "Sfx\\Misc\\blank.wav",        nullptr },
	{ sfx_MONK,                  "Sfx\\Misc\\blank.wav",        nullptr },
	{ sfx_MONK,                  "Sfx\\Misc\\blank.wav",        nullptr },
	{ sfx_MONK,                  "Sfx\\Misc\\blank.wav",        nullptr },
	{ sfx_MONK,                  "Sfx\\Misc\\blank.wav",        nullptr },
	{ sfx_MONK,                  "Sfx\\Misc\\blank.wav",        nullptr },
	{ sfx_MONK,                  "Sfx\\Monk\\Monk24.wav",       nullptr },
	{ sfx_MONK,                  "Sfx\\Misc\\blank.wav",        nullptr },
	{ sfx_MONK,                  "Sfx\\Misc\\blank.wav",        nullptr },
	{ sfx_MONK,                  "Sfx\\Monk\\Monk27.wav",       nullptr },
	{ sfx_MONK,                  "Sfx\\Misc\\blank.wav",        nullptr },
	{ sfx_MONK,                  "Sfx\\Monk\\Monk29.wav",       nullptr },
	{ sfx_MONK,                  "Sfx\\Misc\\blank.wav",        nullptr },
	{ sfx_MONK,                  "Sfx\\Misc\\blank.wav",        nullptr },
	{ sfx_MONK,                  "Sfx\\Misc\\blank.wav",        nullptr },
	{ sfx_MONK,                  "Sfx\\Misc\\blank.wav",        nullptr },
	{ sfx_MONK,                  "Sfx\\Monk\\Monk34.wav",       nullptr },
	{ sfx_MONK,                  "Sfx\\Monk\\Monk35.wav",       nullptr },
	{ sfx_MONK,                  "Sfx\\Misc\\blank.wav",        nullptr },
	{ sfx_MONK,                  "Sfx\\Misc\\blank.wav",        nullptr },
	{ sfx_MONK,                  "Sfx\\Misc\\blank.wav",        nullptr },
	{ sfx_MONK,                  "Sfx\\Misc\\blank.wav",        nullptr },
	{ sfx_MONK,                  "Sfx\\Misc\\blank.wav",        nullptr },
	{ sfx_MONK,                  "Sfx\\Misc\\blank.wav",        nullptr },
	{ sfx_MONK,                  "Sfx\\Misc\\blank.wav",        nullptr },
	{ sfx_MONK,                  "Sfx\\Monk\\Monk43.wav",       nullptr },
	{ sfx_MONK,                  "Sfx\\Misc\\blank.wav",        nullptr },
	{ sfx_MONK,                  "Sfx\\Misc\\blank.wav",        nullptr },
	{ sfx_MONK,                  "Sfx\\Monk\\Monk46.wav",       nullptr },
	{ sfx_MONK,                  "Sfx\\Misc\\blank.wav",        nullptr },
	{ sfx_MONK,                  "Sfx\\Misc\\blank.wav",        nullptr },
	{ sfx_MONK,                  "Sfx\\Monk\\Monk49.wav",       nullptr },
	{ sfx_MONK,                  "Sfx\\Monk\\Monk50.wav",       nullptr },
	{ sfx_STREAM | sfx_MONK,     "Sfx\\Misc\\blank.wav",        nullptr },
	{ sfx_STREAM | sfx_MONK,     "Sfx\\Monk\\Monk52.wav",       nullptr },
	{ sfx_STREAM | sfx_MONK,     "Sfx\\Misc\\blank.wav",        nullptr },
	{ sfx_STREAM | sfx_MONK,     "Sfx\\Monk\\Monk54.wav",       nullptr },
	{ sfx_STREAM | sfx_MONK,     "Sfx\\Monk\\Monk55.wav",       nullptr },
	{ sfx_STREAM | sfx_MONK,     "Sfx\\Monk\\Monk56.wav",       nullptr },
	{ sfx_MONK,                  "Sfx\\Misc\\blank.wav",        nullptr },
	{ sfx_STREAM | sfx_MONK,     "Sfx\\Misc\\blank.wav",        nullptr },
	{ sfx_STREAM | sfx_MONK,     "Sfx\\Misc\\blank.wav",        nullptr },
	{ sfx_STREAM | sfx_MONK,     "Sfx\\Misc\\blank.wav",        nullptr },
	{ sfx_STREAM | sfx_MONK,     "Sfx\\Monk\\Monk61.wav",       nullptr },
	{ sfx_STREAM | sfx_MONK,     "Sfx\\Monk\\Monk62.wav",       nullptr },
	{ sfx_STREAM | sfx_MONK,     "Sfx\\Misc\\blank.wav",        nullptr },
	{ sfx_MONK,                  "Sfx\\Misc\\blank.wav",        nullptr },
	{ sfx_MONK,                  "Sfx\\Misc\\blank.wav",        nullptr },
	{ sfx_MONK,                  "Sfx\\Misc\\blank.wav",        nullptr },
	{ sfx_MONK,                  "Sfx\\Misc\\blank.wav",        nullptr },
	{ sfx_MONK,                  "Sfx\\Monk\\Monk68.wav",       nullptr },
	{ sfx_MONK,                  "Sfx\\Monk\\Monk69.wav",       nullptr },
	{ sfx_MONK,                  "Sfx\\Monk\\Monk69b.wav",      nullptr },
	{ sfx_MONK,                  "Sfx\\Monk\\Monk70.wav",       nullptr },
	{ sfx_MONK,                  "Sfx\\Monk\\Monk71.wav",       nullptr },
	{ sfx_MONK,                  "Sfx\\Sorceror\\Mage72.wav",   nullptr },
	{ sfx_MONK,                  "Sfx\\Misc\\blank.wav",        nullptr },
	{ sfx_MONK,                  "Sfx\\Misc\\blank.wav",        nullptr },
	{ sfx_MONK,                  "Sfx\\Misc\\blank.wav",        nullptr },
	{ sfx_MONK,                  "Sfx\\Misc\\blank.wav",        nullptr },
	{ sfx_MONK,                  "Sfx\\Misc\\blank.wav",        nullptr },
	{ sfx_MONK,                  "Sfx\\Misc\\blank.wav",        nullptr },
	{ sfx_MONK,                  "Sfx\\Monk\\Monk79.wav",       nullptr },
	{ sfx_STREAM | sfx_MONK,     "Sfx\\Monk\\Monk80.wav",       nullptr },
	{ sfx_STREAM | sfx_MONK,     "Sfx\\Misc\\blank.wav",        nullptr },
	{ sfx_STREAM | sfx_MONK,     "Sfx\\Monk\\Monk82.wav",       nullptr },
	{ sfx_STREAM | sfx_MONK,     "Sfx\\Monk\\Monk83.wav",       nullptr },
	{ sfx_STREAM | sfx_MONK,     "Sfx\\Misc\\blank.wav",        nullptr },
	{ sfx_STREAM | sfx_MONK,     "Sfx\\Misc\\blank.wav",        nullptr },
	{ sfx_STREAM | sfx_MONK,     "Sfx\\Misc\\blank.wav",        nullptr },
	{ sfx_STREAM | sfx_MONK,     "Sfx\\Monk\\Monk87.wav",       nullptr },
	{ sfx_STREAM | sfx_MONK,     "Sfx\\Monk\\Monk88.wav",       nullptr },
	{ sfx_STREAM | sfx_MONK,     "Sfx\\Monk\\Monk89.wav",       nullptr },
	{ sfx_STREAM | sfx_MONK,     "Sfx\\Misc\\blank.wav",        nullptr },
	{ sfx_STREAM | sfx_MONK,     "Sfx\\Monk\\Monk91.wav",       nullptr },
	{ sfx_STREAM | sfx_MONK,     "Sfx\\Monk\\Monk92.wav",       nullptr },
	{ sfx_STREAM | sfx_MONK,     "Sfx\\Misc\\blank.wav",        nullptr },
	{ sfx_STREAM | sfx_MONK,     "Sfx\\Monk\\Monk94.wav",       nullptr },
	{ sfx_STREAM | sfx_MONK,     "Sfx\\Monk\\Monk95.wav",       nullptr },
	{ sfx_STREAM | sfx_MONK,     "Sfx\\Monk\\Monk96.wav",       nullptr },
	{ sfx_STREAM | sfx_MONK,     "Sfx\\Monk\\Monk97.wav",       nullptr },
	{ sfx_STREAM | sfx_MONK,     "Sfx\\Monk\\Monk98.wav",       nullptr },
	{ sfx_STREAM | sfx_MONK,     "Sfx\\Monk\\Monk99.wav",       nullptr },
	{ sfx_STREAM | sfx_MONK,     "Sfx\\Misc\\blank.wav",        nullptr },
	{ sfx_STREAM | sfx_MONK,     "Sfx\\Misc\\blank.wav",        nullptr },
	{ sfx_STREAM | sfx_MONK,     "Sfx\\Misc\\blank.wav",        nullptr },
	{ sfx_STREAM,                "Sfx\\Narrator\\Nar01.wav",    nullptr },
	{ sfx_STREAM,                "Sfx\\Narrator\\Nar02.wav",    nullptr },
	{ sfx_STREAM,                "Sfx\\Narrator\\Nar03.wav",    nullptr },
	{ sfx_STREAM,                "Sfx\\Narrator\\Nar04.wav",    nullptr },
	{ sfx_STREAM,                "Sfx\\Narrator\\Nar05.wav",    nullptr },
	{ sfx_STREAM,                "Sfx\\Narrator\\Nar06.wav",    nullptr },
	{ sfx_STREAM,                "Sfx\\Narrator\\Nar07.wav",    nullptr },
	{ sfx_STREAM,                "Sfx\\Narrator\\Nar08.wav",    nullptr },
	{ sfx_STREAM,                "Sfx\\Narrator\\Nar09.wav",    nullptr },
	{ sfx_STREAM,                "Sfx\\Misc\\Lvl16int.wav",     nullptr },
	{ sfx_STREAM,                "Sfx\\Monsters\\Butcher.wav",  nullptr },
	{ sfx_STREAM,                "Sfx\\Monsters\\Garbud01.wav", nullptr },
	{ sfx_STREAM,                "Sfx\\Monsters\\Garbud02.wav", nullptr },
	{ sfx_STREAM,                "Sfx\\Monsters\\Garbud03.wav", nullptr },
	{ sfx_STREAM,                "Sfx\\Monsters\\Garbud04.wav", nullptr },
	{ sfx_STREAM,                "Sfx\\Monsters\\Izual01.wav",  nullptr },
	{ sfx_STREAM,                "Sfx\\Monsters\\Lach01.wav",   nullptr },
	{ sfx_STREAM,                "Sfx\\Monsters\\Lach02.wav",   nullptr },
	{ sfx_STREAM,                "Sfx\\Monsters\\Lach03.wav",   nullptr },
	{ sfx_STREAM,                "Sfx\\Monsters\\Laz01.wav",    nullptr },
	{ sfx_STREAM,                "Sfx\\Monsters\\Laz02.wav",    nullptr },
	{ sfx_STREAM,                "Sfx\\Monsters\\Sking01.wav",  nullptr },
	{ sfx_STREAM,                "Sfx\\Monsters\\Snot01.wav",   nullptr },
	{ sfx_STREAM,                "Sfx\\Monsters\\Snot02.wav",   nullptr },
	{ sfx_STREAM,                "Sfx\\Monsters\\Snot03.wav",   nullptr },
	{ sfx_STREAM,                "Sfx\\Monsters\\Warlrd01.wav", nullptr },
	{ sfx_STREAM,                "Sfx\\Monsters\\Wlock01.wav",  nullptr },
	{ sfx_STREAM,                "Sfx\\Monsters\\Zhar01.wav",   nullptr },
	{ sfx_STREAM,                "Sfx\\Monsters\\Zhar02.wav",   nullptr },
	{ sfx_STREAM,                "Sfx\\Monsters\\DiabloD.wav",  nullptr },
	{ sfx_STREAM,                "Sfx\\Hellfire\\Farmer1.wav",  nullptr },
	{ sfx_STREAM,                "Sfx\\Hellfire\\Farmer2.wav",  nullptr },
	{ sfx_STREAM,                "Sfx\\Hellfire\\Farmer2A.wav", nullptr },
	{ sfx_STREAM,                "Sfx\\Hellfire\\Farmer3.wav",  nullptr },
	{ sfx_STREAM,                "Sfx\\Hellfire\\Farmer4.wav",  nullptr },
	{ sfx_STREAM,                "Sfx\\Hellfire\\Farmer5.wav",  nullptr },
	{ sfx_STREAM,                "Sfx\\Hellfire\\Farmer6.wav",  nullptr },
	{ sfx_STREAM,                "Sfx\\Hellfire\\Farmer7.wav",  nullptr },
	{ sfx_STREAM,                "Sfx\\Hellfire\\Farmer8.wav",  nullptr },
	{ sfx_STREAM,                "Sfx\\Hellfire\\Farmer9.wav",  nullptr },
	{ sfx_STREAM,                "Sfx\\Hellfire\\TEDDYBR1.wav", nullptr },
	{ sfx_STREAM,                "Sfx\\Hellfire\\TEDDYBR2.wav", nullptr },
	{ sfx_STREAM,                "Sfx\\Hellfire\\TEDDYBR3.wav", nullptr },
	{ sfx_STREAM,                "Sfx\\Hellfire\\TEDDYBR4.wav", nullptr },
	{ sfx_STREAM,                "Sfx\\Hellfire\\DEFILER1.wav", nullptr },
	{ sfx_STREAM,                "Sfx\\Hellfire\\DEFILER2.wav", nullptr },
	{ sfx_STREAM,                "Sfx\\Hellfire\\DEFILER3.wav", nullptr },
	{ sfx_STREAM,                "Sfx\\Hellfire\\DEFILER4.wav", nullptr },
	{ sfx_STREAM,                "Sfx\\Hellfire\\DEFILER8.wav", nullptr },
	{ sfx_STREAM,                "Sfx\\Hellfire\\DEFILER6.wav", nullptr },
	{ sfx_STREAM,                "Sfx\\Hellfire\\DEFILER7.wav", nullptr },
	{ sfx_STREAM,                "Sfx\\Hellfire\\NAKRUL1.wav",  nullptr },
	{ sfx_STREAM,                "Sfx\\Hellfire\\NAKRUL2.wav",  nullptr },
	{ sfx_STREAM,                "Sfx\\Hellfire\\NAKRUL3.wav",  nullptr },
	{ sfx_STREAM,                "Sfx\\Hellfire\\NAKRUL4.wav",  nullptr },
	{ sfx_STREAM,                "Sfx\\Hellfire\\NAKRUL5.wav",  nullptr },
	{ sfx_STREAM,                "Sfx\\Hellfire\\NAKRUL6.wav",  nullptr },
	{ sfx_STREAM,                "Sfx\\Hellfire\\NARATR3.wav",  nullptr },
	{ sfx_STREAM,                "Sfx\\Hellfire\\COWSUT1.wav",  nullptr },
	{ sfx_STREAM,                "Sfx\\Hellfire\\COWSUT2.wav",  nullptr },
	{ sfx_STREAM,                "Sfx\\Hellfire\\COWSUT3.wav",  nullptr },
	{ sfx_STREAM,                "Sfx\\Hellfire\\COWSUT4.wav",  nullptr },
	{ sfx_STREAM,                "Sfx\\Hellfire\\COWSUT4A.wav", nullptr },
	{ sfx_STREAM,                "Sfx\\Hellfire\\COWSUT5.wav",  nullptr },
	{ sfx_STREAM,                "Sfx\\Hellfire\\COWSUT6.wav",  nullptr },
	{ sfx_STREAM,                "Sfx\\Hellfire\\COWSUT7.wav",  nullptr },
	{ sfx_STREAM,                "Sfx\\Hellfire\\COWSUT8.wav",  nullptr },
	{ sfx_STREAM,                "Sfx\\Hellfire\\COWSUT9.wav",  nullptr },
	{ sfx_STREAM,                "Sfx\\Hellfire\\COWSUT10.wav", nullptr },
	{ sfx_STREAM,                "Sfx\\Hellfire\\COWSUT11.wav", nullptr },
	{ sfx_STREAM,                "Sfx\\Hellfire\\COWSUT12.wav", nullptr },
	{ sfx_STREAM,                "Sfx\\Hellfire\\Skljrn1.wav",  nullptr },
	{ sfx_STREAM,                "Sfx\\Hellfire\\Naratr6.wav",  nullptr },
	{ sfx_STREAM,                "Sfx\\Hellfire\\Naratr7.wav",  nullptr },
	{ sfx_STREAM,                "Sfx\\Hellfire\\Naratr8.wav",  nullptr },
	{ sfx_STREAM,                "Sfx\\Hellfire\\Naratr5.wav",  nullptr },
	{ sfx_STREAM,                "Sfx\\Hellfire\\Naratr9.wav",  nullptr },
	{ sfx_STREAM,                "Sfx\\Hellfire\\Naratr4.wav",  nullptr },
	{ sfx_STREAM,                "Sfx\\Hellfire\\TRADER1.wav",  nullptr },
	{ sfx_MISC | sfx_HELLFIRE,   "Sfx\\Items\\Cropen.wav",      nullptr },
	{ sfx_MISC | sfx_HELLFIRE,   "Sfx\\Items\\Crclos.wav",      nullptr },
	// clang-format on
};

bool effect_is_playing(int nSFX)
{
	TSFX *sfx = &sgSFX[nSFX];
	if (sfx->pSnd != nullptr)
		return sfx->pSnd->isPlaying();

	if ((sfx->bFlags & sfx_STREAM) != 0)
		return sfx == sgpStreamSFX;

	return false;
}

void stream_stop()
{
	if (sgpStreamSFX != nullptr) {
		sgpStreamSFX->pSnd = nullptr;
		sgpStreamSFX = nullptr;
	}
}

static void stream_play(TSFX *pSFX, int lVolume, int lPan)
{
	assert(pSFX);
	assert(pSFX->bFlags & sfx_STREAM);
	stream_stop();

	if (lVolume >= VOLUME_MIN) {
		if (lVolume > VOLUME_MAX)
			lVolume = VOLUME_MAX;
		if (pSFX->pSnd == nullptr)
			pSFX->pSnd = sound_file_load(pSFX->pszName, AllowStreaming);
		pSFX->pSnd->DSB.Play(lVolume, sound_get_or_set_sound_volume(1), lPan);
		sgpStreamSFX = pSFX;
	}
}

static void stream_update()
{
	if (sgpStreamSFX != nullptr && !sgpStreamSFX->pSnd->isPlaying()) {
		stream_stop();
	}
}

void InitMonsterSND(int monst)
{
	if (!gbSndInited) {
		return;
	}

	const int mtype = Monsters[monst].mtype;
	for (int i = 0; i < 4; i++) {
		if (MonstSndChar[i] != 's' || monsterdata[mtype].snd_special) {
			for (int j = 0; j < 2; j++) {
				char path[MAX_PATH];
				sprintf(path, monsterdata[mtype].sndfile, MonstSndChar[i], j + 1);
				Monsters[monst].Snds[i][j] = sound_file_load(path);
			}
		}
	}
}

void FreeMonsterSnd()
{
	for (int i = 0; i < nummtypes; i++) {
		for (auto &variants : Monsters[i].Snds) {
			for (auto &snd : variants) {
				snd = nullptr;
			}
		}
	}
}

bool calc_snd_position(Point soundPosition, int *plVolume, int *plPan)
{
	const auto &playerPosition = plr[myplr].position.tile;
	const auto delta = soundPosition - playerPosition;

<<<<<<< HEAD
	int pan = (delta.x - delta.y) * 256;
=======
	pan = (delta.deltaX - delta.deltaY) * 256;
>>>>>>> cbb84199
	*plPan = clamp(pan, PAN_MIN, PAN_MAX);

	int volume = playerPosition.ApproxDistance(soundPosition);
	volume *= -64;

	if (volume <= ATTENUATION_MIN)
		return false;

	*plVolume = volume;

	return true;
}

static void PlaySFX_priv(TSFX *pSFX, bool loc, Point position)
{
	if (plr[myplr].pLvlLoad != 0 && gbIsMultiplayer) {
		return;
	}
	if (!gbSndInited || !gbSoundOn || gbBufferMsgs != 0) {
		return;
	}

	if ((pSFX->bFlags & (sfx_STREAM | sfx_MISC)) == 0 && pSFX->pSnd != nullptr && pSFX->pSnd->isPlaying()) {
		return;
	}

	int lVolume = 0;
	int lPan = 0;
	if (loc && !calc_snd_position(position, &lVolume, &lPan)) {
		return;
	}

	if ((pSFX->bFlags & sfx_STREAM) != 0) {
		stream_play(pSFX, lVolume, lPan);
		return;
	}

	if (pSFX->pSnd == nullptr)
		pSFX->pSnd = sound_file_load(pSFX->pszName);

	if (pSFX->pSnd != nullptr)
		snd_play_snd(pSFX->pSnd.get(), lVolume, lPan);
}

void PlayEffect(int i, int mode)
{
	if (plr[myplr].pLvlLoad != 0) {
		return;
	}

	int sndIdx = GenerateRnd(2);
	if (!gbSndInited || !gbSoundOn || gbBufferMsgs != 0) {
		return;
	}

	int mi = monster[i]._mMTidx;
	TSnd *snd = Monsters[mi].Snds[mode][sndIdx].get();
	if (snd == nullptr || snd->isPlaying()) {
		return;
	}

	int lVolume = 0;
	int lPan = 0;
	if (!calc_snd_position(monster[i].position.tile, &lVolume, &lPan))
		return;

	snd_play_snd(snd, lVolume, lPan);
}

static _sfx_id RndSFX(_sfx_id psfx)
{
	int nRand;

	switch (psfx) {
	case PS_WARR69:
	case PS_MAGE69:
	case PS_ROGUE69:
	case PS_MONK69:
	case PS_SWING:
	case LS_ACID:
	case IS_FMAG:
	case IS_MAGIC:
	case IS_BHIT:
		nRand = 2;
		break;
	case PS_WARR14:
	case PS_WARR15:
	case PS_WARR16:
	case PS_WARR2:
	case PS_ROGUE14:
	case PS_MAGE14:
	case PS_MONK14:
		nRand = 3;
		break;
	default:
		return psfx;
	}

	return static_cast<_sfx_id>(psfx + GenerateRnd(nRand));
}

void PlaySFX(_sfx_id psfx)
{
	psfx = RndSFX(psfx);

	PlaySFX_priv(&sgSFX[psfx], false, { 0, 0 });
}

void PlaySfxLoc(_sfx_id psfx, Point position, bool randomizeByCategory)
{
	if (randomizeByCategory) {
		psfx = RndSFX(psfx);
	}

	if (psfx >= 0 && psfx <= 3) {
		TSnd *pSnd = sgSFX[psfx].pSnd.get();
		if (pSnd != nullptr)
			pSnd->start_tc = 0;
	}

	PlaySFX_priv(&sgSFX[psfx], true, position);
}

void sound_stop()
{
	ClearDuplicateSounds();
	for (auto &sfx : sgSFX) {
		if (sfx.pSnd != nullptr) {
			sfx.pSnd->DSB.Stop();
		}
	}
}

void sound_update()
{
	if (!gbSndInited) {
		return;
	}

	stream_update();
}

void effects_cleanup_sfx()
{
	sound_stop();

	for (auto &sfx : sgSFX)
		sfx.pSnd = nullptr;
}

static void priv_sound_init(BYTE bLoadMask)
{
	DWORD i;

	if (!gbSndInited) {
		return;
	}

	for (i = 0; i < sizeof(sgSFX) / sizeof(TSFX); i++) {
		if (sgSFX[i].pSnd != nullptr) {
			continue;
		}

		if ((sgSFX[i].bFlags & sfx_STREAM) != 0) {
			continue;
		}

		if ((sgSFX[i].bFlags & bLoadMask) == 0) {
			continue;
		}

		if (!gbIsHellfire && (sgSFX[i].bFlags & sfx_HELLFIRE) != 0) {
			continue;
		}

		sgSFX[i].pSnd = sound_file_load(sgSFX[i].pszName);
	}
}

void sound_init()
{
	BYTE mask = sfx_MISC;
	if (gbIsMultiplayer) {
		mask |= sfx_WARRIOR;
		if (!gbIsSpawn)
			mask |= (sfx_ROGUE | sfx_SORCERER);
		if (gbIsHellfire)
			mask |= sfx_MONK;
	} else {
		auto &myPlayer = plr[myplr];
		if (myPlayer._pClass == HeroClass::Warrior) {
			mask |= sfx_WARRIOR;
		} else if (myPlayer._pClass == HeroClass::Rogue) {
			mask |= sfx_ROGUE;
		} else if (myPlayer._pClass == HeroClass::Sorcerer) {
			mask |= sfx_SORCERER;
		} else if (myPlayer._pClass == HeroClass::Monk) {
			mask |= sfx_MONK;
		} else if (myPlayer._pClass == HeroClass::Bard) {
			mask |= sfx_ROGUE;
		} else if (myPlayer._pClass == HeroClass::Barbarian) {
			mask |= sfx_WARRIOR;
		} else {
			app_fatal("effects:1");
		}
	}

	priv_sound_init(mask);
}

void ui_sound_init()
{
	priv_sound_init(sfx_UI);
}

void effects_play_sound(const char *snd_file)
{
	if (!gbSndInited || !gbSoundOn) {
		return;
	}

	for (auto &sfx : sgSFX) {
		if (strcasecmp(sfx.pszName, snd_file) == 0 && sfx.pSnd != nullptr) {
			if (!sfx.pSnd->isPlaying())
				snd_play_snd(sfx.pSnd.get(), 0, 0);

			return;
		}
	}
}

int GetSFXLength(int nSFX)
{
	if (sgSFX[nSFX].pSnd == nullptr)
		sgSFX[nSFX].pSnd = sound_file_load(sgSFX[nSFX].pszName,
		    /*stream=*/AllowStreaming && (sgSFX[nSFX].bFlags & sfx_STREAM) != 0);
	return sgSFX[nSFX].pSnd->DSB.GetLength();
}

} // namespace devilution
<|MERGE_RESOLUTION|>--- conflicted
+++ resolved
@@ -1,1394 +1,1390 @@
-/**
- * @file effects.cpp
- *
- * Implementation of functions for loading and playing sounds.
- */
-#include "effects.h"
-
-#include "engine/random.hpp"
-#include "init.h"
-#include "player.h"
-#include "sound.h"
-#include "utils/stdcompat/algorithm.hpp"
-
-namespace devilution {
-namespace {
-#ifndef DISABLE_STREAMING_SOUNDS
-constexpr bool AllowStreaming = true;
-#else
-constexpr bool AllowStreaming = false;
-#endif
-} // namespace
-
-int sfxdelay;
-_sfx_id sfxdnum = SFX_NONE;
-/** Specifies the sound file and the playback state of the current sound effect. */
-static TSFX *sgpStreamSFX = nullptr;
-
-/**
- * Monster sound type prefix
- * a: Attack
- * h: Hit
- * d: Death
- * s: Special
- */
-const char MonstSndChar[] = { 'a', 'h', 'd', 's' };
-
-/* data */
-/** List of all sounds, except monsters and music */
-TSFX sgSFX[] = {
-	// clang-format off
-	// bFlags,                   pszName,                       pSnd
-	{ sfx_MISC,                  "Sfx\\Misc\\Walk1.wav",        nullptr },
-	{ sfx_MISC,                  "Sfx\\Misc\\Walk2.wav",        nullptr },
-	{ sfx_MISC,                  "Sfx\\Misc\\Walk3.wav",        nullptr },
-	{ sfx_MISC,                  "Sfx\\Misc\\Walk4.wav",        nullptr },
-	{ sfx_MISC,                  "Sfx\\Misc\\BFire.wav",        nullptr },
-	{ sfx_MISC,                  "Sfx\\Misc\\Fmag.wav",         nullptr },
-	{ sfx_MISC,                  "Sfx\\Misc\\Tmag.wav",         nullptr },
-	{ sfx_MISC,                  "Sfx\\Misc\\Lghit.wav",        nullptr },
-	{ sfx_MISC,                  "Sfx\\Misc\\Lghit1.wav",       nullptr },
-	{ sfx_MISC,                  "Sfx\\Misc\\Swing.wav",        nullptr },
-	{ sfx_MISC,                  "Sfx\\Misc\\Swing2.wav",       nullptr },
-	{ sfx_MISC,                  "Sfx\\Misc\\Dead.wav",         nullptr },
-	{ sfx_MISC | sfx_HELLFIRE,   "Sfx\\Misc\\Sting1.wav",       nullptr },
-	{ sfx_MISC | sfx_HELLFIRE,   "Sfx\\Misc\\FBallBow.wav",     nullptr },
-	{ sfx_STREAM,                "Sfx\\Misc\\Questdon.wav",     nullptr },
-	{ sfx_MISC,                  "Sfx\\Items\\Armrfkd.wav",     nullptr },
-	{ sfx_MISC,                  "Sfx\\Items\\Barlfire.wav",    nullptr },
-	{ sfx_MISC,                  "Sfx\\Items\\Barrel.wav",      nullptr },
-	{ sfx_MISC | sfx_HELLFIRE,   "Sfx\\Items\\PodPop8.wav",     nullptr },
-	{ sfx_MISC | sfx_HELLFIRE,   "Sfx\\Items\\PodPop5.wav",     nullptr },
-	{ sfx_MISC | sfx_HELLFIRE,   "Sfx\\Items\\UrnPop3.wav",     nullptr },
-	{ sfx_MISC | sfx_HELLFIRE,   "Sfx\\Items\\UrnPop2.wav",     nullptr },
-	{ sfx_MISC,                  "Sfx\\Items\\Bhit.wav",        nullptr },
-	{ sfx_MISC,                  "Sfx\\Items\\Bhit1.wav",       nullptr },
-	{ sfx_MISC,                  "Sfx\\Items\\Chest.wav",       nullptr },
-	{ sfx_MISC,                  "Sfx\\Items\\Doorclos.wav",    nullptr },
-	{ sfx_MISC,                  "Sfx\\Items\\Dooropen.wav",    nullptr },
-	{ sfx_MISC,                  "Sfx\\Items\\Flipanvl.wav",    nullptr },
-	{ sfx_MISC,                  "Sfx\\Items\\Flipaxe.wav",     nullptr },
-	{ sfx_MISC,                  "Sfx\\Items\\Flipblst.wav",    nullptr },
-	{ sfx_MISC,                  "Sfx\\Items\\Flipbody.wav",    nullptr },
-	{ sfx_MISC,                  "Sfx\\Items\\Flipbook.wav",    nullptr },
-	{ sfx_MISC,                  "Sfx\\Items\\Flipbow.wav",     nullptr },
-	{ sfx_MISC,                  "Sfx\\Items\\Flipcap.wav",     nullptr },
-	{ sfx_MISC,                  "Sfx\\Items\\Flipharm.wav",    nullptr },
-	{ sfx_MISC,                  "Sfx\\Items\\Fliplarm.wav",    nullptr },
-	{ sfx_MISC,                  "Sfx\\Items\\Flipmag.wav",     nullptr },
-	{ sfx_MISC,                  "Sfx\\Items\\Flipmag1.wav",    nullptr },
-	{ sfx_MISC,                  "Sfx\\Items\\Flipmush.wav",    nullptr },
-	{ sfx_MISC,                  "Sfx\\Items\\Flippot.wav",     nullptr },
-	{ sfx_MISC,                  "Sfx\\Items\\Flipring.wav",    nullptr },
-	{ sfx_MISC,                  "Sfx\\Items\\Fliprock.wav",    nullptr },
-	{ sfx_MISC,                  "Sfx\\Items\\Flipscrl.wav",    nullptr },
-	{ sfx_MISC,                  "Sfx\\Items\\Flipshld.wav",    nullptr },
-	{ sfx_MISC,                  "Sfx\\Items\\Flipsign.wav",    nullptr },
-	{ sfx_MISC,                  "Sfx\\Items\\Flipstaf.wav",    nullptr },
-	{ sfx_MISC,                  "Sfx\\Items\\Flipswor.wav",    nullptr },
-	{ sfx_MISC,                  "Sfx\\Items\\Gold.wav",        nullptr },
-	{ sfx_MISC,                  "Sfx\\Items\\Hlmtfkd.wav",     nullptr },
-	{ sfx_MISC,                  "Sfx\\Items\\Invanvl.wav",     nullptr },
-	{ sfx_MISC,                  "Sfx\\Items\\Invaxe.wav",      nullptr },
-	{ sfx_MISC,                  "Sfx\\Items\\Invblst.wav",     nullptr },
-	{ sfx_MISC,                  "Sfx\\Items\\Invbody.wav",     nullptr },
-	{ sfx_MISC,                  "Sfx\\Items\\Invbook.wav",     nullptr },
-	{ sfx_MISC,                  "Sfx\\Items\\Invbow.wav",      nullptr },
-	{ sfx_MISC,                  "Sfx\\Items\\Invcap.wav",      nullptr },
-	{ sfx_MISC,                  "Sfx\\Items\\Invgrab.wav",     nullptr },
-	{ sfx_MISC,                  "Sfx\\Items\\Invharm.wav",     nullptr },
-	{ sfx_MISC,                  "Sfx\\Items\\Invlarm.wav",     nullptr },
-	{ sfx_MISC,                  "Sfx\\Items\\Invmush.wav",     nullptr },
-	{ sfx_MISC,                  "Sfx\\Items\\Invpot.wav",      nullptr },
-	{ sfx_MISC,                  "Sfx\\Items\\Invring.wav",     nullptr },
-	{ sfx_MISC,                  "Sfx\\Items\\Invrock.wav",     nullptr },
-	{ sfx_MISC,                  "Sfx\\Items\\Invscrol.wav",    nullptr },
-	{ sfx_MISC,                  "Sfx\\Items\\Invshiel.wav",    nullptr },
-	{ sfx_MISC,                  "Sfx\\Items\\Invsign.wav",     nullptr },
-	{ sfx_MISC,                  "Sfx\\Items\\Invstaf.wav",     nullptr },
-	{ sfx_MISC,                  "Sfx\\Items\\Invsword.wav",    nullptr },
-	{ sfx_MISC,                  "Sfx\\Items\\Lever.wav",       nullptr },
-	{ sfx_MISC,                  "Sfx\\Items\\Magic.wav",       nullptr },
-	{ sfx_MISC,                  "Sfx\\Items\\Magic1.wav",      nullptr },
-	{ sfx_MISC,                  "Sfx\\Items\\Readbook.wav",    nullptr },
-	{ sfx_MISC,                  "Sfx\\Items\\Sarc.wav",        nullptr },
-	{ sfx_MISC,                  "Sfx\\Items\\Shielfkd.wav",    nullptr },
-	{ sfx_MISC,                  "Sfx\\Items\\Swrdfkd.wav",     nullptr },
-	{ sfx_UI,                    "Sfx\\Items\\Titlemov.wav",    nullptr },
-	{ sfx_UI,                    "Sfx\\Items\\Titlslct.wav",    nullptr },
-	{ sfx_UI,                    "Sfx\\Misc\\blank.wav",        nullptr },
-	{ sfx_MISC,                  "Sfx\\Items\\Trap.wav",        nullptr },
-	{ sfx_MISC,                  "Sfx\\Misc\\Cast1.wav",        nullptr },
-	{ sfx_MISC,                  "Sfx\\Misc\\Cast10.wav",       nullptr },
-	{ sfx_MISC,                  "Sfx\\Misc\\Cast12.wav",       nullptr },
-	{ sfx_MISC,                  "Sfx\\Misc\\Cast2.wav",        nullptr },
-	{ sfx_MISC,                  "Sfx\\Misc\\Cast3.wav",        nullptr },
-	{ sfx_MISC,                  "Sfx\\Misc\\Cast4.wav",        nullptr },
-	{ sfx_MISC,                  "Sfx\\Misc\\Cast5.wav",        nullptr },
-	{ sfx_MISC,                  "Sfx\\Misc\\Cast6.wav",        nullptr },
-	{ sfx_MISC,                  "Sfx\\Misc\\Cast7.wav",        nullptr },
-	{ sfx_MISC,                  "Sfx\\Misc\\Cast8.wav",        nullptr },
-	{ sfx_MISC,                  "Sfx\\Misc\\Cast9.wav",        nullptr },
-	{ sfx_MISC,                  "Sfx\\Misc\\Healing.wav",      nullptr },
-	{ sfx_MISC,                  "Sfx\\Misc\\Repair.wav",       nullptr },
-	{ sfx_MISC,                  "Sfx\\Misc\\Acids1.wav",       nullptr },
-	{ sfx_MISC,                  "Sfx\\Misc\\Acids2.wav",       nullptr },
-	{ sfx_MISC,                  "Sfx\\Misc\\Apoc.wav",         nullptr },
-	{ sfx_MISC,                  "Sfx\\Misc\\Arrowall.wav",     nullptr },
-	{ sfx_MISC,                  "Sfx\\Misc\\Bldboil.wav",      nullptr },
-	{ sfx_MISC,                  "Sfx\\Misc\\Blodstar.wav",     nullptr },
-	{ sfx_MISC,                  "Sfx\\Misc\\Blsimpt.wav",      nullptr },
-	{ sfx_MISC,                  "Sfx\\Misc\\Bonesp.wav",       nullptr },
-	{ sfx_MISC,                  "Sfx\\Misc\\Bsimpct.wav",      nullptr },
-	{ sfx_MISC,                  "Sfx\\Misc\\Caldron.wav",      nullptr },
-	{ sfx_MISC,                  "Sfx\\Misc\\Cbolt.wav",        nullptr },
-	{ sfx_MISC,                  "Sfx\\Misc\\Chltning.wav",     nullptr },
-	{ sfx_MISC,                  "Sfx\\Misc\\DSerp.wav",        nullptr },
-	{ sfx_MISC,                  "Sfx\\Misc\\Elecimp1.wav",     nullptr },
-	{ sfx_MISC,                  "Sfx\\Misc\\Elementl.wav",     nullptr },
-	{ sfx_MISC,                  "Sfx\\Misc\\Ethereal.wav",     nullptr },
-	{ sfx_MISC,                  "Sfx\\Misc\\Fball.wav",        nullptr },
-	{ sfx_MISC,                  "Sfx\\Misc\\Fbolt1.wav",       nullptr },
-	{ sfx_MISC,                  "Sfx\\Misc\\Fbolt2.wav",       nullptr },
-	{ sfx_MISC,                  "Sfx\\Misc\\Firimp1.wav",      nullptr },
-	{ sfx_MISC,                  "Sfx\\Misc\\Firimp2.wav",      nullptr },
-	{ sfx_MISC,                  "Sfx\\Misc\\Flamwave.wav",     nullptr },
-	{ sfx_MISC,                  "Sfx\\Misc\\Flash.wav",        nullptr },
-	{ sfx_MISC,                  "Sfx\\Misc\\Fountain.wav",     nullptr },
-	{ sfx_MISC,                  "Sfx\\Misc\\Golum.wav",        nullptr },
-	{ sfx_MISC,                  "Sfx\\Misc\\Golumded.wav",     nullptr },
-	{ sfx_MISC,                  "Sfx\\Misc\\Gshrine.wav",      nullptr },
-	{ sfx_MISC,                  "Sfx\\Misc\\Guard.wav",        nullptr },
-	{ sfx_MISC,                  "Sfx\\Misc\\Grdlanch.wav",     nullptr },
-	{ sfx_MISC,                  "Sfx\\Misc\\Holybolt.wav",     nullptr },
-	{ sfx_MISC,                  "Sfx\\Misc\\Hyper.wav",        nullptr },
-	{ sfx_MISC,                  "Sfx\\Misc\\Infravis.wav",     nullptr },
-	{ sfx_MISC,                  "Sfx\\Misc\\Invisibl.wav",     nullptr },
-	{ sfx_MISC,                  "Sfx\\Misc\\Invpot.wav",       nullptr },
-	{ sfx_MISC,                  "Sfx\\Misc\\Lning1.wav",       nullptr },
-	{ sfx_MISC,                  "Sfx\\Misc\\Ltning.wav",       nullptr },
-	{ sfx_MISC,                  "Sfx\\Misc\\Mshield.wav",      nullptr },
-	{ sfx_MISC | sfx_HELLFIRE,   "Sfx\\Misc\\NestXpld.wav",     nullptr },
-	{ sfx_MISC,                  "Sfx\\Misc\\Nova.wav",         nullptr },
-	{ sfx_MISC,                  "Sfx\\Misc\\Portal.wav",       nullptr },
-	{ sfx_MISC,                  "Sfx\\Misc\\Puddle.wav",       nullptr },
-	{ sfx_MISC,                  "Sfx\\Misc\\Resur.wav",        nullptr },
-	{ sfx_MISC,                  "Sfx\\Misc\\Scurse.wav",       nullptr },
-	{ sfx_MISC,                  "Sfx\\Misc\\Scurimp.wav",      nullptr },
-	{ sfx_MISC,                  "Sfx\\Misc\\Sentinel.wav",     nullptr },
-	{ sfx_MISC,                  "Sfx\\Misc\\Shatter.wav",      nullptr },
-	{ sfx_MISC,                  "Sfx\\Misc\\Soulfire.wav",     nullptr },
-	{ sfx_MISC,                  "Sfx\\Misc\\Spoutlop.wav",     nullptr },
-	{ sfx_MISC,                  "Sfx\\Misc\\Spoutstr.wav",     nullptr },
-	{ sfx_MISC,                  "Sfx\\Misc\\Storm.wav",        nullptr },
-	{ sfx_MISC,                  "Sfx\\Misc\\Trapdis.wav",      nullptr },
-	{ sfx_MISC,                  "Sfx\\Misc\\Teleport.wav",     nullptr },
-	{ sfx_MISC,                  "Sfx\\Misc\\Vtheft.wav",       nullptr },
-	{ sfx_MISC,                  "Sfx\\Misc\\Wallloop.wav",     nullptr },
-	{ sfx_MISC,                  "Sfx\\Misc\\Wallstrt.wav",     nullptr },
-	{ sfx_MISC | sfx_HELLFIRE,   "Sfx\\Misc\\LMag.wav",         nullptr },
-	{ sfx_STREAM,                "Sfx\\Towners\\Bmaid01.wav",   nullptr },
-	{ sfx_STREAM,                "Sfx\\Towners\\Bmaid02.wav",   nullptr },
-	{ sfx_STREAM,                "Sfx\\Towners\\Bmaid03.wav",   nullptr },
-	{ sfx_STREAM,                "Sfx\\Towners\\Bmaid04.wav",   nullptr },
-	{ sfx_STREAM,                "Sfx\\Towners\\Bmaid05.wav",   nullptr },
-	{ sfx_STREAM,                "Sfx\\Towners\\Bmaid06.wav",   nullptr },
-	{ sfx_STREAM,                "Sfx\\Towners\\Bmaid07.wav",   nullptr },
-	{ sfx_STREAM,                "Sfx\\Towners\\Bmaid08.wav",   nullptr },
-	{ sfx_STREAM,                "Sfx\\Towners\\Bmaid09.wav",   nullptr },
-	{ sfx_STREAM,                "Sfx\\Towners\\Bmaid10.wav",   nullptr },
-	{ sfx_STREAM,                "Sfx\\Towners\\Bmaid11.wav",   nullptr },
-	{ sfx_STREAM,                "Sfx\\Towners\\Bmaid12.wav",   nullptr },
-	{ sfx_STREAM,                "Sfx\\Towners\\Bmaid13.wav",   nullptr },
-	{ sfx_STREAM,                "Sfx\\Towners\\Bmaid14.wav",   nullptr },
-	{ sfx_STREAM,                "Sfx\\Towners\\Bmaid15.wav",   nullptr },
-	{ sfx_STREAM,                "Sfx\\Towners\\Bmaid16.wav",   nullptr },
-	{ sfx_STREAM,                "Sfx\\Towners\\Bmaid17.wav",   nullptr },
-	{ sfx_STREAM,                "Sfx\\Towners\\Bmaid18.wav",   nullptr },
-	{ sfx_STREAM,                "Sfx\\Towners\\Bmaid19.wav",   nullptr },
-	{ sfx_STREAM,                "Sfx\\Towners\\Bmaid20.wav",   nullptr },
-	{ sfx_STREAM,                "Sfx\\Towners\\Bmaid21.wav",   nullptr },
-	{ sfx_STREAM,                "Sfx\\Towners\\Bmaid22.wav",   nullptr },
-	{ sfx_STREAM,                "Sfx\\Towners\\Bmaid23.wav",   nullptr },
-	{ sfx_STREAM,                "Sfx\\Towners\\Bmaid24.wav",   nullptr },
-	{ sfx_STREAM,                "Sfx\\Towners\\Bmaid25.wav",   nullptr },
-	{ sfx_STREAM,                "Sfx\\Towners\\Bmaid26.wav",   nullptr },
-	{ sfx_STREAM,                "Sfx\\Towners\\Bmaid27.wav",   nullptr },
-	{ sfx_STREAM,                "Sfx\\Towners\\Bmaid28.wav",   nullptr },
-	{ sfx_STREAM,                "Sfx\\Towners\\Bmaid29.wav",   nullptr },
-	{ sfx_STREAM,                "Sfx\\Towners\\Bmaid30.wav",   nullptr },
-	{ sfx_STREAM,                "Sfx\\Towners\\Bmaid31.wav",   nullptr },
-	{ sfx_STREAM,                "Sfx\\Towners\\Bmaid32.wav",   nullptr },
-	{ sfx_STREAM,                "Sfx\\Towners\\Bmaid33.wav",   nullptr },
-	{ sfx_STREAM,                "Sfx\\Towners\\Bmaid34.wav",   nullptr },
-	{ sfx_STREAM,                "Sfx\\Towners\\Bmaid35.wav",   nullptr },
-	{ sfx_STREAM,                "Sfx\\Towners\\Bmaid36.wav",   nullptr },
-	{ sfx_STREAM,                "Sfx\\Towners\\Bmaid37.wav",   nullptr },
-	{ sfx_STREAM,                "Sfx\\Towners\\Bmaid38.wav",   nullptr },
-	{ sfx_STREAM,                "Sfx\\Towners\\Bmaid39.wav",   nullptr },
-	{ sfx_STREAM,                "Sfx\\Towners\\Bmaid40.wav",   nullptr },
-	{ sfx_STREAM,                "Sfx\\Towners\\Bsmith01.wav",  nullptr },
-	{ sfx_STREAM,                "Sfx\\Towners\\Bsmith02.wav",  nullptr },
-	{ sfx_STREAM,                "Sfx\\Towners\\Bsmith03.wav",  nullptr },
-	{ sfx_STREAM,                "Sfx\\Towners\\Bsmith04.wav",  nullptr },
-	{ sfx_STREAM,                "Sfx\\Towners\\Bsmith05.wav",  nullptr },
-	{ sfx_STREAM,                "Sfx\\Towners\\Bsmith06.wav",  nullptr },
-	{ sfx_STREAM,                "Sfx\\Towners\\Bsmith07.wav",  nullptr },
-	{ sfx_STREAM,                "Sfx\\Towners\\Bsmith08.wav",  nullptr },
-	{ sfx_STREAM,                "Sfx\\Towners\\Bsmith09.wav",  nullptr },
-	{ sfx_STREAM,                "Sfx\\Towners\\Bsmith10.wav",  nullptr },
-	{ sfx_STREAM,                "Sfx\\Towners\\Bsmith11.wav",  nullptr },
-	{ sfx_STREAM,                "Sfx\\Towners\\Bsmith12.wav",  nullptr },
-	{ sfx_STREAM,                "Sfx\\Towners\\Bsmith13.wav",  nullptr },
-	{ sfx_STREAM,                "Sfx\\Towners\\Bsmith14.wav",  nullptr },
-	{ sfx_STREAM,                "Sfx\\Towners\\Bsmith15.wav",  nullptr },
-	{ sfx_STREAM,                "Sfx\\Towners\\Bsmith16.wav",  nullptr },
-	{ sfx_STREAM,                "Sfx\\Towners\\Bsmith17.wav",  nullptr },
-	{ sfx_STREAM,                "Sfx\\Towners\\Bsmith18.wav",  nullptr },
-	{ sfx_STREAM,                "Sfx\\Towners\\Bsmith19.wav",  nullptr },
-	{ sfx_STREAM,                "Sfx\\Towners\\Bsmith20.wav",  nullptr },
-	{ sfx_STREAM,                "Sfx\\Towners\\Bsmith21.wav",  nullptr },
-	{ sfx_STREAM,                "Sfx\\Towners\\Bsmith22.wav",  nullptr },
-	{ sfx_STREAM,                "Sfx\\Towners\\Bsmith23.wav",  nullptr },
-	{ sfx_STREAM,                "Sfx\\Towners\\Bsmith24.wav",  nullptr },
-	{ sfx_STREAM,                "Sfx\\Towners\\Bsmith25.wav",  nullptr },
-	{ sfx_STREAM,                "Sfx\\Towners\\Bsmith26.wav",  nullptr },
-	{ sfx_STREAM,                "Sfx\\Towners\\Bsmith27.wav",  nullptr },
-	{ sfx_STREAM,                "Sfx\\Towners\\Bsmith28.wav",  nullptr },
-	{ sfx_STREAM,                "Sfx\\Towners\\Bsmith29.wav",  nullptr },
-	{ sfx_STREAM,                "Sfx\\Towners\\Bsmith30.wav",  nullptr },
-	{ sfx_STREAM,                "Sfx\\Towners\\Bsmith31.wav",  nullptr },
-	{ sfx_STREAM,                "Sfx\\Towners\\Bsmith32.wav",  nullptr },
-	{ sfx_STREAM,                "Sfx\\Towners\\Bsmith33.wav",  nullptr },
-	{ sfx_STREAM,                "Sfx\\Towners\\Bsmith34.wav",  nullptr },
-	{ sfx_STREAM,                "Sfx\\Towners\\Bsmith35.wav",  nullptr },
-	{ sfx_STREAM,                "Sfx\\Towners\\Bsmith36.wav",  nullptr },
-	{ sfx_STREAM,                "Sfx\\Towners\\Bsmith37.wav",  nullptr },
-	{ sfx_STREAM,                "Sfx\\Towners\\Bsmith38.wav",  nullptr },
-	{ sfx_STREAM,                "Sfx\\Towners\\Bsmith39.wav",  nullptr },
-	{ sfx_STREAM,                "Sfx\\Towners\\Bsmith40.wav",  nullptr },
-	{ sfx_STREAM,                "Sfx\\Towners\\Bsmith41.wav",  nullptr },
-	{ sfx_STREAM,                "Sfx\\Towners\\Bsmith42.wav",  nullptr },
-	{ sfx_STREAM,                "Sfx\\Towners\\Bsmith43.wav",  nullptr },
-	{ sfx_STREAM,                "Sfx\\Towners\\Bsmith44.wav",  nullptr },
-	{ sfx_STREAM,                "Sfx\\Towners\\Bsmith45.wav",  nullptr },
-	{ sfx_STREAM,                "Sfx\\Towners\\Bsmith46.wav",  nullptr },
-	{ sfx_STREAM,                "Sfx\\Towners\\Bsmith47.wav",  nullptr },
-	{ sfx_STREAM,                "Sfx\\Towners\\Bsmith48.wav",  nullptr },
-	{ sfx_STREAM,                "Sfx\\Towners\\Bsmith49.wav",  nullptr },
-	{ sfx_STREAM,                "Sfx\\Towners\\Bsmith50.wav",  nullptr },
-	{ sfx_STREAM,                "Sfx\\Towners\\Bsmith51.wav",  nullptr },
-	{ sfx_STREAM,                "Sfx\\Towners\\Bsmith52.wav",  nullptr },
-	{ sfx_STREAM,                "Sfx\\Towners\\Bsmith53.wav",  nullptr },
-	{ sfx_STREAM,                "Sfx\\Towners\\Bsmith54.wav",  nullptr },
-	{ sfx_STREAM,                "Sfx\\Towners\\Bsmith55.wav",  nullptr },
-	{ sfx_STREAM,                "Sfx\\Towners\\Bsmith56.wav",  nullptr },
-	{ sfx_MISC,                  "Sfx\\Towners\\Cow1.wav",      nullptr },
-	{ sfx_MISC,                  "Sfx\\Towners\\Cow2.wav",      nullptr },
-/*
-	{ sfx_MISC,                  "Sfx\\Towners\\Cow3.wav",      nullptr },
-	{ sfx_MISC,                  "Sfx\\Towners\\Cow4.wav",      nullptr },
-	{ sfx_MISC,                  "Sfx\\Towners\\Cow5.wav",      nullptr },
-	{ sfx_MISC,                  "Sfx\\Towners\\Cow6.wav",      nullptr },
-*/
-	{ sfx_MISC | sfx_HELLFIRE,   "Sfx\\Towners\\Cow7.wav",      nullptr },
-	{ sfx_MISC | sfx_HELLFIRE,   "Sfx\\Towners\\Cow8.wav",      nullptr },
-	{ sfx_STREAM,                "Sfx\\Towners\\Deadguy2.wav",  nullptr },
-	{ sfx_STREAM,                "Sfx\\Towners\\Drunk01.wav",   nullptr },
-	{ sfx_STREAM,                "Sfx\\Towners\\Drunk02.wav",   nullptr },
-	{ sfx_STREAM,                "Sfx\\Towners\\Drunk03.wav",   nullptr },
-	{ sfx_STREAM,                "Sfx\\Towners\\Drunk04.wav",   nullptr },
-	{ sfx_STREAM,                "Sfx\\Towners\\Drunk05.wav",   nullptr },
-	{ sfx_STREAM,                "Sfx\\Towners\\Drunk06.wav",   nullptr },
-	{ sfx_STREAM,                "Sfx\\Towners\\Drunk07.wav",   nullptr },
-	{ sfx_STREAM,                "Sfx\\Towners\\Drunk08.wav",   nullptr },
-	{ sfx_STREAM,                "Sfx\\Towners\\Drunk09.wav",   nullptr },
-	{ sfx_STREAM,                "Sfx\\Towners\\Drunk10.wav",   nullptr },
-	{ sfx_STREAM,                "Sfx\\Towners\\Drunk11.wav",   nullptr },
-	{ sfx_STREAM,                "Sfx\\Towners\\Drunk12.wav",   nullptr },
-	{ sfx_STREAM,                "Sfx\\Towners\\Drunk13.wav",   nullptr },
-	{ sfx_STREAM,                "Sfx\\Towners\\Drunk14.wav",   nullptr },
-	{ sfx_STREAM,                "Sfx\\Towners\\Drunk15.wav",   nullptr },
-	{ sfx_STREAM,                "Sfx\\Towners\\Drunk16.wav",   nullptr },
-	{ sfx_STREAM,                "Sfx\\Towners\\Drunk17.wav",   nullptr },
-	{ sfx_STREAM,                "Sfx\\Towners\\Drunk18.wav",   nullptr },
-	{ sfx_STREAM,                "Sfx\\Towners\\Drunk19.wav",   nullptr },
-	{ sfx_STREAM,                "Sfx\\Towners\\Drunk20.wav",   nullptr },
-	{ sfx_STREAM,                "Sfx\\Towners\\Drunk21.wav",   nullptr },
-	{ sfx_STREAM,                "Sfx\\Towners\\Drunk22.wav",   nullptr },
-	{ sfx_STREAM,                "Sfx\\Towners\\Drunk23.wav",   nullptr },
-	{ sfx_STREAM,                "Sfx\\Towners\\Drunk24.wav",   nullptr },
-	{ sfx_STREAM,                "Sfx\\Towners\\Drunk25.wav",   nullptr },
-	{ sfx_STREAM,                "Sfx\\Towners\\Drunk26.wav",   nullptr },
-	{ sfx_STREAM,                "Sfx\\Towners\\Drunk27.wav",   nullptr },
-	{ sfx_STREAM,                "Sfx\\Towners\\Drunk28.wav",   nullptr },
-	{ sfx_STREAM,                "Sfx\\Towners\\Drunk29.wav",   nullptr },
-	{ sfx_STREAM,                "Sfx\\Towners\\Drunk30.wav",   nullptr },
-	{ sfx_STREAM,                "Sfx\\Towners\\Drunk31.wav",   nullptr },
-	{ sfx_STREAM,                "Sfx\\Towners\\Drunk32.wav",   nullptr },
-	{ sfx_STREAM,                "Sfx\\Towners\\Drunk33.wav",   nullptr },
-	{ sfx_STREAM,                "Sfx\\Towners\\Drunk34.wav",   nullptr },
-	{ sfx_STREAM,                "Sfx\\Towners\\Drunk35.wav",   nullptr },
-	{ sfx_STREAM,                "Sfx\\Towners\\Healer01.wav",  nullptr },
-	{ sfx_STREAM,                "Sfx\\Towners\\Healer02.wav",  nullptr },
-	{ sfx_STREAM,                "Sfx\\Towners\\Healer03.wav",  nullptr },
-	{ sfx_STREAM,                "Sfx\\Towners\\Healer04.wav",  nullptr },
-	{ sfx_STREAM,                "Sfx\\Towners\\Healer05.wav",  nullptr },
-	{ sfx_STREAM,                "Sfx\\Towners\\Healer06.wav",  nullptr },
-	{ sfx_STREAM,                "Sfx\\Towners\\Healer07.wav",  nullptr },
-	{ sfx_STREAM,                "Sfx\\Towners\\Healer08.wav",  nullptr },
-	{ sfx_STREAM,                "Sfx\\Towners\\Healer09.wav",  nullptr },
-	{ sfx_STREAM,                "Sfx\\Towners\\Healer10.wav",  nullptr },
-	{ sfx_STREAM,                "Sfx\\Towners\\Healer11.wav",  nullptr },
-	{ sfx_STREAM,                "Sfx\\Towners\\Healer12.wav",  nullptr },
-	{ sfx_STREAM,                "Sfx\\Towners\\Healer13.wav",  nullptr },
-	{ sfx_STREAM,                "Sfx\\Towners\\Healer14.wav",  nullptr },
-	{ sfx_STREAM,                "Sfx\\Towners\\Healer15.wav",  nullptr },
-	{ sfx_STREAM,                "Sfx\\Towners\\Healer16.wav",  nullptr },
-	{ sfx_STREAM,                "Sfx\\Towners\\Healer17.wav",  nullptr },
-	{ sfx_STREAM,                "Sfx\\Towners\\Healer18.wav",  nullptr },
-	{ sfx_STREAM,                "Sfx\\Towners\\Healer19.wav",  nullptr },
-	{ sfx_STREAM,                "Sfx\\Towners\\Healer20.wav",  nullptr },
-	{ sfx_STREAM,                "Sfx\\Towners\\Healer21.wav",  nullptr },
-	{ sfx_STREAM,                "Sfx\\Towners\\Healer22.wav",  nullptr },
-	{ sfx_STREAM,                "Sfx\\Towners\\Healer23.wav",  nullptr },
-	{ sfx_STREAM,                "Sfx\\Towners\\Healer24.wav",  nullptr },
-	{ sfx_STREAM,                "Sfx\\Towners\\Healer25.wav",  nullptr },
-	{ sfx_STREAM,                "Sfx\\Towners\\Healer26.wav",  nullptr },
-	{ sfx_STREAM,                "Sfx\\Towners\\Healer27.wav",  nullptr },
-	{ sfx_STREAM,                "Sfx\\Towners\\Healer28.wav",  nullptr },
-	{ sfx_STREAM,                "Sfx\\Towners\\Healer29.wav",  nullptr },
-	{ sfx_STREAM,                "Sfx\\Towners\\Healer30.wav",  nullptr },
-	{ sfx_STREAM,                "Sfx\\Towners\\Healer31.wav",  nullptr },
-	{ sfx_STREAM,                "Sfx\\Towners\\Healer32.wav",  nullptr },
-	{ sfx_STREAM,                "Sfx\\Towners\\Healer33.wav",  nullptr },
-	{ sfx_STREAM,                "Sfx\\Towners\\Healer34.wav",  nullptr },
-	{ sfx_STREAM,                "Sfx\\Towners\\Healer35.wav",  nullptr },
-	{ sfx_STREAM,                "Sfx\\Towners\\Healer36.wav",  nullptr },
-	{ sfx_STREAM,                "Sfx\\Towners\\Healer37.wav",  nullptr },
-	{ sfx_STREAM,                "Sfx\\Towners\\Healer38.wav",  nullptr },
-	{ sfx_STREAM,                "Sfx\\Towners\\Healer39.wav",  nullptr },
-	{ sfx_STREAM,                "Sfx\\Towners\\Healer40.wav",  nullptr },
-	{ sfx_STREAM,                "Sfx\\Towners\\Healer41.wav",  nullptr },
-	{ sfx_STREAM,                "Sfx\\Towners\\Healer42.wav",  nullptr },
-	{ sfx_STREAM,                "Sfx\\Towners\\Healer43.wav",  nullptr },
-	{ sfx_STREAM,                "Sfx\\Towners\\Healer44.wav",  nullptr },
-	{ sfx_STREAM,                "Sfx\\Towners\\Healer45.wav",  nullptr },
-	{ sfx_STREAM,                "Sfx\\Towners\\Healer46.wav",  nullptr },
-	{ sfx_STREAM,                "Sfx\\Towners\\Healer47.wav",  nullptr },
-	{ sfx_STREAM,                "Sfx\\Towners\\Pegboy01.wav",  nullptr },
-	{ sfx_STREAM,                "Sfx\\Towners\\Pegboy02.wav",  nullptr },
-	{ sfx_STREAM,                "Sfx\\Towners\\Pegboy03.wav",  nullptr },
-	{ sfx_STREAM,                "Sfx\\Towners\\Pegboy04.wav",  nullptr },
-	{ sfx_STREAM,                "Sfx\\Towners\\Pegboy05.wav",  nullptr },
-	{ sfx_STREAM,                "Sfx\\Towners\\Pegboy06.wav",  nullptr },
-	{ sfx_STREAM,                "Sfx\\Towners\\Pegboy07.wav",  nullptr },
-	{ sfx_STREAM,                "Sfx\\Towners\\Pegboy08.wav",  nullptr },
-	{ sfx_STREAM,                "Sfx\\Towners\\Pegboy09.wav",  nullptr },
-	{ sfx_STREAM,                "Sfx\\Towners\\Pegboy10.wav",  nullptr },
-	{ sfx_STREAM,                "Sfx\\Towners\\Pegboy11.wav",  nullptr },
-	{ sfx_STREAM,                "Sfx\\Towners\\Pegboy12.wav",  nullptr },
-	{ sfx_STREAM,                "Sfx\\Towners\\Pegboy13.wav",  nullptr },
-	{ sfx_STREAM,                "Sfx\\Towners\\Pegboy14.wav",  nullptr },
-	{ sfx_STREAM,                "Sfx\\Towners\\Pegboy15.wav",  nullptr },
-	{ sfx_STREAM,                "Sfx\\Towners\\Pegboy16.wav",  nullptr },
-	{ sfx_STREAM,                "Sfx\\Towners\\Pegboy17.wav",  nullptr },
-	{ sfx_STREAM,                "Sfx\\Towners\\Pegboy18.wav",  nullptr },
-	{ sfx_STREAM,                "Sfx\\Towners\\Pegboy19.wav",  nullptr },
-	{ sfx_STREAM,                "Sfx\\Towners\\Pegboy20.wav",  nullptr },
-	{ sfx_STREAM,                "Sfx\\Towners\\Pegboy21.wav",  nullptr },
-	{ sfx_STREAM,                "Sfx\\Towners\\Pegboy22.wav",  nullptr },
-	{ sfx_STREAM,                "Sfx\\Towners\\Pegboy23.wav",  nullptr },
-	{ sfx_STREAM,                "Sfx\\Towners\\Pegboy24.wav",  nullptr },
-	{ sfx_STREAM,                "Sfx\\Towners\\Pegboy25.wav",  nullptr },
-	{ sfx_STREAM,                "Sfx\\Towners\\Pegboy26.wav",  nullptr },
-	{ sfx_STREAM,                "Sfx\\Towners\\Pegboy27.wav",  nullptr },
-	{ sfx_STREAM,                "Sfx\\Towners\\Pegboy28.wav",  nullptr },
-	{ sfx_STREAM,                "Sfx\\Towners\\Pegboy29.wav",  nullptr },
-	{ sfx_STREAM,                "Sfx\\Towners\\Pegboy30.wav",  nullptr },
-	{ sfx_STREAM,                "Sfx\\Towners\\Pegboy31.wav",  nullptr },
-	{ sfx_STREAM,                "Sfx\\Towners\\Pegboy32.wav",  nullptr },
-	{ sfx_STREAM,                "Sfx\\Towners\\Pegboy33.wav",  nullptr },
-	{ sfx_STREAM,                "Sfx\\Towners\\Pegboy34.wav",  nullptr },
-	{ sfx_STREAM,                "Sfx\\Towners\\Pegboy35.wav",  nullptr },
-	{ sfx_STREAM,                "Sfx\\Towners\\Pegboy36.wav",  nullptr },
-	{ sfx_STREAM,                "Sfx\\Towners\\Pegboy37.wav",  nullptr },
-	{ sfx_STREAM,                "Sfx\\Towners\\Pegboy38.wav",  nullptr },
-	{ sfx_STREAM,                "Sfx\\Towners\\Pegboy39.wav",  nullptr },
-	{ sfx_STREAM,                "Sfx\\Towners\\Pegboy40.wav",  nullptr },
-	{ sfx_STREAM,                "Sfx\\Towners\\Pegboy41.wav",  nullptr },
-	{ sfx_STREAM,                "Sfx\\Towners\\Pegboy42.wav",  nullptr },
-	{ sfx_STREAM,                "Sfx\\Towners\\Pegboy43.wav",  nullptr },
-	{ sfx_STREAM,                "Sfx\\Towners\\Priest00.wav",  nullptr },
-	{ sfx_STREAM,                "Sfx\\Towners\\Priest01.wav",  nullptr },
-	{ sfx_STREAM,                "Sfx\\Towners\\Priest02.wav",  nullptr },
-	{ sfx_STREAM,                "Sfx\\Towners\\Priest03.wav",  nullptr },
-	{ sfx_STREAM,                "Sfx\\Towners\\Priest04.wav",  nullptr },
-	{ sfx_STREAM,                "Sfx\\Towners\\Priest05.wav",  nullptr },
-	{ sfx_STREAM,                "Sfx\\Towners\\Priest06.wav",  nullptr },
-	{ sfx_STREAM,                "Sfx\\Towners\\Priest07.wav",  nullptr },
-	{ sfx_STREAM,                "Sfx\\Towners\\Storyt00.wav",  nullptr },
-	{ sfx_STREAM,                "Sfx\\Towners\\Storyt01.wav",  nullptr },
-	{ sfx_STREAM,                "Sfx\\Towners\\Storyt02.wav",  nullptr },
-	{ sfx_STREAM,                "Sfx\\Towners\\Storyt03.wav",  nullptr },
-	{ sfx_STREAM,                "Sfx\\Towners\\Storyt04.wav",  nullptr },
-	{ sfx_STREAM,                "Sfx\\Towners\\Storyt05.wav",  nullptr },
-	{ sfx_STREAM,                "Sfx\\Towners\\Storyt06.wav",  nullptr },
-	{ sfx_STREAM,                "Sfx\\Towners\\Storyt07.wav",  nullptr },
-	{ sfx_STREAM,                "Sfx\\Towners\\Storyt08.wav",  nullptr },
-	{ sfx_STREAM,                "Sfx\\Towners\\Storyt09.wav",  nullptr },
-	{ sfx_STREAM,                "Sfx\\Towners\\Storyt10.wav",  nullptr },
-	{ sfx_STREAM,                "Sfx\\Towners\\Storyt11.wav",  nullptr },
-	{ sfx_STREAM,                "Sfx\\Towners\\Storyt12.wav",  nullptr },
-	{ sfx_STREAM,                "Sfx\\Towners\\Storyt13.wav",  nullptr },
-	{ sfx_STREAM,                "Sfx\\Towners\\Storyt14.wav",  nullptr },
-	{ sfx_STREAM,                "Sfx\\Towners\\Storyt15.wav",  nullptr },
-	{ sfx_STREAM,                "Sfx\\Towners\\Storyt16.wav",  nullptr },
-	{ sfx_STREAM,                "Sfx\\Towners\\Storyt17.wav",  nullptr },
-	{ sfx_STREAM,                "Sfx\\Towners\\Storyt18.wav",  nullptr },
-	{ sfx_STREAM,                "Sfx\\Towners\\Storyt19.wav",  nullptr },
-	{ sfx_STREAM,                "Sfx\\Towners\\Storyt20.wav",  nullptr },
-	{ sfx_STREAM,                "Sfx\\Towners\\Storyt21.wav",  nullptr },
-	{ sfx_STREAM,                "Sfx\\Towners\\Storyt22.wav",  nullptr },
-	{ sfx_STREAM,                "Sfx\\Towners\\Storyt23.wav",  nullptr },
-	{ sfx_STREAM,                "Sfx\\Towners\\Storyt24.wav",  nullptr },
-	{ sfx_STREAM,                "Sfx\\Towners\\Storyt25.wav",  nullptr },
-	{ sfx_STREAM,                "Sfx\\Towners\\Storyt26.wav",  nullptr },
-	{ sfx_STREAM,                "Sfx\\Towners\\Storyt27.wav",  nullptr },
-	{ sfx_STREAM,                "Sfx\\Towners\\Storyt28.wav",  nullptr },
-	{ sfx_STREAM,                "Sfx\\Towners\\Storyt29.wav",  nullptr },
-	{ sfx_STREAM,                "Sfx\\Towners\\Storyt30.wav",  nullptr },
-	{ sfx_STREAM,                "Sfx\\Towners\\Storyt31.wav",  nullptr },
-	{ sfx_STREAM,                "Sfx\\Towners\\Storyt32.wav",  nullptr },
-	{ sfx_STREAM,                "Sfx\\Towners\\Storyt33.wav",  nullptr },
-	{ sfx_STREAM,                "Sfx\\Towners\\Storyt34.wav",  nullptr },
-	{ sfx_STREAM,                "Sfx\\Towners\\Storyt35.wav",  nullptr },
-	{ sfx_STREAM,                "Sfx\\Towners\\Storyt36.wav",  nullptr },
-	{ sfx_STREAM,                "Sfx\\Towners\\Storyt37.wav",  nullptr },
-	{ sfx_STREAM,                "Sfx\\Towners\\Storyt38.wav",  nullptr },
-	{ sfx_STREAM,                "Sfx\\Towners\\Tavown00.wav",  nullptr },
-	{ sfx_STREAM,                "Sfx\\Towners\\Tavown01.wav",  nullptr },
-	{ sfx_STREAM,                "Sfx\\Towners\\Tavown02.wav",  nullptr },
-	{ sfx_STREAM,                "Sfx\\Towners\\Tavown03.wav",  nullptr },
-	{ sfx_STREAM,                "Sfx\\Towners\\Tavown04.wav",  nullptr },
-	{ sfx_STREAM,                "Sfx\\Towners\\Tavown05.wav",  nullptr },
-	{ sfx_STREAM,                "Sfx\\Towners\\Tavown06.wav",  nullptr },
-	{ sfx_STREAM,                "Sfx\\Towners\\Tavown07.wav",  nullptr },
-	{ sfx_STREAM,                "Sfx\\Towners\\Tavown08.wav",  nullptr },
-	{ sfx_STREAM,                "Sfx\\Towners\\Tavown09.wav",  nullptr },
-	{ sfx_STREAM,                "Sfx\\Towners\\Tavown10.wav",  nullptr },
-	{ sfx_STREAM,                "Sfx\\Towners\\Tavown11.wav",  nullptr },
-	{ sfx_STREAM,                "Sfx\\Towners\\Tavown12.wav",  nullptr },
-	{ sfx_STREAM,                "Sfx\\Towners\\Tavown13.wav",  nullptr },
-	{ sfx_STREAM,                "Sfx\\Towners\\Tavown14.wav",  nullptr },
-	{ sfx_STREAM,                "Sfx\\Towners\\Tavown15.wav",  nullptr },
-	{ sfx_STREAM,                "Sfx\\Towners\\Tavown16.wav",  nullptr },
-	{ sfx_STREAM,                "Sfx\\Towners\\Tavown17.wav",  nullptr },
-	{ sfx_STREAM,                "Sfx\\Towners\\Tavown18.wav",  nullptr },
-	{ sfx_STREAM,                "Sfx\\Towners\\Tavown19.wav",  nullptr },
-	{ sfx_STREAM,                "Sfx\\Towners\\Tavown20.wav",  nullptr },
-	{ sfx_STREAM,                "Sfx\\Towners\\Tavown21.wav",  nullptr },
-	{ sfx_STREAM,                "Sfx\\Towners\\Tavown22.wav",  nullptr },
-	{ sfx_STREAM,                "Sfx\\Towners\\Tavown23.wav",  nullptr },
-	{ sfx_STREAM,                "Sfx\\Towners\\Tavown24.wav",  nullptr },
-	{ sfx_STREAM,                "Sfx\\Towners\\Tavown25.wav",  nullptr },
-	{ sfx_STREAM,                "Sfx\\Towners\\Tavown26.wav",  nullptr },
-	{ sfx_STREAM,                "Sfx\\Towners\\Tavown27.wav",  nullptr },
-	{ sfx_STREAM,                "Sfx\\Towners\\Tavown28.wav",  nullptr },
-	{ sfx_STREAM,                "Sfx\\Towners\\Tavown29.wav",  nullptr },
-	{ sfx_STREAM,                "Sfx\\Towners\\Tavown30.wav",  nullptr },
-	{ sfx_STREAM,                "Sfx\\Towners\\Tavown31.wav",  nullptr },
-	{ sfx_STREAM,                "Sfx\\Towners\\Tavown32.wav",  nullptr },
-	{ sfx_STREAM,                "Sfx\\Towners\\Tavown33.wav",  nullptr },
-	{ sfx_STREAM,                "Sfx\\Towners\\Tavown34.wav",  nullptr },
-	{ sfx_STREAM,                "Sfx\\Towners\\Tavown35.wav",  nullptr },
-	{ sfx_STREAM,                "Sfx\\Towners\\Tavown36.wav",  nullptr },
-	{ sfx_STREAM,                "Sfx\\Towners\\Tavown37.wav",  nullptr },
-	{ sfx_STREAM,                "Sfx\\Towners\\Tavown38.wav",  nullptr },
-	{ sfx_STREAM,                "Sfx\\Towners\\Tavown39.wav",  nullptr },
-	{ sfx_STREAM,                "Sfx\\Towners\\Tavown40.wav",  nullptr },
-	{ sfx_STREAM,                "Sfx\\Towners\\Tavown41.wav",  nullptr },
-	{ sfx_STREAM,                "Sfx\\Towners\\Tavown42.wav",  nullptr },
-	{ sfx_STREAM,                "Sfx\\Towners\\Tavown43.wav",  nullptr },
-	{ sfx_STREAM,                "Sfx\\Towners\\Tavown44.wav",  nullptr },
-	{ sfx_STREAM,                "Sfx\\Towners\\Tavown45.wav",  nullptr },
-	{ sfx_STREAM,                "Sfx\\Towners\\Witch01.wav",   nullptr },
-	{ sfx_STREAM,                "Sfx\\Towners\\Witch02.wav",   nullptr },
-	{ sfx_STREAM,                "Sfx\\Towners\\Witch03.wav",   nullptr },
-	{ sfx_STREAM,                "Sfx\\Towners\\Witch04.wav",   nullptr },
-	{ sfx_STREAM,                "Sfx\\Towners\\Witch05.wav",   nullptr },
-	{ sfx_STREAM,                "Sfx\\Towners\\Witch06.wav",   nullptr },
-	{ sfx_STREAM,                "Sfx\\Towners\\Witch07.wav",   nullptr },
-	{ sfx_STREAM,                "Sfx\\Towners\\Witch08.wav",   nullptr },
-	{ sfx_STREAM,                "Sfx\\Towners\\Witch09.wav",   nullptr },
-	{ sfx_STREAM,                "Sfx\\Towners\\Witch10.wav",   nullptr },
-	{ sfx_STREAM,                "Sfx\\Towners\\Witch11.wav",   nullptr },
-	{ sfx_STREAM,                "Sfx\\Towners\\Witch12.wav",   nullptr },
-	{ sfx_STREAM,                "Sfx\\Towners\\Witch13.wav",   nullptr },
-	{ sfx_STREAM,                "Sfx\\Towners\\Witch14.wav",   nullptr },
-	{ sfx_STREAM,                "Sfx\\Towners\\Witch15.wav",   nullptr },
-	{ sfx_STREAM,                "Sfx\\Towners\\Witch16.wav",   nullptr },
-	{ sfx_STREAM,                "Sfx\\Towners\\Witch17.wav",   nullptr },
-	{ sfx_STREAM,                "Sfx\\Towners\\Witch18.wav",   nullptr },
-	{ sfx_STREAM,                "Sfx\\Towners\\Witch19.wav",   nullptr },
-	{ sfx_STREAM,                "Sfx\\Towners\\Witch20.wav",   nullptr },
-	{ sfx_STREAM,                "Sfx\\Towners\\Witch21.wav",   nullptr },
-	{ sfx_STREAM,                "Sfx\\Towners\\Witch22.wav",   nullptr },
-	{ sfx_STREAM,                "Sfx\\Towners\\Witch23.wav",   nullptr },
-	{ sfx_STREAM,                "Sfx\\Towners\\Witch24.wav",   nullptr },
-	{ sfx_STREAM,                "Sfx\\Towners\\Witch25.wav",   nullptr },
-	{ sfx_STREAM,                "Sfx\\Towners\\Witch26.wav",   nullptr },
-	{ sfx_STREAM,                "Sfx\\Towners\\Witch27.wav",   nullptr },
-	{ sfx_STREAM,                "Sfx\\Towners\\Witch28.wav",   nullptr },
-	{ sfx_STREAM,                "Sfx\\Towners\\Witch29.wav",   nullptr },
-	{ sfx_STREAM,                "Sfx\\Towners\\Witch30.wav",   nullptr },
-	{ sfx_STREAM,                "Sfx\\Towners\\Witch31.wav",   nullptr },
-	{ sfx_STREAM,                "Sfx\\Towners\\Witch32.wav",   nullptr },
-	{ sfx_STREAM,                "Sfx\\Towners\\Witch33.wav",   nullptr },
-	{ sfx_STREAM,                "Sfx\\Towners\\Witch34.wav",   nullptr },
-	{ sfx_STREAM,                "Sfx\\Towners\\Witch35.wav",   nullptr },
-	{ sfx_STREAM,                "Sfx\\Towners\\Witch36.wav",   nullptr },
-	{ sfx_STREAM,                "Sfx\\Towners\\Witch37.wav",   nullptr },
-	{ sfx_STREAM,                "Sfx\\Towners\\Witch38.wav",   nullptr },
-	{ sfx_STREAM,                "Sfx\\Towners\\Witch39.wav",   nullptr },
-	{ sfx_STREAM,                "Sfx\\Towners\\Witch40.wav",   nullptr },
-	{ sfx_STREAM,                "Sfx\\Towners\\Witch41.wav",   nullptr },
-	{ sfx_STREAM,                "Sfx\\Towners\\Witch42.wav",   nullptr },
-	{ sfx_STREAM,                "Sfx\\Towners\\Witch43.wav",   nullptr },
-	{ sfx_STREAM,                "Sfx\\Towners\\Witch44.wav",   nullptr },
-	{ sfx_STREAM,                "Sfx\\Towners\\Witch45.wav",   nullptr },
-	{ sfx_STREAM,                "Sfx\\Towners\\Witch46.wav",   nullptr },
-	{ sfx_STREAM,                "Sfx\\Towners\\Witch47.wav",   nullptr },
-	{ sfx_STREAM,                "Sfx\\Towners\\Witch48.wav",   nullptr },
-	{ sfx_STREAM,                "Sfx\\Towners\\Witch49.wav",   nullptr },
-	{ sfx_STREAM,                "Sfx\\Towners\\Witch50.wav",   nullptr },
-	{ sfx_STREAM,                "Sfx\\Towners\\Wound01.wav",   nullptr },
-	{ sfx_STREAM | sfx_SORCERER, "Sfx\\Sorceror\\Mage01.wav",   nullptr },
-	{ sfx_STREAM | sfx_SORCERER, "Sfx\\Sorceror\\Mage02.wav",   nullptr },
-	{ sfx_STREAM | sfx_SORCERER, "Sfx\\Sorceror\\Mage03.wav",   nullptr },
-	{ sfx_STREAM | sfx_SORCERER, "Sfx\\Sorceror\\Mage04.wav",   nullptr },
-	{ sfx_STREAM | sfx_SORCERER, "Sfx\\Sorceror\\Mage05.wav",   nullptr },
-	{ sfx_STREAM | sfx_SORCERER, "Sfx\\Sorceror\\Mage06.wav",   nullptr },
-	{ sfx_STREAM | sfx_SORCERER, "Sfx\\Sorceror\\Mage07.wav",   nullptr },
-	{ sfx_STREAM | sfx_SORCERER, "Sfx\\Sorceror\\Mage08.wav",   nullptr },
-	{ sfx_STREAM | sfx_SORCERER, "Sfx\\Sorceror\\Mage09.wav",   nullptr },
-	{ sfx_STREAM | sfx_SORCERER, "Sfx\\Sorceror\\Mage10.wav",   nullptr },
-	{ sfx_STREAM | sfx_SORCERER, "Sfx\\Sorceror\\Mage11.wav",   nullptr },
-	{ sfx_STREAM | sfx_SORCERER, "Sfx\\Sorceror\\Mage12.wav",   nullptr },
-	{ sfx_SORCERER,              "Sfx\\Sorceror\\Mage13.wav",   nullptr },
-	{ sfx_SORCERER,              "Sfx\\Sorceror\\Mage14.wav",   nullptr },
-	{ sfx_SORCERER,              "Sfx\\Sorceror\\Mage15.wav",   nullptr },
-	{ sfx_SORCERER,              "Sfx\\Sorceror\\Mage16.wav",   nullptr },
-	{ sfx_SORCERER,              "Sfx\\Sorceror\\Mage17.wav",   nullptr },
-	{ sfx_SORCERER,              "Sfx\\Sorceror\\Mage18.wav",   nullptr },
-	{ sfx_SORCERER,              "Sfx\\Sorceror\\Mage19.wav",   nullptr },
-	{ sfx_SORCERER,              "Sfx\\Sorceror\\Mage20.wav",   nullptr },
-	{ sfx_SORCERER,              "Sfx\\Sorceror\\Mage21.wav",   nullptr },
-	{ sfx_SORCERER,              "Sfx\\Sorceror\\Mage22.wav",   nullptr },
-	{ sfx_SORCERER,              "Sfx\\Sorceror\\Mage23.wav",   nullptr },
-	{ sfx_SORCERER,              "Sfx\\Sorceror\\Mage24.wav",   nullptr },
-	{ sfx_SORCERER,              "Sfx\\Sorceror\\Mage25.wav",   nullptr },
-	{ sfx_SORCERER,              "Sfx\\Sorceror\\Mage26.wav",   nullptr },
-	{ sfx_SORCERER,              "Sfx\\Sorceror\\Mage27.wav",   nullptr },
-	{ sfx_SORCERER,              "Sfx\\Sorceror\\Mage28.wav",   nullptr },
-	{ sfx_SORCERER,              "Sfx\\Sorceror\\Mage29.wav",   nullptr },
-	{ sfx_SORCERER,              "Sfx\\Sorceror\\Mage30.wav",   nullptr },
-	{ sfx_SORCERER,              "Sfx\\Sorceror\\Mage31.wav",   nullptr },
-	{ sfx_SORCERER,              "Sfx\\Sorceror\\Mage32.wav",   nullptr },
-	{ sfx_SORCERER,              "Sfx\\Sorceror\\Mage33.wav",   nullptr },
-	{ sfx_SORCERER,              "Sfx\\Sorceror\\Mage34.wav",   nullptr },
-	{ sfx_SORCERER,              "Sfx\\Sorceror\\Mage35.wav",   nullptr },
-	{ sfx_SORCERER,              "Sfx\\Sorceror\\Mage36.wav",   nullptr },
-	{ sfx_SORCERER,              "Sfx\\Sorceror\\Mage37.wav",   nullptr },
-	{ sfx_SORCERER,              "Sfx\\Sorceror\\Mage38.wav",   nullptr },
-	{ sfx_SORCERER,              "Sfx\\Sorceror\\Mage39.wav",   nullptr },
-	{ sfx_SORCERER,              "Sfx\\Sorceror\\Mage40.wav",   nullptr },
-	{ sfx_SORCERER,              "Sfx\\Sorceror\\Mage41.wav",   nullptr },
-	{ sfx_SORCERER,              "Sfx\\Sorceror\\Mage42.wav",   nullptr },
-	{ sfx_SORCERER,              "Sfx\\Sorceror\\Mage43.wav",   nullptr },
-	{ sfx_SORCERER,              "Sfx\\Sorceror\\Mage44.wav",   nullptr },
-	{ sfx_SORCERER,              "Sfx\\Sorceror\\Mage45.wav",   nullptr },
-	{ sfx_SORCERER,              "Sfx\\Sorceror\\Mage46.wav",   nullptr },
-	{ sfx_SORCERER,              "Sfx\\Sorceror\\Mage47.wav",   nullptr },
-	{ sfx_SORCERER,              "Sfx\\Sorceror\\Mage48.wav",   nullptr },
-	{ sfx_SORCERER,              "Sfx\\Sorceror\\Mage49.wav",   nullptr },
-	{ sfx_SORCERER,              "Sfx\\Sorceror\\Mage50.wav",   nullptr },
-	{ sfx_STREAM | sfx_SORCERER, "Sfx\\Sorceror\\Mage51.wav",   nullptr },
-	{ sfx_STREAM | sfx_SORCERER, "Sfx\\Sorceror\\Mage52.wav",   nullptr },
-	{ sfx_STREAM | sfx_SORCERER, "Sfx\\Sorceror\\Mage53.wav",   nullptr },
-	{ sfx_STREAM | sfx_SORCERER, "Sfx\\Sorceror\\Mage54.wav",   nullptr },
-	{ sfx_STREAM | sfx_SORCERER, "Sfx\\Sorceror\\Mage55.wav",   nullptr },
-	{ sfx_STREAM | sfx_SORCERER, "Sfx\\Sorceror\\Mage56.wav",   nullptr },
-	{ sfx_SORCERER,              "Sfx\\Sorceror\\Mage57.wav",   nullptr },
-	{ sfx_STREAM | sfx_SORCERER, "Sfx\\Sorceror\\Mage58.wav",   nullptr },
-	{ sfx_STREAM | sfx_SORCERER, "Sfx\\Sorceror\\Mage59.wav",   nullptr },
-	{ sfx_STREAM | sfx_SORCERER, "Sfx\\Sorceror\\Mage60.wav",   nullptr },
-	{ sfx_STREAM | sfx_SORCERER, "Sfx\\Sorceror\\Mage61.wav",   nullptr },
-	{ sfx_STREAM | sfx_SORCERER, "Sfx\\Sorceror\\Mage62.wav",   nullptr },
-	{ sfx_STREAM | sfx_SORCERER, "Sfx\\Sorceror\\Mage63.wav",   nullptr },
-	{ sfx_SORCERER,              "Sfx\\Sorceror\\Mage64.wav",   nullptr },
-	{ sfx_SORCERER,              "Sfx\\Sorceror\\Mage65.wav",   nullptr },
-	{ sfx_SORCERER,              "Sfx\\Sorceror\\Mage66.wav",   nullptr },
-	{ sfx_SORCERER,              "Sfx\\Sorceror\\Mage67.wav",   nullptr },
-	{ sfx_SORCERER,              "Sfx\\Sorceror\\Mage68.wav",   nullptr },
-	{ sfx_SORCERER,              "Sfx\\Sorceror\\Mage69.wav",   nullptr },
-	{ sfx_SORCERER,              "Sfx\\Sorceror\\Mage69b.wav",  nullptr },
-	{ sfx_SORCERER,              "Sfx\\Sorceror\\Mage70.wav",   nullptr },
-	{ sfx_SORCERER,              "Sfx\\Sorceror\\Mage71.wav",   nullptr },
-	{ sfx_SORCERER,              "Sfx\\Sorceror\\Mage72.wav",   nullptr },
-	{ sfx_SORCERER,              "Sfx\\Sorceror\\Mage73.wav",   nullptr },
-	{ sfx_SORCERER,              "Sfx\\Sorceror\\Mage74.wav",   nullptr },
-	{ sfx_SORCERER,              "Sfx\\Sorceror\\Mage75.wav",   nullptr },
-	{ sfx_SORCERER,              "Sfx\\Sorceror\\Mage76.wav",   nullptr },
-	{ sfx_SORCERER,              "Sfx\\Sorceror\\Mage77.wav",   nullptr },
-	{ sfx_SORCERER,              "Sfx\\Sorceror\\Mage78.wav",   nullptr },
-	{ sfx_SORCERER,              "Sfx\\Sorceror\\Mage79.wav",   nullptr },
-	{ sfx_STREAM | sfx_SORCERER, "Sfx\\Sorceror\\Mage80.wav",   nullptr },
-	{ sfx_STREAM | sfx_SORCERER, "Sfx\\Sorceror\\Mage81.wav",   nullptr },
-	{ sfx_STREAM | sfx_SORCERER, "Sfx\\Sorceror\\Mage82.wav",   nullptr },
-	{ sfx_STREAM | sfx_SORCERER, "Sfx\\Sorceror\\Mage83.wav",   nullptr },
-	{ sfx_STREAM | sfx_SORCERER, "Sfx\\Sorceror\\Mage84.wav",   nullptr },
-	{ sfx_STREAM | sfx_SORCERER, "Sfx\\Sorceror\\Mage85.wav",   nullptr },
-	{ sfx_STREAM | sfx_SORCERER, "Sfx\\Sorceror\\Mage86.wav",   nullptr },
-	{ sfx_STREAM | sfx_SORCERER, "Sfx\\Sorceror\\Mage87.wav",   nullptr },
-	{ sfx_STREAM | sfx_SORCERER, "Sfx\\Sorceror\\Mage88.wav",   nullptr },
-	{ sfx_STREAM | sfx_SORCERER, "Sfx\\Sorceror\\Mage89.wav",   nullptr },
-	{ sfx_STREAM | sfx_SORCERER, "Sfx\\Sorceror\\Mage90.wav",   nullptr },
-	{ sfx_STREAM | sfx_SORCERER, "Sfx\\Sorceror\\Mage91.wav",   nullptr },
-	{ sfx_STREAM | sfx_SORCERER, "Sfx\\Sorceror\\Mage92.wav",   nullptr },
-	{ sfx_STREAM | sfx_SORCERER, "Sfx\\Sorceror\\Mage93.wav",   nullptr },
-	{ sfx_STREAM | sfx_SORCERER, "Sfx\\Sorceror\\Mage94.wav",   nullptr },
-	{ sfx_STREAM | sfx_SORCERER, "Sfx\\Sorceror\\Mage95.wav",   nullptr },
-	{ sfx_STREAM | sfx_SORCERER, "Sfx\\Sorceror\\Mage96.wav",   nullptr },
-	{ sfx_STREAM | sfx_SORCERER, "Sfx\\Sorceror\\Mage97.wav",   nullptr },
-	{ sfx_STREAM | sfx_SORCERER, "Sfx\\Sorceror\\Mage98.wav",   nullptr },
-	{ sfx_STREAM | sfx_SORCERER, "Sfx\\Sorceror\\Mage99.wav",   nullptr },
-	{ sfx_STREAM | sfx_SORCERER, "Sfx\\Sorceror\\Mage100.wav",  nullptr },
-	{ sfx_STREAM | sfx_SORCERER, "Sfx\\Sorceror\\Mage101.wav",  nullptr },
-	{ sfx_STREAM | sfx_SORCERER, "Sfx\\Sorceror\\Mage102.wav",  nullptr },
-	{ sfx_STREAM | sfx_ROGUE,    "Sfx\\Rogue\\Rogue01.wav",     nullptr },
-	{ sfx_STREAM | sfx_ROGUE,    "Sfx\\Rogue\\Rogue02.wav",     nullptr },
-	{ sfx_STREAM | sfx_ROGUE,    "Sfx\\Rogue\\Rogue03.wav",     nullptr },
-	{ sfx_STREAM | sfx_ROGUE,    "Sfx\\Rogue\\Rogue04.wav",     nullptr },
-	{ sfx_STREAM | sfx_ROGUE,    "Sfx\\Rogue\\Rogue05.wav",     nullptr },
-	{ sfx_STREAM | sfx_ROGUE,    "Sfx\\Rogue\\Rogue06.wav",     nullptr },
-	{ sfx_STREAM | sfx_ROGUE,    "Sfx\\Rogue\\Rogue07.wav",     nullptr },
-	{ sfx_STREAM | sfx_ROGUE,    "Sfx\\Rogue\\Rogue08.wav",     nullptr },
-	{ sfx_STREAM | sfx_ROGUE,    "Sfx\\Rogue\\Rogue09.wav",     nullptr },
-	{ sfx_STREAM | sfx_ROGUE,    "Sfx\\Rogue\\Rogue10.wav",     nullptr },
-	{ sfx_STREAM | sfx_ROGUE,    "Sfx\\Rogue\\Rogue11.wav",     nullptr },
-	{ sfx_STREAM | sfx_ROGUE,    "Sfx\\Rogue\\Rogue12.wav",     nullptr },
-	{ sfx_ROGUE,                 "Sfx\\Rogue\\Rogue13.wav",     nullptr },
-	{ sfx_ROGUE,                 "Sfx\\Rogue\\Rogue14.wav",     nullptr },
-	{ sfx_ROGUE,                 "Sfx\\Rogue\\Rogue15.wav",     nullptr },
-	{ sfx_ROGUE,                 "Sfx\\Rogue\\Rogue16.wav",     nullptr },
-	{ sfx_ROGUE,                 "Sfx\\Rogue\\Rogue17.wav",     nullptr },
-	{ sfx_ROGUE,                 "Sfx\\Rogue\\Rogue18.wav",     nullptr },
-	{ sfx_ROGUE,                 "Sfx\\Rogue\\Rogue19.wav",     nullptr },
-	{ sfx_ROGUE,                 "Sfx\\Rogue\\Rogue20.wav",     nullptr },
-	{ sfx_ROGUE,                 "Sfx\\Rogue\\Rogue21.wav",     nullptr },
-	{ sfx_ROGUE,                 "Sfx\\Rogue\\Rogue22.wav",     nullptr },
-	{ sfx_ROGUE,                 "Sfx\\Rogue\\Rogue23.wav",     nullptr },
-	{ sfx_ROGUE,                 "Sfx\\Rogue\\Rogue24.wav",     nullptr },
-	{ sfx_ROGUE,                 "Sfx\\Rogue\\Rogue25.wav",     nullptr },
-	{ sfx_ROGUE,                 "Sfx\\Rogue\\Rogue26.wav",     nullptr },
-	{ sfx_ROGUE,                 "Sfx\\Rogue\\Rogue27.wav",     nullptr },
-	{ sfx_ROGUE,                 "Sfx\\Rogue\\Rogue28.wav",     nullptr },
-	{ sfx_ROGUE,                 "Sfx\\Rogue\\Rogue29.wav",     nullptr },
-	{ sfx_ROGUE,                 "Sfx\\Rogue\\Rogue30.wav",     nullptr },
-	{ sfx_ROGUE,                 "Sfx\\Rogue\\Rogue31.wav",     nullptr },
-	{ sfx_ROGUE,                 "Sfx\\Rogue\\Rogue32.wav",     nullptr },
-	{ sfx_ROGUE,                 "Sfx\\Rogue\\Rogue33.wav",     nullptr },
-	{ sfx_ROGUE,                 "Sfx\\Rogue\\Rogue34.wav",     nullptr },
-	{ sfx_ROGUE,                 "Sfx\\Rogue\\Rogue35.wav",     nullptr },
-	{ sfx_ROGUE,                 "Sfx\\Rogue\\Rogue36.wav",     nullptr },
-	{ sfx_ROGUE,                 "Sfx\\Rogue\\Rogue37.wav",     nullptr },
-	{ sfx_ROGUE,                 "Sfx\\Rogue\\Rogue38.wav",     nullptr },
-	{ sfx_ROGUE,                 "Sfx\\Rogue\\Rogue39.wav",     nullptr },
-	{ sfx_ROGUE,                 "Sfx\\Rogue\\Rogue40.wav",     nullptr },
-	{ sfx_ROGUE,                 "Sfx\\Rogue\\Rogue41.wav",     nullptr },
-	{ sfx_ROGUE,                 "Sfx\\Rogue\\Rogue42.wav",     nullptr },
-	{ sfx_ROGUE,                 "Sfx\\Rogue\\Rogue43.wav",     nullptr },
-	{ sfx_ROGUE,                 "Sfx\\Rogue\\Rogue44.wav",     nullptr },
-	{ sfx_ROGUE,                 "Sfx\\Rogue\\Rogue45.wav",     nullptr },
-	{ sfx_ROGUE,                 "Sfx\\Rogue\\Rogue46.wav",     nullptr },
-	{ sfx_ROGUE,                 "Sfx\\Rogue\\Rogue47.wav",     nullptr },
-	{ sfx_ROGUE,                 "Sfx\\Rogue\\Rogue48.wav",     nullptr },
-	{ sfx_ROGUE,                 "Sfx\\Rogue\\Rogue49.wav",     nullptr },
-	{ sfx_ROGUE,                 "Sfx\\Rogue\\Rogue50.wav",     nullptr },
-	{ sfx_STREAM | sfx_ROGUE,    "Sfx\\Rogue\\Rogue51.wav",     nullptr },
-	{ sfx_STREAM | sfx_ROGUE,    "Sfx\\Rogue\\Rogue52.wav",     nullptr },
-	{ sfx_STREAM | sfx_ROGUE,    "Sfx\\Rogue\\Rogue53.wav",     nullptr },
-	{ sfx_STREAM | sfx_ROGUE,    "Sfx\\Rogue\\Rogue54.wav",     nullptr },
-	{ sfx_STREAM | sfx_ROGUE,    "Sfx\\Rogue\\Rogue55.wav",     nullptr },
-	{ sfx_STREAM | sfx_ROGUE,    "Sfx\\Rogue\\Rogue56.wav",     nullptr },
-	{ sfx_ROGUE,                 "Sfx\\Rogue\\Rogue57.wav",     nullptr },
-	{ sfx_STREAM | sfx_ROGUE,    "Sfx\\Rogue\\Rogue58.wav",     nullptr },
-	{ sfx_STREAM | sfx_ROGUE,    "Sfx\\Rogue\\Rogue59.wav",     nullptr },
-	{ sfx_STREAM | sfx_ROGUE,    "Sfx\\Rogue\\Rogue60.wav",     nullptr },
-	{ sfx_STREAM | sfx_ROGUE,    "Sfx\\Rogue\\Rogue61.wav",     nullptr },
-	{ sfx_STREAM | sfx_ROGUE,    "Sfx\\Rogue\\Rogue62.wav",     nullptr },
-	{ sfx_STREAM | sfx_ROGUE,    "Sfx\\Rogue\\Rogue63.wav",     nullptr },
-	{ sfx_ROGUE,                 "Sfx\\Rogue\\Rogue64.wav",     nullptr },
-	{ sfx_ROGUE,                 "Sfx\\Rogue\\Rogue65.wav",     nullptr },
-	{ sfx_ROGUE,                 "Sfx\\Rogue\\Rogue66.wav",     nullptr },
-	{ sfx_ROGUE,                 "Sfx\\Rogue\\Rogue67.wav",     nullptr },
-	{ sfx_ROGUE,                 "Sfx\\Rogue\\Rogue68.wav",     nullptr },
-	{ sfx_ROGUE,                 "Sfx\\Rogue\\Rogue69.wav",     nullptr },
-	{ sfx_ROGUE,                 "Sfx\\Rogue\\Rogue69b.wav",    nullptr },
-	{ sfx_ROGUE,                 "Sfx\\Rogue\\Rogue70.wav",     nullptr },
-	{ sfx_ROGUE,                 "Sfx\\Rogue\\Rogue71.wav",     nullptr },
-	{ sfx_ROGUE,                 "Sfx\\Rogue\\Rogue72.wav",     nullptr },
-	{ sfx_ROGUE,                 "Sfx\\Rogue\\Rogue73.wav",     nullptr },
-	{ sfx_ROGUE,                 "Sfx\\Rogue\\Rogue74.wav",     nullptr },
-	{ sfx_ROGUE,                 "Sfx\\Rogue\\Rogue75.wav",     nullptr },
-	{ sfx_ROGUE,                 "Sfx\\Rogue\\Rogue76.wav",     nullptr },
-	{ sfx_ROGUE,                 "Sfx\\Rogue\\Rogue77.wav",     nullptr },
-	{ sfx_ROGUE,                 "Sfx\\Rogue\\Rogue78.wav",     nullptr },
-	{ sfx_ROGUE,                 "Sfx\\Rogue\\Rogue79.wav",     nullptr },
-	{ sfx_STREAM | sfx_ROGUE,    "Sfx\\Rogue\\Rogue80.wav",     nullptr },
-	{ sfx_STREAM | sfx_ROGUE,    "Sfx\\Rogue\\Rogue81.wav",     nullptr },
-	{ sfx_STREAM | sfx_ROGUE,    "Sfx\\Rogue\\Rogue82.wav",     nullptr },
-	{ sfx_STREAM | sfx_ROGUE,    "Sfx\\Rogue\\Rogue83.wav",     nullptr },
-	{ sfx_STREAM | sfx_ROGUE,    "Sfx\\Rogue\\Rogue84.wav",     nullptr },
-	{ sfx_STREAM | sfx_ROGUE,    "Sfx\\Rogue\\Rogue85.wav",     nullptr },
-	{ sfx_STREAM | sfx_ROGUE,    "Sfx\\Rogue\\Rogue86.wav",     nullptr },
-	{ sfx_STREAM | sfx_ROGUE,    "Sfx\\Rogue\\Rogue87.wav",     nullptr },
-	{ sfx_STREAM | sfx_ROGUE,    "Sfx\\Rogue\\Rogue88.wav",     nullptr },
-	{ sfx_STREAM | sfx_ROGUE,    "Sfx\\Rogue\\Rogue89.wav",     nullptr },
-	{ sfx_STREAM | sfx_ROGUE,    "Sfx\\Rogue\\Rogue90.wav",     nullptr },
-	{ sfx_STREAM | sfx_ROGUE,    "Sfx\\Rogue\\Rogue91.wav",     nullptr },
-	{ sfx_STREAM | sfx_ROGUE,    "Sfx\\Rogue\\Rogue92.wav",     nullptr },
-	{ sfx_STREAM | sfx_ROGUE,    "Sfx\\Rogue\\Rogue93.wav",     nullptr },
-	{ sfx_STREAM | sfx_ROGUE,    "Sfx\\Rogue\\Rogue94.wav",     nullptr },
-	{ sfx_STREAM | sfx_ROGUE,    "Sfx\\Rogue\\Rogue95.wav",     nullptr },
-	{ sfx_STREAM | sfx_ROGUE,    "Sfx\\Rogue\\Rogue96.wav",     nullptr },
-	{ sfx_STREAM | sfx_ROGUE,    "Sfx\\Rogue\\Rogue97.wav",     nullptr },
-	{ sfx_STREAM | sfx_ROGUE,    "Sfx\\Rogue\\Rogue98.wav",     nullptr },
-	{ sfx_STREAM | sfx_ROGUE,    "Sfx\\Rogue\\Rogue99.wav",     nullptr },
-	{ sfx_STREAM | sfx_ROGUE,    "Sfx\\Rogue\\Rogue100.wav",    nullptr },
-	{ sfx_STREAM | sfx_ROGUE,    "Sfx\\Rogue\\Rogue101.wav",    nullptr },
-	{ sfx_STREAM | sfx_ROGUE,    "Sfx\\Rogue\\Rogue102.wav",    nullptr },
-	{ sfx_STREAM | sfx_WARRIOR,  "Sfx\\Warrior\\Warior01.wav",  nullptr },
-	{ sfx_STREAM | sfx_WARRIOR,  "Sfx\\Warrior\\Warior02.wav",  nullptr },
-	{ sfx_STREAM | sfx_WARRIOR,  "Sfx\\Warrior\\Warior03.wav",  nullptr },
-	{ sfx_STREAM | sfx_WARRIOR,  "Sfx\\Warrior\\Warior04.wav",  nullptr },
-	{ sfx_STREAM | sfx_WARRIOR,  "Sfx\\Warrior\\Warior05.wav",  nullptr },
-	{ sfx_STREAM | sfx_WARRIOR,  "Sfx\\Warrior\\Warior06.wav",  nullptr },
-	{ sfx_STREAM | sfx_WARRIOR,  "Sfx\\Warrior\\Warior07.wav",  nullptr },
-	{ sfx_STREAM | sfx_WARRIOR,  "Sfx\\Warrior\\Warior08.wav",  nullptr },
-	{ sfx_STREAM | sfx_WARRIOR,  "Sfx\\Warrior\\Warior09.wav",  nullptr },
-	{ sfx_STREAM | sfx_WARRIOR,  "Sfx\\Warrior\\Warior10.wav",  nullptr },
-	{ sfx_STREAM | sfx_WARRIOR,  "Sfx\\Warrior\\Warior11.wav",  nullptr },
-	{ sfx_STREAM | sfx_WARRIOR,  "Sfx\\Warrior\\Warior12.wav",  nullptr },
-	{ sfx_WARRIOR,               "Sfx\\Warrior\\Warior13.wav",  nullptr },
-	{ sfx_WARRIOR,               "Sfx\\Warrior\\Warior14.wav",  nullptr },
-	{ sfx_WARRIOR,               "Sfx\\Warrior\\Wario14b.wav",  nullptr },
-	{ sfx_WARRIOR,               "Sfx\\Warrior\\Wario14c.wav",  nullptr },
-	{ sfx_WARRIOR,               "Sfx\\Warrior\\Warior15.wav",  nullptr },
-	{ sfx_WARRIOR,               "Sfx\\Warrior\\Wario15b.wav",  nullptr },
-	{ sfx_WARRIOR,               "Sfx\\Warrior\\Wario15c.wav",  nullptr },
-	{ sfx_WARRIOR,               "Sfx\\Warrior\\Warior16.wav",  nullptr },
-	{ sfx_WARRIOR,               "Sfx\\Warrior\\Wario16b.wav",  nullptr },
-	{ sfx_WARRIOR,               "Sfx\\Warrior\\Wario16c.wav",  nullptr },
-	{ sfx_WARRIOR,               "Sfx\\Warrior\\Warior17.wav",  nullptr },
-	{ sfx_WARRIOR,               "Sfx\\Warrior\\Warior18.wav",  nullptr },
-	{ sfx_WARRIOR,               "Sfx\\Warrior\\Warior19.wav",  nullptr },
-	{ sfx_WARRIOR,               "Sfx\\Warrior\\Warior20.wav",  nullptr },
-	{ sfx_WARRIOR,               "Sfx\\Warrior\\Warior21.wav",  nullptr },
-	{ sfx_WARRIOR,               "Sfx\\Warrior\\Warior22.wav",  nullptr },
-	{ sfx_WARRIOR,               "Sfx\\Warrior\\Warior23.wav",  nullptr },
-	{ sfx_WARRIOR,               "Sfx\\Warrior\\Warior24.wav",  nullptr },
-	{ sfx_WARRIOR,               "Sfx\\Warrior\\Warior25.wav",  nullptr },
-	{ sfx_WARRIOR,               "Sfx\\Warrior\\Warior26.wav",  nullptr },
-	{ sfx_WARRIOR,               "Sfx\\Warrior\\Warior27.wav",  nullptr },
-	{ sfx_WARRIOR,               "Sfx\\Warrior\\Warior28.wav",  nullptr },
-	{ sfx_WARRIOR,               "Sfx\\Warrior\\Warior29.wav",  nullptr },
-	{ sfx_WARRIOR,               "Sfx\\Warrior\\Warior30.wav",  nullptr },
-	{ sfx_WARRIOR,               "Sfx\\Warrior\\Warior31.wav",  nullptr },
-	{ sfx_WARRIOR,               "Sfx\\Warrior\\Warior32.wav",  nullptr },
-	{ sfx_WARRIOR,               "Sfx\\Warrior\\Warior33.wav",  nullptr },
-	{ sfx_WARRIOR,               "Sfx\\Warrior\\Warior34.wav",  nullptr },
-	{ sfx_WARRIOR,               "Sfx\\Warrior\\Warior35.wav",  nullptr },
-	{ sfx_WARRIOR,               "Sfx\\Warrior\\Warior36.wav",  nullptr },
-	{ sfx_WARRIOR,               "Sfx\\Warrior\\Warior37.wav",  nullptr },
-	{ sfx_WARRIOR,               "Sfx\\Warrior\\Warior38.wav",  nullptr },
-	{ sfx_WARRIOR,               "Sfx\\Warrior\\Warior39.wav",  nullptr },
-	{ sfx_WARRIOR,               "Sfx\\Warrior\\Warior40.wav",  nullptr },
-	{ sfx_WARRIOR,               "Sfx\\Warrior\\Warior41.wav",  nullptr },
-	{ sfx_WARRIOR,               "Sfx\\Warrior\\Warior42.wav",  nullptr },
-	{ sfx_WARRIOR,               "Sfx\\Warrior\\Warior43.wav",  nullptr },
-	{ sfx_WARRIOR,               "Sfx\\Warrior\\Warior44.wav",  nullptr },
-	{ sfx_WARRIOR,               "Sfx\\Warrior\\Warior45.wav",  nullptr },
-	{ sfx_WARRIOR,               "Sfx\\Warrior\\Warior46.wav",  nullptr },
-	{ sfx_WARRIOR,               "Sfx\\Warrior\\Warior47.wav",  nullptr },
-	{ sfx_WARRIOR,               "Sfx\\Warrior\\Warior48.wav",  nullptr },
-	{ sfx_WARRIOR,               "Sfx\\Warrior\\Warior49.wav",  nullptr },
-	{ sfx_WARRIOR,               "Sfx\\Warrior\\Warior50.wav",  nullptr },
-	{ sfx_STREAM | sfx_WARRIOR,  "Sfx\\Warrior\\Warior51.wav",  nullptr },
-	{ sfx_STREAM | sfx_WARRIOR,  "Sfx\\Warrior\\Warior52.wav",  nullptr },
-	{ sfx_STREAM | sfx_WARRIOR,  "Sfx\\Warrior\\Warior53.wav",  nullptr },
-	{ sfx_STREAM | sfx_WARRIOR,  "Sfx\\Warrior\\Warior54.wav",  nullptr },
-	{ sfx_STREAM | sfx_WARRIOR,  "Sfx\\Warrior\\Warior55.wav",  nullptr },
-	{ sfx_STREAM | sfx_WARRIOR,  "Sfx\\Warrior\\Warior56.wav",  nullptr },
-	{ sfx_WARRIOR,               "Sfx\\Warrior\\Warior57.wav",  nullptr },
-	{ sfx_STREAM | sfx_WARRIOR,  "Sfx\\Warrior\\Warior58.wav",  nullptr },
-	{ sfx_STREAM | sfx_WARRIOR,  "Sfx\\Warrior\\Warior59.wav",  nullptr },
-	{ sfx_STREAM | sfx_WARRIOR,  "Sfx\\Warrior\\Warior60.wav",  nullptr },
-	{ sfx_STREAM | sfx_WARRIOR,  "Sfx\\Warrior\\Warior61.wav",  nullptr },
-	{ sfx_STREAM | sfx_WARRIOR,  "Sfx\\Warrior\\Warior62.wav",  nullptr },
-	{ sfx_STREAM | sfx_WARRIOR,  "Sfx\\Warrior\\Warior63.wav",  nullptr },
-	{ sfx_WARRIOR,               "Sfx\\Warrior\\Warior64.wav",  nullptr },
-	{ sfx_WARRIOR,               "Sfx\\Warrior\\Warior65.wav",  nullptr },
-	{ sfx_WARRIOR,               "Sfx\\Warrior\\Warior66.wav",  nullptr },
-	{ sfx_WARRIOR,               "Sfx\\Warrior\\Warior67.wav",  nullptr },
-	{ sfx_WARRIOR,               "Sfx\\Warrior\\Warior68.wav",  nullptr },
-	{ sfx_WARRIOR,               "Sfx\\Warrior\\Warior69.wav",  nullptr },
-	{ sfx_WARRIOR,               "Sfx\\Warrior\\Wario69b.wav",  nullptr },
-	{ sfx_WARRIOR,               "Sfx\\Warrior\\Warior70.wav",  nullptr },
-	{ sfx_WARRIOR,               "Sfx\\Warrior\\Warior71.wav",  nullptr },
-	{ sfx_WARRIOR,               "Sfx\\Warrior\\Warior72.wav",  nullptr },
-	{ sfx_WARRIOR,               "Sfx\\Warrior\\Warior73.wav",  nullptr },
-	{ sfx_WARRIOR,               "Sfx\\Warrior\\Warior74.wav",  nullptr },
-	{ sfx_WARRIOR,               "Sfx\\Warrior\\Warior75.wav",  nullptr },
-	{ sfx_WARRIOR,               "Sfx\\Warrior\\Warior76.wav",  nullptr },
-	{ sfx_WARRIOR,               "Sfx\\Warrior\\Warior77.wav",  nullptr },
-	{ sfx_WARRIOR,               "Sfx\\Warrior\\Warior78.wav",  nullptr },
-	{ sfx_WARRIOR,               "Sfx\\Warrior\\Warior79.wav",  nullptr },
-	{ sfx_STREAM | sfx_WARRIOR,  "Sfx\\Warrior\\Warior80.wav",  nullptr },
-	{ sfx_STREAM | sfx_WARRIOR,  "Sfx\\Warrior\\Warior81.wav",  nullptr },
-	{ sfx_STREAM | sfx_WARRIOR,  "Sfx\\Warrior\\Warior82.wav",  nullptr },
-	{ sfx_STREAM | sfx_WARRIOR,  "Sfx\\Warrior\\Warior83.wav",  nullptr },
-	{ sfx_STREAM | sfx_WARRIOR,  "Sfx\\Warrior\\Warior84.wav",  nullptr },
-	{ sfx_STREAM | sfx_WARRIOR,  "Sfx\\Warrior\\Warior85.wav",  nullptr },
-	{ sfx_STREAM | sfx_WARRIOR,  "Sfx\\Warrior\\Warior86.wav",  nullptr },
-	{ sfx_STREAM | sfx_WARRIOR,  "Sfx\\Warrior\\Warior87.wav",  nullptr },
-	{ sfx_STREAM | sfx_WARRIOR,  "Sfx\\Warrior\\Warior88.wav",  nullptr },
-	{ sfx_STREAM | sfx_WARRIOR,  "Sfx\\Warrior\\Warior89.wav",  nullptr },
-	{ sfx_STREAM | sfx_WARRIOR,  "Sfx\\Warrior\\Warior90.wav",  nullptr },
-	{ sfx_STREAM | sfx_WARRIOR,  "Sfx\\Warrior\\Warior91.wav",  nullptr },
-	{ sfx_STREAM | sfx_WARRIOR,  "Sfx\\Warrior\\Warior92.wav",  nullptr },
-	{ sfx_STREAM | sfx_WARRIOR,  "Sfx\\Warrior\\Warior93.wav",  nullptr },
-	{ sfx_STREAM | sfx_WARRIOR,  "Sfx\\Warrior\\Warior94.wav",  nullptr },
-	{ sfx_STREAM | sfx_WARRIOR,  "Sfx\\Warrior\\Warior95.wav",  nullptr },
-	{ sfx_STREAM | sfx_WARRIOR,  "Sfx\\Warrior\\Wario95b.wav",  nullptr },
-	{ sfx_STREAM | sfx_WARRIOR,  "Sfx\\Warrior\\Wario95c.wav",  nullptr },
-	{ sfx_STREAM | sfx_WARRIOR,  "Sfx\\Warrior\\Wario95d.wav",  nullptr },
-	{ sfx_STREAM | sfx_WARRIOR,  "Sfx\\Warrior\\Wario95e.wav",  nullptr },
-	{ sfx_STREAM | sfx_WARRIOR,  "Sfx\\Warrior\\Wario95f.wav",  nullptr },
-	{ sfx_STREAM | sfx_WARRIOR,  "Sfx\\Warrior\\Wario96b.wav",  nullptr },
-	{ sfx_STREAM | sfx_WARRIOR,  "Sfx\\Warrior\\Wario97.wav",   nullptr },
-	{ sfx_STREAM | sfx_WARRIOR,  "Sfx\\Warrior\\Wario98.wav",   nullptr },
-	{ sfx_STREAM | sfx_WARRIOR,  "Sfx\\Warrior\\Warior99.wav",  nullptr },
-	{ sfx_STREAM | sfx_WARRIOR,  "Sfx\\Warrior\\Wario100.wav",  nullptr },
-	{ sfx_STREAM | sfx_WARRIOR,  "Sfx\\Warrior\\Wario101.wav",  nullptr },
-	{ sfx_STREAM | sfx_WARRIOR,  "Sfx\\Warrior\\Wario102.wav",  nullptr },
-	{ sfx_STREAM | sfx_MONK,     "Sfx\\Monk\\Monk01.wav",       nullptr },
-	{ sfx_STREAM | sfx_MONK,     "Sfx\\Misc\\blank.wav",        nullptr },
-	{ sfx_STREAM | sfx_MONK,     "Sfx\\Misc\\blank.wav",        nullptr },
-	{ sfx_STREAM | sfx_MONK,     "Sfx\\Misc\\blank.wav",        nullptr },
-	{ sfx_STREAM | sfx_MONK,     "Sfx\\Misc\\blank.wav",        nullptr },
-	{ sfx_STREAM | sfx_MONK,     "Sfx\\Misc\\blank.wav",        nullptr },
-	{ sfx_STREAM | sfx_MONK,     "Sfx\\Misc\\blank.wav",        nullptr },
-	{ sfx_STREAM | sfx_MONK,     "Sfx\\Monk\\Monk08.wav",       nullptr },
-	{ sfx_STREAM | sfx_MONK,     "Sfx\\Monk\\Monk09.wav",       nullptr },
-	{ sfx_STREAM | sfx_MONK,     "Sfx\\Monk\\Monk10.wav",       nullptr },
-	{ sfx_STREAM | sfx_MONK,     "Sfx\\Monk\\Monk11.wav",       nullptr },
-	{ sfx_STREAM | sfx_MONK,     "Sfx\\Monk\\Monk12.wav",       nullptr },
-	{ sfx_MONK,                  "Sfx\\Monk\\Monk13.wav",       nullptr },
-	{ sfx_MONK,                  "Sfx\\Monk\\Monk14.wav",       nullptr },
-	{ sfx_MONK,                  "Sfx\\Monk\\Monk15.wav",       nullptr },
-	{ sfx_MONK,                  "Sfx\\Monk\\Monk16.wav",       nullptr },
-	{ sfx_MONK,                  "Sfx\\Misc\\blank.wav",        nullptr },
-	{ sfx_MONK,                  "Sfx\\Misc\\blank.wav",        nullptr },
-	{ sfx_MONK,                  "Sfx\\Misc\\blank.wav",        nullptr },
-	{ sfx_MONK,                  "Sfx\\Misc\\blank.wav",        nullptr },
-	{ sfx_MONK,                  "Sfx\\Misc\\blank.wav",        nullptr },
-	{ sfx_MONK,                  "Sfx\\Misc\\blank.wav",        nullptr },
-	{ sfx_MONK,                  "Sfx\\Misc\\blank.wav",        nullptr },
-	{ sfx_MONK,                  "Sfx\\Monk\\Monk24.wav",       nullptr },
-	{ sfx_MONK,                  "Sfx\\Misc\\blank.wav",        nullptr },
-	{ sfx_MONK,                  "Sfx\\Misc\\blank.wav",        nullptr },
-	{ sfx_MONK,                  "Sfx\\Monk\\Monk27.wav",       nullptr },
-	{ sfx_MONK,                  "Sfx\\Misc\\blank.wav",        nullptr },
-	{ sfx_MONK,                  "Sfx\\Monk\\Monk29.wav",       nullptr },
-	{ sfx_MONK,                  "Sfx\\Misc\\blank.wav",        nullptr },
-	{ sfx_MONK,                  "Sfx\\Misc\\blank.wav",        nullptr },
-	{ sfx_MONK,                  "Sfx\\Misc\\blank.wav",        nullptr },
-	{ sfx_MONK,                  "Sfx\\Misc\\blank.wav",        nullptr },
-	{ sfx_MONK,                  "Sfx\\Monk\\Monk34.wav",       nullptr },
-	{ sfx_MONK,                  "Sfx\\Monk\\Monk35.wav",       nullptr },
-	{ sfx_MONK,                  "Sfx\\Misc\\blank.wav",        nullptr },
-	{ sfx_MONK,                  "Sfx\\Misc\\blank.wav",        nullptr },
-	{ sfx_MONK,                  "Sfx\\Misc\\blank.wav",        nullptr },
-	{ sfx_MONK,                  "Sfx\\Misc\\blank.wav",        nullptr },
-	{ sfx_MONK,                  "Sfx\\Misc\\blank.wav",        nullptr },
-	{ sfx_MONK,                  "Sfx\\Misc\\blank.wav",        nullptr },
-	{ sfx_MONK,                  "Sfx\\Misc\\blank.wav",        nullptr },
-	{ sfx_MONK,                  "Sfx\\Monk\\Monk43.wav",       nullptr },
-	{ sfx_MONK,                  "Sfx\\Misc\\blank.wav",        nullptr },
-	{ sfx_MONK,                  "Sfx\\Misc\\blank.wav",        nullptr },
-	{ sfx_MONK,                  "Sfx\\Monk\\Monk46.wav",       nullptr },
-	{ sfx_MONK,                  "Sfx\\Misc\\blank.wav",        nullptr },
-	{ sfx_MONK,                  "Sfx\\Misc\\blank.wav",        nullptr },
-	{ sfx_MONK,                  "Sfx\\Monk\\Monk49.wav",       nullptr },
-	{ sfx_MONK,                  "Sfx\\Monk\\Monk50.wav",       nullptr },
-	{ sfx_STREAM | sfx_MONK,     "Sfx\\Misc\\blank.wav",        nullptr },
-	{ sfx_STREAM | sfx_MONK,     "Sfx\\Monk\\Monk52.wav",       nullptr },
-	{ sfx_STREAM | sfx_MONK,     "Sfx\\Misc\\blank.wav",        nullptr },
-	{ sfx_STREAM | sfx_MONK,     "Sfx\\Monk\\Monk54.wav",       nullptr },
-	{ sfx_STREAM | sfx_MONK,     "Sfx\\Monk\\Monk55.wav",       nullptr },
-	{ sfx_STREAM | sfx_MONK,     "Sfx\\Monk\\Monk56.wav",       nullptr },
-	{ sfx_MONK,                  "Sfx\\Misc\\blank.wav",        nullptr },
-	{ sfx_STREAM | sfx_MONK,     "Sfx\\Misc\\blank.wav",        nullptr },
-	{ sfx_STREAM | sfx_MONK,     "Sfx\\Misc\\blank.wav",        nullptr },
-	{ sfx_STREAM | sfx_MONK,     "Sfx\\Misc\\blank.wav",        nullptr },
-	{ sfx_STREAM | sfx_MONK,     "Sfx\\Monk\\Monk61.wav",       nullptr },
-	{ sfx_STREAM | sfx_MONK,     "Sfx\\Monk\\Monk62.wav",       nullptr },
-	{ sfx_STREAM | sfx_MONK,     "Sfx\\Misc\\blank.wav",        nullptr },
-	{ sfx_MONK,                  "Sfx\\Misc\\blank.wav",        nullptr },
-	{ sfx_MONK,                  "Sfx\\Misc\\blank.wav",        nullptr },
-	{ sfx_MONK,                  "Sfx\\Misc\\blank.wav",        nullptr },
-	{ sfx_MONK,                  "Sfx\\Misc\\blank.wav",        nullptr },
-	{ sfx_MONK,                  "Sfx\\Monk\\Monk68.wav",       nullptr },
-	{ sfx_MONK,                  "Sfx\\Monk\\Monk69.wav",       nullptr },
-	{ sfx_MONK,                  "Sfx\\Monk\\Monk69b.wav",      nullptr },
-	{ sfx_MONK,                  "Sfx\\Monk\\Monk70.wav",       nullptr },
-	{ sfx_MONK,                  "Sfx\\Monk\\Monk71.wav",       nullptr },
-	{ sfx_MONK,                  "Sfx\\Sorceror\\Mage72.wav",   nullptr },
-	{ sfx_MONK,                  "Sfx\\Misc\\blank.wav",        nullptr },
-	{ sfx_MONK,                  "Sfx\\Misc\\blank.wav",        nullptr },
-	{ sfx_MONK,                  "Sfx\\Misc\\blank.wav",        nullptr },
-	{ sfx_MONK,                  "Sfx\\Misc\\blank.wav",        nullptr },
-	{ sfx_MONK,                  "Sfx\\Misc\\blank.wav",        nullptr },
-	{ sfx_MONK,                  "Sfx\\Misc\\blank.wav",        nullptr },
-	{ sfx_MONK,                  "Sfx\\Monk\\Monk79.wav",       nullptr },
-	{ sfx_STREAM | sfx_MONK,     "Sfx\\Monk\\Monk80.wav",       nullptr },
-	{ sfx_STREAM | sfx_MONK,     "Sfx\\Misc\\blank.wav",        nullptr },
-	{ sfx_STREAM | sfx_MONK,     "Sfx\\Monk\\Monk82.wav",       nullptr },
-	{ sfx_STREAM | sfx_MONK,     "Sfx\\Monk\\Monk83.wav",       nullptr },
-	{ sfx_STREAM | sfx_MONK,     "Sfx\\Misc\\blank.wav",        nullptr },
-	{ sfx_STREAM | sfx_MONK,     "Sfx\\Misc\\blank.wav",        nullptr },
-	{ sfx_STREAM | sfx_MONK,     "Sfx\\Misc\\blank.wav",        nullptr },
-	{ sfx_STREAM | sfx_MONK,     "Sfx\\Monk\\Monk87.wav",       nullptr },
-	{ sfx_STREAM | sfx_MONK,     "Sfx\\Monk\\Monk88.wav",       nullptr },
-	{ sfx_STREAM | sfx_MONK,     "Sfx\\Monk\\Monk89.wav",       nullptr },
-	{ sfx_STREAM | sfx_MONK,     "Sfx\\Misc\\blank.wav",        nullptr },
-	{ sfx_STREAM | sfx_MONK,     "Sfx\\Monk\\Monk91.wav",       nullptr },
-	{ sfx_STREAM | sfx_MONK,     "Sfx\\Monk\\Monk92.wav",       nullptr },
-	{ sfx_STREAM | sfx_MONK,     "Sfx\\Misc\\blank.wav",        nullptr },
-	{ sfx_STREAM | sfx_MONK,     "Sfx\\Monk\\Monk94.wav",       nullptr },
-	{ sfx_STREAM | sfx_MONK,     "Sfx\\Monk\\Monk95.wav",       nullptr },
-	{ sfx_STREAM | sfx_MONK,     "Sfx\\Monk\\Monk96.wav",       nullptr },
-	{ sfx_STREAM | sfx_MONK,     "Sfx\\Monk\\Monk97.wav",       nullptr },
-	{ sfx_STREAM | sfx_MONK,     "Sfx\\Monk\\Monk98.wav",       nullptr },
-	{ sfx_STREAM | sfx_MONK,     "Sfx\\Monk\\Monk99.wav",       nullptr },
-	{ sfx_STREAM | sfx_MONK,     "Sfx\\Misc\\blank.wav",        nullptr },
-	{ sfx_STREAM | sfx_MONK,     "Sfx\\Misc\\blank.wav",        nullptr },
-	{ sfx_STREAM | sfx_MONK,     "Sfx\\Misc\\blank.wav",        nullptr },
-	{ sfx_STREAM,                "Sfx\\Narrator\\Nar01.wav",    nullptr },
-	{ sfx_STREAM,                "Sfx\\Narrator\\Nar02.wav",    nullptr },
-	{ sfx_STREAM,                "Sfx\\Narrator\\Nar03.wav",    nullptr },
-	{ sfx_STREAM,                "Sfx\\Narrator\\Nar04.wav",    nullptr },
-	{ sfx_STREAM,                "Sfx\\Narrator\\Nar05.wav",    nullptr },
-	{ sfx_STREAM,                "Sfx\\Narrator\\Nar06.wav",    nullptr },
-	{ sfx_STREAM,                "Sfx\\Narrator\\Nar07.wav",    nullptr },
-	{ sfx_STREAM,                "Sfx\\Narrator\\Nar08.wav",    nullptr },
-	{ sfx_STREAM,                "Sfx\\Narrator\\Nar09.wav",    nullptr },
-	{ sfx_STREAM,                "Sfx\\Misc\\Lvl16int.wav",     nullptr },
-	{ sfx_STREAM,                "Sfx\\Monsters\\Butcher.wav",  nullptr },
-	{ sfx_STREAM,                "Sfx\\Monsters\\Garbud01.wav", nullptr },
-	{ sfx_STREAM,                "Sfx\\Monsters\\Garbud02.wav", nullptr },
-	{ sfx_STREAM,                "Sfx\\Monsters\\Garbud03.wav", nullptr },
-	{ sfx_STREAM,                "Sfx\\Monsters\\Garbud04.wav", nullptr },
-	{ sfx_STREAM,                "Sfx\\Monsters\\Izual01.wav",  nullptr },
-	{ sfx_STREAM,                "Sfx\\Monsters\\Lach01.wav",   nullptr },
-	{ sfx_STREAM,                "Sfx\\Monsters\\Lach02.wav",   nullptr },
-	{ sfx_STREAM,                "Sfx\\Monsters\\Lach03.wav",   nullptr },
-	{ sfx_STREAM,                "Sfx\\Monsters\\Laz01.wav",    nullptr },
-	{ sfx_STREAM,                "Sfx\\Monsters\\Laz02.wav",    nullptr },
-	{ sfx_STREAM,                "Sfx\\Monsters\\Sking01.wav",  nullptr },
-	{ sfx_STREAM,                "Sfx\\Monsters\\Snot01.wav",   nullptr },
-	{ sfx_STREAM,                "Sfx\\Monsters\\Snot02.wav",   nullptr },
-	{ sfx_STREAM,                "Sfx\\Monsters\\Snot03.wav",   nullptr },
-	{ sfx_STREAM,                "Sfx\\Monsters\\Warlrd01.wav", nullptr },
-	{ sfx_STREAM,                "Sfx\\Monsters\\Wlock01.wav",  nullptr },
-	{ sfx_STREAM,                "Sfx\\Monsters\\Zhar01.wav",   nullptr },
-	{ sfx_STREAM,                "Sfx\\Monsters\\Zhar02.wav",   nullptr },
-	{ sfx_STREAM,                "Sfx\\Monsters\\DiabloD.wav",  nullptr },
-	{ sfx_STREAM,                "Sfx\\Hellfire\\Farmer1.wav",  nullptr },
-	{ sfx_STREAM,                "Sfx\\Hellfire\\Farmer2.wav",  nullptr },
-	{ sfx_STREAM,                "Sfx\\Hellfire\\Farmer2A.wav", nullptr },
-	{ sfx_STREAM,                "Sfx\\Hellfire\\Farmer3.wav",  nullptr },
-	{ sfx_STREAM,                "Sfx\\Hellfire\\Farmer4.wav",  nullptr },
-	{ sfx_STREAM,                "Sfx\\Hellfire\\Farmer5.wav",  nullptr },
-	{ sfx_STREAM,                "Sfx\\Hellfire\\Farmer6.wav",  nullptr },
-	{ sfx_STREAM,                "Sfx\\Hellfire\\Farmer7.wav",  nullptr },
-	{ sfx_STREAM,                "Sfx\\Hellfire\\Farmer8.wav",  nullptr },
-	{ sfx_STREAM,                "Sfx\\Hellfire\\Farmer9.wav",  nullptr },
-	{ sfx_STREAM,                "Sfx\\Hellfire\\TEDDYBR1.wav", nullptr },
-	{ sfx_STREAM,                "Sfx\\Hellfire\\TEDDYBR2.wav", nullptr },
-	{ sfx_STREAM,                "Sfx\\Hellfire\\TEDDYBR3.wav", nullptr },
-	{ sfx_STREAM,                "Sfx\\Hellfire\\TEDDYBR4.wav", nullptr },
-	{ sfx_STREAM,                "Sfx\\Hellfire\\DEFILER1.wav", nullptr },
-	{ sfx_STREAM,                "Sfx\\Hellfire\\DEFILER2.wav", nullptr },
-	{ sfx_STREAM,                "Sfx\\Hellfire\\DEFILER3.wav", nullptr },
-	{ sfx_STREAM,                "Sfx\\Hellfire\\DEFILER4.wav", nullptr },
-	{ sfx_STREAM,                "Sfx\\Hellfire\\DEFILER8.wav", nullptr },
-	{ sfx_STREAM,                "Sfx\\Hellfire\\DEFILER6.wav", nullptr },
-	{ sfx_STREAM,                "Sfx\\Hellfire\\DEFILER7.wav", nullptr },
-	{ sfx_STREAM,                "Sfx\\Hellfire\\NAKRUL1.wav",  nullptr },
-	{ sfx_STREAM,                "Sfx\\Hellfire\\NAKRUL2.wav",  nullptr },
-	{ sfx_STREAM,                "Sfx\\Hellfire\\NAKRUL3.wav",  nullptr },
-	{ sfx_STREAM,                "Sfx\\Hellfire\\NAKRUL4.wav",  nullptr },
-	{ sfx_STREAM,                "Sfx\\Hellfire\\NAKRUL5.wav",  nullptr },
-	{ sfx_STREAM,                "Sfx\\Hellfire\\NAKRUL6.wav",  nullptr },
-	{ sfx_STREAM,                "Sfx\\Hellfire\\NARATR3.wav",  nullptr },
-	{ sfx_STREAM,                "Sfx\\Hellfire\\COWSUT1.wav",  nullptr },
-	{ sfx_STREAM,                "Sfx\\Hellfire\\COWSUT2.wav",  nullptr },
-	{ sfx_STREAM,                "Sfx\\Hellfire\\COWSUT3.wav",  nullptr },
-	{ sfx_STREAM,                "Sfx\\Hellfire\\COWSUT4.wav",  nullptr },
-	{ sfx_STREAM,                "Sfx\\Hellfire\\COWSUT4A.wav", nullptr },
-	{ sfx_STREAM,                "Sfx\\Hellfire\\COWSUT5.wav",  nullptr },
-	{ sfx_STREAM,                "Sfx\\Hellfire\\COWSUT6.wav",  nullptr },
-	{ sfx_STREAM,                "Sfx\\Hellfire\\COWSUT7.wav",  nullptr },
-	{ sfx_STREAM,                "Sfx\\Hellfire\\COWSUT8.wav",  nullptr },
-	{ sfx_STREAM,                "Sfx\\Hellfire\\COWSUT9.wav",  nullptr },
-	{ sfx_STREAM,                "Sfx\\Hellfire\\COWSUT10.wav", nullptr },
-	{ sfx_STREAM,                "Sfx\\Hellfire\\COWSUT11.wav", nullptr },
-	{ sfx_STREAM,                "Sfx\\Hellfire\\COWSUT12.wav", nullptr },
-	{ sfx_STREAM,                "Sfx\\Hellfire\\Skljrn1.wav",  nullptr },
-	{ sfx_STREAM,                "Sfx\\Hellfire\\Naratr6.wav",  nullptr },
-	{ sfx_STREAM,                "Sfx\\Hellfire\\Naratr7.wav",  nullptr },
-	{ sfx_STREAM,                "Sfx\\Hellfire\\Naratr8.wav",  nullptr },
-	{ sfx_STREAM,                "Sfx\\Hellfire\\Naratr5.wav",  nullptr },
-	{ sfx_STREAM,                "Sfx\\Hellfire\\Naratr9.wav",  nullptr },
-	{ sfx_STREAM,                "Sfx\\Hellfire\\Naratr4.wav",  nullptr },
-	{ sfx_STREAM,                "Sfx\\Hellfire\\TRADER1.wav",  nullptr },
-	{ sfx_MISC | sfx_HELLFIRE,   "Sfx\\Items\\Cropen.wav",      nullptr },
-	{ sfx_MISC | sfx_HELLFIRE,   "Sfx\\Items\\Crclos.wav",      nullptr },
-	// clang-format on
-};
-
-bool effect_is_playing(int nSFX)
-{
-	TSFX *sfx = &sgSFX[nSFX];
-	if (sfx->pSnd != nullptr)
-		return sfx->pSnd->isPlaying();
-
-	if ((sfx->bFlags & sfx_STREAM) != 0)
-		return sfx == sgpStreamSFX;
-
-	return false;
-}
-
-void stream_stop()
-{
-	if (sgpStreamSFX != nullptr) {
-		sgpStreamSFX->pSnd = nullptr;
-		sgpStreamSFX = nullptr;
-	}
-}
-
-static void stream_play(TSFX *pSFX, int lVolume, int lPan)
-{
-	assert(pSFX);
-	assert(pSFX->bFlags & sfx_STREAM);
-	stream_stop();
-
-	if (lVolume >= VOLUME_MIN) {
-		if (lVolume > VOLUME_MAX)
-			lVolume = VOLUME_MAX;
-		if (pSFX->pSnd == nullptr)
-			pSFX->pSnd = sound_file_load(pSFX->pszName, AllowStreaming);
-		pSFX->pSnd->DSB.Play(lVolume, sound_get_or_set_sound_volume(1), lPan);
-		sgpStreamSFX = pSFX;
-	}
-}
-
-static void stream_update()
-{
-	if (sgpStreamSFX != nullptr && !sgpStreamSFX->pSnd->isPlaying()) {
-		stream_stop();
-	}
-}
-
-void InitMonsterSND(int monst)
-{
-	if (!gbSndInited) {
-		return;
-	}
-
-	const int mtype = Monsters[monst].mtype;
-	for (int i = 0; i < 4; i++) {
-		if (MonstSndChar[i] != 's' || monsterdata[mtype].snd_special) {
-			for (int j = 0; j < 2; j++) {
-				char path[MAX_PATH];
-				sprintf(path, monsterdata[mtype].sndfile, MonstSndChar[i], j + 1);
-				Monsters[monst].Snds[i][j] = sound_file_load(path);
-			}
-		}
-	}
-}
-
-void FreeMonsterSnd()
-{
-	for (int i = 0; i < nummtypes; i++) {
-		for (auto &variants : Monsters[i].Snds) {
-			for (auto &snd : variants) {
-				snd = nullptr;
-			}
-		}
-	}
-}
-
-bool calc_snd_position(Point soundPosition, int *plVolume, int *plPan)
-{
-	const auto &playerPosition = plr[myplr].position.tile;
-	const auto delta = soundPosition - playerPosition;
-
-<<<<<<< HEAD
-	int pan = (delta.x - delta.y) * 256;
-=======
-	pan = (delta.deltaX - delta.deltaY) * 256;
->>>>>>> cbb84199
-	*plPan = clamp(pan, PAN_MIN, PAN_MAX);
-
-	int volume = playerPosition.ApproxDistance(soundPosition);
-	volume *= -64;
-
-	if (volume <= ATTENUATION_MIN)
-		return false;
-
-	*plVolume = volume;
-
-	return true;
-}
-
-static void PlaySFX_priv(TSFX *pSFX, bool loc, Point position)
-{
-	if (plr[myplr].pLvlLoad != 0 && gbIsMultiplayer) {
-		return;
-	}
-	if (!gbSndInited || !gbSoundOn || gbBufferMsgs != 0) {
-		return;
-	}
-
-	if ((pSFX->bFlags & (sfx_STREAM | sfx_MISC)) == 0 && pSFX->pSnd != nullptr && pSFX->pSnd->isPlaying()) {
-		return;
-	}
-
-	int lVolume = 0;
-	int lPan = 0;
-	if (loc && !calc_snd_position(position, &lVolume, &lPan)) {
-		return;
-	}
-
-	if ((pSFX->bFlags & sfx_STREAM) != 0) {
-		stream_play(pSFX, lVolume, lPan);
-		return;
-	}
-
-	if (pSFX->pSnd == nullptr)
-		pSFX->pSnd = sound_file_load(pSFX->pszName);
-
-	if (pSFX->pSnd != nullptr)
-		snd_play_snd(pSFX->pSnd.get(), lVolume, lPan);
-}
-
-void PlayEffect(int i, int mode)
-{
-	if (plr[myplr].pLvlLoad != 0) {
-		return;
-	}
-
-	int sndIdx = GenerateRnd(2);
-	if (!gbSndInited || !gbSoundOn || gbBufferMsgs != 0) {
-		return;
-	}
-
-	int mi = monster[i]._mMTidx;
-	TSnd *snd = Monsters[mi].Snds[mode][sndIdx].get();
-	if (snd == nullptr || snd->isPlaying()) {
-		return;
-	}
-
-	int lVolume = 0;
-	int lPan = 0;
-	if (!calc_snd_position(monster[i].position.tile, &lVolume, &lPan))
-		return;
-
-	snd_play_snd(snd, lVolume, lPan);
-}
-
-static _sfx_id RndSFX(_sfx_id psfx)
-{
-	int nRand;
-
-	switch (psfx) {
-	case PS_WARR69:
-	case PS_MAGE69:
-	case PS_ROGUE69:
-	case PS_MONK69:
-	case PS_SWING:
-	case LS_ACID:
-	case IS_FMAG:
-	case IS_MAGIC:
-	case IS_BHIT:
-		nRand = 2;
-		break;
-	case PS_WARR14:
-	case PS_WARR15:
-	case PS_WARR16:
-	case PS_WARR2:
-	case PS_ROGUE14:
-	case PS_MAGE14:
-	case PS_MONK14:
-		nRand = 3;
-		break;
-	default:
-		return psfx;
-	}
-
-	return static_cast<_sfx_id>(psfx + GenerateRnd(nRand));
-}
-
-void PlaySFX(_sfx_id psfx)
-{
-	psfx = RndSFX(psfx);
-
-	PlaySFX_priv(&sgSFX[psfx], false, { 0, 0 });
-}
-
-void PlaySfxLoc(_sfx_id psfx, Point position, bool randomizeByCategory)
-{
-	if (randomizeByCategory) {
-		psfx = RndSFX(psfx);
-	}
-
-	if (psfx >= 0 && psfx <= 3) {
-		TSnd *pSnd = sgSFX[psfx].pSnd.get();
-		if (pSnd != nullptr)
-			pSnd->start_tc = 0;
-	}
-
-	PlaySFX_priv(&sgSFX[psfx], true, position);
-}
-
-void sound_stop()
-{
-	ClearDuplicateSounds();
-	for (auto &sfx : sgSFX) {
-		if (sfx.pSnd != nullptr) {
-			sfx.pSnd->DSB.Stop();
-		}
-	}
-}
-
-void sound_update()
-{
-	if (!gbSndInited) {
-		return;
-	}
-
-	stream_update();
-}
-
-void effects_cleanup_sfx()
-{
-	sound_stop();
-
-	for (auto &sfx : sgSFX)
-		sfx.pSnd = nullptr;
-}
-
-static void priv_sound_init(BYTE bLoadMask)
-{
-	DWORD i;
-
-	if (!gbSndInited) {
-		return;
-	}
-
-	for (i = 0; i < sizeof(sgSFX) / sizeof(TSFX); i++) {
-		if (sgSFX[i].pSnd != nullptr) {
-			continue;
-		}
-
-		if ((sgSFX[i].bFlags & sfx_STREAM) != 0) {
-			continue;
-		}
-
-		if ((sgSFX[i].bFlags & bLoadMask) == 0) {
-			continue;
-		}
-
-		if (!gbIsHellfire && (sgSFX[i].bFlags & sfx_HELLFIRE) != 0) {
-			continue;
-		}
-
-		sgSFX[i].pSnd = sound_file_load(sgSFX[i].pszName);
-	}
-}
-
-void sound_init()
-{
-	BYTE mask = sfx_MISC;
-	if (gbIsMultiplayer) {
-		mask |= sfx_WARRIOR;
-		if (!gbIsSpawn)
-			mask |= (sfx_ROGUE | sfx_SORCERER);
-		if (gbIsHellfire)
-			mask |= sfx_MONK;
-	} else {
-		auto &myPlayer = plr[myplr];
-		if (myPlayer._pClass == HeroClass::Warrior) {
-			mask |= sfx_WARRIOR;
-		} else if (myPlayer._pClass == HeroClass::Rogue) {
-			mask |= sfx_ROGUE;
-		} else if (myPlayer._pClass == HeroClass::Sorcerer) {
-			mask |= sfx_SORCERER;
-		} else if (myPlayer._pClass == HeroClass::Monk) {
-			mask |= sfx_MONK;
-		} else if (myPlayer._pClass == HeroClass::Bard) {
-			mask |= sfx_ROGUE;
-		} else if (myPlayer._pClass == HeroClass::Barbarian) {
-			mask |= sfx_WARRIOR;
-		} else {
-			app_fatal("effects:1");
-		}
-	}
-
-	priv_sound_init(mask);
-}
-
-void ui_sound_init()
-{
-	priv_sound_init(sfx_UI);
-}
-
-void effects_play_sound(const char *snd_file)
-{
-	if (!gbSndInited || !gbSoundOn) {
-		return;
-	}
-
-	for (auto &sfx : sgSFX) {
-		if (strcasecmp(sfx.pszName, snd_file) == 0 && sfx.pSnd != nullptr) {
-			if (!sfx.pSnd->isPlaying())
-				snd_play_snd(sfx.pSnd.get(), 0, 0);
-
-			return;
-		}
-	}
-}
-
-int GetSFXLength(int nSFX)
-{
-	if (sgSFX[nSFX].pSnd == nullptr)
-		sgSFX[nSFX].pSnd = sound_file_load(sgSFX[nSFX].pszName,
-		    /*stream=*/AllowStreaming && (sgSFX[nSFX].bFlags & sfx_STREAM) != 0);
-	return sgSFX[nSFX].pSnd->DSB.GetLength();
-}
-
-} // namespace devilution
+/**
+ * @file effects.cpp
+ *
+ * Implementation of functions for loading and playing sounds.
+ */
+#include "effects.h"
+
+#include "engine/random.hpp"
+#include "init.h"
+#include "player.h"
+#include "sound.h"
+#include "utils/stdcompat/algorithm.hpp"
+
+namespace devilution {
+namespace {
+#ifndef DISABLE_STREAMING_SOUNDS
+constexpr bool AllowStreaming = true;
+#else
+constexpr bool AllowStreaming = false;
+#endif
+} // namespace
+
+int sfxdelay;
+_sfx_id sfxdnum = SFX_NONE;
+/** Specifies the sound file and the playback state of the current sound effect. */
+static TSFX *sgpStreamSFX = nullptr;
+
+/**
+ * Monster sound type prefix
+ * a: Attack
+ * h: Hit
+ * d: Death
+ * s: Special
+ */
+const char MonstSndChar[] = { 'a', 'h', 'd', 's' };
+
+/* data */
+/** List of all sounds, except monsters and music */
+TSFX sgSFX[] = {
+	// clang-format off
+	// bFlags,                   pszName,                       pSnd
+	{ sfx_MISC,                  "Sfx\\Misc\\Walk1.wav",        nullptr },
+	{ sfx_MISC,                  "Sfx\\Misc\\Walk2.wav",        nullptr },
+	{ sfx_MISC,                  "Sfx\\Misc\\Walk3.wav",        nullptr },
+	{ sfx_MISC,                  "Sfx\\Misc\\Walk4.wav",        nullptr },
+	{ sfx_MISC,                  "Sfx\\Misc\\BFire.wav",        nullptr },
+	{ sfx_MISC,                  "Sfx\\Misc\\Fmag.wav",         nullptr },
+	{ sfx_MISC,                  "Sfx\\Misc\\Tmag.wav",         nullptr },
+	{ sfx_MISC,                  "Sfx\\Misc\\Lghit.wav",        nullptr },
+	{ sfx_MISC,                  "Sfx\\Misc\\Lghit1.wav",       nullptr },
+	{ sfx_MISC,                  "Sfx\\Misc\\Swing.wav",        nullptr },
+	{ sfx_MISC,                  "Sfx\\Misc\\Swing2.wav",       nullptr },
+	{ sfx_MISC,                  "Sfx\\Misc\\Dead.wav",         nullptr },
+	{ sfx_MISC | sfx_HELLFIRE,   "Sfx\\Misc\\Sting1.wav",       nullptr },
+	{ sfx_MISC | sfx_HELLFIRE,   "Sfx\\Misc\\FBallBow.wav",     nullptr },
+	{ sfx_STREAM,                "Sfx\\Misc\\Questdon.wav",     nullptr },
+	{ sfx_MISC,                  "Sfx\\Items\\Armrfkd.wav",     nullptr },
+	{ sfx_MISC,                  "Sfx\\Items\\Barlfire.wav",    nullptr },
+	{ sfx_MISC,                  "Sfx\\Items\\Barrel.wav",      nullptr },
+	{ sfx_MISC | sfx_HELLFIRE,   "Sfx\\Items\\PodPop8.wav",     nullptr },
+	{ sfx_MISC | sfx_HELLFIRE,   "Sfx\\Items\\PodPop5.wav",     nullptr },
+	{ sfx_MISC | sfx_HELLFIRE,   "Sfx\\Items\\UrnPop3.wav",     nullptr },
+	{ sfx_MISC | sfx_HELLFIRE,   "Sfx\\Items\\UrnPop2.wav",     nullptr },
+	{ sfx_MISC,                  "Sfx\\Items\\Bhit.wav",        nullptr },
+	{ sfx_MISC,                  "Sfx\\Items\\Bhit1.wav",       nullptr },
+	{ sfx_MISC,                  "Sfx\\Items\\Chest.wav",       nullptr },
+	{ sfx_MISC,                  "Sfx\\Items\\Doorclos.wav",    nullptr },
+	{ sfx_MISC,                  "Sfx\\Items\\Dooropen.wav",    nullptr },
+	{ sfx_MISC,                  "Sfx\\Items\\Flipanvl.wav",    nullptr },
+	{ sfx_MISC,                  "Sfx\\Items\\Flipaxe.wav",     nullptr },
+	{ sfx_MISC,                  "Sfx\\Items\\Flipblst.wav",    nullptr },
+	{ sfx_MISC,                  "Sfx\\Items\\Flipbody.wav",    nullptr },
+	{ sfx_MISC,                  "Sfx\\Items\\Flipbook.wav",    nullptr },
+	{ sfx_MISC,                  "Sfx\\Items\\Flipbow.wav",     nullptr },
+	{ sfx_MISC,                  "Sfx\\Items\\Flipcap.wav",     nullptr },
+	{ sfx_MISC,                  "Sfx\\Items\\Flipharm.wav",    nullptr },
+	{ sfx_MISC,                  "Sfx\\Items\\Fliplarm.wav",    nullptr },
+	{ sfx_MISC,                  "Sfx\\Items\\Flipmag.wav",     nullptr },
+	{ sfx_MISC,                  "Sfx\\Items\\Flipmag1.wav",    nullptr },
+	{ sfx_MISC,                  "Sfx\\Items\\Flipmush.wav",    nullptr },
+	{ sfx_MISC,                  "Sfx\\Items\\Flippot.wav",     nullptr },
+	{ sfx_MISC,                  "Sfx\\Items\\Flipring.wav",    nullptr },
+	{ sfx_MISC,                  "Sfx\\Items\\Fliprock.wav",    nullptr },
+	{ sfx_MISC,                  "Sfx\\Items\\Flipscrl.wav",    nullptr },
+	{ sfx_MISC,                  "Sfx\\Items\\Flipshld.wav",    nullptr },
+	{ sfx_MISC,                  "Sfx\\Items\\Flipsign.wav",    nullptr },
+	{ sfx_MISC,                  "Sfx\\Items\\Flipstaf.wav",    nullptr },
+	{ sfx_MISC,                  "Sfx\\Items\\Flipswor.wav",    nullptr },
+	{ sfx_MISC,                  "Sfx\\Items\\Gold.wav",        nullptr },
+	{ sfx_MISC,                  "Sfx\\Items\\Hlmtfkd.wav",     nullptr },
+	{ sfx_MISC,                  "Sfx\\Items\\Invanvl.wav",     nullptr },
+	{ sfx_MISC,                  "Sfx\\Items\\Invaxe.wav",      nullptr },
+	{ sfx_MISC,                  "Sfx\\Items\\Invblst.wav",     nullptr },
+	{ sfx_MISC,                  "Sfx\\Items\\Invbody.wav",     nullptr },
+	{ sfx_MISC,                  "Sfx\\Items\\Invbook.wav",     nullptr },
+	{ sfx_MISC,                  "Sfx\\Items\\Invbow.wav",      nullptr },
+	{ sfx_MISC,                  "Sfx\\Items\\Invcap.wav",      nullptr },
+	{ sfx_MISC,                  "Sfx\\Items\\Invgrab.wav",     nullptr },
+	{ sfx_MISC,                  "Sfx\\Items\\Invharm.wav",     nullptr },
+	{ sfx_MISC,                  "Sfx\\Items\\Invlarm.wav",     nullptr },
+	{ sfx_MISC,                  "Sfx\\Items\\Invmush.wav",     nullptr },
+	{ sfx_MISC,                  "Sfx\\Items\\Invpot.wav",      nullptr },
+	{ sfx_MISC,                  "Sfx\\Items\\Invring.wav",     nullptr },
+	{ sfx_MISC,                  "Sfx\\Items\\Invrock.wav",     nullptr },
+	{ sfx_MISC,                  "Sfx\\Items\\Invscrol.wav",    nullptr },
+	{ sfx_MISC,                  "Sfx\\Items\\Invshiel.wav",    nullptr },
+	{ sfx_MISC,                  "Sfx\\Items\\Invsign.wav",     nullptr },
+	{ sfx_MISC,                  "Sfx\\Items\\Invstaf.wav",     nullptr },
+	{ sfx_MISC,                  "Sfx\\Items\\Invsword.wav",    nullptr },
+	{ sfx_MISC,                  "Sfx\\Items\\Lever.wav",       nullptr },
+	{ sfx_MISC,                  "Sfx\\Items\\Magic.wav",       nullptr },
+	{ sfx_MISC,                  "Sfx\\Items\\Magic1.wav",      nullptr },
+	{ sfx_MISC,                  "Sfx\\Items\\Readbook.wav",    nullptr },
+	{ sfx_MISC,                  "Sfx\\Items\\Sarc.wav",        nullptr },
+	{ sfx_MISC,                  "Sfx\\Items\\Shielfkd.wav",    nullptr },
+	{ sfx_MISC,                  "Sfx\\Items\\Swrdfkd.wav",     nullptr },
+	{ sfx_UI,                    "Sfx\\Items\\Titlemov.wav",    nullptr },
+	{ sfx_UI,                    "Sfx\\Items\\Titlslct.wav",    nullptr },
+	{ sfx_UI,                    "Sfx\\Misc\\blank.wav",        nullptr },
+	{ sfx_MISC,                  "Sfx\\Items\\Trap.wav",        nullptr },
+	{ sfx_MISC,                  "Sfx\\Misc\\Cast1.wav",        nullptr },
+	{ sfx_MISC,                  "Sfx\\Misc\\Cast10.wav",       nullptr },
+	{ sfx_MISC,                  "Sfx\\Misc\\Cast12.wav",       nullptr },
+	{ sfx_MISC,                  "Sfx\\Misc\\Cast2.wav",        nullptr },
+	{ sfx_MISC,                  "Sfx\\Misc\\Cast3.wav",        nullptr },
+	{ sfx_MISC,                  "Sfx\\Misc\\Cast4.wav",        nullptr },
+	{ sfx_MISC,                  "Sfx\\Misc\\Cast5.wav",        nullptr },
+	{ sfx_MISC,                  "Sfx\\Misc\\Cast6.wav",        nullptr },
+	{ sfx_MISC,                  "Sfx\\Misc\\Cast7.wav",        nullptr },
+	{ sfx_MISC,                  "Sfx\\Misc\\Cast8.wav",        nullptr },
+	{ sfx_MISC,                  "Sfx\\Misc\\Cast9.wav",        nullptr },
+	{ sfx_MISC,                  "Sfx\\Misc\\Healing.wav",      nullptr },
+	{ sfx_MISC,                  "Sfx\\Misc\\Repair.wav",       nullptr },
+	{ sfx_MISC,                  "Sfx\\Misc\\Acids1.wav",       nullptr },
+	{ sfx_MISC,                  "Sfx\\Misc\\Acids2.wav",       nullptr },
+	{ sfx_MISC,                  "Sfx\\Misc\\Apoc.wav",         nullptr },
+	{ sfx_MISC,                  "Sfx\\Misc\\Arrowall.wav",     nullptr },
+	{ sfx_MISC,                  "Sfx\\Misc\\Bldboil.wav",      nullptr },
+	{ sfx_MISC,                  "Sfx\\Misc\\Blodstar.wav",     nullptr },
+	{ sfx_MISC,                  "Sfx\\Misc\\Blsimpt.wav",      nullptr },
+	{ sfx_MISC,                  "Sfx\\Misc\\Bonesp.wav",       nullptr },
+	{ sfx_MISC,                  "Sfx\\Misc\\Bsimpct.wav",      nullptr },
+	{ sfx_MISC,                  "Sfx\\Misc\\Caldron.wav",      nullptr },
+	{ sfx_MISC,                  "Sfx\\Misc\\Cbolt.wav",        nullptr },
+	{ sfx_MISC,                  "Sfx\\Misc\\Chltning.wav",     nullptr },
+	{ sfx_MISC,                  "Sfx\\Misc\\DSerp.wav",        nullptr },
+	{ sfx_MISC,                  "Sfx\\Misc\\Elecimp1.wav",     nullptr },
+	{ sfx_MISC,                  "Sfx\\Misc\\Elementl.wav",     nullptr },
+	{ sfx_MISC,                  "Sfx\\Misc\\Ethereal.wav",     nullptr },
+	{ sfx_MISC,                  "Sfx\\Misc\\Fball.wav",        nullptr },
+	{ sfx_MISC,                  "Sfx\\Misc\\Fbolt1.wav",       nullptr },
+	{ sfx_MISC,                  "Sfx\\Misc\\Fbolt2.wav",       nullptr },
+	{ sfx_MISC,                  "Sfx\\Misc\\Firimp1.wav",      nullptr },
+	{ sfx_MISC,                  "Sfx\\Misc\\Firimp2.wav",      nullptr },
+	{ sfx_MISC,                  "Sfx\\Misc\\Flamwave.wav",     nullptr },
+	{ sfx_MISC,                  "Sfx\\Misc\\Flash.wav",        nullptr },
+	{ sfx_MISC,                  "Sfx\\Misc\\Fountain.wav",     nullptr },
+	{ sfx_MISC,                  "Sfx\\Misc\\Golum.wav",        nullptr },
+	{ sfx_MISC,                  "Sfx\\Misc\\Golumded.wav",     nullptr },
+	{ sfx_MISC,                  "Sfx\\Misc\\Gshrine.wav",      nullptr },
+	{ sfx_MISC,                  "Sfx\\Misc\\Guard.wav",        nullptr },
+	{ sfx_MISC,                  "Sfx\\Misc\\Grdlanch.wav",     nullptr },
+	{ sfx_MISC,                  "Sfx\\Misc\\Holybolt.wav",     nullptr },
+	{ sfx_MISC,                  "Sfx\\Misc\\Hyper.wav",        nullptr },
+	{ sfx_MISC,                  "Sfx\\Misc\\Infravis.wav",     nullptr },
+	{ sfx_MISC,                  "Sfx\\Misc\\Invisibl.wav",     nullptr },
+	{ sfx_MISC,                  "Sfx\\Misc\\Invpot.wav",       nullptr },
+	{ sfx_MISC,                  "Sfx\\Misc\\Lning1.wav",       nullptr },
+	{ sfx_MISC,                  "Sfx\\Misc\\Ltning.wav",       nullptr },
+	{ sfx_MISC,                  "Sfx\\Misc\\Mshield.wav",      nullptr },
+	{ sfx_MISC | sfx_HELLFIRE,   "Sfx\\Misc\\NestXpld.wav",     nullptr },
+	{ sfx_MISC,                  "Sfx\\Misc\\Nova.wav",         nullptr },
+	{ sfx_MISC,                  "Sfx\\Misc\\Portal.wav",       nullptr },
+	{ sfx_MISC,                  "Sfx\\Misc\\Puddle.wav",       nullptr },
+	{ sfx_MISC,                  "Sfx\\Misc\\Resur.wav",        nullptr },
+	{ sfx_MISC,                  "Sfx\\Misc\\Scurse.wav",       nullptr },
+	{ sfx_MISC,                  "Sfx\\Misc\\Scurimp.wav",      nullptr },
+	{ sfx_MISC,                  "Sfx\\Misc\\Sentinel.wav",     nullptr },
+	{ sfx_MISC,                  "Sfx\\Misc\\Shatter.wav",      nullptr },
+	{ sfx_MISC,                  "Sfx\\Misc\\Soulfire.wav",     nullptr },
+	{ sfx_MISC,                  "Sfx\\Misc\\Spoutlop.wav",     nullptr },
+	{ sfx_MISC,                  "Sfx\\Misc\\Spoutstr.wav",     nullptr },
+	{ sfx_MISC,                  "Sfx\\Misc\\Storm.wav",        nullptr },
+	{ sfx_MISC,                  "Sfx\\Misc\\Trapdis.wav",      nullptr },
+	{ sfx_MISC,                  "Sfx\\Misc\\Teleport.wav",     nullptr },
+	{ sfx_MISC,                  "Sfx\\Misc\\Vtheft.wav",       nullptr },
+	{ sfx_MISC,                  "Sfx\\Misc\\Wallloop.wav",     nullptr },
+	{ sfx_MISC,                  "Sfx\\Misc\\Wallstrt.wav",     nullptr },
+	{ sfx_MISC | sfx_HELLFIRE,   "Sfx\\Misc\\LMag.wav",         nullptr },
+	{ sfx_STREAM,                "Sfx\\Towners\\Bmaid01.wav",   nullptr },
+	{ sfx_STREAM,                "Sfx\\Towners\\Bmaid02.wav",   nullptr },
+	{ sfx_STREAM,                "Sfx\\Towners\\Bmaid03.wav",   nullptr },
+	{ sfx_STREAM,                "Sfx\\Towners\\Bmaid04.wav",   nullptr },
+	{ sfx_STREAM,                "Sfx\\Towners\\Bmaid05.wav",   nullptr },
+	{ sfx_STREAM,                "Sfx\\Towners\\Bmaid06.wav",   nullptr },
+	{ sfx_STREAM,                "Sfx\\Towners\\Bmaid07.wav",   nullptr },
+	{ sfx_STREAM,                "Sfx\\Towners\\Bmaid08.wav",   nullptr },
+	{ sfx_STREAM,                "Sfx\\Towners\\Bmaid09.wav",   nullptr },
+	{ sfx_STREAM,                "Sfx\\Towners\\Bmaid10.wav",   nullptr },
+	{ sfx_STREAM,                "Sfx\\Towners\\Bmaid11.wav",   nullptr },
+	{ sfx_STREAM,                "Sfx\\Towners\\Bmaid12.wav",   nullptr },
+	{ sfx_STREAM,                "Sfx\\Towners\\Bmaid13.wav",   nullptr },
+	{ sfx_STREAM,                "Sfx\\Towners\\Bmaid14.wav",   nullptr },
+	{ sfx_STREAM,                "Sfx\\Towners\\Bmaid15.wav",   nullptr },
+	{ sfx_STREAM,                "Sfx\\Towners\\Bmaid16.wav",   nullptr },
+	{ sfx_STREAM,                "Sfx\\Towners\\Bmaid17.wav",   nullptr },
+	{ sfx_STREAM,                "Sfx\\Towners\\Bmaid18.wav",   nullptr },
+	{ sfx_STREAM,                "Sfx\\Towners\\Bmaid19.wav",   nullptr },
+	{ sfx_STREAM,                "Sfx\\Towners\\Bmaid20.wav",   nullptr },
+	{ sfx_STREAM,                "Sfx\\Towners\\Bmaid21.wav",   nullptr },
+	{ sfx_STREAM,                "Sfx\\Towners\\Bmaid22.wav",   nullptr },
+	{ sfx_STREAM,                "Sfx\\Towners\\Bmaid23.wav",   nullptr },
+	{ sfx_STREAM,                "Sfx\\Towners\\Bmaid24.wav",   nullptr },
+	{ sfx_STREAM,                "Sfx\\Towners\\Bmaid25.wav",   nullptr },
+	{ sfx_STREAM,                "Sfx\\Towners\\Bmaid26.wav",   nullptr },
+	{ sfx_STREAM,                "Sfx\\Towners\\Bmaid27.wav",   nullptr },
+	{ sfx_STREAM,                "Sfx\\Towners\\Bmaid28.wav",   nullptr },
+	{ sfx_STREAM,                "Sfx\\Towners\\Bmaid29.wav",   nullptr },
+	{ sfx_STREAM,                "Sfx\\Towners\\Bmaid30.wav",   nullptr },
+	{ sfx_STREAM,                "Sfx\\Towners\\Bmaid31.wav",   nullptr },
+	{ sfx_STREAM,                "Sfx\\Towners\\Bmaid32.wav",   nullptr },
+	{ sfx_STREAM,                "Sfx\\Towners\\Bmaid33.wav",   nullptr },
+	{ sfx_STREAM,                "Sfx\\Towners\\Bmaid34.wav",   nullptr },
+	{ sfx_STREAM,                "Sfx\\Towners\\Bmaid35.wav",   nullptr },
+	{ sfx_STREAM,                "Sfx\\Towners\\Bmaid36.wav",   nullptr },
+	{ sfx_STREAM,                "Sfx\\Towners\\Bmaid37.wav",   nullptr },
+	{ sfx_STREAM,                "Sfx\\Towners\\Bmaid38.wav",   nullptr },
+	{ sfx_STREAM,                "Sfx\\Towners\\Bmaid39.wav",   nullptr },
+	{ sfx_STREAM,                "Sfx\\Towners\\Bmaid40.wav",   nullptr },
+	{ sfx_STREAM,                "Sfx\\Towners\\Bsmith01.wav",  nullptr },
+	{ sfx_STREAM,                "Sfx\\Towners\\Bsmith02.wav",  nullptr },
+	{ sfx_STREAM,                "Sfx\\Towners\\Bsmith03.wav",  nullptr },
+	{ sfx_STREAM,                "Sfx\\Towners\\Bsmith04.wav",  nullptr },
+	{ sfx_STREAM,                "Sfx\\Towners\\Bsmith05.wav",  nullptr },
+	{ sfx_STREAM,                "Sfx\\Towners\\Bsmith06.wav",  nullptr },
+	{ sfx_STREAM,                "Sfx\\Towners\\Bsmith07.wav",  nullptr },
+	{ sfx_STREAM,                "Sfx\\Towners\\Bsmith08.wav",  nullptr },
+	{ sfx_STREAM,                "Sfx\\Towners\\Bsmith09.wav",  nullptr },
+	{ sfx_STREAM,                "Sfx\\Towners\\Bsmith10.wav",  nullptr },
+	{ sfx_STREAM,                "Sfx\\Towners\\Bsmith11.wav",  nullptr },
+	{ sfx_STREAM,                "Sfx\\Towners\\Bsmith12.wav",  nullptr },
+	{ sfx_STREAM,                "Sfx\\Towners\\Bsmith13.wav",  nullptr },
+	{ sfx_STREAM,                "Sfx\\Towners\\Bsmith14.wav",  nullptr },
+	{ sfx_STREAM,                "Sfx\\Towners\\Bsmith15.wav",  nullptr },
+	{ sfx_STREAM,                "Sfx\\Towners\\Bsmith16.wav",  nullptr },
+	{ sfx_STREAM,                "Sfx\\Towners\\Bsmith17.wav",  nullptr },
+	{ sfx_STREAM,                "Sfx\\Towners\\Bsmith18.wav",  nullptr },
+	{ sfx_STREAM,                "Sfx\\Towners\\Bsmith19.wav",  nullptr },
+	{ sfx_STREAM,                "Sfx\\Towners\\Bsmith20.wav",  nullptr },
+	{ sfx_STREAM,                "Sfx\\Towners\\Bsmith21.wav",  nullptr },
+	{ sfx_STREAM,                "Sfx\\Towners\\Bsmith22.wav",  nullptr },
+	{ sfx_STREAM,                "Sfx\\Towners\\Bsmith23.wav",  nullptr },
+	{ sfx_STREAM,                "Sfx\\Towners\\Bsmith24.wav",  nullptr },
+	{ sfx_STREAM,                "Sfx\\Towners\\Bsmith25.wav",  nullptr },
+	{ sfx_STREAM,                "Sfx\\Towners\\Bsmith26.wav",  nullptr },
+	{ sfx_STREAM,                "Sfx\\Towners\\Bsmith27.wav",  nullptr },
+	{ sfx_STREAM,                "Sfx\\Towners\\Bsmith28.wav",  nullptr },
+	{ sfx_STREAM,                "Sfx\\Towners\\Bsmith29.wav",  nullptr },
+	{ sfx_STREAM,                "Sfx\\Towners\\Bsmith30.wav",  nullptr },
+	{ sfx_STREAM,                "Sfx\\Towners\\Bsmith31.wav",  nullptr },
+	{ sfx_STREAM,                "Sfx\\Towners\\Bsmith32.wav",  nullptr },
+	{ sfx_STREAM,                "Sfx\\Towners\\Bsmith33.wav",  nullptr },
+	{ sfx_STREAM,                "Sfx\\Towners\\Bsmith34.wav",  nullptr },
+	{ sfx_STREAM,                "Sfx\\Towners\\Bsmith35.wav",  nullptr },
+	{ sfx_STREAM,                "Sfx\\Towners\\Bsmith36.wav",  nullptr },
+	{ sfx_STREAM,                "Sfx\\Towners\\Bsmith37.wav",  nullptr },
+	{ sfx_STREAM,                "Sfx\\Towners\\Bsmith38.wav",  nullptr },
+	{ sfx_STREAM,                "Sfx\\Towners\\Bsmith39.wav",  nullptr },
+	{ sfx_STREAM,                "Sfx\\Towners\\Bsmith40.wav",  nullptr },
+	{ sfx_STREAM,                "Sfx\\Towners\\Bsmith41.wav",  nullptr },
+	{ sfx_STREAM,                "Sfx\\Towners\\Bsmith42.wav",  nullptr },
+	{ sfx_STREAM,                "Sfx\\Towners\\Bsmith43.wav",  nullptr },
+	{ sfx_STREAM,                "Sfx\\Towners\\Bsmith44.wav",  nullptr },
+	{ sfx_STREAM,                "Sfx\\Towners\\Bsmith45.wav",  nullptr },
+	{ sfx_STREAM,                "Sfx\\Towners\\Bsmith46.wav",  nullptr },
+	{ sfx_STREAM,                "Sfx\\Towners\\Bsmith47.wav",  nullptr },
+	{ sfx_STREAM,                "Sfx\\Towners\\Bsmith48.wav",  nullptr },
+	{ sfx_STREAM,                "Sfx\\Towners\\Bsmith49.wav",  nullptr },
+	{ sfx_STREAM,                "Sfx\\Towners\\Bsmith50.wav",  nullptr },
+	{ sfx_STREAM,                "Sfx\\Towners\\Bsmith51.wav",  nullptr },
+	{ sfx_STREAM,                "Sfx\\Towners\\Bsmith52.wav",  nullptr },
+	{ sfx_STREAM,                "Sfx\\Towners\\Bsmith53.wav",  nullptr },
+	{ sfx_STREAM,                "Sfx\\Towners\\Bsmith54.wav",  nullptr },
+	{ sfx_STREAM,                "Sfx\\Towners\\Bsmith55.wav",  nullptr },
+	{ sfx_STREAM,                "Sfx\\Towners\\Bsmith56.wav",  nullptr },
+	{ sfx_MISC,                  "Sfx\\Towners\\Cow1.wav",      nullptr },
+	{ sfx_MISC,                  "Sfx\\Towners\\Cow2.wav",      nullptr },
+/*
+	{ sfx_MISC,                  "Sfx\\Towners\\Cow3.wav",      nullptr },
+	{ sfx_MISC,                  "Sfx\\Towners\\Cow4.wav",      nullptr },
+	{ sfx_MISC,                  "Sfx\\Towners\\Cow5.wav",      nullptr },
+	{ sfx_MISC,                  "Sfx\\Towners\\Cow6.wav",      nullptr },
+*/
+	{ sfx_MISC | sfx_HELLFIRE,   "Sfx\\Towners\\Cow7.wav",      nullptr },
+	{ sfx_MISC | sfx_HELLFIRE,   "Sfx\\Towners\\Cow8.wav",      nullptr },
+	{ sfx_STREAM,                "Sfx\\Towners\\Deadguy2.wav",  nullptr },
+	{ sfx_STREAM,                "Sfx\\Towners\\Drunk01.wav",   nullptr },
+	{ sfx_STREAM,                "Sfx\\Towners\\Drunk02.wav",   nullptr },
+	{ sfx_STREAM,                "Sfx\\Towners\\Drunk03.wav",   nullptr },
+	{ sfx_STREAM,                "Sfx\\Towners\\Drunk04.wav",   nullptr },
+	{ sfx_STREAM,                "Sfx\\Towners\\Drunk05.wav",   nullptr },
+	{ sfx_STREAM,                "Sfx\\Towners\\Drunk06.wav",   nullptr },
+	{ sfx_STREAM,                "Sfx\\Towners\\Drunk07.wav",   nullptr },
+	{ sfx_STREAM,                "Sfx\\Towners\\Drunk08.wav",   nullptr },
+	{ sfx_STREAM,                "Sfx\\Towners\\Drunk09.wav",   nullptr },
+	{ sfx_STREAM,                "Sfx\\Towners\\Drunk10.wav",   nullptr },
+	{ sfx_STREAM,                "Sfx\\Towners\\Drunk11.wav",   nullptr },
+	{ sfx_STREAM,                "Sfx\\Towners\\Drunk12.wav",   nullptr },
+	{ sfx_STREAM,                "Sfx\\Towners\\Drunk13.wav",   nullptr },
+	{ sfx_STREAM,                "Sfx\\Towners\\Drunk14.wav",   nullptr },
+	{ sfx_STREAM,                "Sfx\\Towners\\Drunk15.wav",   nullptr },
+	{ sfx_STREAM,                "Sfx\\Towners\\Drunk16.wav",   nullptr },
+	{ sfx_STREAM,                "Sfx\\Towners\\Drunk17.wav",   nullptr },
+	{ sfx_STREAM,                "Sfx\\Towners\\Drunk18.wav",   nullptr },
+	{ sfx_STREAM,                "Sfx\\Towners\\Drunk19.wav",   nullptr },
+	{ sfx_STREAM,                "Sfx\\Towners\\Drunk20.wav",   nullptr },
+	{ sfx_STREAM,                "Sfx\\Towners\\Drunk21.wav",   nullptr },
+	{ sfx_STREAM,                "Sfx\\Towners\\Drunk22.wav",   nullptr },
+	{ sfx_STREAM,                "Sfx\\Towners\\Drunk23.wav",   nullptr },
+	{ sfx_STREAM,                "Sfx\\Towners\\Drunk24.wav",   nullptr },
+	{ sfx_STREAM,                "Sfx\\Towners\\Drunk25.wav",   nullptr },
+	{ sfx_STREAM,                "Sfx\\Towners\\Drunk26.wav",   nullptr },
+	{ sfx_STREAM,                "Sfx\\Towners\\Drunk27.wav",   nullptr },
+	{ sfx_STREAM,                "Sfx\\Towners\\Drunk28.wav",   nullptr },
+	{ sfx_STREAM,                "Sfx\\Towners\\Drunk29.wav",   nullptr },
+	{ sfx_STREAM,                "Sfx\\Towners\\Drunk30.wav",   nullptr },
+	{ sfx_STREAM,                "Sfx\\Towners\\Drunk31.wav",   nullptr },
+	{ sfx_STREAM,                "Sfx\\Towners\\Drunk32.wav",   nullptr },
+	{ sfx_STREAM,                "Sfx\\Towners\\Drunk33.wav",   nullptr },
+	{ sfx_STREAM,                "Sfx\\Towners\\Drunk34.wav",   nullptr },
+	{ sfx_STREAM,                "Sfx\\Towners\\Drunk35.wav",   nullptr },
+	{ sfx_STREAM,                "Sfx\\Towners\\Healer01.wav",  nullptr },
+	{ sfx_STREAM,                "Sfx\\Towners\\Healer02.wav",  nullptr },
+	{ sfx_STREAM,                "Sfx\\Towners\\Healer03.wav",  nullptr },
+	{ sfx_STREAM,                "Sfx\\Towners\\Healer04.wav",  nullptr },
+	{ sfx_STREAM,                "Sfx\\Towners\\Healer05.wav",  nullptr },
+	{ sfx_STREAM,                "Sfx\\Towners\\Healer06.wav",  nullptr },
+	{ sfx_STREAM,                "Sfx\\Towners\\Healer07.wav",  nullptr },
+	{ sfx_STREAM,                "Sfx\\Towners\\Healer08.wav",  nullptr },
+	{ sfx_STREAM,                "Sfx\\Towners\\Healer09.wav",  nullptr },
+	{ sfx_STREAM,                "Sfx\\Towners\\Healer10.wav",  nullptr },
+	{ sfx_STREAM,                "Sfx\\Towners\\Healer11.wav",  nullptr },
+	{ sfx_STREAM,                "Sfx\\Towners\\Healer12.wav",  nullptr },
+	{ sfx_STREAM,                "Sfx\\Towners\\Healer13.wav",  nullptr },
+	{ sfx_STREAM,                "Sfx\\Towners\\Healer14.wav",  nullptr },
+	{ sfx_STREAM,                "Sfx\\Towners\\Healer15.wav",  nullptr },
+	{ sfx_STREAM,                "Sfx\\Towners\\Healer16.wav",  nullptr },
+	{ sfx_STREAM,                "Sfx\\Towners\\Healer17.wav",  nullptr },
+	{ sfx_STREAM,                "Sfx\\Towners\\Healer18.wav",  nullptr },
+	{ sfx_STREAM,                "Sfx\\Towners\\Healer19.wav",  nullptr },
+	{ sfx_STREAM,                "Sfx\\Towners\\Healer20.wav",  nullptr },
+	{ sfx_STREAM,                "Sfx\\Towners\\Healer21.wav",  nullptr },
+	{ sfx_STREAM,                "Sfx\\Towners\\Healer22.wav",  nullptr },
+	{ sfx_STREAM,                "Sfx\\Towners\\Healer23.wav",  nullptr },
+	{ sfx_STREAM,                "Sfx\\Towners\\Healer24.wav",  nullptr },
+	{ sfx_STREAM,                "Sfx\\Towners\\Healer25.wav",  nullptr },
+	{ sfx_STREAM,                "Sfx\\Towners\\Healer26.wav",  nullptr },
+	{ sfx_STREAM,                "Sfx\\Towners\\Healer27.wav",  nullptr },
+	{ sfx_STREAM,                "Sfx\\Towners\\Healer28.wav",  nullptr },
+	{ sfx_STREAM,                "Sfx\\Towners\\Healer29.wav",  nullptr },
+	{ sfx_STREAM,                "Sfx\\Towners\\Healer30.wav",  nullptr },
+	{ sfx_STREAM,                "Sfx\\Towners\\Healer31.wav",  nullptr },
+	{ sfx_STREAM,                "Sfx\\Towners\\Healer32.wav",  nullptr },
+	{ sfx_STREAM,                "Sfx\\Towners\\Healer33.wav",  nullptr },
+	{ sfx_STREAM,                "Sfx\\Towners\\Healer34.wav",  nullptr },
+	{ sfx_STREAM,                "Sfx\\Towners\\Healer35.wav",  nullptr },
+	{ sfx_STREAM,                "Sfx\\Towners\\Healer36.wav",  nullptr },
+	{ sfx_STREAM,                "Sfx\\Towners\\Healer37.wav",  nullptr },
+	{ sfx_STREAM,                "Sfx\\Towners\\Healer38.wav",  nullptr },
+	{ sfx_STREAM,                "Sfx\\Towners\\Healer39.wav",  nullptr },
+	{ sfx_STREAM,                "Sfx\\Towners\\Healer40.wav",  nullptr },
+	{ sfx_STREAM,                "Sfx\\Towners\\Healer41.wav",  nullptr },
+	{ sfx_STREAM,                "Sfx\\Towners\\Healer42.wav",  nullptr },
+	{ sfx_STREAM,                "Sfx\\Towners\\Healer43.wav",  nullptr },
+	{ sfx_STREAM,                "Sfx\\Towners\\Healer44.wav",  nullptr },
+	{ sfx_STREAM,                "Sfx\\Towners\\Healer45.wav",  nullptr },
+	{ sfx_STREAM,                "Sfx\\Towners\\Healer46.wav",  nullptr },
+	{ sfx_STREAM,                "Sfx\\Towners\\Healer47.wav",  nullptr },
+	{ sfx_STREAM,                "Sfx\\Towners\\Pegboy01.wav",  nullptr },
+	{ sfx_STREAM,                "Sfx\\Towners\\Pegboy02.wav",  nullptr },
+	{ sfx_STREAM,                "Sfx\\Towners\\Pegboy03.wav",  nullptr },
+	{ sfx_STREAM,                "Sfx\\Towners\\Pegboy04.wav",  nullptr },
+	{ sfx_STREAM,                "Sfx\\Towners\\Pegboy05.wav",  nullptr },
+	{ sfx_STREAM,                "Sfx\\Towners\\Pegboy06.wav",  nullptr },
+	{ sfx_STREAM,                "Sfx\\Towners\\Pegboy07.wav",  nullptr },
+	{ sfx_STREAM,                "Sfx\\Towners\\Pegboy08.wav",  nullptr },
+	{ sfx_STREAM,                "Sfx\\Towners\\Pegboy09.wav",  nullptr },
+	{ sfx_STREAM,                "Sfx\\Towners\\Pegboy10.wav",  nullptr },
+	{ sfx_STREAM,                "Sfx\\Towners\\Pegboy11.wav",  nullptr },
+	{ sfx_STREAM,                "Sfx\\Towners\\Pegboy12.wav",  nullptr },
+	{ sfx_STREAM,                "Sfx\\Towners\\Pegboy13.wav",  nullptr },
+	{ sfx_STREAM,                "Sfx\\Towners\\Pegboy14.wav",  nullptr },
+	{ sfx_STREAM,                "Sfx\\Towners\\Pegboy15.wav",  nullptr },
+	{ sfx_STREAM,                "Sfx\\Towners\\Pegboy16.wav",  nullptr },
+	{ sfx_STREAM,                "Sfx\\Towners\\Pegboy17.wav",  nullptr },
+	{ sfx_STREAM,                "Sfx\\Towners\\Pegboy18.wav",  nullptr },
+	{ sfx_STREAM,                "Sfx\\Towners\\Pegboy19.wav",  nullptr },
+	{ sfx_STREAM,                "Sfx\\Towners\\Pegboy20.wav",  nullptr },
+	{ sfx_STREAM,                "Sfx\\Towners\\Pegboy21.wav",  nullptr },
+	{ sfx_STREAM,                "Sfx\\Towners\\Pegboy22.wav",  nullptr },
+	{ sfx_STREAM,                "Sfx\\Towners\\Pegboy23.wav",  nullptr },
+	{ sfx_STREAM,                "Sfx\\Towners\\Pegboy24.wav",  nullptr },
+	{ sfx_STREAM,                "Sfx\\Towners\\Pegboy25.wav",  nullptr },
+	{ sfx_STREAM,                "Sfx\\Towners\\Pegboy26.wav",  nullptr },
+	{ sfx_STREAM,                "Sfx\\Towners\\Pegboy27.wav",  nullptr },
+	{ sfx_STREAM,                "Sfx\\Towners\\Pegboy28.wav",  nullptr },
+	{ sfx_STREAM,                "Sfx\\Towners\\Pegboy29.wav",  nullptr },
+	{ sfx_STREAM,                "Sfx\\Towners\\Pegboy30.wav",  nullptr },
+	{ sfx_STREAM,                "Sfx\\Towners\\Pegboy31.wav",  nullptr },
+	{ sfx_STREAM,                "Sfx\\Towners\\Pegboy32.wav",  nullptr },
+	{ sfx_STREAM,                "Sfx\\Towners\\Pegboy33.wav",  nullptr },
+	{ sfx_STREAM,                "Sfx\\Towners\\Pegboy34.wav",  nullptr },
+	{ sfx_STREAM,                "Sfx\\Towners\\Pegboy35.wav",  nullptr },
+	{ sfx_STREAM,                "Sfx\\Towners\\Pegboy36.wav",  nullptr },
+	{ sfx_STREAM,                "Sfx\\Towners\\Pegboy37.wav",  nullptr },
+	{ sfx_STREAM,                "Sfx\\Towners\\Pegboy38.wav",  nullptr },
+	{ sfx_STREAM,                "Sfx\\Towners\\Pegboy39.wav",  nullptr },
+	{ sfx_STREAM,                "Sfx\\Towners\\Pegboy40.wav",  nullptr },
+	{ sfx_STREAM,                "Sfx\\Towners\\Pegboy41.wav",  nullptr },
+	{ sfx_STREAM,                "Sfx\\Towners\\Pegboy42.wav",  nullptr },
+	{ sfx_STREAM,                "Sfx\\Towners\\Pegboy43.wav",  nullptr },
+	{ sfx_STREAM,                "Sfx\\Towners\\Priest00.wav",  nullptr },
+	{ sfx_STREAM,                "Sfx\\Towners\\Priest01.wav",  nullptr },
+	{ sfx_STREAM,                "Sfx\\Towners\\Priest02.wav",  nullptr },
+	{ sfx_STREAM,                "Sfx\\Towners\\Priest03.wav",  nullptr },
+	{ sfx_STREAM,                "Sfx\\Towners\\Priest04.wav",  nullptr },
+	{ sfx_STREAM,                "Sfx\\Towners\\Priest05.wav",  nullptr },
+	{ sfx_STREAM,                "Sfx\\Towners\\Priest06.wav",  nullptr },
+	{ sfx_STREAM,                "Sfx\\Towners\\Priest07.wav",  nullptr },
+	{ sfx_STREAM,                "Sfx\\Towners\\Storyt00.wav",  nullptr },
+	{ sfx_STREAM,                "Sfx\\Towners\\Storyt01.wav",  nullptr },
+	{ sfx_STREAM,                "Sfx\\Towners\\Storyt02.wav",  nullptr },
+	{ sfx_STREAM,                "Sfx\\Towners\\Storyt03.wav",  nullptr },
+	{ sfx_STREAM,                "Sfx\\Towners\\Storyt04.wav",  nullptr },
+	{ sfx_STREAM,                "Sfx\\Towners\\Storyt05.wav",  nullptr },
+	{ sfx_STREAM,                "Sfx\\Towners\\Storyt06.wav",  nullptr },
+	{ sfx_STREAM,                "Sfx\\Towners\\Storyt07.wav",  nullptr },
+	{ sfx_STREAM,                "Sfx\\Towners\\Storyt08.wav",  nullptr },
+	{ sfx_STREAM,                "Sfx\\Towners\\Storyt09.wav",  nullptr },
+	{ sfx_STREAM,                "Sfx\\Towners\\Storyt10.wav",  nullptr },
+	{ sfx_STREAM,                "Sfx\\Towners\\Storyt11.wav",  nullptr },
+	{ sfx_STREAM,                "Sfx\\Towners\\Storyt12.wav",  nullptr },
+	{ sfx_STREAM,                "Sfx\\Towners\\Storyt13.wav",  nullptr },
+	{ sfx_STREAM,                "Sfx\\Towners\\Storyt14.wav",  nullptr },
+	{ sfx_STREAM,                "Sfx\\Towners\\Storyt15.wav",  nullptr },
+	{ sfx_STREAM,                "Sfx\\Towners\\Storyt16.wav",  nullptr },
+	{ sfx_STREAM,                "Sfx\\Towners\\Storyt17.wav",  nullptr },
+	{ sfx_STREAM,                "Sfx\\Towners\\Storyt18.wav",  nullptr },
+	{ sfx_STREAM,                "Sfx\\Towners\\Storyt19.wav",  nullptr },
+	{ sfx_STREAM,                "Sfx\\Towners\\Storyt20.wav",  nullptr },
+	{ sfx_STREAM,                "Sfx\\Towners\\Storyt21.wav",  nullptr },
+	{ sfx_STREAM,                "Sfx\\Towners\\Storyt22.wav",  nullptr },
+	{ sfx_STREAM,                "Sfx\\Towners\\Storyt23.wav",  nullptr },
+	{ sfx_STREAM,                "Sfx\\Towners\\Storyt24.wav",  nullptr },
+	{ sfx_STREAM,                "Sfx\\Towners\\Storyt25.wav",  nullptr },
+	{ sfx_STREAM,                "Sfx\\Towners\\Storyt26.wav",  nullptr },
+	{ sfx_STREAM,                "Sfx\\Towners\\Storyt27.wav",  nullptr },
+	{ sfx_STREAM,                "Sfx\\Towners\\Storyt28.wav",  nullptr },
+	{ sfx_STREAM,                "Sfx\\Towners\\Storyt29.wav",  nullptr },
+	{ sfx_STREAM,                "Sfx\\Towners\\Storyt30.wav",  nullptr },
+	{ sfx_STREAM,                "Sfx\\Towners\\Storyt31.wav",  nullptr },
+	{ sfx_STREAM,                "Sfx\\Towners\\Storyt32.wav",  nullptr },
+	{ sfx_STREAM,                "Sfx\\Towners\\Storyt33.wav",  nullptr },
+	{ sfx_STREAM,                "Sfx\\Towners\\Storyt34.wav",  nullptr },
+	{ sfx_STREAM,                "Sfx\\Towners\\Storyt35.wav",  nullptr },
+	{ sfx_STREAM,                "Sfx\\Towners\\Storyt36.wav",  nullptr },
+	{ sfx_STREAM,                "Sfx\\Towners\\Storyt37.wav",  nullptr },
+	{ sfx_STREAM,                "Sfx\\Towners\\Storyt38.wav",  nullptr },
+	{ sfx_STREAM,                "Sfx\\Towners\\Tavown00.wav",  nullptr },
+	{ sfx_STREAM,                "Sfx\\Towners\\Tavown01.wav",  nullptr },
+	{ sfx_STREAM,                "Sfx\\Towners\\Tavown02.wav",  nullptr },
+	{ sfx_STREAM,                "Sfx\\Towners\\Tavown03.wav",  nullptr },
+	{ sfx_STREAM,                "Sfx\\Towners\\Tavown04.wav",  nullptr },
+	{ sfx_STREAM,                "Sfx\\Towners\\Tavown05.wav",  nullptr },
+	{ sfx_STREAM,                "Sfx\\Towners\\Tavown06.wav",  nullptr },
+	{ sfx_STREAM,                "Sfx\\Towners\\Tavown07.wav",  nullptr },
+	{ sfx_STREAM,                "Sfx\\Towners\\Tavown08.wav",  nullptr },
+	{ sfx_STREAM,                "Sfx\\Towners\\Tavown09.wav",  nullptr },
+	{ sfx_STREAM,                "Sfx\\Towners\\Tavown10.wav",  nullptr },
+	{ sfx_STREAM,                "Sfx\\Towners\\Tavown11.wav",  nullptr },
+	{ sfx_STREAM,                "Sfx\\Towners\\Tavown12.wav",  nullptr },
+	{ sfx_STREAM,                "Sfx\\Towners\\Tavown13.wav",  nullptr },
+	{ sfx_STREAM,                "Sfx\\Towners\\Tavown14.wav",  nullptr },
+	{ sfx_STREAM,                "Sfx\\Towners\\Tavown15.wav",  nullptr },
+	{ sfx_STREAM,                "Sfx\\Towners\\Tavown16.wav",  nullptr },
+	{ sfx_STREAM,                "Sfx\\Towners\\Tavown17.wav",  nullptr },
+	{ sfx_STREAM,                "Sfx\\Towners\\Tavown18.wav",  nullptr },
+	{ sfx_STREAM,                "Sfx\\Towners\\Tavown19.wav",  nullptr },
+	{ sfx_STREAM,                "Sfx\\Towners\\Tavown20.wav",  nullptr },
+	{ sfx_STREAM,                "Sfx\\Towners\\Tavown21.wav",  nullptr },
+	{ sfx_STREAM,                "Sfx\\Towners\\Tavown22.wav",  nullptr },
+	{ sfx_STREAM,                "Sfx\\Towners\\Tavown23.wav",  nullptr },
+	{ sfx_STREAM,                "Sfx\\Towners\\Tavown24.wav",  nullptr },
+	{ sfx_STREAM,                "Sfx\\Towners\\Tavown25.wav",  nullptr },
+	{ sfx_STREAM,                "Sfx\\Towners\\Tavown26.wav",  nullptr },
+	{ sfx_STREAM,                "Sfx\\Towners\\Tavown27.wav",  nullptr },
+	{ sfx_STREAM,                "Sfx\\Towners\\Tavown28.wav",  nullptr },
+	{ sfx_STREAM,                "Sfx\\Towners\\Tavown29.wav",  nullptr },
+	{ sfx_STREAM,                "Sfx\\Towners\\Tavown30.wav",  nullptr },
+	{ sfx_STREAM,                "Sfx\\Towners\\Tavown31.wav",  nullptr },
+	{ sfx_STREAM,                "Sfx\\Towners\\Tavown32.wav",  nullptr },
+	{ sfx_STREAM,                "Sfx\\Towners\\Tavown33.wav",  nullptr },
+	{ sfx_STREAM,                "Sfx\\Towners\\Tavown34.wav",  nullptr },
+	{ sfx_STREAM,                "Sfx\\Towners\\Tavown35.wav",  nullptr },
+	{ sfx_STREAM,                "Sfx\\Towners\\Tavown36.wav",  nullptr },
+	{ sfx_STREAM,                "Sfx\\Towners\\Tavown37.wav",  nullptr },
+	{ sfx_STREAM,                "Sfx\\Towners\\Tavown38.wav",  nullptr },
+	{ sfx_STREAM,                "Sfx\\Towners\\Tavown39.wav",  nullptr },
+	{ sfx_STREAM,                "Sfx\\Towners\\Tavown40.wav",  nullptr },
+	{ sfx_STREAM,                "Sfx\\Towners\\Tavown41.wav",  nullptr },
+	{ sfx_STREAM,                "Sfx\\Towners\\Tavown42.wav",  nullptr },
+	{ sfx_STREAM,                "Sfx\\Towners\\Tavown43.wav",  nullptr },
+	{ sfx_STREAM,                "Sfx\\Towners\\Tavown44.wav",  nullptr },
+	{ sfx_STREAM,                "Sfx\\Towners\\Tavown45.wav",  nullptr },
+	{ sfx_STREAM,                "Sfx\\Towners\\Witch01.wav",   nullptr },
+	{ sfx_STREAM,                "Sfx\\Towners\\Witch02.wav",   nullptr },
+	{ sfx_STREAM,                "Sfx\\Towners\\Witch03.wav",   nullptr },
+	{ sfx_STREAM,                "Sfx\\Towners\\Witch04.wav",   nullptr },
+	{ sfx_STREAM,                "Sfx\\Towners\\Witch05.wav",   nullptr },
+	{ sfx_STREAM,                "Sfx\\Towners\\Witch06.wav",   nullptr },
+	{ sfx_STREAM,                "Sfx\\Towners\\Witch07.wav",   nullptr },
+	{ sfx_STREAM,                "Sfx\\Towners\\Witch08.wav",   nullptr },
+	{ sfx_STREAM,                "Sfx\\Towners\\Witch09.wav",   nullptr },
+	{ sfx_STREAM,                "Sfx\\Towners\\Witch10.wav",   nullptr },
+	{ sfx_STREAM,                "Sfx\\Towners\\Witch11.wav",   nullptr },
+	{ sfx_STREAM,                "Sfx\\Towners\\Witch12.wav",   nullptr },
+	{ sfx_STREAM,                "Sfx\\Towners\\Witch13.wav",   nullptr },
+	{ sfx_STREAM,                "Sfx\\Towners\\Witch14.wav",   nullptr },
+	{ sfx_STREAM,                "Sfx\\Towners\\Witch15.wav",   nullptr },
+	{ sfx_STREAM,                "Sfx\\Towners\\Witch16.wav",   nullptr },
+	{ sfx_STREAM,                "Sfx\\Towners\\Witch17.wav",   nullptr },
+	{ sfx_STREAM,                "Sfx\\Towners\\Witch18.wav",   nullptr },
+	{ sfx_STREAM,                "Sfx\\Towners\\Witch19.wav",   nullptr },
+	{ sfx_STREAM,                "Sfx\\Towners\\Witch20.wav",   nullptr },
+	{ sfx_STREAM,                "Sfx\\Towners\\Witch21.wav",   nullptr },
+	{ sfx_STREAM,                "Sfx\\Towners\\Witch22.wav",   nullptr },
+	{ sfx_STREAM,                "Sfx\\Towners\\Witch23.wav",   nullptr },
+	{ sfx_STREAM,                "Sfx\\Towners\\Witch24.wav",   nullptr },
+	{ sfx_STREAM,                "Sfx\\Towners\\Witch25.wav",   nullptr },
+	{ sfx_STREAM,                "Sfx\\Towners\\Witch26.wav",   nullptr },
+	{ sfx_STREAM,                "Sfx\\Towners\\Witch27.wav",   nullptr },
+	{ sfx_STREAM,                "Sfx\\Towners\\Witch28.wav",   nullptr },
+	{ sfx_STREAM,                "Sfx\\Towners\\Witch29.wav",   nullptr },
+	{ sfx_STREAM,                "Sfx\\Towners\\Witch30.wav",   nullptr },
+	{ sfx_STREAM,                "Sfx\\Towners\\Witch31.wav",   nullptr },
+	{ sfx_STREAM,                "Sfx\\Towners\\Witch32.wav",   nullptr },
+	{ sfx_STREAM,                "Sfx\\Towners\\Witch33.wav",   nullptr },
+	{ sfx_STREAM,                "Sfx\\Towners\\Witch34.wav",   nullptr },
+	{ sfx_STREAM,                "Sfx\\Towners\\Witch35.wav",   nullptr },
+	{ sfx_STREAM,                "Sfx\\Towners\\Witch36.wav",   nullptr },
+	{ sfx_STREAM,                "Sfx\\Towners\\Witch37.wav",   nullptr },
+	{ sfx_STREAM,                "Sfx\\Towners\\Witch38.wav",   nullptr },
+	{ sfx_STREAM,                "Sfx\\Towners\\Witch39.wav",   nullptr },
+	{ sfx_STREAM,                "Sfx\\Towners\\Witch40.wav",   nullptr },
+	{ sfx_STREAM,                "Sfx\\Towners\\Witch41.wav",   nullptr },
+	{ sfx_STREAM,                "Sfx\\Towners\\Witch42.wav",   nullptr },
+	{ sfx_STREAM,                "Sfx\\Towners\\Witch43.wav",   nullptr },
+	{ sfx_STREAM,                "Sfx\\Towners\\Witch44.wav",   nullptr },
+	{ sfx_STREAM,                "Sfx\\Towners\\Witch45.wav",   nullptr },
+	{ sfx_STREAM,                "Sfx\\Towners\\Witch46.wav",   nullptr },
+	{ sfx_STREAM,                "Sfx\\Towners\\Witch47.wav",   nullptr },
+	{ sfx_STREAM,                "Sfx\\Towners\\Witch48.wav",   nullptr },
+	{ sfx_STREAM,                "Sfx\\Towners\\Witch49.wav",   nullptr },
+	{ sfx_STREAM,                "Sfx\\Towners\\Witch50.wav",   nullptr },
+	{ sfx_STREAM,                "Sfx\\Towners\\Wound01.wav",   nullptr },
+	{ sfx_STREAM | sfx_SORCERER, "Sfx\\Sorceror\\Mage01.wav",   nullptr },
+	{ sfx_STREAM | sfx_SORCERER, "Sfx\\Sorceror\\Mage02.wav",   nullptr },
+	{ sfx_STREAM | sfx_SORCERER, "Sfx\\Sorceror\\Mage03.wav",   nullptr },
+	{ sfx_STREAM | sfx_SORCERER, "Sfx\\Sorceror\\Mage04.wav",   nullptr },
+	{ sfx_STREAM | sfx_SORCERER, "Sfx\\Sorceror\\Mage05.wav",   nullptr },
+	{ sfx_STREAM | sfx_SORCERER, "Sfx\\Sorceror\\Mage06.wav",   nullptr },
+	{ sfx_STREAM | sfx_SORCERER, "Sfx\\Sorceror\\Mage07.wav",   nullptr },
+	{ sfx_STREAM | sfx_SORCERER, "Sfx\\Sorceror\\Mage08.wav",   nullptr },
+	{ sfx_STREAM | sfx_SORCERER, "Sfx\\Sorceror\\Mage09.wav",   nullptr },
+	{ sfx_STREAM | sfx_SORCERER, "Sfx\\Sorceror\\Mage10.wav",   nullptr },
+	{ sfx_STREAM | sfx_SORCERER, "Sfx\\Sorceror\\Mage11.wav",   nullptr },
+	{ sfx_STREAM | sfx_SORCERER, "Sfx\\Sorceror\\Mage12.wav",   nullptr },
+	{ sfx_SORCERER,              "Sfx\\Sorceror\\Mage13.wav",   nullptr },
+	{ sfx_SORCERER,              "Sfx\\Sorceror\\Mage14.wav",   nullptr },
+	{ sfx_SORCERER,              "Sfx\\Sorceror\\Mage15.wav",   nullptr },
+	{ sfx_SORCERER,              "Sfx\\Sorceror\\Mage16.wav",   nullptr },
+	{ sfx_SORCERER,              "Sfx\\Sorceror\\Mage17.wav",   nullptr },
+	{ sfx_SORCERER,              "Sfx\\Sorceror\\Mage18.wav",   nullptr },
+	{ sfx_SORCERER,              "Sfx\\Sorceror\\Mage19.wav",   nullptr },
+	{ sfx_SORCERER,              "Sfx\\Sorceror\\Mage20.wav",   nullptr },
+	{ sfx_SORCERER,              "Sfx\\Sorceror\\Mage21.wav",   nullptr },
+	{ sfx_SORCERER,              "Sfx\\Sorceror\\Mage22.wav",   nullptr },
+	{ sfx_SORCERER,              "Sfx\\Sorceror\\Mage23.wav",   nullptr },
+	{ sfx_SORCERER,              "Sfx\\Sorceror\\Mage24.wav",   nullptr },
+	{ sfx_SORCERER,              "Sfx\\Sorceror\\Mage25.wav",   nullptr },
+	{ sfx_SORCERER,              "Sfx\\Sorceror\\Mage26.wav",   nullptr },
+	{ sfx_SORCERER,              "Sfx\\Sorceror\\Mage27.wav",   nullptr },
+	{ sfx_SORCERER,              "Sfx\\Sorceror\\Mage28.wav",   nullptr },
+	{ sfx_SORCERER,              "Sfx\\Sorceror\\Mage29.wav",   nullptr },
+	{ sfx_SORCERER,              "Sfx\\Sorceror\\Mage30.wav",   nullptr },
+	{ sfx_SORCERER,              "Sfx\\Sorceror\\Mage31.wav",   nullptr },
+	{ sfx_SORCERER,              "Sfx\\Sorceror\\Mage32.wav",   nullptr },
+	{ sfx_SORCERER,              "Sfx\\Sorceror\\Mage33.wav",   nullptr },
+	{ sfx_SORCERER,              "Sfx\\Sorceror\\Mage34.wav",   nullptr },
+	{ sfx_SORCERER,              "Sfx\\Sorceror\\Mage35.wav",   nullptr },
+	{ sfx_SORCERER,              "Sfx\\Sorceror\\Mage36.wav",   nullptr },
+	{ sfx_SORCERER,              "Sfx\\Sorceror\\Mage37.wav",   nullptr },
+	{ sfx_SORCERER,              "Sfx\\Sorceror\\Mage38.wav",   nullptr },
+	{ sfx_SORCERER,              "Sfx\\Sorceror\\Mage39.wav",   nullptr },
+	{ sfx_SORCERER,              "Sfx\\Sorceror\\Mage40.wav",   nullptr },
+	{ sfx_SORCERER,              "Sfx\\Sorceror\\Mage41.wav",   nullptr },
+	{ sfx_SORCERER,              "Sfx\\Sorceror\\Mage42.wav",   nullptr },
+	{ sfx_SORCERER,              "Sfx\\Sorceror\\Mage43.wav",   nullptr },
+	{ sfx_SORCERER,              "Sfx\\Sorceror\\Mage44.wav",   nullptr },
+	{ sfx_SORCERER,              "Sfx\\Sorceror\\Mage45.wav",   nullptr },
+	{ sfx_SORCERER,              "Sfx\\Sorceror\\Mage46.wav",   nullptr },
+	{ sfx_SORCERER,              "Sfx\\Sorceror\\Mage47.wav",   nullptr },
+	{ sfx_SORCERER,              "Sfx\\Sorceror\\Mage48.wav",   nullptr },
+	{ sfx_SORCERER,              "Sfx\\Sorceror\\Mage49.wav",   nullptr },
+	{ sfx_SORCERER,              "Sfx\\Sorceror\\Mage50.wav",   nullptr },
+	{ sfx_STREAM | sfx_SORCERER, "Sfx\\Sorceror\\Mage51.wav",   nullptr },
+	{ sfx_STREAM | sfx_SORCERER, "Sfx\\Sorceror\\Mage52.wav",   nullptr },
+	{ sfx_STREAM | sfx_SORCERER, "Sfx\\Sorceror\\Mage53.wav",   nullptr },
+	{ sfx_STREAM | sfx_SORCERER, "Sfx\\Sorceror\\Mage54.wav",   nullptr },
+	{ sfx_STREAM | sfx_SORCERER, "Sfx\\Sorceror\\Mage55.wav",   nullptr },
+	{ sfx_STREAM | sfx_SORCERER, "Sfx\\Sorceror\\Mage56.wav",   nullptr },
+	{ sfx_SORCERER,              "Sfx\\Sorceror\\Mage57.wav",   nullptr },
+	{ sfx_STREAM | sfx_SORCERER, "Sfx\\Sorceror\\Mage58.wav",   nullptr },
+	{ sfx_STREAM | sfx_SORCERER, "Sfx\\Sorceror\\Mage59.wav",   nullptr },
+	{ sfx_STREAM | sfx_SORCERER, "Sfx\\Sorceror\\Mage60.wav",   nullptr },
+	{ sfx_STREAM | sfx_SORCERER, "Sfx\\Sorceror\\Mage61.wav",   nullptr },
+	{ sfx_STREAM | sfx_SORCERER, "Sfx\\Sorceror\\Mage62.wav",   nullptr },
+	{ sfx_STREAM | sfx_SORCERER, "Sfx\\Sorceror\\Mage63.wav",   nullptr },
+	{ sfx_SORCERER,              "Sfx\\Sorceror\\Mage64.wav",   nullptr },
+	{ sfx_SORCERER,              "Sfx\\Sorceror\\Mage65.wav",   nullptr },
+	{ sfx_SORCERER,              "Sfx\\Sorceror\\Mage66.wav",   nullptr },
+	{ sfx_SORCERER,              "Sfx\\Sorceror\\Mage67.wav",   nullptr },
+	{ sfx_SORCERER,              "Sfx\\Sorceror\\Mage68.wav",   nullptr },
+	{ sfx_SORCERER,              "Sfx\\Sorceror\\Mage69.wav",   nullptr },
+	{ sfx_SORCERER,              "Sfx\\Sorceror\\Mage69b.wav",  nullptr },
+	{ sfx_SORCERER,              "Sfx\\Sorceror\\Mage70.wav",   nullptr },
+	{ sfx_SORCERER,              "Sfx\\Sorceror\\Mage71.wav",   nullptr },
+	{ sfx_SORCERER,              "Sfx\\Sorceror\\Mage72.wav",   nullptr },
+	{ sfx_SORCERER,              "Sfx\\Sorceror\\Mage73.wav",   nullptr },
+	{ sfx_SORCERER,              "Sfx\\Sorceror\\Mage74.wav",   nullptr },
+	{ sfx_SORCERER,              "Sfx\\Sorceror\\Mage75.wav",   nullptr },
+	{ sfx_SORCERER,              "Sfx\\Sorceror\\Mage76.wav",   nullptr },
+	{ sfx_SORCERER,              "Sfx\\Sorceror\\Mage77.wav",   nullptr },
+	{ sfx_SORCERER,              "Sfx\\Sorceror\\Mage78.wav",   nullptr },
+	{ sfx_SORCERER,              "Sfx\\Sorceror\\Mage79.wav",   nullptr },
+	{ sfx_STREAM | sfx_SORCERER, "Sfx\\Sorceror\\Mage80.wav",   nullptr },
+	{ sfx_STREAM | sfx_SORCERER, "Sfx\\Sorceror\\Mage81.wav",   nullptr },
+	{ sfx_STREAM | sfx_SORCERER, "Sfx\\Sorceror\\Mage82.wav",   nullptr },
+	{ sfx_STREAM | sfx_SORCERER, "Sfx\\Sorceror\\Mage83.wav",   nullptr },
+	{ sfx_STREAM | sfx_SORCERER, "Sfx\\Sorceror\\Mage84.wav",   nullptr },
+	{ sfx_STREAM | sfx_SORCERER, "Sfx\\Sorceror\\Mage85.wav",   nullptr },
+	{ sfx_STREAM | sfx_SORCERER, "Sfx\\Sorceror\\Mage86.wav",   nullptr },
+	{ sfx_STREAM | sfx_SORCERER, "Sfx\\Sorceror\\Mage87.wav",   nullptr },
+	{ sfx_STREAM | sfx_SORCERER, "Sfx\\Sorceror\\Mage88.wav",   nullptr },
+	{ sfx_STREAM | sfx_SORCERER, "Sfx\\Sorceror\\Mage89.wav",   nullptr },
+	{ sfx_STREAM | sfx_SORCERER, "Sfx\\Sorceror\\Mage90.wav",   nullptr },
+	{ sfx_STREAM | sfx_SORCERER, "Sfx\\Sorceror\\Mage91.wav",   nullptr },
+	{ sfx_STREAM | sfx_SORCERER, "Sfx\\Sorceror\\Mage92.wav",   nullptr },
+	{ sfx_STREAM | sfx_SORCERER, "Sfx\\Sorceror\\Mage93.wav",   nullptr },
+	{ sfx_STREAM | sfx_SORCERER, "Sfx\\Sorceror\\Mage94.wav",   nullptr },
+	{ sfx_STREAM | sfx_SORCERER, "Sfx\\Sorceror\\Mage95.wav",   nullptr },
+	{ sfx_STREAM | sfx_SORCERER, "Sfx\\Sorceror\\Mage96.wav",   nullptr },
+	{ sfx_STREAM | sfx_SORCERER, "Sfx\\Sorceror\\Mage97.wav",   nullptr },
+	{ sfx_STREAM | sfx_SORCERER, "Sfx\\Sorceror\\Mage98.wav",   nullptr },
+	{ sfx_STREAM | sfx_SORCERER, "Sfx\\Sorceror\\Mage99.wav",   nullptr },
+	{ sfx_STREAM | sfx_SORCERER, "Sfx\\Sorceror\\Mage100.wav",  nullptr },
+	{ sfx_STREAM | sfx_SORCERER, "Sfx\\Sorceror\\Mage101.wav",  nullptr },
+	{ sfx_STREAM | sfx_SORCERER, "Sfx\\Sorceror\\Mage102.wav",  nullptr },
+	{ sfx_STREAM | sfx_ROGUE,    "Sfx\\Rogue\\Rogue01.wav",     nullptr },
+	{ sfx_STREAM | sfx_ROGUE,    "Sfx\\Rogue\\Rogue02.wav",     nullptr },
+	{ sfx_STREAM | sfx_ROGUE,    "Sfx\\Rogue\\Rogue03.wav",     nullptr },
+	{ sfx_STREAM | sfx_ROGUE,    "Sfx\\Rogue\\Rogue04.wav",     nullptr },
+	{ sfx_STREAM | sfx_ROGUE,    "Sfx\\Rogue\\Rogue05.wav",     nullptr },
+	{ sfx_STREAM | sfx_ROGUE,    "Sfx\\Rogue\\Rogue06.wav",     nullptr },
+	{ sfx_STREAM | sfx_ROGUE,    "Sfx\\Rogue\\Rogue07.wav",     nullptr },
+	{ sfx_STREAM | sfx_ROGUE,    "Sfx\\Rogue\\Rogue08.wav",     nullptr },
+	{ sfx_STREAM | sfx_ROGUE,    "Sfx\\Rogue\\Rogue09.wav",     nullptr },
+	{ sfx_STREAM | sfx_ROGUE,    "Sfx\\Rogue\\Rogue10.wav",     nullptr },
+	{ sfx_STREAM | sfx_ROGUE,    "Sfx\\Rogue\\Rogue11.wav",     nullptr },
+	{ sfx_STREAM | sfx_ROGUE,    "Sfx\\Rogue\\Rogue12.wav",     nullptr },
+	{ sfx_ROGUE,                 "Sfx\\Rogue\\Rogue13.wav",     nullptr },
+	{ sfx_ROGUE,                 "Sfx\\Rogue\\Rogue14.wav",     nullptr },
+	{ sfx_ROGUE,                 "Sfx\\Rogue\\Rogue15.wav",     nullptr },
+	{ sfx_ROGUE,                 "Sfx\\Rogue\\Rogue16.wav",     nullptr },
+	{ sfx_ROGUE,                 "Sfx\\Rogue\\Rogue17.wav",     nullptr },
+	{ sfx_ROGUE,                 "Sfx\\Rogue\\Rogue18.wav",     nullptr },
+	{ sfx_ROGUE,                 "Sfx\\Rogue\\Rogue19.wav",     nullptr },
+	{ sfx_ROGUE,                 "Sfx\\Rogue\\Rogue20.wav",     nullptr },
+	{ sfx_ROGUE,                 "Sfx\\Rogue\\Rogue21.wav",     nullptr },
+	{ sfx_ROGUE,                 "Sfx\\Rogue\\Rogue22.wav",     nullptr },
+	{ sfx_ROGUE,                 "Sfx\\Rogue\\Rogue23.wav",     nullptr },
+	{ sfx_ROGUE,                 "Sfx\\Rogue\\Rogue24.wav",     nullptr },
+	{ sfx_ROGUE,                 "Sfx\\Rogue\\Rogue25.wav",     nullptr },
+	{ sfx_ROGUE,                 "Sfx\\Rogue\\Rogue26.wav",     nullptr },
+	{ sfx_ROGUE,                 "Sfx\\Rogue\\Rogue27.wav",     nullptr },
+	{ sfx_ROGUE,                 "Sfx\\Rogue\\Rogue28.wav",     nullptr },
+	{ sfx_ROGUE,                 "Sfx\\Rogue\\Rogue29.wav",     nullptr },
+	{ sfx_ROGUE,                 "Sfx\\Rogue\\Rogue30.wav",     nullptr },
+	{ sfx_ROGUE,                 "Sfx\\Rogue\\Rogue31.wav",     nullptr },
+	{ sfx_ROGUE,                 "Sfx\\Rogue\\Rogue32.wav",     nullptr },
+	{ sfx_ROGUE,                 "Sfx\\Rogue\\Rogue33.wav",     nullptr },
+	{ sfx_ROGUE,                 "Sfx\\Rogue\\Rogue34.wav",     nullptr },
+	{ sfx_ROGUE,                 "Sfx\\Rogue\\Rogue35.wav",     nullptr },
+	{ sfx_ROGUE,                 "Sfx\\Rogue\\Rogue36.wav",     nullptr },
+	{ sfx_ROGUE,                 "Sfx\\Rogue\\Rogue37.wav",     nullptr },
+	{ sfx_ROGUE,                 "Sfx\\Rogue\\Rogue38.wav",     nullptr },
+	{ sfx_ROGUE,                 "Sfx\\Rogue\\Rogue39.wav",     nullptr },
+	{ sfx_ROGUE,                 "Sfx\\Rogue\\Rogue40.wav",     nullptr },
+	{ sfx_ROGUE,                 "Sfx\\Rogue\\Rogue41.wav",     nullptr },
+	{ sfx_ROGUE,                 "Sfx\\Rogue\\Rogue42.wav",     nullptr },
+	{ sfx_ROGUE,                 "Sfx\\Rogue\\Rogue43.wav",     nullptr },
+	{ sfx_ROGUE,                 "Sfx\\Rogue\\Rogue44.wav",     nullptr },
+	{ sfx_ROGUE,                 "Sfx\\Rogue\\Rogue45.wav",     nullptr },
+	{ sfx_ROGUE,                 "Sfx\\Rogue\\Rogue46.wav",     nullptr },
+	{ sfx_ROGUE,                 "Sfx\\Rogue\\Rogue47.wav",     nullptr },
+	{ sfx_ROGUE,                 "Sfx\\Rogue\\Rogue48.wav",     nullptr },
+	{ sfx_ROGUE,                 "Sfx\\Rogue\\Rogue49.wav",     nullptr },
+	{ sfx_ROGUE,                 "Sfx\\Rogue\\Rogue50.wav",     nullptr },
+	{ sfx_STREAM | sfx_ROGUE,    "Sfx\\Rogue\\Rogue51.wav",     nullptr },
+	{ sfx_STREAM | sfx_ROGUE,    "Sfx\\Rogue\\Rogue52.wav",     nullptr },
+	{ sfx_STREAM | sfx_ROGUE,    "Sfx\\Rogue\\Rogue53.wav",     nullptr },
+	{ sfx_STREAM | sfx_ROGUE,    "Sfx\\Rogue\\Rogue54.wav",     nullptr },
+	{ sfx_STREAM | sfx_ROGUE,    "Sfx\\Rogue\\Rogue55.wav",     nullptr },
+	{ sfx_STREAM | sfx_ROGUE,    "Sfx\\Rogue\\Rogue56.wav",     nullptr },
+	{ sfx_ROGUE,                 "Sfx\\Rogue\\Rogue57.wav",     nullptr },
+	{ sfx_STREAM | sfx_ROGUE,    "Sfx\\Rogue\\Rogue58.wav",     nullptr },
+	{ sfx_STREAM | sfx_ROGUE,    "Sfx\\Rogue\\Rogue59.wav",     nullptr },
+	{ sfx_STREAM | sfx_ROGUE,    "Sfx\\Rogue\\Rogue60.wav",     nullptr },
+	{ sfx_STREAM | sfx_ROGUE,    "Sfx\\Rogue\\Rogue61.wav",     nullptr },
+	{ sfx_STREAM | sfx_ROGUE,    "Sfx\\Rogue\\Rogue62.wav",     nullptr },
+	{ sfx_STREAM | sfx_ROGUE,    "Sfx\\Rogue\\Rogue63.wav",     nullptr },
+	{ sfx_ROGUE,                 "Sfx\\Rogue\\Rogue64.wav",     nullptr },
+	{ sfx_ROGUE,                 "Sfx\\Rogue\\Rogue65.wav",     nullptr },
+	{ sfx_ROGUE,                 "Sfx\\Rogue\\Rogue66.wav",     nullptr },
+	{ sfx_ROGUE,                 "Sfx\\Rogue\\Rogue67.wav",     nullptr },
+	{ sfx_ROGUE,                 "Sfx\\Rogue\\Rogue68.wav",     nullptr },
+	{ sfx_ROGUE,                 "Sfx\\Rogue\\Rogue69.wav",     nullptr },
+	{ sfx_ROGUE,                 "Sfx\\Rogue\\Rogue69b.wav",    nullptr },
+	{ sfx_ROGUE,                 "Sfx\\Rogue\\Rogue70.wav",     nullptr },
+	{ sfx_ROGUE,                 "Sfx\\Rogue\\Rogue71.wav",     nullptr },
+	{ sfx_ROGUE,                 "Sfx\\Rogue\\Rogue72.wav",     nullptr },
+	{ sfx_ROGUE,                 "Sfx\\Rogue\\Rogue73.wav",     nullptr },
+	{ sfx_ROGUE,                 "Sfx\\Rogue\\Rogue74.wav",     nullptr },
+	{ sfx_ROGUE,                 "Sfx\\Rogue\\Rogue75.wav",     nullptr },
+	{ sfx_ROGUE,                 "Sfx\\Rogue\\Rogue76.wav",     nullptr },
+	{ sfx_ROGUE,                 "Sfx\\Rogue\\Rogue77.wav",     nullptr },
+	{ sfx_ROGUE,                 "Sfx\\Rogue\\Rogue78.wav",     nullptr },
+	{ sfx_ROGUE,                 "Sfx\\Rogue\\Rogue79.wav",     nullptr },
+	{ sfx_STREAM | sfx_ROGUE,    "Sfx\\Rogue\\Rogue80.wav",     nullptr },
+	{ sfx_STREAM | sfx_ROGUE,    "Sfx\\Rogue\\Rogue81.wav",     nullptr },
+	{ sfx_STREAM | sfx_ROGUE,    "Sfx\\Rogue\\Rogue82.wav",     nullptr },
+	{ sfx_STREAM | sfx_ROGUE,    "Sfx\\Rogue\\Rogue83.wav",     nullptr },
+	{ sfx_STREAM | sfx_ROGUE,    "Sfx\\Rogue\\Rogue84.wav",     nullptr },
+	{ sfx_STREAM | sfx_ROGUE,    "Sfx\\Rogue\\Rogue85.wav",     nullptr },
+	{ sfx_STREAM | sfx_ROGUE,    "Sfx\\Rogue\\Rogue86.wav",     nullptr },
+	{ sfx_STREAM | sfx_ROGUE,    "Sfx\\Rogue\\Rogue87.wav",     nullptr },
+	{ sfx_STREAM | sfx_ROGUE,    "Sfx\\Rogue\\Rogue88.wav",     nullptr },
+	{ sfx_STREAM | sfx_ROGUE,    "Sfx\\Rogue\\Rogue89.wav",     nullptr },
+	{ sfx_STREAM | sfx_ROGUE,    "Sfx\\Rogue\\Rogue90.wav",     nullptr },
+	{ sfx_STREAM | sfx_ROGUE,    "Sfx\\Rogue\\Rogue91.wav",     nullptr },
+	{ sfx_STREAM | sfx_ROGUE,    "Sfx\\Rogue\\Rogue92.wav",     nullptr },
+	{ sfx_STREAM | sfx_ROGUE,    "Sfx\\Rogue\\Rogue93.wav",     nullptr },
+	{ sfx_STREAM | sfx_ROGUE,    "Sfx\\Rogue\\Rogue94.wav",     nullptr },
+	{ sfx_STREAM | sfx_ROGUE,    "Sfx\\Rogue\\Rogue95.wav",     nullptr },
+	{ sfx_STREAM | sfx_ROGUE,    "Sfx\\Rogue\\Rogue96.wav",     nullptr },
+	{ sfx_STREAM | sfx_ROGUE,    "Sfx\\Rogue\\Rogue97.wav",     nullptr },
+	{ sfx_STREAM | sfx_ROGUE,    "Sfx\\Rogue\\Rogue98.wav",     nullptr },
+	{ sfx_STREAM | sfx_ROGUE,    "Sfx\\Rogue\\Rogue99.wav",     nullptr },
+	{ sfx_STREAM | sfx_ROGUE,    "Sfx\\Rogue\\Rogue100.wav",    nullptr },
+	{ sfx_STREAM | sfx_ROGUE,    "Sfx\\Rogue\\Rogue101.wav",    nullptr },
+	{ sfx_STREAM | sfx_ROGUE,    "Sfx\\Rogue\\Rogue102.wav",    nullptr },
+	{ sfx_STREAM | sfx_WARRIOR,  "Sfx\\Warrior\\Warior01.wav",  nullptr },
+	{ sfx_STREAM | sfx_WARRIOR,  "Sfx\\Warrior\\Warior02.wav",  nullptr },
+	{ sfx_STREAM | sfx_WARRIOR,  "Sfx\\Warrior\\Warior03.wav",  nullptr },
+	{ sfx_STREAM | sfx_WARRIOR,  "Sfx\\Warrior\\Warior04.wav",  nullptr },
+	{ sfx_STREAM | sfx_WARRIOR,  "Sfx\\Warrior\\Warior05.wav",  nullptr },
+	{ sfx_STREAM | sfx_WARRIOR,  "Sfx\\Warrior\\Warior06.wav",  nullptr },
+	{ sfx_STREAM | sfx_WARRIOR,  "Sfx\\Warrior\\Warior07.wav",  nullptr },
+	{ sfx_STREAM | sfx_WARRIOR,  "Sfx\\Warrior\\Warior08.wav",  nullptr },
+	{ sfx_STREAM | sfx_WARRIOR,  "Sfx\\Warrior\\Warior09.wav",  nullptr },
+	{ sfx_STREAM | sfx_WARRIOR,  "Sfx\\Warrior\\Warior10.wav",  nullptr },
+	{ sfx_STREAM | sfx_WARRIOR,  "Sfx\\Warrior\\Warior11.wav",  nullptr },
+	{ sfx_STREAM | sfx_WARRIOR,  "Sfx\\Warrior\\Warior12.wav",  nullptr },
+	{ sfx_WARRIOR,               "Sfx\\Warrior\\Warior13.wav",  nullptr },
+	{ sfx_WARRIOR,               "Sfx\\Warrior\\Warior14.wav",  nullptr },
+	{ sfx_WARRIOR,               "Sfx\\Warrior\\Wario14b.wav",  nullptr },
+	{ sfx_WARRIOR,               "Sfx\\Warrior\\Wario14c.wav",  nullptr },
+	{ sfx_WARRIOR,               "Sfx\\Warrior\\Warior15.wav",  nullptr },
+	{ sfx_WARRIOR,               "Sfx\\Warrior\\Wario15b.wav",  nullptr },
+	{ sfx_WARRIOR,               "Sfx\\Warrior\\Wario15c.wav",  nullptr },
+	{ sfx_WARRIOR,               "Sfx\\Warrior\\Warior16.wav",  nullptr },
+	{ sfx_WARRIOR,               "Sfx\\Warrior\\Wario16b.wav",  nullptr },
+	{ sfx_WARRIOR,               "Sfx\\Warrior\\Wario16c.wav",  nullptr },
+	{ sfx_WARRIOR,               "Sfx\\Warrior\\Warior17.wav",  nullptr },
+	{ sfx_WARRIOR,               "Sfx\\Warrior\\Warior18.wav",  nullptr },
+	{ sfx_WARRIOR,               "Sfx\\Warrior\\Warior19.wav",  nullptr },
+	{ sfx_WARRIOR,               "Sfx\\Warrior\\Warior20.wav",  nullptr },
+	{ sfx_WARRIOR,               "Sfx\\Warrior\\Warior21.wav",  nullptr },
+	{ sfx_WARRIOR,               "Sfx\\Warrior\\Warior22.wav",  nullptr },
+	{ sfx_WARRIOR,               "Sfx\\Warrior\\Warior23.wav",  nullptr },
+	{ sfx_WARRIOR,               "Sfx\\Warrior\\Warior24.wav",  nullptr },
+	{ sfx_WARRIOR,               "Sfx\\Warrior\\Warior25.wav",  nullptr },
+	{ sfx_WARRIOR,               "Sfx\\Warrior\\Warior26.wav",  nullptr },
+	{ sfx_WARRIOR,               "Sfx\\Warrior\\Warior27.wav",  nullptr },
+	{ sfx_WARRIOR,               "Sfx\\Warrior\\Warior28.wav",  nullptr },
+	{ sfx_WARRIOR,               "Sfx\\Warrior\\Warior29.wav",  nullptr },
+	{ sfx_WARRIOR,               "Sfx\\Warrior\\Warior30.wav",  nullptr },
+	{ sfx_WARRIOR,               "Sfx\\Warrior\\Warior31.wav",  nullptr },
+	{ sfx_WARRIOR,               "Sfx\\Warrior\\Warior32.wav",  nullptr },
+	{ sfx_WARRIOR,               "Sfx\\Warrior\\Warior33.wav",  nullptr },
+	{ sfx_WARRIOR,               "Sfx\\Warrior\\Warior34.wav",  nullptr },
+	{ sfx_WARRIOR,               "Sfx\\Warrior\\Warior35.wav",  nullptr },
+	{ sfx_WARRIOR,               "Sfx\\Warrior\\Warior36.wav",  nullptr },
+	{ sfx_WARRIOR,               "Sfx\\Warrior\\Warior37.wav",  nullptr },
+	{ sfx_WARRIOR,               "Sfx\\Warrior\\Warior38.wav",  nullptr },
+	{ sfx_WARRIOR,               "Sfx\\Warrior\\Warior39.wav",  nullptr },
+	{ sfx_WARRIOR,               "Sfx\\Warrior\\Warior40.wav",  nullptr },
+	{ sfx_WARRIOR,               "Sfx\\Warrior\\Warior41.wav",  nullptr },
+	{ sfx_WARRIOR,               "Sfx\\Warrior\\Warior42.wav",  nullptr },
+	{ sfx_WARRIOR,               "Sfx\\Warrior\\Warior43.wav",  nullptr },
+	{ sfx_WARRIOR,               "Sfx\\Warrior\\Warior44.wav",  nullptr },
+	{ sfx_WARRIOR,               "Sfx\\Warrior\\Warior45.wav",  nullptr },
+	{ sfx_WARRIOR,               "Sfx\\Warrior\\Warior46.wav",  nullptr },
+	{ sfx_WARRIOR,               "Sfx\\Warrior\\Warior47.wav",  nullptr },
+	{ sfx_WARRIOR,               "Sfx\\Warrior\\Warior48.wav",  nullptr },
+	{ sfx_WARRIOR,               "Sfx\\Warrior\\Warior49.wav",  nullptr },
+	{ sfx_WARRIOR,               "Sfx\\Warrior\\Warior50.wav",  nullptr },
+	{ sfx_STREAM | sfx_WARRIOR,  "Sfx\\Warrior\\Warior51.wav",  nullptr },
+	{ sfx_STREAM | sfx_WARRIOR,  "Sfx\\Warrior\\Warior52.wav",  nullptr },
+	{ sfx_STREAM | sfx_WARRIOR,  "Sfx\\Warrior\\Warior53.wav",  nullptr },
+	{ sfx_STREAM | sfx_WARRIOR,  "Sfx\\Warrior\\Warior54.wav",  nullptr },
+	{ sfx_STREAM | sfx_WARRIOR,  "Sfx\\Warrior\\Warior55.wav",  nullptr },
+	{ sfx_STREAM | sfx_WARRIOR,  "Sfx\\Warrior\\Warior56.wav",  nullptr },
+	{ sfx_WARRIOR,               "Sfx\\Warrior\\Warior57.wav",  nullptr },
+	{ sfx_STREAM | sfx_WARRIOR,  "Sfx\\Warrior\\Warior58.wav",  nullptr },
+	{ sfx_STREAM | sfx_WARRIOR,  "Sfx\\Warrior\\Warior59.wav",  nullptr },
+	{ sfx_STREAM | sfx_WARRIOR,  "Sfx\\Warrior\\Warior60.wav",  nullptr },
+	{ sfx_STREAM | sfx_WARRIOR,  "Sfx\\Warrior\\Warior61.wav",  nullptr },
+	{ sfx_STREAM | sfx_WARRIOR,  "Sfx\\Warrior\\Warior62.wav",  nullptr },
+	{ sfx_STREAM | sfx_WARRIOR,  "Sfx\\Warrior\\Warior63.wav",  nullptr },
+	{ sfx_WARRIOR,               "Sfx\\Warrior\\Warior64.wav",  nullptr },
+	{ sfx_WARRIOR,               "Sfx\\Warrior\\Warior65.wav",  nullptr },
+	{ sfx_WARRIOR,               "Sfx\\Warrior\\Warior66.wav",  nullptr },
+	{ sfx_WARRIOR,               "Sfx\\Warrior\\Warior67.wav",  nullptr },
+	{ sfx_WARRIOR,               "Sfx\\Warrior\\Warior68.wav",  nullptr },
+	{ sfx_WARRIOR,               "Sfx\\Warrior\\Warior69.wav",  nullptr },
+	{ sfx_WARRIOR,               "Sfx\\Warrior\\Wario69b.wav",  nullptr },
+	{ sfx_WARRIOR,               "Sfx\\Warrior\\Warior70.wav",  nullptr },
+	{ sfx_WARRIOR,               "Sfx\\Warrior\\Warior71.wav",  nullptr },
+	{ sfx_WARRIOR,               "Sfx\\Warrior\\Warior72.wav",  nullptr },
+	{ sfx_WARRIOR,               "Sfx\\Warrior\\Warior73.wav",  nullptr },
+	{ sfx_WARRIOR,               "Sfx\\Warrior\\Warior74.wav",  nullptr },
+	{ sfx_WARRIOR,               "Sfx\\Warrior\\Warior75.wav",  nullptr },
+	{ sfx_WARRIOR,               "Sfx\\Warrior\\Warior76.wav",  nullptr },
+	{ sfx_WARRIOR,               "Sfx\\Warrior\\Warior77.wav",  nullptr },
+	{ sfx_WARRIOR,               "Sfx\\Warrior\\Warior78.wav",  nullptr },
+	{ sfx_WARRIOR,               "Sfx\\Warrior\\Warior79.wav",  nullptr },
+	{ sfx_STREAM | sfx_WARRIOR,  "Sfx\\Warrior\\Warior80.wav",  nullptr },
+	{ sfx_STREAM | sfx_WARRIOR,  "Sfx\\Warrior\\Warior81.wav",  nullptr },
+	{ sfx_STREAM | sfx_WARRIOR,  "Sfx\\Warrior\\Warior82.wav",  nullptr },
+	{ sfx_STREAM | sfx_WARRIOR,  "Sfx\\Warrior\\Warior83.wav",  nullptr },
+	{ sfx_STREAM | sfx_WARRIOR,  "Sfx\\Warrior\\Warior84.wav",  nullptr },
+	{ sfx_STREAM | sfx_WARRIOR,  "Sfx\\Warrior\\Warior85.wav",  nullptr },
+	{ sfx_STREAM | sfx_WARRIOR,  "Sfx\\Warrior\\Warior86.wav",  nullptr },
+	{ sfx_STREAM | sfx_WARRIOR,  "Sfx\\Warrior\\Warior87.wav",  nullptr },
+	{ sfx_STREAM | sfx_WARRIOR,  "Sfx\\Warrior\\Warior88.wav",  nullptr },
+	{ sfx_STREAM | sfx_WARRIOR,  "Sfx\\Warrior\\Warior89.wav",  nullptr },
+	{ sfx_STREAM | sfx_WARRIOR,  "Sfx\\Warrior\\Warior90.wav",  nullptr },
+	{ sfx_STREAM | sfx_WARRIOR,  "Sfx\\Warrior\\Warior91.wav",  nullptr },
+	{ sfx_STREAM | sfx_WARRIOR,  "Sfx\\Warrior\\Warior92.wav",  nullptr },
+	{ sfx_STREAM | sfx_WARRIOR,  "Sfx\\Warrior\\Warior93.wav",  nullptr },
+	{ sfx_STREAM | sfx_WARRIOR,  "Sfx\\Warrior\\Warior94.wav",  nullptr },
+	{ sfx_STREAM | sfx_WARRIOR,  "Sfx\\Warrior\\Warior95.wav",  nullptr },
+	{ sfx_STREAM | sfx_WARRIOR,  "Sfx\\Warrior\\Wario95b.wav",  nullptr },
+	{ sfx_STREAM | sfx_WARRIOR,  "Sfx\\Warrior\\Wario95c.wav",  nullptr },
+	{ sfx_STREAM | sfx_WARRIOR,  "Sfx\\Warrior\\Wario95d.wav",  nullptr },
+	{ sfx_STREAM | sfx_WARRIOR,  "Sfx\\Warrior\\Wario95e.wav",  nullptr },
+	{ sfx_STREAM | sfx_WARRIOR,  "Sfx\\Warrior\\Wario95f.wav",  nullptr },
+	{ sfx_STREAM | sfx_WARRIOR,  "Sfx\\Warrior\\Wario96b.wav",  nullptr },
+	{ sfx_STREAM | sfx_WARRIOR,  "Sfx\\Warrior\\Wario97.wav",   nullptr },
+	{ sfx_STREAM | sfx_WARRIOR,  "Sfx\\Warrior\\Wario98.wav",   nullptr },
+	{ sfx_STREAM | sfx_WARRIOR,  "Sfx\\Warrior\\Warior99.wav",  nullptr },
+	{ sfx_STREAM | sfx_WARRIOR,  "Sfx\\Warrior\\Wario100.wav",  nullptr },
+	{ sfx_STREAM | sfx_WARRIOR,  "Sfx\\Warrior\\Wario101.wav",  nullptr },
+	{ sfx_STREAM | sfx_WARRIOR,  "Sfx\\Warrior\\Wario102.wav",  nullptr },
+	{ sfx_STREAM | sfx_MONK,     "Sfx\\Monk\\Monk01.wav",       nullptr },
+	{ sfx_STREAM | sfx_MONK,     "Sfx\\Misc\\blank.wav",        nullptr },
+	{ sfx_STREAM | sfx_MONK,     "Sfx\\Misc\\blank.wav",        nullptr },
+	{ sfx_STREAM | sfx_MONK,     "Sfx\\Misc\\blank.wav",        nullptr },
+	{ sfx_STREAM | sfx_MONK,     "Sfx\\Misc\\blank.wav",        nullptr },
+	{ sfx_STREAM | sfx_MONK,     "Sfx\\Misc\\blank.wav",        nullptr },
+	{ sfx_STREAM | sfx_MONK,     "Sfx\\Misc\\blank.wav",        nullptr },
+	{ sfx_STREAM | sfx_MONK,     "Sfx\\Monk\\Monk08.wav",       nullptr },
+	{ sfx_STREAM | sfx_MONK,     "Sfx\\Monk\\Monk09.wav",       nullptr },
+	{ sfx_STREAM | sfx_MONK,     "Sfx\\Monk\\Monk10.wav",       nullptr },
+	{ sfx_STREAM | sfx_MONK,     "Sfx\\Monk\\Monk11.wav",       nullptr },
+	{ sfx_STREAM | sfx_MONK,     "Sfx\\Monk\\Monk12.wav",       nullptr },
+	{ sfx_MONK,                  "Sfx\\Monk\\Monk13.wav",       nullptr },
+	{ sfx_MONK,                  "Sfx\\Monk\\Monk14.wav",       nullptr },
+	{ sfx_MONK,                  "Sfx\\Monk\\Monk15.wav",       nullptr },
+	{ sfx_MONK,                  "Sfx\\Monk\\Monk16.wav",       nullptr },
+	{ sfx_MONK,                  "Sfx\\Misc\\blank.wav",        nullptr },
+	{ sfx_MONK,                  "Sfx\\Misc\\blank.wav",        nullptr },
+	{ sfx_MONK,                  "Sfx\\Misc\\blank.wav",        nullptr },
+	{ sfx_MONK,                  "Sfx\\Misc\\blank.wav",        nullptr },
+	{ sfx_MONK,                  "Sfx\\Misc\\blank.wav",        nullptr },
+	{ sfx_MONK,                  "Sfx\\Misc\\blank.wav",        nullptr },
+	{ sfx_MONK,                  "Sfx\\Misc\\blank.wav",        nullptr },
+	{ sfx_MONK,                  "Sfx\\Monk\\Monk24.wav",       nullptr },
+	{ sfx_MONK,                  "Sfx\\Misc\\blank.wav",        nullptr },
+	{ sfx_MONK,                  "Sfx\\Misc\\blank.wav",        nullptr },
+	{ sfx_MONK,                  "Sfx\\Monk\\Monk27.wav",       nullptr },
+	{ sfx_MONK,                  "Sfx\\Misc\\blank.wav",        nullptr },
+	{ sfx_MONK,                  "Sfx\\Monk\\Monk29.wav",       nullptr },
+	{ sfx_MONK,                  "Sfx\\Misc\\blank.wav",        nullptr },
+	{ sfx_MONK,                  "Sfx\\Misc\\blank.wav",        nullptr },
+	{ sfx_MONK,                  "Sfx\\Misc\\blank.wav",        nullptr },
+	{ sfx_MONK,                  "Sfx\\Misc\\blank.wav",        nullptr },
+	{ sfx_MONK,                  "Sfx\\Monk\\Monk34.wav",       nullptr },
+	{ sfx_MONK,                  "Sfx\\Monk\\Monk35.wav",       nullptr },
+	{ sfx_MONK,                  "Sfx\\Misc\\blank.wav",        nullptr },
+	{ sfx_MONK,                  "Sfx\\Misc\\blank.wav",        nullptr },
+	{ sfx_MONK,                  "Sfx\\Misc\\blank.wav",        nullptr },
+	{ sfx_MONK,                  "Sfx\\Misc\\blank.wav",        nullptr },
+	{ sfx_MONK,                  "Sfx\\Misc\\blank.wav",        nullptr },
+	{ sfx_MONK,                  "Sfx\\Misc\\blank.wav",        nullptr },
+	{ sfx_MONK,                  "Sfx\\Misc\\blank.wav",        nullptr },
+	{ sfx_MONK,                  "Sfx\\Monk\\Monk43.wav",       nullptr },
+	{ sfx_MONK,                  "Sfx\\Misc\\blank.wav",        nullptr },
+	{ sfx_MONK,                  "Sfx\\Misc\\blank.wav",        nullptr },
+	{ sfx_MONK,                  "Sfx\\Monk\\Monk46.wav",       nullptr },
+	{ sfx_MONK,                  "Sfx\\Misc\\blank.wav",        nullptr },
+	{ sfx_MONK,                  "Sfx\\Misc\\blank.wav",        nullptr },
+	{ sfx_MONK,                  "Sfx\\Monk\\Monk49.wav",       nullptr },
+	{ sfx_MONK,                  "Sfx\\Monk\\Monk50.wav",       nullptr },
+	{ sfx_STREAM | sfx_MONK,     "Sfx\\Misc\\blank.wav",        nullptr },
+	{ sfx_STREAM | sfx_MONK,     "Sfx\\Monk\\Monk52.wav",       nullptr },
+	{ sfx_STREAM | sfx_MONK,     "Sfx\\Misc\\blank.wav",        nullptr },
+	{ sfx_STREAM | sfx_MONK,     "Sfx\\Monk\\Monk54.wav",       nullptr },
+	{ sfx_STREAM | sfx_MONK,     "Sfx\\Monk\\Monk55.wav",       nullptr },
+	{ sfx_STREAM | sfx_MONK,     "Sfx\\Monk\\Monk56.wav",       nullptr },
+	{ sfx_MONK,                  "Sfx\\Misc\\blank.wav",        nullptr },
+	{ sfx_STREAM | sfx_MONK,     "Sfx\\Misc\\blank.wav",        nullptr },
+	{ sfx_STREAM | sfx_MONK,     "Sfx\\Misc\\blank.wav",        nullptr },
+	{ sfx_STREAM | sfx_MONK,     "Sfx\\Misc\\blank.wav",        nullptr },
+	{ sfx_STREAM | sfx_MONK,     "Sfx\\Monk\\Monk61.wav",       nullptr },
+	{ sfx_STREAM | sfx_MONK,     "Sfx\\Monk\\Monk62.wav",       nullptr },
+	{ sfx_STREAM | sfx_MONK,     "Sfx\\Misc\\blank.wav",        nullptr },
+	{ sfx_MONK,                  "Sfx\\Misc\\blank.wav",        nullptr },
+	{ sfx_MONK,                  "Sfx\\Misc\\blank.wav",        nullptr },
+	{ sfx_MONK,                  "Sfx\\Misc\\blank.wav",        nullptr },
+	{ sfx_MONK,                  "Sfx\\Misc\\blank.wav",        nullptr },
+	{ sfx_MONK,                  "Sfx\\Monk\\Monk68.wav",       nullptr },
+	{ sfx_MONK,                  "Sfx\\Monk\\Monk69.wav",       nullptr },
+	{ sfx_MONK,                  "Sfx\\Monk\\Monk69b.wav",      nullptr },
+	{ sfx_MONK,                  "Sfx\\Monk\\Monk70.wav",       nullptr },
+	{ sfx_MONK,                  "Sfx\\Monk\\Monk71.wav",       nullptr },
+	{ sfx_MONK,                  "Sfx\\Sorceror\\Mage72.wav",   nullptr },
+	{ sfx_MONK,                  "Sfx\\Misc\\blank.wav",        nullptr },
+	{ sfx_MONK,                  "Sfx\\Misc\\blank.wav",        nullptr },
+	{ sfx_MONK,                  "Sfx\\Misc\\blank.wav",        nullptr },
+	{ sfx_MONK,                  "Sfx\\Misc\\blank.wav",        nullptr },
+	{ sfx_MONK,                  "Sfx\\Misc\\blank.wav",        nullptr },
+	{ sfx_MONK,                  "Sfx\\Misc\\blank.wav",        nullptr },
+	{ sfx_MONK,                  "Sfx\\Monk\\Monk79.wav",       nullptr },
+	{ sfx_STREAM | sfx_MONK,     "Sfx\\Monk\\Monk80.wav",       nullptr },
+	{ sfx_STREAM | sfx_MONK,     "Sfx\\Misc\\blank.wav",        nullptr },
+	{ sfx_STREAM | sfx_MONK,     "Sfx\\Monk\\Monk82.wav",       nullptr },
+	{ sfx_STREAM | sfx_MONK,     "Sfx\\Monk\\Monk83.wav",       nullptr },
+	{ sfx_STREAM | sfx_MONK,     "Sfx\\Misc\\blank.wav",        nullptr },
+	{ sfx_STREAM | sfx_MONK,     "Sfx\\Misc\\blank.wav",        nullptr },
+	{ sfx_STREAM | sfx_MONK,     "Sfx\\Misc\\blank.wav",        nullptr },
+	{ sfx_STREAM | sfx_MONK,     "Sfx\\Monk\\Monk87.wav",       nullptr },
+	{ sfx_STREAM | sfx_MONK,     "Sfx\\Monk\\Monk88.wav",       nullptr },
+	{ sfx_STREAM | sfx_MONK,     "Sfx\\Monk\\Monk89.wav",       nullptr },
+	{ sfx_STREAM | sfx_MONK,     "Sfx\\Misc\\blank.wav",        nullptr },
+	{ sfx_STREAM | sfx_MONK,     "Sfx\\Monk\\Monk91.wav",       nullptr },
+	{ sfx_STREAM | sfx_MONK,     "Sfx\\Monk\\Monk92.wav",       nullptr },
+	{ sfx_STREAM | sfx_MONK,     "Sfx\\Misc\\blank.wav",        nullptr },
+	{ sfx_STREAM | sfx_MONK,     "Sfx\\Monk\\Monk94.wav",       nullptr },
+	{ sfx_STREAM | sfx_MONK,     "Sfx\\Monk\\Monk95.wav",       nullptr },
+	{ sfx_STREAM | sfx_MONK,     "Sfx\\Monk\\Monk96.wav",       nullptr },
+	{ sfx_STREAM | sfx_MONK,     "Sfx\\Monk\\Monk97.wav",       nullptr },
+	{ sfx_STREAM | sfx_MONK,     "Sfx\\Monk\\Monk98.wav",       nullptr },
+	{ sfx_STREAM | sfx_MONK,     "Sfx\\Monk\\Monk99.wav",       nullptr },
+	{ sfx_STREAM | sfx_MONK,     "Sfx\\Misc\\blank.wav",        nullptr },
+	{ sfx_STREAM | sfx_MONK,     "Sfx\\Misc\\blank.wav",        nullptr },
+	{ sfx_STREAM | sfx_MONK,     "Sfx\\Misc\\blank.wav",        nullptr },
+	{ sfx_STREAM,                "Sfx\\Narrator\\Nar01.wav",    nullptr },
+	{ sfx_STREAM,                "Sfx\\Narrator\\Nar02.wav",    nullptr },
+	{ sfx_STREAM,                "Sfx\\Narrator\\Nar03.wav",    nullptr },
+	{ sfx_STREAM,                "Sfx\\Narrator\\Nar04.wav",    nullptr },
+	{ sfx_STREAM,                "Sfx\\Narrator\\Nar05.wav",    nullptr },
+	{ sfx_STREAM,                "Sfx\\Narrator\\Nar06.wav",    nullptr },
+	{ sfx_STREAM,                "Sfx\\Narrator\\Nar07.wav",    nullptr },
+	{ sfx_STREAM,                "Sfx\\Narrator\\Nar08.wav",    nullptr },
+	{ sfx_STREAM,                "Sfx\\Narrator\\Nar09.wav",    nullptr },
+	{ sfx_STREAM,                "Sfx\\Misc\\Lvl16int.wav",     nullptr },
+	{ sfx_STREAM,                "Sfx\\Monsters\\Butcher.wav",  nullptr },
+	{ sfx_STREAM,                "Sfx\\Monsters\\Garbud01.wav", nullptr },
+	{ sfx_STREAM,                "Sfx\\Monsters\\Garbud02.wav", nullptr },
+	{ sfx_STREAM,                "Sfx\\Monsters\\Garbud03.wav", nullptr },
+	{ sfx_STREAM,                "Sfx\\Monsters\\Garbud04.wav", nullptr },
+	{ sfx_STREAM,                "Sfx\\Monsters\\Izual01.wav",  nullptr },
+	{ sfx_STREAM,                "Sfx\\Monsters\\Lach01.wav",   nullptr },
+	{ sfx_STREAM,                "Sfx\\Monsters\\Lach02.wav",   nullptr },
+	{ sfx_STREAM,                "Sfx\\Monsters\\Lach03.wav",   nullptr },
+	{ sfx_STREAM,                "Sfx\\Monsters\\Laz01.wav",    nullptr },
+	{ sfx_STREAM,                "Sfx\\Monsters\\Laz02.wav",    nullptr },
+	{ sfx_STREAM,                "Sfx\\Monsters\\Sking01.wav",  nullptr },
+	{ sfx_STREAM,                "Sfx\\Monsters\\Snot01.wav",   nullptr },
+	{ sfx_STREAM,                "Sfx\\Monsters\\Snot02.wav",   nullptr },
+	{ sfx_STREAM,                "Sfx\\Monsters\\Snot03.wav",   nullptr },
+	{ sfx_STREAM,                "Sfx\\Monsters\\Warlrd01.wav", nullptr },
+	{ sfx_STREAM,                "Sfx\\Monsters\\Wlock01.wav",  nullptr },
+	{ sfx_STREAM,                "Sfx\\Monsters\\Zhar01.wav",   nullptr },
+	{ sfx_STREAM,                "Sfx\\Monsters\\Zhar02.wav",   nullptr },
+	{ sfx_STREAM,                "Sfx\\Monsters\\DiabloD.wav",  nullptr },
+	{ sfx_STREAM,                "Sfx\\Hellfire\\Farmer1.wav",  nullptr },
+	{ sfx_STREAM,                "Sfx\\Hellfire\\Farmer2.wav",  nullptr },
+	{ sfx_STREAM,                "Sfx\\Hellfire\\Farmer2A.wav", nullptr },
+	{ sfx_STREAM,                "Sfx\\Hellfire\\Farmer3.wav",  nullptr },
+	{ sfx_STREAM,                "Sfx\\Hellfire\\Farmer4.wav",  nullptr },
+	{ sfx_STREAM,                "Sfx\\Hellfire\\Farmer5.wav",  nullptr },
+	{ sfx_STREAM,                "Sfx\\Hellfire\\Farmer6.wav",  nullptr },
+	{ sfx_STREAM,                "Sfx\\Hellfire\\Farmer7.wav",  nullptr },
+	{ sfx_STREAM,                "Sfx\\Hellfire\\Farmer8.wav",  nullptr },
+	{ sfx_STREAM,                "Sfx\\Hellfire\\Farmer9.wav",  nullptr },
+	{ sfx_STREAM,                "Sfx\\Hellfire\\TEDDYBR1.wav", nullptr },
+	{ sfx_STREAM,                "Sfx\\Hellfire\\TEDDYBR2.wav", nullptr },
+	{ sfx_STREAM,                "Sfx\\Hellfire\\TEDDYBR3.wav", nullptr },
+	{ sfx_STREAM,                "Sfx\\Hellfire\\TEDDYBR4.wav", nullptr },
+	{ sfx_STREAM,                "Sfx\\Hellfire\\DEFILER1.wav", nullptr },
+	{ sfx_STREAM,                "Sfx\\Hellfire\\DEFILER2.wav", nullptr },
+	{ sfx_STREAM,                "Sfx\\Hellfire\\DEFILER3.wav", nullptr },
+	{ sfx_STREAM,                "Sfx\\Hellfire\\DEFILER4.wav", nullptr },
+	{ sfx_STREAM,                "Sfx\\Hellfire\\DEFILER8.wav", nullptr },
+	{ sfx_STREAM,                "Sfx\\Hellfire\\DEFILER6.wav", nullptr },
+	{ sfx_STREAM,                "Sfx\\Hellfire\\DEFILER7.wav", nullptr },
+	{ sfx_STREAM,                "Sfx\\Hellfire\\NAKRUL1.wav",  nullptr },
+	{ sfx_STREAM,                "Sfx\\Hellfire\\NAKRUL2.wav",  nullptr },
+	{ sfx_STREAM,                "Sfx\\Hellfire\\NAKRUL3.wav",  nullptr },
+	{ sfx_STREAM,                "Sfx\\Hellfire\\NAKRUL4.wav",  nullptr },
+	{ sfx_STREAM,                "Sfx\\Hellfire\\NAKRUL5.wav",  nullptr },
+	{ sfx_STREAM,                "Sfx\\Hellfire\\NAKRUL6.wav",  nullptr },
+	{ sfx_STREAM,                "Sfx\\Hellfire\\NARATR3.wav",  nullptr },
+	{ sfx_STREAM,                "Sfx\\Hellfire\\COWSUT1.wav",  nullptr },
+	{ sfx_STREAM,                "Sfx\\Hellfire\\COWSUT2.wav",  nullptr },
+	{ sfx_STREAM,                "Sfx\\Hellfire\\COWSUT3.wav",  nullptr },
+	{ sfx_STREAM,                "Sfx\\Hellfire\\COWSUT4.wav",  nullptr },
+	{ sfx_STREAM,                "Sfx\\Hellfire\\COWSUT4A.wav", nullptr },
+	{ sfx_STREAM,                "Sfx\\Hellfire\\COWSUT5.wav",  nullptr },
+	{ sfx_STREAM,                "Sfx\\Hellfire\\COWSUT6.wav",  nullptr },
+	{ sfx_STREAM,                "Sfx\\Hellfire\\COWSUT7.wav",  nullptr },
+	{ sfx_STREAM,                "Sfx\\Hellfire\\COWSUT8.wav",  nullptr },
+	{ sfx_STREAM,                "Sfx\\Hellfire\\COWSUT9.wav",  nullptr },
+	{ sfx_STREAM,                "Sfx\\Hellfire\\COWSUT10.wav", nullptr },
+	{ sfx_STREAM,                "Sfx\\Hellfire\\COWSUT11.wav", nullptr },
+	{ sfx_STREAM,                "Sfx\\Hellfire\\COWSUT12.wav", nullptr },
+	{ sfx_STREAM,                "Sfx\\Hellfire\\Skljrn1.wav",  nullptr },
+	{ sfx_STREAM,                "Sfx\\Hellfire\\Naratr6.wav",  nullptr },
+	{ sfx_STREAM,                "Sfx\\Hellfire\\Naratr7.wav",  nullptr },
+	{ sfx_STREAM,                "Sfx\\Hellfire\\Naratr8.wav",  nullptr },
+	{ sfx_STREAM,                "Sfx\\Hellfire\\Naratr5.wav",  nullptr },
+	{ sfx_STREAM,                "Sfx\\Hellfire\\Naratr9.wav",  nullptr },
+	{ sfx_STREAM,                "Sfx\\Hellfire\\Naratr4.wav",  nullptr },
+	{ sfx_STREAM,                "Sfx\\Hellfire\\TRADER1.wav",  nullptr },
+	{ sfx_MISC | sfx_HELLFIRE,   "Sfx\\Items\\Cropen.wav",      nullptr },
+	{ sfx_MISC | sfx_HELLFIRE,   "Sfx\\Items\\Crclos.wav",      nullptr },
+	// clang-format on
+};
+
+bool effect_is_playing(int nSFX)
+{
+	TSFX *sfx = &sgSFX[nSFX];
+	if (sfx->pSnd != nullptr)
+		return sfx->pSnd->isPlaying();
+
+	if ((sfx->bFlags & sfx_STREAM) != 0)
+		return sfx == sgpStreamSFX;
+
+	return false;
+}
+
+void stream_stop()
+{
+	if (sgpStreamSFX != nullptr) {
+		sgpStreamSFX->pSnd = nullptr;
+		sgpStreamSFX = nullptr;
+	}
+}
+
+static void stream_play(TSFX *pSFX, int lVolume, int lPan)
+{
+	assert(pSFX);
+	assert(pSFX->bFlags & sfx_STREAM);
+	stream_stop();
+
+	if (lVolume >= VOLUME_MIN) {
+		if (lVolume > VOLUME_MAX)
+			lVolume = VOLUME_MAX;
+		if (pSFX->pSnd == nullptr)
+			pSFX->pSnd = sound_file_load(pSFX->pszName, AllowStreaming);
+		pSFX->pSnd->DSB.Play(lVolume, sound_get_or_set_sound_volume(1), lPan);
+		sgpStreamSFX = pSFX;
+	}
+}
+
+static void stream_update()
+{
+	if (sgpStreamSFX != nullptr && !sgpStreamSFX->pSnd->isPlaying()) {
+		stream_stop();
+	}
+}
+
+void InitMonsterSND(int monst)
+{
+	if (!gbSndInited) {
+		return;
+	}
+
+	const int mtype = Monsters[monst].mtype;
+	for (int i = 0; i < 4; i++) {
+		if (MonstSndChar[i] != 's' || monsterdata[mtype].snd_special) {
+			for (int j = 0; j < 2; j++) {
+				char path[MAX_PATH];
+				sprintf(path, monsterdata[mtype].sndfile, MonstSndChar[i], j + 1);
+				Monsters[monst].Snds[i][j] = sound_file_load(path);
+			}
+		}
+	}
+}
+
+void FreeMonsterSnd()
+{
+	for (int i = 0; i < nummtypes; i++) {
+		for (auto &variants : Monsters[i].Snds) {
+			for (auto &snd : variants) {
+				snd = nullptr;
+			}
+		}
+	}
+}
+
+bool calc_snd_position(Point soundPosition, int *plVolume, int *plPan)
+{
+	const auto &playerPosition = plr[myplr].position.tile;
+	const auto delta = soundPosition - playerPosition;
+
+	int pan = (delta.deltaX - delta.deltaY) * 256;
+	*plPan = clamp(pan, PAN_MIN, PAN_MAX);
+
+	int volume = playerPosition.ApproxDistance(soundPosition);
+	volume *= -64;
+
+	if (volume <= ATTENUATION_MIN)
+		return false;
+
+	*plVolume = volume;
+
+	return true;
+}
+
+static void PlaySFX_priv(TSFX *pSFX, bool loc, Point position)
+{
+	if (plr[myplr].pLvlLoad != 0 && gbIsMultiplayer) {
+		return;
+	}
+	if (!gbSndInited || !gbSoundOn || gbBufferMsgs != 0) {
+		return;
+	}
+
+	if ((pSFX->bFlags & (sfx_STREAM | sfx_MISC)) == 0 && pSFX->pSnd != nullptr && pSFX->pSnd->isPlaying()) {
+		return;
+	}
+
+	int lVolume = 0;
+	int lPan = 0;
+	if (loc && !calc_snd_position(position, &lVolume, &lPan)) {
+		return;
+	}
+
+	if ((pSFX->bFlags & sfx_STREAM) != 0) {
+		stream_play(pSFX, lVolume, lPan);
+		return;
+	}
+
+	if (pSFX->pSnd == nullptr)
+		pSFX->pSnd = sound_file_load(pSFX->pszName);
+
+	if (pSFX->pSnd != nullptr)
+		snd_play_snd(pSFX->pSnd.get(), lVolume, lPan);
+}
+
+void PlayEffect(int i, int mode)
+{
+	if (plr[myplr].pLvlLoad != 0) {
+		return;
+	}
+
+	int sndIdx = GenerateRnd(2);
+	if (!gbSndInited || !gbSoundOn || gbBufferMsgs != 0) {
+		return;
+	}
+
+	int mi = monster[i]._mMTidx;
+	TSnd *snd = Monsters[mi].Snds[mode][sndIdx].get();
+	if (snd == nullptr || snd->isPlaying()) {
+		return;
+	}
+
+	int lVolume = 0;
+	int lPan = 0;
+	if (!calc_snd_position(monster[i].position.tile, &lVolume, &lPan))
+		return;
+
+	snd_play_snd(snd, lVolume, lPan);
+}
+
+static _sfx_id RndSFX(_sfx_id psfx)
+{
+	int nRand;
+
+	switch (psfx) {
+	case PS_WARR69:
+	case PS_MAGE69:
+	case PS_ROGUE69:
+	case PS_MONK69:
+	case PS_SWING:
+	case LS_ACID:
+	case IS_FMAG:
+	case IS_MAGIC:
+	case IS_BHIT:
+		nRand = 2;
+		break;
+	case PS_WARR14:
+	case PS_WARR15:
+	case PS_WARR16:
+	case PS_WARR2:
+	case PS_ROGUE14:
+	case PS_MAGE14:
+	case PS_MONK14:
+		nRand = 3;
+		break;
+	default:
+		return psfx;
+	}
+
+	return static_cast<_sfx_id>(psfx + GenerateRnd(nRand));
+}
+
+void PlaySFX(_sfx_id psfx)
+{
+	psfx = RndSFX(psfx);
+
+	PlaySFX_priv(&sgSFX[psfx], false, { 0, 0 });
+}
+
+void PlaySfxLoc(_sfx_id psfx, Point position, bool randomizeByCategory)
+{
+	if (randomizeByCategory) {
+		psfx = RndSFX(psfx);
+	}
+
+	if (psfx >= 0 && psfx <= 3) {
+		TSnd *pSnd = sgSFX[psfx].pSnd.get();
+		if (pSnd != nullptr)
+			pSnd->start_tc = 0;
+	}
+
+	PlaySFX_priv(&sgSFX[psfx], true, position);
+}
+
+void sound_stop()
+{
+	ClearDuplicateSounds();
+	for (auto &sfx : sgSFX) {
+		if (sfx.pSnd != nullptr) {
+			sfx.pSnd->DSB.Stop();
+		}
+	}
+}
+
+void sound_update()
+{
+	if (!gbSndInited) {
+		return;
+	}
+
+	stream_update();
+}
+
+void effects_cleanup_sfx()
+{
+	sound_stop();
+
+	for (auto &sfx : sgSFX)
+		sfx.pSnd = nullptr;
+}
+
+static void priv_sound_init(BYTE bLoadMask)
+{
+	DWORD i;
+
+	if (!gbSndInited) {
+		return;
+	}
+
+	for (i = 0; i < sizeof(sgSFX) / sizeof(TSFX); i++) {
+		if (sgSFX[i].pSnd != nullptr) {
+			continue;
+		}
+
+		if ((sgSFX[i].bFlags & sfx_STREAM) != 0) {
+			continue;
+		}
+
+		if ((sgSFX[i].bFlags & bLoadMask) == 0) {
+			continue;
+		}
+
+		if (!gbIsHellfire && (sgSFX[i].bFlags & sfx_HELLFIRE) != 0) {
+			continue;
+		}
+
+		sgSFX[i].pSnd = sound_file_load(sgSFX[i].pszName);
+	}
+}
+
+void sound_init()
+{
+	BYTE mask = sfx_MISC;
+	if (gbIsMultiplayer) {
+		mask |= sfx_WARRIOR;
+		if (!gbIsSpawn)
+			mask |= (sfx_ROGUE | sfx_SORCERER);
+		if (gbIsHellfire)
+			mask |= sfx_MONK;
+	} else {
+		auto &myPlayer = plr[myplr];
+		if (myPlayer._pClass == HeroClass::Warrior) {
+			mask |= sfx_WARRIOR;
+		} else if (myPlayer._pClass == HeroClass::Rogue) {
+			mask |= sfx_ROGUE;
+		} else if (myPlayer._pClass == HeroClass::Sorcerer) {
+			mask |= sfx_SORCERER;
+		} else if (myPlayer._pClass == HeroClass::Monk) {
+			mask |= sfx_MONK;
+		} else if (myPlayer._pClass == HeroClass::Bard) {
+			mask |= sfx_ROGUE;
+		} else if (myPlayer._pClass == HeroClass::Barbarian) {
+			mask |= sfx_WARRIOR;
+		} else {
+			app_fatal("effects:1");
+		}
+	}
+
+	priv_sound_init(mask);
+}
+
+void ui_sound_init()
+{
+	priv_sound_init(sfx_UI);
+}
+
+void effects_play_sound(const char *snd_file)
+{
+	if (!gbSndInited || !gbSoundOn) {
+		return;
+	}
+
+	for (auto &sfx : sgSFX) {
+		if (strcasecmp(sfx.pszName, snd_file) == 0 && sfx.pSnd != nullptr) {
+			if (!sfx.pSnd->isPlaying())
+				snd_play_snd(sfx.pSnd.get(), 0, 0);
+
+			return;
+		}
+	}
+}
+
+int GetSFXLength(int nSFX)
+{
+	if (sgSFX[nSFX].pSnd == nullptr)
+		sgSFX[nSFX].pSnd = sound_file_load(sgSFX[nSFX].pszName,
+		    /*stream=*/AllowStreaming && (sgSFX[nSFX].bFlags & sfx_STREAM) != 0);
+	return sgSFX[nSFX].pSnd->DSB.GetLength();
+}
+
+} // namespace devilution