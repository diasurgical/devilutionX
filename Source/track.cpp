/**
 * @file track.cpp
 *
 * Implementation of functionality tracking what the mouse cursor is pointing at.
 */
#include "all.h"

DEVILUTION_BEGIN_NAMESPACE

static BYTE sgbIsScrolling;
static int sgdwLastWalk;
static BOOL sgbIsWalking;

void track_process()
{
	if (!sgbIsWalking && (sgbMouseDown == 1 && (SDL_GetModState() & KMOD_SHIFT) == 0))
		return;

	if (cursmx < 0 || cursmx >= MAXDUNX - 1 || cursmy < 0 || cursmy >= MAXDUNY - 1)
		return;

	/*
	this check was good for walking but has to be disabled after making this function handle casts / attacks with shift
	if (plr[myplr]._pVar8 <= 6 && plr[myplr]._pmode != PM_STAND)
		return;
	*/

	if (cursmx != plr[myplr]._ptargx || cursmy != plr[myplr]._ptargy) {
<<<<<<< HEAD
		DWORD tick = SDL_GetTicks();
		if ((int)(tick - sgdwLastWalk) >= tick_delay * 6) {
			sgdwLastWalk = tick;
			RepeatClicks();
=======
		if (logicTick - sgdwLastWalk >= 6) {
			sgdwLastWalk = logicTick;
			NetSendCmdLoc(TRUE, CMD_WALKXY, cursmx, cursmy);
>>>>>>> 5fb860b3
			if (!sgbIsScrolling)
				sgbIsScrolling = TRUE;
		}
	}
}

void track_repeat_walk(BOOL rep)
{
	if (sgbIsWalking == rep)
		return;

	sgbIsWalking = rep;
	if (rep) {
		sgbIsScrolling = FALSE;
<<<<<<< HEAD
		sgdwLastWalk = SDL_GetTicks() - tick_delay;
		RepeatClicks();
=======
		sgdwLastWalk = logicTick;
		NetSendCmdLoc(TRUE, CMD_WALKXY, cursmx, cursmy);
>>>>>>> 5fb860b3
	} else if (sgbIsScrolling) {
		sgbIsScrolling = FALSE;
	}
}

BOOL track_isscrolling()
{
	return sgbIsScrolling;
}

DEVILUTION_END_NAMESPACE
<|MERGE_RESOLUTION|>--- conflicted
+++ resolved
@@ -1,70 +1,58 @@
-/**
- * @file track.cpp
- *
- * Implementation of functionality tracking what the mouse cursor is pointing at.
- */
-#include "all.h"
-
-DEVILUTION_BEGIN_NAMESPACE
-
-static BYTE sgbIsScrolling;
-static int sgdwLastWalk;
-static BOOL sgbIsWalking;
-
-void track_process()
-{
-	if (!sgbIsWalking && (sgbMouseDown == 1 && (SDL_GetModState() & KMOD_SHIFT) == 0))
-		return;
-
-	if (cursmx < 0 || cursmx >= MAXDUNX - 1 || cursmy < 0 || cursmy >= MAXDUNY - 1)
-		return;
-
-	/*
-	this check was good for walking but has to be disabled after making this function handle casts / attacks with shift
-	if (plr[myplr]._pVar8 <= 6 && plr[myplr]._pmode != PM_STAND)
-		return;
-	*/
-
-	if (cursmx != plr[myplr]._ptargx || cursmy != plr[myplr]._ptargy) {
-<<<<<<< HEAD
-		DWORD tick = SDL_GetTicks();
-		if ((int)(tick - sgdwLastWalk) >= tick_delay * 6) {
-			sgdwLastWalk = tick;
-			RepeatClicks();
-=======
-		if (logicTick - sgdwLastWalk >= 6) {
-			sgdwLastWalk = logicTick;
-			NetSendCmdLoc(TRUE, CMD_WALKXY, cursmx, cursmy);
->>>>>>> 5fb860b3
-			if (!sgbIsScrolling)
-				sgbIsScrolling = TRUE;
-		}
-	}
-}
-
-void track_repeat_walk(BOOL rep)
-{
-	if (sgbIsWalking == rep)
-		return;
-
-	sgbIsWalking = rep;
-	if (rep) {
-		sgbIsScrolling = FALSE;
-<<<<<<< HEAD
-		sgdwLastWalk = SDL_GetTicks() - tick_delay;
-		RepeatClicks();
-=======
-		sgdwLastWalk = logicTick;
-		NetSendCmdLoc(TRUE, CMD_WALKXY, cursmx, cursmy);
->>>>>>> 5fb860b3
-	} else if (sgbIsScrolling) {
-		sgbIsScrolling = FALSE;
-	}
-}
-
-BOOL track_isscrolling()
-{
-	return sgbIsScrolling;
-}
-
-DEVILUTION_END_NAMESPACE
+/**
+ * @file track.cpp
+ *
+ * Implementation of functionality tracking what the mouse cursor is pointing at.
+ */
+#include "all.h"
+
+DEVILUTION_BEGIN_NAMESPACE
+
+static BYTE sgbIsScrolling;
+static int sgdwLastWalk;
+static BOOL sgbIsWalking;
+
+void track_process()
+{
+	if (!sgbIsWalking && (sgbMouseDown == 1 && (SDL_GetModState() & KMOD_SHIFT) == 0))
+		return;
+
+	if (cursmx < 0 || cursmx >= MAXDUNX - 1 || cursmy < 0 || cursmy >= MAXDUNY - 1)
+		return;
+
+	/*
+	this check was good for walking but has to be disabled after making this function handle casts / attacks with shift
+	if (plr[myplr]._pVar8 <= 6 && plr[myplr]._pmode != PM_STAND)
+		return;
+	*/
+
+	if (cursmx != plr[myplr]._ptargx || cursmy != plr[myplr]._ptargy) {
+		if (logicTick - sgdwLastWalk >= 6) {
+			sgdwLastWalk = logicTick;
+			RepeatClicks();
+			if (!sgbIsScrolling)
+				sgbIsScrolling = TRUE;
+		}
+	}
+}
+
+void track_repeat_walk(BOOL rep)
+{
+	if (sgbIsWalking == rep)
+		return;
+
+	sgbIsWalking = rep;
+	if (rep) {
+		sgbIsScrolling = FALSE;
+		sgdwLastWalk = logicTick;
+		RepeatClicks();
+	} else if (sgbIsScrolling) {
+		sgbIsScrolling = FALSE;
+	}
+}
+
+BOOL track_isscrolling()
+{
+	return sgbIsScrolling;
+}
+
+DEVILUTION_END_NAMESPACE