/**
 * @file pack.cpp
 *
 * Implementation of functions for minifying player data structure.
 */
#include "pack.h"

#include <cstdint>

#include "engine/random.hpp"
#include "init.h"
#include "loadsave.h"
#include "playerdat.hpp"
#include "plrmsg.h"
#include "stores.h"
#include "utils/endian.hpp"
#include "utils/enum_traits.h"
#include "utils/log.hpp"
#include "utils/utf8.hpp"

#define ValidateField(logValue, condition)                         \
	do {                                                           \
		if (!(condition)) {                                        \
			LogFailedJoinAttempt(#condition, #logValue, logValue); \
			EventFailedJoinAttempt(player._pName);                 \
			return false;                                          \
		}                                                          \
	} while (0)

#define ValidateFields(logValue1, logValue2, condition)                                     \
	do {                                                                                    \
		if (!(condition)) {                                                                 \
			LogFailedJoinAttempt(#condition, #logValue1, logValue1, #logValue2, logValue2); \
			EventFailedJoinAttempt(player._pName);                                          \
			return false;                                                                   \
		}                                                                                   \
	} while (0)

namespace devilution {

namespace {

void EventFailedJoinAttempt(const char *playerName)
{
	std::string message = fmt::format("Player '{}' sent invalid player data during attempt to join the game.", playerName);
	EventPlrMsg(message);
}

template <typename T>
void LogFailedJoinAttempt(const char *condition, const char *name, T value)
{
	LogDebug("Remote player validation failed: ValidateField({}: {}, {})", name, value, condition);
}

template <typename T1, typename T2>
void LogFailedJoinAttempt(const char *condition, const char *name1, T1 value1, const char *name2, T2 value2)
{
	LogDebug("Remote player validation failed: ValidateFields({}: {}, {}: {}, {})", name1, value1, name2, value2, condition);
}

void VerifyGoldSeeds(Player &player)
{
	for (int i = 0; i < player._pNumInv; i++) {
		if (player.InvList[i].IDidx != IDI_GOLD)
			continue;
		for (int j = 0; j < player._pNumInv; j++) {
			if (i == j)
				continue;
			if (player.InvList[j].IDidx != IDI_GOLD)
				continue;
			if (player.InvList[i]._iSeed != player.InvList[j]._iSeed)
				continue;
			player.InvList[i]._iSeed = AdvanceRndSeed();
			j = -1;
		}
	}
}

void PackNetItem(const Item &item, ItemNetPack &packedItem)
{
	packedItem.def.wIndx = static_cast<_item_indexes>(SDL_SwapLE16(item.IDidx));
	packedItem.def.wCI = SDL_SwapLE16(item._iCreateInfo);
	packedItem.def.dwSeed = SDL_SwapLE32(item._iSeed);
	if (item.IDidx != IDI_EAR)
		PrepareItemForNetwork(item, packedItem.item);
	else
		PrepareEarForNetwork(item, packedItem.ear);
}

bool hasMultipleFlags(uint16_t flags)
{
	return (flags & (flags - 1)) > 0;
}

bool IsCreationFlagComboValid(uint16_t iCreateInfo)
{
	iCreateInfo = iCreateInfo & ~CF_LEVEL;
	const bool isTownItem = (iCreateInfo & CF_TOWN) != 0;
	const bool isPregenItem = (iCreateInfo & CF_PREGEN) != 0;
	const bool isGroundItem = (iCreateInfo & CF_USEFUL) == CF_USEFUL;

	if (isPregenItem && hasMultipleFlags(iCreateInfo))
		return false;
	if (isGroundItem && (iCreateInfo & ~CF_USEFUL) != 0)
		return false;
	if (isTownItem && hasMultipleFlags(iCreateInfo))
		return false;
	return true;
}

bool IsTownItemValid(uint16_t iCreateInfo)
{
	const uint8_t level = iCreateInfo & CF_LEVEL;
	const bool isBoyItem = (iCreateInfo & CF_BOY) != 0;

	if (isBoyItem && level <= MaxCharacterLevel)
		return true;

	return level <= 30;
}

bool IsUniqueMonsterItemValid(uint16_t iCreateInfo, uint32_t dwBuff)
{
	const uint8_t level = iCreateInfo & CF_LEVEL;
	const bool isHellfireItem = (dwBuff & CF_HELLFIRE) != 0;

	for (int i = 0; UniqueMonstersData[i].mName != nullptr; i++) {
		const auto &uniqueMonsterData = UniqueMonstersData[i];
		const auto &uniqueMonsterLevel = static_cast<uint8_t>(MonstersData[uniqueMonsterData.mtype].level);

		if (!isHellfireItem && IsAnyOf(uniqueMonsterData.mtype, MT_HORKDMN, MT_DEFILER, MT_NAKRUL)) {
			// These monsters don't appear in Diablo
			continue;
		}

		if (level == uniqueMonsterLevel) {
			return true;
		}
	}

	return false;
}

bool IsDungeonItemValid(uint16_t iCreateInfo, uint32_t dwBuff)
{
	const uint8_t level = iCreateInfo & CF_LEVEL;
	const bool isHellfireItem = (dwBuff & CF_HELLFIRE) != 0;

	for (int i = 0; MonstersData[i].name != nullptr; i++) {
		const auto &monsterData = MonstersData[i];
		auto monsterLevel = static_cast<uint8_t>(monsterData.level);

		if (IsAnyOf(i, MT_HORKDMN, MT_DEFILER, MT_NAKRUL)) {
			continue;
		}

		if (i == MT_DIABLO && !isHellfireItem) {
			monsterLevel -= 15;
		}

		if (level == monsterLevel) {
			return true;
		}
	}

	return level <= 30;
}

bool UnPackNetItem(const Player &player, const ItemNetPack &packedItem, Item &item)
{
	item = {};
	_item_indexes idx = static_cast<_item_indexes>(SDL_SwapLE16(packedItem.def.wIndx));
	if (idx < 0 || idx > IDI_LAST)
		return false;
	if (idx == IDI_EAR) {
		RecreateEar(item, SDL_SwapLE16(packedItem.ear.wCI), SDL_SwapLE32(packedItem.ear.dwSeed), packedItem.ear.bCursval, packedItem.ear.heroname);
		return true;
	}

<<<<<<< HEAD
	RecreateItem(player, packedItem.item, item);
	ValidateField(item._iCreateInfo, IsCreationFlagComboValid(item._iCreateInfo));
	if ((item._iCreateInfo & CF_TOWN) != 0)
		ValidateField(item._iCreateInfo, IsTownItemValid(item._iCreateInfo));
	else if ((item._iCreateInfo & CF_UPER15) != 0 && (item._iCreateInfo & CF_USEFUL) != CF_USEFUL)
		ValidateFields(item._iCreateInfo, item.dwBuff, IsUniqueMonsterItemValid(item._iCreateInfo, item.dwBuff));
	else if ((item._iCreateInfo & CF_UPER1) != 0 && (item._iCreateInfo & CF_USEFUL) != CF_USEFUL)
		ValidateFields(item._iCreateInfo, item.dwBuff, IsDungeonItemValid(item._iCreateInfo, item.dwBuff));

=======
	uint16_t creationFlags = SDL_SwapLE16(packedItem.item.wCI);
	uint32_t dwBuff = SDL_SwapLE16(packedItem.item.dwBuff);
	ValidateField(creationFlags, IsCreationFlagComboValid(creationFlags));
	if ((creationFlags & CF_TOWN) != 0)
		ValidateField(creationFlags, IsTownItemValid(creationFlags));
	else if ((creationFlags & CF_UPER15) != 0 && (creationFlags & CF_USEFUL) != CF_USEFUL)
		ValidateFields(creationFlags, dwBuff, IsUniqueMonsterItemValid(creationFlags, dwBuff));
	else
		ValidateFields(creationFlags, dwBuff, IsDungeonItemValid(creationFlags, dwBuff));

	RecreateItem(player, packedItem.item, item);
>>>>>>> 61bad4f0
	return true;
}

} // namespace

void PackItem(ItemPack &packedItem, const Item &item, bool isHellfire)
{
	packedItem = {};
	// Arena potions don't exist in vanilla so don't save them to stay backward compatible
	if (item.isEmpty() || item._iMiscId == IMISC_ARENAPOT) {
		packedItem.idx = 0xFFFF;
	} else {
		auto idx = item.IDidx;
		if (!isHellfire) {
			idx = RemapItemIdxToDiablo(idx);
		}
		if (gbIsSpawn) {
			idx = RemapItemIdxToSpawn(idx);
		}
		packedItem.idx = SDL_SwapLE16(idx);
		if (item.IDidx == IDI_EAR) {
			packedItem.iCreateInfo = SDL_SwapLE16(item._iIName[1] | (item._iIName[0] << 8));
			packedItem.iSeed = SDL_SwapLE32(LoadBE32(&item._iIName[2]));
			packedItem.bId = item._iIName[6];
			packedItem.bDur = item._iIName[7];
			packedItem.bMDur = item._iIName[8];
			packedItem.bCh = item._iIName[9];
			packedItem.bMCh = item._iIName[10];
			packedItem.wValue = SDL_SwapLE16(item._ivalue | (item._iIName[11] << 8) | ((item._iCurs - ICURS_EAR_SORCERER) << 6));
			packedItem.dwBuff = SDL_SwapLE32(LoadBE32(&item._iIName[12]));
		} else {
			packedItem.iSeed = SDL_SwapLE32(item._iSeed);
			packedItem.iCreateInfo = SDL_SwapLE16(item._iCreateInfo);
			packedItem.bId = (item._iMagical << 1) | (item._iIdentified ? 1 : 0);
			if (item._iMaxDur > 255)
				packedItem.bMDur = 254;
			else
				packedItem.bMDur = item._iMaxDur;
			packedItem.bDur = std::min<int32_t>(item._iDurability, packedItem.bMDur);

			packedItem.bCh = item._iCharges;
			packedItem.bMCh = item._iMaxCharges;
			if (item.IDidx == IDI_GOLD)
				packedItem.wValue = SDL_SwapLE16(item._ivalue);
			packedItem.dwBuff = item.dwBuff;
		}
	}
}

void PackPlayer(PlayerPack &packed, const Player &player)
{
	memset(&packed, 0, sizeof(packed));
	packed.destAction = player.destAction;
	packed.destParam1 = player.destParam1;
	packed.destParam2 = player.destParam2;
	packed.plrlevel = player.plrlevel;
	packed.px = player.position.tile.x;
	packed.py = player.position.tile.y;
	if (gbVanilla) {
		packed.targx = player.position.tile.x;
		packed.targy = player.position.tile.y;
	}
	CopyUtf8(packed.pName, player._pName, sizeof(packed.pName));
	packed.pClass = static_cast<uint8_t>(player._pClass);
	packed.pBaseStr = player._pBaseStr;
	packed.pBaseMag = player._pBaseMag;
	packed.pBaseDex = player._pBaseDex;
	packed.pBaseVit = player._pBaseVit;
	packed.pLevel = player._pLevel;
	packed.pStatPts = player._pStatPts;
	packed.pExperience = SDL_SwapLE32(player._pExperience);
	packed.pGold = SDL_SwapLE32(player._pGold);
	packed.pHPBase = SDL_SwapLE32(player._pHPBase);
	packed.pMaxHPBase = SDL_SwapLE32(player._pMaxHPBase);
	packed.pManaBase = SDL_SwapLE32(player._pManaBase);
	packed.pMaxManaBase = SDL_SwapLE32(player._pMaxManaBase);
	packed.pMemSpells = SDL_SwapLE64(player._pMemSpells);

	for (int i = 0; i < 37; i++) // Should be MAX_SPELLS but set to 37 to make save games compatible
		packed.pSplLvl[i] = player._pSplLvl[i];
	for (int i = 37; i < 47; i++)
		packed.pSplLvl2[i - 37] = player._pSplLvl[i];

	for (int i = 0; i < NUM_INVLOC; i++)
		PackItem(packed.InvBody[i], player.InvBody[i], gbIsHellfire);

	packed._pNumInv = player._pNumInv;
	for (int i = 0; i < packed._pNumInv; i++)
		PackItem(packed.InvList[i], player.InvList[i], gbIsHellfire);

	for (int i = 0; i < InventoryGridCells; i++)
		packed.InvGrid[i] = player.InvGrid[i];

	for (int i = 0; i < MaxBeltItems; i++)
		PackItem(packed.SpdList[i], player.SpdList[i], gbIsHellfire);

	packed.wReflections = SDL_SwapLE16(player.wReflections);
	packed.pDamAcFlags = SDL_SwapLE32(static_cast<uint32_t>(player.pDamAcFlags));
	packed.pDiabloKillLevel = SDL_SwapLE32(player.pDiabloKillLevel);
	packed.bIsHellfire = gbIsHellfire ? 1 : 0;
}

void PackNetPlayer(PlayerNetPack &packed, const Player &player)
{
	packed.plrlevel = player.plrlevel;
	packed.px = player.position.tile.x;
	packed.py = player.position.tile.y;
	CopyUtf8(packed.pName, player._pName, sizeof(packed.pName));
	packed.pClass = static_cast<uint8_t>(player._pClass);
	packed.pBaseStr = player._pBaseStr;
	packed.pBaseMag = player._pBaseMag;
	packed.pBaseDex = player._pBaseDex;
	packed.pBaseVit = player._pBaseVit;
	packed.pLevel = player._pLevel;
	packed.pStatPts = player._pStatPts;
	packed.pExperience = SDL_SwapLE32(player._pExperience);
	packed.pHPBase = SDL_SwapLE32(player._pHPBase);
	packed.pMaxHPBase = SDL_SwapLE32(player._pMaxHPBase);
	packed.pManaBase = SDL_SwapLE32(player._pManaBase);
	packed.pMaxManaBase = SDL_SwapLE32(player._pMaxManaBase);
	packed.pMemSpells = SDL_SwapLE64(player._pMemSpells);

	for (int i = 0; i < MAX_SPELLS; i++)
		packed.pSplLvl[i] = player._pSplLvl[i];

	for (int i = 0; i < NUM_INVLOC; i++)
		PackNetItem(player.InvBody[i], packed.InvBody[i]);

	packed._pNumInv = player._pNumInv;
	for (int i = 0; i < packed._pNumInv; i++)
		PackNetItem(player.InvList[i], packed.InvList[i]);

	for (int i = 0; i < InventoryGridCells; i++)
		packed.InvGrid[i] = player.InvGrid[i];

	for (int i = 0; i < MaxBeltItems; i++)
		PackNetItem(player.SpdList[i], packed.SpdList[i]);

	packed.wReflections = SDL_SwapLE16(player.wReflections);
	packed.pDiabloKillLevel = player.pDiabloKillLevel;
	packed.pManaShield = player.pManaShield;
	packed.friendlyMode = player.friendlyMode ? 1 : 0;
	packed.isOnSetLevel = player.plrIsOnSetLevel;

	packed.pStrength = SDL_SwapLE32(player._pStrength);
	packed.pMagic = SDL_SwapLE32(player._pMagic);
	packed.pDexterity = SDL_SwapLE32(player._pDexterity);
	packed.pVitality = SDL_SwapLE32(player._pVitality);
	packed.pHitPoints = SDL_SwapLE32(player._pHitPoints);
	packed.pMaxHP = SDL_SwapLE32(player._pMaxHP);
	packed.pMana = SDL_SwapLE32(player._pMana);
	packed.pMaxMana = SDL_SwapLE32(player._pMaxMana);
	packed.pDamageMod = SDL_SwapLE32(player._pDamageMod);
	packed.pBaseToBlk = SDL_SwapLE32(player._pBaseToBlk);
	packed.pIMinDam = SDL_SwapLE32(player._pIMinDam);
	packed.pIMaxDam = SDL_SwapLE32(player._pIMaxDam);
	packed.pIAC = SDL_SwapLE32(player._pIAC);
	packed.pIBonusDam = SDL_SwapLE32(player._pIBonusDam);
	packed.pIBonusToHit = SDL_SwapLE32(player._pIBonusToHit);
	packed.pIBonusAC = SDL_SwapLE32(player._pIBonusAC);
	packed.pIBonusDamMod = SDL_SwapLE32(player._pIBonusDamMod);
	packed.pIGetHit = SDL_SwapLE32(player._pIGetHit);
	packed.pIEnAc = SDL_SwapLE32(player._pIEnAc);
	packed.pIFMinDam = SDL_SwapLE32(player._pIFMinDam);
	packed.pIFMaxDam = SDL_SwapLE32(player._pIFMaxDam);
	packed.pILMinDam = SDL_SwapLE32(player._pILMinDam);
	packed.pILMaxDam = SDL_SwapLE32(player._pILMaxDam);
}

void UnPackItem(const ItemPack &packedItem, const Player &player, Item &item, bool isHellfire)
{
	auto idx = static_cast<_item_indexes>(SDL_SwapLE16(packedItem.idx));

	if (gbIsSpawn) {
		idx = RemapItemIdxFromSpawn(idx);
	}
	if (!isHellfire) {
		idx = RemapItemIdxFromDiablo(idx);
	}

	if (!IsItemAvailable(idx)) {
		item.clear();
		return;
	}

	if (idx == IDI_EAR) {
		uint16_t ic = SDL_SwapLE16(packedItem.iCreateInfo);
		uint32_t iseed = SDL_SwapLE32(packedItem.iSeed);
		uint16_t ivalue = SDL_SwapLE16(packedItem.wValue);
		int32_t ibuff = SDL_SwapLE32(packedItem.dwBuff);

		char heroName[17];
		heroName[0] = static_cast<char>((ic >> 8) & 0x7F);
		heroName[1] = static_cast<char>(ic & 0x7F);
		heroName[2] = static_cast<char>((iseed >> 24) & 0x7F);
		heroName[3] = static_cast<char>((iseed >> 16) & 0x7F);
		heroName[4] = static_cast<char>((iseed >> 8) & 0x7F);
		heroName[5] = static_cast<char>(iseed & 0x7F);
		heroName[6] = static_cast<char>(packedItem.bId & 0x7F);
		heroName[7] = static_cast<char>(packedItem.bDur & 0x7F);
		heroName[8] = static_cast<char>(packedItem.bMDur & 0x7F);
		heroName[9] = static_cast<char>(packedItem.bCh & 0x7F);
		heroName[10] = static_cast<char>(packedItem.bMCh & 0x7F);
		heroName[11] = static_cast<char>((ivalue >> 8) & 0x7F);
		heroName[12] = static_cast<char>((ibuff >> 24) & 0x7F);
		heroName[13] = static_cast<char>((ibuff >> 16) & 0x7F);
		heroName[14] = static_cast<char>((ibuff >> 8) & 0x7F);
		heroName[15] = static_cast<char>(ibuff & 0x7F);
		heroName[16] = '\0';

		RecreateEar(item, ic, iseed, ivalue & 0xFF, heroName);
	} else {
		item = {};
		RecreateItem(player, item, idx, SDL_SwapLE16(packedItem.iCreateInfo), SDL_SwapLE32(packedItem.iSeed), SDL_SwapLE16(packedItem.wValue), isHellfire);
		item._iIdentified = (packedItem.bId & 1) != 0;
		item._iMaxDur = packedItem.bMDur;
		item._iDurability = ClampDurability(item, packedItem.bDur);
		item._iMaxCharges = clamp<int>(packedItem.bMCh, 0, item._iMaxCharges);
		item._iCharges = clamp<int>(packedItem.bCh, 0, item._iMaxCharges);

		RemoveInvalidItem(item);

		if (isHellfire)
			item.dwBuff |= CF_HELLFIRE;
		else
			item.dwBuff &= ~CF_HELLFIRE;
	}
}

void UnPackPlayer(const PlayerPack &packed, Player &player)
{
	Point position { packed.px, packed.py };

	player = {};
	player._pLevel = clamp<int8_t>(packed.pLevel, 1, MaxCharacterLevel);
	player._pMaxHPBase = SDL_SwapLE32(packed.pMaxHPBase);
	player._pHPBase = SDL_SwapLE32(packed.pHPBase);
	player._pHPBase = clamp<int32_t>(player._pHPBase, 0, player._pMaxHPBase);
	player._pMaxHP = player._pMaxHPBase;
	player._pHitPoints = player._pHPBase;
	player.position.tile = position;
	player.position.future = position;
	player.setLevel(clamp<int8_t>(packed.plrlevel, 0, NUMLEVELS));

	player._pClass = static_cast<HeroClass>(clamp<uint8_t>(packed.pClass, 0, enum_size<HeroClass>::value - 1));

	ClrPlrPath(player);
	player.destAction = ACTION_NONE;

	CopyUtf8(player._pName, packed.pName, sizeof(player._pName));

	InitPlayer(player, true);

	player._pBaseStr = std::min<uint8_t>(packed.pBaseStr, player.GetMaximumAttributeValue(CharacterAttribute::Strength));
	player._pStrength = player._pBaseStr;
	player._pBaseMag = std::min<uint8_t>(packed.pBaseMag, player.GetMaximumAttributeValue(CharacterAttribute::Magic));
	player._pMagic = player._pBaseMag;
	player._pBaseDex = std::min<uint8_t>(packed.pBaseDex, player.GetMaximumAttributeValue(CharacterAttribute::Dexterity));
	player._pDexterity = player._pBaseDex;
	player._pBaseVit = std::min<uint8_t>(packed.pBaseVit, player.GetMaximumAttributeValue(CharacterAttribute::Vitality));
	player._pVitality = player._pBaseVit;
	player._pStatPts = packed.pStatPts;

	player._pExperience = SDL_SwapLE32(packed.pExperience);
	player._pGold = SDL_SwapLE32(packed.pGold);
	player._pBaseToBlk = PlayersData[static_cast<std::size_t>(player._pClass)].blockBonus;
	if ((int)(player._pHPBase & 0xFFFFFFC0) < 64)
		player._pHPBase = 64;

	player._pMaxManaBase = SDL_SwapLE32(packed.pMaxManaBase);
	player._pManaBase = SDL_SwapLE32(packed.pManaBase);
	player._pManaBase = std::min<int32_t>(player._pManaBase, player._pMaxManaBase);
	player._pMemSpells = SDL_SwapLE64(packed.pMemSpells);

	for (int i = 0; i < 37; i++) // Should be MAX_SPELLS but set to 36 to make save games compatible
		player._pSplLvl[i] = packed.pSplLvl[i];
	for (int i = 37; i < 47; i++)
		player._pSplLvl[i] = packed.pSplLvl2[i - 37];

	bool isHellfire = packed.bIsHellfire != 0;

	for (int i = 0; i < NUM_INVLOC; i++)
		UnPackItem(packed.InvBody[i], player, player.InvBody[i], isHellfire);

	player._pNumInv = packed._pNumInv;
	for (int i = 0; i < player._pNumInv; i++)
		UnPackItem(packed.InvList[i], player, player.InvList[i], isHellfire);

	for (int i = 0; i < InventoryGridCells; i++)
		player.InvGrid[i] = packed.InvGrid[i];

	VerifyGoldSeeds(player);

	for (int i = 0; i < MaxBeltItems; i++)
		UnPackItem(packed.SpdList[i], player, player.SpdList[i], isHellfire);

	CalcPlrInv(player, false);
	player.wReflections = SDL_SwapLE16(packed.wReflections);
	player.pDiabloKillLevel = SDL_SwapLE32(packed.pDiabloKillLevel);
}

bool UnPackNetPlayer(const PlayerNetPack &packed, Player &player)
{
	CopyUtf8(player._pName, packed.pName, sizeof(player._pName));

	ValidateField(packed.pClass, packed.pClass < enum_size<HeroClass>::value);
	player._pClass = static_cast<HeroClass>(packed.pClass);

	Point position { packed.px, packed.py };
	ValidateFields(position.x, position.y, InDungeonBounds(position));
	ValidateField(packed.plrlevel, packed.plrlevel < NUMLEVELS);
	ValidateField(packed.pLevel, packed.pLevel >= 1 && packed.pLevel <= MaxCharacterLevel);

	int32_t baseHpMax = SDL_SwapLE32(packed.pMaxHPBase);
	int32_t baseHp = SDL_SwapLE32(packed.pHPBase);
	ValidateFields(baseHp, baseHpMax, baseHp >= 0 && baseHp <= baseHpMax);

	int32_t baseManaMax = SDL_SwapLE32(packed.pMaxManaBase);
	int32_t baseMana = SDL_SwapLE32(packed.pManaBase);
	ValidateFields(baseMana, baseManaMax, baseMana <= baseManaMax);

	ValidateFields(packed.pClass, packed.pBaseStr, packed.pBaseStr <= player.GetMaximumAttributeValue(CharacterAttribute::Strength));
	ValidateFields(packed.pClass, packed.pBaseMag, packed.pBaseStr <= player.GetMaximumAttributeValue(CharacterAttribute::Magic));
	ValidateFields(packed.pClass, packed.pBaseDex, packed.pBaseStr <= player.GetMaximumAttributeValue(CharacterAttribute::Dexterity));
	ValidateFields(packed.pClass, packed.pBaseVit, packed.pBaseStr <= player.GetMaximumAttributeValue(CharacterAttribute::Vitality));

	ValidateField(packed._pNumInv, packed._pNumInv < InventoryGridCells);

	player._pLevel = packed.pLevel;
	player.position.tile = position;
	player.position.future = position;
	player.plrlevel = packed.plrlevel;
	player.plrIsOnSetLevel = packed.isOnSetLevel != 0;
	player._pMaxHPBase = baseHpMax;
	player._pHPBase = baseHp;
	player._pMaxHP = baseHpMax;
	player._pHitPoints = baseHp;

	ClrPlrPath(player);
	player.destAction = ACTION_NONE;

	InitPlayer(player, true);

	player._pBaseStr = packed.pBaseStr;
	player._pStrength = player._pBaseStr;
	player._pBaseMag = packed.pBaseMag;
	player._pMagic = player._pBaseMag;
	player._pBaseDex = packed.pBaseDex;
	player._pDexterity = player._pBaseDex;
	player._pBaseVit = packed.pBaseVit;
	player._pVitality = player._pBaseVit;
	player._pStatPts = packed.pStatPts;

	player._pExperience = SDL_SwapLE32(packed.pExperience);
	player._pBaseToBlk = PlayersData[static_cast<std::size_t>(player._pClass)].blockBonus;
	player._pMaxManaBase = baseManaMax;
	player._pManaBase = baseMana;
	player._pMemSpells = SDL_SwapLE64(packed.pMemSpells);
	player.wReflections = SDL_SwapLE16(packed.wReflections);
	player.pDiabloKillLevel = packed.pDiabloKillLevel;
	player.pManaShield = packed.pManaShield != 0;
	player.friendlyMode = packed.friendlyMode != 0;

	for (int i = 0; i < MAX_SPELLS; i++)
		player._pSplLvl[i] = packed.pSplLvl[i];

	for (int i = 0; i < NUM_INVLOC; i++) {
		if (!UnPackNetItem(player, packed.InvBody[i], player.InvBody[i]))
			return false;
	}

	player._pNumInv = packed._pNumInv;
	for (int i = 0; i < player._pNumInv; i++) {
		if (!UnPackNetItem(player, packed.InvList[i], player.InvList[i]))
			return false;
	}

	for (int i = 0; i < InventoryGridCells; i++)
		player.InvGrid[i] = packed.InvGrid[i];

	for (int i = 0; i < MaxBeltItems; i++) {
		if (!UnPackNetItem(player, packed.SpdList[i], player.SpdList[i]))
			return false;
	}

	CalcPlrInv(player, false);
	player._pGold = CalculateGold(player);

	ValidateFields(player._pStrength, SDL_SwapLE32(packed.pStrength), player._pStrength == SDL_SwapLE32(packed.pStrength));
	ValidateFields(player._pMagic, SDL_SwapLE32(packed.pMagic), player._pMagic == SDL_SwapLE32(packed.pMagic));
	ValidateFields(player._pDexterity, SDL_SwapLE32(packed.pDexterity), player._pDexterity == SDL_SwapLE32(packed.pDexterity));
	ValidateFields(player._pVitality, SDL_SwapLE32(packed.pVitality), player._pVitality == SDL_SwapLE32(packed.pVitality));
	ValidateFields(player._pHitPoints, SDL_SwapLE32(packed.pHitPoints), player._pHitPoints == SDL_SwapLE32(packed.pHitPoints));
	ValidateFields(player._pMaxHP, SDL_SwapLE32(packed.pMaxHP), player._pMaxHP == SDL_SwapLE32(packed.pMaxHP));
	ValidateFields(player._pMana, SDL_SwapLE32(packed.pMana), player._pMana == SDL_SwapLE32(packed.pMana));
	ValidateFields(player._pMaxMana, SDL_SwapLE32(packed.pMaxMana), player._pMaxMana == SDL_SwapLE32(packed.pMaxMana));
	ValidateFields(player._pDamageMod, SDL_SwapLE32(packed.pDamageMod), player._pDamageMod == SDL_SwapLE32(packed.pDamageMod));
	ValidateFields(player._pBaseToBlk, SDL_SwapLE32(packed.pBaseToBlk), player._pBaseToBlk == SDL_SwapLE32(packed.pBaseToBlk));
	ValidateFields(player._pIMinDam, SDL_SwapLE32(packed.pIMinDam), player._pIMinDam == SDL_SwapLE32(packed.pIMinDam));
	ValidateFields(player._pIMaxDam, SDL_SwapLE32(packed.pIMaxDam), player._pIMaxDam == SDL_SwapLE32(packed.pIMaxDam));
	ValidateFields(player._pIAC, SDL_SwapLE32(packed.pIAC), player._pIAC == SDL_SwapLE32(packed.pIAC));
	ValidateFields(player._pIBonusDam, SDL_SwapLE32(packed.pIBonusDam), player._pIBonusDam == SDL_SwapLE32(packed.pIBonusDam));
	ValidateFields(player._pIBonusToHit, SDL_SwapLE32(packed.pIBonusToHit), player._pIBonusToHit == SDL_SwapLE32(packed.pIBonusToHit));
	ValidateFields(player._pIBonusAC, SDL_SwapLE32(packed.pIBonusAC), player._pIBonusAC == SDL_SwapLE32(packed.pIBonusAC));
	ValidateFields(player._pIBonusDamMod, SDL_SwapLE32(packed.pIBonusDamMod), player._pIBonusDamMod == SDL_SwapLE32(packed.pIBonusDamMod));
	ValidateFields(player._pIGetHit, SDL_SwapLE32(packed.pIGetHit), player._pIGetHit == SDL_SwapLE32(packed.pIGetHit));
	ValidateFields(player._pIEnAc, SDL_SwapLE32(packed.pIEnAc), player._pIEnAc == SDL_SwapLE32(packed.pIEnAc));
	ValidateFields(player._pIFMinDam, SDL_SwapLE32(packed.pIFMinDam), player._pIFMinDam == SDL_SwapLE32(packed.pIFMinDam));
	ValidateFields(player._pIFMaxDam, SDL_SwapLE32(packed.pIFMaxDam), player._pIFMaxDam == SDL_SwapLE32(packed.pIFMaxDam));
	ValidateFields(player._pILMinDam, SDL_SwapLE32(packed.pILMinDam), player._pILMinDam == SDL_SwapLE32(packed.pILMinDam));
	ValidateFields(player._pILMaxDam, SDL_SwapLE32(packed.pILMaxDam), player._pILMaxDam == SDL_SwapLE32(packed.pILMaxDam));
	ValidateFields(player._pMaxHPBase, player.calculateBaseLife(), player._pMaxHPBase <= player.calculateBaseLife());
	ValidateFields(player._pMaxManaBase, player.calculateBaseMana(), player._pMaxManaBase <= player.calculateBaseMana());

	return true;
}

} // namespace devilution
<|MERGE_RESOLUTION|>--- conflicted
+++ resolved
@@ -1,620 +1,608 @@
-/**
- * @file pack.cpp
- *
- * Implementation of functions for minifying player data structure.
- */
-#include "pack.h"
-
-#include <cstdint>
-
-#include "engine/random.hpp"
-#include "init.h"
-#include "loadsave.h"
-#include "playerdat.hpp"
-#include "plrmsg.h"
-#include "stores.h"
-#include "utils/endian.hpp"
-#include "utils/enum_traits.h"
-#include "utils/log.hpp"
-#include "utils/utf8.hpp"
-
-#define ValidateField(logValue, condition)                         \
-	do {                                                           \
-		if (!(condition)) {                                        \
-			LogFailedJoinAttempt(#condition, #logValue, logValue); \
-			EventFailedJoinAttempt(player._pName);                 \
-			return false;                                          \
-		}                                                          \
-	} while (0)
-
-#define ValidateFields(logValue1, logValue2, condition)                                     \
-	do {                                                                                    \
-		if (!(condition)) {                                                                 \
-			LogFailedJoinAttempt(#condition, #logValue1, logValue1, #logValue2, logValue2); \
-			EventFailedJoinAttempt(player._pName);                                          \
-			return false;                                                                   \
-		}                                                                                   \
-	} while (0)
-
-namespace devilution {
-
-namespace {
-
-void EventFailedJoinAttempt(const char *playerName)
-{
-	std::string message = fmt::format("Player '{}' sent invalid player data during attempt to join the game.", playerName);
-	EventPlrMsg(message);
-}
-
-template <typename T>
-void LogFailedJoinAttempt(const char *condition, const char *name, T value)
-{
-	LogDebug("Remote player validation failed: ValidateField({}: {}, {})", name, value, condition);
-}
-
-template <typename T1, typename T2>
-void LogFailedJoinAttempt(const char *condition, const char *name1, T1 value1, const char *name2, T2 value2)
-{
-	LogDebug("Remote player validation failed: ValidateFields({}: {}, {}: {}, {})", name1, value1, name2, value2, condition);
-}
-
-void VerifyGoldSeeds(Player &player)
-{
-	for (int i = 0; i < player._pNumInv; i++) {
-		if (player.InvList[i].IDidx != IDI_GOLD)
-			continue;
-		for (int j = 0; j < player._pNumInv; j++) {
-			if (i == j)
-				continue;
-			if (player.InvList[j].IDidx != IDI_GOLD)
-				continue;
-			if (player.InvList[i]._iSeed != player.InvList[j]._iSeed)
-				continue;
-			player.InvList[i]._iSeed = AdvanceRndSeed();
-			j = -1;
-		}
-	}
-}
-
-void PackNetItem(const Item &item, ItemNetPack &packedItem)
-{
-	packedItem.def.wIndx = static_cast<_item_indexes>(SDL_SwapLE16(item.IDidx));
-	packedItem.def.wCI = SDL_SwapLE16(item._iCreateInfo);
-	packedItem.def.dwSeed = SDL_SwapLE32(item._iSeed);
-	if (item.IDidx != IDI_EAR)
-		PrepareItemForNetwork(item, packedItem.item);
-	else
-		PrepareEarForNetwork(item, packedItem.ear);
-}
-
-bool hasMultipleFlags(uint16_t flags)
-{
-	return (flags & (flags - 1)) > 0;
-}
-
-bool IsCreationFlagComboValid(uint16_t iCreateInfo)
-{
-	iCreateInfo = iCreateInfo & ~CF_LEVEL;
-	const bool isTownItem = (iCreateInfo & CF_TOWN) != 0;
-	const bool isPregenItem = (iCreateInfo & CF_PREGEN) != 0;
-	const bool isGroundItem = (iCreateInfo & CF_USEFUL) == CF_USEFUL;
-
-	if (isPregenItem && hasMultipleFlags(iCreateInfo))
-		return false;
-	if (isGroundItem && (iCreateInfo & ~CF_USEFUL) != 0)
-		return false;
-	if (isTownItem && hasMultipleFlags(iCreateInfo))
-		return false;
-	return true;
-}
-
-bool IsTownItemValid(uint16_t iCreateInfo)
-{
-	const uint8_t level = iCreateInfo & CF_LEVEL;
-	const bool isBoyItem = (iCreateInfo & CF_BOY) != 0;
-
-	if (isBoyItem && level <= MaxCharacterLevel)
-		return true;
-
-	return level <= 30;
-}
-
-bool IsUniqueMonsterItemValid(uint16_t iCreateInfo, uint32_t dwBuff)
-{
-	const uint8_t level = iCreateInfo & CF_LEVEL;
-	const bool isHellfireItem = (dwBuff & CF_HELLFIRE) != 0;
-
-	for (int i = 0; UniqueMonstersData[i].mName != nullptr; i++) {
-		const auto &uniqueMonsterData = UniqueMonstersData[i];
-		const auto &uniqueMonsterLevel = static_cast<uint8_t>(MonstersData[uniqueMonsterData.mtype].level);
-
-		if (!isHellfireItem && IsAnyOf(uniqueMonsterData.mtype, MT_HORKDMN, MT_DEFILER, MT_NAKRUL)) {
-			// These monsters don't appear in Diablo
-			continue;
-		}
-
-		if (level == uniqueMonsterLevel) {
-			return true;
-		}
-	}
-
-	return false;
-}
-
-bool IsDungeonItemValid(uint16_t iCreateInfo, uint32_t dwBuff)
-{
-	const uint8_t level = iCreateInfo & CF_LEVEL;
-	const bool isHellfireItem = (dwBuff & CF_HELLFIRE) != 0;
-
-	for (int i = 0; MonstersData[i].name != nullptr; i++) {
-		const auto &monsterData = MonstersData[i];
-		auto monsterLevel = static_cast<uint8_t>(monsterData.level);
-
-		if (IsAnyOf(i, MT_HORKDMN, MT_DEFILER, MT_NAKRUL)) {
-			continue;
-		}
-
-		if (i == MT_DIABLO && !isHellfireItem) {
-			monsterLevel -= 15;
-		}
-
-		if (level == monsterLevel) {
-			return true;
-		}
-	}
-
-	return level <= 30;
-}
-
-bool UnPackNetItem(const Player &player, const ItemNetPack &packedItem, Item &item)
-{
-	item = {};
-	_item_indexes idx = static_cast<_item_indexes>(SDL_SwapLE16(packedItem.def.wIndx));
-	if (idx < 0 || idx > IDI_LAST)
-		return false;
-	if (idx == IDI_EAR) {
-		RecreateEar(item, SDL_SwapLE16(packedItem.ear.wCI), SDL_SwapLE32(packedItem.ear.dwSeed), packedItem.ear.bCursval, packedItem.ear.heroname);
-		return true;
-	}
-
-<<<<<<< HEAD
-	RecreateItem(player, packedItem.item, item);
-	ValidateField(item._iCreateInfo, IsCreationFlagComboValid(item._iCreateInfo));
-	if ((item._iCreateInfo & CF_TOWN) != 0)
-		ValidateField(item._iCreateInfo, IsTownItemValid(item._iCreateInfo));
-	else if ((item._iCreateInfo & CF_UPER15) != 0 && (item._iCreateInfo & CF_USEFUL) != CF_USEFUL)
-		ValidateFields(item._iCreateInfo, item.dwBuff, IsUniqueMonsterItemValid(item._iCreateInfo, item.dwBuff));
-	else if ((item._iCreateInfo & CF_UPER1) != 0 && (item._iCreateInfo & CF_USEFUL) != CF_USEFUL)
-		ValidateFields(item._iCreateInfo, item.dwBuff, IsDungeonItemValid(item._iCreateInfo, item.dwBuff));
-
-=======
-	uint16_t creationFlags = SDL_SwapLE16(packedItem.item.wCI);
-	uint32_t dwBuff = SDL_SwapLE16(packedItem.item.dwBuff);
-	ValidateField(creationFlags, IsCreationFlagComboValid(creationFlags));
-	if ((creationFlags & CF_TOWN) != 0)
-		ValidateField(creationFlags, IsTownItemValid(creationFlags));
-	else if ((creationFlags & CF_UPER15) != 0 && (creationFlags & CF_USEFUL) != CF_USEFUL)
-		ValidateFields(creationFlags, dwBuff, IsUniqueMonsterItemValid(creationFlags, dwBuff));
-	else
-		ValidateFields(creationFlags, dwBuff, IsDungeonItemValid(creationFlags, dwBuff));
-
-	RecreateItem(player, packedItem.item, item);
->>>>>>> 61bad4f0
-	return true;
-}
-
-} // namespace
-
-void PackItem(ItemPack &packedItem, const Item &item, bool isHellfire)
-{
-	packedItem = {};
-	// Arena potions don't exist in vanilla so don't save them to stay backward compatible
-	if (item.isEmpty() || item._iMiscId == IMISC_ARENAPOT) {
-		packedItem.idx = 0xFFFF;
-	} else {
-		auto idx = item.IDidx;
-		if (!isHellfire) {
-			idx = RemapItemIdxToDiablo(idx);
-		}
-		if (gbIsSpawn) {
-			idx = RemapItemIdxToSpawn(idx);
-		}
-		packedItem.idx = SDL_SwapLE16(idx);
-		if (item.IDidx == IDI_EAR) {
-			packedItem.iCreateInfo = SDL_SwapLE16(item._iIName[1] | (item._iIName[0] << 8));
-			packedItem.iSeed = SDL_SwapLE32(LoadBE32(&item._iIName[2]));
-			packedItem.bId = item._iIName[6];
-			packedItem.bDur = item._iIName[7];
-			packedItem.bMDur = item._iIName[8];
-			packedItem.bCh = item._iIName[9];
-			packedItem.bMCh = item._iIName[10];
-			packedItem.wValue = SDL_SwapLE16(item._ivalue | (item._iIName[11] << 8) | ((item._iCurs - ICURS_EAR_SORCERER) << 6));
-			packedItem.dwBuff = SDL_SwapLE32(LoadBE32(&item._iIName[12]));
-		} else {
-			packedItem.iSeed = SDL_SwapLE32(item._iSeed);
-			packedItem.iCreateInfo = SDL_SwapLE16(item._iCreateInfo);
-			packedItem.bId = (item._iMagical << 1) | (item._iIdentified ? 1 : 0);
-			if (item._iMaxDur > 255)
-				packedItem.bMDur = 254;
-			else
-				packedItem.bMDur = item._iMaxDur;
-			packedItem.bDur = std::min<int32_t>(item._iDurability, packedItem.bMDur);
-
-			packedItem.bCh = item._iCharges;
-			packedItem.bMCh = item._iMaxCharges;
-			if (item.IDidx == IDI_GOLD)
-				packedItem.wValue = SDL_SwapLE16(item._ivalue);
-			packedItem.dwBuff = item.dwBuff;
-		}
-	}
-}
-
-void PackPlayer(PlayerPack &packed, const Player &player)
-{
-	memset(&packed, 0, sizeof(packed));
-	packed.destAction = player.destAction;
-	packed.destParam1 = player.destParam1;
-	packed.destParam2 = player.destParam2;
-	packed.plrlevel = player.plrlevel;
-	packed.px = player.position.tile.x;
-	packed.py = player.position.tile.y;
-	if (gbVanilla) {
-		packed.targx = player.position.tile.x;
-		packed.targy = player.position.tile.y;
-	}
-	CopyUtf8(packed.pName, player._pName, sizeof(packed.pName));
-	packed.pClass = static_cast<uint8_t>(player._pClass);
-	packed.pBaseStr = player._pBaseStr;
-	packed.pBaseMag = player._pBaseMag;
-	packed.pBaseDex = player._pBaseDex;
-	packed.pBaseVit = player._pBaseVit;
-	packed.pLevel = player._pLevel;
-	packed.pStatPts = player._pStatPts;
-	packed.pExperience = SDL_SwapLE32(player._pExperience);
-	packed.pGold = SDL_SwapLE32(player._pGold);
-	packed.pHPBase = SDL_SwapLE32(player._pHPBase);
-	packed.pMaxHPBase = SDL_SwapLE32(player._pMaxHPBase);
-	packed.pManaBase = SDL_SwapLE32(player._pManaBase);
-	packed.pMaxManaBase = SDL_SwapLE32(player._pMaxManaBase);
-	packed.pMemSpells = SDL_SwapLE64(player._pMemSpells);
-
-	for (int i = 0; i < 37; i++) // Should be MAX_SPELLS but set to 37 to make save games compatible
-		packed.pSplLvl[i] = player._pSplLvl[i];
-	for (int i = 37; i < 47; i++)
-		packed.pSplLvl2[i - 37] = player._pSplLvl[i];
-
-	for (int i = 0; i < NUM_INVLOC; i++)
-		PackItem(packed.InvBody[i], player.InvBody[i], gbIsHellfire);
-
-	packed._pNumInv = player._pNumInv;
-	for (int i = 0; i < packed._pNumInv; i++)
-		PackItem(packed.InvList[i], player.InvList[i], gbIsHellfire);
-
-	for (int i = 0; i < InventoryGridCells; i++)
-		packed.InvGrid[i] = player.InvGrid[i];
-
-	for (int i = 0; i < MaxBeltItems; i++)
-		PackItem(packed.SpdList[i], player.SpdList[i], gbIsHellfire);
-
-	packed.wReflections = SDL_SwapLE16(player.wReflections);
-	packed.pDamAcFlags = SDL_SwapLE32(static_cast<uint32_t>(player.pDamAcFlags));
-	packed.pDiabloKillLevel = SDL_SwapLE32(player.pDiabloKillLevel);
-	packed.bIsHellfire = gbIsHellfire ? 1 : 0;
-}
-
-void PackNetPlayer(PlayerNetPack &packed, const Player &player)
-{
-	packed.plrlevel = player.plrlevel;
-	packed.px = player.position.tile.x;
-	packed.py = player.position.tile.y;
-	CopyUtf8(packed.pName, player._pName, sizeof(packed.pName));
-	packed.pClass = static_cast<uint8_t>(player._pClass);
-	packed.pBaseStr = player._pBaseStr;
-	packed.pBaseMag = player._pBaseMag;
-	packed.pBaseDex = player._pBaseDex;
-	packed.pBaseVit = player._pBaseVit;
-	packed.pLevel = player._pLevel;
-	packed.pStatPts = player._pStatPts;
-	packed.pExperience = SDL_SwapLE32(player._pExperience);
-	packed.pHPBase = SDL_SwapLE32(player._pHPBase);
-	packed.pMaxHPBase = SDL_SwapLE32(player._pMaxHPBase);
-	packed.pManaBase = SDL_SwapLE32(player._pManaBase);
-	packed.pMaxManaBase = SDL_SwapLE32(player._pMaxManaBase);
-	packed.pMemSpells = SDL_SwapLE64(player._pMemSpells);
-
-	for (int i = 0; i < MAX_SPELLS; i++)
-		packed.pSplLvl[i] = player._pSplLvl[i];
-
-	for (int i = 0; i < NUM_INVLOC; i++)
-		PackNetItem(player.InvBody[i], packed.InvBody[i]);
-
-	packed._pNumInv = player._pNumInv;
-	for (int i = 0; i < packed._pNumInv; i++)
-		PackNetItem(player.InvList[i], packed.InvList[i]);
-
-	for (int i = 0; i < InventoryGridCells; i++)
-		packed.InvGrid[i] = player.InvGrid[i];
-
-	for (int i = 0; i < MaxBeltItems; i++)
-		PackNetItem(player.SpdList[i], packed.SpdList[i]);
-
-	packed.wReflections = SDL_SwapLE16(player.wReflections);
-	packed.pDiabloKillLevel = player.pDiabloKillLevel;
-	packed.pManaShield = player.pManaShield;
-	packed.friendlyMode = player.friendlyMode ? 1 : 0;
-	packed.isOnSetLevel = player.plrIsOnSetLevel;
-
-	packed.pStrength = SDL_SwapLE32(player._pStrength);
-	packed.pMagic = SDL_SwapLE32(player._pMagic);
-	packed.pDexterity = SDL_SwapLE32(player._pDexterity);
-	packed.pVitality = SDL_SwapLE32(player._pVitality);
-	packed.pHitPoints = SDL_SwapLE32(player._pHitPoints);
-	packed.pMaxHP = SDL_SwapLE32(player._pMaxHP);
-	packed.pMana = SDL_SwapLE32(player._pMana);
-	packed.pMaxMana = SDL_SwapLE32(player._pMaxMana);
-	packed.pDamageMod = SDL_SwapLE32(player._pDamageMod);
-	packed.pBaseToBlk = SDL_SwapLE32(player._pBaseToBlk);
-	packed.pIMinDam = SDL_SwapLE32(player._pIMinDam);
-	packed.pIMaxDam = SDL_SwapLE32(player._pIMaxDam);
-	packed.pIAC = SDL_SwapLE32(player._pIAC);
-	packed.pIBonusDam = SDL_SwapLE32(player._pIBonusDam);
-	packed.pIBonusToHit = SDL_SwapLE32(player._pIBonusToHit);
-	packed.pIBonusAC = SDL_SwapLE32(player._pIBonusAC);
-	packed.pIBonusDamMod = SDL_SwapLE32(player._pIBonusDamMod);
-	packed.pIGetHit = SDL_SwapLE32(player._pIGetHit);
-	packed.pIEnAc = SDL_SwapLE32(player._pIEnAc);
-	packed.pIFMinDam = SDL_SwapLE32(player._pIFMinDam);
-	packed.pIFMaxDam = SDL_SwapLE32(player._pIFMaxDam);
-	packed.pILMinDam = SDL_SwapLE32(player._pILMinDam);
-	packed.pILMaxDam = SDL_SwapLE32(player._pILMaxDam);
-}
-
-void UnPackItem(const ItemPack &packedItem, const Player &player, Item &item, bool isHellfire)
-{
-	auto idx = static_cast<_item_indexes>(SDL_SwapLE16(packedItem.idx));
-
-	if (gbIsSpawn) {
-		idx = RemapItemIdxFromSpawn(idx);
-	}
-	if (!isHellfire) {
-		idx = RemapItemIdxFromDiablo(idx);
-	}
-
-	if (!IsItemAvailable(idx)) {
-		item.clear();
-		return;
-	}
-
-	if (idx == IDI_EAR) {
-		uint16_t ic = SDL_SwapLE16(packedItem.iCreateInfo);
-		uint32_t iseed = SDL_SwapLE32(packedItem.iSeed);
-		uint16_t ivalue = SDL_SwapLE16(packedItem.wValue);
-		int32_t ibuff = SDL_SwapLE32(packedItem.dwBuff);
-
-		char heroName[17];
-		heroName[0] = static_cast<char>((ic >> 8) & 0x7F);
-		heroName[1] = static_cast<char>(ic & 0x7F);
-		heroName[2] = static_cast<char>((iseed >> 24) & 0x7F);
-		heroName[3] = static_cast<char>((iseed >> 16) & 0x7F);
-		heroName[4] = static_cast<char>((iseed >> 8) & 0x7F);
-		heroName[5] = static_cast<char>(iseed & 0x7F);
-		heroName[6] = static_cast<char>(packedItem.bId & 0x7F);
-		heroName[7] = static_cast<char>(packedItem.bDur & 0x7F);
-		heroName[8] = static_cast<char>(packedItem.bMDur & 0x7F);
-		heroName[9] = static_cast<char>(packedItem.bCh & 0x7F);
-		heroName[10] = static_cast<char>(packedItem.bMCh & 0x7F);
-		heroName[11] = static_cast<char>((ivalue >> 8) & 0x7F);
-		heroName[12] = static_cast<char>((ibuff >> 24) & 0x7F);
-		heroName[13] = static_cast<char>((ibuff >> 16) & 0x7F);
-		heroName[14] = static_cast<char>((ibuff >> 8) & 0x7F);
-		heroName[15] = static_cast<char>(ibuff & 0x7F);
-		heroName[16] = '\0';
-
-		RecreateEar(item, ic, iseed, ivalue & 0xFF, heroName);
-	} else {
-		item = {};
-		RecreateItem(player, item, idx, SDL_SwapLE16(packedItem.iCreateInfo), SDL_SwapLE32(packedItem.iSeed), SDL_SwapLE16(packedItem.wValue), isHellfire);
-		item._iIdentified = (packedItem.bId & 1) != 0;
-		item._iMaxDur = packedItem.bMDur;
-		item._iDurability = ClampDurability(item, packedItem.bDur);
-		item._iMaxCharges = clamp<int>(packedItem.bMCh, 0, item._iMaxCharges);
-		item._iCharges = clamp<int>(packedItem.bCh, 0, item._iMaxCharges);
-
-		RemoveInvalidItem(item);
-
-		if (isHellfire)
-			item.dwBuff |= CF_HELLFIRE;
-		else
-			item.dwBuff &= ~CF_HELLFIRE;
-	}
-}
-
-void UnPackPlayer(const PlayerPack &packed, Player &player)
-{
-	Point position { packed.px, packed.py };
-
-	player = {};
-	player._pLevel = clamp<int8_t>(packed.pLevel, 1, MaxCharacterLevel);
-	player._pMaxHPBase = SDL_SwapLE32(packed.pMaxHPBase);
-	player._pHPBase = SDL_SwapLE32(packed.pHPBase);
-	player._pHPBase = clamp<int32_t>(player._pHPBase, 0, player._pMaxHPBase);
-	player._pMaxHP = player._pMaxHPBase;
-	player._pHitPoints = player._pHPBase;
-	player.position.tile = position;
-	player.position.future = position;
-	player.setLevel(clamp<int8_t>(packed.plrlevel, 0, NUMLEVELS));
-
-	player._pClass = static_cast<HeroClass>(clamp<uint8_t>(packed.pClass, 0, enum_size<HeroClass>::value - 1));
-
-	ClrPlrPath(player);
-	player.destAction = ACTION_NONE;
-
-	CopyUtf8(player._pName, packed.pName, sizeof(player._pName));
-
-	InitPlayer(player, true);
-
-	player._pBaseStr = std::min<uint8_t>(packed.pBaseStr, player.GetMaximumAttributeValue(CharacterAttribute::Strength));
-	player._pStrength = player._pBaseStr;
-	player._pBaseMag = std::min<uint8_t>(packed.pBaseMag, player.GetMaximumAttributeValue(CharacterAttribute::Magic));
-	player._pMagic = player._pBaseMag;
-	player._pBaseDex = std::min<uint8_t>(packed.pBaseDex, player.GetMaximumAttributeValue(CharacterAttribute::Dexterity));
-	player._pDexterity = player._pBaseDex;
-	player._pBaseVit = std::min<uint8_t>(packed.pBaseVit, player.GetMaximumAttributeValue(CharacterAttribute::Vitality));
-	player._pVitality = player._pBaseVit;
-	player._pStatPts = packed.pStatPts;
-
-	player._pExperience = SDL_SwapLE32(packed.pExperience);
-	player._pGold = SDL_SwapLE32(packed.pGold);
-	player._pBaseToBlk = PlayersData[static_cast<std::size_t>(player._pClass)].blockBonus;
-	if ((int)(player._pHPBase & 0xFFFFFFC0) < 64)
-		player._pHPBase = 64;
-
-	player._pMaxManaBase = SDL_SwapLE32(packed.pMaxManaBase);
-	player._pManaBase = SDL_SwapLE32(packed.pManaBase);
-	player._pManaBase = std::min<int32_t>(player._pManaBase, player._pMaxManaBase);
-	player._pMemSpells = SDL_SwapLE64(packed.pMemSpells);
-
-	for (int i = 0; i < 37; i++) // Should be MAX_SPELLS but set to 36 to make save games compatible
-		player._pSplLvl[i] = packed.pSplLvl[i];
-	for (int i = 37; i < 47; i++)
-		player._pSplLvl[i] = packed.pSplLvl2[i - 37];
-
-	bool isHellfire = packed.bIsHellfire != 0;
-
-	for (int i = 0; i < NUM_INVLOC; i++)
-		UnPackItem(packed.InvBody[i], player, player.InvBody[i], isHellfire);
-
-	player._pNumInv = packed._pNumInv;
-	for (int i = 0; i < player._pNumInv; i++)
-		UnPackItem(packed.InvList[i], player, player.InvList[i], isHellfire);
-
-	for (int i = 0; i < InventoryGridCells; i++)
-		player.InvGrid[i] = packed.InvGrid[i];
-
-	VerifyGoldSeeds(player);
-
-	for (int i = 0; i < MaxBeltItems; i++)
-		UnPackItem(packed.SpdList[i], player, player.SpdList[i], isHellfire);
-
-	CalcPlrInv(player, false);
-	player.wReflections = SDL_SwapLE16(packed.wReflections);
-	player.pDiabloKillLevel = SDL_SwapLE32(packed.pDiabloKillLevel);
-}
-
-bool UnPackNetPlayer(const PlayerNetPack &packed, Player &player)
-{
-	CopyUtf8(player._pName, packed.pName, sizeof(player._pName));
-
-	ValidateField(packed.pClass, packed.pClass < enum_size<HeroClass>::value);
-	player._pClass = static_cast<HeroClass>(packed.pClass);
-
-	Point position { packed.px, packed.py };
-	ValidateFields(position.x, position.y, InDungeonBounds(position));
-	ValidateField(packed.plrlevel, packed.plrlevel < NUMLEVELS);
-	ValidateField(packed.pLevel, packed.pLevel >= 1 && packed.pLevel <= MaxCharacterLevel);
-
-	int32_t baseHpMax = SDL_SwapLE32(packed.pMaxHPBase);
-	int32_t baseHp = SDL_SwapLE32(packed.pHPBase);
-	ValidateFields(baseHp, baseHpMax, baseHp >= 0 && baseHp <= baseHpMax);
-
-	int32_t baseManaMax = SDL_SwapLE32(packed.pMaxManaBase);
-	int32_t baseMana = SDL_SwapLE32(packed.pManaBase);
-	ValidateFields(baseMana, baseManaMax, baseMana <= baseManaMax);
-
-	ValidateFields(packed.pClass, packed.pBaseStr, packed.pBaseStr <= player.GetMaximumAttributeValue(CharacterAttribute::Strength));
-	ValidateFields(packed.pClass, packed.pBaseMag, packed.pBaseStr <= player.GetMaximumAttributeValue(CharacterAttribute::Magic));
-	ValidateFields(packed.pClass, packed.pBaseDex, packed.pBaseStr <= player.GetMaximumAttributeValue(CharacterAttribute::Dexterity));
-	ValidateFields(packed.pClass, packed.pBaseVit, packed.pBaseStr <= player.GetMaximumAttributeValue(CharacterAttribute::Vitality));
-
-	ValidateField(packed._pNumInv, packed._pNumInv < InventoryGridCells);
-
-	player._pLevel = packed.pLevel;
-	player.position.tile = position;
-	player.position.future = position;
-	player.plrlevel = packed.plrlevel;
-	player.plrIsOnSetLevel = packed.isOnSetLevel != 0;
-	player._pMaxHPBase = baseHpMax;
-	player._pHPBase = baseHp;
-	player._pMaxHP = baseHpMax;
-	player._pHitPoints = baseHp;
-
-	ClrPlrPath(player);
-	player.destAction = ACTION_NONE;
-
-	InitPlayer(player, true);
-
-	player._pBaseStr = packed.pBaseStr;
-	player._pStrength = player._pBaseStr;
-	player._pBaseMag = packed.pBaseMag;
-	player._pMagic = player._pBaseMag;
-	player._pBaseDex = packed.pBaseDex;
-	player._pDexterity = player._pBaseDex;
-	player._pBaseVit = packed.pBaseVit;
-	player._pVitality = player._pBaseVit;
-	player._pStatPts = packed.pStatPts;
-
-	player._pExperience = SDL_SwapLE32(packed.pExperience);
-	player._pBaseToBlk = PlayersData[static_cast<std::size_t>(player._pClass)].blockBonus;
-	player._pMaxManaBase = baseManaMax;
-	player._pManaBase = baseMana;
-	player._pMemSpells = SDL_SwapLE64(packed.pMemSpells);
-	player.wReflections = SDL_SwapLE16(packed.wReflections);
-	player.pDiabloKillLevel = packed.pDiabloKillLevel;
-	player.pManaShield = packed.pManaShield != 0;
-	player.friendlyMode = packed.friendlyMode != 0;
-
-	for (int i = 0; i < MAX_SPELLS; i++)
-		player._pSplLvl[i] = packed.pSplLvl[i];
-
-	for (int i = 0; i < NUM_INVLOC; i++) {
-		if (!UnPackNetItem(player, packed.InvBody[i], player.InvBody[i]))
-			return false;
-	}
-
-	player._pNumInv = packed._pNumInv;
-	for (int i = 0; i < player._pNumInv; i++) {
-		if (!UnPackNetItem(player, packed.InvList[i], player.InvList[i]))
-			return false;
-	}
-
-	for (int i = 0; i < InventoryGridCells; i++)
-		player.InvGrid[i] = packed.InvGrid[i];
-
-	for (int i = 0; i < MaxBeltItems; i++) {
-		if (!UnPackNetItem(player, packed.SpdList[i], player.SpdList[i]))
-			return false;
-	}
-
-	CalcPlrInv(player, false);
-	player._pGold = CalculateGold(player);
-
-	ValidateFields(player._pStrength, SDL_SwapLE32(packed.pStrength), player._pStrength == SDL_SwapLE32(packed.pStrength));
-	ValidateFields(player._pMagic, SDL_SwapLE32(packed.pMagic), player._pMagic == SDL_SwapLE32(packed.pMagic));
-	ValidateFields(player._pDexterity, SDL_SwapLE32(packed.pDexterity), player._pDexterity == SDL_SwapLE32(packed.pDexterity));
-	ValidateFields(player._pVitality, SDL_SwapLE32(packed.pVitality), player._pVitality == SDL_SwapLE32(packed.pVitality));
-	ValidateFields(player._pHitPoints, SDL_SwapLE32(packed.pHitPoints), player._pHitPoints == SDL_SwapLE32(packed.pHitPoints));
-	ValidateFields(player._pMaxHP, SDL_SwapLE32(packed.pMaxHP), player._pMaxHP == SDL_SwapLE32(packed.pMaxHP));
-	ValidateFields(player._pMana, SDL_SwapLE32(packed.pMana), player._pMana == SDL_SwapLE32(packed.pMana));
-	ValidateFields(player._pMaxMana, SDL_SwapLE32(packed.pMaxMana), player._pMaxMana == SDL_SwapLE32(packed.pMaxMana));
-	ValidateFields(player._pDamageMod, SDL_SwapLE32(packed.pDamageMod), player._pDamageMod == SDL_SwapLE32(packed.pDamageMod));
-	ValidateFields(player._pBaseToBlk, SDL_SwapLE32(packed.pBaseToBlk), player._pBaseToBlk == SDL_SwapLE32(packed.pBaseToBlk));
-	ValidateFields(player._pIMinDam, SDL_SwapLE32(packed.pIMinDam), player._pIMinDam == SDL_SwapLE32(packed.pIMinDam));
-	ValidateFields(player._pIMaxDam, SDL_SwapLE32(packed.pIMaxDam), player._pIMaxDam == SDL_SwapLE32(packed.pIMaxDam));
-	ValidateFields(player._pIAC, SDL_SwapLE32(packed.pIAC), player._pIAC == SDL_SwapLE32(packed.pIAC));
-	ValidateFields(player._pIBonusDam, SDL_SwapLE32(packed.pIBonusDam), player._pIBonusDam == SDL_SwapLE32(packed.pIBonusDam));
-	ValidateFields(player._pIBonusToHit, SDL_SwapLE32(packed.pIBonusToHit), player._pIBonusToHit == SDL_SwapLE32(packed.pIBonusToHit));
-	ValidateFields(player._pIBonusAC, SDL_SwapLE32(packed.pIBonusAC), player._pIBonusAC == SDL_SwapLE32(packed.pIBonusAC));
-	ValidateFields(player._pIBonusDamMod, SDL_SwapLE32(packed.pIBonusDamMod), player._pIBonusDamMod == SDL_SwapLE32(packed.pIBonusDamMod));
-	ValidateFields(player._pIGetHit, SDL_SwapLE32(packed.pIGetHit), player._pIGetHit == SDL_SwapLE32(packed.pIGetHit));
-	ValidateFields(player._pIEnAc, SDL_SwapLE32(packed.pIEnAc), player._pIEnAc == SDL_SwapLE32(packed.pIEnAc));
-	ValidateFields(player._pIFMinDam, SDL_SwapLE32(packed.pIFMinDam), player._pIFMinDam == SDL_SwapLE32(packed.pIFMinDam));
-	ValidateFields(player._pIFMaxDam, SDL_SwapLE32(packed.pIFMaxDam), player._pIFMaxDam == SDL_SwapLE32(packed.pIFMaxDam));
-	ValidateFields(player._pILMinDam, SDL_SwapLE32(packed.pILMinDam), player._pILMinDam == SDL_SwapLE32(packed.pILMinDam));
-	ValidateFields(player._pILMaxDam, SDL_SwapLE32(packed.pILMaxDam), player._pILMaxDam == SDL_SwapLE32(packed.pILMaxDam));
-	ValidateFields(player._pMaxHPBase, player.calculateBaseLife(), player._pMaxHPBase <= player.calculateBaseLife());
-	ValidateFields(player._pMaxManaBase, player.calculateBaseMana(), player._pMaxManaBase <= player.calculateBaseMana());
-
-	return true;
-}
-
-} // namespace devilution
+/**
+ * @file pack.cpp
+ *
+ * Implementation of functions for minifying player data structure.
+ */
+#include "pack.h"
+
+#include <cstdint>
+
+#include "engine/random.hpp"
+#include "init.h"
+#include "loadsave.h"
+#include "playerdat.hpp"
+#include "plrmsg.h"
+#include "stores.h"
+#include "utils/endian.hpp"
+#include "utils/enum_traits.h"
+#include "utils/log.hpp"
+#include "utils/utf8.hpp"
+
+#define ValidateField(logValue, condition)                         \
+	do {                                                           \
+		if (!(condition)) {                                        \
+			LogFailedJoinAttempt(#condition, #logValue, logValue); \
+			EventFailedJoinAttempt(player._pName);                 \
+			return false;                                          \
+		}                                                          \
+	} while (0)
+
+#define ValidateFields(logValue1, logValue2, condition)                                     \
+	do {                                                                                    \
+		if (!(condition)) {                                                                 \
+			LogFailedJoinAttempt(#condition, #logValue1, logValue1, #logValue2, logValue2); \
+			EventFailedJoinAttempt(player._pName);                                          \
+			return false;                                                                   \
+		}                                                                                   \
+	} while (0)
+
+namespace devilution {
+
+namespace {
+
+void EventFailedJoinAttempt(const char *playerName)
+{
+	std::string message = fmt::format("Player '{}' sent invalid player data during attempt to join the game.", playerName);
+	EventPlrMsg(message);
+}
+
+template <typename T>
+void LogFailedJoinAttempt(const char *condition, const char *name, T value)
+{
+	LogDebug("Remote player validation failed: ValidateField({}: {}, {})", name, value, condition);
+}
+
+template <typename T1, typename T2>
+void LogFailedJoinAttempt(const char *condition, const char *name1, T1 value1, const char *name2, T2 value2)
+{
+	LogDebug("Remote player validation failed: ValidateFields({}: {}, {}: {}, {})", name1, value1, name2, value2, condition);
+}
+
+void VerifyGoldSeeds(Player &player)
+{
+	for (int i = 0; i < player._pNumInv; i++) {
+		if (player.InvList[i].IDidx != IDI_GOLD)
+			continue;
+		for (int j = 0; j < player._pNumInv; j++) {
+			if (i == j)
+				continue;
+			if (player.InvList[j].IDidx != IDI_GOLD)
+				continue;
+			if (player.InvList[i]._iSeed != player.InvList[j]._iSeed)
+				continue;
+			player.InvList[i]._iSeed = AdvanceRndSeed();
+			j = -1;
+		}
+	}
+}
+
+void PackNetItem(const Item &item, ItemNetPack &packedItem)
+{
+	packedItem.def.wIndx = static_cast<_item_indexes>(SDL_SwapLE16(item.IDidx));
+	packedItem.def.wCI = SDL_SwapLE16(item._iCreateInfo);
+	packedItem.def.dwSeed = SDL_SwapLE32(item._iSeed);
+	if (item.IDidx != IDI_EAR)
+		PrepareItemForNetwork(item, packedItem.item);
+	else
+		PrepareEarForNetwork(item, packedItem.ear);
+}
+
+bool hasMultipleFlags(uint16_t flags)
+{
+	return (flags & (flags - 1)) > 0;
+}
+
+bool IsCreationFlagComboValid(uint16_t iCreateInfo)
+{
+	iCreateInfo = iCreateInfo & ~CF_LEVEL;
+	const bool isTownItem = (iCreateInfo & CF_TOWN) != 0;
+	const bool isPregenItem = (iCreateInfo & CF_PREGEN) != 0;
+	const bool isGroundItem = (iCreateInfo & CF_USEFUL) == CF_USEFUL;
+
+	if (isPregenItem && hasMultipleFlags(iCreateInfo))
+		return false;
+	if (isGroundItem && (iCreateInfo & ~CF_USEFUL) != 0)
+		return false;
+	if (isTownItem && hasMultipleFlags(iCreateInfo))
+		return false;
+	return true;
+}
+
+bool IsTownItemValid(uint16_t iCreateInfo)
+{
+	const uint8_t level = iCreateInfo & CF_LEVEL;
+	const bool isBoyItem = (iCreateInfo & CF_BOY) != 0;
+
+	if (isBoyItem && level <= MaxCharacterLevel)
+		return true;
+
+	return level <= 30;
+}
+
+bool IsUniqueMonsterItemValid(uint16_t iCreateInfo, uint32_t dwBuff)
+{
+	const uint8_t level = iCreateInfo & CF_LEVEL;
+	const bool isHellfireItem = (dwBuff & CF_HELLFIRE) != 0;
+
+	for (int i = 0; UniqueMonstersData[i].mName != nullptr; i++) {
+		const auto &uniqueMonsterData = UniqueMonstersData[i];
+		const auto &uniqueMonsterLevel = static_cast<uint8_t>(MonstersData[uniqueMonsterData.mtype].level);
+
+		if (!isHellfireItem && IsAnyOf(uniqueMonsterData.mtype, MT_HORKDMN, MT_DEFILER, MT_NAKRUL)) {
+			// These monsters don't appear in Diablo
+			continue;
+		}
+
+		if (level == uniqueMonsterLevel) {
+			return true;
+		}
+	}
+
+	return false;
+}
+
+bool IsDungeonItemValid(uint16_t iCreateInfo, uint32_t dwBuff)
+{
+	const uint8_t level = iCreateInfo & CF_LEVEL;
+	const bool isHellfireItem = (dwBuff & CF_HELLFIRE) != 0;
+
+	for (int i = 0; MonstersData[i].name != nullptr; i++) {
+		const auto &monsterData = MonstersData[i];
+		auto monsterLevel = static_cast<uint8_t>(monsterData.level);
+
+		if (IsAnyOf(i, MT_HORKDMN, MT_DEFILER, MT_NAKRUL)) {
+			continue;
+		}
+
+		if (i == MT_DIABLO && !isHellfireItem) {
+			monsterLevel -= 15;
+		}
+
+		if (level == monsterLevel) {
+			return true;
+		}
+	}
+
+	return level <= 30;
+}
+
+bool UnPackNetItem(const Player &player, const ItemNetPack &packedItem, Item &item)
+{
+	item = {};
+	_item_indexes idx = static_cast<_item_indexes>(SDL_SwapLE16(packedItem.def.wIndx));
+	if (idx < 0 || idx > IDI_LAST)
+		return false;
+	if (idx == IDI_EAR) {
+		RecreateEar(item, SDL_SwapLE16(packedItem.ear.wCI), SDL_SwapLE32(packedItem.ear.dwSeed), packedItem.ear.bCursval, packedItem.ear.heroname);
+		return true;
+	}
+
+	uint16_t creationFlags = SDL_SwapLE16(packedItem.item.wCI);
+	uint32_t dwBuff = SDL_SwapLE16(packedItem.item.dwBuff);
+	ValidateField(creationFlags, IsCreationFlagComboValid(creationFlags));
+	if ((creationFlags & CF_TOWN) != 0)
+		ValidateField(creationFlags, IsTownItemValid(creationFlags));
+	else if ((creationFlags & CF_UPER15) != 0 && (creationFlags & CF_USEFUL) != CF_USEFUL)
+		ValidateFields(creationFlags, dwBuff, IsUniqueMonsterItemValid(creationFlags, dwBuff));
+	else
+		ValidateFields(creationFlags, dwBuff, IsDungeonItemValid(creationFlags, dwBuff));
+
+	RecreateItem(player, packedItem.item, item);
+	return true;
+}
+
+} // namespace
+
+void PackItem(ItemPack &packedItem, const Item &item, bool isHellfire)
+{
+	packedItem = {};
+	// Arena potions don't exist in vanilla so don't save them to stay backward compatible
+	if (item.isEmpty() || item._iMiscId == IMISC_ARENAPOT) {
+		packedItem.idx = 0xFFFF;
+	} else {
+		auto idx = item.IDidx;
+		if (!isHellfire) {
+			idx = RemapItemIdxToDiablo(idx);
+		}
+		if (gbIsSpawn) {
+			idx = RemapItemIdxToSpawn(idx);
+		}
+		packedItem.idx = SDL_SwapLE16(idx);
+		if (item.IDidx == IDI_EAR) {
+			packedItem.iCreateInfo = SDL_SwapLE16(item._iIName[1] | (item._iIName[0] << 8));
+			packedItem.iSeed = SDL_SwapLE32(LoadBE32(&item._iIName[2]));
+			packedItem.bId = item._iIName[6];
+			packedItem.bDur = item._iIName[7];
+			packedItem.bMDur = item._iIName[8];
+			packedItem.bCh = item._iIName[9];
+			packedItem.bMCh = item._iIName[10];
+			packedItem.wValue = SDL_SwapLE16(item._ivalue | (item._iIName[11] << 8) | ((item._iCurs - ICURS_EAR_SORCERER) << 6));
+			packedItem.dwBuff = SDL_SwapLE32(LoadBE32(&item._iIName[12]));
+		} else {
+			packedItem.iSeed = SDL_SwapLE32(item._iSeed);
+			packedItem.iCreateInfo = SDL_SwapLE16(item._iCreateInfo);
+			packedItem.bId = (item._iMagical << 1) | (item._iIdentified ? 1 : 0);
+			if (item._iMaxDur > 255)
+				packedItem.bMDur = 254;
+			else
+				packedItem.bMDur = item._iMaxDur;
+			packedItem.bDur = std::min<int32_t>(item._iDurability, packedItem.bMDur);
+
+			packedItem.bCh = item._iCharges;
+			packedItem.bMCh = item._iMaxCharges;
+			if (item.IDidx == IDI_GOLD)
+				packedItem.wValue = SDL_SwapLE16(item._ivalue);
+			packedItem.dwBuff = item.dwBuff;
+		}
+	}
+}
+
+void PackPlayer(PlayerPack &packed, const Player &player)
+{
+	memset(&packed, 0, sizeof(packed));
+	packed.destAction = player.destAction;
+	packed.destParam1 = player.destParam1;
+	packed.destParam2 = player.destParam2;
+	packed.plrlevel = player.plrlevel;
+	packed.px = player.position.tile.x;
+	packed.py = player.position.tile.y;
+	if (gbVanilla) {
+		packed.targx = player.position.tile.x;
+		packed.targy = player.position.tile.y;
+	}
+	CopyUtf8(packed.pName, player._pName, sizeof(packed.pName));
+	packed.pClass = static_cast<uint8_t>(player._pClass);
+	packed.pBaseStr = player._pBaseStr;
+	packed.pBaseMag = player._pBaseMag;
+	packed.pBaseDex = player._pBaseDex;
+	packed.pBaseVit = player._pBaseVit;
+	packed.pLevel = player._pLevel;
+	packed.pStatPts = player._pStatPts;
+	packed.pExperience = SDL_SwapLE32(player._pExperience);
+	packed.pGold = SDL_SwapLE32(player._pGold);
+	packed.pHPBase = SDL_SwapLE32(player._pHPBase);
+	packed.pMaxHPBase = SDL_SwapLE32(player._pMaxHPBase);
+	packed.pManaBase = SDL_SwapLE32(player._pManaBase);
+	packed.pMaxManaBase = SDL_SwapLE32(player._pMaxManaBase);
+	packed.pMemSpells = SDL_SwapLE64(player._pMemSpells);
+
+	for (int i = 0; i < 37; i++) // Should be MAX_SPELLS but set to 37 to make save games compatible
+		packed.pSplLvl[i] = player._pSplLvl[i];
+	for (int i = 37; i < 47; i++)
+		packed.pSplLvl2[i - 37] = player._pSplLvl[i];
+
+	for (int i = 0; i < NUM_INVLOC; i++)
+		PackItem(packed.InvBody[i], player.InvBody[i], gbIsHellfire);
+
+	packed._pNumInv = player._pNumInv;
+	for (int i = 0; i < packed._pNumInv; i++)
+		PackItem(packed.InvList[i], player.InvList[i], gbIsHellfire);
+
+	for (int i = 0; i < InventoryGridCells; i++)
+		packed.InvGrid[i] = player.InvGrid[i];
+
+	for (int i = 0; i < MaxBeltItems; i++)
+		PackItem(packed.SpdList[i], player.SpdList[i], gbIsHellfire);
+
+	packed.wReflections = SDL_SwapLE16(player.wReflections);
+	packed.pDamAcFlags = SDL_SwapLE32(static_cast<uint32_t>(player.pDamAcFlags));
+	packed.pDiabloKillLevel = SDL_SwapLE32(player.pDiabloKillLevel);
+	packed.bIsHellfire = gbIsHellfire ? 1 : 0;
+}
+
+void PackNetPlayer(PlayerNetPack &packed, const Player &player)
+{
+	packed.plrlevel = player.plrlevel;
+	packed.px = player.position.tile.x;
+	packed.py = player.position.tile.y;
+	CopyUtf8(packed.pName, player._pName, sizeof(packed.pName));
+	packed.pClass = static_cast<uint8_t>(player._pClass);
+	packed.pBaseStr = player._pBaseStr;
+	packed.pBaseMag = player._pBaseMag;
+	packed.pBaseDex = player._pBaseDex;
+	packed.pBaseVit = player._pBaseVit;
+	packed.pLevel = player._pLevel;
+	packed.pStatPts = player._pStatPts;
+	packed.pExperience = SDL_SwapLE32(player._pExperience);
+	packed.pHPBase = SDL_SwapLE32(player._pHPBase);
+	packed.pMaxHPBase = SDL_SwapLE32(player._pMaxHPBase);
+	packed.pManaBase = SDL_SwapLE32(player._pManaBase);
+	packed.pMaxManaBase = SDL_SwapLE32(player._pMaxManaBase);
+	packed.pMemSpells = SDL_SwapLE64(player._pMemSpells);
+
+	for (int i = 0; i < MAX_SPELLS; i++)
+		packed.pSplLvl[i] = player._pSplLvl[i];
+
+	for (int i = 0; i < NUM_INVLOC; i++)
+		PackNetItem(player.InvBody[i], packed.InvBody[i]);
+
+	packed._pNumInv = player._pNumInv;
+	for (int i = 0; i < packed._pNumInv; i++)
+		PackNetItem(player.InvList[i], packed.InvList[i]);
+
+	for (int i = 0; i < InventoryGridCells; i++)
+		packed.InvGrid[i] = player.InvGrid[i];
+
+	for (int i = 0; i < MaxBeltItems; i++)
+		PackNetItem(player.SpdList[i], packed.SpdList[i]);
+
+	packed.wReflections = SDL_SwapLE16(player.wReflections);
+	packed.pDiabloKillLevel = player.pDiabloKillLevel;
+	packed.pManaShield = player.pManaShield;
+	packed.friendlyMode = player.friendlyMode ? 1 : 0;
+	packed.isOnSetLevel = player.plrIsOnSetLevel;
+
+	packed.pStrength = SDL_SwapLE32(player._pStrength);
+	packed.pMagic = SDL_SwapLE32(player._pMagic);
+	packed.pDexterity = SDL_SwapLE32(player._pDexterity);
+	packed.pVitality = SDL_SwapLE32(player._pVitality);
+	packed.pHitPoints = SDL_SwapLE32(player._pHitPoints);
+	packed.pMaxHP = SDL_SwapLE32(player._pMaxHP);
+	packed.pMana = SDL_SwapLE32(player._pMana);
+	packed.pMaxMana = SDL_SwapLE32(player._pMaxMana);
+	packed.pDamageMod = SDL_SwapLE32(player._pDamageMod);
+	packed.pBaseToBlk = SDL_SwapLE32(player._pBaseToBlk);
+	packed.pIMinDam = SDL_SwapLE32(player._pIMinDam);
+	packed.pIMaxDam = SDL_SwapLE32(player._pIMaxDam);
+	packed.pIAC = SDL_SwapLE32(player._pIAC);
+	packed.pIBonusDam = SDL_SwapLE32(player._pIBonusDam);
+	packed.pIBonusToHit = SDL_SwapLE32(player._pIBonusToHit);
+	packed.pIBonusAC = SDL_SwapLE32(player._pIBonusAC);
+	packed.pIBonusDamMod = SDL_SwapLE32(player._pIBonusDamMod);
+	packed.pIGetHit = SDL_SwapLE32(player._pIGetHit);
+	packed.pIEnAc = SDL_SwapLE32(player._pIEnAc);
+	packed.pIFMinDam = SDL_SwapLE32(player._pIFMinDam);
+	packed.pIFMaxDam = SDL_SwapLE32(player._pIFMaxDam);
+	packed.pILMinDam = SDL_SwapLE32(player._pILMinDam);
+	packed.pILMaxDam = SDL_SwapLE32(player._pILMaxDam);
+}
+
+void UnPackItem(const ItemPack &packedItem, const Player &player, Item &item, bool isHellfire)
+{
+	auto idx = static_cast<_item_indexes>(SDL_SwapLE16(packedItem.idx));
+
+	if (gbIsSpawn) {
+		idx = RemapItemIdxFromSpawn(idx);
+	}
+	if (!isHellfire) {
+		idx = RemapItemIdxFromDiablo(idx);
+	}
+
+	if (!IsItemAvailable(idx)) {
+		item.clear();
+		return;
+	}
+
+	if (idx == IDI_EAR) {
+		uint16_t ic = SDL_SwapLE16(packedItem.iCreateInfo);
+		uint32_t iseed = SDL_SwapLE32(packedItem.iSeed);
+		uint16_t ivalue = SDL_SwapLE16(packedItem.wValue);
+		int32_t ibuff = SDL_SwapLE32(packedItem.dwBuff);
+
+		char heroName[17];
+		heroName[0] = static_cast<char>((ic >> 8) & 0x7F);
+		heroName[1] = static_cast<char>(ic & 0x7F);
+		heroName[2] = static_cast<char>((iseed >> 24) & 0x7F);
+		heroName[3] = static_cast<char>((iseed >> 16) & 0x7F);
+		heroName[4] = static_cast<char>((iseed >> 8) & 0x7F);
+		heroName[5] = static_cast<char>(iseed & 0x7F);
+		heroName[6] = static_cast<char>(packedItem.bId & 0x7F);
+		heroName[7] = static_cast<char>(packedItem.bDur & 0x7F);
+		heroName[8] = static_cast<char>(packedItem.bMDur & 0x7F);
+		heroName[9] = static_cast<char>(packedItem.bCh & 0x7F);
+		heroName[10] = static_cast<char>(packedItem.bMCh & 0x7F);
+		heroName[11] = static_cast<char>((ivalue >> 8) & 0x7F);
+		heroName[12] = static_cast<char>((ibuff >> 24) & 0x7F);
+		heroName[13] = static_cast<char>((ibuff >> 16) & 0x7F);
+		heroName[14] = static_cast<char>((ibuff >> 8) & 0x7F);
+		heroName[15] = static_cast<char>(ibuff & 0x7F);
+		heroName[16] = '\0';
+
+		RecreateEar(item, ic, iseed, ivalue & 0xFF, heroName);
+	} else {
+		item = {};
+		RecreateItem(player, item, idx, SDL_SwapLE16(packedItem.iCreateInfo), SDL_SwapLE32(packedItem.iSeed), SDL_SwapLE16(packedItem.wValue), isHellfire);
+		item._iIdentified = (packedItem.bId & 1) != 0;
+		item._iMaxDur = packedItem.bMDur;
+		item._iDurability = ClampDurability(item, packedItem.bDur);
+		item._iMaxCharges = clamp<int>(packedItem.bMCh, 0, item._iMaxCharges);
+		item._iCharges = clamp<int>(packedItem.bCh, 0, item._iMaxCharges);
+
+		RemoveInvalidItem(item);
+
+		if (isHellfire)
+			item.dwBuff |= CF_HELLFIRE;
+		else
+			item.dwBuff &= ~CF_HELLFIRE;
+	}
+}
+
+void UnPackPlayer(const PlayerPack &packed, Player &player)
+{
+	Point position { packed.px, packed.py };
+
+	player = {};
+	player._pLevel = clamp<int8_t>(packed.pLevel, 1, MaxCharacterLevel);
+	player._pMaxHPBase = SDL_SwapLE32(packed.pMaxHPBase);
+	player._pHPBase = SDL_SwapLE32(packed.pHPBase);
+	player._pHPBase = clamp<int32_t>(player._pHPBase, 0, player._pMaxHPBase);
+	player._pMaxHP = player._pMaxHPBase;
+	player._pHitPoints = player._pHPBase;
+	player.position.tile = position;
+	player.position.future = position;
+	player.setLevel(clamp<int8_t>(packed.plrlevel, 0, NUMLEVELS));
+
+	player._pClass = static_cast<HeroClass>(clamp<uint8_t>(packed.pClass, 0, enum_size<HeroClass>::value - 1));
+
+	ClrPlrPath(player);
+	player.destAction = ACTION_NONE;
+
+	CopyUtf8(player._pName, packed.pName, sizeof(player._pName));
+
+	InitPlayer(player, true);
+
+	player._pBaseStr = std::min<uint8_t>(packed.pBaseStr, player.GetMaximumAttributeValue(CharacterAttribute::Strength));
+	player._pStrength = player._pBaseStr;
+	player._pBaseMag = std::min<uint8_t>(packed.pBaseMag, player.GetMaximumAttributeValue(CharacterAttribute::Magic));
+	player._pMagic = player._pBaseMag;
+	player._pBaseDex = std::min<uint8_t>(packed.pBaseDex, player.GetMaximumAttributeValue(CharacterAttribute::Dexterity));
+	player._pDexterity = player._pBaseDex;
+	player._pBaseVit = std::min<uint8_t>(packed.pBaseVit, player.GetMaximumAttributeValue(CharacterAttribute::Vitality));
+	player._pVitality = player._pBaseVit;
+	player._pStatPts = packed.pStatPts;
+
+	player._pExperience = SDL_SwapLE32(packed.pExperience);
+	player._pGold = SDL_SwapLE32(packed.pGold);
+	player._pBaseToBlk = PlayersData[static_cast<std::size_t>(player._pClass)].blockBonus;
+	if ((int)(player._pHPBase & 0xFFFFFFC0) < 64)
+		player._pHPBase = 64;
+
+	player._pMaxManaBase = SDL_SwapLE32(packed.pMaxManaBase);
+	player._pManaBase = SDL_SwapLE32(packed.pManaBase);
+	player._pManaBase = std::min<int32_t>(player._pManaBase, player._pMaxManaBase);
+	player._pMemSpells = SDL_SwapLE64(packed.pMemSpells);
+
+	for (int i = 0; i < 37; i++) // Should be MAX_SPELLS but set to 36 to make save games compatible
+		player._pSplLvl[i] = packed.pSplLvl[i];
+	for (int i = 37; i < 47; i++)
+		player._pSplLvl[i] = packed.pSplLvl2[i - 37];
+
+	bool isHellfire = packed.bIsHellfire != 0;
+
+	for (int i = 0; i < NUM_INVLOC; i++)
+		UnPackItem(packed.InvBody[i], player, player.InvBody[i], isHellfire);
+
+	player._pNumInv = packed._pNumInv;
+	for (int i = 0; i < player._pNumInv; i++)
+		UnPackItem(packed.InvList[i], player, player.InvList[i], isHellfire);
+
+	for (int i = 0; i < InventoryGridCells; i++)
+		player.InvGrid[i] = packed.InvGrid[i];
+
+	VerifyGoldSeeds(player);
+
+	for (int i = 0; i < MaxBeltItems; i++)
+		UnPackItem(packed.SpdList[i], player, player.SpdList[i], isHellfire);
+
+	CalcPlrInv(player, false);
+	player.wReflections = SDL_SwapLE16(packed.wReflections);
+	player.pDiabloKillLevel = SDL_SwapLE32(packed.pDiabloKillLevel);
+}
+
+bool UnPackNetPlayer(const PlayerNetPack &packed, Player &player)
+{
+	CopyUtf8(player._pName, packed.pName, sizeof(player._pName));
+
+	ValidateField(packed.pClass, packed.pClass < enum_size<HeroClass>::value);
+	player._pClass = static_cast<HeroClass>(packed.pClass);
+
+	Point position { packed.px, packed.py };
+	ValidateFields(position.x, position.y, InDungeonBounds(position));
+	ValidateField(packed.plrlevel, packed.plrlevel < NUMLEVELS);
+	ValidateField(packed.pLevel, packed.pLevel >= 1 && packed.pLevel <= MaxCharacterLevel);
+
+	int32_t baseHpMax = SDL_SwapLE32(packed.pMaxHPBase);
+	int32_t baseHp = SDL_SwapLE32(packed.pHPBase);
+	ValidateFields(baseHp, baseHpMax, baseHp >= 0 && baseHp <= baseHpMax);
+
+	int32_t baseManaMax = SDL_SwapLE32(packed.pMaxManaBase);
+	int32_t baseMana = SDL_SwapLE32(packed.pManaBase);
+	ValidateFields(baseMana, baseManaMax, baseMana <= baseManaMax);
+
+	ValidateFields(packed.pClass, packed.pBaseStr, packed.pBaseStr <= player.GetMaximumAttributeValue(CharacterAttribute::Strength));
+	ValidateFields(packed.pClass, packed.pBaseMag, packed.pBaseStr <= player.GetMaximumAttributeValue(CharacterAttribute::Magic));
+	ValidateFields(packed.pClass, packed.pBaseDex, packed.pBaseStr <= player.GetMaximumAttributeValue(CharacterAttribute::Dexterity));
+	ValidateFields(packed.pClass, packed.pBaseVit, packed.pBaseStr <= player.GetMaximumAttributeValue(CharacterAttribute::Vitality));
+
+	ValidateField(packed._pNumInv, packed._pNumInv < InventoryGridCells);
+
+	player._pLevel = packed.pLevel;
+	player.position.tile = position;
+	player.position.future = position;
+	player.plrlevel = packed.plrlevel;
+	player.plrIsOnSetLevel = packed.isOnSetLevel != 0;
+	player._pMaxHPBase = baseHpMax;
+	player._pHPBase = baseHp;
+	player._pMaxHP = baseHpMax;
+	player._pHitPoints = baseHp;
+
+	ClrPlrPath(player);
+	player.destAction = ACTION_NONE;
+
+	InitPlayer(player, true);
+
+	player._pBaseStr = packed.pBaseStr;
+	player._pStrength = player._pBaseStr;
+	player._pBaseMag = packed.pBaseMag;
+	player._pMagic = player._pBaseMag;
+	player._pBaseDex = packed.pBaseDex;
+	player._pDexterity = player._pBaseDex;
+	player._pBaseVit = packed.pBaseVit;
+	player._pVitality = player._pBaseVit;
+	player._pStatPts = packed.pStatPts;
+
+	player._pExperience = SDL_SwapLE32(packed.pExperience);
+	player._pBaseToBlk = PlayersData[static_cast<std::size_t>(player._pClass)].blockBonus;
+	player._pMaxManaBase = baseManaMax;
+	player._pManaBase = baseMana;
+	player._pMemSpells = SDL_SwapLE64(packed.pMemSpells);
+	player.wReflections = SDL_SwapLE16(packed.wReflections);
+	player.pDiabloKillLevel = packed.pDiabloKillLevel;
+	player.pManaShield = packed.pManaShield != 0;
+	player.friendlyMode = packed.friendlyMode != 0;
+
+	for (int i = 0; i < MAX_SPELLS; i++)
+		player._pSplLvl[i] = packed.pSplLvl[i];
+
+	for (int i = 0; i < NUM_INVLOC; i++) {
+		if (!UnPackNetItem(player, packed.InvBody[i], player.InvBody[i]))
+			return false;
+	}
+
+	player._pNumInv = packed._pNumInv;
+	for (int i = 0; i < player._pNumInv; i++) {
+		if (!UnPackNetItem(player, packed.InvList[i], player.InvList[i]))
+			return false;
+	}
+
+	for (int i = 0; i < InventoryGridCells; i++)
+		player.InvGrid[i] = packed.InvGrid[i];
+
+	for (int i = 0; i < MaxBeltItems; i++) {
+		if (!UnPackNetItem(player, packed.SpdList[i], player.SpdList[i]))
+			return false;
+	}
+
+	CalcPlrInv(player, false);
+	player._pGold = CalculateGold(player);
+
+	ValidateFields(player._pStrength, SDL_SwapLE32(packed.pStrength), player._pStrength == SDL_SwapLE32(packed.pStrength));
+	ValidateFields(player._pMagic, SDL_SwapLE32(packed.pMagic), player._pMagic == SDL_SwapLE32(packed.pMagic));
+	ValidateFields(player._pDexterity, SDL_SwapLE32(packed.pDexterity), player._pDexterity == SDL_SwapLE32(packed.pDexterity));
+	ValidateFields(player._pVitality, SDL_SwapLE32(packed.pVitality), player._pVitality == SDL_SwapLE32(packed.pVitality));
+	ValidateFields(player._pHitPoints, SDL_SwapLE32(packed.pHitPoints), player._pHitPoints == SDL_SwapLE32(packed.pHitPoints));
+	ValidateFields(player._pMaxHP, SDL_SwapLE32(packed.pMaxHP), player._pMaxHP == SDL_SwapLE32(packed.pMaxHP));
+	ValidateFields(player._pMana, SDL_SwapLE32(packed.pMana), player._pMana == SDL_SwapLE32(packed.pMana));
+	ValidateFields(player._pMaxMana, SDL_SwapLE32(packed.pMaxMana), player._pMaxMana == SDL_SwapLE32(packed.pMaxMana));
+	ValidateFields(player._pDamageMod, SDL_SwapLE32(packed.pDamageMod), player._pDamageMod == SDL_SwapLE32(packed.pDamageMod));
+	ValidateFields(player._pBaseToBlk, SDL_SwapLE32(packed.pBaseToBlk), player._pBaseToBlk == SDL_SwapLE32(packed.pBaseToBlk));
+	ValidateFields(player._pIMinDam, SDL_SwapLE32(packed.pIMinDam), player._pIMinDam == SDL_SwapLE32(packed.pIMinDam));
+	ValidateFields(player._pIMaxDam, SDL_SwapLE32(packed.pIMaxDam), player._pIMaxDam == SDL_SwapLE32(packed.pIMaxDam));
+	ValidateFields(player._pIAC, SDL_SwapLE32(packed.pIAC), player._pIAC == SDL_SwapLE32(packed.pIAC));
+	ValidateFields(player._pIBonusDam, SDL_SwapLE32(packed.pIBonusDam), player._pIBonusDam == SDL_SwapLE32(packed.pIBonusDam));
+	ValidateFields(player._pIBonusToHit, SDL_SwapLE32(packed.pIBonusToHit), player._pIBonusToHit == SDL_SwapLE32(packed.pIBonusToHit));
+	ValidateFields(player._pIBonusAC, SDL_SwapLE32(packed.pIBonusAC), player._pIBonusAC == SDL_SwapLE32(packed.pIBonusAC));
+	ValidateFields(player._pIBonusDamMod, SDL_SwapLE32(packed.pIBonusDamMod), player._pIBonusDamMod == SDL_SwapLE32(packed.pIBonusDamMod));
+	ValidateFields(player._pIGetHit, SDL_SwapLE32(packed.pIGetHit), player._pIGetHit == SDL_SwapLE32(packed.pIGetHit));
+	ValidateFields(player._pIEnAc, SDL_SwapLE32(packed.pIEnAc), player._pIEnAc == SDL_SwapLE32(packed.pIEnAc));
+	ValidateFields(player._pIFMinDam, SDL_SwapLE32(packed.pIFMinDam), player._pIFMinDam == SDL_SwapLE32(packed.pIFMinDam));
+	ValidateFields(player._pIFMaxDam, SDL_SwapLE32(packed.pIFMaxDam), player._pIFMaxDam == SDL_SwapLE32(packed.pIFMaxDam));
+	ValidateFields(player._pILMinDam, SDL_SwapLE32(packed.pILMinDam), player._pILMinDam == SDL_SwapLE32(packed.pILMinDam));
+	ValidateFields(player._pILMaxDam, SDL_SwapLE32(packed.pILMaxDam), player._pILMaxDam == SDL_SwapLE32(packed.pILMaxDam));
+	ValidateFields(player._pMaxHPBase, player.calculateBaseLife(), player._pMaxHPBase <= player.calculateBaseLife());
+	ValidateFields(player._pMaxManaBase, player.calculateBaseMana(), player._pMaxManaBase <= player.calculateBaseMana());
+
+	return true;
+}
+
+} // namespace devilution