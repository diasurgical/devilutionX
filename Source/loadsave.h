--- conflicted
+++ resolved
@@ -12,14 +12,9 @@
 extern "C" {
 #endif
 
-<<<<<<< HEAD
-extern BYTE *tbuff;
-
 void CopyInts(const void *src, const int n, void *dst);
 void CopyBytes(const void *src, const int n, void *dst);
 
-=======
->>>>>>> b7883d36
 void LoadGame(BOOL firstflag);
 void SaveGame();
 void SaveLevel();
@@ -31,4 +26,4 @@
 
 DEVILUTION_END_NAMESPACE
 
-#endif /* __LOADSAVE_H__ */
+#endif /* __LOADSAVE_H__ */