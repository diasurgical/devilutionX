#pragma once

#include <cstdint>

#include <SDL_version.h>

#include "pack.h"

namespace devilution {

struct DiabloOptions {
	/** @brief Play game intro video on startup. */
	bool bIntro;
	/** @brief Remembers what singleplayer hero/save was last used. */
	std::uint32_t lastSinglePlayerHero;
	/** @brief Remembers what multiplayer hero/save was last used. */
	std::uint32_t lastMultiplayerHero;
};

struct HellfireOptions {
	/** @brief Play game intro video on startup. */
	bool bIntro;
	/** @brief Cornerstone of the world item. */
	char szItem[sizeof(ItemPack) * 2 + 1];
	/** @brief Remembers what singleplayer hero/save was last used. */
	std::uint32_t lastSinglePlayerHero;
	/** @brief Remembers what multiplayer hero/save was last used. */
	std::uint32_t lastMultiplayerHero;
};

struct AudioOptions {
	/** @brief Movie and SFX volume. */
	int nSoundVolume;
	/** @brief Music volume. */
	int nMusicVolume;
	/** @brief Player emits sound when walking. */
	bool bWalkingSound;
	/** @brief Automatically equipping items on pickup emits the equipment sound. */
	bool bAutoEquipSound;

	/** @brief Output sample rate (Hz) */
	std::uint32_t nSampleRate;
	/** @brief The number of output channels (1 or 2) */
	std::uint8_t nChannels;
	/** @brief Buffer size (number of frames per channel) */
	std::uint32_t nBufferSize;
	/** @brief Quality of the resampler, from 0 (lowest) to 10 (highest) */
	std::uint8_t nResamplingQuality;
};

struct GraphicsOptions {
	/** @brief Render width. */
	int nWidth;
	/** @brief Render height. */
	int nHeight;
	/** @brief Run in fullscreen or windowed mode. */
	bool bFullscreen;
	/** @brief Scale the image after rendering. */
	bool bUpscale;
	/** @brief Expand the aspect ratio to match the screen. */
	bool bFitToScreen;
	/** @brief See SDL_HINT_RENDER_SCALE_QUALITY. */
	char szScaleQuality[2];
	/** @brief Only scale by values divisible by the width and height. */
	bool bIntegerScaling;
	/** @brief Enable vsync on the output. */
	bool bVSync;
	/** @brief Use blended transparency rather than stippled. */
	bool bBlendedTransparancy;
	/** @brief Gamma correction level. */
	int nGammaCorrection;
	/** @brief Enable color cycling animations. */
	bool bColorCycling;
#if SDL_VERSION_ATLEAST(2, 0, 0)
	/** @brief Use a hardware cursor (SDL2 only). */
	bool bHardwareCursor;
	/** @brief Use a hardware cursor for items. */
	bool bHardwareCursorForItems;
	/** @brief Maximum width / height for the hardware cursor. Larger cursors fall back to software. */
	int nHardwareCursorMaxSize;
#endif
	/** @brief Enable FPS Limit. */
	bool bFPSLimit;
	/** @brief Show FPS, even without the -f command line flag. */
	bool bShowFPS;
};

struct GameplayOptions {
	/** @brief Gameplay ticks per second. */
	int nTickRate;
	/** @brief Enable double walk speed when in town. */
	bool bRunInTown;
	/** @brief Do not let the mouse leave the application window. */
	bool bGrabInput;
	/** @brief Enable the Theo quest. */
	bool bTheoQuest;
	/** @brief Enable the cow quest. */
	bool bCowQuest;
	/** @brief Will players still damage other players in non-PvP mode. */
	bool bFriendlyFire;
	/** @brief Enable the bard hero class. */
	bool bTestBard;
	/** @brief Enable the babarian hero class. */
	bool bTestBarbarian;
	/** @brief Show the current level progress. */
	bool bExperienceBar;
	/** @brief Show enemy health at the top of the screen. */
	bool bEnemyHealthBar;
	/** @brief Automatically pick up gold when walking over it. */
	bool bAutoGoldPickup;
	/** @brief Recover mana when talking to Adria. */
	bool bAdriaRefillsMana;
	/** @brief Automatically attempt to equip weapon-type items when picking them up. */
	bool bAutoEquipWeapons;
	/** @brief Automatically attempt to equip armor-type items when picking them up. */
	bool bAutoEquipArmor;
	/** @brief Automatically attempt to equip helm-type items when picking them up. */
	bool bAutoEquipHelms;
	/** @brief Automatically attempt to equip shield-type items when picking them up. */
	bool bAutoEquipShields;
	/** @brief Automatically attempt to equip jewelry-type items when picking them up. */
	bool bAutoEquipJewelry;
	/** @brief Only enable 2/3 quests in each game session */
	bool bRandomizeQuests;
	/** @brief Indicates whether or not monster type (Animal, Demon, Undead) is shown along with other monster information. */
	bool bShowMonsterType;
<<<<<<< HEAD
	/** @brief Refill belt form inventory, or rather, use potions/scrolls from inventory first when belt item is consumed.  */
	bool bAutoRefillBelt;
=======
	/** @brief Locally disable clicking on shrines which permanently cripple character. */
	bool bDisableCripplingShrines;
>>>>>>> dec45920
};

struct ControllerOptions {
	/** @brief SDL Controller mapping, see SDL_GameControllerDB. */
	char szMapping[1024];
	/** @brief Use dpad for spell hotkeys without holding "start" */
	bool bDpadHotkeys;
	/** @brief Shoulder gamepad shoulder buttons act as potions by default */
	bool bSwapShoulderButtonMode;
	/** @brief Configure gamepad joysticks deadzone */
	float fDeadzone;
#ifdef __vita__
	/** @brief Enable input via rear touchpad */
	bool bRearTouch;
#endif
};

struct NetworkOptions {
	/** @brief Optionally bind to a specific network interface. */
	char szBindAddress[129];
	/** @brief Most recently entered Hostname in join dialog. */
	char szPreviousHost[129];
	/** @brief What network port to use. */
	uint16_t nPort;
};

struct ChatOptions {
	/** @brief Quick chat messages. */
	char szHotKeyMsgs[QUICK_MESSAGE_OPTIONS][MAX_SEND_STR_LEN];
};

struct LanguageOptions {
	/** @brief Language code (IETF) for text. */
	char szCode[5];
};

struct Options {
	DiabloOptions Diablo;
	HellfireOptions Hellfire;
	AudioOptions Audio;
	GameplayOptions Gameplay;
	GraphicsOptions Graphics;
	ControllerOptions Controller;
	NetworkOptions Network;
	ChatOptions Chat;
	LanguageOptions Language;
};

bool GetIniValue(const char *sectionName, const char *keyName, char *string, int stringSize, const char *defaultString = "");
void SetIniValue(const char *sectionName, const char *keyName, const char *value, int len = 0);

extern Options sgOptions;
extern bool sbWasOptionsLoaded;

/**
 * @brief Save game configurations to ini file
 */
void SaveOptions();

/**
 * @brief Load game configurations from ini file
 */
void LoadOptions();

} // namespace devilution
<|MERGE_RESOLUTION|>--- conflicted
+++ resolved
@@ -1,198 +1,195 @@
-#pragma once
-
-#include <cstdint>
-
-#include <SDL_version.h>
-
-#include "pack.h"
-
-namespace devilution {
-
-struct DiabloOptions {
-	/** @brief Play game intro video on startup. */
-	bool bIntro;
-	/** @brief Remembers what singleplayer hero/save was last used. */
-	std::uint32_t lastSinglePlayerHero;
-	/** @brief Remembers what multiplayer hero/save was last used. */
-	std::uint32_t lastMultiplayerHero;
-};
-
-struct HellfireOptions {
-	/** @brief Play game intro video on startup. */
-	bool bIntro;
-	/** @brief Cornerstone of the world item. */
-	char szItem[sizeof(ItemPack) * 2 + 1];
-	/** @brief Remembers what singleplayer hero/save was last used. */
-	std::uint32_t lastSinglePlayerHero;
-	/** @brief Remembers what multiplayer hero/save was last used. */
-	std::uint32_t lastMultiplayerHero;
-};
-
-struct AudioOptions {
-	/** @brief Movie and SFX volume. */
-	int nSoundVolume;
-	/** @brief Music volume. */
-	int nMusicVolume;
-	/** @brief Player emits sound when walking. */
-	bool bWalkingSound;
-	/** @brief Automatically equipping items on pickup emits the equipment sound. */
-	bool bAutoEquipSound;
-
-	/** @brief Output sample rate (Hz) */
-	std::uint32_t nSampleRate;
-	/** @brief The number of output channels (1 or 2) */
-	std::uint8_t nChannels;
-	/** @brief Buffer size (number of frames per channel) */
-	std::uint32_t nBufferSize;
-	/** @brief Quality of the resampler, from 0 (lowest) to 10 (highest) */
-	std::uint8_t nResamplingQuality;
-};
-
-struct GraphicsOptions {
-	/** @brief Render width. */
-	int nWidth;
-	/** @brief Render height. */
-	int nHeight;
-	/** @brief Run in fullscreen or windowed mode. */
-	bool bFullscreen;
-	/** @brief Scale the image after rendering. */
-	bool bUpscale;
-	/** @brief Expand the aspect ratio to match the screen. */
-	bool bFitToScreen;
-	/** @brief See SDL_HINT_RENDER_SCALE_QUALITY. */
-	char szScaleQuality[2];
-	/** @brief Only scale by values divisible by the width and height. */
-	bool bIntegerScaling;
-	/** @brief Enable vsync on the output. */
-	bool bVSync;
-	/** @brief Use blended transparency rather than stippled. */
-	bool bBlendedTransparancy;
-	/** @brief Gamma correction level. */
-	int nGammaCorrection;
-	/** @brief Enable color cycling animations. */
-	bool bColorCycling;
-#if SDL_VERSION_ATLEAST(2, 0, 0)
-	/** @brief Use a hardware cursor (SDL2 only). */
-	bool bHardwareCursor;
-	/** @brief Use a hardware cursor for items. */
-	bool bHardwareCursorForItems;
-	/** @brief Maximum width / height for the hardware cursor. Larger cursors fall back to software. */
-	int nHardwareCursorMaxSize;
-#endif
-	/** @brief Enable FPS Limit. */
-	bool bFPSLimit;
-	/** @brief Show FPS, even without the -f command line flag. */
-	bool bShowFPS;
-};
-
-struct GameplayOptions {
-	/** @brief Gameplay ticks per second. */
-	int nTickRate;
-	/** @brief Enable double walk speed when in town. */
-	bool bRunInTown;
-	/** @brief Do not let the mouse leave the application window. */
-	bool bGrabInput;
-	/** @brief Enable the Theo quest. */
-	bool bTheoQuest;
-	/** @brief Enable the cow quest. */
-	bool bCowQuest;
-	/** @brief Will players still damage other players in non-PvP mode. */
-	bool bFriendlyFire;
-	/** @brief Enable the bard hero class. */
-	bool bTestBard;
-	/** @brief Enable the babarian hero class. */
-	bool bTestBarbarian;
-	/** @brief Show the current level progress. */
-	bool bExperienceBar;
-	/** @brief Show enemy health at the top of the screen. */
-	bool bEnemyHealthBar;
-	/** @brief Automatically pick up gold when walking over it. */
-	bool bAutoGoldPickup;
-	/** @brief Recover mana when talking to Adria. */
-	bool bAdriaRefillsMana;
-	/** @brief Automatically attempt to equip weapon-type items when picking them up. */
-	bool bAutoEquipWeapons;
-	/** @brief Automatically attempt to equip armor-type items when picking them up. */
-	bool bAutoEquipArmor;
-	/** @brief Automatically attempt to equip helm-type items when picking them up. */
-	bool bAutoEquipHelms;
-	/** @brief Automatically attempt to equip shield-type items when picking them up. */
-	bool bAutoEquipShields;
-	/** @brief Automatically attempt to equip jewelry-type items when picking them up. */
-	bool bAutoEquipJewelry;
-	/** @brief Only enable 2/3 quests in each game session */
-	bool bRandomizeQuests;
-	/** @brief Indicates whether or not monster type (Animal, Demon, Undead) is shown along with other monster information. */
-	bool bShowMonsterType;
-<<<<<<< HEAD
-	/** @brief Refill belt form inventory, or rather, use potions/scrolls from inventory first when belt item is consumed.  */
-	bool bAutoRefillBelt;
-=======
-	/** @brief Locally disable clicking on shrines which permanently cripple character. */
-	bool bDisableCripplingShrines;
->>>>>>> dec45920
-};
-
-struct ControllerOptions {
-	/** @brief SDL Controller mapping, see SDL_GameControllerDB. */
-	char szMapping[1024];
-	/** @brief Use dpad for spell hotkeys without holding "start" */
-	bool bDpadHotkeys;
-	/** @brief Shoulder gamepad shoulder buttons act as potions by default */
-	bool bSwapShoulderButtonMode;
-	/** @brief Configure gamepad joysticks deadzone */
-	float fDeadzone;
-#ifdef __vita__
-	/** @brief Enable input via rear touchpad */
-	bool bRearTouch;
-#endif
-};
-
-struct NetworkOptions {
-	/** @brief Optionally bind to a specific network interface. */
-	char szBindAddress[129];
-	/** @brief Most recently entered Hostname in join dialog. */
-	char szPreviousHost[129];
-	/** @brief What network port to use. */
-	uint16_t nPort;
-};
-
-struct ChatOptions {
-	/** @brief Quick chat messages. */
-	char szHotKeyMsgs[QUICK_MESSAGE_OPTIONS][MAX_SEND_STR_LEN];
-};
-
-struct LanguageOptions {
-	/** @brief Language code (IETF) for text. */
-	char szCode[5];
-};
-
-struct Options {
-	DiabloOptions Diablo;
-	HellfireOptions Hellfire;
-	AudioOptions Audio;
-	GameplayOptions Gameplay;
-	GraphicsOptions Graphics;
-	ControllerOptions Controller;
-	NetworkOptions Network;
-	ChatOptions Chat;
-	LanguageOptions Language;
-};
-
-bool GetIniValue(const char *sectionName, const char *keyName, char *string, int stringSize, const char *defaultString = "");
-void SetIniValue(const char *sectionName, const char *keyName, const char *value, int len = 0);
-
-extern Options sgOptions;
-extern bool sbWasOptionsLoaded;
-
-/**
- * @brief Save game configurations to ini file
- */
-void SaveOptions();
-
-/**
- * @brief Load game configurations from ini file
- */
-void LoadOptions();
-
-} // namespace devilution
+#pragma once
+
+#include <cstdint>
+
+#include <SDL_version.h>
+
+#include "pack.h"
+
+namespace devilution {
+
+struct DiabloOptions {
+	/** @brief Play game intro video on startup. */
+	bool bIntro;
+	/** @brief Remembers what singleplayer hero/save was last used. */
+	std::uint32_t lastSinglePlayerHero;
+	/** @brief Remembers what multiplayer hero/save was last used. */
+	std::uint32_t lastMultiplayerHero;
+};
+
+struct HellfireOptions {
+	/** @brief Play game intro video on startup. */
+	bool bIntro;
+	/** @brief Cornerstone of the world item. */
+	char szItem[sizeof(ItemPack) * 2 + 1];
+	/** @brief Remembers what singleplayer hero/save was last used. */
+	std::uint32_t lastSinglePlayerHero;
+	/** @brief Remembers what multiplayer hero/save was last used. */
+	std::uint32_t lastMultiplayerHero;
+};
+
+struct AudioOptions {
+	/** @brief Movie and SFX volume. */
+	int nSoundVolume;
+	/** @brief Music volume. */
+	int nMusicVolume;
+	/** @brief Player emits sound when walking. */
+	bool bWalkingSound;
+	/** @brief Automatically equipping items on pickup emits the equipment sound. */
+	bool bAutoEquipSound;
+
+	/** @brief Output sample rate (Hz) */
+	std::uint32_t nSampleRate;
+	/** @brief The number of output channels (1 or 2) */
+	std::uint8_t nChannels;
+	/** @brief Buffer size (number of frames per channel) */
+	std::uint32_t nBufferSize;
+	/** @brief Quality of the resampler, from 0 (lowest) to 10 (highest) */
+	std::uint8_t nResamplingQuality;
+};
+
+struct GraphicsOptions {
+	/** @brief Render width. */
+	int nWidth;
+	/** @brief Render height. */
+	int nHeight;
+	/** @brief Run in fullscreen or windowed mode. */
+	bool bFullscreen;
+	/** @brief Scale the image after rendering. */
+	bool bUpscale;
+	/** @brief Expand the aspect ratio to match the screen. */
+	bool bFitToScreen;
+	/** @brief See SDL_HINT_RENDER_SCALE_QUALITY. */
+	char szScaleQuality[2];
+	/** @brief Only scale by values divisible by the width and height. */
+	bool bIntegerScaling;
+	/** @brief Enable vsync on the output. */
+	bool bVSync;
+	/** @brief Use blended transparency rather than stippled. */
+	bool bBlendedTransparancy;
+	/** @brief Gamma correction level. */
+	int nGammaCorrection;
+	/** @brief Enable color cycling animations. */
+	bool bColorCycling;
+#if SDL_VERSION_ATLEAST(2, 0, 0)
+	/** @brief Use a hardware cursor (SDL2 only). */
+	bool bHardwareCursor;
+	/** @brief Use a hardware cursor for items. */
+	bool bHardwareCursorForItems;
+	/** @brief Maximum width / height for the hardware cursor. Larger cursors fall back to software. */
+	int nHardwareCursorMaxSize;
+#endif
+	/** @brief Enable FPS Limit. */
+	bool bFPSLimit;
+	/** @brief Show FPS, even without the -f command line flag. */
+	bool bShowFPS;
+};
+
+struct GameplayOptions {
+	/** @brief Gameplay ticks per second. */
+	int nTickRate;
+	/** @brief Enable double walk speed when in town. */
+	bool bRunInTown;
+	/** @brief Do not let the mouse leave the application window. */
+	bool bGrabInput;
+	/** @brief Enable the Theo quest. */
+	bool bTheoQuest;
+	/** @brief Enable the cow quest. */
+	bool bCowQuest;
+	/** @brief Will players still damage other players in non-PvP mode. */
+	bool bFriendlyFire;
+	/** @brief Enable the bard hero class. */
+	bool bTestBard;
+	/** @brief Enable the babarian hero class. */
+	bool bTestBarbarian;
+	/** @brief Show the current level progress. */
+	bool bExperienceBar;
+	/** @brief Show enemy health at the top of the screen. */
+	bool bEnemyHealthBar;
+	/** @brief Automatically pick up gold when walking over it. */
+	bool bAutoGoldPickup;
+	/** @brief Recover mana when talking to Adria. */
+	bool bAdriaRefillsMana;
+	/** @brief Automatically attempt to equip weapon-type items when picking them up. */
+	bool bAutoEquipWeapons;
+	/** @brief Automatically attempt to equip armor-type items when picking them up. */
+	bool bAutoEquipArmor;
+	/** @brief Automatically attempt to equip helm-type items when picking them up. */
+	bool bAutoEquipHelms;
+	/** @brief Automatically attempt to equip shield-type items when picking them up. */
+	bool bAutoEquipShields;
+	/** @brief Automatically attempt to equip jewelry-type items when picking them up. */
+	bool bAutoEquipJewelry;
+	/** @brief Only enable 2/3 quests in each game session */
+	bool bRandomizeQuests;
+	/** @brief Indicates whether or not monster type (Animal, Demon, Undead) is shown along with other monster information. */
+	bool bShowMonsterType;
+	/** @brief Refill belt form inventory, or rather, use potions/scrolls from inventory first when belt item is consumed.  */
+	bool bAutoRefillBelt;
+	/** @brief Locally disable clicking on shrines which permanently cripple character. */
+	bool bDisableCripplingShrines;
+};
+
+struct ControllerOptions {
+	/** @brief SDL Controller mapping, see SDL_GameControllerDB. */
+	char szMapping[1024];
+	/** @brief Use dpad for spell hotkeys without holding "start" */
+	bool bDpadHotkeys;
+	/** @brief Shoulder gamepad shoulder buttons act as potions by default */
+	bool bSwapShoulderButtonMode;
+	/** @brief Configure gamepad joysticks deadzone */
+	float fDeadzone;
+#ifdef __vita__
+	/** @brief Enable input via rear touchpad */
+	bool bRearTouch;
+#endif
+};
+
+struct NetworkOptions {
+	/** @brief Optionally bind to a specific network interface. */
+	char szBindAddress[129];
+	/** @brief Most recently entered Hostname in join dialog. */
+	char szPreviousHost[129];
+	/** @brief What network port to use. */
+	uint16_t nPort;
+};
+
+struct ChatOptions {
+	/** @brief Quick chat messages. */
+	char szHotKeyMsgs[QUICK_MESSAGE_OPTIONS][MAX_SEND_STR_LEN];
+};
+
+struct LanguageOptions {
+	/** @brief Language code (IETF) for text. */
+	char szCode[5];
+};
+
+struct Options {
+	DiabloOptions Diablo;
+	HellfireOptions Hellfire;
+	AudioOptions Audio;
+	GameplayOptions Gameplay;
+	GraphicsOptions Graphics;
+	ControllerOptions Controller;
+	NetworkOptions Network;
+	ChatOptions Chat;
+	LanguageOptions Language;
+};
+
+bool GetIniValue(const char *sectionName, const char *keyName, char *string, int stringSize, const char *defaultString = "");
+void SetIniValue(const char *sectionName, const char *keyName, const char *value, int len = 0);
+
+extern Options sgOptions;
+extern bool sbWasOptionsLoaded;
+
+/**
+ * @brief Save game configurations to ini file
+ */
+void SaveOptions();
+
+/**
+ * @brief Load game configurations from ini file
+ */
+void LoadOptions();
+
+} // namespace devilution