/**
 * @file cursor.cpp
 *
 * Implementation of cursor tracking functionality.
 */
#include "cursor.h"

#include <fmt/format.h>

#include "DiabloUI/art.h"
#include "DiabloUI/diabloui.h"
#include "control.h"
#include "controls/plrctrls.h"
#include "doom.h"
#include "engine.h"
#include "engine/load_cel.hpp"
#include "engine/point.hpp"
#include "engine/render/cel_render.hpp"
#include "hwcursor.hpp"
#include "inv.h"
#include "levels/trigs.h"
#include "missiles.h"
#include "qol/itemlabels.h"
#include "qol/stash.h"
#include "towners.h"
#include "track.h"
#include "utils/attributes.h"
#include "utils/language.h"
#include "utils/utf8.hpp"

namespace devilution {
namespace {
/** Cursor images CEL */
OptionalOwnedCelSprite pCursCels;
OptionalOwnedCelSprite pCursCels2;

/** Maps from objcurs.cel frame number to frame width. */
const uint16_t InvItemWidth1[] = {
	// clang-format off
	// Cursors
	33, 32, 32, 32, 32, 32, 32, 32, 32, 32, 23,
	// Items
	1 * 28, 1 * 28, 1 * 28, 1 * 28, 1 * 28, 1 * 28, 1 * 28, 1 * 28, 1 * 28, 1 * 28,
	1 * 28, 1 * 28, 1 * 28, 1 * 28, 1 * 28, 1 * 28, 1 * 28, 1 * 28, 1 * 28, 1 * 28,
	1 * 28, 1 * 28, 1 * 28, 1 * 28, 1 * 28, 1 * 28, 1 * 28, 1 * 28, 1 * 28, 1 * 28,
	1 * 28, 1 * 28, 1 * 28, 1 * 28, 1 * 28, 1 * 28, 1 * 28, 1 * 28, 1 * 28, 1 * 28,
	1 * 28, 1 * 28, 1 * 28, 1 * 28, 1 * 28, 1 * 28, 1 * 28, 1 * 28, 1 * 28, 1 * 28,
	1 * 28, 1 * 28, 1 * 28, 1 * 28, 1 * 28, 1 * 28, 1 * 28, 1 * 28, 1 * 28, 1 * 28,
	1 * 28, 1 * 28, 1 * 28, 1 * 28, 1 * 28, 1 * 28, 1 * 28, 1 * 28, 1 * 28, 1 * 28,
	1 * 28, 1 * 28, 1 * 28, 1 * 28, 1 * 28, 2 * 28, 2 * 28, 2 * 28, 2 * 28, 2 * 28,
	2 * 28, 2 * 28, 2 * 28, 2 * 28, 2 * 28, 2 * 28, 2 * 28, 2 * 28, 2 * 28, 2 * 28,
	2 * 28, 2 * 28, 2 * 28, 2 * 28, 2 * 28, 2 * 28, 2 * 28, 2 * 28, 2 * 28, 2 * 28,
	2 * 28, 2 * 28, 2 * 28, 2 * 28, 2 * 28, 2 * 28, 2 * 28, 2 * 28, 2 * 28, 2 * 28,
	2 * 28, 2 * 28, 2 * 28, 2 * 28, 2 * 28, 2 * 28, 2 * 28, 2 * 28, 2 * 28, 2 * 28,
	2 * 28, 2 * 28, 2 * 28, 2 * 28, 2 * 28, 2 * 28, 2 * 28, 2 * 28, 2 * 28, 2 * 28,
	2 * 28, 2 * 28, 2 * 28, 2 * 28, 2 * 28, 2 * 28, 2 * 28, 2 * 28, 2 * 28, 2 * 28,
	2 * 28, 2 * 28, 2 * 28, 2 * 28, 2 * 28, 2 * 28, 2 * 28, 2 * 28, 2 * 28, 2 * 28,
	2 * 28, 2 * 28, 2 * 28, 2 * 28, 2 * 28, 2 * 28, 2 * 28, 2 * 28, 2 * 28, 2 * 28,
	2 * 28, 2 * 28, 2 * 28, 2 * 28, 2 * 28, 2 * 28, 2 * 28, 2 * 28,
};
const uint16_t InvItemWidth2[] = {
	1 * 28, 1 * 28, 1 * 28, 1 * 28, 1 * 28, 1 * 28, 1 * 28, 1 * 28, 1 * 28, 1 * 28,
	1 * 28, 1 * 28, 1 * 28, 1 * 28, 1 * 28, 1 * 28, 1 * 28, 1 * 28, 1 * 28, 1 * 28,
	1 * 28, 1 * 28, 1 * 28, 1 * 28, 1 * 28, 1 * 28, 1 * 28, 1 * 28, 1 * 28, 1 * 28,
	2 * 28, 2 * 28, 1 * 28, 1 * 28, 1 * 28, 2 * 28, 2 * 28, 2 * 28, 2 * 28, 2 * 28,
	2 * 28, 2 * 28, 2 * 28, 2 * 28, 2 * 28, 2 * 28, 2 * 28, 2 * 28, 2 * 28, 2 * 28,
	2 * 28, 2 * 28, 2 * 28, 2 * 28, 2 * 28, 2 * 28, 2 * 28, 2 * 28, 2 * 28
	// clang-format on
};
constexpr uint16_t InvItems1Size = sizeof(InvItemWidth1) / sizeof(InvItemWidth1[0]);
constexpr uint16_t InvItems2Size = sizeof(InvItemWidth2) / sizeof(InvItemWidth2[0]);

/** Maps from objcurs.cel frame number to frame height. */
const uint16_t InvItemHeight1[InvItems1Size] = {
	// clang-format off
	// Cursors
	29, 32, 32, 32, 32, 32, 32, 32, 32, 32, 35,
	// Items
	1 * 28, 1 * 28, 1 * 28, 1 * 28, 1 * 28, 1 * 28, 1 * 28, 1 * 28, 1 * 28, 1 * 28,
	1 * 28, 1 * 28, 1 * 28, 1 * 28, 1 * 28, 1 * 28, 1 * 28, 1 * 28, 1 * 28, 1 * 28,
	1 * 28, 1 * 28, 1 * 28, 1 * 28, 1 * 28, 1 * 28, 1 * 28, 1 * 28, 1 * 28, 1 * 28,
	1 * 28, 1 * 28, 1 * 28, 1 * 28, 1 * 28, 1 * 28, 1 * 28, 1 * 28, 1 * 28, 1 * 28,
	1 * 28, 1 * 28, 1 * 28, 1 * 28, 1 * 28, 1 * 28, 1 * 28, 1 * 28, 1 * 28, 1 * 28,
	2 * 28, 2 * 28, 2 * 28, 2 * 28, 2 * 28, 2 * 28, 3 * 28, 3 * 28, 3 * 28, 3 * 28,
	3 * 28, 3 * 28, 3 * 28, 3 * 28, 3 * 28, 3 * 28, 3 * 28, 3 * 28, 3 * 28, 3 * 28,
	3 * 28, 3 * 28, 3 * 28, 3 * 28, 3 * 28, 2 * 28, 2 * 28, 2 * 28, 2 * 28, 2 * 28,
	2 * 28, 2 * 28, 2 * 28, 2 * 28, 2 * 28, 2 * 28, 2 * 28, 2 * 28, 2 * 28, 2 * 28,
	2 * 28, 2 * 28, 2 * 28, 2 * 28, 2 * 28, 2 * 28, 2 * 28, 2 * 28, 2 * 28, 2 * 28,
	3 * 28, 3 * 28, 3 * 28, 3 * 28, 3 * 28, 3 * 28, 3 * 28, 3 * 28, 3 * 28, 3 * 28,
	3 * 28, 3 * 28, 3 * 28, 3 * 28, 3 * 28, 3 * 28, 3 * 28, 3 * 28, 3 * 28, 3 * 28,
	3 * 28, 3 * 28, 3 * 28, 3 * 28, 3 * 28, 3 * 28, 3 * 28, 3 * 28, 3 * 28, 3 * 28,
	3 * 28, 3 * 28, 3 * 28, 3 * 28, 3 * 28, 3 * 28, 3 * 28, 3 * 28, 3 * 28, 3 * 28,
	3 * 28, 3 * 28, 3 * 28, 3 * 28, 3 * 28, 3 * 28, 3 * 28, 3 * 28, 3 * 28, 3 * 28,
	3 * 28, 3 * 28, 3 * 28, 3 * 28, 3 * 28, 3 * 28, 3 * 28, 3 * 28, 3 * 28, 3 * 28,
	3 * 28, 3 * 28, 3 * 28, 3 * 28, 3 * 28, 3 * 28, 3 * 28, 3 * 28,
};
const uint16_t InvItemHeight2[InvItems2Size] = {
	1 * 28, 1 * 28, 1 * 28, 1 * 28, 1 * 28, 1 * 28, 1 * 28, 1 * 28, 1 * 28, 1 * 28,
	1 * 28, 1 * 28, 1 * 28, 1 * 28, 1 * 28, 1 * 28, 1 * 28, 1 * 28, 1 * 28, 1 * 28,
	1 * 28, 1 * 28, 1 * 28, 1 * 28, 1 * 28, 1 * 28, 1 * 28, 1 * 28, 1 * 28, 1 * 28,
	2 * 28, 2 * 28, 3 * 28, 3 * 28, 3 * 28, 3 * 28, 3 * 28, 3 * 28, 3 * 28, 3 * 28,
	3 * 28, 3 * 28, 3 * 28, 3 * 28, 3 * 28, 3 * 28, 3 * 28, 3 * 28, 3 * 28, 3 * 28,
	3 * 28, 3 * 28, 3 * 28, 3 * 28, 3 * 28, 3 * 28, 3 * 28, 3 * 28, 3 * 28
	// clang-format on
};

} // namespace

/** Current highlighted monster */
int pcursmonst = -1;

/** inv_item value */
int8_t pcursinvitem;
/** StashItem value */
uint16_t pcursstashitem;
/** Current highlighted item */
int8_t pcursitem;
/** Current highlighted object */
int8_t pcursobj;
/** Current highlighted player */
int8_t pcursplr;
/** Current highlighted tile position */
Point cursPosition;
/** Previously highlighted monster */
int pcurstemp;
/** Index of current cursor image */
int pcurs;

void InitCursor()
{
	assert(!pCursCels);
	pCursCels = LoadCel("Data\\Inv\\Objcurs.CEL", InvItemWidth1);
	if (gbIsHellfire)
		pCursCels2 = LoadCel("Data\\Inv\\Objcurs2.CEL", InvItemWidth2);
	ClearCursor();
}

void FreeCursor()
{
	pCursCels = std::nullopt;
	pCursCels2 = std::nullopt;
	ClearCursor();
}

const OwnedCelSprite &GetInvItemSprite(int cursId)
{
	return cursId <= InvItems1Size ? *pCursCels : *pCursCels2;
}

int GetInvItemFrame(int cursId)
{
	return cursId <= InvItems1Size ? cursId - 1 : cursId - InvItems1Size - 1;
}

Size GetInvItemSize(int cursId)
{
	const int i = cursId - 1;
	if (i >= InvItems1Size)
		return { InvItemWidth2[i - InvItems1Size], InvItemHeight2[i - InvItems1Size] };
	return { InvItemWidth1[i], InvItemHeight1[i] };
}

void ResetCursor()
{
	NewCursor(pcurs);
}

void NewCursor(const Item &item)
{
	if (item.isEmpty()) {
		NewCursor(CURSOR_HAND);
	} else {
		NewCursor(item._iCurs + CURSOR_FIRSTITEM);
	}
}

void NewCursor(int cursId)
{
	if (cursId < CURSOR_HOURGLASS && MyPlayer != nullptr) {
		MyPlayer->HoldItem.clear();
	}
	pcurs = cursId;

	if (IsHardwareCursorEnabled() && ControlDevice == ControlTypes::KeyboardAndMouse) {
		if (ArtCursor.surface == nullptr && cursId == CURSOR_NONE)
			return;

		const CursorInfo newCursor = ArtCursor.surface == nullptr
		    ? CursorInfo::GameCursor(cursId)
		    : CursorInfo::UserInterfaceCursor();
		if (newCursor != GetCurrentCursorInfo())
			SetHardwareCursor(newCursor);
	}
}

void CelDrawCursor(const Surface &out, Point position, int cursId)
{
	const CelSprite sprite { GetInvItemSprite(cursId) };
	const int frame = GetInvItemFrame(cursId);
	if (!MyPlayer->HoldItem.isEmpty()) {
		const auto &heldItem = MyPlayer->HoldItem;
		CelBlitOutlineTo(out, GetOutlineColor(heldItem, true), position, sprite, frame, false);
		CelDrawItem(heldItem, out, position, sprite, frame);
	} else {
		CelClippedDrawTo(out, position, sprite, frame);
	}
}

void InitLevelCursor()
{
	NewCursor(CURSOR_HAND);
	cursPosition = ViewPosition;
	pcurstemp = -1;
	pcursmonst = -1;
	pcursobj = -1;
	pcursitem = -1;
	pcursstashitem = uint16_t(-1);
	pcursplr = -1;
	ClearCursor();
}

void CheckTown()
{
	for (auto &missile : Missiles) {
		if (missile._mitype == MIS_TOWN) {
			if (EntranceBoundaryContains(missile.position.tile, cursPosition)) {
				trigflag = true;
				ClearPanel();
				InfoString = _("Town Portal");
				AddPanelString(fmt::format(fmt::runtime(_("from {:s}")), Players[missile._misource]._pName));
				cursPosition = missile.position.tile;
			}
		}
	}
}

void CheckRportal()
{
	for (auto &missile : Missiles) {
		if (missile._mitype == MIS_RPORTAL) {
			if (EntranceBoundaryContains(missile.position.tile, cursPosition)) {
				trigflag = true;
				ClearPanel();
				InfoString = _("Portal to");
				AddPanelString(!setlevel ? _("The Unholy Altar") : _("level 15"));
				cursPosition = missile.position.tile;
			}
		}
	}
}

void CheckCursMove()
{
	if (IsItemLabelHighlighted())
		return;

	int sx = MousePosition.x;
	int sy = MousePosition.y;

	if (CanPanelsCoverView()) {
		if (IsLeftPanelOpen()) {
			sx -= GetScreenWidth() / 4;
		} else if (IsRightPanelOpen()) {
			sx += GetScreenWidth() / 4;
		}
	}
	const Rectangle &mainPanel = GetMainPanel();
	if (mainPanel.contains(MousePosition) && track_isscrolling()) {
		sy = mainPanel.position.y - 1;
	}

	if (!zoomflag) {
		sx /= 2;
		sy /= 2;
	}

	// Adjust by player offset and tile grid alignment
	int xo = 0;
	int yo = 0;
	CalcTileOffset(&xo, &yo);
	const Player &myPlayer = *MyPlayer;
	Displacement offset = ScrollInfo.offset;
	if (myPlayer.IsWalking())
		offset = GetOffsetForWalking(myPlayer.AnimInfo, myPlayer._pdir, true);
	sx -= offset.deltaX - xo;
	sy -= offset.deltaY - yo;

	// Predict the next frame when walking to avoid input jitter
	int fx = myPlayer.position.offset2.deltaX / 256;
	int fy = myPlayer.position.offset2.deltaY / 256;
	fx -= (myPlayer.position.offset2.deltaX + myPlayer.position.velocity.deltaX) / 256;
	fy -= (myPlayer.position.offset2.deltaY + myPlayer.position.velocity.deltaY) / 256;
	if (ScrollInfo._sdir != ScrollDirection::None) {
		sx -= fx;
		sy -= fy;
	}

	// Convert to tile grid
	int mx = ViewPosition.x;
	int my = ViewPosition.y;

	int columns = 0;
	int rows = 0;
	TilesInView(&columns, &rows);
	int lrow = rows - RowsCoveredByPanel();

	// Center player tile on screen
	ShiftGrid(&mx, &my, -columns / 2, -lrow / 2);

	// Align grid
	if ((columns % 2) == 0 && (lrow % 2) == 0) {
		sy += TILE_HEIGHT / 2;
	} else if ((columns % 2) != 0 && (lrow % 2) != 0) {
		sx -= TILE_WIDTH / 2;
	} else if ((columns % 2) != 0 && (lrow % 2) == 0) {
		my++;
	}

	if (!zoomflag) {
		sy -= TILE_HEIGHT / 4;
	}

	int tx = sx / TILE_WIDTH;
	int ty = sy / TILE_HEIGHT;
	ShiftGrid(&mx, &my, tx, ty);

	// Shift position to match diamond grid aligment
	int px = sx % TILE_WIDTH;
	int py = sy % TILE_HEIGHT;

	// Shift position to match diamond grid aligment
	bool flipy = py < (px / 2);
	if (flipy) {
		my--;
	}
	bool flipx = py >= TILE_HEIGHT - (px / 2);
	if (flipx) {
		mx++;
	}

	mx = clamp(mx, 0, MAXDUNX - 1);
	my = clamp(my, 0, MAXDUNY - 1);

	const Point currentTile { mx, my };

	// While holding the button down we should retain target (but potentially lose it if it dies, goes out of view, etc)
	if ((sgbMouseDown != CLICK_NONE || ControllerButtonHeld != ControllerButton_NONE) && IsNoneOf(LastMouseButtonAction, MouseActionType::None, MouseActionType::Attack, MouseActionType::Spell)) {
		InvalidateTargets();

		if (pcursmonst == -1 && pcursobj == -1 && pcursitem == -1 && pcursinvitem == -1 && pcursstashitem == uint16_t(-1) && pcursplr == -1) {
			cursPosition = { mx, my };
			CheckTrigForce();
			CheckTown();
			CheckRportal();
		}
		return;
	}

	bool flipflag = (flipy && flipx) || ((flipy || flipx) && px < TILE_WIDTH / 2);

	pcurstemp = pcursmonst;
	pcursmonst = -1;
	pcursobj = -1;
	pcursitem = -1;
	if (pcursinvitem != -1) {
		drawsbarflag = true;
	}
	pcursinvitem = -1;
	pcursstashitem = uint16_t(-1);
	pcursplr = -1;
	ShowUniqueItemInfoBox = false;
	panelflag = false;
	trigflag = false;

	if (myPlayer._pInvincible) {
		return;
	}
	if (!myPlayer.HoldItem.isEmpty() || spselflag) {
		cursPosition = { mx, my };
		return;
	}
	if (mainPanel.contains(MousePosition)) {
		CheckPanelInfo();
		return;
	}
	if (DoomFlag) {
		return;
	}
	if (invflag && GetRightPanel().contains(MousePosition)) {
		pcursinvitem = CheckInvHLight();
		return;
	}
	if (IsStashOpen && GetLeftPanel().contains(MousePosition)) {
		pcursstashitem = CheckStashHLight(MousePosition);
	}
	if (sbookflag && GetRightPanel().contains(MousePosition)) {
		return;
	}
	if (IsLeftPanelOpen() && GetLeftPanel().contains(MousePosition)) {
		return;
	}

	if (leveltype != DTYPE_TOWN) {
		if (pcurstemp != -1) {
			if (!flipflag && mx + 2 < MAXDUNX && my + 1 < MAXDUNY && dMonster[mx + 2][my + 1] != 0 && IsTileLit({ mx + 2, my + 1 })) {
				int mi = abs(dMonster[mx + 2][my + 1]) - 1;
<<<<<<< HEAD
				if (mi == pcurstemp && Monsters[mi].hitPoints >> 6 > 0 && (Monsters[mi].data->mSelFlag & 4) != 0) {
=======
				if (mi == pcurstemp && Monsters[mi]._mhitpoints >> 6 > 0 && (Monsters[mi].data().mSelFlag & 4) != 0) {
>>>>>>> c126839b
					cursPosition = Point { mx, my } + Displacement { 2, 1 };
					pcursmonst = mi;
				}
			}
			if (flipflag && mx + 1 < MAXDUNX && my + 2 < MAXDUNY && dMonster[mx + 1][my + 2] != 0 && IsTileLit({ mx + 1, my + 2 })) {
				int mi = abs(dMonster[mx + 1][my + 2]) - 1;
<<<<<<< HEAD
				if (mi == pcurstemp && Monsters[mi].hitPoints >> 6 > 0 && (Monsters[mi].data->mSelFlag & 4) != 0) {
=======
				if (mi == pcurstemp && Monsters[mi]._mhitpoints >> 6 > 0 && (Monsters[mi].data().mSelFlag & 4) != 0) {
>>>>>>> c126839b
					cursPosition = Point { mx, my } + Displacement { 1, 2 };
					pcursmonst = mi;
				}
			}
			if (mx + 2 < MAXDUNX && my + 2 < MAXDUNY && dMonster[mx + 2][my + 2] != 0 && IsTileLit({ mx + 2, my + 2 })) {
				int mi = abs(dMonster[mx + 2][my + 2]) - 1;
<<<<<<< HEAD
				if (mi == pcurstemp && Monsters[mi].hitPoints >> 6 > 0 && (Monsters[mi].data->mSelFlag & 4) != 0) {
=======
				if (mi == pcurstemp && Monsters[mi]._mhitpoints >> 6 > 0 && (Monsters[mi].data().mSelFlag & 4) != 0) {
>>>>>>> c126839b
					cursPosition = Point { mx, my } + Displacement { 2, 2 };
					pcursmonst = mi;
				}
			}
			if (mx + 1 < MAXDUNX && !flipflag && dMonster[mx + 1][my] != 0 && IsTileLit({ mx + 1, my })) {
				int mi = abs(dMonster[mx + 1][my]) - 1;
<<<<<<< HEAD
				if (mi == pcurstemp && Monsters[mi].hitPoints >> 6 > 0 && (Monsters[mi].data->mSelFlag & 2) != 0) {
=======
				if (mi == pcurstemp && Monsters[mi]._mhitpoints >> 6 > 0 && (Monsters[mi].data().mSelFlag & 2) != 0) {
>>>>>>> c126839b
					cursPosition = Point { mx, my } + Displacement { 1, 0 };
					pcursmonst = mi;
				}
			}
			if (my + 1 < MAXDUNY && flipflag && dMonster[mx][my + 1] != 0 && IsTileLit({ mx, my + 1 })) {
				int mi = abs(dMonster[mx][my + 1]) - 1;
<<<<<<< HEAD
				if (mi == pcurstemp && Monsters[mi].hitPoints >> 6 > 0 && (Monsters[mi].data->mSelFlag & 2) != 0) {
=======
				if (mi == pcurstemp && Monsters[mi]._mhitpoints >> 6 > 0 && (Monsters[mi].data().mSelFlag & 2) != 0) {
>>>>>>> c126839b
					cursPosition = Point { mx, my } + Displacement { 0, 1 };
					pcursmonst = mi;
				}
			}
			if (dMonster[mx][my] != 0 && IsTileLit({ mx, my })) {
				int mi = abs(dMonster[mx][my]) - 1;
<<<<<<< HEAD
				if (mi == pcurstemp && Monsters[mi].hitPoints >> 6 > 0 && (Monsters[mi].data->mSelFlag & 1) != 0) {
=======
				if (mi == pcurstemp && Monsters[mi]._mhitpoints >> 6 > 0 && (Monsters[mi].data().mSelFlag & 1) != 0) {
>>>>>>> c126839b
					cursPosition = { mx, my };
					pcursmonst = mi;
				}
			}
			if (mx + 1 < MAXDUNX && my + 1 < MAXDUNY && dMonster[mx + 1][my + 1] != 0 && IsTileLit({ mx + 1, my + 1 })) {
				int mi = abs(dMonster[mx + 1][my + 1]) - 1;
<<<<<<< HEAD
				if (mi == pcurstemp && Monsters[mi].hitPoints >> 6 > 0 && (Monsters[mi].data->mSelFlag & 2) != 0) {
=======
				if (mi == pcurstemp && Monsters[mi]._mhitpoints >> 6 > 0 && (Monsters[mi].data().mSelFlag & 2) != 0) {
>>>>>>> c126839b
					cursPosition = Point { mx, my } + Displacement { 1, 1 };
					pcursmonst = mi;
				}
			}
			if (pcursmonst != -1 && (Monsters[pcursmonst].flags & MFLAG_HIDDEN) != 0) {
				pcursmonst = -1;
				cursPosition = { mx, my };
			}
			if (pcursmonst != -1 && (Monsters[pcursmonst].flags & MFLAG_GOLEM) != 0 && (Monsters[pcursmonst].flags & MFLAG_BERSERK) == 0) {
				pcursmonst = -1;
			}
			if (pcursmonst != -1) {
				return;
			}
		}
		if (!flipflag && mx + 2 < MAXDUNX && my + 1 < MAXDUNY && dMonster[mx + 2][my + 1] != 0 && IsTileLit({ mx + 2, my + 1 })) {
			int mi = abs(dMonster[mx + 2][my + 1]) - 1;
<<<<<<< HEAD
			if (Monsters[mi].hitPoints >> 6 > 0 && (Monsters[mi].data->mSelFlag & 4) != 0) {
=======
			if (Monsters[mi]._mhitpoints >> 6 > 0 && (Monsters[mi].data().mSelFlag & 4) != 0) {
>>>>>>> c126839b
				cursPosition = Point { mx, my } + Displacement { 2, 1 };
				pcursmonst = mi;
			}
		}
		if (flipflag && mx + 1 < MAXDUNX && my + 2 < MAXDUNY && dMonster[mx + 1][my + 2] != 0 && IsTileLit({ mx + 1, my + 2 })) {
			int mi = abs(dMonster[mx + 1][my + 2]) - 1;
<<<<<<< HEAD
			if (Monsters[mi].hitPoints >> 6 > 0 && (Monsters[mi].data->mSelFlag & 4) != 0) {
=======
			if (Monsters[mi]._mhitpoints >> 6 > 0 && (Monsters[mi].data().mSelFlag & 4) != 0) {
>>>>>>> c126839b
				cursPosition = Point { mx, my } + Displacement { 1, 2 };
				pcursmonst = mi;
			}
		}
		if (mx + 2 < MAXDUNX && my + 2 < MAXDUNY && dMonster[mx + 2][my + 2] != 0 && IsTileLit({ mx + 2, my + 2 })) {
			int mi = abs(dMonster[mx + 2][my + 2]) - 1;
<<<<<<< HEAD
			if (Monsters[mi].hitPoints >> 6 > 0 && (Monsters[mi].data->mSelFlag & 4) != 0) {
=======
			if (Monsters[mi]._mhitpoints >> 6 > 0 && (Monsters[mi].data().mSelFlag & 4) != 0) {
>>>>>>> c126839b
				cursPosition = Point { mx, my } + Displacement { 2, 2 };
				pcursmonst = mi;
			}
		}
		if (!flipflag && mx + 1 < MAXDUNX && dMonster[mx + 1][my] != 0 && IsTileLit({ mx + 1, my })) {
			int mi = abs(dMonster[mx + 1][my]) - 1;
<<<<<<< HEAD
			if (Monsters[mi].hitPoints >> 6 > 0 && (Monsters[mi].data->mSelFlag & 2) != 0) {
=======
			if (Monsters[mi]._mhitpoints >> 6 > 0 && (Monsters[mi].data().mSelFlag & 2) != 0) {
>>>>>>> c126839b
				cursPosition = Point { mx, my } + Displacement { 1, 0 };
				pcursmonst = mi;
			}
		}
		if (flipflag && my + 1 < MAXDUNY && dMonster[mx][my + 1] != 0 && IsTileLit({ mx, my + 1 })) {
			int mi = abs(dMonster[mx][my + 1]) - 1;
<<<<<<< HEAD
			if (Monsters[mi].hitPoints >> 6 > 0 && (Monsters[mi].data->mSelFlag & 2) != 0) {
=======
			if (Monsters[mi]._mhitpoints >> 6 > 0 && (Monsters[mi].data().mSelFlag & 2) != 0) {
>>>>>>> c126839b
				cursPosition = Point { mx, my } + Displacement { 0, 1 };
				pcursmonst = mi;
			}
		}
		if (dMonster[mx][my] != 0 && IsTileLit({ mx, my })) {
			int mi = abs(dMonster[mx][my]) - 1;
<<<<<<< HEAD
			if (Monsters[mi].hitPoints >> 6 > 0 && (Monsters[mi].data->mSelFlag & 1) != 0) {
=======
			if (Monsters[mi]._mhitpoints >> 6 > 0 && (Monsters[mi].data().mSelFlag & 1) != 0) {
>>>>>>> c126839b
				cursPosition = { mx, my };
				pcursmonst = mi;
			}
		}
		if (mx + 1 < MAXDUNX && my + 1 < MAXDUNY && dMonster[mx + 1][my + 1] != 0 && IsTileLit({ mx + 1, my + 1 })) {
			int mi = abs(dMonster[mx + 1][my + 1]) - 1;
<<<<<<< HEAD
			if (Monsters[mi].hitPoints >> 6 > 0 && (Monsters[mi].data->mSelFlag & 2) != 0) {
=======
			if (Monsters[mi]._mhitpoints >> 6 > 0 && (Monsters[mi].data().mSelFlag & 2) != 0) {
>>>>>>> c126839b
				cursPosition = Point { mx, my } + Displacement { 1, 1 };
				pcursmonst = mi;
			}
		}
		if (pcursmonst != -1 && (Monsters[pcursmonst].flags & MFLAG_HIDDEN) != 0) {
			pcursmonst = -1;
			cursPosition = { mx, my };
		}
		if (pcursmonst != -1 && (Monsters[pcursmonst].flags & MFLAG_GOLEM) != 0 && (Monsters[pcursmonst].flags & MFLAG_BERSERK) == 0) {
			pcursmonst = -1;
		}
	} else {
		if (!flipflag && mx + 1 < MAXDUNX && dMonster[mx + 1][my] > 0) {
			pcursmonst = dMonster[mx + 1][my] - 1;
			cursPosition = Point { mx, my } + Displacement { 1, 0 };
		}
		if (flipflag && my + 1 < MAXDUNY && dMonster[mx][my + 1] > 0) {
			pcursmonst = dMonster[mx][my + 1] - 1;
			cursPosition = Point { mx, my } + Displacement { 0, 1 };
		}
		if (dMonster[mx][my] > 0) {
			pcursmonst = dMonster[mx][my] - 1;
			cursPosition = { mx, my };
		}
		if (mx + 1 < MAXDUNX && my + 1 < MAXDUNY && dMonster[mx + 1][my + 1] > 0) {
			pcursmonst = dMonster[mx + 1][my + 1] - 1;
			cursPosition = Point { mx, my } + Displacement { 1, 1 };
		}
	}

	if (pcursmonst == -1) {
		if (!flipflag && mx + 1 < MAXDUNX && dPlayer[mx + 1][my] != 0) {
			int8_t bv = abs(dPlayer[mx + 1][my]) - 1;
			if (bv != MyPlayerId && Players[bv]._pHitPoints != 0) {
				cursPosition = Point { mx, my } + Displacement { 1, 0 };
				pcursplr = bv;
			}
		}
		if (flipflag && my + 1 < MAXDUNY && dPlayer[mx][my + 1] != 0) {
			int8_t bv = abs(dPlayer[mx][my + 1]) - 1;
			if (bv != MyPlayerId && Players[bv]._pHitPoints != 0) {
				cursPosition = Point { mx, my } + Displacement { 0, 1 };
				pcursplr = bv;
			}
		}
		if (dPlayer[mx][my] != 0) {
			int8_t bv = abs(dPlayer[mx][my]) - 1;
			if (bv != MyPlayerId) {
				cursPosition = { mx, my };
				pcursplr = bv;
			}
		}
		if (TileContainsDeadPlayer({ mx, my })) {
			for (int i = 0; i < MAX_PLRS; i++) {
				if (Players[i].position.tile == Point { mx, my } && i != MyPlayerId) {
					cursPosition = { mx, my };
					pcursplr = i;
				}
			}
		}
		if (pcurs == CURSOR_RESURRECT) {
			for (int xx = -1; xx < 2; xx++) {
				for (int yy = -1; yy < 2; yy++) {
					if (TileContainsDeadPlayer({ mx + xx, my + yy })) {
						for (int i = 0; i < MAX_PLRS; i++) {
							if (Players[i].position.tile.x == mx + xx && Players[i].position.tile.y == my + yy && i != MyPlayerId) {
								cursPosition = Point { mx, my } + Displacement { xx, yy };
								pcursplr = i;
							}
						}
					}
				}
			}
		}
		if (mx + 1 < MAXDUNX && my + 1 < MAXDUNY && dPlayer[mx + 1][my + 1] != 0) {
			int8_t bv = abs(dPlayer[mx + 1][my + 1]) - 1;
			if (bv != MyPlayerId && Players[bv]._pHitPoints != 0) {
				cursPosition = Point { mx, my } + Displacement { 1, 1 };
				pcursplr = bv;
			}
		}
	}
	if (pcursmonst == -1 && pcursplr == -1) {
		// No monsters or players under the cursor, try find an object starting with the tile below the current tile (tall
		//  objects like doors)
		Point testPosition = currentTile + Direction::South;
		Object *object = ObjectAtPosition(testPosition);

		if (object == nullptr || object->_oSelFlag < 2) {
			// Either no object or can't interact from the test position, try the current tile
			testPosition = currentTile;
			object = ObjectAtPosition(testPosition);

			if (object == nullptr || IsNoneOf(object->_oSelFlag, 1, 3)) {
				// Still no object (that could be activated from this position), try the tile to the bottom left or right
				//  (whichever is closest to the cursor as determined when we set flipflag earlier)
				testPosition = currentTile + (flipflag ? Direction::SouthWest : Direction::SouthEast);
				object = ObjectAtPosition(testPosition);

				if (object != nullptr && object->_oSelFlag < 2) {
					// Found an object but it's not in range, clear the pointer
					object = nullptr;
				}
			}
		}
		if (object != nullptr) {
			// found object that can be activated with the given cursor position
			cursPosition = testPosition;
			pcursobj = object->GetId();
		}
	}
	if (pcursplr == -1 && pcursobj == -1 && pcursmonst == -1) {
		if (!flipflag && mx + 1 < MAXDUNX && dItem[mx + 1][my] > 0) {
			int8_t bv = dItem[mx + 1][my] - 1;
			if (Items[bv]._iSelFlag >= 2) {
				cursPosition = Point { mx, my } + Displacement { 1, 0 };
				pcursitem = bv;
			}
		}
		if (flipflag && my + 1 < MAXDUNY && dItem[mx][my + 1] > 0) {
			int8_t bv = dItem[mx][my + 1] - 1;
			if (Items[bv]._iSelFlag >= 2) {
				cursPosition = Point { mx, my } + Displacement { 0, 1 };
				pcursitem = bv;
			}
		}
		if (dItem[mx][my] > 0) {
			int8_t bv = dItem[mx][my] - 1;
			if (Items[bv]._iSelFlag == 1 || Items[bv]._iSelFlag == 3) {
				cursPosition = { mx, my };
				pcursitem = bv;
			}
		}
		if (mx + 1 < MAXDUNX && my + 1 < MAXDUNY && dItem[mx + 1][my + 1] > 0) {
			int8_t bv = dItem[mx + 1][my + 1] - 1;
			if (Items[bv]._iSelFlag >= 2) {
				cursPosition = Point { mx, my } + Displacement { 1, 1 };
				pcursitem = bv;
			}
		}
		if (pcursitem == -1) {
			cursPosition = { mx, my };
			CheckTrigForce();
			CheckTown();
			CheckRportal();
		}
	}

	if (pcurs == CURSOR_IDENTIFY) {
		pcursobj = -1;
		pcursmonst = -1;
		pcursitem = -1;
		cursPosition = { mx, my };
	}
	if (pcursmonst != -1 && (Monsters[pcursmonst].flags & MFLAG_GOLEM) != 0 && (Monsters[pcursmonst].flags & MFLAG_BERSERK) == 0) {
		pcursmonst = -1;
	}
}

} // namespace devilution
<|MERGE_RESOLUTION|>--- conflicted
+++ resolved
@@ -1,725 +1,669 @@
-/**
- * @file cursor.cpp
- *
- * Implementation of cursor tracking functionality.
- */
-#include "cursor.h"
-
-#include <fmt/format.h>
-
-#include "DiabloUI/art.h"
-#include "DiabloUI/diabloui.h"
-#include "control.h"
-#include "controls/plrctrls.h"
-#include "doom.h"
-#include "engine.h"
-#include "engine/load_cel.hpp"
-#include "engine/point.hpp"
-#include "engine/render/cel_render.hpp"
-#include "hwcursor.hpp"
-#include "inv.h"
-#include "levels/trigs.h"
-#include "missiles.h"
-#include "qol/itemlabels.h"
-#include "qol/stash.h"
-#include "towners.h"
-#include "track.h"
-#include "utils/attributes.h"
-#include "utils/language.h"
-#include "utils/utf8.hpp"
-
-namespace devilution {
-namespace {
-/** Cursor images CEL */
-OptionalOwnedCelSprite pCursCels;
-OptionalOwnedCelSprite pCursCels2;
-
-/** Maps from objcurs.cel frame number to frame width. */
-const uint16_t InvItemWidth1[] = {
-	// clang-format off
-	// Cursors
-	33, 32, 32, 32, 32, 32, 32, 32, 32, 32, 23,
-	// Items
-	1 * 28, 1 * 28, 1 * 28, 1 * 28, 1 * 28, 1 * 28, 1 * 28, 1 * 28, 1 * 28, 1 * 28,
-	1 * 28, 1 * 28, 1 * 28, 1 * 28, 1 * 28, 1 * 28, 1 * 28, 1 * 28, 1 * 28, 1 * 28,
-	1 * 28, 1 * 28, 1 * 28, 1 * 28, 1 * 28, 1 * 28, 1 * 28, 1 * 28, 1 * 28, 1 * 28,
-	1 * 28, 1 * 28, 1 * 28, 1 * 28, 1 * 28, 1 * 28, 1 * 28, 1 * 28, 1 * 28, 1 * 28,
-	1 * 28, 1 * 28, 1 * 28, 1 * 28, 1 * 28, 1 * 28, 1 * 28, 1 * 28, 1 * 28, 1 * 28,
-	1 * 28, 1 * 28, 1 * 28, 1 * 28, 1 * 28, 1 * 28, 1 * 28, 1 * 28, 1 * 28, 1 * 28,
-	1 * 28, 1 * 28, 1 * 28, 1 * 28, 1 * 28, 1 * 28, 1 * 28, 1 * 28, 1 * 28, 1 * 28,
-	1 * 28, 1 * 28, 1 * 28, 1 * 28, 1 * 28, 2 * 28, 2 * 28, 2 * 28, 2 * 28, 2 * 28,
-	2 * 28, 2 * 28, 2 * 28, 2 * 28, 2 * 28, 2 * 28, 2 * 28, 2 * 28, 2 * 28, 2 * 28,
-	2 * 28, 2 * 28, 2 * 28, 2 * 28, 2 * 28, 2 * 28, 2 * 28, 2 * 28, 2 * 28, 2 * 28,
-	2 * 28, 2 * 28, 2 * 28, 2 * 28, 2 * 28, 2 * 28, 2 * 28, 2 * 28, 2 * 28, 2 * 28,
-	2 * 28, 2 * 28, 2 * 28, 2 * 28, 2 * 28, 2 * 28, 2 * 28, 2 * 28, 2 * 28, 2 * 28,
-	2 * 28, 2 * 28, 2 * 28, 2 * 28, 2 * 28, 2 * 28, 2 * 28, 2 * 28, 2 * 28, 2 * 28,
-	2 * 28, 2 * 28, 2 * 28, 2 * 28, 2 * 28, 2 * 28, 2 * 28, 2 * 28, 2 * 28, 2 * 28,
-	2 * 28, 2 * 28, 2 * 28, 2 * 28, 2 * 28, 2 * 28, 2 * 28, 2 * 28, 2 * 28, 2 * 28,
-	2 * 28, 2 * 28, 2 * 28, 2 * 28, 2 * 28, 2 * 28, 2 * 28, 2 * 28, 2 * 28, 2 * 28,
-	2 * 28, 2 * 28, 2 * 28, 2 * 28, 2 * 28, 2 * 28, 2 * 28, 2 * 28,
-};
-const uint16_t InvItemWidth2[] = {
-	1 * 28, 1 * 28, 1 * 28, 1 * 28, 1 * 28, 1 * 28, 1 * 28, 1 * 28, 1 * 28, 1 * 28,
-	1 * 28, 1 * 28, 1 * 28, 1 * 28, 1 * 28, 1 * 28, 1 * 28, 1 * 28, 1 * 28, 1 * 28,
-	1 * 28, 1 * 28, 1 * 28, 1 * 28, 1 * 28, 1 * 28, 1 * 28, 1 * 28, 1 * 28, 1 * 28,
-	2 * 28, 2 * 28, 1 * 28, 1 * 28, 1 * 28, 2 * 28, 2 * 28, 2 * 28, 2 * 28, 2 * 28,
-	2 * 28, 2 * 28, 2 * 28, 2 * 28, 2 * 28, 2 * 28, 2 * 28, 2 * 28, 2 * 28, 2 * 28,
-	2 * 28, 2 * 28, 2 * 28, 2 * 28, 2 * 28, 2 * 28, 2 * 28, 2 * 28, 2 * 28
-	// clang-format on
-};
-constexpr uint16_t InvItems1Size = sizeof(InvItemWidth1) / sizeof(InvItemWidth1[0]);
-constexpr uint16_t InvItems2Size = sizeof(InvItemWidth2) / sizeof(InvItemWidth2[0]);
-
-/** Maps from objcurs.cel frame number to frame height. */
-const uint16_t InvItemHeight1[InvItems1Size] = {
-	// clang-format off
-	// Cursors
-	29, 32, 32, 32, 32, 32, 32, 32, 32, 32, 35,
-	// Items
-	1 * 28, 1 * 28, 1 * 28, 1 * 28, 1 * 28, 1 * 28, 1 * 28, 1 * 28, 1 * 28, 1 * 28,
-	1 * 28, 1 * 28, 1 * 28, 1 * 28, 1 * 28, 1 * 28, 1 * 28, 1 * 28, 1 * 28, 1 * 28,
-	1 * 28, 1 * 28, 1 * 28, 1 * 28, 1 * 28, 1 * 28, 1 * 28, 1 * 28, 1 * 28, 1 * 28,
-	1 * 28, 1 * 28, 1 * 28, 1 * 28, 1 * 28, 1 * 28, 1 * 28, 1 * 28, 1 * 28, 1 * 28,
-	1 * 28, 1 * 28, 1 * 28, 1 * 28, 1 * 28, 1 * 28, 1 * 28, 1 * 28, 1 * 28, 1 * 28,
-	2 * 28, 2 * 28, 2 * 28, 2 * 28, 2 * 28, 2 * 28, 3 * 28, 3 * 28, 3 * 28, 3 * 28,
-	3 * 28, 3 * 28, 3 * 28, 3 * 28, 3 * 28, 3 * 28, 3 * 28, 3 * 28, 3 * 28, 3 * 28,
-	3 * 28, 3 * 28, 3 * 28, 3 * 28, 3 * 28, 2 * 28, 2 * 28, 2 * 28, 2 * 28, 2 * 28,
-	2 * 28, 2 * 28, 2 * 28, 2 * 28, 2 * 28, 2 * 28, 2 * 28, 2 * 28, 2 * 28, 2 * 28,
-	2 * 28, 2 * 28, 2 * 28, 2 * 28, 2 * 28, 2 * 28, 2 * 28, 2 * 28, 2 * 28, 2 * 28,
-	3 * 28, 3 * 28, 3 * 28, 3 * 28, 3 * 28, 3 * 28, 3 * 28, 3 * 28, 3 * 28, 3 * 28,
-	3 * 28, 3 * 28, 3 * 28, 3 * 28, 3 * 28, 3 * 28, 3 * 28, 3 * 28, 3 * 28, 3 * 28,
-	3 * 28, 3 * 28, 3 * 28, 3 * 28, 3 * 28, 3 * 28, 3 * 28, 3 * 28, 3 * 28, 3 * 28,
-	3 * 28, 3 * 28, 3 * 28, 3 * 28, 3 * 28, 3 * 28, 3 * 28, 3 * 28, 3 * 28, 3 * 28,
-	3 * 28, 3 * 28, 3 * 28, 3 * 28, 3 * 28, 3 * 28, 3 * 28, 3 * 28, 3 * 28, 3 * 28,
-	3 * 28, 3 * 28, 3 * 28, 3 * 28, 3 * 28, 3 * 28, 3 * 28, 3 * 28, 3 * 28, 3 * 28,
-	3 * 28, 3 * 28, 3 * 28, 3 * 28, 3 * 28, 3 * 28, 3 * 28, 3 * 28,
-};
-const uint16_t InvItemHeight2[InvItems2Size] = {
-	1 * 28, 1 * 28, 1 * 28, 1 * 28, 1 * 28, 1 * 28, 1 * 28, 1 * 28, 1 * 28, 1 * 28,
-	1 * 28, 1 * 28, 1 * 28, 1 * 28, 1 * 28, 1 * 28, 1 * 28, 1 * 28, 1 * 28, 1 * 28,
-	1 * 28, 1 * 28, 1 * 28, 1 * 28, 1 * 28, 1 * 28, 1 * 28, 1 * 28, 1 * 28, 1 * 28,
-	2 * 28, 2 * 28, 3 * 28, 3 * 28, 3 * 28, 3 * 28, 3 * 28, 3 * 28, 3 * 28, 3 * 28,
-	3 * 28, 3 * 28, 3 * 28, 3 * 28, 3 * 28, 3 * 28, 3 * 28, 3 * 28, 3 * 28, 3 * 28,
-	3 * 28, 3 * 28, 3 * 28, 3 * 28, 3 * 28, 3 * 28, 3 * 28, 3 * 28, 3 * 28
-	// clang-format on
-};
-
-} // namespace
-
-/** Current highlighted monster */
-int pcursmonst = -1;
-
-/** inv_item value */
-int8_t pcursinvitem;
-/** StashItem value */
-uint16_t pcursstashitem;
-/** Current highlighted item */
-int8_t pcursitem;
-/** Current highlighted object */
-int8_t pcursobj;
-/** Current highlighted player */
-int8_t pcursplr;
-/** Current highlighted tile position */
-Point cursPosition;
-/** Previously highlighted monster */
-int pcurstemp;
-/** Index of current cursor image */
-int pcurs;
-
-void InitCursor()
-{
-	assert(!pCursCels);
-	pCursCels = LoadCel("Data\\Inv\\Objcurs.CEL", InvItemWidth1);
-	if (gbIsHellfire)
-		pCursCels2 = LoadCel("Data\\Inv\\Objcurs2.CEL", InvItemWidth2);
-	ClearCursor();
-}
-
-void FreeCursor()
-{
-	pCursCels = std::nullopt;
-	pCursCels2 = std::nullopt;
-	ClearCursor();
-}
-
-const OwnedCelSprite &GetInvItemSprite(int cursId)
-{
-	return cursId <= InvItems1Size ? *pCursCels : *pCursCels2;
-}
-
-int GetInvItemFrame(int cursId)
-{
-	return cursId <= InvItems1Size ? cursId - 1 : cursId - InvItems1Size - 1;
-}
-
-Size GetInvItemSize(int cursId)
-{
-	const int i = cursId - 1;
-	if (i >= InvItems1Size)
-		return { InvItemWidth2[i - InvItems1Size], InvItemHeight2[i - InvItems1Size] };
-	return { InvItemWidth1[i], InvItemHeight1[i] };
-}
-
-void ResetCursor()
-{
-	NewCursor(pcurs);
-}
-
-void NewCursor(const Item &item)
-{
-	if (item.isEmpty()) {
-		NewCursor(CURSOR_HAND);
-	} else {
-		NewCursor(item._iCurs + CURSOR_FIRSTITEM);
-	}
-}
-
-void NewCursor(int cursId)
-{
-	if (cursId < CURSOR_HOURGLASS && MyPlayer != nullptr) {
-		MyPlayer->HoldItem.clear();
-	}
-	pcurs = cursId;
-
-	if (IsHardwareCursorEnabled() && ControlDevice == ControlTypes::KeyboardAndMouse) {
-		if (ArtCursor.surface == nullptr && cursId == CURSOR_NONE)
-			return;
-
-		const CursorInfo newCursor = ArtCursor.surface == nullptr
-		    ? CursorInfo::GameCursor(cursId)
-		    : CursorInfo::UserInterfaceCursor();
-		if (newCursor != GetCurrentCursorInfo())
-			SetHardwareCursor(newCursor);
-	}
-}
-
-void CelDrawCursor(const Surface &out, Point position, int cursId)
-{
-	const CelSprite sprite { GetInvItemSprite(cursId) };
-	const int frame = GetInvItemFrame(cursId);
-	if (!MyPlayer->HoldItem.isEmpty()) {
-		const auto &heldItem = MyPlayer->HoldItem;
-		CelBlitOutlineTo(out, GetOutlineColor(heldItem, true), position, sprite, frame, false);
-		CelDrawItem(heldItem, out, position, sprite, frame);
-	} else {
-		CelClippedDrawTo(out, position, sprite, frame);
-	}
-}
-
-void InitLevelCursor()
-{
-	NewCursor(CURSOR_HAND);
-	cursPosition = ViewPosition;
-	pcurstemp = -1;
-	pcursmonst = -1;
-	pcursobj = -1;
-	pcursitem = -1;
-	pcursstashitem = uint16_t(-1);
-	pcursplr = -1;
-	ClearCursor();
-}
-
-void CheckTown()
-{
-	for (auto &missile : Missiles) {
-		if (missile._mitype == MIS_TOWN) {
-			if (EntranceBoundaryContains(missile.position.tile, cursPosition)) {
-				trigflag = true;
-				ClearPanel();
-				InfoString = _("Town Portal");
-				AddPanelString(fmt::format(fmt::runtime(_("from {:s}")), Players[missile._misource]._pName));
-				cursPosition = missile.position.tile;
-			}
-		}
-	}
-}
-
-void CheckRportal()
-{
-	for (auto &missile : Missiles) {
-		if (missile._mitype == MIS_RPORTAL) {
-			if (EntranceBoundaryContains(missile.position.tile, cursPosition)) {
-				trigflag = true;
-				ClearPanel();
-				InfoString = _("Portal to");
-				AddPanelString(!setlevel ? _("The Unholy Altar") : _("level 15"));
-				cursPosition = missile.position.tile;
-			}
-		}
-	}
-}
-
-void CheckCursMove()
-{
-	if (IsItemLabelHighlighted())
-		return;
-
-	int sx = MousePosition.x;
-	int sy = MousePosition.y;
-
-	if (CanPanelsCoverView()) {
-		if (IsLeftPanelOpen()) {
-			sx -= GetScreenWidth() / 4;
-		} else if (IsRightPanelOpen()) {
-			sx += GetScreenWidth() / 4;
-		}
-	}
-	const Rectangle &mainPanel = GetMainPanel();
-	if (mainPanel.contains(MousePosition) && track_isscrolling()) {
-		sy = mainPanel.position.y - 1;
-	}
-
-	if (!zoomflag) {
-		sx /= 2;
-		sy /= 2;
-	}
-
-	// Adjust by player offset and tile grid alignment
-	int xo = 0;
-	int yo = 0;
-	CalcTileOffset(&xo, &yo);
-	const Player &myPlayer = *MyPlayer;
-	Displacement offset = ScrollInfo.offset;
-	if (myPlayer.IsWalking())
-		offset = GetOffsetForWalking(myPlayer.AnimInfo, myPlayer._pdir, true);
-	sx -= offset.deltaX - xo;
-	sy -= offset.deltaY - yo;
-
-	// Predict the next frame when walking to avoid input jitter
-	int fx = myPlayer.position.offset2.deltaX / 256;
-	int fy = myPlayer.position.offset2.deltaY / 256;
-	fx -= (myPlayer.position.offset2.deltaX + myPlayer.position.velocity.deltaX) / 256;
-	fy -= (myPlayer.position.offset2.deltaY + myPlayer.position.velocity.deltaY) / 256;
-	if (ScrollInfo._sdir != ScrollDirection::None) {
-		sx -= fx;
-		sy -= fy;
-	}
-
-	// Convert to tile grid
-	int mx = ViewPosition.x;
-	int my = ViewPosition.y;
-
-	int columns = 0;
-	int rows = 0;
-	TilesInView(&columns, &rows);
-	int lrow = rows - RowsCoveredByPanel();
-
-	// Center player tile on screen
-	ShiftGrid(&mx, &my, -columns / 2, -lrow / 2);
-
-	// Align grid
-	if ((columns % 2) == 0 && (lrow % 2) == 0) {
-		sy += TILE_HEIGHT / 2;
-	} else if ((columns % 2) != 0 && (lrow % 2) != 0) {
-		sx -= TILE_WIDTH / 2;
-	} else if ((columns % 2) != 0 && (lrow % 2) == 0) {
-		my++;
-	}
-
-	if (!zoomflag) {
-		sy -= TILE_HEIGHT / 4;
-	}
-
-	int tx = sx / TILE_WIDTH;
-	int ty = sy / TILE_HEIGHT;
-	ShiftGrid(&mx, &my, tx, ty);
-
-	// Shift position to match diamond grid aligment
-	int px = sx % TILE_WIDTH;
-	int py = sy % TILE_HEIGHT;
-
-	// Shift position to match diamond grid aligment
-	bool flipy = py < (px / 2);
-	if (flipy) {
-		my--;
-	}
-	bool flipx = py >= TILE_HEIGHT - (px / 2);
-	if (flipx) {
-		mx++;
-	}
-
-	mx = clamp(mx, 0, MAXDUNX - 1);
-	my = clamp(my, 0, MAXDUNY - 1);
-
-	const Point currentTile { mx, my };
-
-	// While holding the button down we should retain target (but potentially lose it if it dies, goes out of view, etc)
-	if ((sgbMouseDown != CLICK_NONE || ControllerButtonHeld != ControllerButton_NONE) && IsNoneOf(LastMouseButtonAction, MouseActionType::None, MouseActionType::Attack, MouseActionType::Spell)) {
-		InvalidateTargets();
-
-		if (pcursmonst == -1 && pcursobj == -1 && pcursitem == -1 && pcursinvitem == -1 && pcursstashitem == uint16_t(-1) && pcursplr == -1) {
-			cursPosition = { mx, my };
-			CheckTrigForce();
-			CheckTown();
-			CheckRportal();
-		}
-		return;
-	}
-
-	bool flipflag = (flipy && flipx) || ((flipy || flipx) && px < TILE_WIDTH / 2);
-
-	pcurstemp = pcursmonst;
-	pcursmonst = -1;
-	pcursobj = -1;
-	pcursitem = -1;
-	if (pcursinvitem != -1) {
-		drawsbarflag = true;
-	}
-	pcursinvitem = -1;
-	pcursstashitem = uint16_t(-1);
-	pcursplr = -1;
-	ShowUniqueItemInfoBox = false;
-	panelflag = false;
-	trigflag = false;
-
-	if (myPlayer._pInvincible) {
-		return;
-	}
-	if (!myPlayer.HoldItem.isEmpty() || spselflag) {
-		cursPosition = { mx, my };
-		return;
-	}
-	if (mainPanel.contains(MousePosition)) {
-		CheckPanelInfo();
-		return;
-	}
-	if (DoomFlag) {
-		return;
-	}
-	if (invflag && GetRightPanel().contains(MousePosition)) {
-		pcursinvitem = CheckInvHLight();
-		return;
-	}
-	if (IsStashOpen && GetLeftPanel().contains(MousePosition)) {
-		pcursstashitem = CheckStashHLight(MousePosition);
-	}
-	if (sbookflag && GetRightPanel().contains(MousePosition)) {
-		return;
-	}
-	if (IsLeftPanelOpen() && GetLeftPanel().contains(MousePosition)) {
-		return;
-	}
-
-	if (leveltype != DTYPE_TOWN) {
-		if (pcurstemp != -1) {
-			if (!flipflag && mx + 2 < MAXDUNX && my + 1 < MAXDUNY && dMonster[mx + 2][my + 1] != 0 && IsTileLit({ mx + 2, my + 1 })) {
-				int mi = abs(dMonster[mx + 2][my + 1]) - 1;
-<<<<<<< HEAD
-				if (mi == pcurstemp && Monsters[mi].hitPoints >> 6 > 0 && (Monsters[mi].data->mSelFlag & 4) != 0) {
-=======
-				if (mi == pcurstemp && Monsters[mi]._mhitpoints >> 6 > 0 && (Monsters[mi].data().mSelFlag & 4) != 0) {
->>>>>>> c126839b
-					cursPosition = Point { mx, my } + Displacement { 2, 1 };
-					pcursmonst = mi;
-				}
-			}
-			if (flipflag && mx + 1 < MAXDUNX && my + 2 < MAXDUNY && dMonster[mx + 1][my + 2] != 0 && IsTileLit({ mx + 1, my + 2 })) {
-				int mi = abs(dMonster[mx + 1][my + 2]) - 1;
-<<<<<<< HEAD
-				if (mi == pcurstemp && Monsters[mi].hitPoints >> 6 > 0 && (Monsters[mi].data->mSelFlag & 4) != 0) {
-=======
-				if (mi == pcurstemp && Monsters[mi]._mhitpoints >> 6 > 0 && (Monsters[mi].data().mSelFlag & 4) != 0) {
->>>>>>> c126839b
-					cursPosition = Point { mx, my } + Displacement { 1, 2 };
-					pcursmonst = mi;
-				}
-			}
-			if (mx + 2 < MAXDUNX && my + 2 < MAXDUNY && dMonster[mx + 2][my + 2] != 0 && IsTileLit({ mx + 2, my + 2 })) {
-				int mi = abs(dMonster[mx + 2][my + 2]) - 1;
-<<<<<<< HEAD
-				if (mi == pcurstemp && Monsters[mi].hitPoints >> 6 > 0 && (Monsters[mi].data->mSelFlag & 4) != 0) {
-=======
-				if (mi == pcurstemp && Monsters[mi]._mhitpoints >> 6 > 0 && (Monsters[mi].data().mSelFlag & 4) != 0) {
->>>>>>> c126839b
-					cursPosition = Point { mx, my } + Displacement { 2, 2 };
-					pcursmonst = mi;
-				}
-			}
-			if (mx + 1 < MAXDUNX && !flipflag && dMonster[mx + 1][my] != 0 && IsTileLit({ mx + 1, my })) {
-				int mi = abs(dMonster[mx + 1][my]) - 1;
-<<<<<<< HEAD
-				if (mi == pcurstemp && Monsters[mi].hitPoints >> 6 > 0 && (Monsters[mi].data->mSelFlag & 2) != 0) {
-=======
-				if (mi == pcurstemp && Monsters[mi]._mhitpoints >> 6 > 0 && (Monsters[mi].data().mSelFlag & 2) != 0) {
->>>>>>> c126839b
-					cursPosition = Point { mx, my } + Displacement { 1, 0 };
-					pcursmonst = mi;
-				}
-			}
-			if (my + 1 < MAXDUNY && flipflag && dMonster[mx][my + 1] != 0 && IsTileLit({ mx, my + 1 })) {
-				int mi = abs(dMonster[mx][my + 1]) - 1;
-<<<<<<< HEAD
-				if (mi == pcurstemp && Monsters[mi].hitPoints >> 6 > 0 && (Monsters[mi].data->mSelFlag & 2) != 0) {
-=======
-				if (mi == pcurstemp && Monsters[mi]._mhitpoints >> 6 > 0 && (Monsters[mi].data().mSelFlag & 2) != 0) {
->>>>>>> c126839b
-					cursPosition = Point { mx, my } + Displacement { 0, 1 };
-					pcursmonst = mi;
-				}
-			}
-			if (dMonster[mx][my] != 0 && IsTileLit({ mx, my })) {
-				int mi = abs(dMonster[mx][my]) - 1;
-<<<<<<< HEAD
-				if (mi == pcurstemp && Monsters[mi].hitPoints >> 6 > 0 && (Monsters[mi].data->mSelFlag & 1) != 0) {
-=======
-				if (mi == pcurstemp && Monsters[mi]._mhitpoints >> 6 > 0 && (Monsters[mi].data().mSelFlag & 1) != 0) {
->>>>>>> c126839b
-					cursPosition = { mx, my };
-					pcursmonst = mi;
-				}
-			}
-			if (mx + 1 < MAXDUNX && my + 1 < MAXDUNY && dMonster[mx + 1][my + 1] != 0 && IsTileLit({ mx + 1, my + 1 })) {
-				int mi = abs(dMonster[mx + 1][my + 1]) - 1;
-<<<<<<< HEAD
-				if (mi == pcurstemp && Monsters[mi].hitPoints >> 6 > 0 && (Monsters[mi].data->mSelFlag & 2) != 0) {
-=======
-				if (mi == pcurstemp && Monsters[mi]._mhitpoints >> 6 > 0 && (Monsters[mi].data().mSelFlag & 2) != 0) {
->>>>>>> c126839b
-					cursPosition = Point { mx, my } + Displacement { 1, 1 };
-					pcursmonst = mi;
-				}
-			}
-			if (pcursmonst != -1 && (Monsters[pcursmonst].flags & MFLAG_HIDDEN) != 0) {
-				pcursmonst = -1;
-				cursPosition = { mx, my };
-			}
-			if (pcursmonst != -1 && (Monsters[pcursmonst].flags & MFLAG_GOLEM) != 0 && (Monsters[pcursmonst].flags & MFLAG_BERSERK) == 0) {
-				pcursmonst = -1;
-			}
-			if (pcursmonst != -1) {
-				return;
-			}
-		}
-		if (!flipflag && mx + 2 < MAXDUNX && my + 1 < MAXDUNY && dMonster[mx + 2][my + 1] != 0 && IsTileLit({ mx + 2, my + 1 })) {
-			int mi = abs(dMonster[mx + 2][my + 1]) - 1;
-<<<<<<< HEAD
-			if (Monsters[mi].hitPoints >> 6 > 0 && (Monsters[mi].data->mSelFlag & 4) != 0) {
-=======
-			if (Monsters[mi]._mhitpoints >> 6 > 0 && (Monsters[mi].data().mSelFlag & 4) != 0) {
->>>>>>> c126839b
-				cursPosition = Point { mx, my } + Displacement { 2, 1 };
-				pcursmonst = mi;
-			}
-		}
-		if (flipflag && mx + 1 < MAXDUNX && my + 2 < MAXDUNY && dMonster[mx + 1][my + 2] != 0 && IsTileLit({ mx + 1, my + 2 })) {
-			int mi = abs(dMonster[mx + 1][my + 2]) - 1;
-<<<<<<< HEAD
-			if (Monsters[mi].hitPoints >> 6 > 0 && (Monsters[mi].data->mSelFlag & 4) != 0) {
-=======
-			if (Monsters[mi]._mhitpoints >> 6 > 0 && (Monsters[mi].data().mSelFlag & 4) != 0) {
->>>>>>> c126839b
-				cursPosition = Point { mx, my } + Displacement { 1, 2 };
-				pcursmonst = mi;
-			}
-		}
-		if (mx + 2 < MAXDUNX && my + 2 < MAXDUNY && dMonster[mx + 2][my + 2] != 0 && IsTileLit({ mx + 2, my + 2 })) {
-			int mi = abs(dMonster[mx + 2][my + 2]) - 1;
-<<<<<<< HEAD
-			if (Monsters[mi].hitPoints >> 6 > 0 && (Monsters[mi].data->mSelFlag & 4) != 0) {
-=======
-			if (Monsters[mi]._mhitpoints >> 6 > 0 && (Monsters[mi].data().mSelFlag & 4) != 0) {
->>>>>>> c126839b
-				cursPosition = Point { mx, my } + Displacement { 2, 2 };
-				pcursmonst = mi;
-			}
-		}
-		if (!flipflag && mx + 1 < MAXDUNX && dMonster[mx + 1][my] != 0 && IsTileLit({ mx + 1, my })) {
-			int mi = abs(dMonster[mx + 1][my]) - 1;
-<<<<<<< HEAD
-			if (Monsters[mi].hitPoints >> 6 > 0 && (Monsters[mi].data->mSelFlag & 2) != 0) {
-=======
-			if (Monsters[mi]._mhitpoints >> 6 > 0 && (Monsters[mi].data().mSelFlag & 2) != 0) {
->>>>>>> c126839b
-				cursPosition = Point { mx, my } + Displacement { 1, 0 };
-				pcursmonst = mi;
-			}
-		}
-		if (flipflag && my + 1 < MAXDUNY && dMonster[mx][my + 1] != 0 && IsTileLit({ mx, my + 1 })) {
-			int mi = abs(dMonster[mx][my + 1]) - 1;
-<<<<<<< HEAD
-			if (Monsters[mi].hitPoints >> 6 > 0 && (Monsters[mi].data->mSelFlag & 2) != 0) {
-=======
-			if (Monsters[mi]._mhitpoints >> 6 > 0 && (Monsters[mi].data().mSelFlag & 2) != 0) {
->>>>>>> c126839b
-				cursPosition = Point { mx, my } + Displacement { 0, 1 };
-				pcursmonst = mi;
-			}
-		}
-		if (dMonster[mx][my] != 0 && IsTileLit({ mx, my })) {
-			int mi = abs(dMonster[mx][my]) - 1;
-<<<<<<< HEAD
-			if (Monsters[mi].hitPoints >> 6 > 0 && (Monsters[mi].data->mSelFlag & 1) != 0) {
-=======
-			if (Monsters[mi]._mhitpoints >> 6 > 0 && (Monsters[mi].data().mSelFlag & 1) != 0) {
->>>>>>> c126839b
-				cursPosition = { mx, my };
-				pcursmonst = mi;
-			}
-		}
-		if (mx + 1 < MAXDUNX && my + 1 < MAXDUNY && dMonster[mx + 1][my + 1] != 0 && IsTileLit({ mx + 1, my + 1 })) {
-			int mi = abs(dMonster[mx + 1][my + 1]) - 1;
-<<<<<<< HEAD
-			if (Monsters[mi].hitPoints >> 6 > 0 && (Monsters[mi].data->mSelFlag & 2) != 0) {
-=======
-			if (Monsters[mi]._mhitpoints >> 6 > 0 && (Monsters[mi].data().mSelFlag & 2) != 0) {
->>>>>>> c126839b
-				cursPosition = Point { mx, my } + Displacement { 1, 1 };
-				pcursmonst = mi;
-			}
-		}
-		if (pcursmonst != -1 && (Monsters[pcursmonst].flags & MFLAG_HIDDEN) != 0) {
-			pcursmonst = -1;
-			cursPosition = { mx, my };
-		}
-		if (pcursmonst != -1 && (Monsters[pcursmonst].flags & MFLAG_GOLEM) != 0 && (Monsters[pcursmonst].flags & MFLAG_BERSERK) == 0) {
-			pcursmonst = -1;
-		}
-	} else {
-		if (!flipflag && mx + 1 < MAXDUNX && dMonster[mx + 1][my] > 0) {
-			pcursmonst = dMonster[mx + 1][my] - 1;
-			cursPosition = Point { mx, my } + Displacement { 1, 0 };
-		}
-		if (flipflag && my + 1 < MAXDUNY && dMonster[mx][my + 1] > 0) {
-			pcursmonst = dMonster[mx][my + 1] - 1;
-			cursPosition = Point { mx, my } + Displacement { 0, 1 };
-		}
-		if (dMonster[mx][my] > 0) {
-			pcursmonst = dMonster[mx][my] - 1;
-			cursPosition = { mx, my };
-		}
-		if (mx + 1 < MAXDUNX && my + 1 < MAXDUNY && dMonster[mx + 1][my + 1] > 0) {
-			pcursmonst = dMonster[mx + 1][my + 1] - 1;
-			cursPosition = Point { mx, my } + Displacement { 1, 1 };
-		}
-	}
-
-	if (pcursmonst == -1) {
-		if (!flipflag && mx + 1 < MAXDUNX && dPlayer[mx + 1][my] != 0) {
-			int8_t bv = abs(dPlayer[mx + 1][my]) - 1;
-			if (bv != MyPlayerId && Players[bv]._pHitPoints != 0) {
-				cursPosition = Point { mx, my } + Displacement { 1, 0 };
-				pcursplr = bv;
-			}
-		}
-		if (flipflag && my + 1 < MAXDUNY && dPlayer[mx][my + 1] != 0) {
-			int8_t bv = abs(dPlayer[mx][my + 1]) - 1;
-			if (bv != MyPlayerId && Players[bv]._pHitPoints != 0) {
-				cursPosition = Point { mx, my } + Displacement { 0, 1 };
-				pcursplr = bv;
-			}
-		}
-		if (dPlayer[mx][my] != 0) {
-			int8_t bv = abs(dPlayer[mx][my]) - 1;
-			if (bv != MyPlayerId) {
-				cursPosition = { mx, my };
-				pcursplr = bv;
-			}
-		}
-		if (TileContainsDeadPlayer({ mx, my })) {
-			for (int i = 0; i < MAX_PLRS; i++) {
-				if (Players[i].position.tile == Point { mx, my } && i != MyPlayerId) {
-					cursPosition = { mx, my };
-					pcursplr = i;
-				}
-			}
-		}
-		if (pcurs == CURSOR_RESURRECT) {
-			for (int xx = -1; xx < 2; xx++) {
-				for (int yy = -1; yy < 2; yy++) {
-					if (TileContainsDeadPlayer({ mx + xx, my + yy })) {
-						for (int i = 0; i < MAX_PLRS; i++) {
-							if (Players[i].position.tile.x == mx + xx && Players[i].position.tile.y == my + yy && i != MyPlayerId) {
-								cursPosition = Point { mx, my } + Displacement { xx, yy };
-								pcursplr = i;
-							}
-						}
-					}
-				}
-			}
-		}
-		if (mx + 1 < MAXDUNX && my + 1 < MAXDUNY && dPlayer[mx + 1][my + 1] != 0) {
-			int8_t bv = abs(dPlayer[mx + 1][my + 1]) - 1;
-			if (bv != MyPlayerId && Players[bv]._pHitPoints != 0) {
-				cursPosition = Point { mx, my } + Displacement { 1, 1 };
-				pcursplr = bv;
-			}
-		}
-	}
-	if (pcursmonst == -1 && pcursplr == -1) {
-		// No monsters or players under the cursor, try find an object starting with the tile below the current tile (tall
-		//  objects like doors)
-		Point testPosition = currentTile + Direction::South;
-		Object *object = ObjectAtPosition(testPosition);
-
-		if (object == nullptr || object->_oSelFlag < 2) {
-			// Either no object or can't interact from the test position, try the current tile
-			testPosition = currentTile;
-			object = ObjectAtPosition(testPosition);
-
-			if (object == nullptr || IsNoneOf(object->_oSelFlag, 1, 3)) {
-				// Still no object (that could be activated from this position), try the tile to the bottom left or right
-				//  (whichever is closest to the cursor as determined when we set flipflag earlier)
-				testPosition = currentTile + (flipflag ? Direction::SouthWest : Direction::SouthEast);
-				object = ObjectAtPosition(testPosition);
-
-				if (object != nullptr && object->_oSelFlag < 2) {
-					// Found an object but it's not in range, clear the pointer
-					object = nullptr;
-				}
-			}
-		}
-		if (object != nullptr) {
-			// found object that can be activated with the given cursor position
-			cursPosition = testPosition;
-			pcursobj = object->GetId();
-		}
-	}
-	if (pcursplr == -1 && pcursobj == -1 && pcursmonst == -1) {
-		if (!flipflag && mx + 1 < MAXDUNX && dItem[mx + 1][my] > 0) {
-			int8_t bv = dItem[mx + 1][my] - 1;
-			if (Items[bv]._iSelFlag >= 2) {
-				cursPosition = Point { mx, my } + Displacement { 1, 0 };
-				pcursitem = bv;
-			}
-		}
-		if (flipflag && my + 1 < MAXDUNY && dItem[mx][my + 1] > 0) {
-			int8_t bv = dItem[mx][my + 1] - 1;
-			if (Items[bv]._iSelFlag >= 2) {
-				cursPosition = Point { mx, my } + Displacement { 0, 1 };
-				pcursitem = bv;
-			}
-		}
-		if (dItem[mx][my] > 0) {
-			int8_t bv = dItem[mx][my] - 1;
-			if (Items[bv]._iSelFlag == 1 || Items[bv]._iSelFlag == 3) {
-				cursPosition = { mx, my };
-				pcursitem = bv;
-			}
-		}
-		if (mx + 1 < MAXDUNX && my + 1 < MAXDUNY && dItem[mx + 1][my + 1] > 0) {
-			int8_t bv = dItem[mx + 1][my + 1] - 1;
-			if (Items[bv]._iSelFlag >= 2) {
-				cursPosition = Point { mx, my } + Displacement { 1, 1 };
-				pcursitem = bv;
-			}
-		}
-		if (pcursitem == -1) {
-			cursPosition = { mx, my };
-			CheckTrigForce();
-			CheckTown();
-			CheckRportal();
-		}
-	}
-
-	if (pcurs == CURSOR_IDENTIFY) {
-		pcursobj = -1;
-		pcursmonst = -1;
-		pcursitem = -1;
-		cursPosition = { mx, my };
-	}
-	if (pcursmonst != -1 && (Monsters[pcursmonst].flags & MFLAG_GOLEM) != 0 && (Monsters[pcursmonst].flags & MFLAG_BERSERK) == 0) {
-		pcursmonst = -1;
-	}
-}
-
-} // namespace devilution
+/**
+ * @file cursor.cpp
+ *
+ * Implementation of cursor tracking functionality.
+ */
+#include "cursor.h"
+
+#include <fmt/format.h>
+
+#include "DiabloUI/art.h"
+#include "DiabloUI/diabloui.h"
+#include "control.h"
+#include "controls/plrctrls.h"
+#include "doom.h"
+#include "engine.h"
+#include "engine/load_cel.hpp"
+#include "engine/point.hpp"
+#include "engine/render/cel_render.hpp"
+#include "hwcursor.hpp"
+#include "inv.h"
+#include "levels/trigs.h"
+#include "missiles.h"
+#include "qol/itemlabels.h"
+#include "qol/stash.h"
+#include "towners.h"
+#include "track.h"
+#include "utils/attributes.h"
+#include "utils/language.h"
+#include "utils/utf8.hpp"
+
+namespace devilution {
+namespace {
+/** Cursor images CEL */
+OptionalOwnedCelSprite pCursCels;
+OptionalOwnedCelSprite pCursCels2;
+
+/** Maps from objcurs.cel frame number to frame width. */
+const uint16_t InvItemWidth1[] = {
+	// clang-format off
+	// Cursors
+	33, 32, 32, 32, 32, 32, 32, 32, 32, 32, 23,
+	// Items
+	1 * 28, 1 * 28, 1 * 28, 1 * 28, 1 * 28, 1 * 28, 1 * 28, 1 * 28, 1 * 28, 1 * 28,
+	1 * 28, 1 * 28, 1 * 28, 1 * 28, 1 * 28, 1 * 28, 1 * 28, 1 * 28, 1 * 28, 1 * 28,
+	1 * 28, 1 * 28, 1 * 28, 1 * 28, 1 * 28, 1 * 28, 1 * 28, 1 * 28, 1 * 28, 1 * 28,
+	1 * 28, 1 * 28, 1 * 28, 1 * 28, 1 * 28, 1 * 28, 1 * 28, 1 * 28, 1 * 28, 1 * 28,
+	1 * 28, 1 * 28, 1 * 28, 1 * 28, 1 * 28, 1 * 28, 1 * 28, 1 * 28, 1 * 28, 1 * 28,
+	1 * 28, 1 * 28, 1 * 28, 1 * 28, 1 * 28, 1 * 28, 1 * 28, 1 * 28, 1 * 28, 1 * 28,
+	1 * 28, 1 * 28, 1 * 28, 1 * 28, 1 * 28, 1 * 28, 1 * 28, 1 * 28, 1 * 28, 1 * 28,
+	1 * 28, 1 * 28, 1 * 28, 1 * 28, 1 * 28, 2 * 28, 2 * 28, 2 * 28, 2 * 28, 2 * 28,
+	2 * 28, 2 * 28, 2 * 28, 2 * 28, 2 * 28, 2 * 28, 2 * 28, 2 * 28, 2 * 28, 2 * 28,
+	2 * 28, 2 * 28, 2 * 28, 2 * 28, 2 * 28, 2 * 28, 2 * 28, 2 * 28, 2 * 28, 2 * 28,
+	2 * 28, 2 * 28, 2 * 28, 2 * 28, 2 * 28, 2 * 28, 2 * 28, 2 * 28, 2 * 28, 2 * 28,
+	2 * 28, 2 * 28, 2 * 28, 2 * 28, 2 * 28, 2 * 28, 2 * 28, 2 * 28, 2 * 28, 2 * 28,
+	2 * 28, 2 * 28, 2 * 28, 2 * 28, 2 * 28, 2 * 28, 2 * 28, 2 * 28, 2 * 28, 2 * 28,
+	2 * 28, 2 * 28, 2 * 28, 2 * 28, 2 * 28, 2 * 28, 2 * 28, 2 * 28, 2 * 28, 2 * 28,
+	2 * 28, 2 * 28, 2 * 28, 2 * 28, 2 * 28, 2 * 28, 2 * 28, 2 * 28, 2 * 28, 2 * 28,
+	2 * 28, 2 * 28, 2 * 28, 2 * 28, 2 * 28, 2 * 28, 2 * 28, 2 * 28, 2 * 28, 2 * 28,
+	2 * 28, 2 * 28, 2 * 28, 2 * 28, 2 * 28, 2 * 28, 2 * 28, 2 * 28,
+};
+const uint16_t InvItemWidth2[] = {
+	1 * 28, 1 * 28, 1 * 28, 1 * 28, 1 * 28, 1 * 28, 1 * 28, 1 * 28, 1 * 28, 1 * 28,
+	1 * 28, 1 * 28, 1 * 28, 1 * 28, 1 * 28, 1 * 28, 1 * 28, 1 * 28, 1 * 28, 1 * 28,
+	1 * 28, 1 * 28, 1 * 28, 1 * 28, 1 * 28, 1 * 28, 1 * 28, 1 * 28, 1 * 28, 1 * 28,
+	2 * 28, 2 * 28, 1 * 28, 1 * 28, 1 * 28, 2 * 28, 2 * 28, 2 * 28, 2 * 28, 2 * 28,
+	2 * 28, 2 * 28, 2 * 28, 2 * 28, 2 * 28, 2 * 28, 2 * 28, 2 * 28, 2 * 28, 2 * 28,
+	2 * 28, 2 * 28, 2 * 28, 2 * 28, 2 * 28, 2 * 28, 2 * 28, 2 * 28, 2 * 28
+	// clang-format on
+};
+constexpr uint16_t InvItems1Size = sizeof(InvItemWidth1) / sizeof(InvItemWidth1[0]);
+constexpr uint16_t InvItems2Size = sizeof(InvItemWidth2) / sizeof(InvItemWidth2[0]);
+
+/** Maps from objcurs.cel frame number to frame height. */
+const uint16_t InvItemHeight1[InvItems1Size] = {
+	// clang-format off
+	// Cursors
+	29, 32, 32, 32, 32, 32, 32, 32, 32, 32, 35,
+	// Items
+	1 * 28, 1 * 28, 1 * 28, 1 * 28, 1 * 28, 1 * 28, 1 * 28, 1 * 28, 1 * 28, 1 * 28,
+	1 * 28, 1 * 28, 1 * 28, 1 * 28, 1 * 28, 1 * 28, 1 * 28, 1 * 28, 1 * 28, 1 * 28,
+	1 * 28, 1 * 28, 1 * 28, 1 * 28, 1 * 28, 1 * 28, 1 * 28, 1 * 28, 1 * 28, 1 * 28,
+	1 * 28, 1 * 28, 1 * 28, 1 * 28, 1 * 28, 1 * 28, 1 * 28, 1 * 28, 1 * 28, 1 * 28,
+	1 * 28, 1 * 28, 1 * 28, 1 * 28, 1 * 28, 1 * 28, 1 * 28, 1 * 28, 1 * 28, 1 * 28,
+	2 * 28, 2 * 28, 2 * 28, 2 * 28, 2 * 28, 2 * 28, 3 * 28, 3 * 28, 3 * 28, 3 * 28,
+	3 * 28, 3 * 28, 3 * 28, 3 * 28, 3 * 28, 3 * 28, 3 * 28, 3 * 28, 3 * 28, 3 * 28,
+	3 * 28, 3 * 28, 3 * 28, 3 * 28, 3 * 28, 2 * 28, 2 * 28, 2 * 28, 2 * 28, 2 * 28,
+	2 * 28, 2 * 28, 2 * 28, 2 * 28, 2 * 28, 2 * 28, 2 * 28, 2 * 28, 2 * 28, 2 * 28,
+	2 * 28, 2 * 28, 2 * 28, 2 * 28, 2 * 28, 2 * 28, 2 * 28, 2 * 28, 2 * 28, 2 * 28,
+	3 * 28, 3 * 28, 3 * 28, 3 * 28, 3 * 28, 3 * 28, 3 * 28, 3 * 28, 3 * 28, 3 * 28,
+	3 * 28, 3 * 28, 3 * 28, 3 * 28, 3 * 28, 3 * 28, 3 * 28, 3 * 28, 3 * 28, 3 * 28,
+	3 * 28, 3 * 28, 3 * 28, 3 * 28, 3 * 28, 3 * 28, 3 * 28, 3 * 28, 3 * 28, 3 * 28,
+	3 * 28, 3 * 28, 3 * 28, 3 * 28, 3 * 28, 3 * 28, 3 * 28, 3 * 28, 3 * 28, 3 * 28,
+	3 * 28, 3 * 28, 3 * 28, 3 * 28, 3 * 28, 3 * 28, 3 * 28, 3 * 28, 3 * 28, 3 * 28,
+	3 * 28, 3 * 28, 3 * 28, 3 * 28, 3 * 28, 3 * 28, 3 * 28, 3 * 28, 3 * 28, 3 * 28,
+	3 * 28, 3 * 28, 3 * 28, 3 * 28, 3 * 28, 3 * 28, 3 * 28, 3 * 28,
+};
+const uint16_t InvItemHeight2[InvItems2Size] = {
+	1 * 28, 1 * 28, 1 * 28, 1 * 28, 1 * 28, 1 * 28, 1 * 28, 1 * 28, 1 * 28, 1 * 28,
+	1 * 28, 1 * 28, 1 * 28, 1 * 28, 1 * 28, 1 * 28, 1 * 28, 1 * 28, 1 * 28, 1 * 28,
+	1 * 28, 1 * 28, 1 * 28, 1 * 28, 1 * 28, 1 * 28, 1 * 28, 1 * 28, 1 * 28, 1 * 28,
+	2 * 28, 2 * 28, 3 * 28, 3 * 28, 3 * 28, 3 * 28, 3 * 28, 3 * 28, 3 * 28, 3 * 28,
+	3 * 28, 3 * 28, 3 * 28, 3 * 28, 3 * 28, 3 * 28, 3 * 28, 3 * 28, 3 * 28, 3 * 28,
+	3 * 28, 3 * 28, 3 * 28, 3 * 28, 3 * 28, 3 * 28, 3 * 28, 3 * 28, 3 * 28
+	// clang-format on
+};
+
+} // namespace
+
+/** Current highlighted monster */
+int pcursmonst = -1;
+
+/** inv_item value */
+int8_t pcursinvitem;
+/** StashItem value */
+uint16_t pcursstashitem;
+/** Current highlighted item */
+int8_t pcursitem;
+/** Current highlighted object */
+int8_t pcursobj;
+/** Current highlighted player */
+int8_t pcursplr;
+/** Current highlighted tile position */
+Point cursPosition;
+/** Previously highlighted monster */
+int pcurstemp;
+/** Index of current cursor image */
+int pcurs;
+
+void InitCursor()
+{
+	assert(!pCursCels);
+	pCursCels = LoadCel("Data\\Inv\\Objcurs.CEL", InvItemWidth1);
+	if (gbIsHellfire)
+		pCursCels2 = LoadCel("Data\\Inv\\Objcurs2.CEL", InvItemWidth2);
+	ClearCursor();
+}
+
+void FreeCursor()
+{
+	pCursCels = std::nullopt;
+	pCursCels2 = std::nullopt;
+	ClearCursor();
+}
+
+const OwnedCelSprite &GetInvItemSprite(int cursId)
+{
+	return cursId <= InvItems1Size ? *pCursCels : *pCursCels2;
+}
+
+int GetInvItemFrame(int cursId)
+{
+	return cursId <= InvItems1Size ? cursId - 1 : cursId - InvItems1Size - 1;
+}
+
+Size GetInvItemSize(int cursId)
+{
+	const int i = cursId - 1;
+	if (i >= InvItems1Size)
+		return { InvItemWidth2[i - InvItems1Size], InvItemHeight2[i - InvItems1Size] };
+	return { InvItemWidth1[i], InvItemHeight1[i] };
+}
+
+void ResetCursor()
+{
+	NewCursor(pcurs);
+}
+
+void NewCursor(const Item &item)
+{
+	if (item.isEmpty()) {
+		NewCursor(CURSOR_HAND);
+	} else {
+		NewCursor(item._iCurs + CURSOR_FIRSTITEM);
+	}
+}
+
+void NewCursor(int cursId)
+{
+	if (cursId < CURSOR_HOURGLASS && MyPlayer != nullptr) {
+		MyPlayer->HoldItem.clear();
+	}
+	pcurs = cursId;
+
+	if (IsHardwareCursorEnabled() && ControlDevice == ControlTypes::KeyboardAndMouse) {
+		if (ArtCursor.surface == nullptr && cursId == CURSOR_NONE)
+			return;
+
+		const CursorInfo newCursor = ArtCursor.surface == nullptr
+		    ? CursorInfo::GameCursor(cursId)
+		    : CursorInfo::UserInterfaceCursor();
+		if (newCursor != GetCurrentCursorInfo())
+			SetHardwareCursor(newCursor);
+	}
+}
+
+void CelDrawCursor(const Surface &out, Point position, int cursId)
+{
+	const CelSprite sprite { GetInvItemSprite(cursId) };
+	const int frame = GetInvItemFrame(cursId);
+	if (!MyPlayer->HoldItem.isEmpty()) {
+		const auto &heldItem = MyPlayer->HoldItem;
+		CelBlitOutlineTo(out, GetOutlineColor(heldItem, true), position, sprite, frame, false);
+		CelDrawItem(heldItem, out, position, sprite, frame);
+	} else {
+		CelClippedDrawTo(out, position, sprite, frame);
+	}
+}
+
+void InitLevelCursor()
+{
+	NewCursor(CURSOR_HAND);
+	cursPosition = ViewPosition;
+	pcurstemp = -1;
+	pcursmonst = -1;
+	pcursobj = -1;
+	pcursitem = -1;
+	pcursstashitem = uint16_t(-1);
+	pcursplr = -1;
+	ClearCursor();
+}
+
+void CheckTown()
+{
+	for (auto &missile : Missiles) {
+		if (missile._mitype == MIS_TOWN) {
+			if (EntranceBoundaryContains(missile.position.tile, cursPosition)) {
+				trigflag = true;
+				ClearPanel();
+				InfoString = _("Town Portal");
+				AddPanelString(fmt::format(fmt::runtime(_("from {:s}")), Players[missile._misource]._pName));
+				cursPosition = missile.position.tile;
+			}
+		}
+	}
+}
+
+void CheckRportal()
+{
+	for (auto &missile : Missiles) {
+		if (missile._mitype == MIS_RPORTAL) {
+			if (EntranceBoundaryContains(missile.position.tile, cursPosition)) {
+				trigflag = true;
+				ClearPanel();
+				InfoString = _("Portal to");
+				AddPanelString(!setlevel ? _("The Unholy Altar") : _("level 15"));
+				cursPosition = missile.position.tile;
+			}
+		}
+	}
+}
+
+void CheckCursMove()
+{
+	if (IsItemLabelHighlighted())
+		return;
+
+	int sx = MousePosition.x;
+	int sy = MousePosition.y;
+
+	if (CanPanelsCoverView()) {
+		if (IsLeftPanelOpen()) {
+			sx -= GetScreenWidth() / 4;
+		} else if (IsRightPanelOpen()) {
+			sx += GetScreenWidth() / 4;
+		}
+	}
+	const Rectangle &mainPanel = GetMainPanel();
+	if (mainPanel.contains(MousePosition) && track_isscrolling()) {
+		sy = mainPanel.position.y - 1;
+	}
+
+	if (!zoomflag) {
+		sx /= 2;
+		sy /= 2;
+	}
+
+	// Adjust by player offset and tile grid alignment
+	int xo = 0;
+	int yo = 0;
+	CalcTileOffset(&xo, &yo);
+	const Player &myPlayer = *MyPlayer;
+	Displacement offset = ScrollInfo.offset;
+	if (myPlayer.IsWalking())
+		offset = GetOffsetForWalking(myPlayer.AnimInfo, myPlayer._pdir, true);
+	sx -= offset.deltaX - xo;
+	sy -= offset.deltaY - yo;
+
+	// Predict the next frame when walking to avoid input jitter
+	int fx = myPlayer.position.offset2.deltaX / 256;
+	int fy = myPlayer.position.offset2.deltaY / 256;
+	fx -= (myPlayer.position.offset2.deltaX + myPlayer.position.velocity.deltaX) / 256;
+	fy -= (myPlayer.position.offset2.deltaY + myPlayer.position.velocity.deltaY) / 256;
+	if (ScrollInfo._sdir != ScrollDirection::None) {
+		sx -= fx;
+		sy -= fy;
+	}
+
+	// Convert to tile grid
+	int mx = ViewPosition.x;
+	int my = ViewPosition.y;
+
+	int columns = 0;
+	int rows = 0;
+	TilesInView(&columns, &rows);
+	int lrow = rows - RowsCoveredByPanel();
+
+	// Center player tile on screen
+	ShiftGrid(&mx, &my, -columns / 2, -lrow / 2);
+
+	// Align grid
+	if ((columns % 2) == 0 && (lrow % 2) == 0) {
+		sy += TILE_HEIGHT / 2;
+	} else if ((columns % 2) != 0 && (lrow % 2) != 0) {
+		sx -= TILE_WIDTH / 2;
+	} else if ((columns % 2) != 0 && (lrow % 2) == 0) {
+		my++;
+	}
+
+	if (!zoomflag) {
+		sy -= TILE_HEIGHT / 4;
+	}
+
+	int tx = sx / TILE_WIDTH;
+	int ty = sy / TILE_HEIGHT;
+	ShiftGrid(&mx, &my, tx, ty);
+
+	// Shift position to match diamond grid aligment
+	int px = sx % TILE_WIDTH;
+	int py = sy % TILE_HEIGHT;
+
+	// Shift position to match diamond grid aligment
+	bool flipy = py < (px / 2);
+	if (flipy) {
+		my--;
+	}
+	bool flipx = py >= TILE_HEIGHT - (px / 2);
+	if (flipx) {
+		mx++;
+	}
+
+	mx = clamp(mx, 0, MAXDUNX - 1);
+	my = clamp(my, 0, MAXDUNY - 1);
+
+	const Point currentTile { mx, my };
+
+	// While holding the button down we should retain target (but potentially lose it if it dies, goes out of view, etc)
+	if ((sgbMouseDown != CLICK_NONE || ControllerButtonHeld != ControllerButton_NONE) && IsNoneOf(LastMouseButtonAction, MouseActionType::None, MouseActionType::Attack, MouseActionType::Spell)) {
+		InvalidateTargets();
+
+		if (pcursmonst == -1 && pcursobj == -1 && pcursitem == -1 && pcursinvitem == -1 && pcursstashitem == uint16_t(-1) && pcursplr == -1) {
+			cursPosition = { mx, my };
+			CheckTrigForce();
+			CheckTown();
+			CheckRportal();
+		}
+		return;
+	}
+
+	bool flipflag = (flipy && flipx) || ((flipy || flipx) && px < TILE_WIDTH / 2);
+
+	pcurstemp = pcursmonst;
+	pcursmonst = -1;
+	pcursobj = -1;
+	pcursitem = -1;
+	if (pcursinvitem != -1) {
+		drawsbarflag = true;
+	}
+	pcursinvitem = -1;
+	pcursstashitem = uint16_t(-1);
+	pcursplr = -1;
+	ShowUniqueItemInfoBox = false;
+	panelflag = false;
+	trigflag = false;
+
+	if (myPlayer._pInvincible) {
+		return;
+	}
+	if (!myPlayer.HoldItem.isEmpty() || spselflag) {
+		cursPosition = { mx, my };
+		return;
+	}
+	if (mainPanel.contains(MousePosition)) {
+		CheckPanelInfo();
+		return;
+	}
+	if (DoomFlag) {
+		return;
+	}
+	if (invflag && GetRightPanel().contains(MousePosition)) {
+		pcursinvitem = CheckInvHLight();
+		return;
+	}
+	if (IsStashOpen && GetLeftPanel().contains(MousePosition)) {
+		pcursstashitem = CheckStashHLight(MousePosition);
+	}
+	if (sbookflag && GetRightPanel().contains(MousePosition)) {
+		return;
+	}
+	if (IsLeftPanelOpen() && GetLeftPanel().contains(MousePosition)) {
+		return;
+	}
+
+	if (leveltype != DTYPE_TOWN) {
+		if (pcurstemp != -1) {
+			if (!flipflag && mx + 2 < MAXDUNX && my + 1 < MAXDUNY && dMonster[mx + 2][my + 1] != 0 && IsTileLit({ mx + 2, my + 1 })) {
+				int mi = abs(dMonster[mx + 2][my + 1]) - 1;
+				if (mi == pcurstemp && Monsters[mi].hitPoints >> 6 > 0 && (Monsters[mi].data().mSelFlag & 4) != 0) {
+					cursPosition = Point { mx, my } + Displacement { 2, 1 };
+					pcursmonst = mi;
+				}
+			}
+			if (flipflag && mx + 1 < MAXDUNX && my + 2 < MAXDUNY && dMonster[mx + 1][my + 2] != 0 && IsTileLit({ mx + 1, my + 2 })) {
+				int mi = abs(dMonster[mx + 1][my + 2]) - 1;
+				if (mi == pcurstemp && Monsters[mi].hitPoints >> 6 > 0 && (Monsters[mi].data().mSelFlag & 4) != 0) {
+					cursPosition = Point { mx, my } + Displacement { 1, 2 };
+					pcursmonst = mi;
+				}
+			}
+			if (mx + 2 < MAXDUNX && my + 2 < MAXDUNY && dMonster[mx + 2][my + 2] != 0 && IsTileLit({ mx + 2, my + 2 })) {
+				int mi = abs(dMonster[mx + 2][my + 2]) - 1;
+				if (mi == pcurstemp && Monsters[mi].hitPoints >> 6 > 0 && (Monsters[mi].data().mSelFlag & 4) != 0) {
+					cursPosition = Point { mx, my } + Displacement { 2, 2 };
+					pcursmonst = mi;
+				}
+			}
+			if (mx + 1 < MAXDUNX && !flipflag && dMonster[mx + 1][my] != 0 && IsTileLit({ mx + 1, my })) {
+				int mi = abs(dMonster[mx + 1][my]) - 1;
+				if (mi == pcurstemp && Monsters[mi].hitPoints >> 6 > 0 && (Monsters[mi].data().mSelFlag & 2) != 0) {
+					cursPosition = Point { mx, my } + Displacement { 1, 0 };
+					pcursmonst = mi;
+				}
+			}
+			if (my + 1 < MAXDUNY && flipflag && dMonster[mx][my + 1] != 0 && IsTileLit({ mx, my + 1 })) {
+				int mi = abs(dMonster[mx][my + 1]) - 1;
+				if (mi == pcurstemp && Monsters[mi].hitPoints >> 6 > 0 && (Monsters[mi].data().mSelFlag & 2) != 0) {
+					cursPosition = Point { mx, my } + Displacement { 0, 1 };
+					pcursmonst = mi;
+				}
+			}
+			if (dMonster[mx][my] != 0 && IsTileLit({ mx, my })) {
+				int mi = abs(dMonster[mx][my]) - 1;
+				if (mi == pcurstemp && Monsters[mi].hitPoints >> 6 > 0 && (Monsters[mi].data().mSelFlag & 1) != 0) {
+					cursPosition = { mx, my };
+					pcursmonst = mi;
+				}
+			}
+			if (mx + 1 < MAXDUNX && my + 1 < MAXDUNY && dMonster[mx + 1][my + 1] != 0 && IsTileLit({ mx + 1, my + 1 })) {
+				int mi = abs(dMonster[mx + 1][my + 1]) - 1;
+				if (mi == pcurstemp && Monsters[mi].hitPoints >> 6 > 0 && (Monsters[mi].data().mSelFlag & 2) != 0) {
+					cursPosition = Point { mx, my } + Displacement { 1, 1 };
+					pcursmonst = mi;
+				}
+			}
+			if (pcursmonst != -1 && (Monsters[pcursmonst]._mFlags & MFLAG_HIDDEN) != 0) {
+				pcursmonst = -1;
+				cursPosition = { mx, my };
+			}
+			if (pcursmonst != -1 && (Monsters[pcursmonst]._mFlags & MFLAG_GOLEM) != 0 && (Monsters[pcursmonst]._mFlags & MFLAG_BERSERK) == 0) {
+				pcursmonst = -1;
+			}
+			if (pcursmonst != -1) {
+				return;
+			}
+		}
+		if (!flipflag && mx + 2 < MAXDUNX && my + 1 < MAXDUNY && dMonster[mx + 2][my + 1] != 0 && IsTileLit({ mx + 2, my + 1 })) {
+			int mi = abs(dMonster[mx + 2][my + 1]) - 1;
+			if (Monsters[mi].hitPoints >> 6 > 0 && (Monsters[mi].data().mSelFlag & 4) != 0) {
+				cursPosition = Point { mx, my } + Displacement { 2, 1 };
+				pcursmonst = mi;
+			}
+		}
+		if (flipflag && mx + 1 < MAXDUNX && my + 2 < MAXDUNY && dMonster[mx + 1][my + 2] != 0 && IsTileLit({ mx + 1, my + 2 })) {
+			int mi = abs(dMonster[mx + 1][my + 2]) - 1;
+			if (Monsters[mi].hitPoints >> 6 > 0 && (Monsters[mi].data().mSelFlag & 4) != 0) {
+				cursPosition = Point { mx, my } + Displacement { 1, 2 };
+				pcursmonst = mi;
+			}
+		}
+		if (mx + 2 < MAXDUNX && my + 2 < MAXDUNY && dMonster[mx + 2][my + 2] != 0 && IsTileLit({ mx + 2, my + 2 })) {
+			int mi = abs(dMonster[mx + 2][my + 2]) - 1;
+			if (Monsters[mi].hitPoints >> 6 > 0 && (Monsters[mi].data().mSelFlag & 4) != 0) {
+				cursPosition = Point { mx, my } + Displacement { 2, 2 };
+				pcursmonst = mi;
+			}
+		}
+		if (!flipflag && mx + 1 < MAXDUNX && dMonster[mx + 1][my] != 0 && IsTileLit({ mx + 1, my })) {
+			int mi = abs(dMonster[mx + 1][my]) - 1;
+			if (Monsters[mi].hitPoints >> 6 > 0 && (Monsters[mi].data().mSelFlag & 2) != 0) {
+				cursPosition = Point { mx, my } + Displacement { 1, 0 };
+				pcursmonst = mi;
+			}
+		}
+		if (flipflag && my + 1 < MAXDUNY && dMonster[mx][my + 1] != 0 && IsTileLit({ mx, my + 1 })) {
+			int mi = abs(dMonster[mx][my + 1]) - 1;
+			if (Monsters[mi].hitPoints >> 6 > 0 && (Monsters[mi].data().mSelFlag & 2) != 0) {
+				cursPosition = Point { mx, my } + Displacement { 0, 1 };
+				pcursmonst = mi;
+			}
+		}
+		if (dMonster[mx][my] != 0 && IsTileLit({ mx, my })) {
+			int mi = abs(dMonster[mx][my]) - 1;
+			if (Monsters[mi].hitPoints >> 6 > 0 && (Monsters[mi].data().mSelFlag & 1) != 0) {
+				cursPosition = { mx, my };
+				pcursmonst = mi;
+			}
+		}
+		if (mx + 1 < MAXDUNX && my + 1 < MAXDUNY && dMonster[mx + 1][my + 1] != 0 && IsTileLit({ mx + 1, my + 1 })) {
+			int mi = abs(dMonster[mx + 1][my + 1]) - 1;
+			if (Monsters[mi].hitPoints >> 6 > 0 && (Monsters[mi].data().mSelFlag & 2) != 0) {
+				cursPosition = Point { mx, my } + Displacement { 1, 1 };
+				pcursmonst = mi;
+			}
+		}
+		if (pcursmonst != -1 && (Monsters[pcursmonst].flags & MFLAG_HIDDEN) != 0) {
+			pcursmonst = -1;
+			cursPosition = { mx, my };
+		}
+		if (pcursmonst != -1 && (Monsters[pcursmonst].flags & MFLAG_GOLEM) != 0 && (Monsters[pcursmonst].flags & MFLAG_BERSERK) == 0) {
+			pcursmonst = -1;
+		}
+	} else {
+		if (!flipflag && mx + 1 < MAXDUNX && dMonster[mx + 1][my] > 0) {
+			pcursmonst = dMonster[mx + 1][my] - 1;
+			cursPosition = Point { mx, my } + Displacement { 1, 0 };
+		}
+		if (flipflag && my + 1 < MAXDUNY && dMonster[mx][my + 1] > 0) {
+			pcursmonst = dMonster[mx][my + 1] - 1;
+			cursPosition = Point { mx, my } + Displacement { 0, 1 };
+		}
+		if (dMonster[mx][my] > 0) {
+			pcursmonst = dMonster[mx][my] - 1;
+			cursPosition = { mx, my };
+		}
+		if (mx + 1 < MAXDUNX && my + 1 < MAXDUNY && dMonster[mx + 1][my + 1] > 0) {
+			pcursmonst = dMonster[mx + 1][my + 1] - 1;
+			cursPosition = Point { mx, my } + Displacement { 1, 1 };
+		}
+	}
+
+	if (pcursmonst == -1) {
+		if (!flipflag && mx + 1 < MAXDUNX && dPlayer[mx + 1][my] != 0) {
+			int8_t bv = abs(dPlayer[mx + 1][my]) - 1;
+			if (bv != MyPlayerId && Players[bv]._pHitPoints != 0) {
+				cursPosition = Point { mx, my } + Displacement { 1, 0 };
+				pcursplr = bv;
+			}
+		}
+		if (flipflag && my + 1 < MAXDUNY && dPlayer[mx][my + 1] != 0) {
+			int8_t bv = abs(dPlayer[mx][my + 1]) - 1;
+			if (bv != MyPlayerId && Players[bv]._pHitPoints != 0) {
+				cursPosition = Point { mx, my } + Displacement { 0, 1 };
+				pcursplr = bv;
+			}
+		}
+		if (dPlayer[mx][my] != 0) {
+			int8_t bv = abs(dPlayer[mx][my]) - 1;
+			if (bv != MyPlayerId) {
+				cursPosition = { mx, my };
+				pcursplr = bv;
+			}
+		}
+		if (TileContainsDeadPlayer({ mx, my })) {
+			for (int i = 0; i < MAX_PLRS; i++) {
+				if (Players[i].position.tile == Point { mx, my } && i != MyPlayerId) {
+					cursPosition = { mx, my };
+					pcursplr = i;
+				}
+			}
+		}
+		if (pcurs == CURSOR_RESURRECT) {
+			for (int xx = -1; xx < 2; xx++) {
+				for (int yy = -1; yy < 2; yy++) {
+					if (TileContainsDeadPlayer({ mx + xx, my + yy })) {
+						for (int i = 0; i < MAX_PLRS; i++) {
+							if (Players[i].position.tile.x == mx + xx && Players[i].position.tile.y == my + yy && i != MyPlayerId) {
+								cursPosition = Point { mx, my } + Displacement { xx, yy };
+								pcursplr = i;
+							}
+						}
+					}
+				}
+			}
+		}
+		if (mx + 1 < MAXDUNX && my + 1 < MAXDUNY && dPlayer[mx + 1][my + 1] != 0) {
+			int8_t bv = abs(dPlayer[mx + 1][my + 1]) - 1;
+			if (bv != MyPlayerId && Players[bv]._pHitPoints != 0) {
+				cursPosition = Point { mx, my } + Displacement { 1, 1 };
+				pcursplr = bv;
+			}
+		}
+	}
+	if (pcursmonst == -1 && pcursplr == -1) {
+		// No monsters or players under the cursor, try find an object starting with the tile below the current tile (tall
+		//  objects like doors)
+		Point testPosition = currentTile + Direction::South;
+		Object *object = ObjectAtPosition(testPosition);
+
+		if (object == nullptr || object->_oSelFlag < 2) {
+			// Either no object or can't interact from the test position, try the current tile
+			testPosition = currentTile;
+			object = ObjectAtPosition(testPosition);
+
+			if (object == nullptr || IsNoneOf(object->_oSelFlag, 1, 3)) {
+				// Still no object (that could be activated from this position), try the tile to the bottom left or right
+				//  (whichever is closest to the cursor as determined when we set flipflag earlier)
+				testPosition = currentTile + (flipflag ? Direction::SouthWest : Direction::SouthEast);
+				object = ObjectAtPosition(testPosition);
+
+				if (object != nullptr && object->_oSelFlag < 2) {
+					// Found an object but it's not in range, clear the pointer
+					object = nullptr;
+				}
+			}
+		}
+		if (object != nullptr) {
+			// found object that can be activated with the given cursor position
+			cursPosition = testPosition;
+			pcursobj = object->GetId();
+		}
+	}
+	if (pcursplr == -1 && pcursobj == -1 && pcursmonst == -1) {
+		if (!flipflag && mx + 1 < MAXDUNX && dItem[mx + 1][my] > 0) {
+			int8_t bv = dItem[mx + 1][my] - 1;
+			if (Items[bv]._iSelFlag >= 2) {
+				cursPosition = Point { mx, my } + Displacement { 1, 0 };
+				pcursitem = bv;
+			}
+		}
+		if (flipflag && my + 1 < MAXDUNY && dItem[mx][my + 1] > 0) {
+			int8_t bv = dItem[mx][my + 1] - 1;
+			if (Items[bv]._iSelFlag >= 2) {
+				cursPosition = Point { mx, my } + Displacement { 0, 1 };
+				pcursitem = bv;
+			}
+		}
+		if (dItem[mx][my] > 0) {
+			int8_t bv = dItem[mx][my] - 1;
+			if (Items[bv]._iSelFlag == 1 || Items[bv]._iSelFlag == 3) {
+				cursPosition = { mx, my };
+				pcursitem = bv;
+			}
+		}
+		if (mx + 1 < MAXDUNX && my + 1 < MAXDUNY && dItem[mx + 1][my + 1] > 0) {
+			int8_t bv = dItem[mx + 1][my + 1] - 1;
+			if (Items[bv]._iSelFlag >= 2) {
+				cursPosition = Point { mx, my } + Displacement { 1, 1 };
+				pcursitem = bv;
+			}
+		}
+		if (pcursitem == -1) {
+			cursPosition = { mx, my };
+			CheckTrigForce();
+			CheckTown();
+			CheckRportal();
+		}
+	}
+
+	if (pcurs == CURSOR_IDENTIFY) {
+		pcursobj = -1;
+		pcursmonst = -1;
+		pcursitem = -1;
+		cursPosition = { mx, my };
+	}
+	if (pcursmonst != -1 && (Monsters[pcursmonst].flags & MFLAG_GOLEM) != 0 && (Monsters[pcursmonst].flags & MFLAG_BERSERK) == 0) {
+		pcursmonst = -1;
+	}
+}
+
+} // namespace devilution