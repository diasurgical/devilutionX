/**
 * @file cursor.cpp
 *
 * Implementation of cursor tracking functionality.
 */
#include "cursor.h"

#include <fmt/format.h>

#include "control.h"
#include "doom.h"
#include "engine.h"
#include "engine/render/cel_render.hpp"
#include "hwcursor.hpp"
#include "inv.h"
#include "missiles.h"
#include "qol/itemlabels.h"
#include "towners.h"
#include "track.h"
#include "trigs.h"
#include "utils/language.h"
<<<<<<< HEAD
#include "qol/labels.h"
=======
>>>>>>> 25eaac78

namespace devilution {
namespace {
/** Cursor images CEL */
std::optional<CelSprite> pCursCels;
std::optional<CelSprite> pCursCels2;
constexpr int InvItems1Size = 180;

/** Maps from objcurs.cel frame number to frame width. */
const int InvItemWidth1[] = {
	// clang-format off
	// Cursors
	0, 33, 32, 32, 32, 32, 32, 32, 32, 32, 32, 23,
	// Items
	1 * 28, 1 * 28, 1 * 28, 1 * 28, 1 * 28, 1 * 28, 1 * 28, 1 * 28, 1 * 28, 1 * 28,
	1 * 28, 1 * 28, 1 * 28, 1 * 28, 1 * 28, 1 * 28, 1 * 28, 1 * 28, 1 * 28, 1 * 28,
	1 * 28, 1 * 28, 1 * 28, 1 * 28, 1 * 28, 1 * 28, 1 * 28, 1 * 28, 1 * 28, 1 * 28,
	1 * 28, 1 * 28, 1 * 28, 1 * 28, 1 * 28, 1 * 28, 1 * 28, 1 * 28, 1 * 28, 1 * 28,
	1 * 28, 1 * 28, 1 * 28, 1 * 28, 1 * 28, 1 * 28, 1 * 28, 1 * 28, 1 * 28, 1 * 28,
	1 * 28, 1 * 28, 1 * 28, 1 * 28, 1 * 28, 1 * 28, 1 * 28, 1 * 28, 1 * 28, 1 * 28,
	1 * 28, 1 * 28, 1 * 28, 1 * 28, 1 * 28, 1 * 28, 1 * 28, 1 * 28, 1 * 28, 1 * 28,
	1 * 28, 1 * 28, 1 * 28, 1 * 28, 1 * 28, 2 * 28, 2 * 28, 2 * 28, 2 * 28, 2 * 28,
	2 * 28, 2 * 28, 2 * 28, 2 * 28, 2 * 28, 2 * 28, 2 * 28, 2 * 28, 2 * 28, 2 * 28,
	2 * 28, 2 * 28, 2 * 28, 2 * 28, 2 * 28, 2 * 28, 2 * 28, 2 * 28, 2 * 28, 2 * 28,
	2 * 28, 2 * 28, 2 * 28, 2 * 28, 2 * 28, 2 * 28, 2 * 28, 2 * 28, 2 * 28, 2 * 28,
	2 * 28, 2 * 28, 2 * 28, 2 * 28, 2 * 28, 2 * 28, 2 * 28, 2 * 28, 2 * 28, 2 * 28,
	2 * 28, 2 * 28, 2 * 28, 2 * 28, 2 * 28, 2 * 28, 2 * 28, 2 * 28, 2 * 28, 2 * 28,
	2 * 28, 2 * 28, 2 * 28, 2 * 28, 2 * 28, 2 * 28, 2 * 28, 2 * 28, 2 * 28, 2 * 28,
	2 * 28, 2 * 28, 2 * 28, 2 * 28, 2 * 28, 2 * 28, 2 * 28, 2 * 28, 2 * 28, 2 * 28,
	2 * 28, 2 * 28, 2 * 28, 2 * 28, 2 * 28, 2 * 28, 2 * 28, 2 * 28, 2 * 28, 2 * 28,
	2 * 28, 2 * 28, 2 * 28, 2 * 28, 2 * 28, 2 * 28, 2 * 28, 2 * 28,
};
const int InvItemWidth2[] = {
	0,
	1 * 28, 1 * 28, 1 * 28, 1 * 28, 1 * 28, 1 * 28, 1 * 28, 1 * 28, 1 * 28, 1 * 28,
	1 * 28, 1 * 28, 1 * 28, 1 * 28, 1 * 28, 1 * 28, 1 * 28, 1 * 28, 1 * 28, 1 * 28,
	1 * 28, 1 * 28, 1 * 28, 1 * 28, 1 * 28, 1 * 28, 1 * 28, 1 * 28, 1 * 28, 1 * 28,
	2 * 28, 2 * 28, 1 * 28, 1 * 28, 1 * 28, 2 * 28, 2 * 28, 2 * 28, 2 * 28, 2 * 28,
	2 * 28, 2 * 28, 2 * 28, 2 * 28, 2 * 28, 2 * 28, 2 * 28, 2 * 28, 2 * 28, 2 * 28,
	2 * 28, 2 * 28, 2 * 28, 2 * 28, 2 * 28, 2 * 28, 2 * 28, 2 * 28, 2 * 28
	// clang-format on
};

/** Maps from objcurs.cel frame number to frame height. */
const int InvItemHeight1[] = {
	// clang-format off
	// Cursors
	0, 29, 32, 32, 32, 32, 32, 32, 32, 32, 32, 35,
	// Items
	1 * 28, 1 * 28, 1 * 28, 1 * 28, 1 * 28, 1 * 28, 1 * 28, 1 * 28, 1 * 28, 1 * 28,
	1 * 28, 1 * 28, 1 * 28, 1 * 28, 1 * 28, 1 * 28, 1 * 28, 1 * 28, 1 * 28, 1 * 28,
	1 * 28, 1 * 28, 1 * 28, 1 * 28, 1 * 28, 1 * 28, 1 * 28, 1 * 28, 1 * 28, 1 * 28,
	1 * 28, 1 * 28, 1 * 28, 1 * 28, 1 * 28, 1 * 28, 1 * 28, 1 * 28, 1 * 28, 1 * 28,
	1 * 28, 1 * 28, 1 * 28, 1 * 28, 1 * 28, 1 * 28, 1 * 28, 1 * 28, 1 * 28, 1 * 28,
	2 * 28, 2 * 28, 2 * 28, 2 * 28, 2 * 28, 2 * 28, 3 * 28, 3 * 28, 3 * 28, 3 * 28,
	3 * 28, 3 * 28, 3 * 28, 3 * 28, 3 * 28, 3 * 28, 3 * 28, 3 * 28, 3 * 28, 3 * 28,
	3 * 28, 3 * 28, 3 * 28, 3 * 28, 3 * 28, 2 * 28, 2 * 28, 2 * 28, 2 * 28, 2 * 28,
	2 * 28, 2 * 28, 2 * 28, 2 * 28, 2 * 28, 2 * 28, 2 * 28, 2 * 28, 2 * 28, 2 * 28,
	2 * 28, 2 * 28, 2 * 28, 2 * 28, 2 * 28, 2 * 28, 2 * 28, 2 * 28, 2 * 28, 2 * 28,
	3 * 28, 3 * 28, 3 * 28, 3 * 28, 3 * 28, 3 * 28, 3 * 28, 3 * 28, 3 * 28, 3 * 28,
	3 * 28, 3 * 28, 3 * 28, 3 * 28, 3 * 28, 3 * 28, 3 * 28, 3 * 28, 3 * 28, 3 * 28,
	3 * 28, 3 * 28, 3 * 28, 3 * 28, 3 * 28, 3 * 28, 3 * 28, 3 * 28, 3 * 28, 3 * 28,
	3 * 28, 3 * 28, 3 * 28, 3 * 28, 3 * 28, 3 * 28, 3 * 28, 3 * 28, 3 * 28, 3 * 28,
	3 * 28, 3 * 28, 3 * 28, 3 * 28, 3 * 28, 3 * 28, 3 * 28, 3 * 28, 3 * 28, 3 * 28,
	3 * 28, 3 * 28, 3 * 28, 3 * 28, 3 * 28, 3 * 28, 3 * 28, 3 * 28, 3 * 28, 3 * 28,
	3 * 28, 3 * 28, 3 * 28, 3 * 28, 3 * 28, 3 * 28, 3 * 28, 3 * 28,
};
const int InvItemHeight2[] = {
	0,
	1 * 28, 1 * 28, 1 * 28, 1 * 28, 1 * 28, 1 * 28, 1 * 28, 1 * 28, 1 * 28, 1 * 28,
	1 * 28, 1 * 28, 1 * 28, 1 * 28, 1 * 28, 1 * 28, 1 * 28, 1 * 28, 1 * 28, 1 * 28,
	1 * 28, 1 * 28, 1 * 28, 1 * 28, 1 * 28, 1 * 28, 1 * 28, 1 * 28, 1 * 28, 1 * 28,
	2 * 28, 2 * 28, 3 * 28, 3 * 28, 3 * 28, 3 * 28, 3 * 28, 3 * 28, 3 * 28, 3 * 28,
	3 * 28, 3 * 28, 3 * 28, 3 * 28, 3 * 28, 3 * 28, 3 * 28, 3 * 28, 3 * 28, 3 * 28,
	3 * 28, 3 * 28, 3 * 28, 3 * 28, 3 * 28, 3 * 28, 3 * 28, 3 * 28, 3 * 28
	// clang-format on
};

} // namespace

/** Pixel width of the current cursor image */
int cursW;
/** Pixel height of the current cursor image */
int cursH;
/** Current highlighted monster */
int pcursmonst = -1;
/** Width of current cursor in inventory cells */
int icursW28;
/** Height of current cursor in inventory cells */
int icursH28;

/** inv_item value */
int8_t pcursinvitem;
/** Pixel width of the current cursor image */
int icursW;
/** Pixel height of the current cursor image */
int icursH;
/** Current highlighted item */
int8_t pcursitem;
/** Current highlighted object */
int8_t pcursobj;
/** Current highlighted player */
int8_t pcursplr;
/** Current highlighted tile row */
int cursmx;
/** Current highlighted tile column */
int cursmy;
/** Previously highlighted monster */
int pcurstemp;
/** Index of current cursor image */
int pcurs;

void InitCursor()
{
	assert(!pCursCels);
	pCursCels = LoadCel("Data\\Inv\\Objcurs.CEL", InvItemWidth1);
	if (gbIsHellfire)
		pCursCels2 = LoadCel("Data\\Inv\\Objcurs2.CEL", InvItemWidth2);
	ClearCursor();
}

void FreeCursor()
{
	pCursCels = std::nullopt;
	pCursCels2 = std::nullopt;
	ClearCursor();
}

const CelSprite &GetInvItemSprite(int i)
{
	return i < InvItems1Size ? *pCursCels : *pCursCels2;
}

int GetInvItemFrame(int i)
{
	return i < InvItems1Size ? i : i - (InvItems1Size - 1);
}

Size GetInvItemSize(int i)
{
	if (i >= InvItems1Size)
		return { InvItemWidth2[i - (InvItems1Size - 1)], InvItemHeight2[i - (InvItems1Size - 1)] };
	return { InvItemWidth1[i], InvItemHeight1[i] };
}

void SetICursor(int i)
{
	auto size = GetInvItemSize(i);
	icursW = size.width;
	icursH = size.height;
	icursW28 = icursW / 28;
	icursH28 = icursH / 28;
}

void NewCursor(int i)
{
	pcurs = i;
	auto size = GetInvItemSize(i);
	cursW = size.width;
	cursH = size.height;
	SetICursor(i);
	if (IsHardwareCursorEnabled() && GetCurrentCursorInfo() != CursorInfo::GameCursor(pcurs) && pcurs != CURSOR_NONE) {
		SetHardwareCursor(CursorInfo::GameCursor(pcurs));
	}
}

void CelDrawCursor(const CelOutputBuffer &out, Point position, int pcurs)
{
	const auto &sprite = GetInvItemSprite(pcurs);
	const int frame = GetInvItemFrame(pcurs);
	if (IsItemSprite(pcurs)) {
		const auto &heldItem = plr[myplr].HoldItem;
		CelBlitOutlineTo(out, GetOutlineColor(heldItem, true), position, sprite, frame, false);
		CelDrawItem(heldItem._iStatFlag, out, position, sprite, frame);
	} else {
		CelClippedDrawTo(out, position, sprite, frame);
	}
}

void InitLevelCursor()
{
	NewCursor(CURSOR_HAND);
	cursmx = ViewX;
	cursmy = ViewY;
	pcurstemp = -1;
	pcursmonst = -1;
	pcursobj = -1;
	pcursitem = -1;
	pcursplr = -1;
	ClearCursor();
}

void CheckTown()
{
	int i, mx;

	for (i = 0; i < nummissiles; i++) {
		mx = missileactive[i];
		if (missile[mx]._mitype == MIS_TOWN) {
			if ((cursmx == missile[mx].position.tile.x - 1 && cursmy == missile[mx].position.tile.y)
			    || (cursmx == missile[mx].position.tile.x && cursmy == missile[mx].position.tile.y - 1)
			    || (cursmx == missile[mx].position.tile.x - 1 && cursmy == missile[mx].position.tile.y - 1)
			    || (cursmx == missile[mx].position.tile.x - 2 && cursmy == missile[mx].position.tile.y - 1)
			    || (cursmx == missile[mx].position.tile.x - 2 && cursmy == missile[mx].position.tile.y - 2)
			    || (cursmx == missile[mx].position.tile.x - 1 && cursmy == missile[mx].position.tile.y - 2)
			    || (cursmx == missile[mx].position.tile.x && cursmy == missile[mx].position.tile.y)) {
				trigflag = true;
				ClearPanel();
				strcpy(infostr, _("Town Portal"));
				strcpy(tempstr, fmt::format(_("from {:s}"), plr[missile[mx]._misource]._pName).c_str());
				AddPanelString(tempstr);
				cursmx = missile[mx].position.tile.x;
				cursmy = missile[mx].position.tile.y;
			}
		}
	}
}

void CheckRportal()
{
	int i, mx;

	for (i = 0; i < nummissiles; i++) {
		mx = missileactive[i];
		if (missile[mx]._mitype == MIS_RPORTAL) {
			if ((cursmx == missile[mx].position.tile.x - 1 && cursmy == missile[mx].position.tile.y)
			    || (cursmx == missile[mx].position.tile.x && cursmy == missile[mx].position.tile.y - 1)
			    || (cursmx == missile[mx].position.tile.x - 1 && cursmy == missile[mx].position.tile.y - 1)
			    || (cursmx == missile[mx].position.tile.x - 2 && cursmy == missile[mx].position.tile.y - 1)
			    || (cursmx == missile[mx].position.tile.x - 2 && cursmy == missile[mx].position.tile.y - 2)
			    || (cursmx == missile[mx].position.tile.x - 1 && cursmy == missile[mx].position.tile.y - 2)
			    || (cursmx == missile[mx].position.tile.x && cursmy == missile[mx].position.tile.y)) {
				trigflag = true;
				ClearPanel();
				strcpy(infostr, _("Portal to"));
				if (!setlevel)
					strcpy(tempstr, _("The Unholy Altar"));
				else
					strcpy(tempstr, _("level 15"));
				AddPanelString(tempstr);
				cursmx = missile[mx].position.tile.x;
				cursmy = missile[mx].position.tile.y;
			}
		}
	}
}

void CheckCursMove()
{
	int i, sx, sy, fx, fy, mx, my, tx, ty, px, py, xx, yy, mi, columns, rows, xo, yo;
	int8_t bv;
	bool flipflag, flipx, flipy;

	if (IsLabelHighlighted())
		return;

	sx = MouseX;
	sy = MouseY;

	if (CanPanelsCoverView()) {
		if (chrflag || questlog) {
			if (sx >= gnScreenWidth / 2) { /// BUGFIX: (sx >= gnScreenWidth / 2) (fixed)
				sx -= gnScreenWidth / 4;
			} else {
				sx = 0;
			}
		} else if (invflag || sbookflag) {
			if (sx <= gnScreenWidth / 2) {
				sx += gnScreenWidth / 4;
			} else {
				sx = 0;
			}
		}
	}
	if (sy > PANEL_TOP - 1 && MouseX >= PANEL_LEFT && MouseX < PANEL_LEFT + PANEL_WIDTH && track_isscrolling()) {
		sy = PANEL_TOP - 1;
	}

	if (!zoomflag) {
		sx /= 2;
		sy /= 2;
	}

	// Adjust by player offset and tile grid alignment
	CalcTileOffset(&xo, &yo);
	const auto &myPlayer = plr[myplr];
	Point offset = ScrollInfo.offset;
	if (myPlayer.IsWalking())
		offset = GetOffsetForWalking(myPlayer.AnimInfo, myPlayer._pdir, true);
	sx -= offset.x - xo;
	sy -= offset.y - yo;

	// Predict the next frame when walking to avoid input jitter
	fx = myPlayer.position.offset2.x / 256;
	fy = myPlayer.position.offset2.y / 256;
	fx -= (myPlayer.position.offset2.x + myPlayer.position.velocity.x) / 256;
	fy -= (myPlayer.position.offset2.y + myPlayer.position.velocity.y) / 256;
	if (ScrollInfo._sdir != SDIR_NONE) {
		sx -= fx;
		sy -= fy;
	}

	// Convert to tile grid
	mx = ViewX;
	my = ViewY;

	TilesInView(&columns, &rows);
	int lrow = rows - RowsCoveredByPanel();

	// Center player tile on screen
	ShiftGrid(&mx, &my, -columns / 2, -lrow / 2);

	// Align grid
	if ((columns & 1) == 0 && (lrow & 1) == 0) {
		sy += TILE_HEIGHT / 2;
	} else if (columns & 1 && lrow & 1) {
		sx -= TILE_WIDTH / 2;
	} else if (columns & 1 && (lrow & 1) == 0) {
		my++;
	}

	if (!zoomflag) {
		sy -= TILE_HEIGHT / 4;
	}

	tx = sx / TILE_WIDTH;
	ty = sy / TILE_HEIGHT;
	ShiftGrid(&mx, &my, tx, ty);

	// Shift position to match diamond grid aligment
	px = sx % TILE_WIDTH;
	py = sy % TILE_HEIGHT;

	// Shift position to match diamond grid aligment
	flipy = py < (px / 2);
	if (flipy) {
		my--;
	}
	flipx = py >= TILE_HEIGHT - (px / 2);
	if (flipx) {
		mx++;
	}

	if (mx < 0) {
		mx = 0;
	}
	if (mx >= MAXDUNX) {
		mx = MAXDUNX - 1;
	}
	if (my < 0) {
		my = 0;
	}
	if (my >= MAXDUNY) {
		my = MAXDUNY - 1;
	}

	flipflag = (flipy && flipx) || ((flipy || flipx) && px < TILE_WIDTH / 2);

	pcurstemp = pcursmonst;
	pcursmonst = -1;
	pcursobj = -1;
	pcursitem = -1;
	if (pcursinvitem != -1) {
		drawsbarflag = true;
	}
	pcursinvitem = -1;
	pcursplr = -1;
	uitemflag = false;
	panelflag = false;
	trigflag = false;

	if (myPlayer._pInvincible) {
		return;
	}
	if (pcurs >= CURSOR_FIRSTITEM || spselflag) {
		cursmx = mx;
		cursmy = my;
		return;
	}
	if (MouseY > PANEL_TOP && MouseX >= PANEL_LEFT && MouseX <= PANEL_LEFT + PANEL_WIDTH) {
		CheckPanelInfo();
		return;
	}
	if (DoomFlag) {
		return;
	}
	if (invflag && MouseX > RIGHT_PANEL && MouseY <= SPANEL_HEIGHT) {
		pcursinvitem = CheckInvHLight();
		return;
	}
	if (sbookflag && MouseX > RIGHT_PANEL && MouseY <= SPANEL_HEIGHT) {
		return;
	}
	if ((chrflag || questlog) && MouseX < SPANEL_WIDTH && MouseY <= SPANEL_HEIGHT) {
		return;
	}

	if (leveltype != DTYPE_TOWN) {
		if (pcurstemp != -1) {
			if (!flipflag && mx + 2 < MAXDUNX && my + 1 < MAXDUNY && dMonster[mx + 2][my + 1] != 0 && dFlags[mx + 2][my + 1] & BFLAG_LIT) {
				mi = dMonster[mx + 2][my + 1] > 0 ? dMonster[mx + 2][my + 1] - 1 : -(dMonster[mx + 2][my + 1] + 1);
				if (mi == pcurstemp && monster[mi]._mhitpoints >> 6 > 0 && monster[mi].MData->mSelFlag & 4) {
					cursmx = mx + 2; /// BUGFIX: 'mx + 2' (fixed)
					cursmy = my + 1; /// BUGFIX: 'my + 1' (fixed)
					pcursmonst = mi;
				}
			}
			if (flipflag && mx + 1 < MAXDUNX && my + 2 < MAXDUNY && dMonster[mx + 1][my + 2] != 0 && dFlags[mx + 1][my + 2] & BFLAG_LIT) {
				mi = dMonster[mx + 1][my + 2] > 0 ? dMonster[mx + 1][my + 2] - 1 : -(dMonster[mx + 1][my + 2] + 1);
				if (mi == pcurstemp && monster[mi]._mhitpoints >> 6 > 0 && monster[mi].MData->mSelFlag & 4) {
					cursmx = mx + 1;
					cursmy = my + 2;
					pcursmonst = mi;
				}
			}
			if (mx + 2 < MAXDUNX && my + 2 < MAXDUNY && dMonster[mx + 2][my + 2] != 0 && dFlags[mx + 2][my + 2] & BFLAG_LIT) {
				mi = dMonster[mx + 2][my + 2] > 0 ? dMonster[mx + 2][my + 2] - 1 : -(dMonster[mx + 2][my + 2] + 1);
				if (mi == pcurstemp && monster[mi]._mhitpoints >> 6 > 0 && monster[mi].MData->mSelFlag & 4) {
					cursmx = mx + 2;
					cursmy = my + 2;
					pcursmonst = mi;
				}
			}
			if (mx + 1 < MAXDUNX && !flipflag && dMonster[mx + 1][my] != 0 && dFlags[mx + 1][my] & BFLAG_LIT) {
				mi = dMonster[mx + 1][my] > 0 ? dMonster[mx + 1][my] - 1 : -(dMonster[mx + 1][my] + 1);
				if (mi == pcurstemp && monster[mi]._mhitpoints >> 6 > 0 && monster[mi].MData->mSelFlag & 2) {
					cursmx = mx + 1;
					cursmy = my;
					pcursmonst = mi;
				}
			}
			if (my + 1 < MAXDUNY && flipflag && dMonster[mx][my + 1] != 0 && dFlags[mx][my + 1] & BFLAG_LIT) {
				mi = dMonster[mx][my + 1] > 0 ? dMonster[mx][my + 1] - 1 : -(dMonster[mx][my + 1] + 1);
				if (mi == pcurstemp && monster[mi]._mhitpoints >> 6 > 0 && monster[mi].MData->mSelFlag & 2) {
					cursmx = mx;
					cursmy = my + 1;
					pcursmonst = mi;
				}
			}
			if (dMonster[mx][my] != 0 && dFlags[mx][my] & BFLAG_LIT) {
				mi = dMonster[mx][my] > 0 ? dMonster[mx][my] - 1 : -(dMonster[mx][my] + 1);
				if (mi == pcurstemp && monster[mi]._mhitpoints >> 6 > 0 && monster[mi].MData->mSelFlag & 1) {
					cursmx = mx;
					cursmy = my;
					pcursmonst = mi;
				}
			}
			if (mx + 1 < MAXDUNX && my + 1 < MAXDUNY && dMonster[mx + 1][my + 1] != 0 && dFlags[mx + 1][my + 1] & BFLAG_LIT) {
				mi = dMonster[mx + 1][my + 1] > 0 ? dMonster[mx + 1][my + 1] - 1 : -(dMonster[mx + 1][my + 1] + 1);
				if (mi == pcurstemp && monster[mi]._mhitpoints >> 6 > 0 && monster[mi].MData->mSelFlag & 2) {
					cursmx = mx + 1;
					cursmy = my + 1;
					pcursmonst = mi;
				}
			}
			if (pcursmonst != -1 && monster[pcursmonst]._mFlags & MFLAG_HIDDEN) {
				pcursmonst = -1;
				cursmx = mx;
				cursmy = my;
			}
			if (pcursmonst != -1 && monster[pcursmonst]._mFlags & MFLAG_GOLEM && !(monster[pcursmonst]._mFlags & MFLAG_BERSERK)) {
				pcursmonst = -1;
			}
			if (pcursmonst != -1) {
				return;
			}
		}
		if (!flipflag && mx + 2 < MAXDUNX && my + 1 < MAXDUNY && dMonster[mx + 2][my + 1] != 0 && dFlags[mx + 2][my + 1] & BFLAG_LIT) {
			mi = dMonster[mx + 2][my + 1] > 0 ? dMonster[mx + 2][my + 1] - 1 : -(dMonster[mx + 2][my + 1] + 1);
			if (monster[mi]._mhitpoints >> 6 > 0 && monster[mi].MData->mSelFlag & 4) {
				cursmx = mx + 2;
				cursmy = my + 1;
				pcursmonst = mi;
			}
		}
		if (flipflag && mx + 1 < MAXDUNX && my + 2 < MAXDUNY && dMonster[mx + 1][my + 2] != 0 && dFlags[mx + 1][my + 2] & BFLAG_LIT) {
			mi = dMonster[mx + 1][my + 2] > 0 ? dMonster[mx + 1][my + 2] - 1 : -(dMonster[mx + 1][my + 2] + 1);
			if (monster[mi]._mhitpoints >> 6 > 0 && monster[mi].MData->mSelFlag & 4) {
				cursmx = mx + 1;
				cursmy = my + 2;
				pcursmonst = mi;
			}
		}
		if (mx + 2 < MAXDUNX && my + 2 < MAXDUNY && dMonster[mx + 2][my + 2] != 0 && dFlags[mx + 2][my + 2] & BFLAG_LIT) {
			mi = dMonster[mx + 2][my + 2] > 0 ? dMonster[mx + 2][my + 2] - 1 : -(dMonster[mx + 2][my + 2] + 1);
			if (monster[mi]._mhitpoints >> 6 > 0 && monster[mi].MData->mSelFlag & 4) {
				cursmx = mx + 2;
				cursmy = my + 2;
				pcursmonst = mi;
			}
		}
		if (!flipflag && mx + 1 < MAXDUNX && dMonster[mx + 1][my] != 0 && dFlags[mx + 1][my] & BFLAG_LIT) {
			mi = dMonster[mx + 1][my] > 0 ? dMonster[mx + 1][my] - 1 : -(dMonster[mx + 1][my] + 1);
			if (monster[mi]._mhitpoints >> 6 > 0 && monster[mi].MData->mSelFlag & 2) {
				cursmx = mx + 1;
				cursmy = my;
				pcursmonst = mi;
			}
		}
		if (flipflag && my + 1 < MAXDUNY && dMonster[mx][my + 1] != 0 && dFlags[mx][my + 1] & BFLAG_LIT) {
			mi = dMonster[mx][my + 1] > 0 ? dMonster[mx][my + 1] - 1 : -(dMonster[mx][my + 1] + 1);
			if (monster[mi]._mhitpoints >> 6 > 0 && monster[mi].MData->mSelFlag & 2) {
				cursmx = mx;
				cursmy = my + 1;
				pcursmonst = mi;
			}
		}
		if (dMonster[mx][my] != 0 && dFlags[mx][my] & BFLAG_LIT) {
			mi = dMonster[mx][my] > 0 ? dMonster[mx][my] - 1 : -(dMonster[mx][my] + 1);
			if (monster[mi]._mhitpoints >> 6 > 0 && monster[mi].MData->mSelFlag & 1) {
				cursmx = mx;
				cursmy = my;
				pcursmonst = mi;
			}
		}
		if (mx + 1 < MAXDUNX && my + 1 < MAXDUNY && dMonster[mx + 1][my + 1] != 0 && dFlags[mx + 1][my + 1] & BFLAG_LIT) {
			mi = dMonster[mx + 1][my + 1] > 0 ? dMonster[mx + 1][my + 1] - 1 : -(dMonster[mx + 1][my + 1] + 1);
			if (monster[mi]._mhitpoints >> 6 > 0 && monster[mi].MData->mSelFlag & 2) {
				cursmx = mx + 1;
				cursmy = my + 1;
				pcursmonst = mi;
			}
		}
		if (pcursmonst != -1 && monster[pcursmonst]._mFlags & MFLAG_HIDDEN) {
			pcursmonst = -1;
			cursmx = mx;
			cursmy = my;
		}
		if (pcursmonst != -1 && monster[pcursmonst]._mFlags & MFLAG_GOLEM && !(monster[pcursmonst]._mFlags & MFLAG_BERSERK)) {
			pcursmonst = -1;
		}
	} else {
		if (!flipflag && mx + 1 < MAXDUNX && dMonster[mx + 1][my] > 0) {
			pcursmonst = dMonster[mx + 1][my] - 1;
			cursmx = mx + 1;
			cursmy = my;
		}
		if (flipflag && my + 1 < MAXDUNY && dMonster[mx][my + 1] > 0) {
			pcursmonst = dMonster[mx][my + 1] - 1;
			cursmx = mx;
			cursmy = my + 1;
		}
		if (dMonster[mx][my] > 0) {
			pcursmonst = dMonster[mx][my] - 1;
			cursmx = mx;
			cursmy = my;
		}
		if (mx + 1 < MAXDUNX && my + 1 < MAXDUNY && dMonster[mx + 1][my + 1] > 0) {
			pcursmonst = dMonster[mx + 1][my + 1] - 1;
			cursmx = mx + 1;
			cursmy = my + 1;
		}
	}

	if (pcursmonst == -1) {
		if (!flipflag && mx + 1 < MAXDUNX && dPlayer[mx + 1][my] != 0) {
			bv = dPlayer[mx + 1][my] > 0 ? dPlayer[mx + 1][my] - 1 : -(dPlayer[mx + 1][my] + 1);
			if (bv != myplr && plr[bv]._pHitPoints != 0) {
				cursmx = mx + 1;
				cursmy = my;
				pcursplr = bv;
			}
		}
		if (flipflag && my + 1 < MAXDUNY && dPlayer[mx][my + 1] != 0) {
			bv = dPlayer[mx][my + 1] > 0 ? dPlayer[mx][my + 1] - 1 : -(dPlayer[mx][my + 1] + 1);
			if (bv != myplr && plr[bv]._pHitPoints != 0) {
				cursmx = mx;
				cursmy = my + 1;
				pcursplr = bv;
			}
		}
		if (dPlayer[mx][my] != 0) {
			bv = dPlayer[mx][my] > 0 ? dPlayer[mx][my] - 1 : -(dPlayer[mx][my] + 1);
			if (bv != myplr) {
				cursmx = mx;
				cursmy = my;
				pcursplr = bv;
			}
		}
		if ((dFlags[mx][my] & BFLAG_DEAD_PLAYER) != 0) {
			for (i = 0; i < MAX_PLRS; i++) {
				if (plr[i].position.tile.x == mx && plr[i].position.tile.y == my && i != myplr) {
					cursmx = mx;
					cursmy = my;
					pcursplr = i;
				}
			}
		}
		if (pcurs == CURSOR_RESURRECT) {
			for (xx = -1; xx < 2; xx++) {
				for (yy = -1; yy < 2; yy++) {
					if (mx + xx < MAXDUNX && my + yy < MAXDUNY && dFlags[mx + xx][my + yy] & BFLAG_DEAD_PLAYER) {
						for (i = 0; i < MAX_PLRS; i++) {
							if (plr[i].position.tile.x == mx + xx && plr[i].position.tile.y == my + yy && i != myplr) {
								cursmx = mx + xx;
								cursmy = my + yy;
								pcursplr = i;
							}
						}
					}
				}
			}
		}
		if (mx + 1 < MAXDUNX && my + 1 < MAXDUNY && dPlayer[mx + 1][my + 1] != 0) {
			bv = dPlayer[mx + 1][my + 1] > 0 ? dPlayer[mx + 1][my + 1] - 1 : -(dPlayer[mx + 1][my + 1] + 1);
			if (bv != myplr && plr[bv]._pHitPoints != 0) {
				cursmx = mx + 1;
				cursmy = my + 1;
				pcursplr = bv;
			}
		}
	}
	if (pcursmonst == -1 && pcursplr == -1) {
		if (!flipflag && mx + 1 < MAXDUNX && dObject[mx + 1][my] != 0) {
			bv = dObject[mx + 1][my] > 0 ? dObject[mx + 1][my] - 1 : -(dObject[mx + 1][my] + 1);
			if (object[bv]._oSelFlag >= 2) {
				cursmx = mx + 1;
				cursmy = my;
				pcursobj = bv;
			}
		}
		if (flipflag && my + 1 < MAXDUNY && dObject[mx][my + 1] != 0) {
			bv = dObject[mx][my + 1] > 0 ? dObject[mx][my + 1] - 1 : -(dObject[mx][my + 1] + 1);
			if (object[bv]._oSelFlag >= 2) {
				cursmx = mx;
				cursmy = my + 1;
				pcursobj = bv;
			}
		}
		if (dObject[mx][my] != 0) {
			bv = dObject[mx][my] > 0 ? dObject[mx][my] - 1 : -(dObject[mx][my] + 1);
			if (object[bv]._oSelFlag == 1 || object[bv]._oSelFlag == 3) {
				cursmx = mx;
				cursmy = my;
				pcursobj = bv;
			}
		}
		if (mx + 1 < MAXDUNX && my + 1 < MAXDUNY && dObject[mx + 1][my + 1] != 0) {
			bv = dObject[mx + 1][my + 1] > 0 ? dObject[mx + 1][my + 1] - 1 : -(dObject[mx + 1][my + 1] + 1);
			if (object[bv]._oSelFlag >= 2) {
				cursmx = mx + 1;
				cursmy = my + 1;
				pcursobj = bv;
			}
		}
	}
	if (pcursplr == -1 && pcursobj == -1 && pcursmonst == -1) {
		if (!flipflag && mx + 1 < MAXDUNX && dItem[mx + 1][my] > 0) {
			bv = dItem[mx + 1][my] - 1;
			if (items[bv]._iSelFlag >= 2) {
				cursmx = mx + 1;
				cursmy = my;
				pcursitem = bv;
			}
		}
		if (flipflag && my + 1 < MAXDUNY && dItem[mx][my + 1] > 0) {
			bv = dItem[mx][my + 1] - 1;
			if (items[bv]._iSelFlag >= 2) {
				cursmx = mx;
				cursmy = my + 1;
				pcursitem = bv;
			}
		}
		if (dItem[mx][my] > 0) {
			bv = dItem[mx][my] - 1;
			if (items[bv]._iSelFlag == 1 || items[bv]._iSelFlag == 3) {
				cursmx = mx;
				cursmy = my;
				pcursitem = bv;
			}
		}
		if (mx + 1 < MAXDUNX && my + 1 < MAXDUNY && dItem[mx + 1][my + 1] > 0) {
			bv = dItem[mx + 1][my + 1] - 1;
			if (items[bv]._iSelFlag >= 2) {
				cursmx = mx + 1;
				cursmy = my + 1;
				pcursitem = bv;
			}
		}
		if (pcursitem == -1) {
			cursmx = mx;
			cursmy = my;
			CheckTrigForce();
			CheckTown();
			CheckRportal();
		}
	}

	if (pcurs == CURSOR_IDENTIFY) {
		pcursobj = -1;
		pcursmonst = -1;
		pcursitem = -1;
		cursmx = mx;
		cursmy = my;
	}
	if (pcursmonst != -1 && monster[pcursmonst]._mFlags & MFLAG_GOLEM && !(monster[pcursmonst]._mFlags & MFLAG_BERSERK)) {
		pcursmonst = -1;
	}
}

} // namespace devilution
<|MERGE_RESOLUTION|>--- conflicted
+++ resolved
@@ -1,726 +1,722 @@
-/**
- * @file cursor.cpp
- *
- * Implementation of cursor tracking functionality.
- */
-#include "cursor.h"
-
-#include <fmt/format.h>
-
-#include "control.h"
-#include "doom.h"
-#include "engine.h"
-#include "engine/render/cel_render.hpp"
-#include "hwcursor.hpp"
-#include "inv.h"
-#include "missiles.h"
-#include "qol/itemlabels.h"
-#include "towners.h"
-#include "track.h"
-#include "trigs.h"
-#include "utils/language.h"
-<<<<<<< HEAD
-#include "qol/labels.h"
-=======
->>>>>>> 25eaac78
-
-namespace devilution {
-namespace {
-/** Cursor images CEL */
-std::optional<CelSprite> pCursCels;
-std::optional<CelSprite> pCursCels2;
-constexpr int InvItems1Size = 180;
-
-/** Maps from objcurs.cel frame number to frame width. */
-const int InvItemWidth1[] = {
-	// clang-format off
-	// Cursors
-	0, 33, 32, 32, 32, 32, 32, 32, 32, 32, 32, 23,
-	// Items
-	1 * 28, 1 * 28, 1 * 28, 1 * 28, 1 * 28, 1 * 28, 1 * 28, 1 * 28, 1 * 28, 1 * 28,
-	1 * 28, 1 * 28, 1 * 28, 1 * 28, 1 * 28, 1 * 28, 1 * 28, 1 * 28, 1 * 28, 1 * 28,
-	1 * 28, 1 * 28, 1 * 28, 1 * 28, 1 * 28, 1 * 28, 1 * 28, 1 * 28, 1 * 28, 1 * 28,
-	1 * 28, 1 * 28, 1 * 28, 1 * 28, 1 * 28, 1 * 28, 1 * 28, 1 * 28, 1 * 28, 1 * 28,
-	1 * 28, 1 * 28, 1 * 28, 1 * 28, 1 * 28, 1 * 28, 1 * 28, 1 * 28, 1 * 28, 1 * 28,
-	1 * 28, 1 * 28, 1 * 28, 1 * 28, 1 * 28, 1 * 28, 1 * 28, 1 * 28, 1 * 28, 1 * 28,
-	1 * 28, 1 * 28, 1 * 28, 1 * 28, 1 * 28, 1 * 28, 1 * 28, 1 * 28, 1 * 28, 1 * 28,
-	1 * 28, 1 * 28, 1 * 28, 1 * 28, 1 * 28, 2 * 28, 2 * 28, 2 * 28, 2 * 28, 2 * 28,
-	2 * 28, 2 * 28, 2 * 28, 2 * 28, 2 * 28, 2 * 28, 2 * 28, 2 * 28, 2 * 28, 2 * 28,
-	2 * 28, 2 * 28, 2 * 28, 2 * 28, 2 * 28, 2 * 28, 2 * 28, 2 * 28, 2 * 28, 2 * 28,
-	2 * 28, 2 * 28, 2 * 28, 2 * 28, 2 * 28, 2 * 28, 2 * 28, 2 * 28, 2 * 28, 2 * 28,
-	2 * 28, 2 * 28, 2 * 28, 2 * 28, 2 * 28, 2 * 28, 2 * 28, 2 * 28, 2 * 28, 2 * 28,
-	2 * 28, 2 * 28, 2 * 28, 2 * 28, 2 * 28, 2 * 28, 2 * 28, 2 * 28, 2 * 28, 2 * 28,
-	2 * 28, 2 * 28, 2 * 28, 2 * 28, 2 * 28, 2 * 28, 2 * 28, 2 * 28, 2 * 28, 2 * 28,
-	2 * 28, 2 * 28, 2 * 28, 2 * 28, 2 * 28, 2 * 28, 2 * 28, 2 * 28, 2 * 28, 2 * 28,
-	2 * 28, 2 * 28, 2 * 28, 2 * 28, 2 * 28, 2 * 28, 2 * 28, 2 * 28, 2 * 28, 2 * 28,
-	2 * 28, 2 * 28, 2 * 28, 2 * 28, 2 * 28, 2 * 28, 2 * 28, 2 * 28,
-};
-const int InvItemWidth2[] = {
-	0,
-	1 * 28, 1 * 28, 1 * 28, 1 * 28, 1 * 28, 1 * 28, 1 * 28, 1 * 28, 1 * 28, 1 * 28,
-	1 * 28, 1 * 28, 1 * 28, 1 * 28, 1 * 28, 1 * 28, 1 * 28, 1 * 28, 1 * 28, 1 * 28,
-	1 * 28, 1 * 28, 1 * 28, 1 * 28, 1 * 28, 1 * 28, 1 * 28, 1 * 28, 1 * 28, 1 * 28,
-	2 * 28, 2 * 28, 1 * 28, 1 * 28, 1 * 28, 2 * 28, 2 * 28, 2 * 28, 2 * 28, 2 * 28,
-	2 * 28, 2 * 28, 2 * 28, 2 * 28, 2 * 28, 2 * 28, 2 * 28, 2 * 28, 2 * 28, 2 * 28,
-	2 * 28, 2 * 28, 2 * 28, 2 * 28, 2 * 28, 2 * 28, 2 * 28, 2 * 28, 2 * 28
-	// clang-format on
-};
-
-/** Maps from objcurs.cel frame number to frame height. */
-const int InvItemHeight1[] = {
-	// clang-format off
-	// Cursors
-	0, 29, 32, 32, 32, 32, 32, 32, 32, 32, 32, 35,
-	// Items
-	1 * 28, 1 * 28, 1 * 28, 1 * 28, 1 * 28, 1 * 28, 1 * 28, 1 * 28, 1 * 28, 1 * 28,
-	1 * 28, 1 * 28, 1 * 28, 1 * 28, 1 * 28, 1 * 28, 1 * 28, 1 * 28, 1 * 28, 1 * 28,
-	1 * 28, 1 * 28, 1 * 28, 1 * 28, 1 * 28, 1 * 28, 1 * 28, 1 * 28, 1 * 28, 1 * 28,
-	1 * 28, 1 * 28, 1 * 28, 1 * 28, 1 * 28, 1 * 28, 1 * 28, 1 * 28, 1 * 28, 1 * 28,
-	1 * 28, 1 * 28, 1 * 28, 1 * 28, 1 * 28, 1 * 28, 1 * 28, 1 * 28, 1 * 28, 1 * 28,
-	2 * 28, 2 * 28, 2 * 28, 2 * 28, 2 * 28, 2 * 28, 3 * 28, 3 * 28, 3 * 28, 3 * 28,
-	3 * 28, 3 * 28, 3 * 28, 3 * 28, 3 * 28, 3 * 28, 3 * 28, 3 * 28, 3 * 28, 3 * 28,
-	3 * 28, 3 * 28, 3 * 28, 3 * 28, 3 * 28, 2 * 28, 2 * 28, 2 * 28, 2 * 28, 2 * 28,
-	2 * 28, 2 * 28, 2 * 28, 2 * 28, 2 * 28, 2 * 28, 2 * 28, 2 * 28, 2 * 28, 2 * 28,
-	2 * 28, 2 * 28, 2 * 28, 2 * 28, 2 * 28, 2 * 28, 2 * 28, 2 * 28, 2 * 28, 2 * 28,
-	3 * 28, 3 * 28, 3 * 28, 3 * 28, 3 * 28, 3 * 28, 3 * 28, 3 * 28, 3 * 28, 3 * 28,
-	3 * 28, 3 * 28, 3 * 28, 3 * 28, 3 * 28, 3 * 28, 3 * 28, 3 * 28, 3 * 28, 3 * 28,
-	3 * 28, 3 * 28, 3 * 28, 3 * 28, 3 * 28, 3 * 28, 3 * 28, 3 * 28, 3 * 28, 3 * 28,
-	3 * 28, 3 * 28, 3 * 28, 3 * 28, 3 * 28, 3 * 28, 3 * 28, 3 * 28, 3 * 28, 3 * 28,
-	3 * 28, 3 * 28, 3 * 28, 3 * 28, 3 * 28, 3 * 28, 3 * 28, 3 * 28, 3 * 28, 3 * 28,
-	3 * 28, 3 * 28, 3 * 28, 3 * 28, 3 * 28, 3 * 28, 3 * 28, 3 * 28, 3 * 28, 3 * 28,
-	3 * 28, 3 * 28, 3 * 28, 3 * 28, 3 * 28, 3 * 28, 3 * 28, 3 * 28,
-};
-const int InvItemHeight2[] = {
-	0,
-	1 * 28, 1 * 28, 1 * 28, 1 * 28, 1 * 28, 1 * 28, 1 * 28, 1 * 28, 1 * 28, 1 * 28,
-	1 * 28, 1 * 28, 1 * 28, 1 * 28, 1 * 28, 1 * 28, 1 * 28, 1 * 28, 1 * 28, 1 * 28,
-	1 * 28, 1 * 28, 1 * 28, 1 * 28, 1 * 28, 1 * 28, 1 * 28, 1 * 28, 1 * 28, 1 * 28,
-	2 * 28, 2 * 28, 3 * 28, 3 * 28, 3 * 28, 3 * 28, 3 * 28, 3 * 28, 3 * 28, 3 * 28,
-	3 * 28, 3 * 28, 3 * 28, 3 * 28, 3 * 28, 3 * 28, 3 * 28, 3 * 28, 3 * 28, 3 * 28,
-	3 * 28, 3 * 28, 3 * 28, 3 * 28, 3 * 28, 3 * 28, 3 * 28, 3 * 28, 3 * 28
-	// clang-format on
-};
-
-} // namespace
-
-/** Pixel width of the current cursor image */
-int cursW;
-/** Pixel height of the current cursor image */
-int cursH;
-/** Current highlighted monster */
-int pcursmonst = -1;
-/** Width of current cursor in inventory cells */
-int icursW28;
-/** Height of current cursor in inventory cells */
-int icursH28;
-
-/** inv_item value */
-int8_t pcursinvitem;
-/** Pixel width of the current cursor image */
-int icursW;
-/** Pixel height of the current cursor image */
-int icursH;
-/** Current highlighted item */
-int8_t pcursitem;
-/** Current highlighted object */
-int8_t pcursobj;
-/** Current highlighted player */
-int8_t pcursplr;
-/** Current highlighted tile row */
-int cursmx;
-/** Current highlighted tile column */
-int cursmy;
-/** Previously highlighted monster */
-int pcurstemp;
-/** Index of current cursor image */
-int pcurs;
-
-void InitCursor()
-{
-	assert(!pCursCels);
-	pCursCels = LoadCel("Data\\Inv\\Objcurs.CEL", InvItemWidth1);
-	if (gbIsHellfire)
-		pCursCels2 = LoadCel("Data\\Inv\\Objcurs2.CEL", InvItemWidth2);
-	ClearCursor();
-}
-
-void FreeCursor()
-{
-	pCursCels = std::nullopt;
-	pCursCels2 = std::nullopt;
-	ClearCursor();
-}
-
-const CelSprite &GetInvItemSprite(int i)
-{
-	return i < InvItems1Size ? *pCursCels : *pCursCels2;
-}
-
-int GetInvItemFrame(int i)
-{
-	return i < InvItems1Size ? i : i - (InvItems1Size - 1);
-}
-
-Size GetInvItemSize(int i)
-{
-	if (i >= InvItems1Size)
-		return { InvItemWidth2[i - (InvItems1Size - 1)], InvItemHeight2[i - (InvItems1Size - 1)] };
-	return { InvItemWidth1[i], InvItemHeight1[i] };
-}
-
-void SetICursor(int i)
-{
-	auto size = GetInvItemSize(i);
-	icursW = size.width;
-	icursH = size.height;
-	icursW28 = icursW / 28;
-	icursH28 = icursH / 28;
-}
-
-void NewCursor(int i)
-{
-	pcurs = i;
-	auto size = GetInvItemSize(i);
-	cursW = size.width;
-	cursH = size.height;
-	SetICursor(i);
-	if (IsHardwareCursorEnabled() && GetCurrentCursorInfo() != CursorInfo::GameCursor(pcurs) && pcurs != CURSOR_NONE) {
-		SetHardwareCursor(CursorInfo::GameCursor(pcurs));
-	}
-}
-
-void CelDrawCursor(const CelOutputBuffer &out, Point position, int pcurs)
-{
-	const auto &sprite = GetInvItemSprite(pcurs);
-	const int frame = GetInvItemFrame(pcurs);
-	if (IsItemSprite(pcurs)) {
-		const auto &heldItem = plr[myplr].HoldItem;
-		CelBlitOutlineTo(out, GetOutlineColor(heldItem, true), position, sprite, frame, false);
-		CelDrawItem(heldItem._iStatFlag, out, position, sprite, frame);
-	} else {
-		CelClippedDrawTo(out, position, sprite, frame);
-	}
-}
-
-void InitLevelCursor()
-{
-	NewCursor(CURSOR_HAND);
-	cursmx = ViewX;
-	cursmy = ViewY;
-	pcurstemp = -1;
-	pcursmonst = -1;
-	pcursobj = -1;
-	pcursitem = -1;
-	pcursplr = -1;
-	ClearCursor();
-}
-
-void CheckTown()
-{
-	int i, mx;
-
-	for (i = 0; i < nummissiles; i++) {
-		mx = missileactive[i];
-		if (missile[mx]._mitype == MIS_TOWN) {
-			if ((cursmx == missile[mx].position.tile.x - 1 && cursmy == missile[mx].position.tile.y)
-			    || (cursmx == missile[mx].position.tile.x && cursmy == missile[mx].position.tile.y - 1)
-			    || (cursmx == missile[mx].position.tile.x - 1 && cursmy == missile[mx].position.tile.y - 1)
-			    || (cursmx == missile[mx].position.tile.x - 2 && cursmy == missile[mx].position.tile.y - 1)
-			    || (cursmx == missile[mx].position.tile.x - 2 && cursmy == missile[mx].position.tile.y - 2)
-			    || (cursmx == missile[mx].position.tile.x - 1 && cursmy == missile[mx].position.tile.y - 2)
-			    || (cursmx == missile[mx].position.tile.x && cursmy == missile[mx].position.tile.y)) {
-				trigflag = true;
-				ClearPanel();
-				strcpy(infostr, _("Town Portal"));
-				strcpy(tempstr, fmt::format(_("from {:s}"), plr[missile[mx]._misource]._pName).c_str());
-				AddPanelString(tempstr);
-				cursmx = missile[mx].position.tile.x;
-				cursmy = missile[mx].position.tile.y;
-			}
-		}
-	}
-}
-
-void CheckRportal()
-{
-	int i, mx;
-
-	for (i = 0; i < nummissiles; i++) {
-		mx = missileactive[i];
-		if (missile[mx]._mitype == MIS_RPORTAL) {
-			if ((cursmx == missile[mx].position.tile.x - 1 && cursmy == missile[mx].position.tile.y)
-			    || (cursmx == missile[mx].position.tile.x && cursmy == missile[mx].position.tile.y - 1)
-			    || (cursmx == missile[mx].position.tile.x - 1 && cursmy == missile[mx].position.tile.y - 1)
-			    || (cursmx == missile[mx].position.tile.x - 2 && cursmy == missile[mx].position.tile.y - 1)
-			    || (cursmx == missile[mx].position.tile.x - 2 && cursmy == missile[mx].position.tile.y - 2)
-			    || (cursmx == missile[mx].position.tile.x - 1 && cursmy == missile[mx].position.tile.y - 2)
-			    || (cursmx == missile[mx].position.tile.x && cursmy == missile[mx].position.tile.y)) {
-				trigflag = true;
-				ClearPanel();
-				strcpy(infostr, _("Portal to"));
-				if (!setlevel)
-					strcpy(tempstr, _("The Unholy Altar"));
-				else
-					strcpy(tempstr, _("level 15"));
-				AddPanelString(tempstr);
-				cursmx = missile[mx].position.tile.x;
-				cursmy = missile[mx].position.tile.y;
-			}
-		}
-	}
-}
-
-void CheckCursMove()
-{
-	int i, sx, sy, fx, fy, mx, my, tx, ty, px, py, xx, yy, mi, columns, rows, xo, yo;
-	int8_t bv;
-	bool flipflag, flipx, flipy;
-
-	if (IsLabelHighlighted())
-		return;
-
-	sx = MouseX;
-	sy = MouseY;
-
-	if (CanPanelsCoverView()) {
-		if (chrflag || questlog) {
-			if (sx >= gnScreenWidth / 2) { /// BUGFIX: (sx >= gnScreenWidth / 2) (fixed)
-				sx -= gnScreenWidth / 4;
-			} else {
-				sx = 0;
-			}
-		} else if (invflag || sbookflag) {
-			if (sx <= gnScreenWidth / 2) {
-				sx += gnScreenWidth / 4;
-			} else {
-				sx = 0;
-			}
-		}
-	}
-	if (sy > PANEL_TOP - 1 && MouseX >= PANEL_LEFT && MouseX < PANEL_LEFT + PANEL_WIDTH && track_isscrolling()) {
-		sy = PANEL_TOP - 1;
-	}
-
-	if (!zoomflag) {
-		sx /= 2;
-		sy /= 2;
-	}
-
-	// Adjust by player offset and tile grid alignment
-	CalcTileOffset(&xo, &yo);
-	const auto &myPlayer = plr[myplr];
-	Point offset = ScrollInfo.offset;
-	if (myPlayer.IsWalking())
-		offset = GetOffsetForWalking(myPlayer.AnimInfo, myPlayer._pdir, true);
-	sx -= offset.x - xo;
-	sy -= offset.y - yo;
-
-	// Predict the next frame when walking to avoid input jitter
-	fx = myPlayer.position.offset2.x / 256;
-	fy = myPlayer.position.offset2.y / 256;
-	fx -= (myPlayer.position.offset2.x + myPlayer.position.velocity.x) / 256;
-	fy -= (myPlayer.position.offset2.y + myPlayer.position.velocity.y) / 256;
-	if (ScrollInfo._sdir != SDIR_NONE) {
-		sx -= fx;
-		sy -= fy;
-	}
-
-	// Convert to tile grid
-	mx = ViewX;
-	my = ViewY;
-
-	TilesInView(&columns, &rows);
-	int lrow = rows - RowsCoveredByPanel();
-
-	// Center player tile on screen
-	ShiftGrid(&mx, &my, -columns / 2, -lrow / 2);
-
-	// Align grid
-	if ((columns & 1) == 0 && (lrow & 1) == 0) {
-		sy += TILE_HEIGHT / 2;
-	} else if (columns & 1 && lrow & 1) {
-		sx -= TILE_WIDTH / 2;
-	} else if (columns & 1 && (lrow & 1) == 0) {
-		my++;
-	}
-
-	if (!zoomflag) {
-		sy -= TILE_HEIGHT / 4;
-	}
-
-	tx = sx / TILE_WIDTH;
-	ty = sy / TILE_HEIGHT;
-	ShiftGrid(&mx, &my, tx, ty);
-
-	// Shift position to match diamond grid aligment
-	px = sx % TILE_WIDTH;
-	py = sy % TILE_HEIGHT;
-
-	// Shift position to match diamond grid aligment
-	flipy = py < (px / 2);
-	if (flipy) {
-		my--;
-	}
-	flipx = py >= TILE_HEIGHT - (px / 2);
-	if (flipx) {
-		mx++;
-	}
-
-	if (mx < 0) {
-		mx = 0;
-	}
-	if (mx >= MAXDUNX) {
-		mx = MAXDUNX - 1;
-	}
-	if (my < 0) {
-		my = 0;
-	}
-	if (my >= MAXDUNY) {
-		my = MAXDUNY - 1;
-	}
-
-	flipflag = (flipy && flipx) || ((flipy || flipx) && px < TILE_WIDTH / 2);
-
-	pcurstemp = pcursmonst;
-	pcursmonst = -1;
-	pcursobj = -1;
-	pcursitem = -1;
-	if (pcursinvitem != -1) {
-		drawsbarflag = true;
-	}
-	pcursinvitem = -1;
-	pcursplr = -1;
-	uitemflag = false;
-	panelflag = false;
-	trigflag = false;
-
-	if (myPlayer._pInvincible) {
-		return;
-	}
-	if (pcurs >= CURSOR_FIRSTITEM || spselflag) {
-		cursmx = mx;
-		cursmy = my;
-		return;
-	}
-	if (MouseY > PANEL_TOP && MouseX >= PANEL_LEFT && MouseX <= PANEL_LEFT + PANEL_WIDTH) {
-		CheckPanelInfo();
-		return;
-	}
-	if (DoomFlag) {
-		return;
-	}
-	if (invflag && MouseX > RIGHT_PANEL && MouseY <= SPANEL_HEIGHT) {
-		pcursinvitem = CheckInvHLight();
-		return;
-	}
-	if (sbookflag && MouseX > RIGHT_PANEL && MouseY <= SPANEL_HEIGHT) {
-		return;
-	}
-	if ((chrflag || questlog) && MouseX < SPANEL_WIDTH && MouseY <= SPANEL_HEIGHT) {
-		return;
-	}
-
-	if (leveltype != DTYPE_TOWN) {
-		if (pcurstemp != -1) {
-			if (!flipflag && mx + 2 < MAXDUNX && my + 1 < MAXDUNY && dMonster[mx + 2][my + 1] != 0 && dFlags[mx + 2][my + 1] & BFLAG_LIT) {
-				mi = dMonster[mx + 2][my + 1] > 0 ? dMonster[mx + 2][my + 1] - 1 : -(dMonster[mx + 2][my + 1] + 1);
-				if (mi == pcurstemp && monster[mi]._mhitpoints >> 6 > 0 && monster[mi].MData->mSelFlag & 4) {
-					cursmx = mx + 2; /// BUGFIX: 'mx + 2' (fixed)
-					cursmy = my + 1; /// BUGFIX: 'my + 1' (fixed)
-					pcursmonst = mi;
-				}
-			}
-			if (flipflag && mx + 1 < MAXDUNX && my + 2 < MAXDUNY && dMonster[mx + 1][my + 2] != 0 && dFlags[mx + 1][my + 2] & BFLAG_LIT) {
-				mi = dMonster[mx + 1][my + 2] > 0 ? dMonster[mx + 1][my + 2] - 1 : -(dMonster[mx + 1][my + 2] + 1);
-				if (mi == pcurstemp && monster[mi]._mhitpoints >> 6 > 0 && monster[mi].MData->mSelFlag & 4) {
-					cursmx = mx + 1;
-					cursmy = my + 2;
-					pcursmonst = mi;
-				}
-			}
-			if (mx + 2 < MAXDUNX && my + 2 < MAXDUNY && dMonster[mx + 2][my + 2] != 0 && dFlags[mx + 2][my + 2] & BFLAG_LIT) {
-				mi = dMonster[mx + 2][my + 2] > 0 ? dMonster[mx + 2][my + 2] - 1 : -(dMonster[mx + 2][my + 2] + 1);
-				if (mi == pcurstemp && monster[mi]._mhitpoints >> 6 > 0 && monster[mi].MData->mSelFlag & 4) {
-					cursmx = mx + 2;
-					cursmy = my + 2;
-					pcursmonst = mi;
-				}
-			}
-			if (mx + 1 < MAXDUNX && !flipflag && dMonster[mx + 1][my] != 0 && dFlags[mx + 1][my] & BFLAG_LIT) {
-				mi = dMonster[mx + 1][my] > 0 ? dMonster[mx + 1][my] - 1 : -(dMonster[mx + 1][my] + 1);
-				if (mi == pcurstemp && monster[mi]._mhitpoints >> 6 > 0 && monster[mi].MData->mSelFlag & 2) {
-					cursmx = mx + 1;
-					cursmy = my;
-					pcursmonst = mi;
-				}
-			}
-			if (my + 1 < MAXDUNY && flipflag && dMonster[mx][my + 1] != 0 && dFlags[mx][my + 1] & BFLAG_LIT) {
-				mi = dMonster[mx][my + 1] > 0 ? dMonster[mx][my + 1] - 1 : -(dMonster[mx][my + 1] + 1);
-				if (mi == pcurstemp && monster[mi]._mhitpoints >> 6 > 0 && monster[mi].MData->mSelFlag & 2) {
-					cursmx = mx;
-					cursmy = my + 1;
-					pcursmonst = mi;
-				}
-			}
-			if (dMonster[mx][my] != 0 && dFlags[mx][my] & BFLAG_LIT) {
-				mi = dMonster[mx][my] > 0 ? dMonster[mx][my] - 1 : -(dMonster[mx][my] + 1);
-				if (mi == pcurstemp && monster[mi]._mhitpoints >> 6 > 0 && monster[mi].MData->mSelFlag & 1) {
-					cursmx = mx;
-					cursmy = my;
-					pcursmonst = mi;
-				}
-			}
-			if (mx + 1 < MAXDUNX && my + 1 < MAXDUNY && dMonster[mx + 1][my + 1] != 0 && dFlags[mx + 1][my + 1] & BFLAG_LIT) {
-				mi = dMonster[mx + 1][my + 1] > 0 ? dMonster[mx + 1][my + 1] - 1 : -(dMonster[mx + 1][my + 1] + 1);
-				if (mi == pcurstemp && monster[mi]._mhitpoints >> 6 > 0 && monster[mi].MData->mSelFlag & 2) {
-					cursmx = mx + 1;
-					cursmy = my + 1;
-					pcursmonst = mi;
-				}
-			}
-			if (pcursmonst != -1 && monster[pcursmonst]._mFlags & MFLAG_HIDDEN) {
-				pcursmonst = -1;
-				cursmx = mx;
-				cursmy = my;
-			}
-			if (pcursmonst != -1 && monster[pcursmonst]._mFlags & MFLAG_GOLEM && !(monster[pcursmonst]._mFlags & MFLAG_BERSERK)) {
-				pcursmonst = -1;
-			}
-			if (pcursmonst != -1) {
-				return;
-			}
-		}
-		if (!flipflag && mx + 2 < MAXDUNX && my + 1 < MAXDUNY && dMonster[mx + 2][my + 1] != 0 && dFlags[mx + 2][my + 1] & BFLAG_LIT) {
-			mi = dMonster[mx + 2][my + 1] > 0 ? dMonster[mx + 2][my + 1] - 1 : -(dMonster[mx + 2][my + 1] + 1);
-			if (monster[mi]._mhitpoints >> 6 > 0 && monster[mi].MData->mSelFlag & 4) {
-				cursmx = mx + 2;
-				cursmy = my + 1;
-				pcursmonst = mi;
-			}
-		}
-		if (flipflag && mx + 1 < MAXDUNX && my + 2 < MAXDUNY && dMonster[mx + 1][my + 2] != 0 && dFlags[mx + 1][my + 2] & BFLAG_LIT) {
-			mi = dMonster[mx + 1][my + 2] > 0 ? dMonster[mx + 1][my + 2] - 1 : -(dMonster[mx + 1][my + 2] + 1);
-			if (monster[mi]._mhitpoints >> 6 > 0 && monster[mi].MData->mSelFlag & 4) {
-				cursmx = mx + 1;
-				cursmy = my + 2;
-				pcursmonst = mi;
-			}
-		}
-		if (mx + 2 < MAXDUNX && my + 2 < MAXDUNY && dMonster[mx + 2][my + 2] != 0 && dFlags[mx + 2][my + 2] & BFLAG_LIT) {
-			mi = dMonster[mx + 2][my + 2] > 0 ? dMonster[mx + 2][my + 2] - 1 : -(dMonster[mx + 2][my + 2] + 1);
-			if (monster[mi]._mhitpoints >> 6 > 0 && monster[mi].MData->mSelFlag & 4) {
-				cursmx = mx + 2;
-				cursmy = my + 2;
-				pcursmonst = mi;
-			}
-		}
-		if (!flipflag && mx + 1 < MAXDUNX && dMonster[mx + 1][my] != 0 && dFlags[mx + 1][my] & BFLAG_LIT) {
-			mi = dMonster[mx + 1][my] > 0 ? dMonster[mx + 1][my] - 1 : -(dMonster[mx + 1][my] + 1);
-			if (monster[mi]._mhitpoints >> 6 > 0 && monster[mi].MData->mSelFlag & 2) {
-				cursmx = mx + 1;
-				cursmy = my;
-				pcursmonst = mi;
-			}
-		}
-		if (flipflag && my + 1 < MAXDUNY && dMonster[mx][my + 1] != 0 && dFlags[mx][my + 1] & BFLAG_LIT) {
-			mi = dMonster[mx][my + 1] > 0 ? dMonster[mx][my + 1] - 1 : -(dMonster[mx][my + 1] + 1);
-			if (monster[mi]._mhitpoints >> 6 > 0 && monster[mi].MData->mSelFlag & 2) {
-				cursmx = mx;
-				cursmy = my + 1;
-				pcursmonst = mi;
-			}
-		}
-		if (dMonster[mx][my] != 0 && dFlags[mx][my] & BFLAG_LIT) {
-			mi = dMonster[mx][my] > 0 ? dMonster[mx][my] - 1 : -(dMonster[mx][my] + 1);
-			if (monster[mi]._mhitpoints >> 6 > 0 && monster[mi].MData->mSelFlag & 1) {
-				cursmx = mx;
-				cursmy = my;
-				pcursmonst = mi;
-			}
-		}
-		if (mx + 1 < MAXDUNX && my + 1 < MAXDUNY && dMonster[mx + 1][my + 1] != 0 && dFlags[mx + 1][my + 1] & BFLAG_LIT) {
-			mi = dMonster[mx + 1][my + 1] > 0 ? dMonster[mx + 1][my + 1] - 1 : -(dMonster[mx + 1][my + 1] + 1);
-			if (monster[mi]._mhitpoints >> 6 > 0 && monster[mi].MData->mSelFlag & 2) {
-				cursmx = mx + 1;
-				cursmy = my + 1;
-				pcursmonst = mi;
-			}
-		}
-		if (pcursmonst != -1 && monster[pcursmonst]._mFlags & MFLAG_HIDDEN) {
-			pcursmonst = -1;
-			cursmx = mx;
-			cursmy = my;
-		}
-		if (pcursmonst != -1 && monster[pcursmonst]._mFlags & MFLAG_GOLEM && !(monster[pcursmonst]._mFlags & MFLAG_BERSERK)) {
-			pcursmonst = -1;
-		}
-	} else {
-		if (!flipflag && mx + 1 < MAXDUNX && dMonster[mx + 1][my] > 0) {
-			pcursmonst = dMonster[mx + 1][my] - 1;
-			cursmx = mx + 1;
-			cursmy = my;
-		}
-		if (flipflag && my + 1 < MAXDUNY && dMonster[mx][my + 1] > 0) {
-			pcursmonst = dMonster[mx][my + 1] - 1;
-			cursmx = mx;
-			cursmy = my + 1;
-		}
-		if (dMonster[mx][my] > 0) {
-			pcursmonst = dMonster[mx][my] - 1;
-			cursmx = mx;
-			cursmy = my;
-		}
-		if (mx + 1 < MAXDUNX && my + 1 < MAXDUNY && dMonster[mx + 1][my + 1] > 0) {
-			pcursmonst = dMonster[mx + 1][my + 1] - 1;
-			cursmx = mx + 1;
-			cursmy = my + 1;
-		}
-	}
-
-	if (pcursmonst == -1) {
-		if (!flipflag && mx + 1 < MAXDUNX && dPlayer[mx + 1][my] != 0) {
-			bv = dPlayer[mx + 1][my] > 0 ? dPlayer[mx + 1][my] - 1 : -(dPlayer[mx + 1][my] + 1);
-			if (bv != myplr && plr[bv]._pHitPoints != 0) {
-				cursmx = mx + 1;
-				cursmy = my;
-				pcursplr = bv;
-			}
-		}
-		if (flipflag && my + 1 < MAXDUNY && dPlayer[mx][my + 1] != 0) {
-			bv = dPlayer[mx][my + 1] > 0 ? dPlayer[mx][my + 1] - 1 : -(dPlayer[mx][my + 1] + 1);
-			if (bv != myplr && plr[bv]._pHitPoints != 0) {
-				cursmx = mx;
-				cursmy = my + 1;
-				pcursplr = bv;
-			}
-		}
-		if (dPlayer[mx][my] != 0) {
-			bv = dPlayer[mx][my] > 0 ? dPlayer[mx][my] - 1 : -(dPlayer[mx][my] + 1);
-			if (bv != myplr) {
-				cursmx = mx;
-				cursmy = my;
-				pcursplr = bv;
-			}
-		}
-		if ((dFlags[mx][my] & BFLAG_DEAD_PLAYER) != 0) {
-			for (i = 0; i < MAX_PLRS; i++) {
-				if (plr[i].position.tile.x == mx && plr[i].position.tile.y == my && i != myplr) {
-					cursmx = mx;
-					cursmy = my;
-					pcursplr = i;
-				}
-			}
-		}
-		if (pcurs == CURSOR_RESURRECT) {
-			for (xx = -1; xx < 2; xx++) {
-				for (yy = -1; yy < 2; yy++) {
-					if (mx + xx < MAXDUNX && my + yy < MAXDUNY && dFlags[mx + xx][my + yy] & BFLAG_DEAD_PLAYER) {
-						for (i = 0; i < MAX_PLRS; i++) {
-							if (plr[i].position.tile.x == mx + xx && plr[i].position.tile.y == my + yy && i != myplr) {
-								cursmx = mx + xx;
-								cursmy = my + yy;
-								pcursplr = i;
-							}
-						}
-					}
-				}
-			}
-		}
-		if (mx + 1 < MAXDUNX && my + 1 < MAXDUNY && dPlayer[mx + 1][my + 1] != 0) {
-			bv = dPlayer[mx + 1][my + 1] > 0 ? dPlayer[mx + 1][my + 1] - 1 : -(dPlayer[mx + 1][my + 1] + 1);
-			if (bv != myplr && plr[bv]._pHitPoints != 0) {
-				cursmx = mx + 1;
-				cursmy = my + 1;
-				pcursplr = bv;
-			}
-		}
-	}
-	if (pcursmonst == -1 && pcursplr == -1) {
-		if (!flipflag && mx + 1 < MAXDUNX && dObject[mx + 1][my] != 0) {
-			bv = dObject[mx + 1][my] > 0 ? dObject[mx + 1][my] - 1 : -(dObject[mx + 1][my] + 1);
-			if (object[bv]._oSelFlag >= 2) {
-				cursmx = mx + 1;
-				cursmy = my;
-				pcursobj = bv;
-			}
-		}
-		if (flipflag && my + 1 < MAXDUNY && dObject[mx][my + 1] != 0) {
-			bv = dObject[mx][my + 1] > 0 ? dObject[mx][my + 1] - 1 : -(dObject[mx][my + 1] + 1);
-			if (object[bv]._oSelFlag >= 2) {
-				cursmx = mx;
-				cursmy = my + 1;
-				pcursobj = bv;
-			}
-		}
-		if (dObject[mx][my] != 0) {
-			bv = dObject[mx][my] > 0 ? dObject[mx][my] - 1 : -(dObject[mx][my] + 1);
-			if (object[bv]._oSelFlag == 1 || object[bv]._oSelFlag == 3) {
-				cursmx = mx;
-				cursmy = my;
-				pcursobj = bv;
-			}
-		}
-		if (mx + 1 < MAXDUNX && my + 1 < MAXDUNY && dObject[mx + 1][my + 1] != 0) {
-			bv = dObject[mx + 1][my + 1] > 0 ? dObject[mx + 1][my + 1] - 1 : -(dObject[mx + 1][my + 1] + 1);
-			if (object[bv]._oSelFlag >= 2) {
-				cursmx = mx + 1;
-				cursmy = my + 1;
-				pcursobj = bv;
-			}
-		}
-	}
-	if (pcursplr == -1 && pcursobj == -1 && pcursmonst == -1) {
-		if (!flipflag && mx + 1 < MAXDUNX && dItem[mx + 1][my] > 0) {
-			bv = dItem[mx + 1][my] - 1;
-			if (items[bv]._iSelFlag >= 2) {
-				cursmx = mx + 1;
-				cursmy = my;
-				pcursitem = bv;
-			}
-		}
-		if (flipflag && my + 1 < MAXDUNY && dItem[mx][my + 1] > 0) {
-			bv = dItem[mx][my + 1] - 1;
-			if (items[bv]._iSelFlag >= 2) {
-				cursmx = mx;
-				cursmy = my + 1;
-				pcursitem = bv;
-			}
-		}
-		if (dItem[mx][my] > 0) {
-			bv = dItem[mx][my] - 1;
-			if (items[bv]._iSelFlag == 1 || items[bv]._iSelFlag == 3) {
-				cursmx = mx;
-				cursmy = my;
-				pcursitem = bv;
-			}
-		}
-		if (mx + 1 < MAXDUNX && my + 1 < MAXDUNY && dItem[mx + 1][my + 1] > 0) {
-			bv = dItem[mx + 1][my + 1] - 1;
-			if (items[bv]._iSelFlag >= 2) {
-				cursmx = mx + 1;
-				cursmy = my + 1;
-				pcursitem = bv;
-			}
-		}
-		if (pcursitem == -1) {
-			cursmx = mx;
-			cursmy = my;
-			CheckTrigForce();
-			CheckTown();
-			CheckRportal();
-		}
-	}
-
-	if (pcurs == CURSOR_IDENTIFY) {
-		pcursobj = -1;
-		pcursmonst = -1;
-		pcursitem = -1;
-		cursmx = mx;
-		cursmy = my;
-	}
-	if (pcursmonst != -1 && monster[pcursmonst]._mFlags & MFLAG_GOLEM && !(monster[pcursmonst]._mFlags & MFLAG_BERSERK)) {
-		pcursmonst = -1;
-	}
-}
-
-} // namespace devilution
+/**
+ * @file cursor.cpp
+ *
+ * Implementation of cursor tracking functionality.
+ */
+#include "cursor.h"
+
+#include <fmt/format.h>
+
+#include "control.h"
+#include "doom.h"
+#include "engine.h"
+#include "engine/render/cel_render.hpp"
+#include "hwcursor.hpp"
+#include "inv.h"
+#include "missiles.h"
+#include "towners.h"
+#include "track.h"
+#include "trigs.h"
+#include "utils/language.h"
+#include "qol/labels.h"
+
+namespace devilution {
+namespace {
+/** Cursor images CEL */
+std::optional<CelSprite> pCursCels;
+std::optional<CelSprite> pCursCels2;
+constexpr int InvItems1Size = 180;
+
+/** Maps from objcurs.cel frame number to frame width. */
+const int InvItemWidth1[] = {
+	// clang-format off
+	// Cursors
+	0, 33, 32, 32, 32, 32, 32, 32, 32, 32, 32, 23,
+	// Items
+	1 * 28, 1 * 28, 1 * 28, 1 * 28, 1 * 28, 1 * 28, 1 * 28, 1 * 28, 1 * 28, 1 * 28,
+	1 * 28, 1 * 28, 1 * 28, 1 * 28, 1 * 28, 1 * 28, 1 * 28, 1 * 28, 1 * 28, 1 * 28,
+	1 * 28, 1 * 28, 1 * 28, 1 * 28, 1 * 28, 1 * 28, 1 * 28, 1 * 28, 1 * 28, 1 * 28,
+	1 * 28, 1 * 28, 1 * 28, 1 * 28, 1 * 28, 1 * 28, 1 * 28, 1 * 28, 1 * 28, 1 * 28,
+	1 * 28, 1 * 28, 1 * 28, 1 * 28, 1 * 28, 1 * 28, 1 * 28, 1 * 28, 1 * 28, 1 * 28,
+	1 * 28, 1 * 28, 1 * 28, 1 * 28, 1 * 28, 1 * 28, 1 * 28, 1 * 28, 1 * 28, 1 * 28,
+	1 * 28, 1 * 28, 1 * 28, 1 * 28, 1 * 28, 1 * 28, 1 * 28, 1 * 28, 1 * 28, 1 * 28,
+	1 * 28, 1 * 28, 1 * 28, 1 * 28, 1 * 28, 2 * 28, 2 * 28, 2 * 28, 2 * 28, 2 * 28,
+	2 * 28, 2 * 28, 2 * 28, 2 * 28, 2 * 28, 2 * 28, 2 * 28, 2 * 28, 2 * 28, 2 * 28,
+	2 * 28, 2 * 28, 2 * 28, 2 * 28, 2 * 28, 2 * 28, 2 * 28, 2 * 28, 2 * 28, 2 * 28,
+	2 * 28, 2 * 28, 2 * 28, 2 * 28, 2 * 28, 2 * 28, 2 * 28, 2 * 28, 2 * 28, 2 * 28,
+	2 * 28, 2 * 28, 2 * 28, 2 * 28, 2 * 28, 2 * 28, 2 * 28, 2 * 28, 2 * 28, 2 * 28,
+	2 * 28, 2 * 28, 2 * 28, 2 * 28, 2 * 28, 2 * 28, 2 * 28, 2 * 28, 2 * 28, 2 * 28,
+	2 * 28, 2 * 28, 2 * 28, 2 * 28, 2 * 28, 2 * 28, 2 * 28, 2 * 28, 2 * 28, 2 * 28,
+	2 * 28, 2 * 28, 2 * 28, 2 * 28, 2 * 28, 2 * 28, 2 * 28, 2 * 28, 2 * 28, 2 * 28,
+	2 * 28, 2 * 28, 2 * 28, 2 * 28, 2 * 28, 2 * 28, 2 * 28, 2 * 28, 2 * 28, 2 * 28,
+	2 * 28, 2 * 28, 2 * 28, 2 * 28, 2 * 28, 2 * 28, 2 * 28, 2 * 28,
+};
+const int InvItemWidth2[] = {
+	0,
+	1 * 28, 1 * 28, 1 * 28, 1 * 28, 1 * 28, 1 * 28, 1 * 28, 1 * 28, 1 * 28, 1 * 28,
+	1 * 28, 1 * 28, 1 * 28, 1 * 28, 1 * 28, 1 * 28, 1 * 28, 1 * 28, 1 * 28, 1 * 28,
+	1 * 28, 1 * 28, 1 * 28, 1 * 28, 1 * 28, 1 * 28, 1 * 28, 1 * 28, 1 * 28, 1 * 28,
+	2 * 28, 2 * 28, 1 * 28, 1 * 28, 1 * 28, 2 * 28, 2 * 28, 2 * 28, 2 * 28, 2 * 28,
+	2 * 28, 2 * 28, 2 * 28, 2 * 28, 2 * 28, 2 * 28, 2 * 28, 2 * 28, 2 * 28, 2 * 28,
+	2 * 28, 2 * 28, 2 * 28, 2 * 28, 2 * 28, 2 * 28, 2 * 28, 2 * 28, 2 * 28
+	// clang-format on
+};
+
+/** Maps from objcurs.cel frame number to frame height. */
+const int InvItemHeight1[] = {
+	// clang-format off
+	// Cursors
+	0, 29, 32, 32, 32, 32, 32, 32, 32, 32, 32, 35,
+	// Items
+	1 * 28, 1 * 28, 1 * 28, 1 * 28, 1 * 28, 1 * 28, 1 * 28, 1 * 28, 1 * 28, 1 * 28,
+	1 * 28, 1 * 28, 1 * 28, 1 * 28, 1 * 28, 1 * 28, 1 * 28, 1 * 28, 1 * 28, 1 * 28,
+	1 * 28, 1 * 28, 1 * 28, 1 * 28, 1 * 28, 1 * 28, 1 * 28, 1 * 28, 1 * 28, 1 * 28,
+	1 * 28, 1 * 28, 1 * 28, 1 * 28, 1 * 28, 1 * 28, 1 * 28, 1 * 28, 1 * 28, 1 * 28,
+	1 * 28, 1 * 28, 1 * 28, 1 * 28, 1 * 28, 1 * 28, 1 * 28, 1 * 28, 1 * 28, 1 * 28,
+	2 * 28, 2 * 28, 2 * 28, 2 * 28, 2 * 28, 2 * 28, 3 * 28, 3 * 28, 3 * 28, 3 * 28,
+	3 * 28, 3 * 28, 3 * 28, 3 * 28, 3 * 28, 3 * 28, 3 * 28, 3 * 28, 3 * 28, 3 * 28,
+	3 * 28, 3 * 28, 3 * 28, 3 * 28, 3 * 28, 2 * 28, 2 * 28, 2 * 28, 2 * 28, 2 * 28,
+	2 * 28, 2 * 28, 2 * 28, 2 * 28, 2 * 28, 2 * 28, 2 * 28, 2 * 28, 2 * 28, 2 * 28,
+	2 * 28, 2 * 28, 2 * 28, 2 * 28, 2 * 28, 2 * 28, 2 * 28, 2 * 28, 2 * 28, 2 * 28,
+	3 * 28, 3 * 28, 3 * 28, 3 * 28, 3 * 28, 3 * 28, 3 * 28, 3 * 28, 3 * 28, 3 * 28,
+	3 * 28, 3 * 28, 3 * 28, 3 * 28, 3 * 28, 3 * 28, 3 * 28, 3 * 28, 3 * 28, 3 * 28,
+	3 * 28, 3 * 28, 3 * 28, 3 * 28, 3 * 28, 3 * 28, 3 * 28, 3 * 28, 3 * 28, 3 * 28,
+	3 * 28, 3 * 28, 3 * 28, 3 * 28, 3 * 28, 3 * 28, 3 * 28, 3 * 28, 3 * 28, 3 * 28,
+	3 * 28, 3 * 28, 3 * 28, 3 * 28, 3 * 28, 3 * 28, 3 * 28, 3 * 28, 3 * 28, 3 * 28,
+	3 * 28, 3 * 28, 3 * 28, 3 * 28, 3 * 28, 3 * 28, 3 * 28, 3 * 28, 3 * 28, 3 * 28,
+	3 * 28, 3 * 28, 3 * 28, 3 * 28, 3 * 28, 3 * 28, 3 * 28, 3 * 28,
+};
+const int InvItemHeight2[] = {
+	0,
+	1 * 28, 1 * 28, 1 * 28, 1 * 28, 1 * 28, 1 * 28, 1 * 28, 1 * 28, 1 * 28, 1 * 28,
+	1 * 28, 1 * 28, 1 * 28, 1 * 28, 1 * 28, 1 * 28, 1 * 28, 1 * 28, 1 * 28, 1 * 28,
+	1 * 28, 1 * 28, 1 * 28, 1 * 28, 1 * 28, 1 * 28, 1 * 28, 1 * 28, 1 * 28, 1 * 28,
+	2 * 28, 2 * 28, 3 * 28, 3 * 28, 3 * 28, 3 * 28, 3 * 28, 3 * 28, 3 * 28, 3 * 28,
+	3 * 28, 3 * 28, 3 * 28, 3 * 28, 3 * 28, 3 * 28, 3 * 28, 3 * 28, 3 * 28, 3 * 28,
+	3 * 28, 3 * 28, 3 * 28, 3 * 28, 3 * 28, 3 * 28, 3 * 28, 3 * 28, 3 * 28
+	// clang-format on
+};
+
+} // namespace
+
+/** Pixel width of the current cursor image */
+int cursW;
+/** Pixel height of the current cursor image */
+int cursH;
+/** Current highlighted monster */
+int pcursmonst = -1;
+/** Width of current cursor in inventory cells */
+int icursW28;
+/** Height of current cursor in inventory cells */
+int icursH28;
+
+/** inv_item value */
+int8_t pcursinvitem;
+/** Pixel width of the current cursor image */
+int icursW;
+/** Pixel height of the current cursor image */
+int icursH;
+/** Current highlighted item */
+int8_t pcursitem;
+/** Current highlighted object */
+int8_t pcursobj;
+/** Current highlighted player */
+int8_t pcursplr;
+/** Current highlighted tile row */
+int cursmx;
+/** Current highlighted tile column */
+int cursmy;
+/** Previously highlighted monster */
+int pcurstemp;
+/** Index of current cursor image */
+int pcurs;
+
+void InitCursor()
+{
+	assert(!pCursCels);
+	pCursCels = LoadCel("Data\\Inv\\Objcurs.CEL", InvItemWidth1);
+	if (gbIsHellfire)
+		pCursCels2 = LoadCel("Data\\Inv\\Objcurs2.CEL", InvItemWidth2);
+	ClearCursor();
+}
+
+void FreeCursor()
+{
+	pCursCels = std::nullopt;
+	pCursCels2 = std::nullopt;
+	ClearCursor();
+}
+
+const CelSprite &GetInvItemSprite(int i)
+{
+	return i < InvItems1Size ? *pCursCels : *pCursCels2;
+}
+
+int GetInvItemFrame(int i)
+{
+	return i < InvItems1Size ? i : i - (InvItems1Size - 1);
+}
+
+Size GetInvItemSize(int i)
+{
+	if (i >= InvItems1Size)
+		return { InvItemWidth2[i - (InvItems1Size - 1)], InvItemHeight2[i - (InvItems1Size - 1)] };
+	return { InvItemWidth1[i], InvItemHeight1[i] };
+}
+
+void SetICursor(int i)
+{
+	auto size = GetInvItemSize(i);
+	icursW = size.width;
+	icursH = size.height;
+	icursW28 = icursW / 28;
+	icursH28 = icursH / 28;
+}
+
+void NewCursor(int i)
+{
+	pcurs = i;
+	auto size = GetInvItemSize(i);
+	cursW = size.width;
+	cursH = size.height;
+	SetICursor(i);
+	if (IsHardwareCursorEnabled() && GetCurrentCursorInfo() != CursorInfo::GameCursor(pcurs) && pcurs != CURSOR_NONE) {
+		SetHardwareCursor(CursorInfo::GameCursor(pcurs));
+	}
+}
+
+void CelDrawCursor(const CelOutputBuffer &out, Point position, int pcurs)
+{
+	const auto &sprite = GetInvItemSprite(pcurs);
+	const int frame = GetInvItemFrame(pcurs);
+	if (IsItemSprite(pcurs)) {
+		const auto &heldItem = plr[myplr].HoldItem;
+		CelBlitOutlineTo(out, GetOutlineColor(heldItem, true), position, sprite, frame, false);
+		CelDrawItem(heldItem._iStatFlag, out, position, sprite, frame);
+	} else {
+		CelClippedDrawTo(out, position, sprite, frame);
+	}
+}
+
+void InitLevelCursor()
+{
+	NewCursor(CURSOR_HAND);
+	cursmx = ViewX;
+	cursmy = ViewY;
+	pcurstemp = -1;
+	pcursmonst = -1;
+	pcursobj = -1;
+	pcursitem = -1;
+	pcursplr = -1;
+	ClearCursor();
+}
+
+void CheckTown()
+{
+	int i, mx;
+
+	for (i = 0; i < nummissiles; i++) {
+		mx = missileactive[i];
+		if (missile[mx]._mitype == MIS_TOWN) {
+			if ((cursmx == missile[mx].position.tile.x - 1 && cursmy == missile[mx].position.tile.y)
+			    || (cursmx == missile[mx].position.tile.x && cursmy == missile[mx].position.tile.y - 1)
+			    || (cursmx == missile[mx].position.tile.x - 1 && cursmy == missile[mx].position.tile.y - 1)
+			    || (cursmx == missile[mx].position.tile.x - 2 && cursmy == missile[mx].position.tile.y - 1)
+			    || (cursmx == missile[mx].position.tile.x - 2 && cursmy == missile[mx].position.tile.y - 2)
+			    || (cursmx == missile[mx].position.tile.x - 1 && cursmy == missile[mx].position.tile.y - 2)
+			    || (cursmx == missile[mx].position.tile.x && cursmy == missile[mx].position.tile.y)) {
+				trigflag = true;
+				ClearPanel();
+				strcpy(infostr, _("Town Portal"));
+				strcpy(tempstr, fmt::format(_("from {:s}"), plr[missile[mx]._misource]._pName).c_str());
+				AddPanelString(tempstr);
+				cursmx = missile[mx].position.tile.x;
+				cursmy = missile[mx].position.tile.y;
+			}
+		}
+	}
+}
+
+void CheckRportal()
+{
+	int i, mx;
+
+	for (i = 0; i < nummissiles; i++) {
+		mx = missileactive[i];
+		if (missile[mx]._mitype == MIS_RPORTAL) {
+			if ((cursmx == missile[mx].position.tile.x - 1 && cursmy == missile[mx].position.tile.y)
+			    || (cursmx == missile[mx].position.tile.x && cursmy == missile[mx].position.tile.y - 1)
+			    || (cursmx == missile[mx].position.tile.x - 1 && cursmy == missile[mx].position.tile.y - 1)
+			    || (cursmx == missile[mx].position.tile.x - 2 && cursmy == missile[mx].position.tile.y - 1)
+			    || (cursmx == missile[mx].position.tile.x - 2 && cursmy == missile[mx].position.tile.y - 2)
+			    || (cursmx == missile[mx].position.tile.x - 1 && cursmy == missile[mx].position.tile.y - 2)
+			    || (cursmx == missile[mx].position.tile.x && cursmy == missile[mx].position.tile.y)) {
+				trigflag = true;
+				ClearPanel();
+				strcpy(infostr, _("Portal to"));
+				if (!setlevel)
+					strcpy(tempstr, _("The Unholy Altar"));
+				else
+					strcpy(tempstr, _("level 15"));
+				AddPanelString(tempstr);
+				cursmx = missile[mx].position.tile.x;
+				cursmy = missile[mx].position.tile.y;
+			}
+		}
+	}
+}
+
+void CheckCursMove()
+{
+	int i, sx, sy, fx, fy, mx, my, tx, ty, px, py, xx, yy, mi, columns, rows, xo, yo;
+	int8_t bv;
+	bool flipflag, flipx, flipy;
+
+	if (IsLabelHighlighted())
+		return;
+
+	sx = MouseX;
+	sy = MouseY;
+
+	if (CanPanelsCoverView()) {
+		if (chrflag || questlog) {
+			if (sx >= gnScreenWidth / 2) { /// BUGFIX: (sx >= gnScreenWidth / 2) (fixed)
+				sx -= gnScreenWidth / 4;
+			} else {
+				sx = 0;
+			}
+		} else if (invflag || sbookflag) {
+			if (sx <= gnScreenWidth / 2) {
+				sx += gnScreenWidth / 4;
+			} else {
+				sx = 0;
+			}
+		}
+	}
+	if (sy > PANEL_TOP - 1 && MouseX >= PANEL_LEFT && MouseX < PANEL_LEFT + PANEL_WIDTH && track_isscrolling()) {
+		sy = PANEL_TOP - 1;
+	}
+
+	if (!zoomflag) {
+		sx /= 2;
+		sy /= 2;
+	}
+
+	// Adjust by player offset and tile grid alignment
+	CalcTileOffset(&xo, &yo);
+	const auto &myPlayer = plr[myplr];
+	Point offset = ScrollInfo.offset;
+	if (myPlayer.IsWalking())
+		offset = GetOffsetForWalking(myPlayer.AnimInfo, myPlayer._pdir, true);
+	sx -= offset.x - xo;
+	sy -= offset.y - yo;
+
+	// Predict the next frame when walking to avoid input jitter
+	fx = myPlayer.position.offset2.x / 256;
+	fy = myPlayer.position.offset2.y / 256;
+	fx -= (myPlayer.position.offset2.x + myPlayer.position.velocity.x) / 256;
+	fy -= (myPlayer.position.offset2.y + myPlayer.position.velocity.y) / 256;
+	if (ScrollInfo._sdir != SDIR_NONE) {
+		sx -= fx;
+		sy -= fy;
+	}
+
+	// Convert to tile grid
+	mx = ViewX;
+	my = ViewY;
+
+	TilesInView(&columns, &rows);
+	int lrow = rows - RowsCoveredByPanel();
+
+	// Center player tile on screen
+	ShiftGrid(&mx, &my, -columns / 2, -lrow / 2);
+
+	// Align grid
+	if ((columns & 1) == 0 && (lrow & 1) == 0) {
+		sy += TILE_HEIGHT / 2;
+	} else if (columns & 1 && lrow & 1) {
+		sx -= TILE_WIDTH / 2;
+	} else if (columns & 1 && (lrow & 1) == 0) {
+		my++;
+	}
+
+	if (!zoomflag) {
+		sy -= TILE_HEIGHT / 4;
+	}
+
+	tx = sx / TILE_WIDTH;
+	ty = sy / TILE_HEIGHT;
+	ShiftGrid(&mx, &my, tx, ty);
+
+	// Shift position to match diamond grid aligment
+	px = sx % TILE_WIDTH;
+	py = sy % TILE_HEIGHT;
+
+	// Shift position to match diamond grid aligment
+	flipy = py < (px / 2);
+	if (flipy) {
+		my--;
+	}
+	flipx = py >= TILE_HEIGHT - (px / 2);
+	if (flipx) {
+		mx++;
+	}
+
+	if (mx < 0) {
+		mx = 0;
+	}
+	if (mx >= MAXDUNX) {
+		mx = MAXDUNX - 1;
+	}
+	if (my < 0) {
+		my = 0;
+	}
+	if (my >= MAXDUNY) {
+		my = MAXDUNY - 1;
+	}
+
+	flipflag = (flipy && flipx) || ((flipy || flipx) && px < TILE_WIDTH / 2);
+
+	pcurstemp = pcursmonst;
+	pcursmonst = -1;
+	pcursobj = -1;
+	pcursitem = -1;
+	if (pcursinvitem != -1) {
+		drawsbarflag = true;
+	}
+	pcursinvitem = -1;
+	pcursplr = -1;
+	uitemflag = false;
+	panelflag = false;
+	trigflag = false;
+
+	if (myPlayer._pInvincible) {
+		return;
+	}
+	if (pcurs >= CURSOR_FIRSTITEM || spselflag) {
+		cursmx = mx;
+		cursmy = my;
+		return;
+	}
+	if (MouseY > PANEL_TOP && MouseX >= PANEL_LEFT && MouseX <= PANEL_LEFT + PANEL_WIDTH) {
+		CheckPanelInfo();
+		return;
+	}
+	if (DoomFlag) {
+		return;
+	}
+	if (invflag && MouseX > RIGHT_PANEL && MouseY <= SPANEL_HEIGHT) {
+		pcursinvitem = CheckInvHLight();
+		return;
+	}
+	if (sbookflag && MouseX > RIGHT_PANEL && MouseY <= SPANEL_HEIGHT) {
+		return;
+	}
+	if ((chrflag || questlog) && MouseX < SPANEL_WIDTH && MouseY <= SPANEL_HEIGHT) {
+		return;
+	}
+
+	if (leveltype != DTYPE_TOWN) {
+		if (pcurstemp != -1) {
+			if (!flipflag && mx + 2 < MAXDUNX && my + 1 < MAXDUNY && dMonster[mx + 2][my + 1] != 0 && dFlags[mx + 2][my + 1] & BFLAG_LIT) {
+				mi = dMonster[mx + 2][my + 1] > 0 ? dMonster[mx + 2][my + 1] - 1 : -(dMonster[mx + 2][my + 1] + 1);
+				if (mi == pcurstemp && monster[mi]._mhitpoints >> 6 > 0 && monster[mi].MData->mSelFlag & 4) {
+					cursmx = mx + 2; /// BUGFIX: 'mx + 2' (fixed)
+					cursmy = my + 1; /// BUGFIX: 'my + 1' (fixed)
+					pcursmonst = mi;
+				}
+			}
+			if (flipflag && mx + 1 < MAXDUNX && my + 2 < MAXDUNY && dMonster[mx + 1][my + 2] != 0 && dFlags[mx + 1][my + 2] & BFLAG_LIT) {
+				mi = dMonster[mx + 1][my + 2] > 0 ? dMonster[mx + 1][my + 2] - 1 : -(dMonster[mx + 1][my + 2] + 1);
+				if (mi == pcurstemp && monster[mi]._mhitpoints >> 6 > 0 && monster[mi].MData->mSelFlag & 4) {
+					cursmx = mx + 1;
+					cursmy = my + 2;
+					pcursmonst = mi;
+				}
+			}
+			if (mx + 2 < MAXDUNX && my + 2 < MAXDUNY && dMonster[mx + 2][my + 2] != 0 && dFlags[mx + 2][my + 2] & BFLAG_LIT) {
+				mi = dMonster[mx + 2][my + 2] > 0 ? dMonster[mx + 2][my + 2] - 1 : -(dMonster[mx + 2][my + 2] + 1);
+				if (mi == pcurstemp && monster[mi]._mhitpoints >> 6 > 0 && monster[mi].MData->mSelFlag & 4) {
+					cursmx = mx + 2;
+					cursmy = my + 2;
+					pcursmonst = mi;
+				}
+			}
+			if (mx + 1 < MAXDUNX && !flipflag && dMonster[mx + 1][my] != 0 && dFlags[mx + 1][my] & BFLAG_LIT) {
+				mi = dMonster[mx + 1][my] > 0 ? dMonster[mx + 1][my] - 1 : -(dMonster[mx + 1][my] + 1);
+				if (mi == pcurstemp && monster[mi]._mhitpoints >> 6 > 0 && monster[mi].MData->mSelFlag & 2) {
+					cursmx = mx + 1;
+					cursmy = my;
+					pcursmonst = mi;
+				}
+			}
+			if (my + 1 < MAXDUNY && flipflag && dMonster[mx][my + 1] != 0 && dFlags[mx][my + 1] & BFLAG_LIT) {
+				mi = dMonster[mx][my + 1] > 0 ? dMonster[mx][my + 1] - 1 : -(dMonster[mx][my + 1] + 1);
+				if (mi == pcurstemp && monster[mi]._mhitpoints >> 6 > 0 && monster[mi].MData->mSelFlag & 2) {
+					cursmx = mx;
+					cursmy = my + 1;
+					pcursmonst = mi;
+				}
+			}
+			if (dMonster[mx][my] != 0 && dFlags[mx][my] & BFLAG_LIT) {
+				mi = dMonster[mx][my] > 0 ? dMonster[mx][my] - 1 : -(dMonster[mx][my] + 1);
+				if (mi == pcurstemp && monster[mi]._mhitpoints >> 6 > 0 && monster[mi].MData->mSelFlag & 1) {
+					cursmx = mx;
+					cursmy = my;
+					pcursmonst = mi;
+				}
+			}
+			if (mx + 1 < MAXDUNX && my + 1 < MAXDUNY && dMonster[mx + 1][my + 1] != 0 && dFlags[mx + 1][my + 1] & BFLAG_LIT) {
+				mi = dMonster[mx + 1][my + 1] > 0 ? dMonster[mx + 1][my + 1] - 1 : -(dMonster[mx + 1][my + 1] + 1);
+				if (mi == pcurstemp && monster[mi]._mhitpoints >> 6 > 0 && monster[mi].MData->mSelFlag & 2) {
+					cursmx = mx + 1;
+					cursmy = my + 1;
+					pcursmonst = mi;
+				}
+			}
+			if (pcursmonst != -1 && monster[pcursmonst]._mFlags & MFLAG_HIDDEN) {
+				pcursmonst = -1;
+				cursmx = mx;
+				cursmy = my;
+			}
+			if (pcursmonst != -1 && monster[pcursmonst]._mFlags & MFLAG_GOLEM && !(monster[pcursmonst]._mFlags & MFLAG_BERSERK)) {
+				pcursmonst = -1;
+			}
+			if (pcursmonst != -1) {
+				return;
+			}
+		}
+		if (!flipflag && mx + 2 < MAXDUNX && my + 1 < MAXDUNY && dMonster[mx + 2][my + 1] != 0 && dFlags[mx + 2][my + 1] & BFLAG_LIT) {
+			mi = dMonster[mx + 2][my + 1] > 0 ? dMonster[mx + 2][my + 1] - 1 : -(dMonster[mx + 2][my + 1] + 1);
+			if (monster[mi]._mhitpoints >> 6 > 0 && monster[mi].MData->mSelFlag & 4) {
+				cursmx = mx + 2;
+				cursmy = my + 1;
+				pcursmonst = mi;
+			}
+		}
+		if (flipflag && mx + 1 < MAXDUNX && my + 2 < MAXDUNY && dMonster[mx + 1][my + 2] != 0 && dFlags[mx + 1][my + 2] & BFLAG_LIT) {
+			mi = dMonster[mx + 1][my + 2] > 0 ? dMonster[mx + 1][my + 2] - 1 : -(dMonster[mx + 1][my + 2] + 1);
+			if (monster[mi]._mhitpoints >> 6 > 0 && monster[mi].MData->mSelFlag & 4) {
+				cursmx = mx + 1;
+				cursmy = my + 2;
+				pcursmonst = mi;
+			}
+		}
+		if (mx + 2 < MAXDUNX && my + 2 < MAXDUNY && dMonster[mx + 2][my + 2] != 0 && dFlags[mx + 2][my + 2] & BFLAG_LIT) {
+			mi = dMonster[mx + 2][my + 2] > 0 ? dMonster[mx + 2][my + 2] - 1 : -(dMonster[mx + 2][my + 2] + 1);
+			if (monster[mi]._mhitpoints >> 6 > 0 && monster[mi].MData->mSelFlag & 4) {
+				cursmx = mx + 2;
+				cursmy = my + 2;
+				pcursmonst = mi;
+			}
+		}
+		if (!flipflag && mx + 1 < MAXDUNX && dMonster[mx + 1][my] != 0 && dFlags[mx + 1][my] & BFLAG_LIT) {
+			mi = dMonster[mx + 1][my] > 0 ? dMonster[mx + 1][my] - 1 : -(dMonster[mx + 1][my] + 1);
+			if (monster[mi]._mhitpoints >> 6 > 0 && monster[mi].MData->mSelFlag & 2) {
+				cursmx = mx + 1;
+				cursmy = my;
+				pcursmonst = mi;
+			}
+		}
+		if (flipflag && my + 1 < MAXDUNY && dMonster[mx][my + 1] != 0 && dFlags[mx][my + 1] & BFLAG_LIT) {
+			mi = dMonster[mx][my + 1] > 0 ? dMonster[mx][my + 1] - 1 : -(dMonster[mx][my + 1] + 1);
+			if (monster[mi]._mhitpoints >> 6 > 0 && monster[mi].MData->mSelFlag & 2) {
+				cursmx = mx;
+				cursmy = my + 1;
+				pcursmonst = mi;
+			}
+		}
+		if (dMonster[mx][my] != 0 && dFlags[mx][my] & BFLAG_LIT) {
+			mi = dMonster[mx][my] > 0 ? dMonster[mx][my] - 1 : -(dMonster[mx][my] + 1);
+			if (monster[mi]._mhitpoints >> 6 > 0 && monster[mi].MData->mSelFlag & 1) {
+				cursmx = mx;
+				cursmy = my;
+				pcursmonst = mi;
+			}
+		}
+		if (mx + 1 < MAXDUNX && my + 1 < MAXDUNY && dMonster[mx + 1][my + 1] != 0 && dFlags[mx + 1][my + 1] & BFLAG_LIT) {
+			mi = dMonster[mx + 1][my + 1] > 0 ? dMonster[mx + 1][my + 1] - 1 : -(dMonster[mx + 1][my + 1] + 1);
+			if (monster[mi]._mhitpoints >> 6 > 0 && monster[mi].MData->mSelFlag & 2) {
+				cursmx = mx + 1;
+				cursmy = my + 1;
+				pcursmonst = mi;
+			}
+		}
+		if (pcursmonst != -1 && monster[pcursmonst]._mFlags & MFLAG_HIDDEN) {
+			pcursmonst = -1;
+			cursmx = mx;
+			cursmy = my;
+		}
+		if (pcursmonst != -1 && monster[pcursmonst]._mFlags & MFLAG_GOLEM && !(monster[pcursmonst]._mFlags & MFLAG_BERSERK)) {
+			pcursmonst = -1;
+		}
+	} else {
+		if (!flipflag && mx + 1 < MAXDUNX && dMonster[mx + 1][my] > 0) {
+			pcursmonst = dMonster[mx + 1][my] - 1;
+			cursmx = mx + 1;
+			cursmy = my;
+		}
+		if (flipflag && my + 1 < MAXDUNY && dMonster[mx][my + 1] > 0) {
+			pcursmonst = dMonster[mx][my + 1] - 1;
+			cursmx = mx;
+			cursmy = my + 1;
+		}
+		if (dMonster[mx][my] > 0) {
+			pcursmonst = dMonster[mx][my] - 1;
+			cursmx = mx;
+			cursmy = my;
+		}
+		if (mx + 1 < MAXDUNX && my + 1 < MAXDUNY && dMonster[mx + 1][my + 1] > 0) {
+			pcursmonst = dMonster[mx + 1][my + 1] - 1;
+			cursmx = mx + 1;
+			cursmy = my + 1;
+		}
+	}
+
+	if (pcursmonst == -1) {
+		if (!flipflag && mx + 1 < MAXDUNX && dPlayer[mx + 1][my] != 0) {
+			bv = dPlayer[mx + 1][my] > 0 ? dPlayer[mx + 1][my] - 1 : -(dPlayer[mx + 1][my] + 1);
+			if (bv != myplr && plr[bv]._pHitPoints != 0) {
+				cursmx = mx + 1;
+				cursmy = my;
+				pcursplr = bv;
+			}
+		}
+		if (flipflag && my + 1 < MAXDUNY && dPlayer[mx][my + 1] != 0) {
+			bv = dPlayer[mx][my + 1] > 0 ? dPlayer[mx][my + 1] - 1 : -(dPlayer[mx][my + 1] + 1);
+			if (bv != myplr && plr[bv]._pHitPoints != 0) {
+				cursmx = mx;
+				cursmy = my + 1;
+				pcursplr = bv;
+			}
+		}
+		if (dPlayer[mx][my] != 0) {
+			bv = dPlayer[mx][my] > 0 ? dPlayer[mx][my] - 1 : -(dPlayer[mx][my] + 1);
+			if (bv != myplr) {
+				cursmx = mx;
+				cursmy = my;
+				pcursplr = bv;
+			}
+		}
+		if ((dFlags[mx][my] & BFLAG_DEAD_PLAYER) != 0) {
+			for (i = 0; i < MAX_PLRS; i++) {
+				if (plr[i].position.tile.x == mx && plr[i].position.tile.y == my && i != myplr) {
+					cursmx = mx;
+					cursmy = my;
+					pcursplr = i;
+				}
+			}
+		}
+		if (pcurs == CURSOR_RESURRECT) {
+			for (xx = -1; xx < 2; xx++) {
+				for (yy = -1; yy < 2; yy++) {
+					if (mx + xx < MAXDUNX && my + yy < MAXDUNY && dFlags[mx + xx][my + yy] & BFLAG_DEAD_PLAYER) {
+						for (i = 0; i < MAX_PLRS; i++) {
+							if (plr[i].position.tile.x == mx + xx && plr[i].position.tile.y == my + yy && i != myplr) {
+								cursmx = mx + xx;
+								cursmy = my + yy;
+								pcursplr = i;
+							}
+						}
+					}
+				}
+			}
+		}
+		if (mx + 1 < MAXDUNX && my + 1 < MAXDUNY && dPlayer[mx + 1][my + 1] != 0) {
+			bv = dPlayer[mx + 1][my + 1] > 0 ? dPlayer[mx + 1][my + 1] - 1 : -(dPlayer[mx + 1][my + 1] + 1);
+			if (bv != myplr && plr[bv]._pHitPoints != 0) {
+				cursmx = mx + 1;
+				cursmy = my + 1;
+				pcursplr = bv;
+			}
+		}
+	}
+	if (pcursmonst == -1 && pcursplr == -1) {
+		if (!flipflag && mx + 1 < MAXDUNX && dObject[mx + 1][my] != 0) {
+			bv = dObject[mx + 1][my] > 0 ? dObject[mx + 1][my] - 1 : -(dObject[mx + 1][my] + 1);
+			if (object[bv]._oSelFlag >= 2) {
+				cursmx = mx + 1;
+				cursmy = my;
+				pcursobj = bv;
+			}
+		}
+		if (flipflag && my + 1 < MAXDUNY && dObject[mx][my + 1] != 0) {
+			bv = dObject[mx][my + 1] > 0 ? dObject[mx][my + 1] - 1 : -(dObject[mx][my + 1] + 1);
+			if (object[bv]._oSelFlag >= 2) {
+				cursmx = mx;
+				cursmy = my + 1;
+				pcursobj = bv;
+			}
+		}
+		if (dObject[mx][my] != 0) {
+			bv = dObject[mx][my] > 0 ? dObject[mx][my] - 1 : -(dObject[mx][my] + 1);
+			if (object[bv]._oSelFlag == 1 || object[bv]._oSelFlag == 3) {
+				cursmx = mx;
+				cursmy = my;
+				pcursobj = bv;
+			}
+		}
+		if (mx + 1 < MAXDUNX && my + 1 < MAXDUNY && dObject[mx + 1][my + 1] != 0) {
+			bv = dObject[mx + 1][my + 1] > 0 ? dObject[mx + 1][my + 1] - 1 : -(dObject[mx + 1][my + 1] + 1);
+			if (object[bv]._oSelFlag >= 2) {
+				cursmx = mx + 1;
+				cursmy = my + 1;
+				pcursobj = bv;
+			}
+		}
+	}
+	if (pcursplr == -1 && pcursobj == -1 && pcursmonst == -1) {
+		if (!flipflag && mx + 1 < MAXDUNX && dItem[mx + 1][my] > 0) {
+			bv = dItem[mx + 1][my] - 1;
+			if (items[bv]._iSelFlag >= 2) {
+				cursmx = mx + 1;
+				cursmy = my;
+				pcursitem = bv;
+			}
+		}
+		if (flipflag && my + 1 < MAXDUNY && dItem[mx][my + 1] > 0) {
+			bv = dItem[mx][my + 1] - 1;
+			if (items[bv]._iSelFlag >= 2) {
+				cursmx = mx;
+				cursmy = my + 1;
+				pcursitem = bv;
+			}
+		}
+		if (dItem[mx][my] > 0) {
+			bv = dItem[mx][my] - 1;
+			if (items[bv]._iSelFlag == 1 || items[bv]._iSelFlag == 3) {
+				cursmx = mx;
+				cursmy = my;
+				pcursitem = bv;
+			}
+		}
+		if (mx + 1 < MAXDUNX && my + 1 < MAXDUNY && dItem[mx + 1][my + 1] > 0) {
+			bv = dItem[mx + 1][my + 1] - 1;
+			if (items[bv]._iSelFlag >= 2) {
+				cursmx = mx + 1;
+				cursmy = my + 1;
+				pcursitem = bv;
+			}
+		}
+		if (pcursitem == -1) {
+			cursmx = mx;
+			cursmy = my;
+			CheckTrigForce();
+			CheckTown();
+			CheckRportal();
+		}
+	}
+
+	if (pcurs == CURSOR_IDENTIFY) {
+		pcursobj = -1;
+		pcursmonst = -1;
+		pcursitem = -1;
+		cursmx = mx;
+		cursmy = my;
+	}
+	if (pcursmonst != -1 && monster[pcursmonst]._mFlags & MFLAG_GOLEM && !(monster[pcursmonst]._mFlags & MFLAG_BERSERK)) {
+		pcursmonst = -1;
+	}
+}
+
+} // namespace devilution