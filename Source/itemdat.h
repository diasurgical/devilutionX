/**
 * @file itemdat.h
 *
 * Interface of all item data.
 */
#pragma once

#include <cstdint>

#include "objdat.h"
#include "spelldat.h"
#include "utils/stdcompat/string_view.hpp"

namespace devilution {

/** @todo add missing values and apply */
enum _item_indexes : int16_t { // TODO defines all indexes in AllItemsList
	IDI_GOLD,
	IDI_WARRIOR,
	IDI_WARRSHLD,
	IDI_WARRCLUB,
	IDI_ROGUE,
	IDI_SORCERER,
	IDI_CLEAVER,
	IDI_FIRSTQUEST = IDI_CLEAVER,
	IDI_SKCROWN,
	IDI_INFRARING,
	IDI_ROCK,
	IDI_OPTAMULET,
	IDI_TRING,
	IDI_BANNER,
	IDI_HARCREST,
	IDI_STEELVEIL,
	IDI_GLDNELIX,
	IDI_ANVIL,
	IDI_MUSHROOM,
	IDI_BRAIN,
	IDI_FUNGALTM,
	IDI_SPECELIX,
	IDI_BLDSTONE,
	IDI_MAPOFDOOM,
	IDI_LASTQUEST = IDI_MAPOFDOOM,
	IDI_EAR,
	IDI_HEAL,
	IDI_MANA,
	IDI_IDENTIFY,
	IDI_PORTAL,
	IDI_ARMOFVAL,
	IDI_FULLHEAL,
	IDI_FULLMANA,
	IDI_GRISWOLD,
	IDI_LGTFORGE,
	IDI_LAZSTAFF,
	IDI_RESURRECT,
	IDI_OIL,
	IDI_SHORTSTAFF,
	IDI_BARDSWORD,
	IDI_BARDDAGGER,
	IDI_RUNEBOMB,
	IDI_THEODORE,
	IDI_AURIC,
	IDI_NOTE1,
	IDI_NOTE2,
	IDI_NOTE3,
	IDI_FULLNOTE,
	IDI_BROWNSUIT,
	IDI_GREYSUIT,
	IDI_BOOK1 = 114,
	IDI_BOOK2,
	IDI_BOOK3,
	IDI_BOOK4,
	IDI_BARBARIAN = 139,
	IDI_RUNEOFSTONE = 165,
	IDI_SORCERER_DIABLO,
	IDI_ARENAPOT,

	IDI_LAST = IDI_ARENAPOT,
	IDI_NONE = -1,
};

enum item_drop_rate : uint8_t {
	IDROP_NEVER,
	IDROP_REGULAR,
	IDROP_DOUBLE,
};

enum item_class : uint8_t {
	ICLASS_NONE,
	ICLASS_WEAPON,
	ICLASS_ARMOR,
	ICLASS_MISC,
	ICLASS_GOLD,
	ICLASS_QUEST,
};

enum item_equip_type : int8_t {
	ILOC_NONE,
	ILOC_ONEHAND,
	ILOC_TWOHAND,
	ILOC_ARMOR,
	ILOC_HELM,
	ILOC_RING,
	ILOC_AMULET,
	ILOC_UNEQUIPABLE,
	ILOC_BELT,
	ILOC_INVALID = -1,
};

/// Item graphic IDs; frame_num-11 of objcurs.cel.
enum item_cursor_graphic : uint8_t {
	// clang-format off
	ICURS_POTION_OF_FULL_MANA         = 0,
	ICURS_SCROLL_OF                   = 1,
	ICURS_GOLD_SMALL                  = 4,
	ICURS_GOLD_MEDIUM                 = 5,
	ICURS_GOLD_LARGE                  = 6,
	ICURS_RING_OF_TRUTH               = 10,
	ICURS_RING                        = 12,
	ICURS_SPECTRAL_ELIXIR             = 15,
	ICURS_ARENA_POTION                = 16,
	ICURS_GOLDEN_ELIXIR               = 17,
	ICURS_EMPYREAN_BAND               = 18,
	ICURS_EAR_SORCERER                = 19,
	ICURS_EAR_WARRIOR                 = 20,
	ICURS_EAR_ROGUE                   = 21,
	ICURS_BLOOD_STONE                 = 25,
	ICURS_OIL                         = 30,
	ICURS_ELIXIR_OF_VITALITY          = 31,
	ICURS_POTION_OF_HEALING           = 32,
	ICURS_POTION_OF_FULL_REJUVENATION = 33,
	ICURS_ELIXIR_OF_MAGIC             = 34,
	ICURS_POTION_OF_FULL_HEALING      = 35,
	ICURS_ELIXIR_OF_DEXTERITY         = 36,
	ICURS_POTION_OF_REJUVENATION      = 37,
	ICURS_ELIXIR_OF_STRENGTH          = 38,
	ICURS_POTION_OF_MANA              = 39,
	ICURS_BRAIN                       = 40,
	ICURS_OPTIC_AMULET                = 44,
	ICURS_AMULET                      = 45,
	ICURS_DAGGER                      = 51,
	ICURS_BLADE                       = 56,
	ICURS_BASTARD_SWORD               = 57,
	ICURS_MACE                        = 59,
	ICURS_LONG_SWORD                  = 60,
	ICURS_BROAD_SWORD                 = 61,
	ICURS_FALCHION                    = 62,
	ICURS_MORNING_STAR                = 63,
	ICURS_SHORT_SWORD                 = 64,
	ICURS_CLAYMORE                    = 65,
	ICURS_CLUB                        = 66,
	ICURS_SABRE                       = 67,
	ICURS_SPIKED_CLUB                 = 70,
	ICURS_SCIMITAR                    = 72,
	ICURS_FULL_HELM                   = 75,
	ICURS_MAGIC_ROCK                  = 76,
	ICURS_THE_UNDEAD_CROWN            = 78,
	ICURS_HELM                        = 82,
	ICURS_BUCKLER                     = 83,
	ICURS_VIEL_OF_STEEL               = 85,
	ICURS_BOOK_GREY                   = 86,
	ICURS_BOOK_RED                    = 87,
	ICURS_BOOK_BLUE                   = 88,
	ICURS_BLACK_MUSHROOM              = 89,
	ICURS_SKULL_CAP                   = 90,
	ICURS_CAP                         = 91,
	ICURS_HARLEQUIN_CREST             = 93,
	ICURS_CROWN                       = 95,
	ICURS_MAP_OF_THE_STARS            = 96,
	ICURS_FUNGAL_TOME                 = 97,
	ICURS_GREAT_HELM                  = 98,
	ICURS_BATTLE_AXE                  = 101,
	ICURS_HUNTERS_BOW                 = 102,
	ICURS_FIELD_PLATE                 = 103,
	ICURS_SMALL_SHIELD                = 105,
	ICURS_CLEAVER                     = 106,
	ICURS_STUDDED_LEATHER_ARMOR       = 107,
	ICURS_SHORT_STAFF                 = 109,
	ICURS_TWO_HANDED_SWORD            = 110,
	ICURS_CHAIN_MAIL                  = 111,
	ICURS_SMALL_AXE                   = 112,
	ICURS_KITE_SHIELD                 = 113,
	ICURS_SCALE_MAIL                  = 114,
	ICURS_SHORT_BOW                   = 118,
	ICURS_LONG_BATTLE_BOW             = 119,
	ICURS_LONG_WAR_BOW                = 120,
	ICURS_WAR_HAMMER                  = 121,
	ICURS_MAUL                        = 122,
	ICURS_LONG_STAFF                  = 123,
	ICURS_WAR_STAFF                   = 124,
	ICURS_TAVERN_SIGN                 = 126,
	ICURS_HARD_LEATHER_ARMOR          = 127,
	ICURS_RAGS                        = 128,
	ICURS_QUILTED_ARMOR               = 129,
	ICURS_FLAIL                       = 131,
	ICURS_TOWER_SHIELD                = 132,
	ICURS_COMPOSITE_BOW               = 133,
	ICURS_GREAT_SWORD                 = 134,
	ICURS_LEATHER_ARMOR               = 135,
	ICURS_SPLINT_MAIL                 = 136,
	ICURS_ROBE                        = 137,
	ICURS_ANVIL_OF_FURY               = 140,
	ICURS_BROAD_AXE                   = 141,
	ICURS_LARGE_AXE                   = 142,
	ICURS_GREAT_AXE                   = 143,
	ICURS_AXE                         = 144,
	ICURS_LARGE_SHIELD                = 147,
	ICURS_GOTHIC_SHIELD               = 148,
	ICURS_CLOAK                       = 149,
	ICURS_CAPE                        = 150,
	ICURS_FULL_PLATE_MAIL             = 151,
	ICURS_GOTHIC_PLATE                = 152,
	ICURS_BREAST_PLATE                = 153,
	ICURS_RING_MAIL                   = 154,
	ICURS_STAFF_OF_LAZARUS            = 155,
	ICURS_ARKAINES_VALOR              = 157,
	ICURS_SHORT_WAR_BOW               = 165,
	ICURS_COMPOSITE_STAFF             = 166,
	ICURS_SHORT_BATTLE_BOW            = 167,
	ICURS_GOLD                        = 168,
	ICURS_AURIC_AMULET                = 180,
	ICURS_RUNE_BOMB                   = 187,
	ICURS_THEODORE                    = 188,
	ICURS_TORN_NOTE_1                 = 189,
	ICURS_TORN_NOTE_2                 = 190,
	ICURS_TORN_NOTE_3                 = 191,
	ICURS_RECONSTRUCTED_NOTE          = 192,
	ICURS_RUNE_OF_FIRE                = 193,
	ICURS_GREATER_RUNE_OF_FIRE        = 194,
	ICURS_RUNE_OF_LIGHTNING           = 195,
	ICURS_GREATER_RUNE_OF_LIGHTNING   = 196,
	ICURS_RUNE_OF_STONE               = 197,
	ICURS_GREY_SUIT                   = 198,
	ICURS_BROWN_SUIT                  = 199,
	ICURS_BOVINE                      = 226,
	// clang-format on
};

enum class ItemType : int8_t {
	Misc,
	Sword,
	Axe,
	Bow,
	Mace,
	Shield,
	LightArmor,
	Helm,
	MediumArmor,
	HeavyArmor,
	Staff,
	Gold,
	Ring,
	Amulet,
	None = -1,
};

string_view ItemTypeToString(ItemType itemType);

enum unique_base_item : int8_t {
	UITYPE_NONE,
	UITYPE_SHORTBOW,
	UITYPE_LONGBOW,
	UITYPE_HUNTBOW,
	UITYPE_COMPBOW,
	UITYPE_WARBOW,
	UITYPE_BATTLEBOW,
	UITYPE_DAGGER,
	UITYPE_FALCHION,
	UITYPE_CLAYMORE,
	UITYPE_BROADSWR,
	UITYPE_SABRE,
	UITYPE_SCIMITAR,
	UITYPE_LONGSWR,
	UITYPE_BASTARDSWR,
	UITYPE_TWOHANDSWR,
	UITYPE_GREATSWR,
	UITYPE_CLEAVER,
	UITYPE_LARGEAXE,
	UITYPE_BROADAXE,
	UITYPE_SMALLAXE,
	UITYPE_BATTLEAXE,
	UITYPE_GREATAXE,
	UITYPE_MACE,
	UITYPE_MORNSTAR,
	UITYPE_SPIKCLUB,
	UITYPE_MAUL,
	UITYPE_WARHAMMER,
	UITYPE_FLAIL,
	UITYPE_LONGSTAFF,
	UITYPE_SHORTSTAFF,
	UITYPE_COMPSTAFF,
	UITYPE_QUARSTAFF,
	UITYPE_WARSTAFF,
	UITYPE_SKULLCAP,
	UITYPE_HELM,
	UITYPE_GREATHELM,
	UITYPE_CROWN,
	UITYPE_38,
	UITYPE_RAGS,
	UITYPE_STUDARMOR,
	UITYPE_CLOAK,
	UITYPE_ROBE,
	UITYPE_CHAINMAIL,
	UITYPE_LEATHARMOR,
	UITYPE_BREASTPLATE,
	UITYPE_CAPE,
	UITYPE_PLATEMAIL,
	UITYPE_FULLPLATE,
	UITYPE_BUCKLER,
	UITYPE_SMALLSHIELD,
	UITYPE_LARGESHIELD,
	UITYPE_KITESHIELD,
	UITYPE_GOTHSHIELD,
	UITYPE_RING,
	UITYPE_55,
	UITYPE_AMULET,
	UITYPE_SKCROWN,
	UITYPE_INFRARING,
	UITYPE_OPTAMULET,
	UITYPE_TRING,
	UITYPE_HARCREST,
	UITYPE_MAPOFDOOM,
	UITYPE_ELIXIR,
	UITYPE_ARMOFVAL,
	UITYPE_STEELVEIL,
	UITYPE_GRISWOLD,
	UITYPE_LGTFORGE,
	UITYPE_LAZSTAFF,
	UITYPE_BOVINE,
	UITYPE_INVALID = -1,
};

enum class ItemSpecialEffect : uint32_t {
	// clang-format off
	None                   = 0,
	RandomStealLife        = 1 << 1,
	RandomArrowVelocity    = 1 << 2,
	FireArrows             = 1 << 3,
	FireDamage             = 1 << 4,
	LightningDamage        = 1 << 5,
	DrainLife              = 1 << 6,
<<<<<<< HEAD
	SpecialArrows          = 1 << 7,
	NoHealOnPlayer         = 1 << 8,
=======
>>>>>>> defc52f9
	MultipleArrows         = 1 << 9,
	Knockback              = 1 << 11,
	StealMana3             = 1 << 13,
	StealMana5             = 1 << 14,
	StealLife3             = 1 << 15,
	StealLife5             = 1 << 16,
	QuickAttack            = 1 << 17,
	FastAttack             = 1 << 18,
	FasterAttack           = 1 << 19,
	FastestAttack          = 1 << 20,
	FastHitRecovery        = 1 << 21,
	FasterHitRecovery      = 1 << 22,
	FastestHitRecovery     = 1 << 23,
	FastBlock              = 1 << 24,
	LightningArrows        = 1 << 25,
	Thorns                 = 1 << 26,
	NoMana                 = 1 << 27,
	HalfTrapDamage         = 1 << 28,
	TripleDemonDamage      = 1 << 30,
	ZeroResistance         = 1U << 31,
	// clang-format on
};
use_enum_as_flags(ItemSpecialEffect);

enum class ItemSpecialEffectHf : uint8_t {
	// clang-format off
	None               = 0,
	Devastation        = 1 << 0,
	Decay              = 1 << 1,
	Peril              = 1 << 2,
	Jesters            = 1 << 3,
	Doppelganger       = 1 << 4,
	ACAgainstDemons    = 1 << 5,
	ACAgainstUndead    = 1 << 6,
	// clang-format on
};
use_enum_as_flags(ItemSpecialEffectHf);

enum item_misc_id : int8_t {
	IMISC_NONE,
	IMISC_USEFIRST,
	IMISC_FULLHEAL,
	IMISC_HEAL,
	IMISC_0x4, // Unused
	IMISC_0x5, // Unused
	IMISC_MANA,
	IMISC_FULLMANA,
	IMISC_0x8, // Unused
	IMISC_0x9, // Unused
	IMISC_ELIXSTR,
	IMISC_ELIXMAG,
	IMISC_ELIXDEX,
	IMISC_ELIXVIT,
	IMISC_0xE,  // Unused
	IMISC_0xF,  // Unused
	IMISC_0x10, // Unused
	IMISC_0x11, // Unused
	IMISC_REJUV,
	IMISC_FULLREJUV,
	IMISC_USELAST,
	IMISC_SCROLL,
	IMISC_SCROLLT,
	IMISC_STAFF,
	IMISC_BOOK,
	IMISC_RING,
	IMISC_AMULET,
	IMISC_UNIQUE,
	IMISC_0x1C, // Unused
	IMISC_OILFIRST,
	IMISC_OILOF, /* oils are beta or hellfire only */
	IMISC_OILACC,
	IMISC_OILMAST,
	IMISC_OILSHARP,
	IMISC_OILDEATH,
	IMISC_OILSKILL,
	IMISC_OILBSMTH,
	IMISC_OILFORT,
	IMISC_OILPERM,
	IMISC_OILHARD,
	IMISC_OILIMP,
	IMISC_OILLAST,
	IMISC_MAPOFDOOM,
	IMISC_EAR,
	IMISC_SPECELIX,
	IMISC_0x2D, // Unused
	IMISC_RUNEFIRST,
	IMISC_RUNEF,
	IMISC_RUNEL,
	IMISC_GR_RUNEL,
	IMISC_GR_RUNEF,
	IMISC_RUNES,
	IMISC_RUNELAST,
	IMISC_AURIC,
	IMISC_NOTE,
	IMISC_ARENAPOT,
	IMISC_INVALID = -1,
};

struct ItemData {
	enum item_drop_rate iRnd;
	enum item_class iClass;
	enum item_equip_type iLoc;
	enum item_cursor_graphic iCurs;
	enum ItemType itype;
	enum unique_base_item iItemId;
	const char *iName;
	const char *iSName;
	uint8_t iMinMLvl;
	uint8_t iDurability;
	uint8_t iMinDam;
	uint8_t iMaxDam;
	uint8_t iMinAC;
	uint8_t iMaxAC;
	uint8_t iMinStr;
	uint8_t iMinMag;
	uint8_t iMinDex;
	ItemSpecialEffect iFlags; // ItemSpecialEffect as bit flags
	enum item_misc_id iMiscId;
	SpellID iSpell;
	bool iUsable;
	uint16_t iValue;
};

enum item_effect_type : int8_t {
	IPL_TOHIT,
	IPL_TOHIT_CURSE,
	IPL_DAMP,
	IPL_DAMP_CURSE,
	IPL_TOHIT_DAMP,
	IPL_TOHIT_DAMP_CURSE,
	IPL_ACP,
	IPL_ACP_CURSE,
	IPL_FIRERES,
	IPL_LIGHTRES,
	IPL_MAGICRES,
	IPL_ALLRES,
	IPL_SPLLVLADD = 14,
	IPL_CHARGES,
	IPL_FIREDAM,
	IPL_LIGHTDAM,
	IPL_STR = 19,
	IPL_STR_CURSE,
	IPL_MAG,
	IPL_MAG_CURSE,
	IPL_DEX,
	IPL_DEX_CURSE,
	IPL_VIT,
	IPL_VIT_CURSE,
	IPL_ATTRIBS,
	IPL_ATTRIBS_CURSE,
	IPL_GETHIT_CURSE,
	IPL_GETHIT,
	IPL_LIFE,
	IPL_LIFE_CURSE,
	IPL_MANA,
	IPL_MANA_CURSE,
	IPL_DUR,
	IPL_DUR_CURSE,
	IPL_INDESTRUCTIBLE,
	IPL_LIGHT,
	IPL_LIGHT_CURSE,
	IPL_MULT_ARROWS = 41, /* only used in hellfire */
	IPL_FIRE_ARROWS,
	IPL_LIGHT_ARROWS,
	IPL_INVCURS,
	IPL_THORNS,
	IPL_NOMANA,
	IPL_FIREBALL = 50, /* only used in hellfire */
	IPL_ABSHALFTRAP = 52,
	IPL_KNOCKBACK,
	IPL_STEALMANA = 55,
	IPL_STEALLIFE,
	IPL_TARGAC,
	IPL_FASTATTACK,
	IPL_FASTRECOVER,
	IPL_FASTBLOCK,
	IPL_DAMMOD,
	IPL_RNDARROWVEL,
	IPL_SETDAM,
	IPL_SETDUR,
	IPL_NOMINSTR,
	IPL_SPELL,
	IPL_ONEHAND = 68,
	IPL_3XDAMVDEM,
	IPL_ALLRESZERO,
	IPL_DRAINLIFE = 72,
	IPL_RNDSTEALLIFE,
<<<<<<< HEAD
	IPL_INFRAVISION, // unused
	IPL_SETAC,
	IPL_LIGHTNING,
	IPL_CHARGEDBOLT,
	IPL_FIRERESCLVL, // unused
	IPL_AC_CURSE,
=======
	IPL_SETAC = 75,
	IPL_ADDACLIFE,
	IPL_ADDMANAAC,
	IPL_AC_CURSE = 79,
>>>>>>> defc52f9
	IPL_LASTDIABLO = IPL_AC_CURSE,
	IPL_FIRERES_CURSE,
	IPL_LIGHTRES_CURSE,
	IPL_MAGICRES_CURSE,
	IPL_DEVASTATION = 84,
	IPL_DECAY,
	IPL_PERIL,
	IPL_JESTERS,
	IPL_CRYSTALLINE,
	IPL_DOPPELGANGER,
	IPL_ACDEMON,
	IPL_ACUNDEAD,
	IPL_MANATOLIFE,
	IPL_LIFETOMANA,
	IPL_INVALID = -1,
};

enum goodorevil : uint8_t {
	GOE_ANY,
	GOE_EVIL,
	GOE_GOOD,
};

enum class AffixItemType : uint8_t {
	// clang-format off
	None      = 0,
	Misc      = 1 << 0,
	Bow       = 1 << 1,
	Staff     = 1 << 2,
	Weapon    = 1 << 3,
	Shield    = 1 << 4,
	Armor     = 1 << 5,
	// clang-format on
};
use_enum_as_flags(AffixItemType);

struct ItemPower {
	item_effect_type type = IPL_INVALID;
	int param1 = 0;
	int param2 = 0;
};

struct PLStruct {
	const char *PLName;
	ItemPower power;
	int8_t PLMinLvl;
	AffixItemType PLIType; // AffixItemType as bit flags
	enum goodorevil PLGOE;
	bool PLDouble;
	bool PLOk;
	int minVal;
	int maxVal;
	int multVal;
};

struct UniqueItem {
	const char *UIName;
	enum unique_base_item UIItemId;
	int8_t UIMinLvl;
	uint8_t UINumPL;
	int UIValue;
	ItemPower powers[6];
};

extern const ItemData AllItemsList[];
extern const PLStruct ItemPrefixes[];
extern const PLStruct ItemSuffixes[];
extern const UniqueItem UniqueItems[];

} // namespace devilution
<|MERGE_RESOLUTION|>--- conflicted
+++ resolved
@@ -1,615 +1,602 @@
-/**
- * @file itemdat.h
- *
- * Interface of all item data.
- */
-#pragma once
-
-#include <cstdint>
-
-#include "objdat.h"
-#include "spelldat.h"
-#include "utils/stdcompat/string_view.hpp"
-
-namespace devilution {
-
-/** @todo add missing values and apply */
-enum _item_indexes : int16_t { // TODO defines all indexes in AllItemsList
-	IDI_GOLD,
-	IDI_WARRIOR,
-	IDI_WARRSHLD,
-	IDI_WARRCLUB,
-	IDI_ROGUE,
-	IDI_SORCERER,
-	IDI_CLEAVER,
-	IDI_FIRSTQUEST = IDI_CLEAVER,
-	IDI_SKCROWN,
-	IDI_INFRARING,
-	IDI_ROCK,
-	IDI_OPTAMULET,
-	IDI_TRING,
-	IDI_BANNER,
-	IDI_HARCREST,
-	IDI_STEELVEIL,
-	IDI_GLDNELIX,
-	IDI_ANVIL,
-	IDI_MUSHROOM,
-	IDI_BRAIN,
-	IDI_FUNGALTM,
-	IDI_SPECELIX,
-	IDI_BLDSTONE,
-	IDI_MAPOFDOOM,
-	IDI_LASTQUEST = IDI_MAPOFDOOM,
-	IDI_EAR,
-	IDI_HEAL,
-	IDI_MANA,
-	IDI_IDENTIFY,
-	IDI_PORTAL,
-	IDI_ARMOFVAL,
-	IDI_FULLHEAL,
-	IDI_FULLMANA,
-	IDI_GRISWOLD,
-	IDI_LGTFORGE,
-	IDI_LAZSTAFF,
-	IDI_RESURRECT,
-	IDI_OIL,
-	IDI_SHORTSTAFF,
-	IDI_BARDSWORD,
-	IDI_BARDDAGGER,
-	IDI_RUNEBOMB,
-	IDI_THEODORE,
-	IDI_AURIC,
-	IDI_NOTE1,
-	IDI_NOTE2,
-	IDI_NOTE3,
-	IDI_FULLNOTE,
-	IDI_BROWNSUIT,
-	IDI_GREYSUIT,
-	IDI_BOOK1 = 114,
-	IDI_BOOK2,
-	IDI_BOOK3,
-	IDI_BOOK4,
-	IDI_BARBARIAN = 139,
-	IDI_RUNEOFSTONE = 165,
-	IDI_SORCERER_DIABLO,
-	IDI_ARENAPOT,
-
-	IDI_LAST = IDI_ARENAPOT,
-	IDI_NONE = -1,
-};
-
-enum item_drop_rate : uint8_t {
-	IDROP_NEVER,
-	IDROP_REGULAR,
-	IDROP_DOUBLE,
-};
-
-enum item_class : uint8_t {
-	ICLASS_NONE,
-	ICLASS_WEAPON,
-	ICLASS_ARMOR,
-	ICLASS_MISC,
-	ICLASS_GOLD,
-	ICLASS_QUEST,
-};
-
-enum item_equip_type : int8_t {
-	ILOC_NONE,
-	ILOC_ONEHAND,
-	ILOC_TWOHAND,
-	ILOC_ARMOR,
-	ILOC_HELM,
-	ILOC_RING,
-	ILOC_AMULET,
-	ILOC_UNEQUIPABLE,
-	ILOC_BELT,
-	ILOC_INVALID = -1,
-};
-
-/// Item graphic IDs; frame_num-11 of objcurs.cel.
-enum item_cursor_graphic : uint8_t {
-	// clang-format off
-	ICURS_POTION_OF_FULL_MANA         = 0,
-	ICURS_SCROLL_OF                   = 1,
-	ICURS_GOLD_SMALL                  = 4,
-	ICURS_GOLD_MEDIUM                 = 5,
-	ICURS_GOLD_LARGE                  = 6,
-	ICURS_RING_OF_TRUTH               = 10,
-	ICURS_RING                        = 12,
-	ICURS_SPECTRAL_ELIXIR             = 15,
-	ICURS_ARENA_POTION                = 16,
-	ICURS_GOLDEN_ELIXIR               = 17,
-	ICURS_EMPYREAN_BAND               = 18,
-	ICURS_EAR_SORCERER                = 19,
-	ICURS_EAR_WARRIOR                 = 20,
-	ICURS_EAR_ROGUE                   = 21,
-	ICURS_BLOOD_STONE                 = 25,
-	ICURS_OIL                         = 30,
-	ICURS_ELIXIR_OF_VITALITY          = 31,
-	ICURS_POTION_OF_HEALING           = 32,
-	ICURS_POTION_OF_FULL_REJUVENATION = 33,
-	ICURS_ELIXIR_OF_MAGIC             = 34,
-	ICURS_POTION_OF_FULL_HEALING      = 35,
-	ICURS_ELIXIR_OF_DEXTERITY         = 36,
-	ICURS_POTION_OF_REJUVENATION      = 37,
-	ICURS_ELIXIR_OF_STRENGTH          = 38,
-	ICURS_POTION_OF_MANA              = 39,
-	ICURS_BRAIN                       = 40,
-	ICURS_OPTIC_AMULET                = 44,
-	ICURS_AMULET                      = 45,
-	ICURS_DAGGER                      = 51,
-	ICURS_BLADE                       = 56,
-	ICURS_BASTARD_SWORD               = 57,
-	ICURS_MACE                        = 59,
-	ICURS_LONG_SWORD                  = 60,
-	ICURS_BROAD_SWORD                 = 61,
-	ICURS_FALCHION                    = 62,
-	ICURS_MORNING_STAR                = 63,
-	ICURS_SHORT_SWORD                 = 64,
-	ICURS_CLAYMORE                    = 65,
-	ICURS_CLUB                        = 66,
-	ICURS_SABRE                       = 67,
-	ICURS_SPIKED_CLUB                 = 70,
-	ICURS_SCIMITAR                    = 72,
-	ICURS_FULL_HELM                   = 75,
-	ICURS_MAGIC_ROCK                  = 76,
-	ICURS_THE_UNDEAD_CROWN            = 78,
-	ICURS_HELM                        = 82,
-	ICURS_BUCKLER                     = 83,
-	ICURS_VIEL_OF_STEEL               = 85,
-	ICURS_BOOK_GREY                   = 86,
-	ICURS_BOOK_RED                    = 87,
-	ICURS_BOOK_BLUE                   = 88,
-	ICURS_BLACK_MUSHROOM              = 89,
-	ICURS_SKULL_CAP                   = 90,
-	ICURS_CAP                         = 91,
-	ICURS_HARLEQUIN_CREST             = 93,
-	ICURS_CROWN                       = 95,
-	ICURS_MAP_OF_THE_STARS            = 96,
-	ICURS_FUNGAL_TOME                 = 97,
-	ICURS_GREAT_HELM                  = 98,
-	ICURS_BATTLE_AXE                  = 101,
-	ICURS_HUNTERS_BOW                 = 102,
-	ICURS_FIELD_PLATE                 = 103,
-	ICURS_SMALL_SHIELD                = 105,
-	ICURS_CLEAVER                     = 106,
-	ICURS_STUDDED_LEATHER_ARMOR       = 107,
-	ICURS_SHORT_STAFF                 = 109,
-	ICURS_TWO_HANDED_SWORD            = 110,
-	ICURS_CHAIN_MAIL                  = 111,
-	ICURS_SMALL_AXE                   = 112,
-	ICURS_KITE_SHIELD                 = 113,
-	ICURS_SCALE_MAIL                  = 114,
-	ICURS_SHORT_BOW                   = 118,
-	ICURS_LONG_BATTLE_BOW             = 119,
-	ICURS_LONG_WAR_BOW                = 120,
-	ICURS_WAR_HAMMER                  = 121,
-	ICURS_MAUL                        = 122,
-	ICURS_LONG_STAFF                  = 123,
-	ICURS_WAR_STAFF                   = 124,
-	ICURS_TAVERN_SIGN                 = 126,
-	ICURS_HARD_LEATHER_ARMOR          = 127,
-	ICURS_RAGS                        = 128,
-	ICURS_QUILTED_ARMOR               = 129,
-	ICURS_FLAIL                       = 131,
-	ICURS_TOWER_SHIELD                = 132,
-	ICURS_COMPOSITE_BOW               = 133,
-	ICURS_GREAT_SWORD                 = 134,
-	ICURS_LEATHER_ARMOR               = 135,
-	ICURS_SPLINT_MAIL                 = 136,
-	ICURS_ROBE                        = 137,
-	ICURS_ANVIL_OF_FURY               = 140,
-	ICURS_BROAD_AXE                   = 141,
-	ICURS_LARGE_AXE                   = 142,
-	ICURS_GREAT_AXE                   = 143,
-	ICURS_AXE                         = 144,
-	ICURS_LARGE_SHIELD                = 147,
-	ICURS_GOTHIC_SHIELD               = 148,
-	ICURS_CLOAK                       = 149,
-	ICURS_CAPE                        = 150,
-	ICURS_FULL_PLATE_MAIL             = 151,
-	ICURS_GOTHIC_PLATE                = 152,
-	ICURS_BREAST_PLATE                = 153,
-	ICURS_RING_MAIL                   = 154,
-	ICURS_STAFF_OF_LAZARUS            = 155,
-	ICURS_ARKAINES_VALOR              = 157,
-	ICURS_SHORT_WAR_BOW               = 165,
-	ICURS_COMPOSITE_STAFF             = 166,
-	ICURS_SHORT_BATTLE_BOW            = 167,
-	ICURS_GOLD                        = 168,
-	ICURS_AURIC_AMULET                = 180,
-	ICURS_RUNE_BOMB                   = 187,
-	ICURS_THEODORE                    = 188,
-	ICURS_TORN_NOTE_1                 = 189,
-	ICURS_TORN_NOTE_2                 = 190,
-	ICURS_TORN_NOTE_3                 = 191,
-	ICURS_RECONSTRUCTED_NOTE          = 192,
-	ICURS_RUNE_OF_FIRE                = 193,
-	ICURS_GREATER_RUNE_OF_FIRE        = 194,
-	ICURS_RUNE_OF_LIGHTNING           = 195,
-	ICURS_GREATER_RUNE_OF_LIGHTNING   = 196,
-	ICURS_RUNE_OF_STONE               = 197,
-	ICURS_GREY_SUIT                   = 198,
-	ICURS_BROWN_SUIT                  = 199,
-	ICURS_BOVINE                      = 226,
-	// clang-format on
-};
-
-enum class ItemType : int8_t {
-	Misc,
-	Sword,
-	Axe,
-	Bow,
-	Mace,
-	Shield,
-	LightArmor,
-	Helm,
-	MediumArmor,
-	HeavyArmor,
-	Staff,
-	Gold,
-	Ring,
-	Amulet,
-	None = -1,
-};
-
-string_view ItemTypeToString(ItemType itemType);
-
-enum unique_base_item : int8_t {
-	UITYPE_NONE,
-	UITYPE_SHORTBOW,
-	UITYPE_LONGBOW,
-	UITYPE_HUNTBOW,
-	UITYPE_COMPBOW,
-	UITYPE_WARBOW,
-	UITYPE_BATTLEBOW,
-	UITYPE_DAGGER,
-	UITYPE_FALCHION,
-	UITYPE_CLAYMORE,
-	UITYPE_BROADSWR,
-	UITYPE_SABRE,
-	UITYPE_SCIMITAR,
-	UITYPE_LONGSWR,
-	UITYPE_BASTARDSWR,
-	UITYPE_TWOHANDSWR,
-	UITYPE_GREATSWR,
-	UITYPE_CLEAVER,
-	UITYPE_LARGEAXE,
-	UITYPE_BROADAXE,
-	UITYPE_SMALLAXE,
-	UITYPE_BATTLEAXE,
-	UITYPE_GREATAXE,
-	UITYPE_MACE,
-	UITYPE_MORNSTAR,
-	UITYPE_SPIKCLUB,
-	UITYPE_MAUL,
-	UITYPE_WARHAMMER,
-	UITYPE_FLAIL,
-	UITYPE_LONGSTAFF,
-	UITYPE_SHORTSTAFF,
-	UITYPE_COMPSTAFF,
-	UITYPE_QUARSTAFF,
-	UITYPE_WARSTAFF,
-	UITYPE_SKULLCAP,
-	UITYPE_HELM,
-	UITYPE_GREATHELM,
-	UITYPE_CROWN,
-	UITYPE_38,
-	UITYPE_RAGS,
-	UITYPE_STUDARMOR,
-	UITYPE_CLOAK,
-	UITYPE_ROBE,
-	UITYPE_CHAINMAIL,
-	UITYPE_LEATHARMOR,
-	UITYPE_BREASTPLATE,
-	UITYPE_CAPE,
-	UITYPE_PLATEMAIL,
-	UITYPE_FULLPLATE,
-	UITYPE_BUCKLER,
-	UITYPE_SMALLSHIELD,
-	UITYPE_LARGESHIELD,
-	UITYPE_KITESHIELD,
-	UITYPE_GOTHSHIELD,
-	UITYPE_RING,
-	UITYPE_55,
-	UITYPE_AMULET,
-	UITYPE_SKCROWN,
-	UITYPE_INFRARING,
-	UITYPE_OPTAMULET,
-	UITYPE_TRING,
-	UITYPE_HARCREST,
-	UITYPE_MAPOFDOOM,
-	UITYPE_ELIXIR,
-	UITYPE_ARMOFVAL,
-	UITYPE_STEELVEIL,
-	UITYPE_GRISWOLD,
-	UITYPE_LGTFORGE,
-	UITYPE_LAZSTAFF,
-	UITYPE_BOVINE,
-	UITYPE_INVALID = -1,
-};
-
-enum class ItemSpecialEffect : uint32_t {
-	// clang-format off
-	None                   = 0,
-	RandomStealLife        = 1 << 1,
-	RandomArrowVelocity    = 1 << 2,
-	FireArrows             = 1 << 3,
-	FireDamage             = 1 << 4,
-	LightningDamage        = 1 << 5,
-	DrainLife              = 1 << 6,
-<<<<<<< HEAD
-	SpecialArrows          = 1 << 7,
-	NoHealOnPlayer         = 1 << 8,
-=======
->>>>>>> defc52f9
-	MultipleArrows         = 1 << 9,
-	Knockback              = 1 << 11,
-	StealMana3             = 1 << 13,
-	StealMana5             = 1 << 14,
-	StealLife3             = 1 << 15,
-	StealLife5             = 1 << 16,
-	QuickAttack            = 1 << 17,
-	FastAttack             = 1 << 18,
-	FasterAttack           = 1 << 19,
-	FastestAttack          = 1 << 20,
-	FastHitRecovery        = 1 << 21,
-	FasterHitRecovery      = 1 << 22,
-	FastestHitRecovery     = 1 << 23,
-	FastBlock              = 1 << 24,
-	LightningArrows        = 1 << 25,
-	Thorns                 = 1 << 26,
-	NoMana                 = 1 << 27,
-	HalfTrapDamage         = 1 << 28,
-	TripleDemonDamage      = 1 << 30,
-	ZeroResistance         = 1U << 31,
-	// clang-format on
-};
-use_enum_as_flags(ItemSpecialEffect);
-
-enum class ItemSpecialEffectHf : uint8_t {
-	// clang-format off
-	None               = 0,
-	Devastation        = 1 << 0,
-	Decay              = 1 << 1,
-	Peril              = 1 << 2,
-	Jesters            = 1 << 3,
-	Doppelganger       = 1 << 4,
-	ACAgainstDemons    = 1 << 5,
-	ACAgainstUndead    = 1 << 6,
-	// clang-format on
-};
-use_enum_as_flags(ItemSpecialEffectHf);
-
-enum item_misc_id : int8_t {
-	IMISC_NONE,
-	IMISC_USEFIRST,
-	IMISC_FULLHEAL,
-	IMISC_HEAL,
-	IMISC_0x4, // Unused
-	IMISC_0x5, // Unused
-	IMISC_MANA,
-	IMISC_FULLMANA,
-	IMISC_0x8, // Unused
-	IMISC_0x9, // Unused
-	IMISC_ELIXSTR,
-	IMISC_ELIXMAG,
-	IMISC_ELIXDEX,
-	IMISC_ELIXVIT,
-	IMISC_0xE,  // Unused
-	IMISC_0xF,  // Unused
-	IMISC_0x10, // Unused
-	IMISC_0x11, // Unused
-	IMISC_REJUV,
-	IMISC_FULLREJUV,
-	IMISC_USELAST,
-	IMISC_SCROLL,
-	IMISC_SCROLLT,
-	IMISC_STAFF,
-	IMISC_BOOK,
-	IMISC_RING,
-	IMISC_AMULET,
-	IMISC_UNIQUE,
-	IMISC_0x1C, // Unused
-	IMISC_OILFIRST,
-	IMISC_OILOF, /* oils are beta or hellfire only */
-	IMISC_OILACC,
-	IMISC_OILMAST,
-	IMISC_OILSHARP,
-	IMISC_OILDEATH,
-	IMISC_OILSKILL,
-	IMISC_OILBSMTH,
-	IMISC_OILFORT,
-	IMISC_OILPERM,
-	IMISC_OILHARD,
-	IMISC_OILIMP,
-	IMISC_OILLAST,
-	IMISC_MAPOFDOOM,
-	IMISC_EAR,
-	IMISC_SPECELIX,
-	IMISC_0x2D, // Unused
-	IMISC_RUNEFIRST,
-	IMISC_RUNEF,
-	IMISC_RUNEL,
-	IMISC_GR_RUNEL,
-	IMISC_GR_RUNEF,
-	IMISC_RUNES,
-	IMISC_RUNELAST,
-	IMISC_AURIC,
-	IMISC_NOTE,
-	IMISC_ARENAPOT,
-	IMISC_INVALID = -1,
-};
-
-struct ItemData {
-	enum item_drop_rate iRnd;
-	enum item_class iClass;
-	enum item_equip_type iLoc;
-	enum item_cursor_graphic iCurs;
-	enum ItemType itype;
-	enum unique_base_item iItemId;
-	const char *iName;
-	const char *iSName;
-	uint8_t iMinMLvl;
-	uint8_t iDurability;
-	uint8_t iMinDam;
-	uint8_t iMaxDam;
-	uint8_t iMinAC;
-	uint8_t iMaxAC;
-	uint8_t iMinStr;
-	uint8_t iMinMag;
-	uint8_t iMinDex;
-	ItemSpecialEffect iFlags; // ItemSpecialEffect as bit flags
-	enum item_misc_id iMiscId;
-	SpellID iSpell;
-	bool iUsable;
-	uint16_t iValue;
-};
-
-enum item_effect_type : int8_t {
-	IPL_TOHIT,
-	IPL_TOHIT_CURSE,
-	IPL_DAMP,
-	IPL_DAMP_CURSE,
-	IPL_TOHIT_DAMP,
-	IPL_TOHIT_DAMP_CURSE,
-	IPL_ACP,
-	IPL_ACP_CURSE,
-	IPL_FIRERES,
-	IPL_LIGHTRES,
-	IPL_MAGICRES,
-	IPL_ALLRES,
-	IPL_SPLLVLADD = 14,
-	IPL_CHARGES,
-	IPL_FIREDAM,
-	IPL_LIGHTDAM,
-	IPL_STR = 19,
-	IPL_STR_CURSE,
-	IPL_MAG,
-	IPL_MAG_CURSE,
-	IPL_DEX,
-	IPL_DEX_CURSE,
-	IPL_VIT,
-	IPL_VIT_CURSE,
-	IPL_ATTRIBS,
-	IPL_ATTRIBS_CURSE,
-	IPL_GETHIT_CURSE,
-	IPL_GETHIT,
-	IPL_LIFE,
-	IPL_LIFE_CURSE,
-	IPL_MANA,
-	IPL_MANA_CURSE,
-	IPL_DUR,
-	IPL_DUR_CURSE,
-	IPL_INDESTRUCTIBLE,
-	IPL_LIGHT,
-	IPL_LIGHT_CURSE,
-	IPL_MULT_ARROWS = 41, /* only used in hellfire */
-	IPL_FIRE_ARROWS,
-	IPL_LIGHT_ARROWS,
-	IPL_INVCURS,
-	IPL_THORNS,
-	IPL_NOMANA,
-	IPL_FIREBALL = 50, /* only used in hellfire */
-	IPL_ABSHALFTRAP = 52,
-	IPL_KNOCKBACK,
-	IPL_STEALMANA = 55,
-	IPL_STEALLIFE,
-	IPL_TARGAC,
-	IPL_FASTATTACK,
-	IPL_FASTRECOVER,
-	IPL_FASTBLOCK,
-	IPL_DAMMOD,
-	IPL_RNDARROWVEL,
-	IPL_SETDAM,
-	IPL_SETDUR,
-	IPL_NOMINSTR,
-	IPL_SPELL,
-	IPL_ONEHAND = 68,
-	IPL_3XDAMVDEM,
-	IPL_ALLRESZERO,
-	IPL_DRAINLIFE = 72,
-	IPL_RNDSTEALLIFE,
-<<<<<<< HEAD
-	IPL_INFRAVISION, // unused
-	IPL_SETAC,
-	IPL_LIGHTNING,
-	IPL_CHARGEDBOLT,
-	IPL_FIRERESCLVL, // unused
-	IPL_AC_CURSE,
-=======
-	IPL_SETAC = 75,
-	IPL_ADDACLIFE,
-	IPL_ADDMANAAC,
-	IPL_AC_CURSE = 79,
->>>>>>> defc52f9
-	IPL_LASTDIABLO = IPL_AC_CURSE,
-	IPL_FIRERES_CURSE,
-	IPL_LIGHTRES_CURSE,
-	IPL_MAGICRES_CURSE,
-	IPL_DEVASTATION = 84,
-	IPL_DECAY,
-	IPL_PERIL,
-	IPL_JESTERS,
-	IPL_CRYSTALLINE,
-	IPL_DOPPELGANGER,
-	IPL_ACDEMON,
-	IPL_ACUNDEAD,
-	IPL_MANATOLIFE,
-	IPL_LIFETOMANA,
-	IPL_INVALID = -1,
-};
-
-enum goodorevil : uint8_t {
-	GOE_ANY,
-	GOE_EVIL,
-	GOE_GOOD,
-};
-
-enum class AffixItemType : uint8_t {
-	// clang-format off
-	None      = 0,
-	Misc      = 1 << 0,
-	Bow       = 1 << 1,
-	Staff     = 1 << 2,
-	Weapon    = 1 << 3,
-	Shield    = 1 << 4,
-	Armor     = 1 << 5,
-	// clang-format on
-};
-use_enum_as_flags(AffixItemType);
-
-struct ItemPower {
-	item_effect_type type = IPL_INVALID;
-	int param1 = 0;
-	int param2 = 0;
-};
-
-struct PLStruct {
-	const char *PLName;
-	ItemPower power;
-	int8_t PLMinLvl;
-	AffixItemType PLIType; // AffixItemType as bit flags
-	enum goodorevil PLGOE;
-	bool PLDouble;
-	bool PLOk;
-	int minVal;
-	int maxVal;
-	int multVal;
-};
-
-struct UniqueItem {
-	const char *UIName;
-	enum unique_base_item UIItemId;
-	int8_t UIMinLvl;
-	uint8_t UINumPL;
-	int UIValue;
-	ItemPower powers[6];
-};
-
-extern const ItemData AllItemsList[];
-extern const PLStruct ItemPrefixes[];
-extern const PLStruct ItemSuffixes[];
-extern const UniqueItem UniqueItems[];
-
-} // namespace devilution
+/**
+ * @file itemdat.h
+ *
+ * Interface of all item data.
+ */
+#pragma once
+
+#include <cstdint>
+
+#include "objdat.h"
+#include "spelldat.h"
+#include "utils/stdcompat/string_view.hpp"
+
+namespace devilution {
+
+/** @todo add missing values and apply */
+enum _item_indexes : int16_t { // TODO defines all indexes in AllItemsList
+	IDI_GOLD,
+	IDI_WARRIOR,
+	IDI_WARRSHLD,
+	IDI_WARRCLUB,
+	IDI_ROGUE,
+	IDI_SORCERER,
+	IDI_CLEAVER,
+	IDI_FIRSTQUEST = IDI_CLEAVER,
+	IDI_SKCROWN,
+	IDI_INFRARING,
+	IDI_ROCK,
+	IDI_OPTAMULET,
+	IDI_TRING,
+	IDI_BANNER,
+	IDI_HARCREST,
+	IDI_STEELVEIL,
+	IDI_GLDNELIX,
+	IDI_ANVIL,
+	IDI_MUSHROOM,
+	IDI_BRAIN,
+	IDI_FUNGALTM,
+	IDI_SPECELIX,
+	IDI_BLDSTONE,
+	IDI_MAPOFDOOM,
+	IDI_LASTQUEST = IDI_MAPOFDOOM,
+	IDI_EAR,
+	IDI_HEAL,
+	IDI_MANA,
+	IDI_IDENTIFY,
+	IDI_PORTAL,
+	IDI_ARMOFVAL,
+	IDI_FULLHEAL,
+	IDI_FULLMANA,
+	IDI_GRISWOLD,
+	IDI_LGTFORGE,
+	IDI_LAZSTAFF,
+	IDI_RESURRECT,
+	IDI_OIL,
+	IDI_SHORTSTAFF,
+	IDI_BARDSWORD,
+	IDI_BARDDAGGER,
+	IDI_RUNEBOMB,
+	IDI_THEODORE,
+	IDI_AURIC,
+	IDI_NOTE1,
+	IDI_NOTE2,
+	IDI_NOTE3,
+	IDI_FULLNOTE,
+	IDI_BROWNSUIT,
+	IDI_GREYSUIT,
+	IDI_BOOK1 = 114,
+	IDI_BOOK2,
+	IDI_BOOK3,
+	IDI_BOOK4,
+	IDI_BARBARIAN = 139,
+	IDI_RUNEOFSTONE = 165,
+	IDI_SORCERER_DIABLO,
+	IDI_ARENAPOT,
+
+	IDI_LAST = IDI_ARENAPOT,
+	IDI_NONE = -1,
+};
+
+enum item_drop_rate : uint8_t {
+	IDROP_NEVER,
+	IDROP_REGULAR,
+	IDROP_DOUBLE,
+};
+
+enum item_class : uint8_t {
+	ICLASS_NONE,
+	ICLASS_WEAPON,
+	ICLASS_ARMOR,
+	ICLASS_MISC,
+	ICLASS_GOLD,
+	ICLASS_QUEST,
+};
+
+enum item_equip_type : int8_t {
+	ILOC_NONE,
+	ILOC_ONEHAND,
+	ILOC_TWOHAND,
+	ILOC_ARMOR,
+	ILOC_HELM,
+	ILOC_RING,
+	ILOC_AMULET,
+	ILOC_UNEQUIPABLE,
+	ILOC_BELT,
+	ILOC_INVALID = -1,
+};
+
+/// Item graphic IDs; frame_num-11 of objcurs.cel.
+enum item_cursor_graphic : uint8_t {
+	// clang-format off
+	ICURS_POTION_OF_FULL_MANA         = 0,
+	ICURS_SCROLL_OF                   = 1,
+	ICURS_GOLD_SMALL                  = 4,
+	ICURS_GOLD_MEDIUM                 = 5,
+	ICURS_GOLD_LARGE                  = 6,
+	ICURS_RING_OF_TRUTH               = 10,
+	ICURS_RING                        = 12,
+	ICURS_SPECTRAL_ELIXIR             = 15,
+	ICURS_ARENA_POTION                = 16,
+	ICURS_GOLDEN_ELIXIR               = 17,
+	ICURS_EMPYREAN_BAND               = 18,
+	ICURS_EAR_SORCERER                = 19,
+	ICURS_EAR_WARRIOR                 = 20,
+	ICURS_EAR_ROGUE                   = 21,
+	ICURS_BLOOD_STONE                 = 25,
+	ICURS_OIL                         = 30,
+	ICURS_ELIXIR_OF_VITALITY          = 31,
+	ICURS_POTION_OF_HEALING           = 32,
+	ICURS_POTION_OF_FULL_REJUVENATION = 33,
+	ICURS_ELIXIR_OF_MAGIC             = 34,
+	ICURS_POTION_OF_FULL_HEALING      = 35,
+	ICURS_ELIXIR_OF_DEXTERITY         = 36,
+	ICURS_POTION_OF_REJUVENATION      = 37,
+	ICURS_ELIXIR_OF_STRENGTH          = 38,
+	ICURS_POTION_OF_MANA              = 39,
+	ICURS_BRAIN                       = 40,
+	ICURS_OPTIC_AMULET                = 44,
+	ICURS_AMULET                      = 45,
+	ICURS_DAGGER                      = 51,
+	ICURS_BLADE                       = 56,
+	ICURS_BASTARD_SWORD               = 57,
+	ICURS_MACE                        = 59,
+	ICURS_LONG_SWORD                  = 60,
+	ICURS_BROAD_SWORD                 = 61,
+	ICURS_FALCHION                    = 62,
+	ICURS_MORNING_STAR                = 63,
+	ICURS_SHORT_SWORD                 = 64,
+	ICURS_CLAYMORE                    = 65,
+	ICURS_CLUB                        = 66,
+	ICURS_SABRE                       = 67,
+	ICURS_SPIKED_CLUB                 = 70,
+	ICURS_SCIMITAR                    = 72,
+	ICURS_FULL_HELM                   = 75,
+	ICURS_MAGIC_ROCK                  = 76,
+	ICURS_THE_UNDEAD_CROWN            = 78,
+	ICURS_HELM                        = 82,
+	ICURS_BUCKLER                     = 83,
+	ICURS_VIEL_OF_STEEL               = 85,
+	ICURS_BOOK_GREY                   = 86,
+	ICURS_BOOK_RED                    = 87,
+	ICURS_BOOK_BLUE                   = 88,
+	ICURS_BLACK_MUSHROOM              = 89,
+	ICURS_SKULL_CAP                   = 90,
+	ICURS_CAP                         = 91,
+	ICURS_HARLEQUIN_CREST             = 93,
+	ICURS_CROWN                       = 95,
+	ICURS_MAP_OF_THE_STARS            = 96,
+	ICURS_FUNGAL_TOME                 = 97,
+	ICURS_GREAT_HELM                  = 98,
+	ICURS_BATTLE_AXE                  = 101,
+	ICURS_HUNTERS_BOW                 = 102,
+	ICURS_FIELD_PLATE                 = 103,
+	ICURS_SMALL_SHIELD                = 105,
+	ICURS_CLEAVER                     = 106,
+	ICURS_STUDDED_LEATHER_ARMOR       = 107,
+	ICURS_SHORT_STAFF                 = 109,
+	ICURS_TWO_HANDED_SWORD            = 110,
+	ICURS_CHAIN_MAIL                  = 111,
+	ICURS_SMALL_AXE                   = 112,
+	ICURS_KITE_SHIELD                 = 113,
+	ICURS_SCALE_MAIL                  = 114,
+	ICURS_SHORT_BOW                   = 118,
+	ICURS_LONG_BATTLE_BOW             = 119,
+	ICURS_LONG_WAR_BOW                = 120,
+	ICURS_WAR_HAMMER                  = 121,
+	ICURS_MAUL                        = 122,
+	ICURS_LONG_STAFF                  = 123,
+	ICURS_WAR_STAFF                   = 124,
+	ICURS_TAVERN_SIGN                 = 126,
+	ICURS_HARD_LEATHER_ARMOR          = 127,
+	ICURS_RAGS                        = 128,
+	ICURS_QUILTED_ARMOR               = 129,
+	ICURS_FLAIL                       = 131,
+	ICURS_TOWER_SHIELD                = 132,
+	ICURS_COMPOSITE_BOW               = 133,
+	ICURS_GREAT_SWORD                 = 134,
+	ICURS_LEATHER_ARMOR               = 135,
+	ICURS_SPLINT_MAIL                 = 136,
+	ICURS_ROBE                        = 137,
+	ICURS_ANVIL_OF_FURY               = 140,
+	ICURS_BROAD_AXE                   = 141,
+	ICURS_LARGE_AXE                   = 142,
+	ICURS_GREAT_AXE                   = 143,
+	ICURS_AXE                         = 144,
+	ICURS_LARGE_SHIELD                = 147,
+	ICURS_GOTHIC_SHIELD               = 148,
+	ICURS_CLOAK                       = 149,
+	ICURS_CAPE                        = 150,
+	ICURS_FULL_PLATE_MAIL             = 151,
+	ICURS_GOTHIC_PLATE                = 152,
+	ICURS_BREAST_PLATE                = 153,
+	ICURS_RING_MAIL                   = 154,
+	ICURS_STAFF_OF_LAZARUS            = 155,
+	ICURS_ARKAINES_VALOR              = 157,
+	ICURS_SHORT_WAR_BOW               = 165,
+	ICURS_COMPOSITE_STAFF             = 166,
+	ICURS_SHORT_BATTLE_BOW            = 167,
+	ICURS_GOLD                        = 168,
+	ICURS_AURIC_AMULET                = 180,
+	ICURS_RUNE_BOMB                   = 187,
+	ICURS_THEODORE                    = 188,
+	ICURS_TORN_NOTE_1                 = 189,
+	ICURS_TORN_NOTE_2                 = 190,
+	ICURS_TORN_NOTE_3                 = 191,
+	ICURS_RECONSTRUCTED_NOTE          = 192,
+	ICURS_RUNE_OF_FIRE                = 193,
+	ICURS_GREATER_RUNE_OF_FIRE        = 194,
+	ICURS_RUNE_OF_LIGHTNING           = 195,
+	ICURS_GREATER_RUNE_OF_LIGHTNING   = 196,
+	ICURS_RUNE_OF_STONE               = 197,
+	ICURS_GREY_SUIT                   = 198,
+	ICURS_BROWN_SUIT                  = 199,
+	ICURS_BOVINE                      = 226,
+	// clang-format on
+};
+
+enum class ItemType : int8_t {
+	Misc,
+	Sword,
+	Axe,
+	Bow,
+	Mace,
+	Shield,
+	LightArmor,
+	Helm,
+	MediumArmor,
+	HeavyArmor,
+	Staff,
+	Gold,
+	Ring,
+	Amulet,
+	None = -1,
+};
+
+string_view ItemTypeToString(ItemType itemType);
+
+enum unique_base_item : int8_t {
+	UITYPE_NONE,
+	UITYPE_SHORTBOW,
+	UITYPE_LONGBOW,
+	UITYPE_HUNTBOW,
+	UITYPE_COMPBOW,
+	UITYPE_WARBOW,
+	UITYPE_BATTLEBOW,
+	UITYPE_DAGGER,
+	UITYPE_FALCHION,
+	UITYPE_CLAYMORE,
+	UITYPE_BROADSWR,
+	UITYPE_SABRE,
+	UITYPE_SCIMITAR,
+	UITYPE_LONGSWR,
+	UITYPE_BASTARDSWR,
+	UITYPE_TWOHANDSWR,
+	UITYPE_GREATSWR,
+	UITYPE_CLEAVER,
+	UITYPE_LARGEAXE,
+	UITYPE_BROADAXE,
+	UITYPE_SMALLAXE,
+	UITYPE_BATTLEAXE,
+	UITYPE_GREATAXE,
+	UITYPE_MACE,
+	UITYPE_MORNSTAR,
+	UITYPE_SPIKCLUB,
+	UITYPE_MAUL,
+	UITYPE_WARHAMMER,
+	UITYPE_FLAIL,
+	UITYPE_LONGSTAFF,
+	UITYPE_SHORTSTAFF,
+	UITYPE_COMPSTAFF,
+	UITYPE_QUARSTAFF,
+	UITYPE_WARSTAFF,
+	UITYPE_SKULLCAP,
+	UITYPE_HELM,
+	UITYPE_GREATHELM,
+	UITYPE_CROWN,
+	UITYPE_38,
+	UITYPE_RAGS,
+	UITYPE_STUDARMOR,
+	UITYPE_CLOAK,
+	UITYPE_ROBE,
+	UITYPE_CHAINMAIL,
+	UITYPE_LEATHARMOR,
+	UITYPE_BREASTPLATE,
+	UITYPE_CAPE,
+	UITYPE_PLATEMAIL,
+	UITYPE_FULLPLATE,
+	UITYPE_BUCKLER,
+	UITYPE_SMALLSHIELD,
+	UITYPE_LARGESHIELD,
+	UITYPE_KITESHIELD,
+	UITYPE_GOTHSHIELD,
+	UITYPE_RING,
+	UITYPE_55,
+	UITYPE_AMULET,
+	UITYPE_SKCROWN,
+	UITYPE_INFRARING,
+	UITYPE_OPTAMULET,
+	UITYPE_TRING,
+	UITYPE_HARCREST,
+	UITYPE_MAPOFDOOM,
+	UITYPE_ELIXIR,
+	UITYPE_ARMOFVAL,
+	UITYPE_STEELVEIL,
+	UITYPE_GRISWOLD,
+	UITYPE_LGTFORGE,
+	UITYPE_LAZSTAFF,
+	UITYPE_BOVINE,
+	UITYPE_INVALID = -1,
+};
+
+enum class ItemSpecialEffect : uint32_t {
+	// clang-format off
+	None                   = 0,
+	RandomStealLife        = 1 << 1,
+	RandomArrowVelocity    = 1 << 2,
+	FireArrows             = 1 << 3,
+	FireDamage             = 1 << 4,
+	LightningDamage        = 1 << 5,
+	DrainLife              = 1 << 6,
+	SpecialArrows          = 1 << 7,
+	MultipleArrows         = 1 << 9,
+	Knockback              = 1 << 11,
+	StealMana3             = 1 << 13,
+	StealMana5             = 1 << 14,
+	StealLife3             = 1 << 15,
+	StealLife5             = 1 << 16,
+	QuickAttack            = 1 << 17,
+	FastAttack             = 1 << 18,
+	FasterAttack           = 1 << 19,
+	FastestAttack          = 1 << 20,
+	FastHitRecovery        = 1 << 21,
+	FasterHitRecovery      = 1 << 22,
+	FastestHitRecovery     = 1 << 23,
+	FastBlock              = 1 << 24,
+	LightningArrows        = 1 << 25,
+	Thorns                 = 1 << 26,
+	NoMana                 = 1 << 27,
+	HalfTrapDamage         = 1 << 28,
+	TripleDemonDamage      = 1 << 30,
+	ZeroResistance         = 1U << 31,
+	// clang-format on
+};
+use_enum_as_flags(ItemSpecialEffect);
+
+enum class ItemSpecialEffectHf : uint8_t {
+	// clang-format off
+	None               = 0,
+	Devastation        = 1 << 0,
+	Decay              = 1 << 1,
+	Peril              = 1 << 2,
+	Jesters            = 1 << 3,
+	Doppelganger       = 1 << 4,
+	ACAgainstDemons    = 1 << 5,
+	ACAgainstUndead    = 1 << 6,
+	// clang-format on
+};
+use_enum_as_flags(ItemSpecialEffectHf);
+
+enum item_misc_id : int8_t {
+	IMISC_NONE,
+	IMISC_USEFIRST,
+	IMISC_FULLHEAL,
+	IMISC_HEAL,
+	IMISC_0x4, // Unused
+	IMISC_0x5, // Unused
+	IMISC_MANA,
+	IMISC_FULLMANA,
+	IMISC_0x8, // Unused
+	IMISC_0x9, // Unused
+	IMISC_ELIXSTR,
+	IMISC_ELIXMAG,
+	IMISC_ELIXDEX,
+	IMISC_ELIXVIT,
+	IMISC_0xE,  // Unused
+	IMISC_0xF,  // Unused
+	IMISC_0x10, // Unused
+	IMISC_0x11, // Unused
+	IMISC_REJUV,
+	IMISC_FULLREJUV,
+	IMISC_USELAST,
+	IMISC_SCROLL,
+	IMISC_SCROLLT,
+	IMISC_STAFF,
+	IMISC_BOOK,
+	IMISC_RING,
+	IMISC_AMULET,
+	IMISC_UNIQUE,
+	IMISC_0x1C, // Unused
+	IMISC_OILFIRST,
+	IMISC_OILOF, /* oils are beta or hellfire only */
+	IMISC_OILACC,
+	IMISC_OILMAST,
+	IMISC_OILSHARP,
+	IMISC_OILDEATH,
+	IMISC_OILSKILL,
+	IMISC_OILBSMTH,
+	IMISC_OILFORT,
+	IMISC_OILPERM,
+	IMISC_OILHARD,
+	IMISC_OILIMP,
+	IMISC_OILLAST,
+	IMISC_MAPOFDOOM,
+	IMISC_EAR,
+	IMISC_SPECELIX,
+	IMISC_0x2D, // Unused
+	IMISC_RUNEFIRST,
+	IMISC_RUNEF,
+	IMISC_RUNEL,
+	IMISC_GR_RUNEL,
+	IMISC_GR_RUNEF,
+	IMISC_RUNES,
+	IMISC_RUNELAST,
+	IMISC_AURIC,
+	IMISC_NOTE,
+	IMISC_ARENAPOT,
+	IMISC_INVALID = -1,
+};
+
+struct ItemData {
+	enum item_drop_rate iRnd;
+	enum item_class iClass;
+	enum item_equip_type iLoc;
+	enum item_cursor_graphic iCurs;
+	enum ItemType itype;
+	enum unique_base_item iItemId;
+	const char *iName;
+	const char *iSName;
+	uint8_t iMinMLvl;
+	uint8_t iDurability;
+	uint8_t iMinDam;
+	uint8_t iMaxDam;
+	uint8_t iMinAC;
+	uint8_t iMaxAC;
+	uint8_t iMinStr;
+	uint8_t iMinMag;
+	uint8_t iMinDex;
+	ItemSpecialEffect iFlags; // ItemSpecialEffect as bit flags
+	enum item_misc_id iMiscId;
+	SpellID iSpell;
+	bool iUsable;
+	uint16_t iValue;
+};
+
+enum item_effect_type : int8_t {
+	IPL_TOHIT,
+	IPL_TOHIT_CURSE,
+	IPL_DAMP,
+	IPL_DAMP_CURSE,
+	IPL_TOHIT_DAMP,
+	IPL_TOHIT_DAMP_CURSE,
+	IPL_ACP,
+	IPL_ACP_CURSE,
+	IPL_FIRERES,
+	IPL_LIGHTRES,
+	IPL_MAGICRES,
+	IPL_ALLRES,
+	IPL_SPLLVLADD = 14,
+	IPL_CHARGES,
+	IPL_FIREDAM,
+	IPL_LIGHTDAM,
+	IPL_STR = 19,
+	IPL_STR_CURSE,
+	IPL_MAG,
+	IPL_MAG_CURSE,
+	IPL_DEX,
+	IPL_DEX_CURSE,
+	IPL_VIT,
+	IPL_VIT_CURSE,
+	IPL_ATTRIBS,
+	IPL_ATTRIBS_CURSE,
+	IPL_GETHIT_CURSE,
+	IPL_GETHIT,
+	IPL_LIFE,
+	IPL_LIFE_CURSE,
+	IPL_MANA,
+	IPL_MANA_CURSE,
+	IPL_DUR,
+	IPL_DUR_CURSE,
+	IPL_INDESTRUCTIBLE,
+	IPL_LIGHT,
+	IPL_LIGHT_CURSE,
+	IPL_MULT_ARROWS = 41, /* only used in hellfire */
+	IPL_FIRE_ARROWS,
+	IPL_LIGHT_ARROWS,
+	IPL_INVCURS,
+	IPL_THORNS,
+	IPL_NOMANA,
+	IPL_FIREBALL = 50, /* only used in hellfire */
+	IPL_ABSHALFTRAP = 52,
+	IPL_KNOCKBACK,
+	IPL_STEALMANA = 55,
+	IPL_STEALLIFE,
+	IPL_TARGAC,
+	IPL_FASTATTACK,
+	IPL_FASTRECOVER,
+	IPL_FASTBLOCK,
+	IPL_DAMMOD,
+	IPL_RNDARROWVEL,
+	IPL_SETDAM,
+	IPL_SETDUR,
+	IPL_NOMINSTR,
+	IPL_SPELL,
+	IPL_ONEHAND = 68,
+	IPL_3XDAMVDEM,
+	IPL_ALLRESZERO,
+	IPL_DRAINLIFE = 72,
+	IPL_RNDSTEALLIFE,
+	IPL_SETAC = 75,
+	IPL_LIGHTNING,
+	IPL_CHARGEDBOLT,
+	IPL_AC_CURSE = 79,
+	IPL_LASTDIABLO = IPL_AC_CURSE,
+	IPL_FIRERES_CURSE,
+	IPL_LIGHTRES_CURSE,
+	IPL_MAGICRES_CURSE,
+	IPL_DEVASTATION = 84,
+	IPL_DECAY,
+	IPL_PERIL,
+	IPL_JESTERS,
+	IPL_CRYSTALLINE,
+	IPL_DOPPELGANGER,
+	IPL_ACDEMON,
+	IPL_ACUNDEAD,
+	IPL_MANATOLIFE,
+	IPL_LIFETOMANA,
+	IPL_INVALID = -1,
+};
+
+enum goodorevil : uint8_t {
+	GOE_ANY,
+	GOE_EVIL,
+	GOE_GOOD,
+};
+
+enum class AffixItemType : uint8_t {
+	// clang-format off
+	None      = 0,
+	Misc      = 1 << 0,
+	Bow       = 1 << 1,
+	Staff     = 1 << 2,
+	Weapon    = 1 << 3,
+	Shield    = 1 << 4,
+	Armor     = 1 << 5,
+	// clang-format on
+};
+use_enum_as_flags(AffixItemType);
+
+struct ItemPower {
+	item_effect_type type = IPL_INVALID;
+	int param1 = 0;
+	int param2 = 0;
+};
+
+struct PLStruct {
+	const char *PLName;
+	ItemPower power;
+	int8_t PLMinLvl;
+	AffixItemType PLIType; // AffixItemType as bit flags
+	enum goodorevil PLGOE;
+	bool PLDouble;
+	bool PLOk;
+	int minVal;
+	int maxVal;
+	int multVal;
+};
+
+struct UniqueItem {
+	const char *UIName;
+	enum unique_base_item UIItemId;
+	int8_t UIMinLvl;
+	uint8_t UINumPL;
+	int UIValue;
+	ItemPower powers[6];
+};
+
+extern const ItemData AllItemsList[];
+extern const PLStruct ItemPrefixes[];
+extern const PLStruct ItemSuffixes[];
+extern const UniqueItem UniqueItems[];
+
+} // namespace devilution