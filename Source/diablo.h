--- conflicted
+++ resolved
@@ -1,100 +1,97 @@
-/**
- * @file diablo.h
- *
- * Interface of the main game initialization functions.
- */
-#ifndef __DIABLO_H__
-#define __DIABLO_H__
-
-DEVILUTION_BEGIN_NAMESPACE
-
-#ifdef __cplusplus
-extern "C" {
-#endif
-
-extern SDL_Window *ghMainWnd;
-extern DWORD glSeedTbl[NUMLEVELS];
-extern int gnLevelTypeTbl[NUMLEVELS];
-extern int MouseX;
-extern int MouseY;
-extern BOOL gbRunGame;
-extern BOOL gbRunGameResult;
-extern BOOL zoomflag;
-extern BOOL gbProcessPlayers;
-extern BOOL gbLoadGame;
-extern HINSTANCE ghInst;
-extern int DebugMonsters[10];
-extern BOOLEAN cineflag;
-extern int force_redraw;
-extern BOOL visiondebug;
-/* These are defined in fonts.h */
-extern BOOL was_fonts_init;
-extern void FontsCleanup();
-/** unused */
-extern BOOL light4flag;
-extern BOOL leveldebug;
-extern BOOL monstdebug;
-/** unused */
-extern int debugmonsttypes;
-extern int PauseMode;
-#ifdef HELLFIRE
-extern BOOLEAN UseTheoQuest;
-extern BOOLEAN UseCowFarmer;
-extern BOOLEAN UseNestArt;
-extern BOOLEAN UseBardTest;
-extern BOOLEAN UseBarbarianTest;
-extern BOOLEAN UseMultiTest;
-#endif
-extern char sgbMouseDown;
-<<<<<<< HEAD
-=======
-extern int color_cycle_timer;
-extern int logicTick;
->>>>>>> 5fb860b3
-extern int ticks_per_sec;
-extern WORD tick_delay;
-
-void FreeGameMem();
-BOOL StartGame(BOOL bNewGame, BOOL bSinglePlayer);
-void diablo_quit(int exitStatus);
-int DiabloMain(int argc, char **argv);
-BOOL TryIconCurs();
-void diablo_pause_game();
-BOOL PressEscKey();
-void DisableInputWndProc(HWND hWnd, UINT uMsg, WPARAM wParam, LPARAM lParam);
-void GM_Game(HWND hWnd, UINT uMsg, WPARAM wParam, LPARAM lParam);
-void LoadGameLevel(BOOL firstflag, int lvldir);
-void game_loop(BOOL bStartup);
-void diablo_color_cyc_logic();
-
-/* rdata */
-
-extern BOOL fullscreen;
-extern int showintrodebug;
-extern int recordDemo;
-extern bool demoMode;
-extern bool timedemo;
-#ifdef _DEBUG
-extern int questdebug;
-extern int debug_mode_key_w;
-extern int debug_mode_key_inverted_v;
-extern int debug_mode_dollar_sign;
-extern int debug_mode_key_d;
-extern int debug_mode_key_i;
-extern int dbgplr;
-extern int dbgqst;
-extern int dbgmon;
-#endif
-extern int frameflag;
-extern int frameend;
-extern int framerate;
-extern int framestart;
-extern BOOL FriendlyMode;
-
-#ifdef __cplusplus
-}
-#endif
-
-DEVILUTION_END_NAMESPACE
-
-#endif /* __DIABLO_H__ */
+/**
+ * @file diablo.h
+ *
+ * Interface of the main game initialization functions.
+ */
+#ifndef __DIABLO_H__
+#define __DIABLO_H__
+
+DEVILUTION_BEGIN_NAMESPACE
+
+#ifdef __cplusplus
+extern "C" {
+#endif
+
+extern SDL_Window *ghMainWnd;
+extern DWORD glSeedTbl[NUMLEVELS];
+extern int gnLevelTypeTbl[NUMLEVELS];
+extern int MouseX;
+extern int MouseY;
+extern BOOL gbRunGame;
+extern BOOL gbRunGameResult;
+extern BOOL zoomflag;
+extern BOOL gbProcessPlayers;
+extern BOOL gbLoadGame;
+extern HINSTANCE ghInst;
+extern int DebugMonsters[10];
+extern BOOLEAN cineflag;
+extern int force_redraw;
+extern BOOL visiondebug;
+/* These are defined in fonts.h */
+extern BOOL was_fonts_init;
+extern void FontsCleanup();
+/** unused */
+extern BOOL light4flag;
+extern BOOL leveldebug;
+extern BOOL monstdebug;
+/** unused */
+extern int debugmonsttypes;
+extern int PauseMode;
+#ifdef HELLFIRE
+extern BOOLEAN UseTheoQuest;
+extern BOOLEAN UseCowFarmer;
+extern BOOLEAN UseNestArt;
+extern BOOLEAN UseBardTest;
+extern BOOLEAN UseBarbarianTest;
+extern BOOLEAN UseMultiTest;
+#endif
+extern char sgbMouseDown;
+extern int color_cycle_timer;
+extern int logicTick;
+extern int ticks_per_sec;
+extern WORD tick_delay;
+
+void FreeGameMem();
+BOOL StartGame(BOOL bNewGame, BOOL bSinglePlayer);
+void diablo_quit(int exitStatus);
+int DiabloMain(int argc, char **argv);
+BOOL TryIconCurs();
+void diablo_pause_game();
+BOOL PressEscKey();
+void DisableInputWndProc(HWND hWnd, UINT uMsg, WPARAM wParam, LPARAM lParam);
+void GM_Game(HWND hWnd, UINT uMsg, WPARAM wParam, LPARAM lParam);
+void LoadGameLevel(BOOL firstflag, int lvldir);
+void game_loop(BOOL bStartup);
+void diablo_color_cyc_logic();
+
+/* rdata */
+
+extern BOOL fullscreen;
+extern int showintrodebug;
+extern int recordDemo;
+extern bool demoMode;
+extern bool timedemo;
+#ifdef _DEBUG
+extern int questdebug;
+extern int debug_mode_key_w;
+extern int debug_mode_key_inverted_v;
+extern int debug_mode_dollar_sign;
+extern int debug_mode_key_d;
+extern int debug_mode_key_i;
+extern int dbgplr;
+extern int dbgqst;
+extern int dbgmon;
+#endif
+extern int frameflag;
+extern int frameend;
+extern int framerate;
+extern int framestart;
+extern BOOL FriendlyMode;
+
+#ifdef __cplusplus
+}
+#endif
+
+DEVILUTION_END_NAMESPACE
+
+#endif /* __DIABLO_H__ */