#ifndef __DIABLO_H__
#define __DIABLO_H__

<<<<<<< HEAD
#include <SDL.h>
#include <map>
#include <vector>
#include <string>

#ifdef USE_SDL1
#include "sdl2_to_1_2_backports.h"
#else
#include "sdl2_backports.h"
#endif

#include "sdl_compat.h"

#include "../types.h"

//#ifdef __cplusplus
//extern "C" {
//#endif
#include "appfat.h"
#include "automap.h"
#include "capture.h"
#include "codec.h"
#include "control.h"
#include "cursor.h"
#include "dead.h"
#include "debug.h"
#include "doom.h"
#include "drlg_l1.h"
#include "drlg_l2.h"
#include "drlg_l3.h"
#include "drlg_l4.h"
#include "dthread.h"
#include "dx.h"
#include "effects.h"
#include "encrypt.h"
#include "engine.h"
#include "error.h"
#include "gamemenu.h"
#include "gendung.h"
#include "gmenu.h"
#include "help.h"
#include "init.h"
#include "interfac.h"
#include "inv.h"
#include "itemdat.h"
#include "items.h"
#include "lighting.h"
#include "loadsave.h"
#include "mainmenu.h"
#include "minitext.h"
#include "misdat.h"
#include "missiles.h"
#include "monstdat.h"
#include "monster.h"
#include "movie.h"
#include "mpqapi.h"
#include "msg.h"
#include "multi.h"
#include "nthread.h"
#include "objdat.h"
#include "objects.h"
#include "pack.h"
#include "palette.h"
#include "path.h"
#include "pfile.h"
#include "player.h"
#include "plrmsg.h"
#include "portal.h"
#include "quests.h"
#include "restrict.h"
#include "scrollrt.h"
#include "setmaps.h"
#include "sha.h"
#include "sound.h"
#include "spelldat.h"
#include "spells.h"
#include "stores.h"
#include "sync.h"
#include "textdat.h" // check file name
#include "themes.h"
#include "tmsg.h"
#include "town.h"
#include "towners.h"
#include "track.h"
#include "trigs.h"
#include "wave.h"
#include "render.h" // linked last, likely .s/.asm
//#ifdef __cplusplus
//}
//#endif

=======
>>>>>>> fa503435
extern HWND ghMainWnd;
extern int glMid1Seed[NUMLEVELS];
extern int glMid2Seed[NUMLEVELS];
extern int gnLevelTypeTbl[NUMLEVELS];
extern int MouseY;
extern int MouseX;
extern BOOL gbGameLoopStartup;
extern DWORD glSeedTbl[NUMLEVELS];
extern BOOL gbRunGame;
extern int glMid3Seed[NUMLEVELS];
extern BOOL gbRunGameResult;
extern BOOL zoomflag;
extern BOOL gbProcessPlayers;
extern int glEndSeed[NUMLEVELS];
extern BOOL gbLoadGame;
extern HINSTANCE ghInst;
extern int DebugMonsters[10];
extern BOOLEAN cineflag;
extern int force_redraw;
extern BOOL visiondebug;
extern BOOL scrollflag; /* unused */
extern BOOL light4flag;
extern BOOL leveldebug;
extern BOOL monstdebug;
extern BOOL trigdebug; /* unused */
extern int setseed;
extern int debugmonsttypes;
extern int PauseMode;
extern char sgbMouseDown;
extern int color_cycle_timer;

void FreeGameMem();
BOOL StartGame(BOOL bNewGame, BOOL bSinglePlayer);
void run_game_loop(unsigned int uMsg);
void start_game(unsigned int uMsg);
void free_game();
int DiabloMain(int argc, char **argv);
void diablo_parse_flags(int argc, char **argv);
void diablo_init_screen();
void diablo_reload_process(HINSTANCE hInstance);
BOOL PressEscKey();
LRESULT DisableInputWndProc(HWND hWnd, UINT uMsg, WPARAM wParam, LPARAM lParam);
LRESULT GM_Game(HWND hWnd, UINT uMsg, WPARAM wParam, LPARAM lParam);
BOOL LeftMouseDown(int wParam);
BOOL LeftMouseCmd(BOOL bShift);
BOOL TryIconCurs();
void LeftMouseUp();
void RightMouseDown();
void j_gmenu_on_mouse_move(LPARAM lParam);
BOOL PressSysKey(int wParam);
void diablo_hotkey_msg(DWORD dwMsg);
void ReleaseKey(int vkey);
void PressKey(int vkey);
void diablo_pause_game();
void PressChar(int vkey);
void LoadLvlGFX();
void LoadAllGFX();
void CreateLevel(int lvldir);
void LoadGameLevel(BOOL firstflag, int lvldir);
void game_loop(BOOL bStartup);
void game_logic();
void timeout_cursor(BOOL bTimeout);
void diablo_color_cyc_logic();

/* data */

/* rdata */

extern BOOL fullscreen;
extern int showintrodebug;
#ifdef _DEBUG
extern int questdebug;
extern int debug_mode_key_s;
extern int debug_mode_key_w;
extern int debug_mode_key_inverted_v;
extern int debug_mode_dollar_sign;
extern int debug_mode_key_d;
extern int debug_mode_key_i;
extern int dbgplr;
extern int dbgqst;
extern int dbgmon;
extern int arrowdebug;
#endif
extern int frameflag;
extern int frameend;
extern int framerate;
extern int framestart;
extern BOOL FriendlyMode;
extern char *spszMsgTbl[4];
extern char *spszMsgHotKeyTbl[4];

#endif /* __DIABLO_H__ */
<|MERGE_RESOLUTION|>--- conflicted
+++ resolved
@@ -1,189 +1,95 @@
-#ifndef __DIABLO_H__
-#define __DIABLO_H__
-
-<<<<<<< HEAD
-#include <SDL.h>
-#include <map>
-#include <vector>
-#include <string>
-
-#ifdef USE_SDL1
-#include "sdl2_to_1_2_backports.h"
-#else
-#include "sdl2_backports.h"
-#endif
-
-#include "sdl_compat.h"
-
-#include "../types.h"
-
-//#ifdef __cplusplus
-//extern "C" {
-//#endif
-#include "appfat.h"
-#include "automap.h"
-#include "capture.h"
-#include "codec.h"
-#include "control.h"
-#include "cursor.h"
-#include "dead.h"
-#include "debug.h"
-#include "doom.h"
-#include "drlg_l1.h"
-#include "drlg_l2.h"
-#include "drlg_l3.h"
-#include "drlg_l4.h"
-#include "dthread.h"
-#include "dx.h"
-#include "effects.h"
-#include "encrypt.h"
-#include "engine.h"
-#include "error.h"
-#include "gamemenu.h"
-#include "gendung.h"
-#include "gmenu.h"
-#include "help.h"
-#include "init.h"
-#include "interfac.h"
-#include "inv.h"
-#include "itemdat.h"
-#include "items.h"
-#include "lighting.h"
-#include "loadsave.h"
-#include "mainmenu.h"
-#include "minitext.h"
-#include "misdat.h"
-#include "missiles.h"
-#include "monstdat.h"
-#include "monster.h"
-#include "movie.h"
-#include "mpqapi.h"
-#include "msg.h"
-#include "multi.h"
-#include "nthread.h"
-#include "objdat.h"
-#include "objects.h"
-#include "pack.h"
-#include "palette.h"
-#include "path.h"
-#include "pfile.h"
-#include "player.h"
-#include "plrmsg.h"
-#include "portal.h"
-#include "quests.h"
-#include "restrict.h"
-#include "scrollrt.h"
-#include "setmaps.h"
-#include "sha.h"
-#include "sound.h"
-#include "spelldat.h"
-#include "spells.h"
-#include "stores.h"
-#include "sync.h"
-#include "textdat.h" // check file name
-#include "themes.h"
-#include "tmsg.h"
-#include "town.h"
-#include "towners.h"
-#include "track.h"
-#include "trigs.h"
-#include "wave.h"
-#include "render.h" // linked last, likely .s/.asm
-//#ifdef __cplusplus
-//}
-//#endif
-
-=======
->>>>>>> fa503435
-extern HWND ghMainWnd;
-extern int glMid1Seed[NUMLEVELS];
-extern int glMid2Seed[NUMLEVELS];
-extern int gnLevelTypeTbl[NUMLEVELS];
-extern int MouseY;
-extern int MouseX;
-extern BOOL gbGameLoopStartup;
-extern DWORD glSeedTbl[NUMLEVELS];
-extern BOOL gbRunGame;
-extern int glMid3Seed[NUMLEVELS];
-extern BOOL gbRunGameResult;
-extern BOOL zoomflag;
-extern BOOL gbProcessPlayers;
-extern int glEndSeed[NUMLEVELS];
-extern BOOL gbLoadGame;
-extern HINSTANCE ghInst;
-extern int DebugMonsters[10];
-extern BOOLEAN cineflag;
-extern int force_redraw;
-extern BOOL visiondebug;
-extern BOOL scrollflag; /* unused */
-extern BOOL light4flag;
-extern BOOL leveldebug;
-extern BOOL monstdebug;
-extern BOOL trigdebug; /* unused */
-extern int setseed;
-extern int debugmonsttypes;
-extern int PauseMode;
-extern char sgbMouseDown;
-extern int color_cycle_timer;
-
-void FreeGameMem();
-BOOL StartGame(BOOL bNewGame, BOOL bSinglePlayer);
-void run_game_loop(unsigned int uMsg);
-void start_game(unsigned int uMsg);
-void free_game();
-int DiabloMain(int argc, char **argv);
-void diablo_parse_flags(int argc, char **argv);
-void diablo_init_screen();
-void diablo_reload_process(HINSTANCE hInstance);
-BOOL PressEscKey();
-LRESULT DisableInputWndProc(HWND hWnd, UINT uMsg, WPARAM wParam, LPARAM lParam);
-LRESULT GM_Game(HWND hWnd, UINT uMsg, WPARAM wParam, LPARAM lParam);
-BOOL LeftMouseDown(int wParam);
-BOOL LeftMouseCmd(BOOL bShift);
-BOOL TryIconCurs();
-void LeftMouseUp();
-void RightMouseDown();
-void j_gmenu_on_mouse_move(LPARAM lParam);
-BOOL PressSysKey(int wParam);
-void diablo_hotkey_msg(DWORD dwMsg);
-void ReleaseKey(int vkey);
-void PressKey(int vkey);
-void diablo_pause_game();
-void PressChar(int vkey);
-void LoadLvlGFX();
-void LoadAllGFX();
-void CreateLevel(int lvldir);
-void LoadGameLevel(BOOL firstflag, int lvldir);
-void game_loop(BOOL bStartup);
-void game_logic();
-void timeout_cursor(BOOL bTimeout);
-void diablo_color_cyc_logic();
-
-/* data */
-
-/* rdata */
-
-extern BOOL fullscreen;
-extern int showintrodebug;
-#ifdef _DEBUG
-extern int questdebug;
-extern int debug_mode_key_s;
-extern int debug_mode_key_w;
-extern int debug_mode_key_inverted_v;
-extern int debug_mode_dollar_sign;
-extern int debug_mode_key_d;
-extern int debug_mode_key_i;
-extern int dbgplr;
-extern int dbgqst;
-extern int dbgmon;
-extern int arrowdebug;
-#endif
-extern int frameflag;
-extern int frameend;
-extern int framerate;
-extern int framestart;
-extern BOOL FriendlyMode;
-extern char *spszMsgTbl[4];
-extern char *spszMsgHotKeyTbl[4];
-
-#endif /* __DIABLO_H__ */
+#ifndef __DIABLO_H__
+#define __DIABLO_H__
+
+extern HWND ghMainWnd;
+extern int glMid1Seed[NUMLEVELS];
+extern int glMid2Seed[NUMLEVELS];
+extern int gnLevelTypeTbl[NUMLEVELS];
+extern int MouseY;
+extern int MouseX;
+extern BOOL gbGameLoopStartup;
+extern DWORD glSeedTbl[NUMLEVELS];
+extern BOOL gbRunGame;
+extern int glMid3Seed[NUMLEVELS];
+extern BOOL gbRunGameResult;
+extern BOOL zoomflag;
+extern BOOL gbProcessPlayers;
+extern int glEndSeed[NUMLEVELS];
+extern BOOL gbLoadGame;
+extern HINSTANCE ghInst;
+extern int DebugMonsters[10];
+extern BOOLEAN cineflag;
+extern int force_redraw;
+extern BOOL visiondebug;
+extern BOOL scrollflag; /* unused */
+extern BOOL light4flag;
+extern BOOL leveldebug;
+extern BOOL monstdebug;
+extern BOOL trigdebug; /* unused */
+extern int setseed;
+extern int debugmonsttypes;
+extern int PauseMode;
+extern char sgbMouseDown;
+extern int color_cycle_timer;
+
+void FreeGameMem();
+BOOL StartGame(BOOL bNewGame, BOOL bSinglePlayer);
+void run_game_loop(unsigned int uMsg);
+void start_game(unsigned int uMsg);
+void free_game();
+int DiabloMain(int argc, char **argv);
+void diablo_parse_flags(int argc, char **argv);
+void diablo_init_screen();
+void diablo_reload_process(HINSTANCE hInstance);
+BOOL PressEscKey();
+LRESULT DisableInputWndProc(HWND hWnd, UINT uMsg, WPARAM wParam, LPARAM lParam);
+LRESULT GM_Game(HWND hWnd, UINT uMsg, WPARAM wParam, LPARAM lParam);
+BOOL LeftMouseDown(int wParam);
+BOOL LeftMouseCmd(BOOL bShift);
+BOOL TryIconCurs();
+void LeftMouseUp();
+void RightMouseDown();
+void j_gmenu_on_mouse_move(LPARAM lParam);
+BOOL PressSysKey(int wParam);
+void diablo_hotkey_msg(DWORD dwMsg);
+void ReleaseKey(int vkey);
+void PressKey(int vkey);
+void diablo_pause_game();
+void PressChar(int vkey);
+void LoadLvlGFX();
+void LoadAllGFX();
+void CreateLevel(int lvldir);
+void LoadGameLevel(BOOL firstflag, int lvldir);
+void game_loop(BOOL bStartup);
+void game_logic();
+void timeout_cursor(BOOL bTimeout);
+void diablo_color_cyc_logic();
+
+/* data */
+
+/* rdata */
+
+extern BOOL fullscreen;
+extern int showintrodebug;
+#ifdef _DEBUG
+extern int questdebug;
+extern int debug_mode_key_s;
+extern int debug_mode_key_w;
+extern int debug_mode_key_inverted_v;
+extern int debug_mode_dollar_sign;
+extern int debug_mode_key_d;
+extern int debug_mode_key_i;
+extern int dbgplr;
+extern int dbgqst;
+extern int dbgmon;
+extern int arrowdebug;
+#endif
+extern int frameflag;
+extern int frameend;
+extern int framerate;
+extern int framestart;
+extern BOOL FriendlyMode;
+extern char *spszMsgTbl[4];
+extern char *spszMsgHotKeyTbl[4];
+
+#endif /* __DIABLO_H__ */