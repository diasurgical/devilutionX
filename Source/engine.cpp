//HEADER_GOES_HERE

#include "../types.h"

DEVILUTION_BEGIN_NAMESPACE

#if (_MSC_VER >= 800) && (_MSC_VER <= 1200)
#pragma warning (disable : 4731) // frame pointer register 'ebp' modified by inline assembly code
#endif

char gbPixelCol;  // automap pixel color 8-bit (palette entry)
int dword_52B970; // BOOLEAN flip - if y < x
int orgseed;      // weak
int sgnWidth;
int sglGameSeed; // weak
static CRITICAL_SECTION sgMemCrit;
int SeedCount;    // weak
int dword_52B99C; // BOOLEAN valid - if x/y are in bounds

const int rand_increment = 1;           // unused
const int rand_multiplier = 0x015A4E35; // unused

void __fastcall CelDrawDatOnly(BYTE *pDecodeTo, BYTE *pRLEBytes, int nDataSize, int nWidth)
{
	int w;

	/// ASSERT: assert(pDecodeTo != NULL);
	if(!pDecodeTo)
		return;
	/// ASSERT: assert(pRLEBytes != NULL);
	if(!pRLEBytes)
		return;

#if (_MSC_VER >= 800) && (_MSC_VER <= 1200)
	__asm {
		mov		esi, pRLEBytes
		mov		edi, pDecodeTo
		mov		eax, 768
		add		eax, nWidth
		mov		w, eax
		mov		ebx, nDataSize
		add		ebx, esi
	label1:
		mov		edx, nWidth
	label2:
		xor		eax, eax
		lodsb
		or		al, al
		js		label6
		sub		edx, eax
		mov		ecx, eax
		shr		ecx, 1
		jnb		label3
		movsb
		jecxz	label5
	label3:
		shr		ecx, 1
		jnb		label4
		movsw
		jecxz	label5
	label4:
		rep movsd
	label5:
		or		edx, edx
		jz		label7
		jmp		label2
	label6:
		neg		al
		add		edi, eax
		sub		edx, eax
		jnz		label2
	label7:
		sub		edi, w
		cmp		ebx, esi
		jnz		label1
	}
#else
	int i;
	BYTE width;
	BYTE *src, *dst;

	src = pRLEBytes;
	dst = pDecodeTo;
	w = nWidth;

	for(; src != &pRLEBytes[nDataSize]; dst -= 768 + w) {
		for(i = w; i;) {
			width = *src++;
			if(!(width & 0x80)) {
				i -= width;
				if(width & 1) {
					dst[0] = src[0];
					src++;
					dst++;
				}
				width >>= 1;
				if(width & 1) {
					dst[0] = src[0];
					dst[1] = src[1];
					src += 2;
					dst += 2;
				}
				width >>= 1;
				for(; width; width--) {
					dst[0] = src[0];
					dst[1] = src[1];
					dst[2] = src[2];
					dst[3] = src[3];
					src += 4;
					dst += 4;
				}
			} else {
				width = -(char)width;
				dst += width;
				i -= width;
			}
		}
	}
#endif
}

void __fastcall CelDecodeOnly(int sx, int sy, BYTE *pCelBuff, int nCel, int nWidth)
{
	BYTE *tmp;
	DWORD *pFrameTable;

	/// ASSERT: assert(gpBuffer);
	if(!gpBuffer)
		return;
	/// ASSERT: assert(pCelBuff != NULL);
	if(!pCelBuff)
		return;

	tmp = (BYTE *)gpBuffer;
	pFrameTable = (DWORD *)pCelBuff;

	CelDrawDatOnly(
		&tmp[sx + screen_y_times_768[sy]],
		&pCelBuff[pFrameTable[nCel]],
		pFrameTable[nCel + 1] - pFrameTable[nCel],
		nWidth);
}

void __fastcall CelDecDatOnly(BYTE *pBuff, BYTE *pCelBuff, int nCel, int nWidth)
{
	DWORD *pFrameTable;

	/// ASSERT: assert(pCelBuff != NULL);
	if(!pCelBuff)
		return;
	/// ASSERT: assert(pBuff != NULL);
	if(!pBuff)
		return;

	pFrameTable = (DWORD *)pCelBuff;

	CelDrawDatOnly(
		pBuff,
		&pCelBuff[pFrameTable[nCel]],
		pFrameTable[nCel + 1] - pFrameTable[nCel],
		nWidth);
}

void __fastcall CelDrawHdrOnly(int sx, int sy, BYTE *pCelBuff, int nCel, int nWidth, int always_0, int dir)
{
	int v1, v2, nDataSize;
	BYTE *pRLEBytes, *tmp;
	DWORD *pFrameTable;

	/// ASSERT: assert(gpBuffer);
	if(!gpBuffer)
		return;
	/// ASSERT: assert(pCelBuff != NULL);
	if(!pCelBuff)
		return;

	pFrameTable = (DWORD *)pCelBuff;
	pRLEBytes = &pCelBuff[pFrameTable[nCel]];
	v1 = *(WORD *)&pRLEBytes[always_0];

	if(!v1)
		return;

	nDataSize = pFrameTable[nCel + 1] - pFrameTable[nCel];

	if(dir == 8)
		v2 = 0;
	else
		v2 = *(WORD *)&pRLEBytes[dir];
	if(v2)
		nDataSize = v2 - v1;
	else
		nDataSize -= v1;

	tmp = (BYTE *)gpBuffer;
	CelDrawDatOnly(
		&tmp[sx + screen_y_times_768[sy - 16 * always_0]],
		&pRLEBytes[v1],
		nDataSize,
		nWidth);
}

void __fastcall CelDecodeHdrOnly(BYTE *pBuff, BYTE *pCelBuff, int nCel, int nWidth, int always_0, int dir)
{
	int v1, v2, nDataSize;
	BYTE *pRLEBytes;
	DWORD *pFrameTable;

	/// ASSERT: assert(pCelBuff != NULL);
	if(!pCelBuff)
		return;
	/// ASSERT: assert(pBuff != NULL);
	if(!pBuff)
		return;

	pFrameTable = (DWORD *)pCelBuff;
	pRLEBytes = &pCelBuff[pFrameTable[nCel]];
	v1 = *(WORD *)&pRLEBytes[always_0];

	if(!v1)
		return;

	nDataSize = pFrameTable[nCel + 1] - pFrameTable[nCel];

	if(dir == 8)
		v2 = 0;
	else
		v2 = *(WORD *)&pRLEBytes[dir];
	if(v2)
		nDataSize = v2 - v1;
	else
		nDataSize -= v1;

	CelDrawDatOnly(pBuff, &pRLEBytes[v1], nDataSize, nWidth);
}

void __fastcall CelDecDatLightOnly(BYTE *pDecodeTo, BYTE *pRLEBytes, int nDataSize, int nWidth)
{
	int w;
	BYTE *tbl;

	/// ASSERT: assert(pDecodeTo != NULL);
	if(!pDecodeTo)
		return;
	/// ASSERT: assert(pRLEBytes != NULL);
	if(!pRLEBytes)
		return;

#if (_MSC_VER >= 800) && (_MSC_VER <= 1200)
	__asm {
		mov		eax, light_table_index
		shl		eax, 8
		add		eax, pLightTbl
		mov		tbl, eax
		mov		esi, pRLEBytes
		mov		edi, pDecodeTo
		mov		eax, 768
		add		eax, nWidth
		mov		w, eax
		mov		ebx, nDataSize
		add		ebx, esi
	label1:
		mov		edx, nWidth
	label2:
		xor		eax, eax
		lodsb
		or		al, al
		js		label3
		push	ebx
		mov		ebx, tbl
		sub		edx, eax
		mov		ecx, eax
		push	edx
		call	CelDecDatLightEntry
		pop		edx
		pop		ebx
		or		edx, edx
		jnz		label2
		jmp		label4
	label3:
		neg		al
		add		edi, eax
		sub		edx, eax
		jnz		label2
	label4:
		sub		edi, w
		cmp		ebx, esi
		jnz		label1
		jmp		labexit
	}

	/* Assembly Macro */
	__asm {
	CelDecDatLightEntry:
		shr		cl, 1
		jnb		label5
		mov		dl, [esi]
		mov		dl, [ebx+edx]
		mov		[edi], dl
		add		esi, 1
		add		edi, 1
	label5:
		shr		cl, 1
		jnb		label6
		mov		dl, [esi]
		mov		ch, [ebx+edx]
		mov		[edi], ch
		mov		dl, [esi+1]
		mov		ch, [ebx+edx]
		mov		[edi+1], ch
		add		esi, 2
		add		edi, 2
	label6:
		test	cl, cl
		jz		labret
	label7:
		mov		eax, [esi]
		add		esi, 4
		mov		dl, al
		mov		ch, [ebx+edx]
		mov		dl, ah
		ror		eax, 10h
		mov		[edi], ch
		mov		ch, [ebx+edx]
		mov		dl, al
		mov		[edi+1], ch
		mov		ch, [ebx+edx]
		mov		dl, ah
		mov		[edi+2], ch
		mov		ch, [ebx+edx]
		mov		[edi+3], ch
		add		edi, 4
		dec		cl
		jnz		label7
	labret:
		retn
	}

	__asm {
	labexit:
	}
#else
	int i;
	BYTE width;
	BYTE *src, *dst;

	src = pRLEBytes;
	dst = pDecodeTo;
	tbl = (BYTE *)&pLightTbl[light_table_index * 256];
	w = nWidth;

	for(; src != &pRLEBytes[nDataSize]; dst -= 768 + w) {
		for(i = w; i;) {
			width = *src++;
			if(!(width & 0x80)) {
				i -= width;
				if(width & 1) {
					dst[0] = tbl[src[0]];
					src++;
					dst++;
				}
				width >>= 1;
				if(width & 1) {
					dst[0] = tbl[src[0]];
					dst[1] = tbl[src[1]];
					src += 2;
					dst += 2;
				}
				width >>= 1;
				for(; width; width--) {
					dst[0] = tbl[src[0]];
					dst[1] = tbl[src[1]];
					dst[2] = tbl[src[2]];
					dst[3] = tbl[src[3]];
					src += 4;
					dst += 4;
				}
			} else {
				width = -(char)width;
				dst += width;
				i -= width;
			}
		}
	}
#endif
}
// 69BEF8: using guessed type int light_table_index;

void __fastcall CelDecDatLightTrans(BYTE *pDecodeTo, BYTE *pRLEBytes, int nDataSize, int nWidth)
{
	int w;
	BOOL shift;
	BYTE *tbl;

	/// ASSERT: assert(pDecodeTo != NULL);
	if(!pDecodeTo)
		return;
	/// ASSERT: assert(pRLEBytes != NULL);
	if(!pRLEBytes)
		return;

#if (_MSC_VER >= 800) && (_MSC_VER <= 1200)
	__asm {
		mov		eax, light_table_index
		shl		eax, 8
		add		eax, pLightTbl
		mov		tbl, eax
		mov		esi, pRLEBytes
		mov		edi, pDecodeTo
		mov		eax, 768
		add		eax, nWidth
		mov		w, eax
		mov		ebx, nDataSize
		add		ebx, esi
		mov		eax, edi
		and		eax, 1
		mov		shift, eax
	label1:
		mov		edx, nWidth
	label2:
		xor		eax, eax
		lodsb
		or		al, al
		js		label9
		push	ebx
		mov		ebx, tbl
		sub		edx, eax
		mov		ecx, eax
		mov		eax, edi
		and		eax, 1
		cmp		eax, shift
		jnz		label5
		shr		ecx, 1
		jnb		label3
		inc		esi
		inc		edi
		jecxz	label8
		jmp		label6
	label3:
		shr		ecx, 1
		jnb		label4
		inc		esi
		inc		edi
		lodsb
		xlat
		stosb
		jecxz	label8
	label4:
		lodsd
		inc		edi
		ror		eax, 8
		xlat
		stosb
		ror		eax, 10h
		inc		edi
		xlat
		stosb
		loop	label4
		jmp		label8
	label5:
		shr		ecx, 1
		jnb		label6
		lodsb
		xlat
		stosb
		jecxz	label8
		jmp		label3
	label6:
		shr		ecx, 1
		jnb		label7
		lodsb
		xlat
		stosb
		inc		esi
		inc		edi
		jecxz	label8
	label7:
		lodsd
		xlat
		stosb
		inc		edi
		ror		eax, 10h
		xlat
		stosb
		inc		edi
		loop	label7
	label8:
		pop		ebx
		or		edx, edx
		jz		label10
		jmp		label2
	label9:
		neg		al
		add		edi, eax
		sub		edx, eax
		jnz		label2
	label10:
		sub		edi, w
		mov		eax, shift
		inc		eax
		and		eax, 1
		mov		shift, eax
		cmp		ebx, esi
		jnz		label1
	}
#else
	int i;
	BYTE width;
	BYTE *src, *dst;

	src = pRLEBytes;
	dst = pDecodeTo;
	tbl = (BYTE *)&pLightTbl[light_table_index * 256];
	w = nWidth;
	shift = (BYTE)dst & 1;

	for(; src != &pRLEBytes[nDataSize]; dst -= 768 + w, shift = (shift + 1) & 1) {
		for(i = w; i;) {
			width = *src++;
			if(!(width & 0x80)) {
				i -= width;
				if(((BYTE)dst & 1) == shift) {
					if(!(width & 1)) {
						goto L_ODD;
					} else {
						src++;
						dst++;
L_EVEN:
						width >>= 1;
						if(width & 1) {
							dst[0] = tbl[src[0]];
							src += 2;
							dst += 2;
						}
						width >>= 1;
						for(; width; width--) {
							dst[0] = tbl[src[0]];
							dst[2] = tbl[src[2]];
							src += 4;
							dst += 4;
						}
					}
				} else {
					if(!(width & 1)) {
						goto L_EVEN;
					} else {
						dst[0] = tbl[src[0]];
						src++;
						dst++;
L_ODD:
						width >>= 1;
						if(width & 1) {
							dst[1] = tbl[src[1]];
							src += 2;
							dst += 2;
						}
						width >>= 1;
						for(; width; width--) {
							dst[1] = tbl[src[1]];
							dst[3] = tbl[src[3]];
							src += 4;
							dst += 4;
						}
					}
				}
			} else {
				width = -(char)width;
				dst += width;
				i -= width;
			}
		}
	}
#endif
}
// 69BEF8: using guessed type int light_table_index;

void __fastcall CelDecodeLightOnly(int sx, int sy, BYTE *pCelBuff, int nCel, int nWidth)
{
	int nDataSize;
	BYTE *pDecodeTo, *pRLEBytes, *tmp;
	DWORD *pFrameTable;

	/// ASSERT: assert(gpBuffer);
	if(!gpBuffer)
		return;
	/// ASSERT: assert(pCelBuff != NULL);
	if(!pCelBuff)
		return;

	tmp = (BYTE *)gpBuffer;
	pFrameTable = (DWORD *)pCelBuff;

	nDataSize = pFrameTable[nCel + 1] - pFrameTable[nCel];
	pRLEBytes = &pCelBuff[pFrameTable[nCel]];
	pDecodeTo = &tmp[sx + screen_y_times_768[sy]];

	if(light_table_index)
		CelDecDatLightOnly(pDecodeTo, pRLEBytes, nDataSize, nWidth);
	else
		CelDrawDatOnly(pDecodeTo, pRLEBytes, nDataSize, nWidth);
}
// 69BEF8: using guessed type int light_table_index;

void __fastcall CelDecodeHdrLightOnly(int sx, int sy, BYTE *pCelBuff, int nCel, int nWidth, int always_0, int dir)
{
	int hdr, nDataSize, v1, v2;
	BYTE *pRLEBytes, *pDecodeTo, *tmp, *v9;
	DWORD *pFrameTable;

	/// ASSERT: assert(gpBuffer);
	if(!gpBuffer)
		return;
	/// ASSERT: assert(pCelBuff != NULL);
	if(!pCelBuff)
		return;

	pFrameTable = (DWORD *)&pCelBuff[4 * nCel];
	v9 = &pCelBuff[pFrameTable[0]];
	hdr = *(WORD *)&v9[always_0];
	if(!hdr)
		return;

	v1 = pFrameTable[1] - pFrameTable[0];
	if(dir == 8)
		v2 = 0;
	else
		v2 = *(WORD *)&v9[dir];
	if(v2)
		nDataSize = v2 - hdr;
	else
		nDataSize = v1 - hdr;

	pRLEBytes = &v9[hdr];
	tmp = (BYTE *)gpBuffer;
	pDecodeTo = &tmp[sx + screen_y_times_768[sy - 16 * always_0]];

	if(light_table_index)
		CelDecDatLightOnly(pDecodeTo, pRLEBytes, nDataSize, nWidth);
	else
		CelDrawDatOnly(pDecodeTo, pRLEBytes, nDataSize, nWidth);
}
// 69BEF8: using guessed type int light_table_index;

void __fastcall CelDecodeHdrLightTrans(BYTE *pBuff, BYTE *pCelBuff, int nCel, int nWidth, int always_0, int dir)
{
	int hdr, nDataSize, v1, v2;
	BYTE *pRLEBytes, *v9;
	DWORD *pFrameTable;

	/// ASSERT: assert(pCelBuff != NULL);
	if(!pCelBuff)
		return;
	/// ASSERT: assert(pBuff != NULL);
	if(!pBuff)
		return;

	pFrameTable = (DWORD *)&pCelBuff[4 * nCel];
	v9 = &pCelBuff[pFrameTable[0]];
	hdr = *(WORD *)&v9[always_0];
	if(!hdr)
		return;

	v1 = pFrameTable[1] - pFrameTable[0];
	if(dir == 8)
		v2 = 0;
	else
		v2 = *(WORD *)&v9[dir];
	if(v2)
		nDataSize = v2 - hdr;
	else
		nDataSize = v1 - hdr;

	pRLEBytes = &v9[hdr];

	if(cel_transparency_active)
		CelDecDatLightTrans(pBuff, pRLEBytes, nDataSize, nWidth);
	else if(light_table_index)
		CelDecDatLightOnly(pBuff, pRLEBytes, nDataSize, nWidth);
	else
		CelDrawDatOnly(pBuff, pRLEBytes, nDataSize, nWidth);
}
// 69BEF8: using guessed type int light_table_index;
// 69CF94: using guessed type int cel_transparency_active;

void __fastcall CelDrawHdrLightRed(int sx, int sy, BYTE *pCelBuff, int nCel, int nWidth, int always_0, int dir, char light)
{
	int w, hdr, idx, nDataSize, v1;
	BYTE *src, *dst, *tbl, *tmp, *pRLEBytes;
	DWORD *pFrameTable;

	/// ASSERT: assert(gpBuffer);
	if(!gpBuffer)
		return;
	/// ASSERT: assert(pCelBuff != NULL);
	if(!pCelBuff)
		return;

	pFrameTable = (DWORD *)&pCelBuff[4 * nCel];
	pRLEBytes = &pCelBuff[pFrameTable[0]];
	hdr = *(WORD *)&pRLEBytes[always_0];
	if(!hdr)
		return;

	if(dir == 8)
		v1 = 0;
	else
		v1 = *(WORD *)&pRLEBytes[dir];
	if(v1)
		nDataSize = v1 - hdr;
	else
		nDataSize = pFrameTable[1] - pFrameTable[0] - hdr;

	src = &pRLEBytes[hdr];
	tmp = (BYTE *)gpBuffer;
	dst = &tmp[sx + screen_y_times_768[sy - 16 * always_0]];

	idx = light4flag ? 1024 : 4096;
	if(light == 2)
		idx += 256;
	if(light >= 4)
		idx += (light - 1) << 8;

	tbl = (BYTE *)&pLightTbl[idx];

#if (_MSC_VER >= 800) && (_MSC_VER <= 1200)
	__asm {
		mov		esi, src
		mov		edi, dst
		mov		eax, 768
		add		eax, nWidth
		mov		w, eax /* use C for w? w = 768 + nWidth */
		mov		ebx, nDataSize
		add		ebx, esi
	label1:
		mov		edx, nWidth
	label2:
		xor		eax, eax
		mov		al, [esi]
		inc		esi
		test	al, al
		js		label4
		push	ebx
		mov		ebx, tbl
		sub		edx, eax
		mov		ecx, eax
	label3:
		mov		al, [esi]
		inc		esi
		mov		al, [ebx+eax]
		mov		[edi], al
		dec		ecx
		lea		edi, [edi+1]
		jnz		label3
		pop		ebx
		test	edx, edx
		jz		label5
		jmp		label2
	label4:
		neg		al
		add		edi, eax
		sub		edx, eax
		jnz		label2
	label5:
		sub		edi, w
		cmp		ebx, esi
		jnz		label1
	}
#else
	BYTE width;
	BYTE *end;

	end = &src[nDataSize];

	for(; src != end; dst -= 768 + nWidth) {
		for(w = nWidth; w;) {
			width = *src++;
			if(!(width & 0x80)) {
				w -= width;
				while(width) {
					*dst = tbl[*src];
					src++;
					dst++;
					width--;
				}
			} else {
				width = -(char)width;
				dst += width;
				w -= width;
			}
		}
	}
#endif
}
// 525728: using guessed type int light4flag;

void __fastcall Cel2DecDatOnly(BYTE *pDecodeTo, BYTE *pRLEBytes, int nDataSize, int nWidth)
{
	int w;

	/// ASSERT: assert(pDecodeTo != NULL);
	if(!pDecodeTo)
		return;
	/// ASSERT: assert(pRLEBytes != NULL);
	if(!pRLEBytes)
		return;
	/// ASSERT: assert(gpBuffer);
	if(!gpBuffer)
		return;

#if (_MSC_VER >= 800) && (_MSC_VER <= 1200)
	__asm {
		mov		esi, pRLEBytes
		mov		edi, pDecodeTo
		mov		eax, 768
		add		eax, nWidth
		mov		w, eax
		mov		ebx, nDataSize
		add		ebx, esi
	label1:
		mov		edx, nWidth
	label2:
		xor		eax, eax
		lodsb
		or		al, al
		js		label7
		sub		edx, eax
		cmp		edi, gpBufEnd
		jb		label3
		add		esi, eax
		add		edi, eax
		jmp		label6
	label3:
		mov		ecx, eax
		shr		ecx, 1
		jnb		label4
		movsb
		jecxz	label6
	label4:
		shr		ecx, 1
		jnb		label5
		movsw
		jecxz	label6
	label5:
		rep movsd
	label6:
		or		edx, edx
		jz		label8
		jmp		label2
	label7:
		neg		al
		add		edi, eax
		sub		edx, eax
		jnz		label2
	label8:
		sub		edi, w
		cmp		ebx, esi
		jnz		label1
	}
#else
	int i;
	BYTE width;
	BYTE *src, *dst;

	src = pRLEBytes;
	dst = pDecodeTo;
	w = nWidth;

	for(; src != &pRLEBytes[nDataSize]; dst -= 768 + w) {
		for(i = w; i;) {
			width = *src++;
			if(!(width & 0x80)) {
				i -= width;
				if(dst < gpBufEnd) {
					if(width & 1) {
						dst[0] = src[0];
						src++;
						dst++;
					}
					width >>= 1;
					if(width & 1) {
						dst[0] = src[0];
						dst[1] = src[1];
						src += 2;
						dst += 2;
					}
					width >>= 1;
					for(; width; width--) {
						dst[0] = src[0];
						dst[1] = src[1];
						dst[2] = src[2];
						dst[3] = src[3];
						src += 4;
						dst += 4;
					}
				} else {
					src += width;
					dst += width;
				}
			} else {
				width = -(char)width;
				dst += width;
				i -= width;
			}
		}
	}
#endif
}
// 69CF0C: using guessed type int gpBufEnd;

void __fastcall Cel2DrawHdrOnly(int sx, int sy, BYTE *pCelBuff, int nCel, int nWidth, int always_0, int dir)
{
	int v1, v2, nDataSize;
	BYTE *pRLEBytes, *tmp;
	DWORD *pFrameTable;

	/// ASSERT: assert(gpBuffer);
	if(!gpBuffer)
		return;
	/// ASSERT: assert(pCelBuff != NULL);
	if(!pCelBuff)
		return;

	pFrameTable = (DWORD *)pCelBuff;
	pRLEBytes = &pCelBuff[pFrameTable[nCel]];
	v1 = *(WORD *)&pRLEBytes[always_0];

	if(!v1)
		return;

	nDataSize = pFrameTable[nCel + 1] - pFrameTable[nCel];

	if(dir == 8)
		v2 = 0;
	else
		v2 = *(WORD *)&pRLEBytes[dir];
	if(v2)
		nDataSize = v2 - v1;
	else
		nDataSize -= v1;

	tmp = (BYTE *)gpBuffer;
	Cel2DecDatOnly(
		&tmp[sx + screen_y_times_768[sy - 16 * always_0]],
		&pRLEBytes[v1],
		nDataSize,
		nWidth);
}

void __fastcall Cel2DecodeHdrOnly(BYTE *pBuff, BYTE *pCelBuff, int nCel, int nWidth, int always_0, int dir)
{
	int v1, v2, nDataSize;
	BYTE *pRLEBytes;
	DWORD *pFrameTable;

	/// ASSERT: assert(pCelBuff != NULL);
	if(!pCelBuff)
		return;
	/// ASSERT: assert(pBuff != NULL);
	if(!pBuff)
		return;

	pFrameTable = (DWORD *)pCelBuff;
	pRLEBytes = &pCelBuff[pFrameTable[nCel]];
	v1 = *(WORD *)&pRLEBytes[always_0];

	if(!v1)
		return;

	nDataSize = pFrameTable[nCel + 1] - pFrameTable[nCel];

	v2 = *(WORD *)&pRLEBytes[dir];
	if(dir == 8)
		v2 = 0;
	if(v2)
		nDataSize = v2 - v1;
	else
		nDataSize -= v1;

	Cel2DecDatOnly(pBuff, &pRLEBytes[v1], nDataSize, nWidth);
}

void __fastcall Cel2DecDatLightOnly(BYTE *pDecodeTo, BYTE *pRLEBytes, int nDataSize, int nWidth)
{
	int w;
	BYTE *tbl;

	/// ASSERT: assert(pDecodeTo != NULL);
	if(!pDecodeTo)
		return;
	/// ASSERT: assert(pRLEBytes != NULL);
	if(!pRLEBytes)
		return;
	/// ASSERT: assert(gpBuffer);
	if(!gpBuffer)
		return;

#if (_MSC_VER >= 800) && (_MSC_VER <= 1200)
	__asm {
		mov		eax, light_table_index
		shl		eax, 8
		add		eax, pLightTbl
		mov		tbl, eax
		mov		esi, pRLEBytes
		mov		edi, pDecodeTo
		mov		eax, 768
		add		eax, nWidth
		mov		w, eax
		mov		ebx, nDataSize
		add		ebx, esi
	label1:
		mov		edx, nWidth
	label2:
		xor		eax, eax
		lodsb
		or		al, al
		js		label5
		push	ebx
		mov		ebx, tbl
		sub		edx, eax
		cmp		edi, gpBufEnd
		jb		label3
		add		esi, eax
		add		edi, eax
		jmp		label4
	label3:
		mov		ecx, eax
		push	edx
		call	Cel2DecDatLightEntry
		pop		edx
	label4:
		pop		ebx
		or		edx, edx
		jz		label6
		jmp		label2
	label5:
		neg		al
		add		edi, eax
		sub		edx, eax
		jnz		label2
	label6:
		sub		edi, w
		cmp		ebx, esi
		jnz		label1
		jmp		labexit
	}

	/* Assembly Macro */
	__asm {
	Cel2DecDatLightEntry:
		shr		cl, 1
		jnb		label7
		mov		dl, [esi]
		mov		dl, [ebx+edx]
		mov		[edi], dl
		add		esi, 1
		add		edi, 1
	label7:
		shr		cl, 1
		jnb		label8
		mov		dl, [esi]
		mov		ch, [ebx+edx]
		mov		[edi], ch
		mov		dl, [esi+1]
		mov		ch, [ebx+edx]
		mov		[edi+1], ch
		add		esi, 2
		add		edi, 2
	label8:
		test	cl, cl
		jz		labret
	label9:
		mov		eax, [esi]
		add		esi, 4
		mov		dl, al
		mov		ch, [ebx+edx]
		mov		dl, ah
		ror		eax, 10h
		mov		[edi], ch
		mov		ch, [ebx+edx]
		mov		dl, al
		mov		[edi+1], ch
		mov		ch, [ebx+edx]
		mov		dl, ah
		mov		[edi+2], ch
		mov		ch, [ebx+edx]
		mov		[edi+3], ch
		add		edi, 4
		dec		cl
		jnz		label9
	labret:
		retn
	}

	__asm {
	labexit:
	}
#else
	int i;
	BYTE width;
	BYTE *src, *dst;

	src = pRLEBytes;
	dst = pDecodeTo;
	tbl = (BYTE *)&pLightTbl[light_table_index * 256];
	w = nWidth;

	for(; src != &pRLEBytes[nDataSize]; dst -= 768 + w) {
		for(i = w; i;) {
			width = *src++;
			if(!(width & 0x80)) {
				i -= width;
				if(dst < gpBufEnd) {
					if(width & 1) {
						dst[0] = tbl[src[0]];
						src++;
						dst++;
					}
					width >>= 1;
					if(width & 1) {
						dst[0] = tbl[src[0]];
						dst[1] = tbl[src[1]];
						src += 2;
						dst += 2;
					}
					width >>= 1;
					for(; width; width--) {
						dst[0] = tbl[src[0]];
						dst[1] = tbl[src[1]];
						dst[2] = tbl[src[2]];
						dst[3] = tbl[src[3]];
						src += 4;
						dst += 4;
					}
				} else {
					src += width;
					dst += width;
				}
			} else {
				width = -(char)width;
				dst += width;
				i -= width;
			}
		}
	}
#endif
}
// 69BEF8: using guessed type int light_table_index;
// 69CF0C: using guessed type int gpBufEnd;

void __fastcall Cel2DecDatLightTrans(BYTE *pDecodeTo, BYTE *pRLEBytes, int nDataSize, int nWidth)
{
	int w;
	BOOL shift;
	BYTE *tbl;

	/// ASSERT: assert(pDecodeTo != NULL);
	if(!pDecodeTo)
		return;
	/// ASSERT: assert(pRLEBytes != NULL);
	if(!pRLEBytes)
		return;
	/// ASSERT: assert(gpBuffer);
	if(!gpBuffer)
		return;

#if (_MSC_VER >= 800) && (_MSC_VER <= 1200)
	__asm {
		mov		eax, light_table_index
		shl		eax, 8
		add		eax, pLightTbl
		mov		tbl, eax
		mov		esi, pRLEBytes
		mov		edi, pDecodeTo
		mov		eax, 768
		add		eax, nWidth
		mov		w, eax
		mov		ebx, nDataSize
		add		ebx, esi
		mov		eax, edi
		and		eax, 1
		mov		shift, eax
	label1:
		mov		edx, nWidth
	label2:
		xor		eax, eax
		lodsb
		or		al, al
		js		label10
		push	ebx
		mov		ebx, tbl
		sub		edx, eax
		cmp		edi, gpBufEnd
		jb		label3
		add		esi, eax
		add		edi, eax
		jmp		label9
	label3:
		mov		ecx, eax
		mov		eax, edi
		and		eax, 1
		cmp		eax, shift
		jnz		label6
		shr		ecx, 1
		jnb		label4
		inc		esi
		inc		edi
		jecxz	label9
		jmp		label7
	label4:
		shr		ecx, 1
		jnb		label5
		inc		esi
		inc		edi
		lodsb
		xlat
		stosb
		jecxz	label9
	label5:
		lodsd
		inc		edi
		ror		eax, 8
		xlat
		stosb
		ror		eax, 10h
		inc		edi
		xlat
		stosb
		loop	label5
		jmp		label9
	label6:
		shr		ecx, 1
		jnb		label7
		lodsb
		xlat
		stosb
		jecxz	label9
		jmp		label4
	label7:
		shr		ecx, 1
		jnb		label8
		lodsb
		xlat
		stosb
		inc		esi
		inc		edi
		jecxz	label9
	label8:
		lodsd
		xlat
		stosb
		inc		edi
		ror		eax, 10h
		xlat
		stosb
		inc		edi
		loop	label8
	label9:
		pop		ebx
		or		edx, edx
		jz		label11
		jmp		label2
	label10:
		neg		al
		add		edi, eax
		sub		edx, eax
		jnz		label2
	label11:
		sub		edi, w
		mov		eax, shift
		inc		eax
		and		eax, 1
		mov		shift, eax
		cmp		ebx, esi
		jnz		label1
	}
#else
	int i;
	BYTE width;
	BYTE *src, *dst;

	src = pRLEBytes;
	dst = pDecodeTo;
	tbl = (BYTE *)&pLightTbl[light_table_index * 256];
	w = nWidth;
	shift = (BYTE)dst & 1;

	for(; src != &pRLEBytes[nDataSize]; dst -= 768 + w, shift = (shift + 1) & 1) {
		for(i = w; i;) {
			width = *src++;
			if(!(width & 0x80)) {
				i -= width;
				if(dst < gpBufEnd) {
					if(((BYTE)dst & 1) == shift) {
						if(!(width & 1)) {
							goto L_ODD;
						} else {
							src++;
							dst++;
L_EVEN:
							width >>= 1;
							if(width & 1) {
								dst[0] = tbl[src[0]];
								src += 2;
								dst += 2;
							}
							width >>= 1;
							for(; width; width--) {
								dst[0] = tbl[src[0]];
								dst[2] = tbl[src[2]];
								src += 4;
								dst += 4;
							}
						}
					} else {
						if(!(width & 1)) {
							goto L_EVEN;
						} else {
							dst[0] = tbl[src[0]];
							src++;
							dst++;
L_ODD:
							width >>= 1;
							if(width & 1) {
								dst[1] = tbl[src[1]];
								src += 2;
								dst += 2;
							}
							width >>= 1;
							for(; width; width--) {
								dst[1] = tbl[src[1]];
								dst[3] = tbl[src[3]];
								src += 4;
								dst += 4;
							}
						}
					}
				} else {
					src += width;
					dst += width;
				}
			} else {
				width = -(char)width;
				dst += width;
				i -= width;
			}
		}
	}
#endif
}
// 69BEF8: using guessed type int light_table_index;
// 69CF0C: using guessed type int gpBufEnd;

void __fastcall Cel2DecodeHdrLight(int sx, int sy, BYTE *pCelBuff, int nCel, int nWidth, int always_0, int dir)
{
	int hdr, nDataSize, v1;
	BYTE *pRLEBytes, *pDecodeTo, *tmp, *v9;
	DWORD *pFrameTable;

	/// ASSERT: assert(gpBuffer);
	if(!gpBuffer)
		return;
	/// ASSERT: assert(pCelBuff != NULL);
	if(!pCelBuff)
		return;

	pFrameTable = (DWORD *)&pCelBuff[4 * nCel];
	v9 = &pCelBuff[pFrameTable[0]];
	hdr = *(WORD *)&v9[always_0];
	if(!hdr)
		return;

	v1 = *(WORD *)&v9[dir];
	if(dir == 8)
		v1 = 0;
	if(v1)
		nDataSize = v1 - hdr;
	else
		nDataSize = pFrameTable[1] - pFrameTable[0] - hdr;

	pRLEBytes = &v9[hdr];
	tmp = (BYTE *)gpBuffer;
	pDecodeTo = &tmp[sx + screen_y_times_768[sy - 16 * always_0]];

	if(light_table_index)
		Cel2DecDatLightOnly(pDecodeTo, pRLEBytes, nDataSize, nWidth);
	else
		Cel2DecDatOnly(pDecodeTo, pRLEBytes, nDataSize, nWidth);
}
// 69BEF8: using guessed type int light_table_index;

void __fastcall Cel2DecodeLightTrans(BYTE *pBuff, BYTE *pCelBuff, int nCel, int nWidth, int always_0, int dir)
{
	int hdr, nDataSize, v1, v2;
	BYTE *pRLEBytes, *v9;
	DWORD *pFrameTable;

	/// ASSERT: assert(pCelBuff != NULL);
	if(!pCelBuff)
		return;

	pFrameTable = (DWORD *)&pCelBuff[4 * nCel];
	v9 = &pCelBuff[pFrameTable[0]];
	hdr = *(WORD *)&v9[always_0];
	if(!hdr)
		return;

	v1 = pFrameTable[1] - pFrameTable[0];
	v2 = *(WORD *)&v9[dir];
	if(dir == 8)
		v2 = 0;
	if(v2)
		nDataSize = v2 - hdr;
	else
		nDataSize = v1 - hdr;

	pRLEBytes = &v9[hdr];

	if(cel_transparency_active)
		Cel2DecDatLightTrans(pBuff, pRLEBytes, nDataSize, nWidth);
	else if(light_table_index)
		Cel2DecDatLightOnly(pBuff, pRLEBytes, nDataSize, nWidth);
	else
		Cel2DecDatOnly(pBuff, pRLEBytes, nDataSize, nWidth);
}
// 69BEF8: using guessed type int light_table_index;
// 69CF94: using guessed type int cel_transparency_active;

void __fastcall Cel2DrawHdrLightRed(int sx, int sy, BYTE *pCelBuff, int nCel, int nWidth, int always_0, int dir, char light)
{
	int w, hdr, idx, nDataSize, v1;
	BYTE *src, *dst, *tbl, *tmp, *pRLEBytes;
	DWORD *pFrameTable;

<<<<<<< HEAD
void __fastcall CelDecodeRect(char *pBuff, int always_0, int dst_height, int dst_width, char *pCelBuff, int frame, int frame_width)
{
	char *v7;         // ebx
	char *v8;         // esi
	char *v9;         // edi
	UINT_PTR v10;     // ebx
	int v11;          // edx
	unsigned int v12; // eax
	unsigned int v13; // ecx
	char v14;         // cf
	unsigned int v15; // ecx
	int dst_widtha;   // [esp+14h] [ebp+Ch]

	if (pCelBuff && pBuff) {
		v7 = &pCelBuff[4 * frame];
		v8 = &pCelBuff[*(_DWORD *)v7];
		v9 = &pBuff[dst_width * dst_height + always_0];
		dst_widtha = frame_width + dst_width;
		v10 = (UINT_PTR)&v8[*((_DWORD *)v7 + 1) - *(_DWORD *)v7];
		do {
			v11 = frame_width;
			do {
				while (1) {
					v12 = (unsigned char)*v8++;
					if ((v12 & 0x80u) == 0)
						break;
					_LOBYTE(v12) = -(char)v12;
					v9 += v12;
					v11 -= v12;
					if (!v11)
						goto LABEL_14;
				}
				v11 -= v12;
				v13 = v12 >> 1;
				if (v12 & 1) {
					*v9++ = *v8++;
					if (!v13)
						continue;
				}
				v14 = v13 & 1;
				v15 = v12 >> 2;
				if (v14) {
					*(_WORD *)v9 = *(_WORD *)v8;
					v8 += 2;
					v9 += 2;
					if (!v15)
						continue;
				}
				qmemcpy(v9, v8, 4 * v15);
				v8 += 4 * v15;
				v9 += 4 * v15;
			} while (v11);
		LABEL_14:
			v9 -= dst_widtha;
		} while ((char *)v10 != v8);
	}
}
=======
	/// ASSERT: assert(gpBuffer);
	if(!gpBuffer)
		return;
	/// ASSERT: assert(pCelBuff != NULL);
	if(!pCelBuff)
		return;
>>>>>>> 0bb9f666

	pFrameTable = (DWORD *)&pCelBuff[4 * nCel];
	pRLEBytes = &pCelBuff[pFrameTable[0]];
	hdr = *(WORD *)&pRLEBytes[always_0];
	if(!hdr)
		return;

	if(dir == 8)
		v1 = 0;
	else
		v1 = *(WORD *)&pRLEBytes[dir];
	if(v1)
		nDataSize = v1 - hdr;
	else
		nDataSize = pFrameTable[1] - pFrameTable[0] - hdr;

	src = &pRLEBytes[hdr];
	tmp = (BYTE *)gpBuffer;
	dst = &tmp[sx + screen_y_times_768[sy - 16 * always_0]];

	idx = light4flag ? 1024 : 4096;
	if(light == 2)
		idx += 256;
	if(light >= 4)
		idx += (light - 1) << 8;

	tbl = (BYTE *)&pLightTbl[idx];

#if (_MSC_VER >= 800) && (_MSC_VER <= 1200)
	__asm {
		mov		eax, nWidth
		add		eax, 768
		mov		w, eax /* use C for w? w = 768 + nWidth */
		mov		esi, src
		mov		edi, dst
		mov		ecx, nDataSize
		add		ecx, esi
	label1:
		push	ecx
		mov		edx, nWidth
		xor		ecx, ecx
	label2:
		xor		eax, eax
		mov		al, [esi]
		inc		esi
		test	al, al
		js		label5
		mov		ebx, tbl
		sub		edx, eax
		cmp		edi, gpBufEnd
		jb		label3
		add		esi, eax
		add		edi, eax
		jmp		label4
	label3:
		mov		cl, [esi]
		inc		esi
		mov		cl, [ebx+ecx]
		mov		[edi], cl
		dec		eax
		lea		edi, [edi+1]
		jnz		label3
	label4:
		test	edx, edx
		jz		label6
		jmp		label2
	label5:
		neg		al
		add		edi, eax
		sub		edx, eax
		jnz		label2
	label6:
		pop		ecx
		sub		edi, w
		cmp		ecx, esi
		jnz		label1
	}
#else
	BYTE width;
	BYTE *end;

	end = &src[nDataSize];

	for(; src != end; dst -= 768 + nWidth) {
		for(w = nWidth; w;) {
			width = *src++;
			if(!(width & 0x80)) {
				w -= width;
				if(dst < gpBufEnd) {
					while(width) {
						*dst = tbl[*src];
						src++;
						dst++;
						width--;
					}
				} else {
					src += width;
					dst += width;
				}
			} else {
				width = -(char)width;
				dst += width;
				w -= width;
			}
		}
	}
#endif
}
// 525728: using guessed type int light4flag;
// 69CF0C: using guessed type int gpBufEnd;

void __fastcall CelDecodeRect(BYTE *pBuff, int always_0, int hgt, int wdt, BYTE *pCelBuff, int nCel, int nWidth)
{
	BYTE *src, *dst, *end;

	/// ASSERT: assert(pCelBuff != NULL);
	if(!pCelBuff)
		return;
	/// ASSERT: assert(pBuff != NULL);
	if(!pBuff)
		return;

#if (_MSC_VER >= 800) && (_MSC_VER <= 1200)
	__asm {
		mov		ebx, pCelBuff
		mov		eax, nCel
		shl		eax, 2
		add		ebx, eax
		mov		eax, [ebx+4]
		sub		eax, [ebx]
		mov		end, eax
		mov		eax, pCelBuff
		add		eax, [ebx]
		mov		src, eax
	}

	dst = &pBuff[hgt * wdt + always_0];

	__asm {
		mov		esi, src
		mov		edi, dst
		mov		eax, wdt
		add		eax, nWidth
		mov		wdt, eax
		mov		ebx, end
		add		ebx, esi
	label1:
		mov		edx, nWidth
	label2:
		xor		eax, eax
		lodsb
		or		al, al
		js		label6
		sub		edx, eax
		mov		ecx, eax
		shr		ecx, 1
		jnb		label3
		movsb
		jecxz	label5
	label3:
		shr		ecx, 1
		jnb		label4
		movsw
		jecxz	label5
	label4:
		rep movsd
	label5:
		or		edx, edx
		jz		label7
		jmp		label2
	label6:
		neg		al
		add		edi, eax
		sub		edx, eax
		jnz		label2
	label7:
		sub		edi, wdt
		cmp		ebx, esi
		jnz		label1
	}
#else
	int i;
	BYTE width;
	DWORD *pFrameTable;

	pFrameTable = (DWORD *)&pCelBuff[4 * nCel];
	src = &pCelBuff[pFrameTable[0]];
	end = &src[pFrameTable[1] - pFrameTable[0]];
	dst = &pBuff[hgt * wdt + always_0];

	for(; src != end; dst -= wdt + nWidth) {
		for(i = nWidth; i;) {
			width = *src++;
			if(!(width & 0x80)) {
				i -= width;
				if(width & 1) {
					dst[0] = src[0];
					src++;
					dst++;
				}
				width >>= 1;
				if(width & 1) {
					dst[0] = src[0];
					dst[1] = src[1];
					src += 2;
					dst += 2;
				}
				width >>= 1;
				while(width) {
					dst[0] = src[0];
					dst[1] = src[1];
					dst[2] = src[2];
					dst[3] = src[3];
					src += 4;
					dst += 4;
					width--;
				}
			} else {
				width = -(char)width;
				dst += width;
				i -= width;
			}
		}
	}
#endif
}

void __fastcall CelDecodeClr(char col, int sx, int sy, BYTE *pCelBuff, int nCel, int nWidth, int always_0, int dir)
{
	int w, hdr, nDataSize, v1;
	BYTE *src, *dst, *tmp;

	/// ASSERT: assert(pCelBuff != NULL);
	if(!pCelBuff)
		return;
	/// ASSERT: assert(gpBuffer);
	if(!gpBuffer)
		return;

#if (_MSC_VER >= 800) && (_MSC_VER <= 1200)
	__asm {
		mov		ebx, pCelBuff
		mov		eax, nCel
		shl		eax, 2
		add		ebx, eax
		mov		eax, [ebx+4]
		sub		eax, [ebx]
		mov		nDataSize, eax
		mov		edx, pCelBuff
		add		edx, [ebx]
		mov		src, edx
		add		edx, always_0
		xor		eax, eax
		mov		ax, [edx]
		mov		hdr, eax
		mov		edx, src
		add		edx, dir
		mov		ax, [edx]
		mov		v1, eax
	}

	if(!hdr)
		return;

	if(dir == 8)
		v1 = 0;
	if(v1)
		nDataSize = v1 - hdr;
	else
		nDataSize -= hdr;

	src += hdr;
	tmp = (BYTE *)gpBuffer;
	dst = &tmp[sx + screen_y_times_768[sy - 16 * always_0]];

	__asm {
		mov		esi, src
		mov		edi, dst
		mov		eax, 768
		add		eax, nWidth
		mov		w, eax
		mov		ebx, nDataSize
		add		ebx, esi
	label1:
		mov		edx, nWidth
	label2:
		xor		eax, eax
		lodsb
		or		al, al
		js		label5
		sub		edx, eax
		mov		ecx, eax
		mov		ah, col
	label3:
		lodsb
		or		al, al
		jz		label4
		mov		[edi-768], ah
		mov		[edi-1], ah
		mov		[edi+1], ah
		mov		[edi+768], ah
	label4:
		inc		edi
		loop	label3
		or		edx, edx
		jz		label6
		jmp		label2
	label5:
		neg		al
		add		edi, eax
		sub		edx, eax
		jnz		label2
	label6:
		sub		edi, w
		cmp		ebx, esi
		jnz		label1
	}
#else
	BYTE width;
	BYTE *end, *pRLEBytes;
	DWORD *pFrameTable;

	pFrameTable = (DWORD *)&pCelBuff[4 * nCel];
	pRLEBytes = &pCelBuff[pFrameTable[0]];
	hdr = *(WORD *)&pRLEBytes[always_0];
	if(!hdr)
		return;

	v1 = *(WORD *)&pRLEBytes[dir];
	if(dir == 8)
		v1 = 0;
	if(v1)
		nDataSize = v1 - hdr;
	else
		nDataSize = pFrameTable[1] - pFrameTable[0] - hdr;

	src = &pRLEBytes[hdr];
	end = &src[nDataSize];
	tmp = (BYTE *)gpBuffer;
	dst = &tmp[sx + screen_y_times_768[sy - 16 * always_0]];

	for(; src != end; dst -= 768 + nWidth) {
		for(w = nWidth; w;) {
			width = *src++;
			if(!(width & 0x80)) {
				w -= width;
				while(width) {
					if(*src++) {
						dst[-768] = col;
						dst[-1] = col;
						dst[1] = col;
						dst[768] = col;
					}
					dst++;
					width--;
				}
			} else {
				width = -(char)width;
				dst += width;
				w -= width;
			}
		}
	}
#endif
}

void __fastcall CelDrawHdrClrHL(char col, int sx, int sy, BYTE *pCelBuff, int nCel, int nWidth, int always_0, int dir)
{
	int w, hdr, nDataSize, v1;
	BYTE *src, *dst, *tmp;

	/// ASSERT: assert(pCelBuff != NULL);
	if(!pCelBuff)
		return;
	/// ASSERT: assert(gpBuffer);
	if(!gpBuffer)
		return;

#if (_MSC_VER >= 800) && (_MSC_VER <= 1200)
	__asm {
		mov		ebx, pCelBuff
		mov		eax, nCel
		shl		eax, 2
		add		ebx, eax
		mov		eax, [ebx+4]
		sub		eax, [ebx]
		mov		nDataSize, eax
		mov		edx, pCelBuff
		add		edx, [ebx]
		mov		src, edx
		add		edx, always_0
		xor		eax, eax
		mov		ax, [edx]
		mov		hdr, eax
		mov		edx, src
		add		edx, dir
		mov		ax, [edx]
		mov		v1, eax
	}

	if(!hdr)
		return;

	if(dir == 8)
		v1 = 0;
	if(v1)
		nDataSize = v1 - hdr;
	else
		nDataSize -= hdr;

	src += hdr;
	tmp = (BYTE *)gpBuffer;
	dst = &tmp[sx + screen_y_times_768[sy - 16 * always_0]];

	__asm {
		mov		esi, src
		mov		edi, dst
		mov		eax, 768
		add		eax, nWidth
		mov		w, eax
		mov		ebx, nDataSize
		add		ebx, esi
	label1:
		mov		edx, nWidth
	label2:
		xor		eax, eax
		lodsb
		or		al, al
		js		label10
		sub		edx, eax
		mov		ecx, gpBufEnd
		cmp		edi, ecx
		jb		label3
		add		esi, eax
		add		edi, eax
		jmp		label9
	label3:
		sub		ecx, 768
		cmp		edi, ecx
		jnb		label6
		mov		ecx, eax
		mov		ah, col
	label4:
		lodsb
		or		al, al
		jz		label5
		mov		[edi-768], ah
		mov		[edi-1], ah
		mov		[edi+1], ah
		mov		[edi+768], ah
	label5:
		inc		edi
		loop	label4
		jmp		label9
	label6:
		mov		ecx, eax
		mov		ah, col
	label7:
		lodsb
		or		al, al
		jz		label8
		mov		[edi-768], ah
		mov		[edi-1], ah
		mov		[edi+1], ah
	label8:
		inc		edi
		loop	label7
	label9:
		or		edx, edx
		jz		label11
		jmp		label2
	label10:
		neg		al
		add		edi, eax
		sub		edx, eax
		jnz		label2
	label11:
		sub		edi, w
		cmp		ebx, esi
		jnz		label1
	}
#else
	BYTE width;
	BYTE *end, *pRLEBytes;
	DWORD *pFrameTable;

	pFrameTable = (DWORD *)&pCelBuff[4 * nCel];
	pRLEBytes = &pCelBuff[pFrameTable[0]];
	hdr = *(WORD *)&pRLEBytes[always_0];
	if(!hdr)
		return;

	v1 = *(WORD *)&pRLEBytes[dir];
	if(dir == 8)
		v1 = 0;
	if(v1)
		nDataSize = v1 - hdr;
	else
		nDataSize = pFrameTable[1] - pFrameTable[0] - hdr;

	src = &pRLEBytes[hdr];
	end = &src[nDataSize];
	tmp = (BYTE *)gpBuffer;
	dst = &tmp[sx + screen_y_times_768[sy - 16 * always_0]];

	for(; src != end; dst -= 768 + nWidth) {
		for(w = nWidth; w;) {
			width = *src++;
			if(!(width & 0x80)) {
				w -= width;
				if(dst < gpBufEnd) {
					if(dst >= gpBufEnd - 768) {
						while(width) {
							if(*src++) {
								dst[-768] = col;
								dst[-1] = col;
								dst[1] = col;
							}
							dst++;
							width--;
						}
					} else {
						while(width) {
							if(*src++) {
								dst[-768] = col;
								dst[-1] = col;
								dst[1] = col;
								dst[768] = col;
							}
							dst++;
							width--;
						}
					}
				} else {
					src += width;
					dst += width;
				}
			} else {
				width = -(char)width;
				dst += width;
				w -= width;
			}
		}
	}
#endif
}
// 69CF0C: using guessed type int gpBufEnd;

void __fastcall ENG_set_pixel(int screen_x, int screen_y, UCHAR pixel)
{
	UCHAR *v3; // edi

	if (screen_y >= 0 && screen_y < 640 && screen_x >= 64 && screen_x < 704) {
		v3 = (UCHAR *)gpBuffer + screen_y_times_768[screen_y] + screen_x;
		if (v3 < gpBufEnd)
			*v3 = pixel;
	}
}
// 69CF0C: using guessed type int gpBufEnd;

void __fastcall engine_draw_pixel(int x, int y)
{
	_BYTE *v2; // eax

	if (dword_52B970) {
		if (!dword_52B99C || x >= 0 && x < 640 && y >= 64 && y < 704) {
			v2 = (unsigned char *)gpBuffer + screen_y_times_768[x] + y;
			goto LABEL_14;
		}
	} else if (!dword_52B99C || y >= 0 && y < 640 && x >= 64 && x < 704) {
		v2 = (unsigned char *)gpBuffer + screen_y_times_768[y] + x;
	LABEL_14:
		if (v2 < gpBufEnd)
			*v2 = gbPixelCol;
		return;
	}
}
// 52B96C: using guessed type char gbPixelCol;
// 52B970: using guessed type int dword_52B970;
// 52B99C: using guessed type int dword_52B99C;
// 69CF0C: using guessed type int gpBufEnd;

void __fastcall DrawLine(int x0, int y0, int x1, int y1, UCHAR col)
{
	int v5;         // ST18_4
	int v6;         // ST2C_4
	int v7;         // ST20_4
	int v8;         // [esp+Ch] [ebp-48h]
	int v9;         // [esp+10h] [ebp-44h]
	int v10;        // [esp+14h] [ebp-40h]
	int v11;        // [esp+18h] [ebp-3Ch]
	signed int v12; // [esp+1Ch] [ebp-38h]
	int v13;        // [esp+20h] [ebp-34h]
	int v14;        // [esp+24h] [ebp-30h]
	int v15;        // [esp+28h] [ebp-2Ch]
	int y;          // [esp+2Ch] [ebp-28h]
	int ya;         // [esp+2Ch] [ebp-28h]
	int yb;         // [esp+2Ch] [ebp-28h]
	int yc;         // [esp+2Ch] [ebp-28h]
	int j;          // [esp+30h] [ebp-24h]
	int i;          // [esp+30h] [ebp-24h]
	int x;          // [esp+34h] [ebp-20h]
	int xa;         // [esp+34h] [ebp-20h]
	int xb;         // [esp+34h] [ebp-20h]
	int xc;         // [esp+34h] [ebp-20h]
	int xd;         // [esp+34h] [ebp-20h]
	int xe;         // [esp+34h] [ebp-20h]
	int xf;         // [esp+34h] [ebp-20h]
	int xg;         // [esp+34h] [ebp-20h]
	int xh;         // [esp+34h] [ebp-20h]
	int v31;        // [esp+38h] [ebp-1Ch]
	int v32;        // [esp+3Ch] [ebp-18h]
	int v33;        // [esp+3Ch] [ebp-18h]
	int v34;        // [esp+3Ch] [ebp-18h]
	signed int v35; // [esp+40h] [ebp-14h]
	signed int v36; // [esp+44h] [ebp-10h]
	int v37;        // [esp+48h] [ebp-Ch]
	int v38;        // [esp+48h] [ebp-Ch]
	int v39;        // [esp+4Ch] [ebp-8h]
	int v40;        // [esp+4Ch] [ebp-8h]
	int v41;        // [esp+50h] [ebp-4h]
	int x2a;        // [esp+5Ch] [ebp+8h]

	v8 = y0;
	v9 = x0;
	gbPixelCol = col;
	dword_52B99C = 0;
	if (x0 < 64 || x0 >= 704)
		dword_52B99C = 1;
	if (x1 < 64 || x1 >= 704)
		dword_52B99C = 1;
	if (y0 < 160 || y0 >= 512)
		dword_52B99C = 1;
	if (y1 < 160 || y1 >= 512)
		dword_52B99C = 1;
	if (x1 - x0 < 0)
		v36 = -1;
	else
		v36 = 1;
	v11 = v36 * (x1 - x0);
	if (y1 - y0 < 0)
		v35 = -1;
	else
		v35 = 1;
	v10 = v35 * (y1 - y0);
	if (v35 == v36)
		v12 = 1;
	else
		v12 = -1;
	if (v11 >= v10) {
		dword_52B970 = 0;
	} else {
		v8 = y0 ^ x0 ^ y0;
		v9 = v8 ^ y0 ^ x0;
		x2a = y1 ^ x1;
		y1 ^= x2a;
		x1 = y1 ^ x2a;
		v5 = v10 ^ v11;
		v10 ^= v5;
		v11 = v10 ^ v5;
		dword_52B970 = 1;
	}
	if (x1 >= v9) {
		x = v9;
		y = v8;
		v32 = x1;
		v13 = y1;
	} else {
		x = x1;
		y = y1;
		v32 = v9;
		v13 = v8;
	}
	v31 = (v11 - 1) / 4;
	v41 = (v11 - 1) % 4; /* (((v11 - 1) >> 31) ^ abs(v11 - 1) & 3) - ((v11 - 1) >> 31) */
	engine_draw_pixel(x, y);
	engine_draw_pixel(v32, v13);
	v14 = 4 * v10 - 2 * v11;
	if (v14 >= 0) {
		v40 = 2 * (v10 - v11);
		v15 = 4 * (v10 - v11);
		v38 = v15 + v11;
		for (i = 0; i < v31; ++i) {
			xe = x + 1;
			v34 = v32 - 1;
			if (v38 <= 0) {
				if (v40 <= v38) {
					y += v12;
					engine_draw_pixel(xe, y);
					x = xe + 1;
					engine_draw_pixel(x, y);
					v13 -= v12;
					engine_draw_pixel(v34, v13);
				} else {
					engine_draw_pixel(xe, y);
					y += v12;
					x = xe + 1;
					engine_draw_pixel(x, y);
					engine_draw_pixel(v34, v13);
					v13 -= v12;
				}
				v32 = v34 - 1;
				engine_draw_pixel(v32, v13);
				v38 += v14;
			} else {
				v6 = v12 + y;
				engine_draw_pixel(xe, v6);
				y = v12 + v6;
				x = xe + 1;
				engine_draw_pixel(x, y);
				v7 = v13 - v12;
				engine_draw_pixel(v34, v7);
				v13 = v7 - v12;
				v32 = v34 - 1;
				engine_draw_pixel(v32, v13);
				v38 += v15;
			}
		}
		if (v41) {
			if (v38 <= 0) {
				if (v40 <= v38) {
					yc = v12 + y;
					xh = x + 1;
					engine_draw_pixel(xh, yc);
					if (v41 > 1)
						engine_draw_pixel(xh + 1, yc);
					if (v41 > 2) {
						if (v40 >= v38)
							engine_draw_pixel(v32 - 1, v13);
						else
							engine_draw_pixel(v32 - 1, v13 - v12);
					}
				} else {
					xg = x + 1;
					engine_draw_pixel(xg, y);
					if (v41 > 1)
						engine_draw_pixel(xg + 1, v12 + y);
					if (v41 > 2)
						engine_draw_pixel(v32 - 1, v13);
				}
			} else {
				yb = v12 + y;
				xf = x + 1;
				engine_draw_pixel(xf, yb);
				if (v41 > 1)
					engine_draw_pixel(xf + 1, v12 + yb);
				if (v41 > 2)
					engine_draw_pixel(v32 - 1, v13 - v12);
			}
		}
	} else {
		v39 = 2 * v10;
		v37 = 4 * v10 - v11;
		for (j = 0; j < v31; ++j) {
			xa = x + 1;
			v33 = v32 - 1;
			if (v37 >= 0) {
				if (v39 <= v37) {
					y += v12;
					engine_draw_pixel(xa, y);
					x = xa + 1;
					engine_draw_pixel(x, y);
					v13 -= v12;
					engine_draw_pixel(v33, v13);
				} else {
					engine_draw_pixel(xa, y);
					y += v12;
					x = xa + 1;
					engine_draw_pixel(x, y);
					engine_draw_pixel(v33, v13);
					v13 -= v12;
				}
				v32 = v33 - 1;
				engine_draw_pixel(v32, v13);
				v37 += v14;
			} else {
				engine_draw_pixel(xa, y);
				x = xa + 1;
				engine_draw_pixel(x, y);
				engine_draw_pixel(v33, v13);
				v32 = v33 - 1;
				engine_draw_pixel(v32, v13);
				v37 += 4 * v10;
			}
		}
		if (v41) {
			if (v37 >= 0) {
				if (v39 <= v37) {
					ya = v12 + y;
					xd = x + 1;
					engine_draw_pixel(xd, ya);
					if (v41 > 1)
						engine_draw_pixel(xd + 1, ya);
					if (v41 > 2)
						engine_draw_pixel(v32 - 1, v13 - v12);
				} else {
					xc = x + 1;
					engine_draw_pixel(xc, y);
					if (v41 > 1)
						engine_draw_pixel(xc + 1, v12 + y);
					if (v41 > 2)
						engine_draw_pixel(v32 - 1, v13);
				}
			} else {
				xb = x + 1;
				engine_draw_pixel(xb, y);
				if (v41 > 1)
					engine_draw_pixel(xb + 1, y);
				if (v41 > 2)
					engine_draw_pixel(v32 - 1, v13);
			}
		}
	}
}
// 52B96C: using guessed type char gbPixelCol;
// 52B970: using guessed type int dword_52B970;
// 52B99C: using guessed type int dword_52B99C;

int __fastcall GetDirection(int x1, int y1, int x2, int y2)
{
	int mx, my;
	int md, ny;

	mx = x2 - x1;
	my = y2 - y1;

	if (mx >= 0) {
		if (my >= 0) {
			md = DIR_S;
			if (2 * mx < my)
				md = DIR_SW;
		} else {
			my = -my;
			md = DIR_E;
			if (2 * mx < my)
				md = DIR_NE;
		}
		if (2 * my < mx)
			return DIR_SE;
	} else {
		ny = -mx;
		if (my >= 0) {
			md = DIR_W;
			if (2 * ny < my)
				md = DIR_SW;
		} else {
			my = -my;
			md = DIR_N;
			if (2 * ny < my)
				md = DIR_NE;
		}
		if (2 * my < ny)
			return DIR_NW;
	}

	return md;
}

void __fastcall SetRndSeed(int s)
{
	SeedCount = 0;
	sglGameSeed = s;
	orgseed = s;
}
// 52B974: using guessed type int orgseed;
// 52B97C: using guessed type int sglGameSeed;
// 52B998: using guessed type int SeedCount;

int __cdecl GetRndSeed()
{
	SeedCount++;
	sglGameSeed = 0x015A4E35 * sglGameSeed + 1;
	return abs(sglGameSeed);
}
// 52B97C: using guessed type int sglGameSeed;
// 52B998: using guessed type int SeedCount;

int __fastcall random(BYTE idx, int v)
{
	if (v <= 0)
		return 0;
	if (v >= 0xFFFF)
		return GetRndSeed() % v;
	return (GetRndSeed() >> 16) % v;
}

#ifndef _MSC_VER
__attribute__((constructor))
#endif
static void
engine_c_init(void)
{
	mem_init_mutex();
	mem_atexit_mutex();
}

SEG_ALLOCATE(SEGMENT_C_INIT)
_PVFV engine_c_init_funcs[] = { &engine_c_init };

void __cdecl mem_init_mutex()
{
	InitializeCriticalSection(&sgMemCrit);
}

void __cdecl mem_atexit_mutex()
{
	atexit(mem_free_mutex);
}

void __cdecl mem_free_mutex(void)
{
	DeleteCriticalSection(&sgMemCrit);
}

unsigned char *__fastcall DiabloAllocPtr(int dwBytes)
{
	BYTE *buf;

	EnterCriticalSection(&sgMemCrit);
	buf = (BYTE *)SMemAlloc(dwBytes, "C:\\Src\\Diablo\\Source\\ENGINE.CPP", 2236, 0);
	LeaveCriticalSection(&sgMemCrit);

	if (buf == NULL) {
		ErrDlg(IDD_DIALOG2, GetLastError(), "C:\\Src\\Diablo\\Source\\ENGINE.CPP", 2269);
	}

	return buf;
}

void __fastcall mem_free_dbg(void *p)
{
	if (p) {
		EnterCriticalSection(&sgMemCrit);
		SMemFree(p, "C:\\Src\\Diablo\\Source\\ENGINE.CPP", 2317, 0);
		LeaveCriticalSection(&sgMemCrit);
	}
}

BYTE *__fastcall LoadFileInMem(char *pszName, int *pdwFileLen)
{
	HANDLE file;
	BYTE *buf;
	int fileLen;

	WOpenFile(pszName, &file, FALSE);
	fileLen = WGetFileSize(file, NULL);

	if (pdwFileLen)
		*pdwFileLen = fileLen;

	if (!fileLen)
		TermMsg("Zero length SFILE:\n%s", pszName);

	buf = (BYTE *)DiabloAllocPtr(fileLen);

	WReadFile(file, buf, fileLen);
	WCloseFile(file);

	return buf;
}

void __fastcall LoadFileWithMem(char *pszName, void *buf)
{
	char *v2; // ebx
	char *v3; // edi
	int v4;   // esi
	HANDLE a1; // [esp+Ch] [ebp-4h]

	v2 = (char *)buf;
	v3 = pszName;
	if (!buf)
		TermMsg("LoadFileWithMem(NULL):\n%s", pszName);
	WOpenFile(v3, &a1, 0);
	v4 = WGetFileSize(a1, 0);
	if (!v4)
		TermMsg("Zero length SFILE:\n%s", v3);
	WReadFile(a1, v2, v4);
	WCloseFile(a1);
}

void __fastcall Cl2ApplyTrans(BYTE *p, BYTE *ttbl, int nCel)
{
	int i, nDataSize;
	char width;
	BYTE *dst;
	DWORD *pFrameTable;

	/// ASSERT: assert(p != NULL);
	/// ASSERT: assert(ttbl != NULL);

	for(i = 1; i <= nCel; i++) {
		pFrameTable = (DWORD *)&p[4 * i];
		dst = &p[pFrameTable[0] + 10];
		nDataSize = pFrameTable[1] - pFrameTable[0] - 10;
		while(nDataSize) {
			width = *dst++;
			nDataSize--;
			/// ASSERT: assert(nDataSize >= 0);
			if(width < 0) {
				width = -width;
				if(width > 65) {
					nDataSize--;
					/// ASSERT: assert(nDataSize >= 0);
					*dst = ttbl[*dst];
					dst++;
				} else {
					nDataSize -= width;
					/// ASSERT: assert(nDataSize >= 0);
					while(width) {
						*dst = ttbl[*dst];
						dst++;
						width--;
					}
				}
			}
		}
	}
}

void __fastcall Cl2DecodeFrm1(int sx, int sy, BYTE *pCelBuff, int nCel, int nWidth, int always_0, int dir)
{
	int hdr, nDataSize;
	BYTE *pRLEBytes, *tmp;
	DWORD *pFrameTable;

	/// ASSERT: assert(gpBuffer != NULL);
	if(!gpBuffer)
		return;
	/// ASSERT: assert(pCelBuff != NULL);
	if(!pCelBuff)
		return;
	/// ASSERT: assert(nCel > 0);
	if(nCel <= 0)
		return;

	pFrameTable = (DWORD *)pCelBuff;
	/// ASSERT: assert(nCel <= (int) pFrameTable[0]);

	pRLEBytes = &pCelBuff[pFrameTable[nCel]];
	hdr = *(WORD *)&pRLEBytes[always_0];
	if(!hdr)
		return;

	if(dir == 8)
		nDataSize = 0;
	else
		nDataSize = *(WORD *)&pRLEBytes[dir];
	if(!nDataSize)
		nDataSize = pFrameTable[nCel + 1] - pFrameTable[nCel];

	tmp = (BYTE *)gpBuffer;
	Cl2DecDatFrm1(
		&tmp[sx + screen_y_times_768[sy - 16 * always_0]],
		&pRLEBytes[hdr],
		nDataSize - hdr,
		nWidth);
}

void __fastcall Cl2DecDatFrm1(BYTE *pDecodeTo, BYTE *pRLEBytes, int nDataSize, int nWidth)
{
#if (_MSC_VER >= 800) && (_MSC_VER <= 1200)
	__asm {
		push	ebx
		push	esi
		push	edi
		mov		esi, edx /// UNSAFE: use 'mov esi, pRLEBytes'
		mov		edi, ecx /// UNSAFE: use 'mov edi, pDecodeTo'
		xor		eax, eax
		mov		ebx, nWidth
		mov		ecx, nDataSize
	label1:
		mov		al, [esi]
		inc		esi
		dec		ecx
		test	al, al
		jns		label6
		neg		al
		cmp		al, 41h
		jle		label3
		sub		al, 41h
		dec		ecx
		mov		dl, [esi]
		inc		esi
		sub		ebx, eax
	label2:
		mov		[edi], dl
		dec		eax
		lea		edi, [edi+1]
		jnz		label2
		jmp		label5
	label3:
		sub		ecx, eax
		sub		ebx, eax
	label4:
		mov		dl, [esi]
		inc		esi
		mov		[edi], dl
		dec		eax
		lea		edi, [edi+1]
		jnz		label4
	label5:
		test	ebx, ebx
		jnz		label10
		mov		ebx, nWidth
		sub		edi, 768
		sub		edi, ebx
		jmp		label10
	label6:
		cmp		eax, ebx
		jle		label7
		mov		edx, ebx
		add		edi, ebx
		sub		eax, ebx
		jmp		label8
	label7:
		mov		edx, eax
		add		edi, eax
		xor		eax, eax
	label8:
		sub		ebx, edx
		jnz		label9
		mov		ebx, nWidth
		sub		edi, 768
		sub		edi, ebx
	label9:
		test	eax, eax
		jnz		label6
	label10:
		test	ecx, ecx
		jnz		label1
		pop		edi
		pop		esi
		pop		ebx
	}
#else
	int w;
	char width;
	BYTE fill;
	BYTE *src, *dst;

	src = pRLEBytes;
	dst = pDecodeTo;
	w = nWidth;

	while(nDataSize) {
		width = *src++;
		nDataSize--;
		if(width < 0) {
			width = -width;
			if(width > 65) {
				width -= 65;
				nDataSize--;
				fill = *src++;
				w -= width;
				while(width) {
					*dst = fill;
					dst++;
					width--;
				}
				if(!w) {
					w = nWidth;
					dst -= 768 + w;
				}
				continue;
			} else {
				nDataSize -= width;
				w -= width;
				while(width) {
					*dst = *src;
					src++;
					dst++;
					width--;
				}
				if(!w) {
					w = nWidth;
					dst -= 768 + w;
				}
				continue;
			}
		}
		while(width) {
			if(width > w) {
				dst += w;
				width -= w;
				w = 0;
			} else {
				dst += width;
				w -= width;
				width = 0;
			}
			if(!w) {
				w = nWidth;
				dst -= 768 + w;
			}
		}
	}
#endif
}

void __fastcall Cl2DecodeFrm2(char col, int sx, int sy, BYTE *pCelBuff, int nCel, int nWidth, int always_0, int dir)
{
	int hdr, nDataSize;
	BYTE *pRLEBytes, *tmp;
	DWORD *pFrameTable;

	/// ASSERT: assert(gpBuffer != NULL);
	if(!gpBuffer)
		return;
	/// ASSERT: assert(pCelBuff != NULL);
	if(!pCelBuff)
		return;
	/// ASSERT: assert(nCel > 0);
	if(nCel <= 0)
		return;

	pFrameTable = (DWORD *)pCelBuff;
	/// ASSERT: assert(nCel <= (int) pFrameTable[0]);

	pRLEBytes = &pCelBuff[pFrameTable[nCel]];
	hdr = *(WORD *)&pRLEBytes[always_0];
	if(!hdr)
		return;

	if(dir == 8)
		nDataSize = 0;
	else
		nDataSize = *(WORD *)&pRLEBytes[dir];
	if(!nDataSize)
		nDataSize = pFrameTable[nCel + 1] - pFrameTable[nCel];

	tmp = (BYTE *)gpBuffer;
	Cl2DecDatFrm2(
		&tmp[sx + screen_y_times_768[sy - 16 * always_0]],
		&pRLEBytes[hdr],
		nDataSize - hdr,
		nWidth,
		col);
}

void __fastcall Cl2DecDatFrm2(BYTE *pDecodeTo, BYTE *pRLEBytes, int nDataSize, int nWidth, char col)
{
#if (_MSC_VER >= 800) && (_MSC_VER <= 1200)
	__asm {
		push	ebx
		push	esi
		push	edi
		mov		esi, edx /// UNSAFE: use 'mov esi, pRLEBytes'
		mov		edi, ecx /// UNSAFE: use 'mov edi, pDecodeTo'
		xor		eax, eax
		mov		ebx, nWidth
		xor		edx, edx
		mov		ecx, nDataSize
		mov		dl, col
	label1:
		mov		al, [esi]
		inc		esi
		dec		ecx
		test	al, al
		jns		label7
		neg		al
		cmp		al, 41h
		jle		label3
		sub		al, 41h
		dec		ecx
		mov		dh, [esi]
		inc		esi
		test	dh, dh
		jz		label7
		mov		[edi-1], dl
		sub		ebx, eax
		mov		[edi+eax], dl
	label2:
		mov		[edi-768], dl
		mov		[edi+768], dl
		dec		eax
		lea		edi, [edi+1]
		jnz		label2
		jmp		label6
	label3:
		sub		ecx, eax
		sub		ebx, eax
	label4:
		mov		dh, [esi]
		inc		esi
		test	dh, dh
		jz		label5
		mov		[edi-1], dl
		mov		[edi+1], dl
		mov		[edi-768], dl
		mov		[edi+768], dl
	label5:
		dec		eax
		lea		edi, [edi+1]
		jnz		label4
	label6:
		test	ebx, ebx
		jnz		label11
		mov		ebx, nWidth
		sub		edi, 768
		sub		edi, ebx
		jmp		label11
	label7:
		cmp		eax, ebx
		jle		label8
		mov		edx, ebx
		add		edi, ebx
		sub		eax, ebx
		jmp		label9
	label8:
		mov		edx, eax
		add		edi, eax
		xor		eax, eax
	label9:
		sub		ebx, edx
		jnz		label10
		mov		ebx, nWidth
		sub		edi, 768
		sub		edi, ebx
	label10:
		test	eax, eax
		jnz		label7
		mov		dl, col
	label11:
		test	ecx, ecx
		jnz		label1
		pop		edi
		pop		esi
		pop		ebx
	}
#else
	int w;
	char width;
	BYTE *src, *dst;

	src = pRLEBytes;
	dst = pDecodeTo;
	w = nWidth;

	while(nDataSize) {
		width = *src++;
		nDataSize--;
		if(width < 0) {
			width = -width;
			if(width > 65) {
				width -= 65;
				nDataSize--;
				if(*src++) {
					w -= width;
					dst[-1] = col;
					dst[width] = col;
					while(width) {
						dst[-768] = col;
						dst[768] = col;
						dst++;
						width--;
					}
					if(!w) {
						w = nWidth;
						dst -= 768 + w;
					}
					continue;
				}
			} else {
				nDataSize -= width;
				w -= width;
				while(width) {
					if(*src++) {
						dst[-1] = col;
						dst[1] = col;
						dst[-768] = col;
						dst[768] = col;
					}
					dst++;
					width--;
				}
				if(!w) {
					w = nWidth;
					dst -= 768 + w;
				}
				continue;
			}
		}
		while(width) {
			if(width > w) {
				dst += w;
				width -= w;
				w = 0;
			} else {
				dst += width;
				w -= width;
				width = 0;
			}
			if(!w) {
				w = nWidth;
				dst -= 768 + w;
			}
		}
	}
#endif
}

void __fastcall Cl2DecodeFrm3(int sx, int sy, BYTE *pCelBuff, int nCel, int nWidth, int always_0, int dir, char light)
{
	int hdr, idx, nDataSize;
	BYTE *pRLEBytes, *tmp;
	DWORD *pFrameTable;

	/// ASSERT: assert(gpBuffer != NULL);
	if(!gpBuffer)
		return;
	/// ASSERT: assert(pCelBuff != NULL);
	if(!pCelBuff)
		return;
	/// ASSERT: assert(nCel > 0);
	if(nCel <= 0)
		return;

	pFrameTable = (DWORD *)pCelBuff;
	/// ASSERT: assert(nCel <= (int) pFrameTable[0]);

	pRLEBytes = &pCelBuff[pFrameTable[nCel]];
	hdr = *(WORD *)&pRLEBytes[always_0];
	if(!hdr)
		return;

	if(dir == 8)
		nDataSize = 0;
	else
		nDataSize = *(WORD *)&pRLEBytes[dir];
	if(!nDataSize)
		nDataSize = pFrameTable[nCel + 1] - pFrameTable[nCel];

	idx = light4flag ? 1024 : 4096;
	if(light == 2)
		idx += 256;
	if(light >= 4)
		idx += (light - 1) << 8;

	tmp = (BYTE *)gpBuffer;
	Cl2DecDatLightTbl1(
		&tmp[sx + screen_y_times_768[sy - 16 * always_0]],
		&pRLEBytes[hdr],
		nDataSize - hdr,
		nWidth,
		(BYTE *)&pLightTbl[idx]);
}
// 525728: using guessed type int light4flag;

void __fastcall Cl2DecDatLightTbl1(BYTE *pDecodeTo, BYTE *pRLEBytes, int nDataSize, int nWidth, BYTE *pTable)
{
#if (_MSC_VER >= 800) && (_MSC_VER <= 1200)
	__asm {
		push	ebx
		push	esi
		push	edi
		mov		esi, edx /// UNSAFE: use 'mov esi, pRLEBytes'
		mov		edi, ecx /// UNSAFE: use 'mov edi, pDecodeTo'
		mov		ebx, nWidth
		mov		ecx, nDataSize
		mov		edx, pTable
		push	ebp
		mov		sgnWidth, ebx
		mov		ebp, edx
		xor		eax, eax
		xor		edx, edx
	label1:
		mov		al, [esi]
		inc		esi
		dec		ecx
		test	al, al
		jns		label6
		neg		al
		cmp		al, 41h
		jle		label3
		sub		al, 41h
		dec		ecx
		sub		ebx, eax
		mov		dl, [esi]
		inc		esi
		mov		dl, [ebp+edx]
	label2:
		mov		[edi], dl
		dec		eax
		lea		edi, [edi+1]
		jnz		label2
		jmp		label5
	label3:
		sub		ecx, eax
		sub		ebx, eax
	label4:
		mov		dl, [esi]
		inc		esi
		mov		dl, [ebp+edx]
		mov		[edi], dl
		dec		eax
		lea		edi, [edi+1]
		jnz		label4
	label5:
		test	ebx, ebx
		jnz		label10
		mov		ebx, sgnWidth
		sub		edi, 768
		sub		edi, ebx
		jmp		label10
	label6:
		cmp		eax, ebx
		jle		label7
		mov		edx, ebx
		add		edi, ebx
		sub		eax, ebx
		jmp		label8
	label7:
		mov		edx, eax
		add		edi, eax
		xor		eax, eax
	label8:
		sub		ebx, edx
		jnz		label9
		mov		ebx, sgnWidth
		sub		edi, 768
		sub		edi, ebx
	label9:
		test	eax, eax
		jnz		label6
	label10:
		test	ecx, ecx
		jnz		label1
		pop		ebp
		pop		edi
		pop		esi
		pop		ebx
	}
#else
	int w;
	char width;
	BYTE fill;
	BYTE *src, *dst;

	src = pRLEBytes;
	dst = pDecodeTo;
	w = nWidth;
	sgnWidth = nWidth;

	while(nDataSize) {
		width = *src++;
		nDataSize--;
		if(width < 0) {
			width = -width;
			if(width > 65) {
				width -= 65;
				nDataSize--;
				fill = pTable[*src++];
				w -= width;
				while(width) {
					*dst = fill;
					dst++;
					width--;
				}
				if(!w) {
					w = sgnWidth;
					dst -= 768 + w;
				}
				continue;
			} else {
				nDataSize -= width;
				w -= width;
				while(width) {
					*dst = pTable[*src];
					src++;
					dst++;
					width--;
				}
				if(!w) {
					w = sgnWidth;
					dst -= 768 + w;
				}
				continue;
			}
		}
		while(width) {
			if(width > w) {
				dst += w;
				width -= w;
				w = 0;
			} else {
				dst += width;
				w -= width;
				width = 0;
			}
			if(!w) {
				w = sgnWidth;
				dst -= 768 + w;
			}
		}
	}
#endif
}
// 52B978: using guessed type int sgnWidth;

void __fastcall Cl2DecodeLightTbl(int sx, int sy, BYTE *pCelBuff, int nCel, int nWidth, int always_0, int dir)
{
	int hdr, nDataSize;
	BYTE *pRLEBytes, *pDecodeTo, *tmp;
	DWORD *pFrameTable;

	/// ASSERT: assert(gpBuffer != NULL);
	if(!gpBuffer)
		return;
	/// ASSERT: assert(pCelBuff != NULL);
	if(!pCelBuff)
		return;
	/// ASSERT: assert(nCel > 0);
	if(nCel <= 0)
		return;

	pFrameTable = (DWORD *)pCelBuff;
	/// ASSERT: assert(nCel <= (int) pFrameTable[0]);

	pRLEBytes = &pCelBuff[pFrameTable[nCel]];
	hdr = *(WORD *)&pRLEBytes[always_0];
	if(!hdr)
		return;

	if(dir == 8)
		nDataSize = 0;
	else
		nDataSize = *(WORD *)&pRLEBytes[dir];
	if(!nDataSize)
		nDataSize = pFrameTable[nCel + 1] - pFrameTable[nCel];

	tmp = (BYTE *)gpBuffer;
	pDecodeTo = &tmp[sx + screen_y_times_768[sy - 16 * always_0]];

	if(light_table_index)
		Cl2DecDatLightTbl1(pDecodeTo, &pRLEBytes[hdr], nDataSize - hdr, nWidth, (BYTE *)&pLightTbl[light_table_index * 256]);
	else
		Cl2DecDatFrm1(pDecodeTo, &pRLEBytes[hdr], nDataSize - hdr, nWidth);
}
// 69BEF8: using guessed type int light_table_index;

void __fastcall Cl2DecodeFrm4(int sx, int sy, BYTE *pCelBuff, int nCel, int nWidth, int always_0, int dir)
{
	int hdr, nDataSize;
	BYTE *pRLEBytes, *tmp;
	DWORD *pFrameTable;

	/// ASSERT: assert(gpBuffer != NULL);
	if(!gpBuffer)
		return;
	/// ASSERT: assert(pCelBuff != NULL);
	if(!pCelBuff)
		return;
	/// ASSERT: assert(nCel > 0);
	if(nCel <= 0)
		return;

	pFrameTable = (DWORD *)pCelBuff;
	/// ASSERT: assert(nCel <= (int) pFrameTable[0]);

	pRLEBytes = &pCelBuff[pFrameTable[nCel]];
	hdr = *(WORD *)&pRLEBytes[always_0];
	if(!hdr)
		return;

	if(dir == 8)
		nDataSize = 0;
	else
		nDataSize = *(WORD *)&pRLEBytes[dir];
	if(!nDataSize)
		nDataSize = pFrameTable[nCel + 1] - pFrameTable[nCel];

	tmp = (BYTE *)gpBuffer;
	Cl2DecDatFrm4(
		&tmp[sx + screen_y_times_768[sy - 16 * always_0]],
		&pRLEBytes[hdr],
		nDataSize - hdr,
		nWidth);
}

void __fastcall Cl2DecDatFrm4(BYTE *pDecodeTo, BYTE *pRLEBytes, int nDataSize, int nWidth)
{
#if (_MSC_VER >= 800) && (_MSC_VER <= 1200)
	__asm {
		push	ebx
		push	esi
		push	edi
		mov		esi, edx /// UNSAFE: use 'mov esi, pRLEBytes'
		mov		edi, ecx /// UNSAFE: use 'mov edi, pDecodeTo'
		xor		eax, eax
		mov		ebx, nWidth
		mov		ecx, nDataSize
	label1:
		mov		al, [esi]
		inc		esi
		dec		ecx
		test	al, al
		jns		label7
		neg		al
		cmp		al, 41h
		jle		label3
		sub		al, 41h
		dec		ecx
		mov		dl, [esi]
		inc		esi
		cmp		edi, gpBufEnd
		jge		label7
		sub		ebx, eax
	label2:
		mov		[edi], dl
		dec		eax
		lea		edi, [edi+1]
		jnz		label2
		jmp		label6
	label3:
		sub		ecx, eax
		cmp		edi, gpBufEnd
		jl		label4
		add		esi, eax
		jmp		label7
	label4:
		sub		ebx, eax
	label5:
		mov		dl, [esi]
		inc		esi
		mov		[edi], dl
		dec		eax
		lea		edi, [edi+1]
		jnz		label5
	label6:
		test	ebx, ebx
		jnz		label11
		mov		ebx, nWidth
		sub		edi, 768
		sub		edi, ebx
		jmp		label11
	label7:
		cmp		eax, ebx
		jle		label8
		mov		edx, ebx
		add		edi, ebx
		sub		eax, ebx
		jmp		label9
	label8:
		mov		edx, eax
		add		edi, eax
		xor		eax, eax
	label9:
		sub		ebx, edx
		jnz		label10
		mov		ebx, nWidth
		sub		edi, 768
		sub		edi, ebx
	label10:
		test	eax, eax
		jnz		label7
	label11:
		test	ecx, ecx
		jnz		label1
		pop		edi
		pop		esi
		pop		ebx
	}
#else
	int w;
	char width;
	BYTE fill;
	BYTE *src, *dst;

	src = pRLEBytes;
	dst = pDecodeTo;
	w = nWidth;

	while(nDataSize) {
		width = *src++;
		nDataSize--;
		if(width < 0) {
			width = -width;
			if(width > 65) {
				width -= 65;
				nDataSize--;
				fill = *src++;
				if(dst < gpBufEnd) {
					w -= width;
					while(width) {
						*dst = fill;
						dst++;
						width--;
					}
					if(!w) {
						w = nWidth;
						dst -= 768 + w;
					}
					continue;
				}
			} else {
				nDataSize -= width;
				if(dst < gpBufEnd) {
					w -= width;
					while(width) {
						*dst = *src;
						src++;
						dst++;
						width--;
					}
					if(!w) {
						w = nWidth;
						dst -= 768 + w;
					}
					continue;
				} else {
					src += width;
				}
			}
		}
		while(width) {
			if(width > w) {
				dst += w;
				width -= w;
				w = 0;
			} else {
				dst += width;
				w -= width;
				width = 0;
			}
			if(!w) {
				w = nWidth;
				dst -= 768 + w;
			}
		}
	}
#endif
}
// 69CF0C: using guessed type int gpBufEnd;

void __fastcall Cl2DecodeClrHL(char col, int sx, int sy, BYTE *pCelBuff, int nCel, int nWidth, int always_0, int dir)
{
	int hdr, nDataSize;
	BYTE *pRLEBytes, *tmp;
	DWORD *pFrameTable;

	/// ASSERT: assert(gpBuffer != NULL);
	if(!gpBuffer)
		return;
	/// ASSERT: assert(pCelBuff != NULL);
	if(!pCelBuff)
		return;
	/// ASSERT: assert(nCel > 0);
	if(nCel <= 0)
		return;

	pFrameTable = (DWORD *)pCelBuff;
	/// ASSERT: assert(nCel <= (int) pFrameTable[0]);

	pRLEBytes = &pCelBuff[pFrameTable[nCel]];
	hdr = *(WORD *)&pRLEBytes[always_0];
	if(!hdr)
		return;

	if(dir == 8)
		nDataSize = 0;
	else
		nDataSize = *(WORD *)&pRLEBytes[dir];
	if(!nDataSize)
		nDataSize = pFrameTable[nCel + 1] - pFrameTable[nCel];

	tmp = (BYTE *)gpBuffer;
	gpBufEnd -= 768;
	Cl2DecDatClrHL(
		&tmp[sx + screen_y_times_768[sy - 16 * always_0]],
		&pRLEBytes[hdr],
		nDataSize - hdr,
		nWidth,
		col);
	gpBufEnd += 768;
}
// 69CF0C: using guessed type int gpBufEnd;

void __fastcall Cl2DecDatClrHL(BYTE *pDecodeTo, BYTE *pRLEBytes, int nDataSize, int nWidth, char col)
{
#if (_MSC_VER >= 800) && (_MSC_VER <= 1200)
	__asm {
		push	ebx
		push	esi
		push	edi
		mov		esi, edx /// UNSAFE: use 'mov esi, pRLEBytes'
		mov		edi, ecx /// UNSAFE: use 'mov edi, pDecodeTo'
		xor		eax, eax
		mov		ebx, nWidth
		xor		edx, edx
		mov		ecx, nDataSize
		mov		dl, col
	label1:
		mov		al, [esi]
		inc		esi
		dec		ecx
		test	al, al
		jns		label9
		neg		al
		cmp		al, 41h
		jle		label3
		sub		al, 41h
		dec		ecx
		mov		dh, [esi]
		inc		esi
		test	dh, dh
		jz		label9
		cmp		edi, gpBufEnd
		jge		label9
		mov		[edi-1], dl
		sub		ebx, eax
		mov		[edi+eax], dl
	label2:
		mov		[edi-768], dl
		mov		[edi+768], dl
		dec		eax
		lea		edi, [edi+1]
		jnz		label2
		jmp		label7
	label3:
		sub		ecx, eax
		cmp		edi, gpBufEnd
		jl		label4
		add		esi, eax
		jmp		label9
	label4:
		sub		ebx, eax
	label5:
		mov		dh, [esi]
		inc		esi
		test	dh, dh
		jz		label6
		mov		[edi-1], dl
		mov		[edi+1], dl
		mov		[edi-768], dl
		mov		[edi+768], dl
	label6:
		dec		eax
		lea		edi, [edi+1]
		jnz		label5
	label7:
		test	ebx, ebx
		jnz		label13
		mov		ebx, nWidth
		sub		edi, 768
		sub		edi, ebx
		jmp		label13
	label9:
		cmp		eax, ebx
		jle		label10
		mov		edx, ebx
		add		edi, ebx
		sub		eax, ebx
		jmp		label11
	label10:
		mov		edx, eax
		add		edi, eax
		xor		eax, eax
	label11:
		sub		ebx, edx
		jnz		label12
		mov		ebx, nWidth
		sub		edi, 768
		sub		edi, ebx
	label12:
		test	eax, eax
		jnz		label9
		mov		dl, col
	label13:
		test	ecx, ecx
		jnz		label1
		pop		edi
		pop		esi
		pop		ebx
	}
#else
	int w;
	char width;
	BYTE *src, *dst;

	src = pRLEBytes;
	dst = pDecodeTo;
	w = nWidth;

	while(nDataSize) {
		width = *src++;
		nDataSize--;
		if(width < 0) {
			width = -width;
			if(width > 65) {
				width -= 65;
				nDataSize--;
				if(*src++ && dst < gpBufEnd) {
					w -= width;
					dst[-1] = col;
					dst[width] = col;
					while(width) {
						dst[-768] = col;
						dst[768] = col;
						dst++;
						width--;
					}
					if(!w) {
						w = nWidth;
						dst -= 768 + w;
					}
					continue;
				}
			} else {
				nDataSize -= width;
				if(dst < gpBufEnd) {
					w -= width;
					while(width) {
						if(*src++) {
							dst[-1] = col;
							dst[1] = col;
							dst[-768] = col;
							dst[768] = col;
						}
						dst++;
						width--;
					}
					if(!w) {
						w = nWidth;
						dst -= 768 + w;
					}
					continue;
				} else {
					src += width;
				}
			}
		}
		while(width) {
			if(width > w) {
				dst += w;
				width -= w;
				w = 0;
			} else {
				dst += width;
				w -= width;
				width = 0;
			}
			if(!w) {
				w = nWidth;
				dst -= 768 + w;
			}
		}
	}
#endif
}
// 69CF0C: using guessed type int gpBufEnd;

void __fastcall Cl2DecodeFrm5(int sx, int sy, BYTE *pCelBuff, int nCel, int nWidth, int always_0, int dir, char light)
{
	int hdr, idx, nDataSize;
	BYTE *pRLEBytes, *tmp;
	DWORD *pFrameTable;

	/// ASSERT: assert(gpBuffer != NULL);
	if(!gpBuffer)
		return;
	/// ASSERT: assert(pCelBuff != NULL);
	if(!pCelBuff)
		return;
	/// ASSERT: assert(nCel > 0);
	if(nCel <= 0)
		return;

	pFrameTable = (DWORD *)pCelBuff;
	/// ASSERT: assert(nCel <= (int) pFrameTable[0]);

	pRLEBytes = &pCelBuff[pFrameTable[nCel]];
	hdr = *(WORD *)&pRLEBytes[always_0];
	if(!hdr)
		return;

	if(dir == 8)
		nDataSize = 0;
	else
		nDataSize = *(WORD *)&pRLEBytes[dir];
	if(!nDataSize)
		nDataSize = pFrameTable[nCel + 1] - pFrameTable[nCel];

	idx = light4flag ? 1024 : 4096;
	if(light == 2)
		idx += 256;
	if(light >= 4)
		idx += (light - 1) << 8;

	tmp = (BYTE *)gpBuffer;
	Cl2DecDatLightTbl2(
		&tmp[sx + screen_y_times_768[sy - 16 * always_0]],
		&pRLEBytes[hdr],
		nDataSize - hdr,
		nWidth,
		(BYTE *)&pLightTbl[idx]);
}
// 525728: using guessed type int light4flag;

void __fastcall Cl2DecDatLightTbl2(BYTE *pDecodeTo, BYTE *pRLEBytes, int nDataSize, int nWidth, BYTE *pTable)
{
#if (_MSC_VER >= 800) && (_MSC_VER <= 1200)
	__asm {
		push	ebx
		push	esi
		push	edi
		mov		esi, edx /// UNSAFE: use 'mov esi, pRLEBytes'
		mov		edi, ecx /// UNSAFE: use 'mov edi, pDecodeTo'
		mov		ebx, nWidth
		mov		ecx, nDataSize
		mov		edx, pTable
		push	ebp
		mov		sgnWidth, ebx
		mov		ebp, edx
		xor		eax, eax
		xor		edx, edx
	label1:
		mov		al, [esi]
		inc		esi
		dec		ecx
		test	al, al
		jns		label7
		neg		al
		cmp		al, 41h
		jle		label3
		sub		al, 41h
		dec		ecx
		mov		dl, [esi]
		inc		esi
		mov		dl, [ebp+edx]
		cmp		edi, gpBufEnd
		jge		label7
		sub		ebx, eax
	label2:
		mov		[edi], dl
		dec		eax
		lea		edi, [edi+1]
		jnz		label2
		jmp		label6
	label3:
		sub		ecx, eax
		cmp		edi, gpBufEnd
		jl		label4
		add		esi, eax
		jmp		label7
	label4:
		sub		ebx, eax
	label5:
		mov		dl, [esi]
		inc		esi
		mov		dl, [ebp+edx]
		mov		[edi], dl
		dec		eax
		lea		edi, [edi+1]
		jnz		label5
	label6:
		test	ebx, ebx
		jnz		label11
		mov		ebx, sgnWidth
		sub		edi, 768
		sub		edi, ebx
		jmp		label11
	label7:
		cmp		eax, ebx
		jle		label8
		mov		edx, ebx
		add		edi, ebx
		sub		eax, ebx
		jmp		label9
	label8:
		mov		edx, eax
		add		edi, eax
		xor		eax, eax
	label9:
		sub		ebx, edx
		jnz		label10
		mov		ebx, sgnWidth
		sub		edi, 768
		sub		edi, ebx
	label10:
		test	eax, eax
		jnz		label7
	label11:
		test	ecx, ecx
		jnz		label1
		pop		ebp
		pop		edi
		pop		esi
		pop		ebx
	}
#else
	int w;
	char width;
	BYTE fill;
	BYTE *src, *dst;

	src = pRLEBytes;
	dst = pDecodeTo;
	w = nWidth;
	sgnWidth = nWidth;

	while(nDataSize) {
		width = *src++;
		nDataSize--;
		if(width < 0) {
			width = -width;
			if(width > 65) {
				width -= 65;
				nDataSize--;
				fill = pTable[*src++];
				if(dst < gpBufEnd) {
					w -= width;
					while(width) {
						*dst = fill;
						dst++;
						width--;
					}
					if(!w) {
						w = sgnWidth;
						dst -= 768 + w;
					}
					continue;
				}
			} else {
				nDataSize -= width;
				if(dst < gpBufEnd) {
					w -= width;
					while(width) {
						*dst = pTable[*src];
						src++;
						dst++;
						width--;
					}
					if(!w) {
						w = sgnWidth;
						dst -= 768 + w;
					}
					continue;
				} else {
					src += width;
				}
			}
		}
		while(width) {
			if(width > w) {
				dst += w;
				width -= w;
				w = 0;
			} else {
				dst += width;
				w -= width;
				width = 0;
			}
			if(!w) {
				w = sgnWidth;
				dst -= 768 + w;
			}
		}
	}
#endif
}
// 52B978: using guessed type int sgnWidth;
// 69CF0C: using guessed type int gpBufEnd;

void __fastcall Cl2DecodeFrm6(int sx, int sy, BYTE *pCelBuff, int nCel, int nWidth, int always_0, int dir)
{
	int hdr, nDataSize;
	BYTE *pRLEBytes, *pDecodeTo, *tmp;
	DWORD *pFrameTable;

	/// ASSERT: assert(gpBuffer != NULL);
	if(!gpBuffer)
		return;
	/// ASSERT: assert(pCelBuff != NULL);
	if(!pCelBuff)
		return;
	/// ASSERT: assert(nCel > 0);
	if(nCel <= 0)
		return;

	pFrameTable = (DWORD *)pCelBuff;
	/// ASSERT: assert(nCel <= (int) pFrameTable[0]);

	pRLEBytes = &pCelBuff[pFrameTable[nCel]];
	hdr = *(WORD *)&pRLEBytes[always_0];
	if(!hdr)
		return;

	if(dir == 8)
		nDataSize = 0;
	else
		nDataSize = *(WORD *)&pRLEBytes[dir];
	if(!nDataSize)
		nDataSize = pFrameTable[nCel + 1] - pFrameTable[nCel];

	tmp = (BYTE *)gpBuffer;
	pDecodeTo = &tmp[sx + screen_y_times_768[sy - 16 * always_0]];

	if(light_table_index)
		Cl2DecDatLightTbl2(pDecodeTo, &pRLEBytes[hdr], nDataSize - hdr, nWidth, (BYTE *)&pLightTbl[light_table_index * 256]);
	else
		Cl2DecDatFrm4(pDecodeTo, &pRLEBytes[hdr], nDataSize - hdr, nWidth);
}
// 69BEF8: using guessed type int light_table_index;

void __fastcall PlayInGameMovie(char *pszMovie)
{
	PaletteFadeOut(8);
	play_movie(pszMovie, 0);
	ClearScreenBuffer();
	drawpanflag = 255;
	scrollrt_draw_game_screen(1);
	PaletteFadeIn(8);
	drawpanflag = 255;
}
// 52571C: using guessed type int drawpanflag;

DEVILUTION_END_NAMESPACE
<|MERGE_RESOLUTION|>--- conflicted
+++ resolved
@@ -1,3816 +1,3756 @@
-//HEADER_GOES_HERE
-
-#include "../types.h"
-
-DEVILUTION_BEGIN_NAMESPACE
-
-#if (_MSC_VER >= 800) && (_MSC_VER <= 1200)
-#pragma warning (disable : 4731) // frame pointer register 'ebp' modified by inline assembly code
-#endif
-
-char gbPixelCol;  // automap pixel color 8-bit (palette entry)
-int dword_52B970; // BOOLEAN flip - if y < x
-int orgseed;      // weak
-int sgnWidth;
-int sglGameSeed; // weak
-static CRITICAL_SECTION sgMemCrit;
-int SeedCount;    // weak
-int dword_52B99C; // BOOLEAN valid - if x/y are in bounds
-
-const int rand_increment = 1;           // unused
-const int rand_multiplier = 0x015A4E35; // unused
-
-void __fastcall CelDrawDatOnly(BYTE *pDecodeTo, BYTE *pRLEBytes, int nDataSize, int nWidth)
-{
-	int w;
-
-	/// ASSERT: assert(pDecodeTo != NULL);
-	if(!pDecodeTo)
-		return;
-	/// ASSERT: assert(pRLEBytes != NULL);
-	if(!pRLEBytes)
-		return;
-
-#if (_MSC_VER >= 800) && (_MSC_VER <= 1200)
-	__asm {
-		mov		esi, pRLEBytes
-		mov		edi, pDecodeTo
-		mov		eax, 768
-		add		eax, nWidth
-		mov		w, eax
-		mov		ebx, nDataSize
-		add		ebx, esi
-	label1:
-		mov		edx, nWidth
-	label2:
-		xor		eax, eax
-		lodsb
-		or		al, al
-		js		label6
-		sub		edx, eax
-		mov		ecx, eax
-		shr		ecx, 1
-		jnb		label3
-		movsb
-		jecxz	label5
-	label3:
-		shr		ecx, 1
-		jnb		label4
-		movsw
-		jecxz	label5
-	label4:
-		rep movsd
-	label5:
-		or		edx, edx
-		jz		label7
-		jmp		label2
-	label6:
-		neg		al
-		add		edi, eax
-		sub		edx, eax
-		jnz		label2
-	label7:
-		sub		edi, w
-		cmp		ebx, esi
-		jnz		label1
-	}
-#else
-	int i;
-	BYTE width;
-	BYTE *src, *dst;
-
-	src = pRLEBytes;
-	dst = pDecodeTo;
-	w = nWidth;
-
-	for(; src != &pRLEBytes[nDataSize]; dst -= 768 + w) {
-		for(i = w; i;) {
-			width = *src++;
-			if(!(width & 0x80)) {
-				i -= width;
-				if(width & 1) {
-					dst[0] = src[0];
-					src++;
-					dst++;
-				}
-				width >>= 1;
-				if(width & 1) {
-					dst[0] = src[0];
-					dst[1] = src[1];
-					src += 2;
-					dst += 2;
-				}
-				width >>= 1;
-				for(; width; width--) {
-					dst[0] = src[0];
-					dst[1] = src[1];
-					dst[2] = src[2];
-					dst[3] = src[3];
-					src += 4;
-					dst += 4;
-				}
-			} else {
-				width = -(char)width;
-				dst += width;
-				i -= width;
-			}
-		}
-	}
-#endif
-}
-
-void __fastcall CelDecodeOnly(int sx, int sy, BYTE *pCelBuff, int nCel, int nWidth)
-{
-	BYTE *tmp;
-	DWORD *pFrameTable;
-
-	/// ASSERT: assert(gpBuffer);
-	if(!gpBuffer)
-		return;
-	/// ASSERT: assert(pCelBuff != NULL);
-	if(!pCelBuff)
-		return;
-
-	tmp = (BYTE *)gpBuffer;
-	pFrameTable = (DWORD *)pCelBuff;
-
-	CelDrawDatOnly(
-		&tmp[sx + screen_y_times_768[sy]],
-		&pCelBuff[pFrameTable[nCel]],
-		pFrameTable[nCel + 1] - pFrameTable[nCel],
-		nWidth);
-}
-
-void __fastcall CelDecDatOnly(BYTE *pBuff, BYTE *pCelBuff, int nCel, int nWidth)
-{
-	DWORD *pFrameTable;
-
-	/// ASSERT: assert(pCelBuff != NULL);
-	if(!pCelBuff)
-		return;
-	/// ASSERT: assert(pBuff != NULL);
-	if(!pBuff)
-		return;
-
-	pFrameTable = (DWORD *)pCelBuff;
-
-	CelDrawDatOnly(
-		pBuff,
-		&pCelBuff[pFrameTable[nCel]],
-		pFrameTable[nCel + 1] - pFrameTable[nCel],
-		nWidth);
-}
-
-void __fastcall CelDrawHdrOnly(int sx, int sy, BYTE *pCelBuff, int nCel, int nWidth, int always_0, int dir)
-{
-	int v1, v2, nDataSize;
-	BYTE *pRLEBytes, *tmp;
-	DWORD *pFrameTable;
-
-	/// ASSERT: assert(gpBuffer);
-	if(!gpBuffer)
-		return;
-	/// ASSERT: assert(pCelBuff != NULL);
-	if(!pCelBuff)
-		return;
-
-	pFrameTable = (DWORD *)pCelBuff;
-	pRLEBytes = &pCelBuff[pFrameTable[nCel]];
-	v1 = *(WORD *)&pRLEBytes[always_0];
-
-	if(!v1)
-		return;
-
-	nDataSize = pFrameTable[nCel + 1] - pFrameTable[nCel];
-
-	if(dir == 8)
-		v2 = 0;
-	else
-		v2 = *(WORD *)&pRLEBytes[dir];
-	if(v2)
-		nDataSize = v2 - v1;
-	else
-		nDataSize -= v1;
-
-	tmp = (BYTE *)gpBuffer;
-	CelDrawDatOnly(
-		&tmp[sx + screen_y_times_768[sy - 16 * always_0]],
-		&pRLEBytes[v1],
-		nDataSize,
-		nWidth);
-}
-
-void __fastcall CelDecodeHdrOnly(BYTE *pBuff, BYTE *pCelBuff, int nCel, int nWidth, int always_0, int dir)
-{
-	int v1, v2, nDataSize;
-	BYTE *pRLEBytes;
-	DWORD *pFrameTable;
-
-	/// ASSERT: assert(pCelBuff != NULL);
-	if(!pCelBuff)
-		return;
-	/// ASSERT: assert(pBuff != NULL);
-	if(!pBuff)
-		return;
-
-	pFrameTable = (DWORD *)pCelBuff;
-	pRLEBytes = &pCelBuff[pFrameTable[nCel]];
-	v1 = *(WORD *)&pRLEBytes[always_0];
-
-	if(!v1)
-		return;
-
-	nDataSize = pFrameTable[nCel + 1] - pFrameTable[nCel];
-
-	if(dir == 8)
-		v2 = 0;
-	else
-		v2 = *(WORD *)&pRLEBytes[dir];
-	if(v2)
-		nDataSize = v2 - v1;
-	else
-		nDataSize -= v1;
-
-	CelDrawDatOnly(pBuff, &pRLEBytes[v1], nDataSize, nWidth);
-}
-
-void __fastcall CelDecDatLightOnly(BYTE *pDecodeTo, BYTE *pRLEBytes, int nDataSize, int nWidth)
-{
-	int w;
-	BYTE *tbl;
-
-	/// ASSERT: assert(pDecodeTo != NULL);
-	if(!pDecodeTo)
-		return;
-	/// ASSERT: assert(pRLEBytes != NULL);
-	if(!pRLEBytes)
-		return;
-
-#if (_MSC_VER >= 800) && (_MSC_VER <= 1200)
-	__asm {
-		mov		eax, light_table_index
-		shl		eax, 8
-		add		eax, pLightTbl
-		mov		tbl, eax
-		mov		esi, pRLEBytes
-		mov		edi, pDecodeTo
-		mov		eax, 768
-		add		eax, nWidth
-		mov		w, eax
-		mov		ebx, nDataSize
-		add		ebx, esi
-	label1:
-		mov		edx, nWidth
-	label2:
-		xor		eax, eax
-		lodsb
-		or		al, al
-		js		label3
-		push	ebx
-		mov		ebx, tbl
-		sub		edx, eax
-		mov		ecx, eax
-		push	edx
-		call	CelDecDatLightEntry
-		pop		edx
-		pop		ebx
-		or		edx, edx
-		jnz		label2
-		jmp		label4
-	label3:
-		neg		al
-		add		edi, eax
-		sub		edx, eax
-		jnz		label2
-	label4:
-		sub		edi, w
-		cmp		ebx, esi
-		jnz		label1
-		jmp		labexit
-	}
-
-	/* Assembly Macro */
-	__asm {
-	CelDecDatLightEntry:
-		shr		cl, 1
-		jnb		label5
-		mov		dl, [esi]
-		mov		dl, [ebx+edx]
-		mov		[edi], dl
-		add		esi, 1
-		add		edi, 1
-	label5:
-		shr		cl, 1
-		jnb		label6
-		mov		dl, [esi]
-		mov		ch, [ebx+edx]
-		mov		[edi], ch
-		mov		dl, [esi+1]
-		mov		ch, [ebx+edx]
-		mov		[edi+1], ch
-		add		esi, 2
-		add		edi, 2
-	label6:
-		test	cl, cl
-		jz		labret
-	label7:
-		mov		eax, [esi]
-		add		esi, 4
-		mov		dl, al
-		mov		ch, [ebx+edx]
-		mov		dl, ah
-		ror		eax, 10h
-		mov		[edi], ch
-		mov		ch, [ebx+edx]
-		mov		dl, al
-		mov		[edi+1], ch
-		mov		ch, [ebx+edx]
-		mov		dl, ah
-		mov		[edi+2], ch
-		mov		ch, [ebx+edx]
-		mov		[edi+3], ch
-		add		edi, 4
-		dec		cl
-		jnz		label7
-	labret:
-		retn
-	}
-
-	__asm {
-	labexit:
-	}
-#else
-	int i;
-	BYTE width;
-	BYTE *src, *dst;
-
-	src = pRLEBytes;
-	dst = pDecodeTo;
-	tbl = (BYTE *)&pLightTbl[light_table_index * 256];
-	w = nWidth;
-
-	for(; src != &pRLEBytes[nDataSize]; dst -= 768 + w) {
-		for(i = w; i;) {
-			width = *src++;
-			if(!(width & 0x80)) {
-				i -= width;
-				if(width & 1) {
-					dst[0] = tbl[src[0]];
-					src++;
-					dst++;
-				}
-				width >>= 1;
-				if(width & 1) {
-					dst[0] = tbl[src[0]];
-					dst[1] = tbl[src[1]];
-					src += 2;
-					dst += 2;
-				}
-				width >>= 1;
-				for(; width; width--) {
-					dst[0] = tbl[src[0]];
-					dst[1] = tbl[src[1]];
-					dst[2] = tbl[src[2]];
-					dst[3] = tbl[src[3]];
-					src += 4;
-					dst += 4;
-				}
-			} else {
-				width = -(char)width;
-				dst += width;
-				i -= width;
-			}
-		}
-	}
-#endif
-}
-// 69BEF8: using guessed type int light_table_index;
-
-void __fastcall CelDecDatLightTrans(BYTE *pDecodeTo, BYTE *pRLEBytes, int nDataSize, int nWidth)
-{
-	int w;
-	BOOL shift;
-	BYTE *tbl;
-
-	/// ASSERT: assert(pDecodeTo != NULL);
-	if(!pDecodeTo)
-		return;
-	/// ASSERT: assert(pRLEBytes != NULL);
-	if(!pRLEBytes)
-		return;
-
-#if (_MSC_VER >= 800) && (_MSC_VER <= 1200)
-	__asm {
-		mov		eax, light_table_index
-		shl		eax, 8
-		add		eax, pLightTbl
-		mov		tbl, eax
-		mov		esi, pRLEBytes
-		mov		edi, pDecodeTo
-		mov		eax, 768
-		add		eax, nWidth
-		mov		w, eax
-		mov		ebx, nDataSize
-		add		ebx, esi
-		mov		eax, edi
-		and		eax, 1
-		mov		shift, eax
-	label1:
-		mov		edx, nWidth
-	label2:
-		xor		eax, eax
-		lodsb
-		or		al, al
-		js		label9
-		push	ebx
-		mov		ebx, tbl
-		sub		edx, eax
-		mov		ecx, eax
-		mov		eax, edi
-		and		eax, 1
-		cmp		eax, shift
-		jnz		label5
-		shr		ecx, 1
-		jnb		label3
-		inc		esi
-		inc		edi
-		jecxz	label8
-		jmp		label6
-	label3:
-		shr		ecx, 1
-		jnb		label4
-		inc		esi
-		inc		edi
-		lodsb
-		xlat
-		stosb
-		jecxz	label8
-	label4:
-		lodsd
-		inc		edi
-		ror		eax, 8
-		xlat
-		stosb
-		ror		eax, 10h
-		inc		edi
-		xlat
-		stosb
-		loop	label4
-		jmp		label8
-	label5:
-		shr		ecx, 1
-		jnb		label6
-		lodsb
-		xlat
-		stosb
-		jecxz	label8
-		jmp		label3
-	label6:
-		shr		ecx, 1
-		jnb		label7
-		lodsb
-		xlat
-		stosb
-		inc		esi
-		inc		edi
-		jecxz	label8
-	label7:
-		lodsd
-		xlat
-		stosb
-		inc		edi
-		ror		eax, 10h
-		xlat
-		stosb
-		inc		edi
-		loop	label7
-	label8:
-		pop		ebx
-		or		edx, edx
-		jz		label10
-		jmp		label2
-	label9:
-		neg		al
-		add		edi, eax
-		sub		edx, eax
-		jnz		label2
-	label10:
-		sub		edi, w
-		mov		eax, shift
-		inc		eax
-		and		eax, 1
-		mov		shift, eax
-		cmp		ebx, esi
-		jnz		label1
-	}
-#else
-	int i;
-	BYTE width;
-	BYTE *src, *dst;
-
-	src = pRLEBytes;
-	dst = pDecodeTo;
-	tbl = (BYTE *)&pLightTbl[light_table_index * 256];
-	w = nWidth;
-	shift = (BYTE)dst & 1;
-
-	for(; src != &pRLEBytes[nDataSize]; dst -= 768 + w, shift = (shift + 1) & 1) {
-		for(i = w; i;) {
-			width = *src++;
-			if(!(width & 0x80)) {
-				i -= width;
-				if(((BYTE)dst & 1) == shift) {
-					if(!(width & 1)) {
-						goto L_ODD;
-					} else {
-						src++;
-						dst++;
-L_EVEN:
-						width >>= 1;
-						if(width & 1) {
-							dst[0] = tbl[src[0]];
-							src += 2;
-							dst += 2;
-						}
-						width >>= 1;
-						for(; width; width--) {
-							dst[0] = tbl[src[0]];
-							dst[2] = tbl[src[2]];
-							src += 4;
-							dst += 4;
-						}
-					}
-				} else {
-					if(!(width & 1)) {
-						goto L_EVEN;
-					} else {
-						dst[0] = tbl[src[0]];
-						src++;
-						dst++;
-L_ODD:
-						width >>= 1;
-						if(width & 1) {
-							dst[1] = tbl[src[1]];
-							src += 2;
-							dst += 2;
-						}
-						width >>= 1;
-						for(; width; width--) {
-							dst[1] = tbl[src[1]];
-							dst[3] = tbl[src[3]];
-							src += 4;
-							dst += 4;
-						}
-					}
-				}
-			} else {
-				width = -(char)width;
-				dst += width;
-				i -= width;
-			}
-		}
-	}
-#endif
-}
-// 69BEF8: using guessed type int light_table_index;
-
-void __fastcall CelDecodeLightOnly(int sx, int sy, BYTE *pCelBuff, int nCel, int nWidth)
-{
-	int nDataSize;
-	BYTE *pDecodeTo, *pRLEBytes, *tmp;
-	DWORD *pFrameTable;
-
-	/// ASSERT: assert(gpBuffer);
-	if(!gpBuffer)
-		return;
-	/// ASSERT: assert(pCelBuff != NULL);
-	if(!pCelBuff)
-		return;
-
-	tmp = (BYTE *)gpBuffer;
-	pFrameTable = (DWORD *)pCelBuff;
-
-	nDataSize = pFrameTable[nCel + 1] - pFrameTable[nCel];
-	pRLEBytes = &pCelBuff[pFrameTable[nCel]];
-	pDecodeTo = &tmp[sx + screen_y_times_768[sy]];
-
-	if(light_table_index)
-		CelDecDatLightOnly(pDecodeTo, pRLEBytes, nDataSize, nWidth);
-	else
-		CelDrawDatOnly(pDecodeTo, pRLEBytes, nDataSize, nWidth);
-}
-// 69BEF8: using guessed type int light_table_index;
-
-void __fastcall CelDecodeHdrLightOnly(int sx, int sy, BYTE *pCelBuff, int nCel, int nWidth, int always_0, int dir)
-{
-	int hdr, nDataSize, v1, v2;
-	BYTE *pRLEBytes, *pDecodeTo, *tmp, *v9;
-	DWORD *pFrameTable;
-
-	/// ASSERT: assert(gpBuffer);
-	if(!gpBuffer)
-		return;
-	/// ASSERT: assert(pCelBuff != NULL);
-	if(!pCelBuff)
-		return;
-
-	pFrameTable = (DWORD *)&pCelBuff[4 * nCel];
-	v9 = &pCelBuff[pFrameTable[0]];
-	hdr = *(WORD *)&v9[always_0];
-	if(!hdr)
-		return;
-
-	v1 = pFrameTable[1] - pFrameTable[0];
-	if(dir == 8)
-		v2 = 0;
-	else
-		v2 = *(WORD *)&v9[dir];
-	if(v2)
-		nDataSize = v2 - hdr;
-	else
-		nDataSize = v1 - hdr;
-
-	pRLEBytes = &v9[hdr];
-	tmp = (BYTE *)gpBuffer;
-	pDecodeTo = &tmp[sx + screen_y_times_768[sy - 16 * always_0]];
-
-	if(light_table_index)
-		CelDecDatLightOnly(pDecodeTo, pRLEBytes, nDataSize, nWidth);
-	else
-		CelDrawDatOnly(pDecodeTo, pRLEBytes, nDataSize, nWidth);
-}
-// 69BEF8: using guessed type int light_table_index;
-
-void __fastcall CelDecodeHdrLightTrans(BYTE *pBuff, BYTE *pCelBuff, int nCel, int nWidth, int always_0, int dir)
-{
-	int hdr, nDataSize, v1, v2;
-	BYTE *pRLEBytes, *v9;
-	DWORD *pFrameTable;
-
-	/// ASSERT: assert(pCelBuff != NULL);
-	if(!pCelBuff)
-		return;
-	/// ASSERT: assert(pBuff != NULL);
-	if(!pBuff)
-		return;
-
-	pFrameTable = (DWORD *)&pCelBuff[4 * nCel];
-	v9 = &pCelBuff[pFrameTable[0]];
-	hdr = *(WORD *)&v9[always_0];
-	if(!hdr)
-		return;
-
-	v1 = pFrameTable[1] - pFrameTable[0];
-	if(dir == 8)
-		v2 = 0;
-	else
-		v2 = *(WORD *)&v9[dir];
-	if(v2)
-		nDataSize = v2 - hdr;
-	else
-		nDataSize = v1 - hdr;
-
-	pRLEBytes = &v9[hdr];
-
-	if(cel_transparency_active)
-		CelDecDatLightTrans(pBuff, pRLEBytes, nDataSize, nWidth);
-	else if(light_table_index)
-		CelDecDatLightOnly(pBuff, pRLEBytes, nDataSize, nWidth);
-	else
-		CelDrawDatOnly(pBuff, pRLEBytes, nDataSize, nWidth);
-}
-// 69BEF8: using guessed type int light_table_index;
-// 69CF94: using guessed type int cel_transparency_active;
-
-void __fastcall CelDrawHdrLightRed(int sx, int sy, BYTE *pCelBuff, int nCel, int nWidth, int always_0, int dir, char light)
-{
-	int w, hdr, idx, nDataSize, v1;
-	BYTE *src, *dst, *tbl, *tmp, *pRLEBytes;
-	DWORD *pFrameTable;
-
-	/// ASSERT: assert(gpBuffer);
-	if(!gpBuffer)
-		return;
-	/// ASSERT: assert(pCelBuff != NULL);
-	if(!pCelBuff)
-		return;
-
-	pFrameTable = (DWORD *)&pCelBuff[4 * nCel];
-	pRLEBytes = &pCelBuff[pFrameTable[0]];
-	hdr = *(WORD *)&pRLEBytes[always_0];
-	if(!hdr)
-		return;
-
-	if(dir == 8)
-		v1 = 0;
-	else
-		v1 = *(WORD *)&pRLEBytes[dir];
-	if(v1)
-		nDataSize = v1 - hdr;
-	else
-		nDataSize = pFrameTable[1] - pFrameTable[0] - hdr;
-
-	src = &pRLEBytes[hdr];
-	tmp = (BYTE *)gpBuffer;
-	dst = &tmp[sx + screen_y_times_768[sy - 16 * always_0]];
-
-	idx = light4flag ? 1024 : 4096;
-	if(light == 2)
-		idx += 256;
-	if(light >= 4)
-		idx += (light - 1) << 8;
-
-	tbl = (BYTE *)&pLightTbl[idx];
-
-#if (_MSC_VER >= 800) && (_MSC_VER <= 1200)
-	__asm {
-		mov		esi, src
-		mov		edi, dst
-		mov		eax, 768
-		add		eax, nWidth
-		mov		w, eax /* use C for w? w = 768 + nWidth */
-		mov		ebx, nDataSize
-		add		ebx, esi
-	label1:
-		mov		edx, nWidth
-	label2:
-		xor		eax, eax
-		mov		al, [esi]
-		inc		esi
-		test	al, al
-		js		label4
-		push	ebx
-		mov		ebx, tbl
-		sub		edx, eax
-		mov		ecx, eax
-	label3:
-		mov		al, [esi]
-		inc		esi
-		mov		al, [ebx+eax]
-		mov		[edi], al
-		dec		ecx
-		lea		edi, [edi+1]
-		jnz		label3
-		pop		ebx
-		test	edx, edx
-		jz		label5
-		jmp		label2
-	label4:
-		neg		al
-		add		edi, eax
-		sub		edx, eax
-		jnz		label2
-	label5:
-		sub		edi, w
-		cmp		ebx, esi
-		jnz		label1
-	}
-#else
-	BYTE width;
-	BYTE *end;
-
-	end = &src[nDataSize];
-
-	for(; src != end; dst -= 768 + nWidth) {
-		for(w = nWidth; w;) {
-			width = *src++;
-			if(!(width & 0x80)) {
-				w -= width;
-				while(width) {
-					*dst = tbl[*src];
-					src++;
-					dst++;
-					width--;
-				}
-			} else {
-				width = -(char)width;
-				dst += width;
-				w -= width;
-			}
-		}
-	}
-#endif
-}
-// 525728: using guessed type int light4flag;
-
-void __fastcall Cel2DecDatOnly(BYTE *pDecodeTo, BYTE *pRLEBytes, int nDataSize, int nWidth)
-{
-	int w;
-
-	/// ASSERT: assert(pDecodeTo != NULL);
-	if(!pDecodeTo)
-		return;
-	/// ASSERT: assert(pRLEBytes != NULL);
-	if(!pRLEBytes)
-		return;
-	/// ASSERT: assert(gpBuffer);
-	if(!gpBuffer)
-		return;
-
-#if (_MSC_VER >= 800) && (_MSC_VER <= 1200)
-	__asm {
-		mov		esi, pRLEBytes
-		mov		edi, pDecodeTo
-		mov		eax, 768
-		add		eax, nWidth
-		mov		w, eax
-		mov		ebx, nDataSize
-		add		ebx, esi
-	label1:
-		mov		edx, nWidth
-	label2:
-		xor		eax, eax
-		lodsb
-		or		al, al
-		js		label7
-		sub		edx, eax
-		cmp		edi, gpBufEnd
-		jb		label3
-		add		esi, eax
-		add		edi, eax
-		jmp		label6
-	label3:
-		mov		ecx, eax
-		shr		ecx, 1
-		jnb		label4
-		movsb
-		jecxz	label6
-	label4:
-		shr		ecx, 1
-		jnb		label5
-		movsw
-		jecxz	label6
-	label5:
-		rep movsd
-	label6:
-		or		edx, edx
-		jz		label8
-		jmp		label2
-	label7:
-		neg		al
-		add		edi, eax
-		sub		edx, eax
-		jnz		label2
-	label8:
-		sub		edi, w
-		cmp		ebx, esi
-		jnz		label1
-	}
-#else
-	int i;
-	BYTE width;
-	BYTE *src, *dst;
-
-	src = pRLEBytes;
-	dst = pDecodeTo;
-	w = nWidth;
-
-	for(; src != &pRLEBytes[nDataSize]; dst -= 768 + w) {
-		for(i = w; i;) {
-			width = *src++;
-			if(!(width & 0x80)) {
-				i -= width;
-				if(dst < gpBufEnd) {
-					if(width & 1) {
-						dst[0] = src[0];
-						src++;
-						dst++;
-					}
-					width >>= 1;
-					if(width & 1) {
-						dst[0] = src[0];
-						dst[1] = src[1];
-						src += 2;
-						dst += 2;
-					}
-					width >>= 1;
-					for(; width; width--) {
-						dst[0] = src[0];
-						dst[1] = src[1];
-						dst[2] = src[2];
-						dst[3] = src[3];
-						src += 4;
-						dst += 4;
-					}
-				} else {
-					src += width;
-					dst += width;
-				}
-			} else {
-				width = -(char)width;
-				dst += width;
-				i -= width;
-			}
-		}
-	}
-#endif
-}
-// 69CF0C: using guessed type int gpBufEnd;
-
-void __fastcall Cel2DrawHdrOnly(int sx, int sy, BYTE *pCelBuff, int nCel, int nWidth, int always_0, int dir)
-{
-	int v1, v2, nDataSize;
-	BYTE *pRLEBytes, *tmp;
-	DWORD *pFrameTable;
-
-	/// ASSERT: assert(gpBuffer);
-	if(!gpBuffer)
-		return;
-	/// ASSERT: assert(pCelBuff != NULL);
-	if(!pCelBuff)
-		return;
-
-	pFrameTable = (DWORD *)pCelBuff;
-	pRLEBytes = &pCelBuff[pFrameTable[nCel]];
-	v1 = *(WORD *)&pRLEBytes[always_0];
-
-	if(!v1)
-		return;
-
-	nDataSize = pFrameTable[nCel + 1] - pFrameTable[nCel];
-
-	if(dir == 8)
-		v2 = 0;
-	else
-		v2 = *(WORD *)&pRLEBytes[dir];
-	if(v2)
-		nDataSize = v2 - v1;
-	else
-		nDataSize -= v1;
-
-	tmp = (BYTE *)gpBuffer;
-	Cel2DecDatOnly(
-		&tmp[sx + screen_y_times_768[sy - 16 * always_0]],
-		&pRLEBytes[v1],
-		nDataSize,
-		nWidth);
-}
-
-void __fastcall Cel2DecodeHdrOnly(BYTE *pBuff, BYTE *pCelBuff, int nCel, int nWidth, int always_0, int dir)
-{
-	int v1, v2, nDataSize;
-	BYTE *pRLEBytes;
-	DWORD *pFrameTable;
-
-	/// ASSERT: assert(pCelBuff != NULL);
-	if(!pCelBuff)
-		return;
-	/// ASSERT: assert(pBuff != NULL);
-	if(!pBuff)
-		return;
-
-	pFrameTable = (DWORD *)pCelBuff;
-	pRLEBytes = &pCelBuff[pFrameTable[nCel]];
-	v1 = *(WORD *)&pRLEBytes[always_0];
-
-	if(!v1)
-		return;
-
-	nDataSize = pFrameTable[nCel + 1] - pFrameTable[nCel];
-
-	v2 = *(WORD *)&pRLEBytes[dir];
-	if(dir == 8)
-		v2 = 0;
-	if(v2)
-		nDataSize = v2 - v1;
-	else
-		nDataSize -= v1;
-
-	Cel2DecDatOnly(pBuff, &pRLEBytes[v1], nDataSize, nWidth);
-}
-
-void __fastcall Cel2DecDatLightOnly(BYTE *pDecodeTo, BYTE *pRLEBytes, int nDataSize, int nWidth)
-{
-	int w;
-	BYTE *tbl;
-
-	/// ASSERT: assert(pDecodeTo != NULL);
-	if(!pDecodeTo)
-		return;
-	/// ASSERT: assert(pRLEBytes != NULL);
-	if(!pRLEBytes)
-		return;
-	/// ASSERT: assert(gpBuffer);
-	if(!gpBuffer)
-		return;
-
-#if (_MSC_VER >= 800) && (_MSC_VER <= 1200)
-	__asm {
-		mov		eax, light_table_index
-		shl		eax, 8
-		add		eax, pLightTbl
-		mov		tbl, eax
-		mov		esi, pRLEBytes
-		mov		edi, pDecodeTo
-		mov		eax, 768
-		add		eax, nWidth
-		mov		w, eax
-		mov		ebx, nDataSize
-		add		ebx, esi
-	label1:
-		mov		edx, nWidth
-	label2:
-		xor		eax, eax
-		lodsb
-		or		al, al
-		js		label5
-		push	ebx
-		mov		ebx, tbl
-		sub		edx, eax
-		cmp		edi, gpBufEnd
-		jb		label3
-		add		esi, eax
-		add		edi, eax
-		jmp		label4
-	label3:
-		mov		ecx, eax
-		push	edx
-		call	Cel2DecDatLightEntry
-		pop		edx
-	label4:
-		pop		ebx
-		or		edx, edx
-		jz		label6
-		jmp		label2
-	label5:
-		neg		al
-		add		edi, eax
-		sub		edx, eax
-		jnz		label2
-	label6:
-		sub		edi, w
-		cmp		ebx, esi
-		jnz		label1
-		jmp		labexit
-	}
-
-	/* Assembly Macro */
-	__asm {
-	Cel2DecDatLightEntry:
-		shr		cl, 1
-		jnb		label7
-		mov		dl, [esi]
-		mov		dl, [ebx+edx]
-		mov		[edi], dl
-		add		esi, 1
-		add		edi, 1
-	label7:
-		shr		cl, 1
-		jnb		label8
-		mov		dl, [esi]
-		mov		ch, [ebx+edx]
-		mov		[edi], ch
-		mov		dl, [esi+1]
-		mov		ch, [ebx+edx]
-		mov		[edi+1], ch
-		add		esi, 2
-		add		edi, 2
-	label8:
-		test	cl, cl
-		jz		labret
-	label9:
-		mov		eax, [esi]
-		add		esi, 4
-		mov		dl, al
-		mov		ch, [ebx+edx]
-		mov		dl, ah
-		ror		eax, 10h
-		mov		[edi], ch
-		mov		ch, [ebx+edx]
-		mov		dl, al
-		mov		[edi+1], ch
-		mov		ch, [ebx+edx]
-		mov		dl, ah
-		mov		[edi+2], ch
-		mov		ch, [ebx+edx]
-		mov		[edi+3], ch
-		add		edi, 4
-		dec		cl
-		jnz		label9
-	labret:
-		retn
-	}
-
-	__asm {
-	labexit:
-	}
-#else
-	int i;
-	BYTE width;
-	BYTE *src, *dst;
-
-	src = pRLEBytes;
-	dst = pDecodeTo;
-	tbl = (BYTE *)&pLightTbl[light_table_index * 256];
-	w = nWidth;
-
-	for(; src != &pRLEBytes[nDataSize]; dst -= 768 + w) {
-		for(i = w; i;) {
-			width = *src++;
-			if(!(width & 0x80)) {
-				i -= width;
-				if(dst < gpBufEnd) {
-					if(width & 1) {
-						dst[0] = tbl[src[0]];
-						src++;
-						dst++;
-					}
-					width >>= 1;
-					if(width & 1) {
-						dst[0] = tbl[src[0]];
-						dst[1] = tbl[src[1]];
-						src += 2;
-						dst += 2;
-					}
-					width >>= 1;
-					for(; width; width--) {
-						dst[0] = tbl[src[0]];
-						dst[1] = tbl[src[1]];
-						dst[2] = tbl[src[2]];
-						dst[3] = tbl[src[3]];
-						src += 4;
-						dst += 4;
-					}
-				} else {
-					src += width;
-					dst += width;
-				}
-			} else {
-				width = -(char)width;
-				dst += width;
-				i -= width;
-			}
-		}
-	}
-#endif
-}
-// 69BEF8: using guessed type int light_table_index;
-// 69CF0C: using guessed type int gpBufEnd;
-
-void __fastcall Cel2DecDatLightTrans(BYTE *pDecodeTo, BYTE *pRLEBytes, int nDataSize, int nWidth)
-{
-	int w;
-	BOOL shift;
-	BYTE *tbl;
-
-	/// ASSERT: assert(pDecodeTo != NULL);
-	if(!pDecodeTo)
-		return;
-	/// ASSERT: assert(pRLEBytes != NULL);
-	if(!pRLEBytes)
-		return;
-	/// ASSERT: assert(gpBuffer);
-	if(!gpBuffer)
-		return;
-
-#if (_MSC_VER >= 800) && (_MSC_VER <= 1200)
-	__asm {
-		mov		eax, light_table_index
-		shl		eax, 8
-		add		eax, pLightTbl
-		mov		tbl, eax
-		mov		esi, pRLEBytes
-		mov		edi, pDecodeTo
-		mov		eax, 768
-		add		eax, nWidth
-		mov		w, eax
-		mov		ebx, nDataSize
-		add		ebx, esi
-		mov		eax, edi
-		and		eax, 1
-		mov		shift, eax
-	label1:
-		mov		edx, nWidth
-	label2:
-		xor		eax, eax
-		lodsb
-		or		al, al
-		js		label10
-		push	ebx
-		mov		ebx, tbl
-		sub		edx, eax
-		cmp		edi, gpBufEnd
-		jb		label3
-		add		esi, eax
-		add		edi, eax
-		jmp		label9
-	label3:
-		mov		ecx, eax
-		mov		eax, edi
-		and		eax, 1
-		cmp		eax, shift
-		jnz		label6
-		shr		ecx, 1
-		jnb		label4
-		inc		esi
-		inc		edi
-		jecxz	label9
-		jmp		label7
-	label4:
-		shr		ecx, 1
-		jnb		label5
-		inc		esi
-		inc		edi
-		lodsb
-		xlat
-		stosb
-		jecxz	label9
-	label5:
-		lodsd
-		inc		edi
-		ror		eax, 8
-		xlat
-		stosb
-		ror		eax, 10h
-		inc		edi
-		xlat
-		stosb
-		loop	label5
-		jmp		label9
-	label6:
-		shr		ecx, 1
-		jnb		label7
-		lodsb
-		xlat
-		stosb
-		jecxz	label9
-		jmp		label4
-	label7:
-		shr		ecx, 1
-		jnb		label8
-		lodsb
-		xlat
-		stosb
-		inc		esi
-		inc		edi
-		jecxz	label9
-	label8:
-		lodsd
-		xlat
-		stosb
-		inc		edi
-		ror		eax, 10h
-		xlat
-		stosb
-		inc		edi
-		loop	label8
-	label9:
-		pop		ebx
-		or		edx, edx
-		jz		label11
-		jmp		label2
-	label10:
-		neg		al
-		add		edi, eax
-		sub		edx, eax
-		jnz		label2
-	label11:
-		sub		edi, w
-		mov		eax, shift
-		inc		eax
-		and		eax, 1
-		mov		shift, eax
-		cmp		ebx, esi
-		jnz		label1
-	}
-#else
-	int i;
-	BYTE width;
-	BYTE *src, *dst;
-
-	src = pRLEBytes;
-	dst = pDecodeTo;
-	tbl = (BYTE *)&pLightTbl[light_table_index * 256];
-	w = nWidth;
-	shift = (BYTE)dst & 1;
-
-	for(; src != &pRLEBytes[nDataSize]; dst -= 768 + w, shift = (shift + 1) & 1) {
-		for(i = w; i;) {
-			width = *src++;
-			if(!(width & 0x80)) {
-				i -= width;
-				if(dst < gpBufEnd) {
-					if(((BYTE)dst & 1) == shift) {
-						if(!(width & 1)) {
-							goto L_ODD;
-						} else {
-							src++;
-							dst++;
-L_EVEN:
-							width >>= 1;
-							if(width & 1) {
-								dst[0] = tbl[src[0]];
-								src += 2;
-								dst += 2;
-							}
-							width >>= 1;
-							for(; width; width--) {
-								dst[0] = tbl[src[0]];
-								dst[2] = tbl[src[2]];
-								src += 4;
-								dst += 4;
-							}
-						}
-					} else {
-						if(!(width & 1)) {
-							goto L_EVEN;
-						} else {
-							dst[0] = tbl[src[0]];
-							src++;
-							dst++;
-L_ODD:
-							width >>= 1;
-							if(width & 1) {
-								dst[1] = tbl[src[1]];
-								src += 2;
-								dst += 2;
-							}
-							width >>= 1;
-							for(; width; width--) {
-								dst[1] = tbl[src[1]];
-								dst[3] = tbl[src[3]];
-								src += 4;
-								dst += 4;
-							}
-						}
-					}
-				} else {
-					src += width;
-					dst += width;
-				}
-			} else {
-				width = -(char)width;
-				dst += width;
-				i -= width;
-			}
-		}
-	}
-#endif
-}
-// 69BEF8: using guessed type int light_table_index;
-// 69CF0C: using guessed type int gpBufEnd;
-
-void __fastcall Cel2DecodeHdrLight(int sx, int sy, BYTE *pCelBuff, int nCel, int nWidth, int always_0, int dir)
-{
-	int hdr, nDataSize, v1;
-	BYTE *pRLEBytes, *pDecodeTo, *tmp, *v9;
-	DWORD *pFrameTable;
-
-	/// ASSERT: assert(gpBuffer);
-	if(!gpBuffer)
-		return;
-	/// ASSERT: assert(pCelBuff != NULL);
-	if(!pCelBuff)
-		return;
-
-	pFrameTable = (DWORD *)&pCelBuff[4 * nCel];
-	v9 = &pCelBuff[pFrameTable[0]];
-	hdr = *(WORD *)&v9[always_0];
-	if(!hdr)
-		return;
-
-	v1 = *(WORD *)&v9[dir];
-	if(dir == 8)
-		v1 = 0;
-	if(v1)
-		nDataSize = v1 - hdr;
-	else
-		nDataSize = pFrameTable[1] - pFrameTable[0] - hdr;
-
-	pRLEBytes = &v9[hdr];
-	tmp = (BYTE *)gpBuffer;
-	pDecodeTo = &tmp[sx + screen_y_times_768[sy - 16 * always_0]];
-
-	if(light_table_index)
-		Cel2DecDatLightOnly(pDecodeTo, pRLEBytes, nDataSize, nWidth);
-	else
-		Cel2DecDatOnly(pDecodeTo, pRLEBytes, nDataSize, nWidth);
-}
-// 69BEF8: using guessed type int light_table_index;
-
-void __fastcall Cel2DecodeLightTrans(BYTE *pBuff, BYTE *pCelBuff, int nCel, int nWidth, int always_0, int dir)
-{
-	int hdr, nDataSize, v1, v2;
-	BYTE *pRLEBytes, *v9;
-	DWORD *pFrameTable;
-
-	/// ASSERT: assert(pCelBuff != NULL);
-	if(!pCelBuff)
-		return;
-
-	pFrameTable = (DWORD *)&pCelBuff[4 * nCel];
-	v9 = &pCelBuff[pFrameTable[0]];
-	hdr = *(WORD *)&v9[always_0];
-	if(!hdr)
-		return;
-
-	v1 = pFrameTable[1] - pFrameTable[0];
-	v2 = *(WORD *)&v9[dir];
-	if(dir == 8)
-		v2 = 0;
-	if(v2)
-		nDataSize = v2 - hdr;
-	else
-		nDataSize = v1 - hdr;
-
-	pRLEBytes = &v9[hdr];
-
-	if(cel_transparency_active)
-		Cel2DecDatLightTrans(pBuff, pRLEBytes, nDataSize, nWidth);
-	else if(light_table_index)
-		Cel2DecDatLightOnly(pBuff, pRLEBytes, nDataSize, nWidth);
-	else
-		Cel2DecDatOnly(pBuff, pRLEBytes, nDataSize, nWidth);
-}
-// 69BEF8: using guessed type int light_table_index;
-// 69CF94: using guessed type int cel_transparency_active;
-
-void __fastcall Cel2DrawHdrLightRed(int sx, int sy, BYTE *pCelBuff, int nCel, int nWidth, int always_0, int dir, char light)
-{
-	int w, hdr, idx, nDataSize, v1;
-	BYTE *src, *dst, *tbl, *tmp, *pRLEBytes;
-	DWORD *pFrameTable;
-
-<<<<<<< HEAD
-void __fastcall CelDecodeRect(char *pBuff, int always_0, int dst_height, int dst_width, char *pCelBuff, int frame, int frame_width)
-{
-	char *v7;         // ebx
-	char *v8;         // esi
-	char *v9;         // edi
-	UINT_PTR v10;     // ebx
-	int v11;          // edx
-	unsigned int v12; // eax
-	unsigned int v13; // ecx
-	char v14;         // cf
-	unsigned int v15; // ecx
-	int dst_widtha;   // [esp+14h] [ebp+Ch]
-
-	if (pCelBuff && pBuff) {
-		v7 = &pCelBuff[4 * frame];
-		v8 = &pCelBuff[*(_DWORD *)v7];
-		v9 = &pBuff[dst_width * dst_height + always_0];
-		dst_widtha = frame_width + dst_width;
-		v10 = (UINT_PTR)&v8[*((_DWORD *)v7 + 1) - *(_DWORD *)v7];
-		do {
-			v11 = frame_width;
-			do {
-				while (1) {
-					v12 = (unsigned char)*v8++;
-					if ((v12 & 0x80u) == 0)
-						break;
-					_LOBYTE(v12) = -(char)v12;
-					v9 += v12;
-					v11 -= v12;
-					if (!v11)
-						goto LABEL_14;
-				}
-				v11 -= v12;
-				v13 = v12 >> 1;
-				if (v12 & 1) {
-					*v9++ = *v8++;
-					if (!v13)
-						continue;
-				}
-				v14 = v13 & 1;
-				v15 = v12 >> 2;
-				if (v14) {
-					*(_WORD *)v9 = *(_WORD *)v8;
-					v8 += 2;
-					v9 += 2;
-					if (!v15)
-						continue;
-				}
-				qmemcpy(v9, v8, 4 * v15);
-				v8 += 4 * v15;
-				v9 += 4 * v15;
-			} while (v11);
-		LABEL_14:
-			v9 -= dst_widtha;
-		} while ((char *)v10 != v8);
-	}
-}
-=======
-	/// ASSERT: assert(gpBuffer);
-	if(!gpBuffer)
-		return;
-	/// ASSERT: assert(pCelBuff != NULL);
-	if(!pCelBuff)
-		return;
->>>>>>> 0bb9f666
-
-	pFrameTable = (DWORD *)&pCelBuff[4 * nCel];
-	pRLEBytes = &pCelBuff[pFrameTable[0]];
-	hdr = *(WORD *)&pRLEBytes[always_0];
-	if(!hdr)
-		return;
-
-	if(dir == 8)
-		v1 = 0;
-	else
-		v1 = *(WORD *)&pRLEBytes[dir];
-	if(v1)
-		nDataSize = v1 - hdr;
-	else
-		nDataSize = pFrameTable[1] - pFrameTable[0] - hdr;
-
-	src = &pRLEBytes[hdr];
-	tmp = (BYTE *)gpBuffer;
-	dst = &tmp[sx + screen_y_times_768[sy - 16 * always_0]];
-
-	idx = light4flag ? 1024 : 4096;
-	if(light == 2)
-		idx += 256;
-	if(light >= 4)
-		idx += (light - 1) << 8;
-
-	tbl = (BYTE *)&pLightTbl[idx];
-
-#if (_MSC_VER >= 800) && (_MSC_VER <= 1200)
-	__asm {
-		mov		eax, nWidth
-		add		eax, 768
-		mov		w, eax /* use C for w? w = 768 + nWidth */
-		mov		esi, src
-		mov		edi, dst
-		mov		ecx, nDataSize
-		add		ecx, esi
-	label1:
-		push	ecx
-		mov		edx, nWidth
-		xor		ecx, ecx
-	label2:
-		xor		eax, eax
-		mov		al, [esi]
-		inc		esi
-		test	al, al
-		js		label5
-		mov		ebx, tbl
-		sub		edx, eax
-		cmp		edi, gpBufEnd
-		jb		label3
-		add		esi, eax
-		add		edi, eax
-		jmp		label4
-	label3:
-		mov		cl, [esi]
-		inc		esi
-		mov		cl, [ebx+ecx]
-		mov		[edi], cl
-		dec		eax
-		lea		edi, [edi+1]
-		jnz		label3
-	label4:
-		test	edx, edx
-		jz		label6
-		jmp		label2
-	label5:
-		neg		al
-		add		edi, eax
-		sub		edx, eax
-		jnz		label2
-	label6:
-		pop		ecx
-		sub		edi, w
-		cmp		ecx, esi
-		jnz		label1
-	}
-#else
-	BYTE width;
-	BYTE *end;
-
-	end = &src[nDataSize];
-
-	for(; src != end; dst -= 768 + nWidth) {
-		for(w = nWidth; w;) {
-			width = *src++;
-			if(!(width & 0x80)) {
-				w -= width;
-				if(dst < gpBufEnd) {
-					while(width) {
-						*dst = tbl[*src];
-						src++;
-						dst++;
-						width--;
-					}
-				} else {
-					src += width;
-					dst += width;
-				}
-			} else {
-				width = -(char)width;
-				dst += width;
-				w -= width;
-			}
-		}
-	}
-#endif
-}
-// 525728: using guessed type int light4flag;
-// 69CF0C: using guessed type int gpBufEnd;
-
-void __fastcall CelDecodeRect(BYTE *pBuff, int always_0, int hgt, int wdt, BYTE *pCelBuff, int nCel, int nWidth)
-{
-	BYTE *src, *dst, *end;
-
-	/// ASSERT: assert(pCelBuff != NULL);
-	if(!pCelBuff)
-		return;
-	/// ASSERT: assert(pBuff != NULL);
-	if(!pBuff)
-		return;
-
-#if (_MSC_VER >= 800) && (_MSC_VER <= 1200)
-	__asm {
-		mov		ebx, pCelBuff
-		mov		eax, nCel
-		shl		eax, 2
-		add		ebx, eax
-		mov		eax, [ebx+4]
-		sub		eax, [ebx]
-		mov		end, eax
-		mov		eax, pCelBuff
-		add		eax, [ebx]
-		mov		src, eax
-	}
-
-	dst = &pBuff[hgt * wdt + always_0];
-
-	__asm {
-		mov		esi, src
-		mov		edi, dst
-		mov		eax, wdt
-		add		eax, nWidth
-		mov		wdt, eax
-		mov		ebx, end
-		add		ebx, esi
-	label1:
-		mov		edx, nWidth
-	label2:
-		xor		eax, eax
-		lodsb
-		or		al, al
-		js		label6
-		sub		edx, eax
-		mov		ecx, eax
-		shr		ecx, 1
-		jnb		label3
-		movsb
-		jecxz	label5
-	label3:
-		shr		ecx, 1
-		jnb		label4
-		movsw
-		jecxz	label5
-	label4:
-		rep movsd
-	label5:
-		or		edx, edx
-		jz		label7
-		jmp		label2
-	label6:
-		neg		al
-		add		edi, eax
-		sub		edx, eax
-		jnz		label2
-	label7:
-		sub		edi, wdt
-		cmp		ebx, esi
-		jnz		label1
-	}
-#else
-	int i;
-	BYTE width;
-	DWORD *pFrameTable;
-
-	pFrameTable = (DWORD *)&pCelBuff[4 * nCel];
-	src = &pCelBuff[pFrameTable[0]];
-	end = &src[pFrameTable[1] - pFrameTable[0]];
-	dst = &pBuff[hgt * wdt + always_0];
-
-	for(; src != end; dst -= wdt + nWidth) {
-		for(i = nWidth; i;) {
-			width = *src++;
-			if(!(width & 0x80)) {
-				i -= width;
-				if(width & 1) {
-					dst[0] = src[0];
-					src++;
-					dst++;
-				}
-				width >>= 1;
-				if(width & 1) {
-					dst[0] = src[0];
-					dst[1] = src[1];
-					src += 2;
-					dst += 2;
-				}
-				width >>= 1;
-				while(width) {
-					dst[0] = src[0];
-					dst[1] = src[1];
-					dst[2] = src[2];
-					dst[3] = src[3];
-					src += 4;
-					dst += 4;
-					width--;
-				}
-			} else {
-				width = -(char)width;
-				dst += width;
-				i -= width;
-			}
-		}
-	}
-#endif
-}
-
-void __fastcall CelDecodeClr(char col, int sx, int sy, BYTE *pCelBuff, int nCel, int nWidth, int always_0, int dir)
-{
-	int w, hdr, nDataSize, v1;
-	BYTE *src, *dst, *tmp;
-
-	/// ASSERT: assert(pCelBuff != NULL);
-	if(!pCelBuff)
-		return;
-	/// ASSERT: assert(gpBuffer);
-	if(!gpBuffer)
-		return;
-
-#if (_MSC_VER >= 800) && (_MSC_VER <= 1200)
-	__asm {
-		mov		ebx, pCelBuff
-		mov		eax, nCel
-		shl		eax, 2
-		add		ebx, eax
-		mov		eax, [ebx+4]
-		sub		eax, [ebx]
-		mov		nDataSize, eax
-		mov		edx, pCelBuff
-		add		edx, [ebx]
-		mov		src, edx
-		add		edx, always_0
-		xor		eax, eax
-		mov		ax, [edx]
-		mov		hdr, eax
-		mov		edx, src
-		add		edx, dir
-		mov		ax, [edx]
-		mov		v1, eax
-	}
-
-	if(!hdr)
-		return;
-
-	if(dir == 8)
-		v1 = 0;
-	if(v1)
-		nDataSize = v1 - hdr;
-	else
-		nDataSize -= hdr;
-
-	src += hdr;
-	tmp = (BYTE *)gpBuffer;
-	dst = &tmp[sx + screen_y_times_768[sy - 16 * always_0]];
-
-	__asm {
-		mov		esi, src
-		mov		edi, dst
-		mov		eax, 768
-		add		eax, nWidth
-		mov		w, eax
-		mov		ebx, nDataSize
-		add		ebx, esi
-	label1:
-		mov		edx, nWidth
-	label2:
-		xor		eax, eax
-		lodsb
-		or		al, al
-		js		label5
-		sub		edx, eax
-		mov		ecx, eax
-		mov		ah, col
-	label3:
-		lodsb
-		or		al, al
-		jz		label4
-		mov		[edi-768], ah
-		mov		[edi-1], ah
-		mov		[edi+1], ah
-		mov		[edi+768], ah
-	label4:
-		inc		edi
-		loop	label3
-		or		edx, edx
-		jz		label6
-		jmp		label2
-	label5:
-		neg		al
-		add		edi, eax
-		sub		edx, eax
-		jnz		label2
-	label6:
-		sub		edi, w
-		cmp		ebx, esi
-		jnz		label1
-	}
-#else
-	BYTE width;
-	BYTE *end, *pRLEBytes;
-	DWORD *pFrameTable;
-
-	pFrameTable = (DWORD *)&pCelBuff[4 * nCel];
-	pRLEBytes = &pCelBuff[pFrameTable[0]];
-	hdr = *(WORD *)&pRLEBytes[always_0];
-	if(!hdr)
-		return;
-
-	v1 = *(WORD *)&pRLEBytes[dir];
-	if(dir == 8)
-		v1 = 0;
-	if(v1)
-		nDataSize = v1 - hdr;
-	else
-		nDataSize = pFrameTable[1] - pFrameTable[0] - hdr;
-
-	src = &pRLEBytes[hdr];
-	end = &src[nDataSize];
-	tmp = (BYTE *)gpBuffer;
-	dst = &tmp[sx + screen_y_times_768[sy - 16 * always_0]];
-
-	for(; src != end; dst -= 768 + nWidth) {
-		for(w = nWidth; w;) {
-			width = *src++;
-			if(!(width & 0x80)) {
-				w -= width;
-				while(width) {
-					if(*src++) {
-						dst[-768] = col;
-						dst[-1] = col;
-						dst[1] = col;
-						dst[768] = col;
-					}
-					dst++;
-					width--;
-				}
-			} else {
-				width = -(char)width;
-				dst += width;
-				w -= width;
-			}
-		}
-	}
-#endif
-}
-
-void __fastcall CelDrawHdrClrHL(char col, int sx, int sy, BYTE *pCelBuff, int nCel, int nWidth, int always_0, int dir)
-{
-	int w, hdr, nDataSize, v1;
-	BYTE *src, *dst, *tmp;
-
-	/// ASSERT: assert(pCelBuff != NULL);
-	if(!pCelBuff)
-		return;
-	/// ASSERT: assert(gpBuffer);
-	if(!gpBuffer)
-		return;
-
-#if (_MSC_VER >= 800) && (_MSC_VER <= 1200)
-	__asm {
-		mov		ebx, pCelBuff
-		mov		eax, nCel
-		shl		eax, 2
-		add		ebx, eax
-		mov		eax, [ebx+4]
-		sub		eax, [ebx]
-		mov		nDataSize, eax
-		mov		edx, pCelBuff
-		add		edx, [ebx]
-		mov		src, edx
-		add		edx, always_0
-		xor		eax, eax
-		mov		ax, [edx]
-		mov		hdr, eax
-		mov		edx, src
-		add		edx, dir
-		mov		ax, [edx]
-		mov		v1, eax
-	}
-
-	if(!hdr)
-		return;
-
-	if(dir == 8)
-		v1 = 0;
-	if(v1)
-		nDataSize = v1 - hdr;
-	else
-		nDataSize -= hdr;
-
-	src += hdr;
-	tmp = (BYTE *)gpBuffer;
-	dst = &tmp[sx + screen_y_times_768[sy - 16 * always_0]];
-
-	__asm {
-		mov		esi, src
-		mov		edi, dst
-		mov		eax, 768
-		add		eax, nWidth
-		mov		w, eax
-		mov		ebx, nDataSize
-		add		ebx, esi
-	label1:
-		mov		edx, nWidth
-	label2:
-		xor		eax, eax
-		lodsb
-		or		al, al
-		js		label10
-		sub		edx, eax
-		mov		ecx, gpBufEnd
-		cmp		edi, ecx
-		jb		label3
-		add		esi, eax
-		add		edi, eax
-		jmp		label9
-	label3:
-		sub		ecx, 768
-		cmp		edi, ecx
-		jnb		label6
-		mov		ecx, eax
-		mov		ah, col
-	label4:
-		lodsb
-		or		al, al
-		jz		label5
-		mov		[edi-768], ah
-		mov		[edi-1], ah
-		mov		[edi+1], ah
-		mov		[edi+768], ah
-	label5:
-		inc		edi
-		loop	label4
-		jmp		label9
-	label6:
-		mov		ecx, eax
-		mov		ah, col
-	label7:
-		lodsb
-		or		al, al
-		jz		label8
-		mov		[edi-768], ah
-		mov		[edi-1], ah
-		mov		[edi+1], ah
-	label8:
-		inc		edi
-		loop	label7
-	label9:
-		or		edx, edx
-		jz		label11
-		jmp		label2
-	label10:
-		neg		al
-		add		edi, eax
-		sub		edx, eax
-		jnz		label2
-	label11:
-		sub		edi, w
-		cmp		ebx, esi
-		jnz		label1
-	}
-#else
-	BYTE width;
-	BYTE *end, *pRLEBytes;
-	DWORD *pFrameTable;
-
-	pFrameTable = (DWORD *)&pCelBuff[4 * nCel];
-	pRLEBytes = &pCelBuff[pFrameTable[0]];
-	hdr = *(WORD *)&pRLEBytes[always_0];
-	if(!hdr)
-		return;
-
-	v1 = *(WORD *)&pRLEBytes[dir];
-	if(dir == 8)
-		v1 = 0;
-	if(v1)
-		nDataSize = v1 - hdr;
-	else
-		nDataSize = pFrameTable[1] - pFrameTable[0] - hdr;
-
-	src = &pRLEBytes[hdr];
-	end = &src[nDataSize];
-	tmp = (BYTE *)gpBuffer;
-	dst = &tmp[sx + screen_y_times_768[sy - 16 * always_0]];
-
-	for(; src != end; dst -= 768 + nWidth) {
-		for(w = nWidth; w;) {
-			width = *src++;
-			if(!(width & 0x80)) {
-				w -= width;
-				if(dst < gpBufEnd) {
-					if(dst >= gpBufEnd - 768) {
-						while(width) {
-							if(*src++) {
-								dst[-768] = col;
-								dst[-1] = col;
-								dst[1] = col;
-							}
-							dst++;
-							width--;
-						}
-					} else {
-						while(width) {
-							if(*src++) {
-								dst[-768] = col;
-								dst[-1] = col;
-								dst[1] = col;
-								dst[768] = col;
-							}
-							dst++;
-							width--;
-						}
-					}
-				} else {
-					src += width;
-					dst += width;
-				}
-			} else {
-				width = -(char)width;
-				dst += width;
-				w -= width;
-			}
-		}
-	}
-#endif
-}
-// 69CF0C: using guessed type int gpBufEnd;
-
-void __fastcall ENG_set_pixel(int screen_x, int screen_y, UCHAR pixel)
-{
-	UCHAR *v3; // edi
-
-	if (screen_y >= 0 && screen_y < 640 && screen_x >= 64 && screen_x < 704) {
-		v3 = (UCHAR *)gpBuffer + screen_y_times_768[screen_y] + screen_x;
-		if (v3 < gpBufEnd)
-			*v3 = pixel;
-	}
-}
-// 69CF0C: using guessed type int gpBufEnd;
-
-void __fastcall engine_draw_pixel(int x, int y)
-{
-	_BYTE *v2; // eax
-
-	if (dword_52B970) {
-		if (!dword_52B99C || x >= 0 && x < 640 && y >= 64 && y < 704) {
-			v2 = (unsigned char *)gpBuffer + screen_y_times_768[x] + y;
-			goto LABEL_14;
-		}
-	} else if (!dword_52B99C || y >= 0 && y < 640 && x >= 64 && x < 704) {
-		v2 = (unsigned char *)gpBuffer + screen_y_times_768[y] + x;
-	LABEL_14:
-		if (v2 < gpBufEnd)
-			*v2 = gbPixelCol;
-		return;
-	}
-}
-// 52B96C: using guessed type char gbPixelCol;
-// 52B970: using guessed type int dword_52B970;
-// 52B99C: using guessed type int dword_52B99C;
-// 69CF0C: using guessed type int gpBufEnd;
-
-void __fastcall DrawLine(int x0, int y0, int x1, int y1, UCHAR col)
-{
-	int v5;         // ST18_4
-	int v6;         // ST2C_4
-	int v7;         // ST20_4
-	int v8;         // [esp+Ch] [ebp-48h]
-	int v9;         // [esp+10h] [ebp-44h]
-	int v10;        // [esp+14h] [ebp-40h]
-	int v11;        // [esp+18h] [ebp-3Ch]
-	signed int v12; // [esp+1Ch] [ebp-38h]
-	int v13;        // [esp+20h] [ebp-34h]
-	int v14;        // [esp+24h] [ebp-30h]
-	int v15;        // [esp+28h] [ebp-2Ch]
-	int y;          // [esp+2Ch] [ebp-28h]
-	int ya;         // [esp+2Ch] [ebp-28h]
-	int yb;         // [esp+2Ch] [ebp-28h]
-	int yc;         // [esp+2Ch] [ebp-28h]
-	int j;          // [esp+30h] [ebp-24h]
-	int i;          // [esp+30h] [ebp-24h]
-	int x;          // [esp+34h] [ebp-20h]
-	int xa;         // [esp+34h] [ebp-20h]
-	int xb;         // [esp+34h] [ebp-20h]
-	int xc;         // [esp+34h] [ebp-20h]
-	int xd;         // [esp+34h] [ebp-20h]
-	int xe;         // [esp+34h] [ebp-20h]
-	int xf;         // [esp+34h] [ebp-20h]
-	int xg;         // [esp+34h] [ebp-20h]
-	int xh;         // [esp+34h] [ebp-20h]
-	int v31;        // [esp+38h] [ebp-1Ch]
-	int v32;        // [esp+3Ch] [ebp-18h]
-	int v33;        // [esp+3Ch] [ebp-18h]
-	int v34;        // [esp+3Ch] [ebp-18h]
-	signed int v35; // [esp+40h] [ebp-14h]
-	signed int v36; // [esp+44h] [ebp-10h]
-	int v37;        // [esp+48h] [ebp-Ch]
-	int v38;        // [esp+48h] [ebp-Ch]
-	int v39;        // [esp+4Ch] [ebp-8h]
-	int v40;        // [esp+4Ch] [ebp-8h]
-	int v41;        // [esp+50h] [ebp-4h]
-	int x2a;        // [esp+5Ch] [ebp+8h]
-
-	v8 = y0;
-	v9 = x0;
-	gbPixelCol = col;
-	dword_52B99C = 0;
-	if (x0 < 64 || x0 >= 704)
-		dword_52B99C = 1;
-	if (x1 < 64 || x1 >= 704)
-		dword_52B99C = 1;
-	if (y0 < 160 || y0 >= 512)
-		dword_52B99C = 1;
-	if (y1 < 160 || y1 >= 512)
-		dword_52B99C = 1;
-	if (x1 - x0 < 0)
-		v36 = -1;
-	else
-		v36 = 1;
-	v11 = v36 * (x1 - x0);
-	if (y1 - y0 < 0)
-		v35 = -1;
-	else
-		v35 = 1;
-	v10 = v35 * (y1 - y0);
-	if (v35 == v36)
-		v12 = 1;
-	else
-		v12 = -1;
-	if (v11 >= v10) {
-		dword_52B970 = 0;
-	} else {
-		v8 = y0 ^ x0 ^ y0;
-		v9 = v8 ^ y0 ^ x0;
-		x2a = y1 ^ x1;
-		y1 ^= x2a;
-		x1 = y1 ^ x2a;
-		v5 = v10 ^ v11;
-		v10 ^= v5;
-		v11 = v10 ^ v5;
-		dword_52B970 = 1;
-	}
-	if (x1 >= v9) {
-		x = v9;
-		y = v8;
-		v32 = x1;
-		v13 = y1;
-	} else {
-		x = x1;
-		y = y1;
-		v32 = v9;
-		v13 = v8;
-	}
-	v31 = (v11 - 1) / 4;
-	v41 = (v11 - 1) % 4; /* (((v11 - 1) >> 31) ^ abs(v11 - 1) & 3) - ((v11 - 1) >> 31) */
-	engine_draw_pixel(x, y);
-	engine_draw_pixel(v32, v13);
-	v14 = 4 * v10 - 2 * v11;
-	if (v14 >= 0) {
-		v40 = 2 * (v10 - v11);
-		v15 = 4 * (v10 - v11);
-		v38 = v15 + v11;
-		for (i = 0; i < v31; ++i) {
-			xe = x + 1;
-			v34 = v32 - 1;
-			if (v38 <= 0) {
-				if (v40 <= v38) {
-					y += v12;
-					engine_draw_pixel(xe, y);
-					x = xe + 1;
-					engine_draw_pixel(x, y);
-					v13 -= v12;
-					engine_draw_pixel(v34, v13);
-				} else {
-					engine_draw_pixel(xe, y);
-					y += v12;
-					x = xe + 1;
-					engine_draw_pixel(x, y);
-					engine_draw_pixel(v34, v13);
-					v13 -= v12;
-				}
-				v32 = v34 - 1;
-				engine_draw_pixel(v32, v13);
-				v38 += v14;
-			} else {
-				v6 = v12 + y;
-				engine_draw_pixel(xe, v6);
-				y = v12 + v6;
-				x = xe + 1;
-				engine_draw_pixel(x, y);
-				v7 = v13 - v12;
-				engine_draw_pixel(v34, v7);
-				v13 = v7 - v12;
-				v32 = v34 - 1;
-				engine_draw_pixel(v32, v13);
-				v38 += v15;
-			}
-		}
-		if (v41) {
-			if (v38 <= 0) {
-				if (v40 <= v38) {
-					yc = v12 + y;
-					xh = x + 1;
-					engine_draw_pixel(xh, yc);
-					if (v41 > 1)
-						engine_draw_pixel(xh + 1, yc);
-					if (v41 > 2) {
-						if (v40 >= v38)
-							engine_draw_pixel(v32 - 1, v13);
-						else
-							engine_draw_pixel(v32 - 1, v13 - v12);
-					}
-				} else {
-					xg = x + 1;
-					engine_draw_pixel(xg, y);
-					if (v41 > 1)
-						engine_draw_pixel(xg + 1, v12 + y);
-					if (v41 > 2)
-						engine_draw_pixel(v32 - 1, v13);
-				}
-			} else {
-				yb = v12 + y;
-				xf = x + 1;
-				engine_draw_pixel(xf, yb);
-				if (v41 > 1)
-					engine_draw_pixel(xf + 1, v12 + yb);
-				if (v41 > 2)
-					engine_draw_pixel(v32 - 1, v13 - v12);
-			}
-		}
-	} else {
-		v39 = 2 * v10;
-		v37 = 4 * v10 - v11;
-		for (j = 0; j < v31; ++j) {
-			xa = x + 1;
-			v33 = v32 - 1;
-			if (v37 >= 0) {
-				if (v39 <= v37) {
-					y += v12;
-					engine_draw_pixel(xa, y);
-					x = xa + 1;
-					engine_draw_pixel(x, y);
-					v13 -= v12;
-					engine_draw_pixel(v33, v13);
-				} else {
-					engine_draw_pixel(xa, y);
-					y += v12;
-					x = xa + 1;
-					engine_draw_pixel(x, y);
-					engine_draw_pixel(v33, v13);
-					v13 -= v12;
-				}
-				v32 = v33 - 1;
-				engine_draw_pixel(v32, v13);
-				v37 += v14;
-			} else {
-				engine_draw_pixel(xa, y);
-				x = xa + 1;
-				engine_draw_pixel(x, y);
-				engine_draw_pixel(v33, v13);
-				v32 = v33 - 1;
-				engine_draw_pixel(v32, v13);
-				v37 += 4 * v10;
-			}
-		}
-		if (v41) {
-			if (v37 >= 0) {
-				if (v39 <= v37) {
-					ya = v12 + y;
-					xd = x + 1;
-					engine_draw_pixel(xd, ya);
-					if (v41 > 1)
-						engine_draw_pixel(xd + 1, ya);
-					if (v41 > 2)
-						engine_draw_pixel(v32 - 1, v13 - v12);
-				} else {
-					xc = x + 1;
-					engine_draw_pixel(xc, y);
-					if (v41 > 1)
-						engine_draw_pixel(xc + 1, v12 + y);
-					if (v41 > 2)
-						engine_draw_pixel(v32 - 1, v13);
-				}
-			} else {
-				xb = x + 1;
-				engine_draw_pixel(xb, y);
-				if (v41 > 1)
-					engine_draw_pixel(xb + 1, y);
-				if (v41 > 2)
-					engine_draw_pixel(v32 - 1, v13);
-			}
-		}
-	}
-}
-// 52B96C: using guessed type char gbPixelCol;
-// 52B970: using guessed type int dword_52B970;
-// 52B99C: using guessed type int dword_52B99C;
-
-int __fastcall GetDirection(int x1, int y1, int x2, int y2)
-{
-	int mx, my;
-	int md, ny;
-
-	mx = x2 - x1;
-	my = y2 - y1;
-
-	if (mx >= 0) {
-		if (my >= 0) {
-			md = DIR_S;
-			if (2 * mx < my)
-				md = DIR_SW;
-		} else {
-			my = -my;
-			md = DIR_E;
-			if (2 * mx < my)
-				md = DIR_NE;
-		}
-		if (2 * my < mx)
-			return DIR_SE;
-	} else {
-		ny = -mx;
-		if (my >= 0) {
-			md = DIR_W;
-			if (2 * ny < my)
-				md = DIR_SW;
-		} else {
-			my = -my;
-			md = DIR_N;
-			if (2 * ny < my)
-				md = DIR_NE;
-		}
-		if (2 * my < ny)
-			return DIR_NW;
-	}
-
-	return md;
-}
-
-void __fastcall SetRndSeed(int s)
-{
-	SeedCount = 0;
-	sglGameSeed = s;
-	orgseed = s;
-}
-// 52B974: using guessed type int orgseed;
-// 52B97C: using guessed type int sglGameSeed;
-// 52B998: using guessed type int SeedCount;
-
-int __cdecl GetRndSeed()
-{
-	SeedCount++;
-	sglGameSeed = 0x015A4E35 * sglGameSeed + 1;
-	return abs(sglGameSeed);
-}
-// 52B97C: using guessed type int sglGameSeed;
-// 52B998: using guessed type int SeedCount;
-
-int __fastcall random(BYTE idx, int v)
-{
-	if (v <= 0)
-		return 0;
-	if (v >= 0xFFFF)
-		return GetRndSeed() % v;
-	return (GetRndSeed() >> 16) % v;
-}
-
-#ifndef _MSC_VER
-__attribute__((constructor))
-#endif
-static void
-engine_c_init(void)
-{
-	mem_init_mutex();
-	mem_atexit_mutex();
-}
-
-SEG_ALLOCATE(SEGMENT_C_INIT)
-_PVFV engine_c_init_funcs[] = { &engine_c_init };
-
-void __cdecl mem_init_mutex()
-{
-	InitializeCriticalSection(&sgMemCrit);
-}
-
-void __cdecl mem_atexit_mutex()
-{
-	atexit(mem_free_mutex);
-}
-
-void __cdecl mem_free_mutex(void)
-{
-	DeleteCriticalSection(&sgMemCrit);
-}
-
-unsigned char *__fastcall DiabloAllocPtr(int dwBytes)
-{
-	BYTE *buf;
-
-	EnterCriticalSection(&sgMemCrit);
-	buf = (BYTE *)SMemAlloc(dwBytes, "C:\\Src\\Diablo\\Source\\ENGINE.CPP", 2236, 0);
-	LeaveCriticalSection(&sgMemCrit);
-
-	if (buf == NULL) {
-		ErrDlg(IDD_DIALOG2, GetLastError(), "C:\\Src\\Diablo\\Source\\ENGINE.CPP", 2269);
-	}
-
-	return buf;
-}
-
-void __fastcall mem_free_dbg(void *p)
-{
-	if (p) {
-		EnterCriticalSection(&sgMemCrit);
-		SMemFree(p, "C:\\Src\\Diablo\\Source\\ENGINE.CPP", 2317, 0);
-		LeaveCriticalSection(&sgMemCrit);
-	}
-}
-
-BYTE *__fastcall LoadFileInMem(char *pszName, int *pdwFileLen)
-{
-	HANDLE file;
-	BYTE *buf;
-	int fileLen;
-
-	WOpenFile(pszName, &file, FALSE);
-	fileLen = WGetFileSize(file, NULL);
-
-	if (pdwFileLen)
-		*pdwFileLen = fileLen;
-
-	if (!fileLen)
-		TermMsg("Zero length SFILE:\n%s", pszName);
-
-	buf = (BYTE *)DiabloAllocPtr(fileLen);
-
-	WReadFile(file, buf, fileLen);
-	WCloseFile(file);
-
-	return buf;
-}
-
-void __fastcall LoadFileWithMem(char *pszName, void *buf)
-{
-	char *v2; // ebx
-	char *v3; // edi
-	int v4;   // esi
-	HANDLE a1; // [esp+Ch] [ebp-4h]
-
-	v2 = (char *)buf;
-	v3 = pszName;
-	if (!buf)
-		TermMsg("LoadFileWithMem(NULL):\n%s", pszName);
-	WOpenFile(v3, &a1, 0);
-	v4 = WGetFileSize(a1, 0);
-	if (!v4)
-		TermMsg("Zero length SFILE:\n%s", v3);
-	WReadFile(a1, v2, v4);
-	WCloseFile(a1);
-}
-
-void __fastcall Cl2ApplyTrans(BYTE *p, BYTE *ttbl, int nCel)
-{
-	int i, nDataSize;
-	char width;
-	BYTE *dst;
-	DWORD *pFrameTable;
-
-	/// ASSERT: assert(p != NULL);
-	/// ASSERT: assert(ttbl != NULL);
-
-	for(i = 1; i <= nCel; i++) {
-		pFrameTable = (DWORD *)&p[4 * i];
-		dst = &p[pFrameTable[0] + 10];
-		nDataSize = pFrameTable[1] - pFrameTable[0] - 10;
-		while(nDataSize) {
-			width = *dst++;
-			nDataSize--;
-			/// ASSERT: assert(nDataSize >= 0);
-			if(width < 0) {
-				width = -width;
-				if(width > 65) {
-					nDataSize--;
-					/// ASSERT: assert(nDataSize >= 0);
-					*dst = ttbl[*dst];
-					dst++;
-				} else {
-					nDataSize -= width;
-					/// ASSERT: assert(nDataSize >= 0);
-					while(width) {
-						*dst = ttbl[*dst];
-						dst++;
-						width--;
-					}
-				}
-			}
-		}
-	}
-}
-
-void __fastcall Cl2DecodeFrm1(int sx, int sy, BYTE *pCelBuff, int nCel, int nWidth, int always_0, int dir)
-{
-	int hdr, nDataSize;
-	BYTE *pRLEBytes, *tmp;
-	DWORD *pFrameTable;
-
-	/// ASSERT: assert(gpBuffer != NULL);
-	if(!gpBuffer)
-		return;
-	/// ASSERT: assert(pCelBuff != NULL);
-	if(!pCelBuff)
-		return;
-	/// ASSERT: assert(nCel > 0);
-	if(nCel <= 0)
-		return;
-
-	pFrameTable = (DWORD *)pCelBuff;
-	/// ASSERT: assert(nCel <= (int) pFrameTable[0]);
-
-	pRLEBytes = &pCelBuff[pFrameTable[nCel]];
-	hdr = *(WORD *)&pRLEBytes[always_0];
-	if(!hdr)
-		return;
-
-	if(dir == 8)
-		nDataSize = 0;
-	else
-		nDataSize = *(WORD *)&pRLEBytes[dir];
-	if(!nDataSize)
-		nDataSize = pFrameTable[nCel + 1] - pFrameTable[nCel];
-
-	tmp = (BYTE *)gpBuffer;
-	Cl2DecDatFrm1(
-		&tmp[sx + screen_y_times_768[sy - 16 * always_0]],
-		&pRLEBytes[hdr],
-		nDataSize - hdr,
-		nWidth);
-}
-
-void __fastcall Cl2DecDatFrm1(BYTE *pDecodeTo, BYTE *pRLEBytes, int nDataSize, int nWidth)
-{
-#if (_MSC_VER >= 800) && (_MSC_VER <= 1200)
-	__asm {
-		push	ebx
-		push	esi
-		push	edi
-		mov		esi, edx /// UNSAFE: use 'mov esi, pRLEBytes'
-		mov		edi, ecx /// UNSAFE: use 'mov edi, pDecodeTo'
-		xor		eax, eax
-		mov		ebx, nWidth
-		mov		ecx, nDataSize
-	label1:
-		mov		al, [esi]
-		inc		esi
-		dec		ecx
-		test	al, al
-		jns		label6
-		neg		al
-		cmp		al, 41h
-		jle		label3
-		sub		al, 41h
-		dec		ecx
-		mov		dl, [esi]
-		inc		esi
-		sub		ebx, eax
-	label2:
-		mov		[edi], dl
-		dec		eax
-		lea		edi, [edi+1]
-		jnz		label2
-		jmp		label5
-	label3:
-		sub		ecx, eax
-		sub		ebx, eax
-	label4:
-		mov		dl, [esi]
-		inc		esi
-		mov		[edi], dl
-		dec		eax
-		lea		edi, [edi+1]
-		jnz		label4
-	label5:
-		test	ebx, ebx
-		jnz		label10
-		mov		ebx, nWidth
-		sub		edi, 768
-		sub		edi, ebx
-		jmp		label10
-	label6:
-		cmp		eax, ebx
-		jle		label7
-		mov		edx, ebx
-		add		edi, ebx
-		sub		eax, ebx
-		jmp		label8
-	label7:
-		mov		edx, eax
-		add		edi, eax
-		xor		eax, eax
-	label8:
-		sub		ebx, edx
-		jnz		label9
-		mov		ebx, nWidth
-		sub		edi, 768
-		sub		edi, ebx
-	label9:
-		test	eax, eax
-		jnz		label6
-	label10:
-		test	ecx, ecx
-		jnz		label1
-		pop		edi
-		pop		esi
-		pop		ebx
-	}
-#else
-	int w;
-	char width;
-	BYTE fill;
-	BYTE *src, *dst;
-
-	src = pRLEBytes;
-	dst = pDecodeTo;
-	w = nWidth;
-
-	while(nDataSize) {
-		width = *src++;
-		nDataSize--;
-		if(width < 0) {
-			width = -width;
-			if(width > 65) {
-				width -= 65;
-				nDataSize--;
-				fill = *src++;
-				w -= width;
-				while(width) {
-					*dst = fill;
-					dst++;
-					width--;
-				}
-				if(!w) {
-					w = nWidth;
-					dst -= 768 + w;
-				}
-				continue;
-			} else {
-				nDataSize -= width;
-				w -= width;
-				while(width) {
-					*dst = *src;
-					src++;
-					dst++;
-					width--;
-				}
-				if(!w) {
-					w = nWidth;
-					dst -= 768 + w;
-				}
-				continue;
-			}
-		}
-		while(width) {
-			if(width > w) {
-				dst += w;
-				width -= w;
-				w = 0;
-			} else {
-				dst += width;
-				w -= width;
-				width = 0;
-			}
-			if(!w) {
-				w = nWidth;
-				dst -= 768 + w;
-			}
-		}
-	}
-#endif
-}
-
-void __fastcall Cl2DecodeFrm2(char col, int sx, int sy, BYTE *pCelBuff, int nCel, int nWidth, int always_0, int dir)
-{
-	int hdr, nDataSize;
-	BYTE *pRLEBytes, *tmp;
-	DWORD *pFrameTable;
-
-	/// ASSERT: assert(gpBuffer != NULL);
-	if(!gpBuffer)
-		return;
-	/// ASSERT: assert(pCelBuff != NULL);
-	if(!pCelBuff)
-		return;
-	/// ASSERT: assert(nCel > 0);
-	if(nCel <= 0)
-		return;
-
-	pFrameTable = (DWORD *)pCelBuff;
-	/// ASSERT: assert(nCel <= (int) pFrameTable[0]);
-
-	pRLEBytes = &pCelBuff[pFrameTable[nCel]];
-	hdr = *(WORD *)&pRLEBytes[always_0];
-	if(!hdr)
-		return;
-
-	if(dir == 8)
-		nDataSize = 0;
-	else
-		nDataSize = *(WORD *)&pRLEBytes[dir];
-	if(!nDataSize)
-		nDataSize = pFrameTable[nCel + 1] - pFrameTable[nCel];
-
-	tmp = (BYTE *)gpBuffer;
-	Cl2DecDatFrm2(
-		&tmp[sx + screen_y_times_768[sy - 16 * always_0]],
-		&pRLEBytes[hdr],
-		nDataSize - hdr,
-		nWidth,
-		col);
-}
-
-void __fastcall Cl2DecDatFrm2(BYTE *pDecodeTo, BYTE *pRLEBytes, int nDataSize, int nWidth, char col)
-{
-#if (_MSC_VER >= 800) && (_MSC_VER <= 1200)
-	__asm {
-		push	ebx
-		push	esi
-		push	edi
-		mov		esi, edx /// UNSAFE: use 'mov esi, pRLEBytes'
-		mov		edi, ecx /// UNSAFE: use 'mov edi, pDecodeTo'
-		xor		eax, eax
-		mov		ebx, nWidth
-		xor		edx, edx
-		mov		ecx, nDataSize
-		mov		dl, col
-	label1:
-		mov		al, [esi]
-		inc		esi
-		dec		ecx
-		test	al, al
-		jns		label7
-		neg		al
-		cmp		al, 41h
-		jle		label3
-		sub		al, 41h
-		dec		ecx
-		mov		dh, [esi]
-		inc		esi
-		test	dh, dh
-		jz		label7
-		mov		[edi-1], dl
-		sub		ebx, eax
-		mov		[edi+eax], dl
-	label2:
-		mov		[edi-768], dl
-		mov		[edi+768], dl
-		dec		eax
-		lea		edi, [edi+1]
-		jnz		label2
-		jmp		label6
-	label3:
-		sub		ecx, eax
-		sub		ebx, eax
-	label4:
-		mov		dh, [esi]
-		inc		esi
-		test	dh, dh
-		jz		label5
-		mov		[edi-1], dl
-		mov		[edi+1], dl
-		mov		[edi-768], dl
-		mov		[edi+768], dl
-	label5:
-		dec		eax
-		lea		edi, [edi+1]
-		jnz		label4
-	label6:
-		test	ebx, ebx
-		jnz		label11
-		mov		ebx, nWidth
-		sub		edi, 768
-		sub		edi, ebx
-		jmp		label11
-	label7:
-		cmp		eax, ebx
-		jle		label8
-		mov		edx, ebx
-		add		edi, ebx
-		sub		eax, ebx
-		jmp		label9
-	label8:
-		mov		edx, eax
-		add		edi, eax
-		xor		eax, eax
-	label9:
-		sub		ebx, edx
-		jnz		label10
-		mov		ebx, nWidth
-		sub		edi, 768
-		sub		edi, ebx
-	label10:
-		test	eax, eax
-		jnz		label7
-		mov		dl, col
-	label11:
-		test	ecx, ecx
-		jnz		label1
-		pop		edi
-		pop		esi
-		pop		ebx
-	}
-#else
-	int w;
-	char width;
-	BYTE *src, *dst;
-
-	src = pRLEBytes;
-	dst = pDecodeTo;
-	w = nWidth;
-
-	while(nDataSize) {
-		width = *src++;
-		nDataSize--;
-		if(width < 0) {
-			width = -width;
-			if(width > 65) {
-				width -= 65;
-				nDataSize--;
-				if(*src++) {
-					w -= width;
-					dst[-1] = col;
-					dst[width] = col;
-					while(width) {
-						dst[-768] = col;
-						dst[768] = col;
-						dst++;
-						width--;
-					}
-					if(!w) {
-						w = nWidth;
-						dst -= 768 + w;
-					}
-					continue;
-				}
-			} else {
-				nDataSize -= width;
-				w -= width;
-				while(width) {
-					if(*src++) {
-						dst[-1] = col;
-						dst[1] = col;
-						dst[-768] = col;
-						dst[768] = col;
-					}
-					dst++;
-					width--;
-				}
-				if(!w) {
-					w = nWidth;
-					dst -= 768 + w;
-				}
-				continue;
-			}
-		}
-		while(width) {
-			if(width > w) {
-				dst += w;
-				width -= w;
-				w = 0;
-			} else {
-				dst += width;
-				w -= width;
-				width = 0;
-			}
-			if(!w) {
-				w = nWidth;
-				dst -= 768 + w;
-			}
-		}
-	}
-#endif
-}
-
-void __fastcall Cl2DecodeFrm3(int sx, int sy, BYTE *pCelBuff, int nCel, int nWidth, int always_0, int dir, char light)
-{
-	int hdr, idx, nDataSize;
-	BYTE *pRLEBytes, *tmp;
-	DWORD *pFrameTable;
-
-	/// ASSERT: assert(gpBuffer != NULL);
-	if(!gpBuffer)
-		return;
-	/// ASSERT: assert(pCelBuff != NULL);
-	if(!pCelBuff)
-		return;
-	/// ASSERT: assert(nCel > 0);
-	if(nCel <= 0)
-		return;
-
-	pFrameTable = (DWORD *)pCelBuff;
-	/// ASSERT: assert(nCel <= (int) pFrameTable[0]);
-
-	pRLEBytes = &pCelBuff[pFrameTable[nCel]];
-	hdr = *(WORD *)&pRLEBytes[always_0];
-	if(!hdr)
-		return;
-
-	if(dir == 8)
-		nDataSize = 0;
-	else
-		nDataSize = *(WORD *)&pRLEBytes[dir];
-	if(!nDataSize)
-		nDataSize = pFrameTable[nCel + 1] - pFrameTable[nCel];
-
-	idx = light4flag ? 1024 : 4096;
-	if(light == 2)
-		idx += 256;
-	if(light >= 4)
-		idx += (light - 1) << 8;
-
-	tmp = (BYTE *)gpBuffer;
-	Cl2DecDatLightTbl1(
-		&tmp[sx + screen_y_times_768[sy - 16 * always_0]],
-		&pRLEBytes[hdr],
-		nDataSize - hdr,
-		nWidth,
-		(BYTE *)&pLightTbl[idx]);
-}
-// 525728: using guessed type int light4flag;
-
-void __fastcall Cl2DecDatLightTbl1(BYTE *pDecodeTo, BYTE *pRLEBytes, int nDataSize, int nWidth, BYTE *pTable)
-{
-#if (_MSC_VER >= 800) && (_MSC_VER <= 1200)
-	__asm {
-		push	ebx
-		push	esi
-		push	edi
-		mov		esi, edx /// UNSAFE: use 'mov esi, pRLEBytes'
-		mov		edi, ecx /// UNSAFE: use 'mov edi, pDecodeTo'
-		mov		ebx, nWidth
-		mov		ecx, nDataSize
-		mov		edx, pTable
-		push	ebp
-		mov		sgnWidth, ebx
-		mov		ebp, edx
-		xor		eax, eax
-		xor		edx, edx
-	label1:
-		mov		al, [esi]
-		inc		esi
-		dec		ecx
-		test	al, al
-		jns		label6
-		neg		al
-		cmp		al, 41h
-		jle		label3
-		sub		al, 41h
-		dec		ecx
-		sub		ebx, eax
-		mov		dl, [esi]
-		inc		esi
-		mov		dl, [ebp+edx]
-	label2:
-		mov		[edi], dl
-		dec		eax
-		lea		edi, [edi+1]
-		jnz		label2
-		jmp		label5
-	label3:
-		sub		ecx, eax
-		sub		ebx, eax
-	label4:
-		mov		dl, [esi]
-		inc		esi
-		mov		dl, [ebp+edx]
-		mov		[edi], dl
-		dec		eax
-		lea		edi, [edi+1]
-		jnz		label4
-	label5:
-		test	ebx, ebx
-		jnz		label10
-		mov		ebx, sgnWidth
-		sub		edi, 768
-		sub		edi, ebx
-		jmp		label10
-	label6:
-		cmp		eax, ebx
-		jle		label7
-		mov		edx, ebx
-		add		edi, ebx
-		sub		eax, ebx
-		jmp		label8
-	label7:
-		mov		edx, eax
-		add		edi, eax
-		xor		eax, eax
-	label8:
-		sub		ebx, edx
-		jnz		label9
-		mov		ebx, sgnWidth
-		sub		edi, 768
-		sub		edi, ebx
-	label9:
-		test	eax, eax
-		jnz		label6
-	label10:
-		test	ecx, ecx
-		jnz		label1
-		pop		ebp
-		pop		edi
-		pop		esi
-		pop		ebx
-	}
-#else
-	int w;
-	char width;
-	BYTE fill;
-	BYTE *src, *dst;
-
-	src = pRLEBytes;
-	dst = pDecodeTo;
-	w = nWidth;
-	sgnWidth = nWidth;
-
-	while(nDataSize) {
-		width = *src++;
-		nDataSize--;
-		if(width < 0) {
-			width = -width;
-			if(width > 65) {
-				width -= 65;
-				nDataSize--;
-				fill = pTable[*src++];
-				w -= width;
-				while(width) {
-					*dst = fill;
-					dst++;
-					width--;
-				}
-				if(!w) {
-					w = sgnWidth;
-					dst -= 768 + w;
-				}
-				continue;
-			} else {
-				nDataSize -= width;
-				w -= width;
-				while(width) {
-					*dst = pTable[*src];
-					src++;
-					dst++;
-					width--;
-				}
-				if(!w) {
-					w = sgnWidth;
-					dst -= 768 + w;
-				}
-				continue;
-			}
-		}
-		while(width) {
-			if(width > w) {
-				dst += w;
-				width -= w;
-				w = 0;
-			} else {
-				dst += width;
-				w -= width;
-				width = 0;
-			}
-			if(!w) {
-				w = sgnWidth;
-				dst -= 768 + w;
-			}
-		}
-	}
-#endif
-}
-// 52B978: using guessed type int sgnWidth;
-
-void __fastcall Cl2DecodeLightTbl(int sx, int sy, BYTE *pCelBuff, int nCel, int nWidth, int always_0, int dir)
-{
-	int hdr, nDataSize;
-	BYTE *pRLEBytes, *pDecodeTo, *tmp;
-	DWORD *pFrameTable;
-
-	/// ASSERT: assert(gpBuffer != NULL);
-	if(!gpBuffer)
-		return;
-	/// ASSERT: assert(pCelBuff != NULL);
-	if(!pCelBuff)
-		return;
-	/// ASSERT: assert(nCel > 0);
-	if(nCel <= 0)
-		return;
-
-	pFrameTable = (DWORD *)pCelBuff;
-	/// ASSERT: assert(nCel <= (int) pFrameTable[0]);
-
-	pRLEBytes = &pCelBuff[pFrameTable[nCel]];
-	hdr = *(WORD *)&pRLEBytes[always_0];
-	if(!hdr)
-		return;
-
-	if(dir == 8)
-		nDataSize = 0;
-	else
-		nDataSize = *(WORD *)&pRLEBytes[dir];
-	if(!nDataSize)
-		nDataSize = pFrameTable[nCel + 1] - pFrameTable[nCel];
-
-	tmp = (BYTE *)gpBuffer;
-	pDecodeTo = &tmp[sx + screen_y_times_768[sy - 16 * always_0]];
-
-	if(light_table_index)
-		Cl2DecDatLightTbl1(pDecodeTo, &pRLEBytes[hdr], nDataSize - hdr, nWidth, (BYTE *)&pLightTbl[light_table_index * 256]);
-	else
-		Cl2DecDatFrm1(pDecodeTo, &pRLEBytes[hdr], nDataSize - hdr, nWidth);
-}
-// 69BEF8: using guessed type int light_table_index;
-
-void __fastcall Cl2DecodeFrm4(int sx, int sy, BYTE *pCelBuff, int nCel, int nWidth, int always_0, int dir)
-{
-	int hdr, nDataSize;
-	BYTE *pRLEBytes, *tmp;
-	DWORD *pFrameTable;
-
-	/// ASSERT: assert(gpBuffer != NULL);
-	if(!gpBuffer)
-		return;
-	/// ASSERT: assert(pCelBuff != NULL);
-	if(!pCelBuff)
-		return;
-	/// ASSERT: assert(nCel > 0);
-	if(nCel <= 0)
-		return;
-
-	pFrameTable = (DWORD *)pCelBuff;
-	/// ASSERT: assert(nCel <= (int) pFrameTable[0]);
-
-	pRLEBytes = &pCelBuff[pFrameTable[nCel]];
-	hdr = *(WORD *)&pRLEBytes[always_0];
-	if(!hdr)
-		return;
-
-	if(dir == 8)
-		nDataSize = 0;
-	else
-		nDataSize = *(WORD *)&pRLEBytes[dir];
-	if(!nDataSize)
-		nDataSize = pFrameTable[nCel + 1] - pFrameTable[nCel];
-
-	tmp = (BYTE *)gpBuffer;
-	Cl2DecDatFrm4(
-		&tmp[sx + screen_y_times_768[sy - 16 * always_0]],
-		&pRLEBytes[hdr],
-		nDataSize - hdr,
-		nWidth);
-}
-
-void __fastcall Cl2DecDatFrm4(BYTE *pDecodeTo, BYTE *pRLEBytes, int nDataSize, int nWidth)
-{
-#if (_MSC_VER >= 800) && (_MSC_VER <= 1200)
-	__asm {
-		push	ebx
-		push	esi
-		push	edi
-		mov		esi, edx /// UNSAFE: use 'mov esi, pRLEBytes'
-		mov		edi, ecx /// UNSAFE: use 'mov edi, pDecodeTo'
-		xor		eax, eax
-		mov		ebx, nWidth
-		mov		ecx, nDataSize
-	label1:
-		mov		al, [esi]
-		inc		esi
-		dec		ecx
-		test	al, al
-		jns		label7
-		neg		al
-		cmp		al, 41h
-		jle		label3
-		sub		al, 41h
-		dec		ecx
-		mov		dl, [esi]
-		inc		esi
-		cmp		edi, gpBufEnd
-		jge		label7
-		sub		ebx, eax
-	label2:
-		mov		[edi], dl
-		dec		eax
-		lea		edi, [edi+1]
-		jnz		label2
-		jmp		label6
-	label3:
-		sub		ecx, eax
-		cmp		edi, gpBufEnd
-		jl		label4
-		add		esi, eax
-		jmp		label7
-	label4:
-		sub		ebx, eax
-	label5:
-		mov		dl, [esi]
-		inc		esi
-		mov		[edi], dl
-		dec		eax
-		lea		edi, [edi+1]
-		jnz		label5
-	label6:
-		test	ebx, ebx
-		jnz		label11
-		mov		ebx, nWidth
-		sub		edi, 768
-		sub		edi, ebx
-		jmp		label11
-	label7:
-		cmp		eax, ebx
-		jle		label8
-		mov		edx, ebx
-		add		edi, ebx
-		sub		eax, ebx
-		jmp		label9
-	label8:
-		mov		edx, eax
-		add		edi, eax
-		xor		eax, eax
-	label9:
-		sub		ebx, edx
-		jnz		label10
-		mov		ebx, nWidth
-		sub		edi, 768
-		sub		edi, ebx
-	label10:
-		test	eax, eax
-		jnz		label7
-	label11:
-		test	ecx, ecx
-		jnz		label1
-		pop		edi
-		pop		esi
-		pop		ebx
-	}
-#else
-	int w;
-	char width;
-	BYTE fill;
-	BYTE *src, *dst;
-
-	src = pRLEBytes;
-	dst = pDecodeTo;
-	w = nWidth;
-
-	while(nDataSize) {
-		width = *src++;
-		nDataSize--;
-		if(width < 0) {
-			width = -width;
-			if(width > 65) {
-				width -= 65;
-				nDataSize--;
-				fill = *src++;
-				if(dst < gpBufEnd) {
-					w -= width;
-					while(width) {
-						*dst = fill;
-						dst++;
-						width--;
-					}
-					if(!w) {
-						w = nWidth;
-						dst -= 768 + w;
-					}
-					continue;
-				}
-			} else {
-				nDataSize -= width;
-				if(dst < gpBufEnd) {
-					w -= width;
-					while(width) {
-						*dst = *src;
-						src++;
-						dst++;
-						width--;
-					}
-					if(!w) {
-						w = nWidth;
-						dst -= 768 + w;
-					}
-					continue;
-				} else {
-					src += width;
-				}
-			}
-		}
-		while(width) {
-			if(width > w) {
-				dst += w;
-				width -= w;
-				w = 0;
-			} else {
-				dst += width;
-				w -= width;
-				width = 0;
-			}
-			if(!w) {
-				w = nWidth;
-				dst -= 768 + w;
-			}
-		}
-	}
-#endif
-}
-// 69CF0C: using guessed type int gpBufEnd;
-
-void __fastcall Cl2DecodeClrHL(char col, int sx, int sy, BYTE *pCelBuff, int nCel, int nWidth, int always_0, int dir)
-{
-	int hdr, nDataSize;
-	BYTE *pRLEBytes, *tmp;
-	DWORD *pFrameTable;
-
-	/// ASSERT: assert(gpBuffer != NULL);
-	if(!gpBuffer)
-		return;
-	/// ASSERT: assert(pCelBuff != NULL);
-	if(!pCelBuff)
-		return;
-	/// ASSERT: assert(nCel > 0);
-	if(nCel <= 0)
-		return;
-
-	pFrameTable = (DWORD *)pCelBuff;
-	/// ASSERT: assert(nCel <= (int) pFrameTable[0]);
-
-	pRLEBytes = &pCelBuff[pFrameTable[nCel]];
-	hdr = *(WORD *)&pRLEBytes[always_0];
-	if(!hdr)
-		return;
-
-	if(dir == 8)
-		nDataSize = 0;
-	else
-		nDataSize = *(WORD *)&pRLEBytes[dir];
-	if(!nDataSize)
-		nDataSize = pFrameTable[nCel + 1] - pFrameTable[nCel];
-
-	tmp = (BYTE *)gpBuffer;
-	gpBufEnd -= 768;
-	Cl2DecDatClrHL(
-		&tmp[sx + screen_y_times_768[sy - 16 * always_0]],
-		&pRLEBytes[hdr],
-		nDataSize - hdr,
-		nWidth,
-		col);
-	gpBufEnd += 768;
-}
-// 69CF0C: using guessed type int gpBufEnd;
-
-void __fastcall Cl2DecDatClrHL(BYTE *pDecodeTo, BYTE *pRLEBytes, int nDataSize, int nWidth, char col)
-{
-#if (_MSC_VER >= 800) && (_MSC_VER <= 1200)
-	__asm {
-		push	ebx
-		push	esi
-		push	edi
-		mov		esi, edx /// UNSAFE: use 'mov esi, pRLEBytes'
-		mov		edi, ecx /// UNSAFE: use 'mov edi, pDecodeTo'
-		xor		eax, eax
-		mov		ebx, nWidth
-		xor		edx, edx
-		mov		ecx, nDataSize
-		mov		dl, col
-	label1:
-		mov		al, [esi]
-		inc		esi
-		dec		ecx
-		test	al, al
-		jns		label9
-		neg		al
-		cmp		al, 41h
-		jle		label3
-		sub		al, 41h
-		dec		ecx
-		mov		dh, [esi]
-		inc		esi
-		test	dh, dh
-		jz		label9
-		cmp		edi, gpBufEnd
-		jge		label9
-		mov		[edi-1], dl
-		sub		ebx, eax
-		mov		[edi+eax], dl
-	label2:
-		mov		[edi-768], dl
-		mov		[edi+768], dl
-		dec		eax
-		lea		edi, [edi+1]
-		jnz		label2
-		jmp		label7
-	label3:
-		sub		ecx, eax
-		cmp		edi, gpBufEnd
-		jl		label4
-		add		esi, eax
-		jmp		label9
-	label4:
-		sub		ebx, eax
-	label5:
-		mov		dh, [esi]
-		inc		esi
-		test	dh, dh
-		jz		label6
-		mov		[edi-1], dl
-		mov		[edi+1], dl
-		mov		[edi-768], dl
-		mov		[edi+768], dl
-	label6:
-		dec		eax
-		lea		edi, [edi+1]
-		jnz		label5
-	label7:
-		test	ebx, ebx
-		jnz		label13
-		mov		ebx, nWidth
-		sub		edi, 768
-		sub		edi, ebx
-		jmp		label13
-	label9:
-		cmp		eax, ebx
-		jle		label10
-		mov		edx, ebx
-		add		edi, ebx
-		sub		eax, ebx
-		jmp		label11
-	label10:
-		mov		edx, eax
-		add		edi, eax
-		xor		eax, eax
-	label11:
-		sub		ebx, edx
-		jnz		label12
-		mov		ebx, nWidth
-		sub		edi, 768
-		sub		edi, ebx
-	label12:
-		test	eax, eax
-		jnz		label9
-		mov		dl, col
-	label13:
-		test	ecx, ecx
-		jnz		label1
-		pop		edi
-		pop		esi
-		pop		ebx
-	}
-#else
-	int w;
-	char width;
-	BYTE *src, *dst;
-
-	src = pRLEBytes;
-	dst = pDecodeTo;
-	w = nWidth;
-
-	while(nDataSize) {
-		width = *src++;
-		nDataSize--;
-		if(width < 0) {
-			width = -width;
-			if(width > 65) {
-				width -= 65;
-				nDataSize--;
-				if(*src++ && dst < gpBufEnd) {
-					w -= width;
-					dst[-1] = col;
-					dst[width] = col;
-					while(width) {
-						dst[-768] = col;
-						dst[768] = col;
-						dst++;
-						width--;
-					}
-					if(!w) {
-						w = nWidth;
-						dst -= 768 + w;
-					}
-					continue;
-				}
-			} else {
-				nDataSize -= width;
-				if(dst < gpBufEnd) {
-					w -= width;
-					while(width) {
-						if(*src++) {
-							dst[-1] = col;
-							dst[1] = col;
-							dst[-768] = col;
-							dst[768] = col;
-						}
-						dst++;
-						width--;
-					}
-					if(!w) {
-						w = nWidth;
-						dst -= 768 + w;
-					}
-					continue;
-				} else {
-					src += width;
-				}
-			}
-		}
-		while(width) {
-			if(width > w) {
-				dst += w;
-				width -= w;
-				w = 0;
-			} else {
-				dst += width;
-				w -= width;
-				width = 0;
-			}
-			if(!w) {
-				w = nWidth;
-				dst -= 768 + w;
-			}
-		}
-	}
-#endif
-}
-// 69CF0C: using guessed type int gpBufEnd;
-
-void __fastcall Cl2DecodeFrm5(int sx, int sy, BYTE *pCelBuff, int nCel, int nWidth, int always_0, int dir, char light)
-{
-	int hdr, idx, nDataSize;
-	BYTE *pRLEBytes, *tmp;
-	DWORD *pFrameTable;
-
-	/// ASSERT: assert(gpBuffer != NULL);
-	if(!gpBuffer)
-		return;
-	/// ASSERT: assert(pCelBuff != NULL);
-	if(!pCelBuff)
-		return;
-	/// ASSERT: assert(nCel > 0);
-	if(nCel <= 0)
-		return;
-
-	pFrameTable = (DWORD *)pCelBuff;
-	/// ASSERT: assert(nCel <= (int) pFrameTable[0]);
-
-	pRLEBytes = &pCelBuff[pFrameTable[nCel]];
-	hdr = *(WORD *)&pRLEBytes[always_0];
-	if(!hdr)
-		return;
-
-	if(dir == 8)
-		nDataSize = 0;
-	else
-		nDataSize = *(WORD *)&pRLEBytes[dir];
-	if(!nDataSize)
-		nDataSize = pFrameTable[nCel + 1] - pFrameTable[nCel];
-
-	idx = light4flag ? 1024 : 4096;
-	if(light == 2)
-		idx += 256;
-	if(light >= 4)
-		idx += (light - 1) << 8;
-
-	tmp = (BYTE *)gpBuffer;
-	Cl2DecDatLightTbl2(
-		&tmp[sx + screen_y_times_768[sy - 16 * always_0]],
-		&pRLEBytes[hdr],
-		nDataSize - hdr,
-		nWidth,
-		(BYTE *)&pLightTbl[idx]);
-}
-// 525728: using guessed type int light4flag;
-
-void __fastcall Cl2DecDatLightTbl2(BYTE *pDecodeTo, BYTE *pRLEBytes, int nDataSize, int nWidth, BYTE *pTable)
-{
-#if (_MSC_VER >= 800) && (_MSC_VER <= 1200)
-	__asm {
-		push	ebx
-		push	esi
-		push	edi
-		mov		esi, edx /// UNSAFE: use 'mov esi, pRLEBytes'
-		mov		edi, ecx /// UNSAFE: use 'mov edi, pDecodeTo'
-		mov		ebx, nWidth
-		mov		ecx, nDataSize
-		mov		edx, pTable
-		push	ebp
-		mov		sgnWidth, ebx
-		mov		ebp, edx
-		xor		eax, eax
-		xor		edx, edx
-	label1:
-		mov		al, [esi]
-		inc		esi
-		dec		ecx
-		test	al, al
-		jns		label7
-		neg		al
-		cmp		al, 41h
-		jle		label3
-		sub		al, 41h
-		dec		ecx
-		mov		dl, [esi]
-		inc		esi
-		mov		dl, [ebp+edx]
-		cmp		edi, gpBufEnd
-		jge		label7
-		sub		ebx, eax
-	label2:
-		mov		[edi], dl
-		dec		eax
-		lea		edi, [edi+1]
-		jnz		label2
-		jmp		label6
-	label3:
-		sub		ecx, eax
-		cmp		edi, gpBufEnd
-		jl		label4
-		add		esi, eax
-		jmp		label7
-	label4:
-		sub		ebx, eax
-	label5:
-		mov		dl, [esi]
-		inc		esi
-		mov		dl, [ebp+edx]
-		mov		[edi], dl
-		dec		eax
-		lea		edi, [edi+1]
-		jnz		label5
-	label6:
-		test	ebx, ebx
-		jnz		label11
-		mov		ebx, sgnWidth
-		sub		edi, 768
-		sub		edi, ebx
-		jmp		label11
-	label7:
-		cmp		eax, ebx
-		jle		label8
-		mov		edx, ebx
-		add		edi, ebx
-		sub		eax, ebx
-		jmp		label9
-	label8:
-		mov		edx, eax
-		add		edi, eax
-		xor		eax, eax
-	label9:
-		sub		ebx, edx
-		jnz		label10
-		mov		ebx, sgnWidth
-		sub		edi, 768
-		sub		edi, ebx
-	label10:
-		test	eax, eax
-		jnz		label7
-	label11:
-		test	ecx, ecx
-		jnz		label1
-		pop		ebp
-		pop		edi
-		pop		esi
-		pop		ebx
-	}
-#else
-	int w;
-	char width;
-	BYTE fill;
-	BYTE *src, *dst;
-
-	src = pRLEBytes;
-	dst = pDecodeTo;
-	w = nWidth;
-	sgnWidth = nWidth;
-
-	while(nDataSize) {
-		width = *src++;
-		nDataSize--;
-		if(width < 0) {
-			width = -width;
-			if(width > 65) {
-				width -= 65;
-				nDataSize--;
-				fill = pTable[*src++];
-				if(dst < gpBufEnd) {
-					w -= width;
-					while(width) {
-						*dst = fill;
-						dst++;
-						width--;
-					}
-					if(!w) {
-						w = sgnWidth;
-						dst -= 768 + w;
-					}
-					continue;
-				}
-			} else {
-				nDataSize -= width;
-				if(dst < gpBufEnd) {
-					w -= width;
-					while(width) {
-						*dst = pTable[*src];
-						src++;
-						dst++;
-						width--;
-					}
-					if(!w) {
-						w = sgnWidth;
-						dst -= 768 + w;
-					}
-					continue;
-				} else {
-					src += width;
-				}
-			}
-		}
-		while(width) {
-			if(width > w) {
-				dst += w;
-				width -= w;
-				w = 0;
-			} else {
-				dst += width;
-				w -= width;
-				width = 0;
-			}
-			if(!w) {
-				w = sgnWidth;
-				dst -= 768 + w;
-			}
-		}
-	}
-#endif
-}
-// 52B978: using guessed type int sgnWidth;
-// 69CF0C: using guessed type int gpBufEnd;
-
-void __fastcall Cl2DecodeFrm6(int sx, int sy, BYTE *pCelBuff, int nCel, int nWidth, int always_0, int dir)
-{
-	int hdr, nDataSize;
-	BYTE *pRLEBytes, *pDecodeTo, *tmp;
-	DWORD *pFrameTable;
-
-	/// ASSERT: assert(gpBuffer != NULL);
-	if(!gpBuffer)
-		return;
-	/// ASSERT: assert(pCelBuff != NULL);
-	if(!pCelBuff)
-		return;
-	/// ASSERT: assert(nCel > 0);
-	if(nCel <= 0)
-		return;
-
-	pFrameTable = (DWORD *)pCelBuff;
-	/// ASSERT: assert(nCel <= (int) pFrameTable[0]);
-
-	pRLEBytes = &pCelBuff[pFrameTable[nCel]];
-	hdr = *(WORD *)&pRLEBytes[always_0];
-	if(!hdr)
-		return;
-
-	if(dir == 8)
-		nDataSize = 0;
-	else
-		nDataSize = *(WORD *)&pRLEBytes[dir];
-	if(!nDataSize)
-		nDataSize = pFrameTable[nCel + 1] - pFrameTable[nCel];
-
-	tmp = (BYTE *)gpBuffer;
-	pDecodeTo = &tmp[sx + screen_y_times_768[sy - 16 * always_0]];
-
-	if(light_table_index)
-		Cl2DecDatLightTbl2(pDecodeTo, &pRLEBytes[hdr], nDataSize - hdr, nWidth, (BYTE *)&pLightTbl[light_table_index * 256]);
-	else
-		Cl2DecDatFrm4(pDecodeTo, &pRLEBytes[hdr], nDataSize - hdr, nWidth);
-}
-// 69BEF8: using guessed type int light_table_index;
-
-void __fastcall PlayInGameMovie(char *pszMovie)
-{
-	PaletteFadeOut(8);
-	play_movie(pszMovie, 0);
-	ClearScreenBuffer();
-	drawpanflag = 255;
-	scrollrt_draw_game_screen(1);
-	PaletteFadeIn(8);
-	drawpanflag = 255;
-}
-// 52571C: using guessed type int drawpanflag;
-
-DEVILUTION_END_NAMESPACE
+//HEADER_GOES_HERE
+
+#include "../types.h"
+
+DEVILUTION_BEGIN_NAMESPACE
+
+#if (_MSC_VER >= 800) && (_MSC_VER <= 1200)
+#pragma warning (disable : 4731) // frame pointer register 'ebp' modified by inline assembly code
+#endif
+
+char gbPixelCol;  // automap pixel color 8-bit (palette entry)
+int dword_52B970; // BOOLEAN flip - if y < x
+int orgseed;      // weak
+int sgnWidth;
+int sglGameSeed; // weak
+static CRITICAL_SECTION sgMemCrit;
+int SeedCount;    // weak
+int dword_52B99C; // BOOLEAN valid - if x/y are in bounds
+
+const int rand_increment = 1;           // unused
+const int rand_multiplier = 0x015A4E35; // unused
+
+void __fastcall CelDrawDatOnly(BYTE *pDecodeTo, BYTE *pRLEBytes, int nDataSize, int nWidth)
+{
+	int w;
+
+	/// ASSERT: assert(pDecodeTo != NULL);
+	if(!pDecodeTo)
+		return;
+	/// ASSERT: assert(pRLEBytes != NULL);
+	if(!pRLEBytes)
+		return;
+
+#if (_MSC_VER >= 800) && (_MSC_VER <= 1200)
+	__asm {
+		mov		esi, pRLEBytes
+		mov		edi, pDecodeTo
+		mov		eax, 768
+		add		eax, nWidth
+		mov		w, eax
+		mov		ebx, nDataSize
+		add		ebx, esi
+	label1:
+		mov		edx, nWidth
+	label2:
+		xor		eax, eax
+		lodsb
+		or		al, al
+		js		label6
+		sub		edx, eax
+		mov		ecx, eax
+		shr		ecx, 1
+		jnb		label3
+		movsb
+		jecxz	label5
+	label3:
+		shr		ecx, 1
+		jnb		label4
+		movsw
+		jecxz	label5
+	label4:
+		rep movsd
+	label5:
+		or		edx, edx
+		jz		label7
+		jmp		label2
+	label6:
+		neg		al
+		add		edi, eax
+		sub		edx, eax
+		jnz		label2
+	label7:
+		sub		edi, w
+		cmp		ebx, esi
+		jnz		label1
+	}
+#else
+	int i;
+	BYTE width;
+	BYTE *src, *dst;
+
+	src = pRLEBytes;
+	dst = pDecodeTo;
+	w = nWidth;
+
+	for(; src != &pRLEBytes[nDataSize]; dst -= 768 + w) {
+		for(i = w; i;) {
+			width = *src++;
+			if(!(width & 0x80)) {
+				i -= width;
+				if(width & 1) {
+					dst[0] = src[0];
+					src++;
+					dst++;
+				}
+				width >>= 1;
+				if(width & 1) {
+					dst[0] = src[0];
+					dst[1] = src[1];
+					src += 2;
+					dst += 2;
+				}
+				width >>= 1;
+				for(; width; width--) {
+					dst[0] = src[0];
+					dst[1] = src[1];
+					dst[2] = src[2];
+					dst[3] = src[3];
+					src += 4;
+					dst += 4;
+				}
+			} else {
+				width = -(char)width;
+				dst += width;
+				i -= width;
+			}
+		}
+	}
+#endif
+}
+
+void __fastcall CelDecodeOnly(int sx, int sy, BYTE *pCelBuff, int nCel, int nWidth)
+{
+	BYTE *tmp;
+	DWORD *pFrameTable;
+
+	/// ASSERT: assert(gpBuffer);
+	if(!gpBuffer)
+		return;
+	/// ASSERT: assert(pCelBuff != NULL);
+	if(!pCelBuff)
+		return;
+
+	tmp = (BYTE *)gpBuffer;
+	pFrameTable = (DWORD *)pCelBuff;
+
+	CelDrawDatOnly(
+		&tmp[sx + screen_y_times_768[sy]],
+		&pCelBuff[pFrameTable[nCel]],
+		pFrameTable[nCel + 1] - pFrameTable[nCel],
+		nWidth);
+}
+
+void __fastcall CelDecDatOnly(BYTE *pBuff, BYTE *pCelBuff, int nCel, int nWidth)
+{
+	DWORD *pFrameTable;
+
+	/// ASSERT: assert(pCelBuff != NULL);
+	if(!pCelBuff)
+		return;
+	/// ASSERT: assert(pBuff != NULL);
+	if(!pBuff)
+		return;
+
+	pFrameTable = (DWORD *)pCelBuff;
+
+	CelDrawDatOnly(
+		pBuff,
+		&pCelBuff[pFrameTable[nCel]],
+		pFrameTable[nCel + 1] - pFrameTable[nCel],
+		nWidth);
+}
+
+void __fastcall CelDrawHdrOnly(int sx, int sy, BYTE *pCelBuff, int nCel, int nWidth, int always_0, int dir)
+{
+	int v1, v2, nDataSize;
+	BYTE *pRLEBytes, *tmp;
+	DWORD *pFrameTable;
+
+	/// ASSERT: assert(gpBuffer);
+	if(!gpBuffer)
+		return;
+	/// ASSERT: assert(pCelBuff != NULL);
+	if(!pCelBuff)
+		return;
+
+	pFrameTable = (DWORD *)pCelBuff;
+	pRLEBytes = &pCelBuff[pFrameTable[nCel]];
+	v1 = *(WORD *)&pRLEBytes[always_0];
+
+	if(!v1)
+		return;
+
+	nDataSize = pFrameTable[nCel + 1] - pFrameTable[nCel];
+
+	if(dir == 8)
+		v2 = 0;
+	else
+		v2 = *(WORD *)&pRLEBytes[dir];
+	if(v2)
+		nDataSize = v2 - v1;
+	else
+		nDataSize -= v1;
+
+	tmp = (BYTE *)gpBuffer;
+	CelDrawDatOnly(
+		&tmp[sx + screen_y_times_768[sy - 16 * always_0]],
+		&pRLEBytes[v1],
+		nDataSize,
+		nWidth);
+}
+
+void __fastcall CelDecodeHdrOnly(BYTE *pBuff, BYTE *pCelBuff, int nCel, int nWidth, int always_0, int dir)
+{
+	int v1, v2, nDataSize;
+	BYTE *pRLEBytes;
+	DWORD *pFrameTable;
+
+	/// ASSERT: assert(pCelBuff != NULL);
+	if(!pCelBuff)
+		return;
+	/// ASSERT: assert(pBuff != NULL);
+	if(!pBuff)
+		return;
+
+	pFrameTable = (DWORD *)pCelBuff;
+	pRLEBytes = &pCelBuff[pFrameTable[nCel]];
+	v1 = *(WORD *)&pRLEBytes[always_0];
+
+	if(!v1)
+		return;
+
+	nDataSize = pFrameTable[nCel + 1] - pFrameTable[nCel];
+
+	if(dir == 8)
+		v2 = 0;
+	else
+		v2 = *(WORD *)&pRLEBytes[dir];
+	if(v2)
+		nDataSize = v2 - v1;
+	else
+		nDataSize -= v1;
+
+	CelDrawDatOnly(pBuff, &pRLEBytes[v1], nDataSize, nWidth);
+}
+
+void __fastcall CelDecDatLightOnly(BYTE *pDecodeTo, BYTE *pRLEBytes, int nDataSize, int nWidth)
+{
+	int w;
+	BYTE *tbl;
+
+	/// ASSERT: assert(pDecodeTo != NULL);
+	if(!pDecodeTo)
+		return;
+	/// ASSERT: assert(pRLEBytes != NULL);
+	if(!pRLEBytes)
+		return;
+
+#if (_MSC_VER >= 800) && (_MSC_VER <= 1200)
+	__asm {
+		mov		eax, light_table_index
+		shl		eax, 8
+		add		eax, pLightTbl
+		mov		tbl, eax
+		mov		esi, pRLEBytes
+		mov		edi, pDecodeTo
+		mov		eax, 768
+		add		eax, nWidth
+		mov		w, eax
+		mov		ebx, nDataSize
+		add		ebx, esi
+	label1:
+		mov		edx, nWidth
+	label2:
+		xor		eax, eax
+		lodsb
+		or		al, al
+		js		label3
+		push	ebx
+		mov		ebx, tbl
+		sub		edx, eax
+		mov		ecx, eax
+		push	edx
+		call	CelDecDatLightEntry
+		pop		edx
+		pop		ebx
+		or		edx, edx
+		jnz		label2
+		jmp		label4
+	label3:
+		neg		al
+		add		edi, eax
+		sub		edx, eax
+		jnz		label2
+	label4:
+		sub		edi, w
+		cmp		ebx, esi
+		jnz		label1
+		jmp		labexit
+	}
+
+	/* Assembly Macro */
+	__asm {
+	CelDecDatLightEntry:
+		shr		cl, 1
+		jnb		label5
+		mov		dl, [esi]
+		mov		dl, [ebx+edx]
+		mov		[edi], dl
+		add		esi, 1
+		add		edi, 1
+	label5:
+		shr		cl, 1
+		jnb		label6
+		mov		dl, [esi]
+		mov		ch, [ebx+edx]
+		mov		[edi], ch
+		mov		dl, [esi+1]
+		mov		ch, [ebx+edx]
+		mov		[edi+1], ch
+		add		esi, 2
+		add		edi, 2
+	label6:
+		test	cl, cl
+		jz		labret
+	label7:
+		mov		eax, [esi]
+		add		esi, 4
+		mov		dl, al
+		mov		ch, [ebx+edx]
+		mov		dl, ah
+		ror		eax, 10h
+		mov		[edi], ch
+		mov		ch, [ebx+edx]
+		mov		dl, al
+		mov		[edi+1], ch
+		mov		ch, [ebx+edx]
+		mov		dl, ah
+		mov		[edi+2], ch
+		mov		ch, [ebx+edx]
+		mov		[edi+3], ch
+		add		edi, 4
+		dec		cl
+		jnz		label7
+	labret:
+		retn
+	}
+
+	__asm {
+	labexit:
+	}
+#else
+	int i;
+	BYTE width;
+	BYTE *src, *dst;
+
+	src = pRLEBytes;
+	dst = pDecodeTo;
+	tbl = (BYTE *)&pLightTbl[light_table_index * 256];
+	w = nWidth;
+
+	for(; src != &pRLEBytes[nDataSize]; dst -= 768 + w) {
+		for(i = w; i;) {
+			width = *src++;
+			if(!(width & 0x80)) {
+				i -= width;
+				if(width & 1) {
+					dst[0] = tbl[src[0]];
+					src++;
+					dst++;
+				}
+				width >>= 1;
+				if(width & 1) {
+					dst[0] = tbl[src[0]];
+					dst[1] = tbl[src[1]];
+					src += 2;
+					dst += 2;
+				}
+				width >>= 1;
+				for(; width; width--) {
+					dst[0] = tbl[src[0]];
+					dst[1] = tbl[src[1]];
+					dst[2] = tbl[src[2]];
+					dst[3] = tbl[src[3]];
+					src += 4;
+					dst += 4;
+				}
+			} else {
+				width = -(char)width;
+				dst += width;
+				i -= width;
+			}
+		}
+	}
+#endif
+}
+// 69BEF8: using guessed type int light_table_index;
+
+void __fastcall CelDecDatLightTrans(BYTE *pDecodeTo, BYTE *pRLEBytes, int nDataSize, int nWidth)
+{
+	int w;
+	BOOL shift;
+	BYTE *tbl;
+
+	/// ASSERT: assert(pDecodeTo != NULL);
+	if(!pDecodeTo)
+		return;
+	/// ASSERT: assert(pRLEBytes != NULL);
+	if(!pRLEBytes)
+		return;
+
+#if (_MSC_VER >= 800) && (_MSC_VER <= 1200)
+	__asm {
+		mov		eax, light_table_index
+		shl		eax, 8
+		add		eax, pLightTbl
+		mov		tbl, eax
+		mov		esi, pRLEBytes
+		mov		edi, pDecodeTo
+		mov		eax, 768
+		add		eax, nWidth
+		mov		w, eax
+		mov		ebx, nDataSize
+		add		ebx, esi
+		mov		eax, edi
+		and		eax, 1
+		mov		shift, eax
+	label1:
+		mov		edx, nWidth
+	label2:
+		xor		eax, eax
+		lodsb
+		or		al, al
+		js		label9
+		push	ebx
+		mov		ebx, tbl
+		sub		edx, eax
+		mov		ecx, eax
+		mov		eax, edi
+		and		eax, 1
+		cmp		eax, shift
+		jnz		label5
+		shr		ecx, 1
+		jnb		label3
+		inc		esi
+		inc		edi
+		jecxz	label8
+		jmp		label6
+	label3:
+		shr		ecx, 1
+		jnb		label4
+		inc		esi
+		inc		edi
+		lodsb
+		xlat
+		stosb
+		jecxz	label8
+	label4:
+		lodsd
+		inc		edi
+		ror		eax, 8
+		xlat
+		stosb
+		ror		eax, 10h
+		inc		edi
+		xlat
+		stosb
+		loop	label4
+		jmp		label8
+	label5:
+		shr		ecx, 1
+		jnb		label6
+		lodsb
+		xlat
+		stosb
+		jecxz	label8
+		jmp		label3
+	label6:
+		shr		ecx, 1
+		jnb		label7
+		lodsb
+		xlat
+		stosb
+		inc		esi
+		inc		edi
+		jecxz	label8
+	label7:
+		lodsd
+		xlat
+		stosb
+		inc		edi
+		ror		eax, 10h
+		xlat
+		stosb
+		inc		edi
+		loop	label7
+	label8:
+		pop		ebx
+		or		edx, edx
+		jz		label10
+		jmp		label2
+	label9:
+		neg		al
+		add		edi, eax
+		sub		edx, eax
+		jnz		label2
+	label10:
+		sub		edi, w
+		mov		eax, shift
+		inc		eax
+		and		eax, 1
+		mov		shift, eax
+		cmp		ebx, esi
+		jnz		label1
+	}
+#else
+	int i;
+	BYTE width;
+	BYTE *src, *dst;
+
+	src = pRLEBytes;
+	dst = pDecodeTo;
+	tbl = (BYTE *)&pLightTbl[light_table_index * 256];
+	w = nWidth;
+	shift = (BYTE)dst & 1;
+
+	for(; src != &pRLEBytes[nDataSize]; dst -= 768 + w, shift = (shift + 1) & 1) {
+		for(i = w; i;) {
+			width = *src++;
+			if(!(width & 0x80)) {
+				i -= width;
+				if(((BYTE)dst & 1) == shift) {
+					if(!(width & 1)) {
+						goto L_ODD;
+					} else {
+						src++;
+						dst++;
+L_EVEN:
+						width >>= 1;
+						if(width & 1) {
+							dst[0] = tbl[src[0]];
+							src += 2;
+							dst += 2;
+						}
+						width >>= 1;
+						for(; width; width--) {
+							dst[0] = tbl[src[0]];
+							dst[2] = tbl[src[2]];
+							src += 4;
+							dst += 4;
+						}
+					}
+				} else {
+					if(!(width & 1)) {
+						goto L_EVEN;
+					} else {
+						dst[0] = tbl[src[0]];
+						src++;
+						dst++;
+L_ODD:
+						width >>= 1;
+						if(width & 1) {
+							dst[1] = tbl[src[1]];
+							src += 2;
+							dst += 2;
+						}
+						width >>= 1;
+						for(; width; width--) {
+							dst[1] = tbl[src[1]];
+							dst[3] = tbl[src[3]];
+							src += 4;
+							dst += 4;
+						}
+					}
+				}
+			} else {
+				width = -(char)width;
+				dst += width;
+				i -= width;
+			}
+		}
+	}
+#endif
+}
+// 69BEF8: using guessed type int light_table_index;
+
+void __fastcall CelDecodeLightOnly(int sx, int sy, BYTE *pCelBuff, int nCel, int nWidth)
+{
+	int nDataSize;
+	BYTE *pDecodeTo, *pRLEBytes, *tmp;
+	DWORD *pFrameTable;
+
+	/// ASSERT: assert(gpBuffer);
+	if(!gpBuffer)
+		return;
+	/// ASSERT: assert(pCelBuff != NULL);
+	if(!pCelBuff)
+		return;
+
+	tmp = (BYTE *)gpBuffer;
+	pFrameTable = (DWORD *)pCelBuff;
+
+	nDataSize = pFrameTable[nCel + 1] - pFrameTable[nCel];
+	pRLEBytes = &pCelBuff[pFrameTable[nCel]];
+	pDecodeTo = &tmp[sx + screen_y_times_768[sy]];
+
+	if(light_table_index)
+		CelDecDatLightOnly(pDecodeTo, pRLEBytes, nDataSize, nWidth);
+	else
+		CelDrawDatOnly(pDecodeTo, pRLEBytes, nDataSize, nWidth);
+}
+// 69BEF8: using guessed type int light_table_index;
+
+void __fastcall CelDecodeHdrLightOnly(int sx, int sy, BYTE *pCelBuff, int nCel, int nWidth, int always_0, int dir)
+{
+	int hdr, nDataSize, v1, v2;
+	BYTE *pRLEBytes, *pDecodeTo, *tmp, *v9;
+	DWORD *pFrameTable;
+
+	/// ASSERT: assert(gpBuffer);
+	if(!gpBuffer)
+		return;
+	/// ASSERT: assert(pCelBuff != NULL);
+	if(!pCelBuff)
+		return;
+
+	pFrameTable = (DWORD *)&pCelBuff[4 * nCel];
+	v9 = &pCelBuff[pFrameTable[0]];
+	hdr = *(WORD *)&v9[always_0];
+	if(!hdr)
+		return;
+
+	v1 = pFrameTable[1] - pFrameTable[0];
+	if(dir == 8)
+		v2 = 0;
+	else
+		v2 = *(WORD *)&v9[dir];
+	if(v2)
+		nDataSize = v2 - hdr;
+	else
+		nDataSize = v1 - hdr;
+
+	pRLEBytes = &v9[hdr];
+	tmp = (BYTE *)gpBuffer;
+	pDecodeTo = &tmp[sx + screen_y_times_768[sy - 16 * always_0]];
+
+	if(light_table_index)
+		CelDecDatLightOnly(pDecodeTo, pRLEBytes, nDataSize, nWidth);
+	else
+		CelDrawDatOnly(pDecodeTo, pRLEBytes, nDataSize, nWidth);
+}
+// 69BEF8: using guessed type int light_table_index;
+
+void __fastcall CelDecodeHdrLightTrans(BYTE *pBuff, BYTE *pCelBuff, int nCel, int nWidth, int always_0, int dir)
+{
+	int hdr, nDataSize, v1, v2;
+	BYTE *pRLEBytes, *v9;
+	DWORD *pFrameTable;
+
+	/// ASSERT: assert(pCelBuff != NULL);
+	if(!pCelBuff)
+		return;
+	/// ASSERT: assert(pBuff != NULL);
+	if(!pBuff)
+		return;
+
+	pFrameTable = (DWORD *)&pCelBuff[4 * nCel];
+	v9 = &pCelBuff[pFrameTable[0]];
+	hdr = *(WORD *)&v9[always_0];
+	if(!hdr)
+		return;
+
+	v1 = pFrameTable[1] - pFrameTable[0];
+	if(dir == 8)
+		v2 = 0;
+	else
+		v2 = *(WORD *)&v9[dir];
+	if(v2)
+		nDataSize = v2 - hdr;
+	else
+		nDataSize = v1 - hdr;
+
+	pRLEBytes = &v9[hdr];
+
+	if(cel_transparency_active)
+		CelDecDatLightTrans(pBuff, pRLEBytes, nDataSize, nWidth);
+	else if(light_table_index)
+		CelDecDatLightOnly(pBuff, pRLEBytes, nDataSize, nWidth);
+	else
+		CelDrawDatOnly(pBuff, pRLEBytes, nDataSize, nWidth);
+}
+// 69BEF8: using guessed type int light_table_index;
+// 69CF94: using guessed type int cel_transparency_active;
+
+void __fastcall CelDrawHdrLightRed(int sx, int sy, BYTE *pCelBuff, int nCel, int nWidth, int always_0, int dir, char light)
+{
+	int w, hdr, idx, nDataSize, v1;
+	BYTE *src, *dst, *tbl, *tmp, *pRLEBytes;
+	DWORD *pFrameTable;
+
+	/// ASSERT: assert(gpBuffer);
+	if(!gpBuffer)
+		return;
+	/// ASSERT: assert(pCelBuff != NULL);
+	if(!pCelBuff)
+		return;
+
+	pFrameTable = (DWORD *)&pCelBuff[4 * nCel];
+	pRLEBytes = &pCelBuff[pFrameTable[0]];
+	hdr = *(WORD *)&pRLEBytes[always_0];
+	if(!hdr)
+		return;
+
+	if(dir == 8)
+		v1 = 0;
+	else
+		v1 = *(WORD *)&pRLEBytes[dir];
+	if(v1)
+		nDataSize = v1 - hdr;
+	else
+		nDataSize = pFrameTable[1] - pFrameTable[0] - hdr;
+
+	src = &pRLEBytes[hdr];
+	tmp = (BYTE *)gpBuffer;
+	dst = &tmp[sx + screen_y_times_768[sy - 16 * always_0]];
+
+	idx = light4flag ? 1024 : 4096;
+	if(light == 2)
+		idx += 256;
+	if(light >= 4)
+		idx += (light - 1) << 8;
+
+	tbl = (BYTE *)&pLightTbl[idx];
+
+#if (_MSC_VER >= 800) && (_MSC_VER <= 1200)
+	__asm {
+		mov		esi, src
+		mov		edi, dst
+		mov		eax, 768
+		add		eax, nWidth
+		mov		w, eax /* use C for w? w = 768 + nWidth */
+		mov		ebx, nDataSize
+		add		ebx, esi
+	label1:
+		mov		edx, nWidth
+	label2:
+		xor		eax, eax
+		mov		al, [esi]
+		inc		esi
+		test	al, al
+		js		label4
+		push	ebx
+		mov		ebx, tbl
+		sub		edx, eax
+		mov		ecx, eax
+	label3:
+		mov		al, [esi]
+		inc		esi
+		mov		al, [ebx+eax]
+		mov		[edi], al
+		dec		ecx
+		lea		edi, [edi+1]
+		jnz		label3
+		pop		ebx
+		test	edx, edx
+		jz		label5
+		jmp		label2
+	label4:
+		neg		al
+		add		edi, eax
+		sub		edx, eax
+		jnz		label2
+	label5:
+		sub		edi, w
+		cmp		ebx, esi
+		jnz		label1
+	}
+#else
+	BYTE width;
+	BYTE *end;
+
+	end = &src[nDataSize];
+
+	for(; src != end; dst -= 768 + nWidth) {
+		for(w = nWidth; w;) {
+			width = *src++;
+			if(!(width & 0x80)) {
+				w -= width;
+				while(width) {
+					*dst = tbl[*src];
+					src++;
+					dst++;
+					width--;
+				}
+			} else {
+				width = -(char)width;
+				dst += width;
+				w -= width;
+			}
+		}
+	}
+#endif
+}
+// 525728: using guessed type int light4flag;
+
+void __fastcall Cel2DecDatOnly(BYTE *pDecodeTo, BYTE *pRLEBytes, int nDataSize, int nWidth)
+{
+	int w;
+
+	/// ASSERT: assert(pDecodeTo != NULL);
+	if(!pDecodeTo)
+		return;
+	/// ASSERT: assert(pRLEBytes != NULL);
+	if(!pRLEBytes)
+		return;
+	/// ASSERT: assert(gpBuffer);
+	if(!gpBuffer)
+		return;
+
+#if (_MSC_VER >= 800) && (_MSC_VER <= 1200)
+	__asm {
+		mov		esi, pRLEBytes
+		mov		edi, pDecodeTo
+		mov		eax, 768
+		add		eax, nWidth
+		mov		w, eax
+		mov		ebx, nDataSize
+		add		ebx, esi
+	label1:
+		mov		edx, nWidth
+	label2:
+		xor		eax, eax
+		lodsb
+		or		al, al
+		js		label7
+		sub		edx, eax
+		cmp		edi, gpBufEnd
+		jb		label3
+		add		esi, eax
+		add		edi, eax
+		jmp		label6
+	label3:
+		mov		ecx, eax
+		shr		ecx, 1
+		jnb		label4
+		movsb
+		jecxz	label6
+	label4:
+		shr		ecx, 1
+		jnb		label5
+		movsw
+		jecxz	label6
+	label5:
+		rep movsd
+	label6:
+		or		edx, edx
+		jz		label8
+		jmp		label2
+	label7:
+		neg		al
+		add		edi, eax
+		sub		edx, eax
+		jnz		label2
+	label8:
+		sub		edi, w
+		cmp		ebx, esi
+		jnz		label1
+	}
+#else
+	int i;
+	BYTE width;
+	BYTE *src, *dst;
+
+	src = pRLEBytes;
+	dst = pDecodeTo;
+	w = nWidth;
+
+	for(; src != &pRLEBytes[nDataSize]; dst -= 768 + w) {
+		for(i = w; i;) {
+			width = *src++;
+			if(!(width & 0x80)) {
+				i -= width;
+				if(dst < gpBufEnd) {
+					if(width & 1) {
+						dst[0] = src[0];
+						src++;
+						dst++;
+					}
+					width >>= 1;
+					if(width & 1) {
+						dst[0] = src[0];
+						dst[1] = src[1];
+						src += 2;
+						dst += 2;
+					}
+					width >>= 1;
+					for(; width; width--) {
+						dst[0] = src[0];
+						dst[1] = src[1];
+						dst[2] = src[2];
+						dst[3] = src[3];
+						src += 4;
+						dst += 4;
+					}
+				} else {
+					src += width;
+					dst += width;
+				}
+			} else {
+				width = -(char)width;
+				dst += width;
+				i -= width;
+			}
+		}
+	}
+#endif
+}
+// 69CF0C: using guessed type int gpBufEnd;
+
+void __fastcall Cel2DrawHdrOnly(int sx, int sy, BYTE *pCelBuff, int nCel, int nWidth, int always_0, int dir)
+{
+	int v1, v2, nDataSize;
+	BYTE *pRLEBytes, *tmp;
+	DWORD *pFrameTable;
+
+	/// ASSERT: assert(gpBuffer);
+	if(!gpBuffer)
+		return;
+	/// ASSERT: assert(pCelBuff != NULL);
+	if(!pCelBuff)
+		return;
+
+	pFrameTable = (DWORD *)pCelBuff;
+	pRLEBytes = &pCelBuff[pFrameTable[nCel]];
+	v1 = *(WORD *)&pRLEBytes[always_0];
+
+	if(!v1)
+		return;
+
+	nDataSize = pFrameTable[nCel + 1] - pFrameTable[nCel];
+
+	if(dir == 8)
+		v2 = 0;
+	else
+		v2 = *(WORD *)&pRLEBytes[dir];
+	if(v2)
+		nDataSize = v2 - v1;
+	else
+		nDataSize -= v1;
+
+	tmp = (BYTE *)gpBuffer;
+	Cel2DecDatOnly(
+		&tmp[sx + screen_y_times_768[sy - 16 * always_0]],
+		&pRLEBytes[v1],
+		nDataSize,
+		nWidth);
+}
+
+void __fastcall Cel2DecodeHdrOnly(BYTE *pBuff, BYTE *pCelBuff, int nCel, int nWidth, int always_0, int dir)
+{
+	int v1, v2, nDataSize;
+	BYTE *pRLEBytes;
+	DWORD *pFrameTable;
+
+	/// ASSERT: assert(pCelBuff != NULL);
+	if(!pCelBuff)
+		return;
+	/// ASSERT: assert(pBuff != NULL);
+	if(!pBuff)
+		return;
+
+	pFrameTable = (DWORD *)pCelBuff;
+	pRLEBytes = &pCelBuff[pFrameTable[nCel]];
+	v1 = *(WORD *)&pRLEBytes[always_0];
+
+	if(!v1)
+		return;
+
+	nDataSize = pFrameTable[nCel + 1] - pFrameTable[nCel];
+
+	v2 = *(WORD *)&pRLEBytes[dir];
+	if(dir == 8)
+		v2 = 0;
+	if(v2)
+		nDataSize = v2 - v1;
+	else
+		nDataSize -= v1;
+
+	Cel2DecDatOnly(pBuff, &pRLEBytes[v1], nDataSize, nWidth);
+}
+
+void __fastcall Cel2DecDatLightOnly(BYTE *pDecodeTo, BYTE *pRLEBytes, int nDataSize, int nWidth)
+{
+	int w;
+	BYTE *tbl;
+
+	/// ASSERT: assert(pDecodeTo != NULL);
+	if(!pDecodeTo)
+		return;
+	/// ASSERT: assert(pRLEBytes != NULL);
+	if(!pRLEBytes)
+		return;
+	/// ASSERT: assert(gpBuffer);
+	if(!gpBuffer)
+		return;
+
+#if (_MSC_VER >= 800) && (_MSC_VER <= 1200)
+	__asm {
+		mov		eax, light_table_index
+		shl		eax, 8
+		add		eax, pLightTbl
+		mov		tbl, eax
+		mov		esi, pRLEBytes
+		mov		edi, pDecodeTo
+		mov		eax, 768
+		add		eax, nWidth
+		mov		w, eax
+		mov		ebx, nDataSize
+		add		ebx, esi
+	label1:
+		mov		edx, nWidth
+	label2:
+		xor		eax, eax
+		lodsb
+		or		al, al
+		js		label5
+		push	ebx
+		mov		ebx, tbl
+		sub		edx, eax
+		cmp		edi, gpBufEnd
+		jb		label3
+		add		esi, eax
+		add		edi, eax
+		jmp		label4
+	label3:
+		mov		ecx, eax
+		push	edx
+		call	Cel2DecDatLightEntry
+		pop		edx
+	label4:
+		pop		ebx
+		or		edx, edx
+		jz		label6
+		jmp		label2
+	label5:
+		neg		al
+		add		edi, eax
+		sub		edx, eax
+		jnz		label2
+	label6:
+		sub		edi, w
+		cmp		ebx, esi
+		jnz		label1
+		jmp		labexit
+	}
+
+	/* Assembly Macro */
+	__asm {
+	Cel2DecDatLightEntry:
+		shr		cl, 1
+		jnb		label7
+		mov		dl, [esi]
+		mov		dl, [ebx+edx]
+		mov		[edi], dl
+		add		esi, 1
+		add		edi, 1
+	label7:
+		shr		cl, 1
+		jnb		label8
+		mov		dl, [esi]
+		mov		ch, [ebx+edx]
+		mov		[edi], ch
+		mov		dl, [esi+1]
+		mov		ch, [ebx+edx]
+		mov		[edi+1], ch
+		add		esi, 2
+		add		edi, 2
+	label8:
+		test	cl, cl
+		jz		labret
+	label9:
+		mov		eax, [esi]
+		add		esi, 4
+		mov		dl, al
+		mov		ch, [ebx+edx]
+		mov		dl, ah
+		ror		eax, 10h
+		mov		[edi], ch
+		mov		ch, [ebx+edx]
+		mov		dl, al
+		mov		[edi+1], ch
+		mov		ch, [ebx+edx]
+		mov		dl, ah
+		mov		[edi+2], ch
+		mov		ch, [ebx+edx]
+		mov		[edi+3], ch
+		add		edi, 4
+		dec		cl
+		jnz		label9
+	labret:
+		retn
+	}
+
+	__asm {
+	labexit:
+	}
+#else
+	int i;
+	BYTE width;
+	BYTE *src, *dst;
+
+	src = pRLEBytes;
+	dst = pDecodeTo;
+	tbl = (BYTE *)&pLightTbl[light_table_index * 256];
+	w = nWidth;
+
+	for(; src != &pRLEBytes[nDataSize]; dst -= 768 + w) {
+		for(i = w; i;) {
+			width = *src++;
+			if(!(width & 0x80)) {
+				i -= width;
+				if(dst < gpBufEnd) {
+					if(width & 1) {
+						dst[0] = tbl[src[0]];
+						src++;
+						dst++;
+					}
+					width >>= 1;
+					if(width & 1) {
+						dst[0] = tbl[src[0]];
+						dst[1] = tbl[src[1]];
+						src += 2;
+						dst += 2;
+					}
+					width >>= 1;
+					for(; width; width--) {
+						dst[0] = tbl[src[0]];
+						dst[1] = tbl[src[1]];
+						dst[2] = tbl[src[2]];
+						dst[3] = tbl[src[3]];
+						src += 4;
+						dst += 4;
+					}
+				} else {
+					src += width;
+					dst += width;
+				}
+			} else {
+				width = -(char)width;
+				dst += width;
+				i -= width;
+			}
+		}
+	}
+#endif
+}
+// 69BEF8: using guessed type int light_table_index;
+// 69CF0C: using guessed type int gpBufEnd;
+
+void __fastcall Cel2DecDatLightTrans(BYTE *pDecodeTo, BYTE *pRLEBytes, int nDataSize, int nWidth)
+{
+	int w;
+	BOOL shift;
+	BYTE *tbl;
+
+	/// ASSERT: assert(pDecodeTo != NULL);
+	if(!pDecodeTo)
+		return;
+	/// ASSERT: assert(pRLEBytes != NULL);
+	if(!pRLEBytes)
+		return;
+	/// ASSERT: assert(gpBuffer);
+	if(!gpBuffer)
+		return;
+
+#if (_MSC_VER >= 800) && (_MSC_VER <= 1200)
+	__asm {
+		mov		eax, light_table_index
+		shl		eax, 8
+		add		eax, pLightTbl
+		mov		tbl, eax
+		mov		esi, pRLEBytes
+		mov		edi, pDecodeTo
+		mov		eax, 768
+		add		eax, nWidth
+		mov		w, eax
+		mov		ebx, nDataSize
+		add		ebx, esi
+		mov		eax, edi
+		and		eax, 1
+		mov		shift, eax
+	label1:
+		mov		edx, nWidth
+	label2:
+		xor		eax, eax
+		lodsb
+		or		al, al
+		js		label10
+		push	ebx
+		mov		ebx, tbl
+		sub		edx, eax
+		cmp		edi, gpBufEnd
+		jb		label3
+		add		esi, eax
+		add		edi, eax
+		jmp		label9
+	label3:
+		mov		ecx, eax
+		mov		eax, edi
+		and		eax, 1
+		cmp		eax, shift
+		jnz		label6
+		shr		ecx, 1
+		jnb		label4
+		inc		esi
+		inc		edi
+		jecxz	label9
+		jmp		label7
+	label4:
+		shr		ecx, 1
+		jnb		label5
+		inc		esi
+		inc		edi
+		lodsb
+		xlat
+		stosb
+		jecxz	label9
+	label5:
+		lodsd
+		inc		edi
+		ror		eax, 8
+		xlat
+		stosb
+		ror		eax, 10h
+		inc		edi
+		xlat
+		stosb
+		loop	label5
+		jmp		label9
+	label6:
+		shr		ecx, 1
+		jnb		label7
+		lodsb
+		xlat
+		stosb
+		jecxz	label9
+		jmp		label4
+	label7:
+		shr		ecx, 1
+		jnb		label8
+		lodsb
+		xlat
+		stosb
+		inc		esi
+		inc		edi
+		jecxz	label9
+	label8:
+		lodsd
+		xlat
+		stosb
+		inc		edi
+		ror		eax, 10h
+		xlat
+		stosb
+		inc		edi
+		loop	label8
+	label9:
+		pop		ebx
+		or		edx, edx
+		jz		label11
+		jmp		label2
+	label10:
+		neg		al
+		add		edi, eax
+		sub		edx, eax
+		jnz		label2
+	label11:
+		sub		edi, w
+		mov		eax, shift
+		inc		eax
+		and		eax, 1
+		mov		shift, eax
+		cmp		ebx, esi
+		jnz		label1
+	}
+#else
+	int i;
+	BYTE width;
+	BYTE *src, *dst;
+
+	src = pRLEBytes;
+	dst = pDecodeTo;
+	tbl = (BYTE *)&pLightTbl[light_table_index * 256];
+	w = nWidth;
+	shift = (BYTE)dst & 1;
+
+	for(; src != &pRLEBytes[nDataSize]; dst -= 768 + w, shift = (shift + 1) & 1) {
+		for(i = w; i;) {
+			width = *src++;
+			if(!(width & 0x80)) {
+				i -= width;
+				if(dst < gpBufEnd) {
+					if(((BYTE)dst & 1) == shift) {
+						if(!(width & 1)) {
+							goto L_ODD;
+						} else {
+							src++;
+							dst++;
+L_EVEN:
+							width >>= 1;
+							if(width & 1) {
+								dst[0] = tbl[src[0]];
+								src += 2;
+								dst += 2;
+							}
+							width >>= 1;
+							for(; width; width--) {
+								dst[0] = tbl[src[0]];
+								dst[2] = tbl[src[2]];
+								src += 4;
+								dst += 4;
+							}
+						}
+					} else {
+						if(!(width & 1)) {
+							goto L_EVEN;
+						} else {
+							dst[0] = tbl[src[0]];
+							src++;
+							dst++;
+L_ODD:
+							width >>= 1;
+							if(width & 1) {
+								dst[1] = tbl[src[1]];
+								src += 2;
+								dst += 2;
+							}
+							width >>= 1;
+							for(; width; width--) {
+								dst[1] = tbl[src[1]];
+								dst[3] = tbl[src[3]];
+								src += 4;
+								dst += 4;
+							}
+						}
+					}
+				} else {
+					src += width;
+					dst += width;
+				}
+			} else {
+				width = -(char)width;
+				dst += width;
+				i -= width;
+			}
+		}
+	}
+#endif
+}
+// 69BEF8: using guessed type int light_table_index;
+// 69CF0C: using guessed type int gpBufEnd;
+
+void __fastcall Cel2DecodeHdrLight(int sx, int sy, BYTE *pCelBuff, int nCel, int nWidth, int always_0, int dir)
+{
+	int hdr, nDataSize, v1;
+	BYTE *pRLEBytes, *pDecodeTo, *tmp, *v9;
+	DWORD *pFrameTable;
+
+	/// ASSERT: assert(gpBuffer);
+	if(!gpBuffer)
+		return;
+	/// ASSERT: assert(pCelBuff != NULL);
+	if(!pCelBuff)
+		return;
+
+	pFrameTable = (DWORD *)&pCelBuff[4 * nCel];
+	v9 = &pCelBuff[pFrameTable[0]];
+	hdr = *(WORD *)&v9[always_0];
+	if(!hdr)
+		return;
+
+	v1 = *(WORD *)&v9[dir];
+	if(dir == 8)
+		v1 = 0;
+	if(v1)
+		nDataSize = v1 - hdr;
+	else
+		nDataSize = pFrameTable[1] - pFrameTable[0] - hdr;
+
+	pRLEBytes = &v9[hdr];
+	tmp = (BYTE *)gpBuffer;
+	pDecodeTo = &tmp[sx + screen_y_times_768[sy - 16 * always_0]];
+
+	if(light_table_index)
+		Cel2DecDatLightOnly(pDecodeTo, pRLEBytes, nDataSize, nWidth);
+	else
+		Cel2DecDatOnly(pDecodeTo, pRLEBytes, nDataSize, nWidth);
+}
+// 69BEF8: using guessed type int light_table_index;
+
+void __fastcall Cel2DecodeLightTrans(BYTE *pBuff, BYTE *pCelBuff, int nCel, int nWidth, int always_0, int dir)
+{
+	int hdr, nDataSize, v1, v2;
+	BYTE *pRLEBytes, *v9;
+	DWORD *pFrameTable;
+
+	/// ASSERT: assert(pCelBuff != NULL);
+	if(!pCelBuff)
+		return;
+
+	pFrameTable = (DWORD *)&pCelBuff[4 * nCel];
+	v9 = &pCelBuff[pFrameTable[0]];
+	hdr = *(WORD *)&v9[always_0];
+	if(!hdr)
+		return;
+
+	v1 = pFrameTable[1] - pFrameTable[0];
+	v2 = *(WORD *)&v9[dir];
+	if(dir == 8)
+		v2 = 0;
+	if(v2)
+		nDataSize = v2 - hdr;
+	else
+		nDataSize = v1 - hdr;
+
+	pRLEBytes = &v9[hdr];
+
+	if(cel_transparency_active)
+		Cel2DecDatLightTrans(pBuff, pRLEBytes, nDataSize, nWidth);
+	else if(light_table_index)
+		Cel2DecDatLightOnly(pBuff, pRLEBytes, nDataSize, nWidth);
+	else
+		Cel2DecDatOnly(pBuff, pRLEBytes, nDataSize, nWidth);
+}
+// 69BEF8: using guessed type int light_table_index;
+// 69CF94: using guessed type int cel_transparency_active;
+
+void __fastcall Cel2DrawHdrLightRed(int sx, int sy, BYTE *pCelBuff, int nCel, int nWidth, int always_0, int dir, char light)
+{
+	int w, hdr, idx, nDataSize, v1;
+	BYTE *src, *dst, *tbl, *tmp, *pRLEBytes;
+	DWORD *pFrameTable;
+
+	/// ASSERT: assert(gpBuffer);
+	if(!gpBuffer)
+		return;
+	/// ASSERT: assert(pCelBuff != NULL);
+	if(!pCelBuff)
+		return;
+
+	pFrameTable = (DWORD *)&pCelBuff[4 * nCel];
+	pRLEBytes = &pCelBuff[pFrameTable[0]];
+	hdr = *(WORD *)&pRLEBytes[always_0];
+	if(!hdr)
+		return;
+
+	if(dir == 8)
+		v1 = 0;
+	else
+		v1 = *(WORD *)&pRLEBytes[dir];
+	if(v1)
+		nDataSize = v1 - hdr;
+	else
+		nDataSize = pFrameTable[1] - pFrameTable[0] - hdr;
+
+	src = &pRLEBytes[hdr];
+	tmp = (BYTE *)gpBuffer;
+	dst = &tmp[sx + screen_y_times_768[sy - 16 * always_0]];
+
+	idx = light4flag ? 1024 : 4096;
+	if(light == 2)
+		idx += 256;
+	if(light >= 4)
+		idx += (light - 1) << 8;
+
+	tbl = (BYTE *)&pLightTbl[idx];
+
+#if (_MSC_VER >= 800) && (_MSC_VER <= 1200)
+	__asm {
+		mov		eax, nWidth
+		add		eax, 768
+		mov		w, eax /* use C for w? w = 768 + nWidth */
+		mov		esi, src
+		mov		edi, dst
+		mov		ecx, nDataSize
+		add		ecx, esi
+	label1:
+		push	ecx
+		mov		edx, nWidth
+		xor		ecx, ecx
+	label2:
+		xor		eax, eax
+		mov		al, [esi]
+		inc		esi
+		test	al, al
+		js		label5
+		mov		ebx, tbl
+		sub		edx, eax
+		cmp		edi, gpBufEnd
+		jb		label3
+		add		esi, eax
+		add		edi, eax
+		jmp		label4
+	label3:
+		mov		cl, [esi]
+		inc		esi
+		mov		cl, [ebx+ecx]
+		mov		[edi], cl
+		dec		eax
+		lea		edi, [edi+1]
+		jnz		label3
+	label4:
+		test	edx, edx
+		jz		label6
+		jmp		label2
+	label5:
+		neg		al
+		add		edi, eax
+		sub		edx, eax
+		jnz		label2
+	label6:
+		pop		ecx
+		sub		edi, w
+		cmp		ecx, esi
+		jnz		label1
+	}
+#else
+	BYTE width;
+	BYTE *end;
+
+	end = &src[nDataSize];
+
+	for(; src != end; dst -= 768 + nWidth) {
+		for(w = nWidth; w;) {
+			width = *src++;
+			if(!(width & 0x80)) {
+				w -= width;
+				if(dst < gpBufEnd) {
+					while(width) {
+						*dst = tbl[*src];
+						src++;
+						dst++;
+						width--;
+					}
+				} else {
+					src += width;
+					dst += width;
+				}
+			} else {
+				width = -(char)width;
+				dst += width;
+				w -= width;
+			}
+		}
+	}
+#endif
+}
+// 525728: using guessed type int light4flag;
+// 69CF0C: using guessed type int gpBufEnd;
+
+void __fastcall CelDecodeRect(BYTE *pBuff, int always_0, int hgt, int wdt, BYTE *pCelBuff, int nCel, int nWidth)
+{
+	BYTE *src, *dst, *end;
+
+	/// ASSERT: assert(pCelBuff != NULL);
+	if(!pCelBuff)
+		return;
+	/// ASSERT: assert(pBuff != NULL);
+	if(!pBuff)
+		return;
+
+#if (_MSC_VER >= 800) && (_MSC_VER <= 1200)
+	__asm {
+		mov		ebx, pCelBuff
+		mov		eax, nCel
+		shl		eax, 2
+		add		ebx, eax
+		mov		eax, [ebx+4]
+		sub		eax, [ebx]
+		mov		end, eax
+		mov		eax, pCelBuff
+		add		eax, [ebx]
+		mov		src, eax
+	}
+
+	dst = &pBuff[hgt * wdt + always_0];
+
+	__asm {
+		mov		esi, src
+		mov		edi, dst
+		mov		eax, wdt
+		add		eax, nWidth
+		mov		wdt, eax
+		mov		ebx, end
+		add		ebx, esi
+	label1:
+		mov		edx, nWidth
+	label2:
+		xor		eax, eax
+		lodsb
+		or		al, al
+		js		label6
+		sub		edx, eax
+		mov		ecx, eax
+		shr		ecx, 1
+		jnb		label3
+		movsb
+		jecxz	label5
+	label3:
+		shr		ecx, 1
+		jnb		label4
+		movsw
+		jecxz	label5
+	label4:
+		rep movsd
+	label5:
+		or		edx, edx
+		jz		label7
+		jmp		label2
+	label6:
+		neg		al
+		add		edi, eax
+		sub		edx, eax
+		jnz		label2
+	label7:
+		sub		edi, wdt
+		cmp		ebx, esi
+		jnz		label1
+	}
+#else
+	int i;
+	BYTE width;
+	DWORD *pFrameTable;
+
+	pFrameTable = (DWORD *)&pCelBuff[4 * nCel];
+	src = &pCelBuff[pFrameTable[0]];
+	end = &src[pFrameTable[1] - pFrameTable[0]];
+	dst = &pBuff[hgt * wdt + always_0];
+
+	for(; src != end; dst -= wdt + nWidth) {
+		for(i = nWidth; i;) {
+			width = *src++;
+			if(!(width & 0x80)) {
+				i -= width;
+				if(width & 1) {
+					dst[0] = src[0];
+					src++;
+					dst++;
+				}
+				width >>= 1;
+				if(width & 1) {
+					dst[0] = src[0];
+					dst[1] = src[1];
+					src += 2;
+					dst += 2;
+				}
+				width >>= 1;
+				while(width) {
+					dst[0] = src[0];
+					dst[1] = src[1];
+					dst[2] = src[2];
+					dst[3] = src[3];
+					src += 4;
+					dst += 4;
+					width--;
+				}
+			} else {
+				width = -(char)width;
+				dst += width;
+				i -= width;
+			}
+		}
+	}
+#endif
+}
+
+void __fastcall CelDecodeClr(char col, int sx, int sy, BYTE *pCelBuff, int nCel, int nWidth, int always_0, int dir)
+{
+	int w, hdr, nDataSize, v1;
+	BYTE *src, *dst, *tmp;
+
+	/// ASSERT: assert(pCelBuff != NULL);
+	if(!pCelBuff)
+		return;
+	/// ASSERT: assert(gpBuffer);
+	if(!gpBuffer)
+		return;
+
+#if (_MSC_VER >= 800) && (_MSC_VER <= 1200)
+	__asm {
+		mov		ebx, pCelBuff
+		mov		eax, nCel
+		shl		eax, 2
+		add		ebx, eax
+		mov		eax, [ebx+4]
+		sub		eax, [ebx]
+		mov		nDataSize, eax
+		mov		edx, pCelBuff
+		add		edx, [ebx]
+		mov		src, edx
+		add		edx, always_0
+		xor		eax, eax
+		mov		ax, [edx]
+		mov		hdr, eax
+		mov		edx, src
+		add		edx, dir
+		mov		ax, [edx]
+		mov		v1, eax
+	}
+
+	if(!hdr)
+		return;
+
+	if(dir == 8)
+		v1 = 0;
+	if(v1)
+		nDataSize = v1 - hdr;
+	else
+		nDataSize -= hdr;
+
+	src += hdr;
+	tmp = (BYTE *)gpBuffer;
+	dst = &tmp[sx + screen_y_times_768[sy - 16 * always_0]];
+
+	__asm {
+		mov		esi, src
+		mov		edi, dst
+		mov		eax, 768
+		add		eax, nWidth
+		mov		w, eax
+		mov		ebx, nDataSize
+		add		ebx, esi
+	label1:
+		mov		edx, nWidth
+	label2:
+		xor		eax, eax
+		lodsb
+		or		al, al
+		js		label5
+		sub		edx, eax
+		mov		ecx, eax
+		mov		ah, col
+	label3:
+		lodsb
+		or		al, al
+		jz		label4
+		mov		[edi-768], ah
+		mov		[edi-1], ah
+		mov		[edi+1], ah
+		mov		[edi+768], ah
+	label4:
+		inc		edi
+		loop	label3
+		or		edx, edx
+		jz		label6
+		jmp		label2
+	label5:
+		neg		al
+		add		edi, eax
+		sub		edx, eax
+		jnz		label2
+	label6:
+		sub		edi, w
+		cmp		ebx, esi
+		jnz		label1
+	}
+#else
+	BYTE width;
+	BYTE *end, *pRLEBytes;
+	DWORD *pFrameTable;
+
+	pFrameTable = (DWORD *)&pCelBuff[4 * nCel];
+	pRLEBytes = &pCelBuff[pFrameTable[0]];
+	hdr = *(WORD *)&pRLEBytes[always_0];
+	if(!hdr)
+		return;
+
+	v1 = *(WORD *)&pRLEBytes[dir];
+	if(dir == 8)
+		v1 = 0;
+	if(v1)
+		nDataSize = v1 - hdr;
+	else
+		nDataSize = pFrameTable[1] - pFrameTable[0] - hdr;
+
+	src = &pRLEBytes[hdr];
+	end = &src[nDataSize];
+	tmp = (BYTE *)gpBuffer;
+	dst = &tmp[sx + screen_y_times_768[sy - 16 * always_0]];
+
+	for(; src != end; dst -= 768 + nWidth) {
+		for(w = nWidth; w;) {
+			width = *src++;
+			if(!(width & 0x80)) {
+				w -= width;
+				while(width) {
+					if(*src++) {
+						dst[-768] = col;
+						dst[-1] = col;
+						dst[1] = col;
+						dst[768] = col;
+					}
+					dst++;
+					width--;
+				}
+			} else {
+				width = -(char)width;
+				dst += width;
+				w -= width;
+			}
+		}
+	}
+#endif
+}
+
+void __fastcall CelDrawHdrClrHL(char col, int sx, int sy, BYTE *pCelBuff, int nCel, int nWidth, int always_0, int dir)
+{
+	int w, hdr, nDataSize, v1;
+	BYTE *src, *dst, *tmp;
+
+	/// ASSERT: assert(pCelBuff != NULL);
+	if(!pCelBuff)
+		return;
+	/// ASSERT: assert(gpBuffer);
+	if(!gpBuffer)
+		return;
+
+#if (_MSC_VER >= 800) && (_MSC_VER <= 1200)
+	__asm {
+		mov		ebx, pCelBuff
+		mov		eax, nCel
+		shl		eax, 2
+		add		ebx, eax
+		mov		eax, [ebx+4]
+		sub		eax, [ebx]
+		mov		nDataSize, eax
+		mov		edx, pCelBuff
+		add		edx, [ebx]
+		mov		src, edx
+		add		edx, always_0
+		xor		eax, eax
+		mov		ax, [edx]
+		mov		hdr, eax
+		mov		edx, src
+		add		edx, dir
+		mov		ax, [edx]
+		mov		v1, eax
+	}
+
+	if(!hdr)
+		return;
+
+	if(dir == 8)
+		v1 = 0;
+	if(v1)
+		nDataSize = v1 - hdr;
+	else
+		nDataSize -= hdr;
+
+	src += hdr;
+	tmp = (BYTE *)gpBuffer;
+	dst = &tmp[sx + screen_y_times_768[sy - 16 * always_0]];
+
+	__asm {
+		mov		esi, src
+		mov		edi, dst
+		mov		eax, 768
+		add		eax, nWidth
+		mov		w, eax
+		mov		ebx, nDataSize
+		add		ebx, esi
+	label1:
+		mov		edx, nWidth
+	label2:
+		xor		eax, eax
+		lodsb
+		or		al, al
+		js		label10
+		sub		edx, eax
+		mov		ecx, gpBufEnd
+		cmp		edi, ecx
+		jb		label3
+		add		esi, eax
+		add		edi, eax
+		jmp		label9
+	label3:
+		sub		ecx, 768
+		cmp		edi, ecx
+		jnb		label6
+		mov		ecx, eax
+		mov		ah, col
+	label4:
+		lodsb
+		or		al, al
+		jz		label5
+		mov		[edi-768], ah
+		mov		[edi-1], ah
+		mov		[edi+1], ah
+		mov		[edi+768], ah
+	label5:
+		inc		edi
+		loop	label4
+		jmp		label9
+	label6:
+		mov		ecx, eax
+		mov		ah, col
+	label7:
+		lodsb
+		or		al, al
+		jz		label8
+		mov		[edi-768], ah
+		mov		[edi-1], ah
+		mov		[edi+1], ah
+	label8:
+		inc		edi
+		loop	label7
+	label9:
+		or		edx, edx
+		jz		label11
+		jmp		label2
+	label10:
+		neg		al
+		add		edi, eax
+		sub		edx, eax
+		jnz		label2
+	label11:
+		sub		edi, w
+		cmp		ebx, esi
+		jnz		label1
+	}
+#else
+	BYTE width;
+	BYTE *end, *pRLEBytes;
+	DWORD *pFrameTable;
+
+	pFrameTable = (DWORD *)&pCelBuff[4 * nCel];
+	pRLEBytes = &pCelBuff[pFrameTable[0]];
+	hdr = *(WORD *)&pRLEBytes[always_0];
+	if(!hdr)
+		return;
+
+	v1 = *(WORD *)&pRLEBytes[dir];
+	if(dir == 8)
+		v1 = 0;
+	if(v1)
+		nDataSize = v1 - hdr;
+	else
+		nDataSize = pFrameTable[1] - pFrameTable[0] - hdr;
+
+	src = &pRLEBytes[hdr];
+	end = &src[nDataSize];
+	tmp = (BYTE *)gpBuffer;
+	dst = &tmp[sx + screen_y_times_768[sy - 16 * always_0]];
+
+	for(; src != end; dst -= 768 + nWidth) {
+		for(w = nWidth; w;) {
+			width = *src++;
+			if(!(width & 0x80)) {
+				w -= width;
+				if(dst < gpBufEnd) {
+					if(dst >= gpBufEnd - 768) {
+						while(width) {
+							if(*src++) {
+								dst[-768] = col;
+								dst[-1] = col;
+								dst[1] = col;
+							}
+							dst++;
+							width--;
+						}
+					} else {
+						while(width) {
+							if(*src++) {
+								dst[-768] = col;
+								dst[-1] = col;
+								dst[1] = col;
+								dst[768] = col;
+							}
+							dst++;
+							width--;
+						}
+					}
+				} else {
+					src += width;
+					dst += width;
+				}
+			} else {
+				width = -(char)width;
+				dst += width;
+				w -= width;
+			}
+		}
+	}
+#endif
+}
+// 69CF0C: using guessed type int gpBufEnd;
+
+void __fastcall ENG_set_pixel(int screen_x, int screen_y, UCHAR pixel)
+{
+	UCHAR *v3; // edi
+
+	if (screen_y >= 0 && screen_y < 640 && screen_x >= 64 && screen_x < 704) {
+		v3 = (UCHAR *)gpBuffer + screen_y_times_768[screen_y] + screen_x;
+		if (v3 < gpBufEnd)
+			*v3 = pixel;
+	}
+}
+// 69CF0C: using guessed type int gpBufEnd;
+
+void __fastcall engine_draw_pixel(int x, int y)
+{
+	_BYTE *v2; // eax
+
+	if (dword_52B970) {
+		if (!dword_52B99C || x >= 0 && x < 640 && y >= 64 && y < 704) {
+			v2 = (unsigned char *)gpBuffer + screen_y_times_768[x] + y;
+			goto LABEL_14;
+		}
+	} else if (!dword_52B99C || y >= 0 && y < 640 && x >= 64 && x < 704) {
+		v2 = (unsigned char *)gpBuffer + screen_y_times_768[y] + x;
+	LABEL_14:
+		if (v2 < gpBufEnd)
+			*v2 = gbPixelCol;
+		return;
+	}
+}
+// 52B96C: using guessed type char gbPixelCol;
+// 52B970: using guessed type int dword_52B970;
+// 52B99C: using guessed type int dword_52B99C;
+// 69CF0C: using guessed type int gpBufEnd;
+
+void __fastcall DrawLine(int x0, int y0, int x1, int y1, UCHAR col)
+{
+	int v5;         // ST18_4
+	int v6;         // ST2C_4
+	int v7;         // ST20_4
+	int v8;         // [esp+Ch] [ebp-48h]
+	int v9;         // [esp+10h] [ebp-44h]
+	int v10;        // [esp+14h] [ebp-40h]
+	int v11;        // [esp+18h] [ebp-3Ch]
+	signed int v12; // [esp+1Ch] [ebp-38h]
+	int v13;        // [esp+20h] [ebp-34h]
+	int v14;        // [esp+24h] [ebp-30h]
+	int v15;        // [esp+28h] [ebp-2Ch]
+	int y;          // [esp+2Ch] [ebp-28h]
+	int ya;         // [esp+2Ch] [ebp-28h]
+	int yb;         // [esp+2Ch] [ebp-28h]
+	int yc;         // [esp+2Ch] [ebp-28h]
+	int j;          // [esp+30h] [ebp-24h]
+	int i;          // [esp+30h] [ebp-24h]
+	int x;          // [esp+34h] [ebp-20h]
+	int xa;         // [esp+34h] [ebp-20h]
+	int xb;         // [esp+34h] [ebp-20h]
+	int xc;         // [esp+34h] [ebp-20h]
+	int xd;         // [esp+34h] [ebp-20h]
+	int xe;         // [esp+34h] [ebp-20h]
+	int xf;         // [esp+34h] [ebp-20h]
+	int xg;         // [esp+34h] [ebp-20h]
+	int xh;         // [esp+34h] [ebp-20h]
+	int v31;        // [esp+38h] [ebp-1Ch]
+	int v32;        // [esp+3Ch] [ebp-18h]
+	int v33;        // [esp+3Ch] [ebp-18h]
+	int v34;        // [esp+3Ch] [ebp-18h]
+	signed int v35; // [esp+40h] [ebp-14h]
+	signed int v36; // [esp+44h] [ebp-10h]
+	int v37;        // [esp+48h] [ebp-Ch]
+	int v38;        // [esp+48h] [ebp-Ch]
+	int v39;        // [esp+4Ch] [ebp-8h]
+	int v40;        // [esp+4Ch] [ebp-8h]
+	int v41;        // [esp+50h] [ebp-4h]
+	int x2a;        // [esp+5Ch] [ebp+8h]
+
+	v8 = y0;
+	v9 = x0;
+	gbPixelCol = col;
+	dword_52B99C = 0;
+	if (x0 < 64 || x0 >= 704)
+		dword_52B99C = 1;
+	if (x1 < 64 || x1 >= 704)
+		dword_52B99C = 1;
+	if (y0 < 160 || y0 >= 512)
+		dword_52B99C = 1;
+	if (y1 < 160 || y1 >= 512)
+		dword_52B99C = 1;
+	if (x1 - x0 < 0)
+		v36 = -1;
+	else
+		v36 = 1;
+	v11 = v36 * (x1 - x0);
+	if (y1 - y0 < 0)
+		v35 = -1;
+	else
+		v35 = 1;
+	v10 = v35 * (y1 - y0);
+	if (v35 == v36)
+		v12 = 1;
+	else
+		v12 = -1;
+	if (v11 >= v10) {
+		dword_52B970 = 0;
+	} else {
+		v8 = y0 ^ x0 ^ y0;
+		v9 = v8 ^ y0 ^ x0;
+		x2a = y1 ^ x1;
+		y1 ^= x2a;
+		x1 = y1 ^ x2a;
+		v5 = v10 ^ v11;
+		v10 ^= v5;
+		v11 = v10 ^ v5;
+		dword_52B970 = 1;
+	}
+	if (x1 >= v9) {
+		x = v9;
+		y = v8;
+		v32 = x1;
+		v13 = y1;
+	} else {
+		x = x1;
+		y = y1;
+		v32 = v9;
+		v13 = v8;
+	}
+	v31 = (v11 - 1) / 4;
+	v41 = (v11 - 1) % 4; /* (((v11 - 1) >> 31) ^ abs(v11 - 1) & 3) - ((v11 - 1) >> 31) */
+	engine_draw_pixel(x, y);
+	engine_draw_pixel(v32, v13);
+	v14 = 4 * v10 - 2 * v11;
+	if (v14 >= 0) {
+		v40 = 2 * (v10 - v11);
+		v15 = 4 * (v10 - v11);
+		v38 = v15 + v11;
+		for (i = 0; i < v31; ++i) {
+			xe = x + 1;
+			v34 = v32 - 1;
+			if (v38 <= 0) {
+				if (v40 <= v38) {
+					y += v12;
+					engine_draw_pixel(xe, y);
+					x = xe + 1;
+					engine_draw_pixel(x, y);
+					v13 -= v12;
+					engine_draw_pixel(v34, v13);
+				} else {
+					engine_draw_pixel(xe, y);
+					y += v12;
+					x = xe + 1;
+					engine_draw_pixel(x, y);
+					engine_draw_pixel(v34, v13);
+					v13 -= v12;
+				}
+				v32 = v34 - 1;
+				engine_draw_pixel(v32, v13);
+				v38 += v14;
+			} else {
+				v6 = v12 + y;
+				engine_draw_pixel(xe, v6);
+				y = v12 + v6;
+				x = xe + 1;
+				engine_draw_pixel(x, y);
+				v7 = v13 - v12;
+				engine_draw_pixel(v34, v7);
+				v13 = v7 - v12;
+				v32 = v34 - 1;
+				engine_draw_pixel(v32, v13);
+				v38 += v15;
+			}
+		}
+		if (v41) {
+			if (v38 <= 0) {
+				if (v40 <= v38) {
+					yc = v12 + y;
+					xh = x + 1;
+					engine_draw_pixel(xh, yc);
+					if (v41 > 1)
+						engine_draw_pixel(xh + 1, yc);
+					if (v41 > 2) {
+						if (v40 >= v38)
+							engine_draw_pixel(v32 - 1, v13);
+						else
+							engine_draw_pixel(v32 - 1, v13 - v12);
+					}
+				} else {
+					xg = x + 1;
+					engine_draw_pixel(xg, y);
+					if (v41 > 1)
+						engine_draw_pixel(xg + 1, v12 + y);
+					if (v41 > 2)
+						engine_draw_pixel(v32 - 1, v13);
+				}
+			} else {
+				yb = v12 + y;
+				xf = x + 1;
+				engine_draw_pixel(xf, yb);
+				if (v41 > 1)
+					engine_draw_pixel(xf + 1, v12 + yb);
+				if (v41 > 2)
+					engine_draw_pixel(v32 - 1, v13 - v12);
+			}
+		}
+	} else {
+		v39 = 2 * v10;
+		v37 = 4 * v10 - v11;
+		for (j = 0; j < v31; ++j) {
+			xa = x + 1;
+			v33 = v32 - 1;
+			if (v37 >= 0) {
+				if (v39 <= v37) {
+					y += v12;
+					engine_draw_pixel(xa, y);
+					x = xa + 1;
+					engine_draw_pixel(x, y);
+					v13 -= v12;
+					engine_draw_pixel(v33, v13);
+				} else {
+					engine_draw_pixel(xa, y);
+					y += v12;
+					x = xa + 1;
+					engine_draw_pixel(x, y);
+					engine_draw_pixel(v33, v13);
+					v13 -= v12;
+				}
+				v32 = v33 - 1;
+				engine_draw_pixel(v32, v13);
+				v37 += v14;
+			} else {
+				engine_draw_pixel(xa, y);
+				x = xa + 1;
+				engine_draw_pixel(x, y);
+				engine_draw_pixel(v33, v13);
+				v32 = v33 - 1;
+				engine_draw_pixel(v32, v13);
+				v37 += 4 * v10;
+			}
+		}
+		if (v41) {
+			if (v37 >= 0) {
+				if (v39 <= v37) {
+					ya = v12 + y;
+					xd = x + 1;
+					engine_draw_pixel(xd, ya);
+					if (v41 > 1)
+						engine_draw_pixel(xd + 1, ya);
+					if (v41 > 2)
+						engine_draw_pixel(v32 - 1, v13 - v12);
+				} else {
+					xc = x + 1;
+					engine_draw_pixel(xc, y);
+					if (v41 > 1)
+						engine_draw_pixel(xc + 1, v12 + y);
+					if (v41 > 2)
+						engine_draw_pixel(v32 - 1, v13);
+				}
+			} else {
+				xb = x + 1;
+				engine_draw_pixel(xb, y);
+				if (v41 > 1)
+					engine_draw_pixel(xb + 1, y);
+				if (v41 > 2)
+					engine_draw_pixel(v32 - 1, v13);
+			}
+		}
+	}
+}
+// 52B96C: using guessed type char gbPixelCol;
+// 52B970: using guessed type int dword_52B970;
+// 52B99C: using guessed type int dword_52B99C;
+
+int __fastcall GetDirection(int x1, int y1, int x2, int y2)
+{
+	int mx, my;
+	int md, ny;
+
+	mx = x2 - x1;
+	my = y2 - y1;
+
+	if (mx >= 0) {
+		if (my >= 0) {
+			md = DIR_S;
+			if (2 * mx < my)
+				md = DIR_SW;
+		} else {
+			my = -my;
+			md = DIR_E;
+			if (2 * mx < my)
+				md = DIR_NE;
+		}
+		if (2 * my < mx)
+			return DIR_SE;
+	} else {
+		ny = -mx;
+		if (my >= 0) {
+			md = DIR_W;
+			if (2 * ny < my)
+				md = DIR_SW;
+		} else {
+			my = -my;
+			md = DIR_N;
+			if (2 * ny < my)
+				md = DIR_NE;
+		}
+		if (2 * my < ny)
+			return DIR_NW;
+	}
+
+	return md;
+}
+
+void __fastcall SetRndSeed(int s)
+{
+	SeedCount = 0;
+	sglGameSeed = s;
+	orgseed = s;
+}
+// 52B974: using guessed type int orgseed;
+// 52B97C: using guessed type int sglGameSeed;
+// 52B998: using guessed type int SeedCount;
+
+int __cdecl GetRndSeed()
+{
+	SeedCount++;
+	sglGameSeed = 0x015A4E35 * sglGameSeed + 1;
+	return abs(sglGameSeed);
+}
+// 52B97C: using guessed type int sglGameSeed;
+// 52B998: using guessed type int SeedCount;
+
+int __fastcall random(BYTE idx, int v)
+{
+	if (v <= 0)
+		return 0;
+	if (v >= 0xFFFF)
+		return GetRndSeed() % v;
+	return (GetRndSeed() >> 16) % v;
+}
+
+#ifndef _MSC_VER
+__attribute__((constructor))
+#endif
+static void
+engine_c_init(void)
+{
+	mem_init_mutex();
+	mem_atexit_mutex();
+}
+
+SEG_ALLOCATE(SEGMENT_C_INIT)
+_PVFV engine_c_init_funcs[] = { &engine_c_init };
+
+void __cdecl mem_init_mutex()
+{
+	InitializeCriticalSection(&sgMemCrit);
+}
+
+void __cdecl mem_atexit_mutex()
+{
+	atexit(mem_free_mutex);
+}
+
+void __cdecl mem_free_mutex(void)
+{
+	DeleteCriticalSection(&sgMemCrit);
+}
+
+unsigned char *__fastcall DiabloAllocPtr(int dwBytes)
+{
+	BYTE *buf;
+
+	EnterCriticalSection(&sgMemCrit);
+	buf = (BYTE *)SMemAlloc(dwBytes, "C:\\Src\\Diablo\\Source\\ENGINE.CPP", 2236, 0);
+	LeaveCriticalSection(&sgMemCrit);
+
+	if (buf == NULL) {
+		ErrDlg(IDD_DIALOG2, GetLastError(), "C:\\Src\\Diablo\\Source\\ENGINE.CPP", 2269);
+	}
+
+	return buf;
+}
+
+void __fastcall mem_free_dbg(void *p)
+{
+	if (p) {
+		EnterCriticalSection(&sgMemCrit);
+		SMemFree(p, "C:\\Src\\Diablo\\Source\\ENGINE.CPP", 2317, 0);
+		LeaveCriticalSection(&sgMemCrit);
+	}
+}
+
+BYTE *__fastcall LoadFileInMem(char *pszName, int *pdwFileLen)
+{
+	HANDLE file;
+	BYTE *buf;
+	int fileLen;
+
+	WOpenFile(pszName, &file, FALSE);
+	fileLen = WGetFileSize(file, NULL);
+
+	if (pdwFileLen)
+		*pdwFileLen = fileLen;
+
+	if (!fileLen)
+		TermMsg("Zero length SFILE:\n%s", pszName);
+
+	buf = (BYTE *)DiabloAllocPtr(fileLen);
+
+	WReadFile(file, buf, fileLen);
+	WCloseFile(file);
+
+	return buf;
+}
+
+void __fastcall LoadFileWithMem(char *pszName, void *buf)
+{
+	char *v2; // ebx
+	char *v3; // edi
+	int v4;   // esi
+	HANDLE a1; // [esp+Ch] [ebp-4h]
+
+	v2 = (char *)buf;
+	v3 = pszName;
+	if (!buf)
+		TermMsg("LoadFileWithMem(NULL):\n%s", pszName);
+	WOpenFile(v3, &a1, 0);
+	v4 = WGetFileSize(a1, 0);
+	if (!v4)
+		TermMsg("Zero length SFILE:\n%s", v3);
+	WReadFile(a1, v2, v4);
+	WCloseFile(a1);
+}
+
+void __fastcall Cl2ApplyTrans(BYTE *p, BYTE *ttbl, int nCel)
+{
+	int i, nDataSize;
+	char width;
+	BYTE *dst;
+	DWORD *pFrameTable;
+
+	/// ASSERT: assert(p != NULL);
+	/// ASSERT: assert(ttbl != NULL);
+
+	for(i = 1; i <= nCel; i++) {
+		pFrameTable = (DWORD *)&p[4 * i];
+		dst = &p[pFrameTable[0] + 10];
+		nDataSize = pFrameTable[1] - pFrameTable[0] - 10;
+		while(nDataSize) {
+			width = *dst++;
+			nDataSize--;
+			/// ASSERT: assert(nDataSize >= 0);
+			if(width < 0) {
+				width = -width;
+				if(width > 65) {
+					nDataSize--;
+					/// ASSERT: assert(nDataSize >= 0);
+					*dst = ttbl[*dst];
+					dst++;
+				} else {
+					nDataSize -= width;
+					/// ASSERT: assert(nDataSize >= 0);
+					while(width) {
+						*dst = ttbl[*dst];
+						dst++;
+						width--;
+					}
+				}
+			}
+		}
+	}
+}
+
+void __fastcall Cl2DecodeFrm1(int sx, int sy, BYTE *pCelBuff, int nCel, int nWidth, int always_0, int dir)
+{
+	int hdr, nDataSize;
+	BYTE *pRLEBytes, *tmp;
+	DWORD *pFrameTable;
+
+	/// ASSERT: assert(gpBuffer != NULL);
+	if(!gpBuffer)
+		return;
+	/// ASSERT: assert(pCelBuff != NULL);
+	if(!pCelBuff)
+		return;
+	/// ASSERT: assert(nCel > 0);
+	if(nCel <= 0)
+		return;
+
+	pFrameTable = (DWORD *)pCelBuff;
+	/// ASSERT: assert(nCel <= (int) pFrameTable[0]);
+
+	pRLEBytes = &pCelBuff[pFrameTable[nCel]];
+	hdr = *(WORD *)&pRLEBytes[always_0];
+	if(!hdr)
+		return;
+
+	if(dir == 8)
+		nDataSize = 0;
+	else
+		nDataSize = *(WORD *)&pRLEBytes[dir];
+	if(!nDataSize)
+		nDataSize = pFrameTable[nCel + 1] - pFrameTable[nCel];
+
+	tmp = (BYTE *)gpBuffer;
+	Cl2DecDatFrm1(
+		&tmp[sx + screen_y_times_768[sy - 16 * always_0]],
+		&pRLEBytes[hdr],
+		nDataSize - hdr,
+		nWidth);
+}
+
+void __fastcall Cl2DecDatFrm1(BYTE *pDecodeTo, BYTE *pRLEBytes, int nDataSize, int nWidth)
+{
+#if (_MSC_VER >= 800) && (_MSC_VER <= 1200)
+	__asm {
+		push	ebx
+		push	esi
+		push	edi
+		mov		esi, edx /// UNSAFE: use 'mov esi, pRLEBytes'
+		mov		edi, ecx /// UNSAFE: use 'mov edi, pDecodeTo'
+		xor		eax, eax
+		mov		ebx, nWidth
+		mov		ecx, nDataSize
+	label1:
+		mov		al, [esi]
+		inc		esi
+		dec		ecx
+		test	al, al
+		jns		label6
+		neg		al
+		cmp		al, 41h
+		jle		label3
+		sub		al, 41h
+		dec		ecx
+		mov		dl, [esi]
+		inc		esi
+		sub		ebx, eax
+	label2:
+		mov		[edi], dl
+		dec		eax
+		lea		edi, [edi+1]
+		jnz		label2
+		jmp		label5
+	label3:
+		sub		ecx, eax
+		sub		ebx, eax
+	label4:
+		mov		dl, [esi]
+		inc		esi
+		mov		[edi], dl
+		dec		eax
+		lea		edi, [edi+1]
+		jnz		label4
+	label5:
+		test	ebx, ebx
+		jnz		label10
+		mov		ebx, nWidth
+		sub		edi, 768
+		sub		edi, ebx
+		jmp		label10
+	label6:
+		cmp		eax, ebx
+		jle		label7
+		mov		edx, ebx
+		add		edi, ebx
+		sub		eax, ebx
+		jmp		label8
+	label7:
+		mov		edx, eax
+		add		edi, eax
+		xor		eax, eax
+	label8:
+		sub		ebx, edx
+		jnz		label9
+		mov		ebx, nWidth
+		sub		edi, 768
+		sub		edi, ebx
+	label9:
+		test	eax, eax
+		jnz		label6
+	label10:
+		test	ecx, ecx
+		jnz		label1
+		pop		edi
+		pop		esi
+		pop		ebx
+	}
+#else
+	int w;
+	char width;
+	BYTE fill;
+	BYTE *src, *dst;
+
+	src = pRLEBytes;
+	dst = pDecodeTo;
+	w = nWidth;
+
+	while(nDataSize) {
+		width = *src++;
+		nDataSize--;
+		if(width < 0) {
+			width = -width;
+			if(width > 65) {
+				width -= 65;
+				nDataSize--;
+				fill = *src++;
+				w -= width;
+				while(width) {
+					*dst = fill;
+					dst++;
+					width--;
+				}
+				if(!w) {
+					w = nWidth;
+					dst -= 768 + w;
+				}
+				continue;
+			} else {
+				nDataSize -= width;
+				w -= width;
+				while(width) {
+					*dst = *src;
+					src++;
+					dst++;
+					width--;
+				}
+				if(!w) {
+					w = nWidth;
+					dst -= 768 + w;
+				}
+				continue;
+			}
+		}
+		while(width) {
+			if(width > w) {
+				dst += w;
+				width -= w;
+				w = 0;
+			} else {
+				dst += width;
+				w -= width;
+				width = 0;
+			}
+			if(!w) {
+				w = nWidth;
+				dst -= 768 + w;
+			}
+		}
+	}
+#endif
+}
+
+void __fastcall Cl2DecodeFrm2(char col, int sx, int sy, BYTE *pCelBuff, int nCel, int nWidth, int always_0, int dir)
+{
+	int hdr, nDataSize;
+	BYTE *pRLEBytes, *tmp;
+	DWORD *pFrameTable;
+
+	/// ASSERT: assert(gpBuffer != NULL);
+	if(!gpBuffer)
+		return;
+	/// ASSERT: assert(pCelBuff != NULL);
+	if(!pCelBuff)
+		return;
+	/// ASSERT: assert(nCel > 0);
+	if(nCel <= 0)
+		return;
+
+	pFrameTable = (DWORD *)pCelBuff;
+	/// ASSERT: assert(nCel <= (int) pFrameTable[0]);
+
+	pRLEBytes = &pCelBuff[pFrameTable[nCel]];
+	hdr = *(WORD *)&pRLEBytes[always_0];
+	if(!hdr)
+		return;
+
+	if(dir == 8)
+		nDataSize = 0;
+	else
+		nDataSize = *(WORD *)&pRLEBytes[dir];
+	if(!nDataSize)
+		nDataSize = pFrameTable[nCel + 1] - pFrameTable[nCel];
+
+	tmp = (BYTE *)gpBuffer;
+	Cl2DecDatFrm2(
+		&tmp[sx + screen_y_times_768[sy - 16 * always_0]],
+		&pRLEBytes[hdr],
+		nDataSize - hdr,
+		nWidth,
+		col);
+}
+
+void __fastcall Cl2DecDatFrm2(BYTE *pDecodeTo, BYTE *pRLEBytes, int nDataSize, int nWidth, char col)
+{
+#if (_MSC_VER >= 800) && (_MSC_VER <= 1200)
+	__asm {
+		push	ebx
+		push	esi
+		push	edi
+		mov		esi, edx /// UNSAFE: use 'mov esi, pRLEBytes'
+		mov		edi, ecx /// UNSAFE: use 'mov edi, pDecodeTo'
+		xor		eax, eax
+		mov		ebx, nWidth
+		xor		edx, edx
+		mov		ecx, nDataSize
+		mov		dl, col
+	label1:
+		mov		al, [esi]
+		inc		esi
+		dec		ecx
+		test	al, al
+		jns		label7
+		neg		al
+		cmp		al, 41h
+		jle		label3
+		sub		al, 41h
+		dec		ecx
+		mov		dh, [esi]
+		inc		esi
+		test	dh, dh
+		jz		label7
+		mov		[edi-1], dl
+		sub		ebx, eax
+		mov		[edi+eax], dl
+	label2:
+		mov		[edi-768], dl
+		mov		[edi+768], dl
+		dec		eax
+		lea		edi, [edi+1]
+		jnz		label2
+		jmp		label6
+	label3:
+		sub		ecx, eax
+		sub		ebx, eax
+	label4:
+		mov		dh, [esi]
+		inc		esi
+		test	dh, dh
+		jz		label5
+		mov		[edi-1], dl
+		mov		[edi+1], dl
+		mov		[edi-768], dl
+		mov		[edi+768], dl
+	label5:
+		dec		eax
+		lea		edi, [edi+1]
+		jnz		label4
+	label6:
+		test	ebx, ebx
+		jnz		label11
+		mov		ebx, nWidth
+		sub		edi, 768
+		sub		edi, ebx
+		jmp		label11
+	label7:
+		cmp		eax, ebx
+		jle		label8
+		mov		edx, ebx
+		add		edi, ebx
+		sub		eax, ebx
+		jmp		label9
+	label8:
+		mov		edx, eax
+		add		edi, eax
+		xor		eax, eax
+	label9:
+		sub		ebx, edx
+		jnz		label10
+		mov		ebx, nWidth
+		sub		edi, 768
+		sub		edi, ebx
+	label10:
+		test	eax, eax
+		jnz		label7
+		mov		dl, col
+	label11:
+		test	ecx, ecx
+		jnz		label1
+		pop		edi
+		pop		esi
+		pop		ebx
+	}
+#else
+	int w;
+	char width;
+	BYTE *src, *dst;
+
+	src = pRLEBytes;
+	dst = pDecodeTo;
+	w = nWidth;
+
+	while(nDataSize) {
+		width = *src++;
+		nDataSize--;
+		if(width < 0) {
+			width = -width;
+			if(width > 65) {
+				width -= 65;
+				nDataSize--;
+				if(*src++) {
+					w -= width;
+					dst[-1] = col;
+					dst[width] = col;
+					while(width) {
+						dst[-768] = col;
+						dst[768] = col;
+						dst++;
+						width--;
+					}
+					if(!w) {
+						w = nWidth;
+						dst -= 768 + w;
+					}
+					continue;
+				}
+			} else {
+				nDataSize -= width;
+				w -= width;
+				while(width) {
+					if(*src++) {
+						dst[-1] = col;
+						dst[1] = col;
+						dst[-768] = col;
+						dst[768] = col;
+					}
+					dst++;
+					width--;
+				}
+				if(!w) {
+					w = nWidth;
+					dst -= 768 + w;
+				}
+				continue;
+			}
+		}
+		while(width) {
+			if(width > w) {
+				dst += w;
+				width -= w;
+				w = 0;
+			} else {
+				dst += width;
+				w -= width;
+				width = 0;
+			}
+			if(!w) {
+				w = nWidth;
+				dst -= 768 + w;
+			}
+		}
+	}
+#endif
+}
+
+void __fastcall Cl2DecodeFrm3(int sx, int sy, BYTE *pCelBuff, int nCel, int nWidth, int always_0, int dir, char light)
+{
+	int hdr, idx, nDataSize;
+	BYTE *pRLEBytes, *tmp;
+	DWORD *pFrameTable;
+
+	/// ASSERT: assert(gpBuffer != NULL);
+	if(!gpBuffer)
+		return;
+	/// ASSERT: assert(pCelBuff != NULL);
+	if(!pCelBuff)
+		return;
+	/// ASSERT: assert(nCel > 0);
+	if(nCel <= 0)
+		return;
+
+	pFrameTable = (DWORD *)pCelBuff;
+	/// ASSERT: assert(nCel <= (int) pFrameTable[0]);
+
+	pRLEBytes = &pCelBuff[pFrameTable[nCel]];
+	hdr = *(WORD *)&pRLEBytes[always_0];
+	if(!hdr)
+		return;
+
+	if(dir == 8)
+		nDataSize = 0;
+	else
+		nDataSize = *(WORD *)&pRLEBytes[dir];
+	if(!nDataSize)
+		nDataSize = pFrameTable[nCel + 1] - pFrameTable[nCel];
+
+	idx = light4flag ? 1024 : 4096;
+	if(light == 2)
+		idx += 256;
+	if(light >= 4)
+		idx += (light - 1) << 8;
+
+	tmp = (BYTE *)gpBuffer;
+	Cl2DecDatLightTbl1(
+		&tmp[sx + screen_y_times_768[sy - 16 * always_0]],
+		&pRLEBytes[hdr],
+		nDataSize - hdr,
+		nWidth,
+		(BYTE *)&pLightTbl[idx]);
+}
+// 525728: using guessed type int light4flag;
+
+void __fastcall Cl2DecDatLightTbl1(BYTE *pDecodeTo, BYTE *pRLEBytes, int nDataSize, int nWidth, BYTE *pTable)
+{
+#if (_MSC_VER >= 800) && (_MSC_VER <= 1200)
+	__asm {
+		push	ebx
+		push	esi
+		push	edi
+		mov		esi, edx /// UNSAFE: use 'mov esi, pRLEBytes'
+		mov		edi, ecx /// UNSAFE: use 'mov edi, pDecodeTo'
+		mov		ebx, nWidth
+		mov		ecx, nDataSize
+		mov		edx, pTable
+		push	ebp
+		mov		sgnWidth, ebx
+		mov		ebp, edx
+		xor		eax, eax
+		xor		edx, edx
+	label1:
+		mov		al, [esi]
+		inc		esi
+		dec		ecx
+		test	al, al
+		jns		label6
+		neg		al
+		cmp		al, 41h
+		jle		label3
+		sub		al, 41h
+		dec		ecx
+		sub		ebx, eax
+		mov		dl, [esi]
+		inc		esi
+		mov		dl, [ebp+edx]
+	label2:
+		mov		[edi], dl
+		dec		eax
+		lea		edi, [edi+1]
+		jnz		label2
+		jmp		label5
+	label3:
+		sub		ecx, eax
+		sub		ebx, eax
+	label4:
+		mov		dl, [esi]
+		inc		esi
+		mov		dl, [ebp+edx]
+		mov		[edi], dl
+		dec		eax
+		lea		edi, [edi+1]
+		jnz		label4
+	label5:
+		test	ebx, ebx
+		jnz		label10
+		mov		ebx, sgnWidth
+		sub		edi, 768
+		sub		edi, ebx
+		jmp		label10
+	label6:
+		cmp		eax, ebx
+		jle		label7
+		mov		edx, ebx
+		add		edi, ebx
+		sub		eax, ebx
+		jmp		label8
+	label7:
+		mov		edx, eax
+		add		edi, eax
+		xor		eax, eax
+	label8:
+		sub		ebx, edx
+		jnz		label9
+		mov		ebx, sgnWidth
+		sub		edi, 768
+		sub		edi, ebx
+	label9:
+		test	eax, eax
+		jnz		label6
+	label10:
+		test	ecx, ecx
+		jnz		label1
+		pop		ebp
+		pop		edi
+		pop		esi
+		pop		ebx
+	}
+#else
+	int w;
+	char width;
+	BYTE fill;
+	BYTE *src, *dst;
+
+	src = pRLEBytes;
+	dst = pDecodeTo;
+	w = nWidth;
+	sgnWidth = nWidth;
+
+	while(nDataSize) {
+		width = *src++;
+		nDataSize--;
+		if(width < 0) {
+			width = -width;
+			if(width > 65) {
+				width -= 65;
+				nDataSize--;
+				fill = pTable[*src++];
+				w -= width;
+				while(width) {
+					*dst = fill;
+					dst++;
+					width--;
+				}
+				if(!w) {
+					w = sgnWidth;
+					dst -= 768 + w;
+				}
+				continue;
+			} else {
+				nDataSize -= width;
+				w -= width;
+				while(width) {
+					*dst = pTable[*src];
+					src++;
+					dst++;
+					width--;
+				}
+				if(!w) {
+					w = sgnWidth;
+					dst -= 768 + w;
+				}
+				continue;
+			}
+		}
+		while(width) {
+			if(width > w) {
+				dst += w;
+				width -= w;
+				w = 0;
+			} else {
+				dst += width;
+				w -= width;
+				width = 0;
+			}
+			if(!w) {
+				w = sgnWidth;
+				dst -= 768 + w;
+			}
+		}
+	}
+#endif
+}
+// 52B978: using guessed type int sgnWidth;
+
+void __fastcall Cl2DecodeLightTbl(int sx, int sy, BYTE *pCelBuff, int nCel, int nWidth, int always_0, int dir)
+{
+	int hdr, nDataSize;
+	BYTE *pRLEBytes, *pDecodeTo, *tmp;
+	DWORD *pFrameTable;
+
+	/// ASSERT: assert(gpBuffer != NULL);
+	if(!gpBuffer)
+		return;
+	/// ASSERT: assert(pCelBuff != NULL);
+	if(!pCelBuff)
+		return;
+	/// ASSERT: assert(nCel > 0);
+	if(nCel <= 0)
+		return;
+
+	pFrameTable = (DWORD *)pCelBuff;
+	/// ASSERT: assert(nCel <= (int) pFrameTable[0]);
+
+	pRLEBytes = &pCelBuff[pFrameTable[nCel]];
+	hdr = *(WORD *)&pRLEBytes[always_0];
+	if(!hdr)
+		return;
+
+	if(dir == 8)
+		nDataSize = 0;
+	else
+		nDataSize = *(WORD *)&pRLEBytes[dir];
+	if(!nDataSize)
+		nDataSize = pFrameTable[nCel + 1] - pFrameTable[nCel];
+
+	tmp = (BYTE *)gpBuffer;
+	pDecodeTo = &tmp[sx + screen_y_times_768[sy - 16 * always_0]];
+
+	if(light_table_index)
+		Cl2DecDatLightTbl1(pDecodeTo, &pRLEBytes[hdr], nDataSize - hdr, nWidth, (BYTE *)&pLightTbl[light_table_index * 256]);
+	else
+		Cl2DecDatFrm1(pDecodeTo, &pRLEBytes[hdr], nDataSize - hdr, nWidth);
+}
+// 69BEF8: using guessed type int light_table_index;
+
+void __fastcall Cl2DecodeFrm4(int sx, int sy, BYTE *pCelBuff, int nCel, int nWidth, int always_0, int dir)
+{
+	int hdr, nDataSize;
+	BYTE *pRLEBytes, *tmp;
+	DWORD *pFrameTable;
+
+	/// ASSERT: assert(gpBuffer != NULL);
+	if(!gpBuffer)
+		return;
+	/// ASSERT: assert(pCelBuff != NULL);
+	if(!pCelBuff)
+		return;
+	/// ASSERT: assert(nCel > 0);
+	if(nCel <= 0)
+		return;
+
+	pFrameTable = (DWORD *)pCelBuff;
+	/// ASSERT: assert(nCel <= (int) pFrameTable[0]);
+
+	pRLEBytes = &pCelBuff[pFrameTable[nCel]];
+	hdr = *(WORD *)&pRLEBytes[always_0];
+	if(!hdr)
+		return;
+
+	if(dir == 8)
+		nDataSize = 0;
+	else
+		nDataSize = *(WORD *)&pRLEBytes[dir];
+	if(!nDataSize)
+		nDataSize = pFrameTable[nCel + 1] - pFrameTable[nCel];
+
+	tmp = (BYTE *)gpBuffer;
+	Cl2DecDatFrm4(
+		&tmp[sx + screen_y_times_768[sy - 16 * always_0]],
+		&pRLEBytes[hdr],
+		nDataSize - hdr,
+		nWidth);
+}
+
+void __fastcall Cl2DecDatFrm4(BYTE *pDecodeTo, BYTE *pRLEBytes, int nDataSize, int nWidth)
+{
+#if (_MSC_VER >= 800) && (_MSC_VER <= 1200)
+	__asm {
+		push	ebx
+		push	esi
+		push	edi
+		mov		esi, edx /// UNSAFE: use 'mov esi, pRLEBytes'
+		mov		edi, ecx /// UNSAFE: use 'mov edi, pDecodeTo'
+		xor		eax, eax
+		mov		ebx, nWidth
+		mov		ecx, nDataSize
+	label1:
+		mov		al, [esi]
+		inc		esi
+		dec		ecx
+		test	al, al
+		jns		label7
+		neg		al
+		cmp		al, 41h
+		jle		label3
+		sub		al, 41h
+		dec		ecx
+		mov		dl, [esi]
+		inc		esi
+		cmp		edi, gpBufEnd
+		jge		label7
+		sub		ebx, eax
+	label2:
+		mov		[edi], dl
+		dec		eax
+		lea		edi, [edi+1]
+		jnz		label2
+		jmp		label6
+	label3:
+		sub		ecx, eax
+		cmp		edi, gpBufEnd
+		jl		label4
+		add		esi, eax
+		jmp		label7
+	label4:
+		sub		ebx, eax
+	label5:
+		mov		dl, [esi]
+		inc		esi
+		mov		[edi], dl
+		dec		eax
+		lea		edi, [edi+1]
+		jnz		label5
+	label6:
+		test	ebx, ebx
+		jnz		label11
+		mov		ebx, nWidth
+		sub		edi, 768
+		sub		edi, ebx
+		jmp		label11
+	label7:
+		cmp		eax, ebx
+		jle		label8
+		mov		edx, ebx
+		add		edi, ebx
+		sub		eax, ebx
+		jmp		label9
+	label8:
+		mov		edx, eax
+		add		edi, eax
+		xor		eax, eax
+	label9:
+		sub		ebx, edx
+		jnz		label10
+		mov		ebx, nWidth
+		sub		edi, 768
+		sub		edi, ebx
+	label10:
+		test	eax, eax
+		jnz		label7
+	label11:
+		test	ecx, ecx
+		jnz		label1
+		pop		edi
+		pop		esi
+		pop		ebx
+	}
+#else
+	int w;
+	char width;
+	BYTE fill;
+	BYTE *src, *dst;
+
+	src = pRLEBytes;
+	dst = pDecodeTo;
+	w = nWidth;
+
+	while(nDataSize) {
+		width = *src++;
+		nDataSize--;
+		if(width < 0) {
+			width = -width;
+			if(width > 65) {
+				width -= 65;
+				nDataSize--;
+				fill = *src++;
+				if(dst < gpBufEnd) {
+					w -= width;
+					while(width) {
+						*dst = fill;
+						dst++;
+						width--;
+					}
+					if(!w) {
+						w = nWidth;
+						dst -= 768 + w;
+					}
+					continue;
+				}
+			} else {
+				nDataSize -= width;
+				if(dst < gpBufEnd) {
+					w -= width;
+					while(width) {
+						*dst = *src;
+						src++;
+						dst++;
+						width--;
+					}
+					if(!w) {
+						w = nWidth;
+						dst -= 768 + w;
+					}
+					continue;
+				} else {
+					src += width;
+				}
+			}
+		}
+		while(width) {
+			if(width > w) {
+				dst += w;
+				width -= w;
+				w = 0;
+			} else {
+				dst += width;
+				w -= width;
+				width = 0;
+			}
+			if(!w) {
+				w = nWidth;
+				dst -= 768 + w;
+			}
+		}
+	}
+#endif
+}
+// 69CF0C: using guessed type int gpBufEnd;
+
+void __fastcall Cl2DecodeClrHL(char col, int sx, int sy, BYTE *pCelBuff, int nCel, int nWidth, int always_0, int dir)
+{
+	int hdr, nDataSize;
+	BYTE *pRLEBytes, *tmp;
+	DWORD *pFrameTable;
+
+	/// ASSERT: assert(gpBuffer != NULL);
+	if(!gpBuffer)
+		return;
+	/// ASSERT: assert(pCelBuff != NULL);
+	if(!pCelBuff)
+		return;
+	/// ASSERT: assert(nCel > 0);
+	if(nCel <= 0)
+		return;
+
+	pFrameTable = (DWORD *)pCelBuff;
+	/// ASSERT: assert(nCel <= (int) pFrameTable[0]);
+
+	pRLEBytes = &pCelBuff[pFrameTable[nCel]];
+	hdr = *(WORD *)&pRLEBytes[always_0];
+	if(!hdr)
+		return;
+
+	if(dir == 8)
+		nDataSize = 0;
+	else
+		nDataSize = *(WORD *)&pRLEBytes[dir];
+	if(!nDataSize)
+		nDataSize = pFrameTable[nCel + 1] - pFrameTable[nCel];
+
+	tmp = (BYTE *)gpBuffer;
+	gpBufEnd -= 768;
+	Cl2DecDatClrHL(
+		&tmp[sx + screen_y_times_768[sy - 16 * always_0]],
+		&pRLEBytes[hdr],
+		nDataSize - hdr,
+		nWidth,
+		col);
+	gpBufEnd += 768;
+}
+// 69CF0C: using guessed type int gpBufEnd;
+
+void __fastcall Cl2DecDatClrHL(BYTE *pDecodeTo, BYTE *pRLEBytes, int nDataSize, int nWidth, char col)
+{
+#if (_MSC_VER >= 800) && (_MSC_VER <= 1200)
+	__asm {
+		push	ebx
+		push	esi
+		push	edi
+		mov		esi, edx /// UNSAFE: use 'mov esi, pRLEBytes'
+		mov		edi, ecx /// UNSAFE: use 'mov edi, pDecodeTo'
+		xor		eax, eax
+		mov		ebx, nWidth
+		xor		edx, edx
+		mov		ecx, nDataSize
+		mov		dl, col
+	label1:
+		mov		al, [esi]
+		inc		esi
+		dec		ecx
+		test	al, al
+		jns		label9
+		neg		al
+		cmp		al, 41h
+		jle		label3
+		sub		al, 41h
+		dec		ecx
+		mov		dh, [esi]
+		inc		esi
+		test	dh, dh
+		jz		label9
+		cmp		edi, gpBufEnd
+		jge		label9
+		mov		[edi-1], dl
+		sub		ebx, eax
+		mov		[edi+eax], dl
+	label2:
+		mov		[edi-768], dl
+		mov		[edi+768], dl
+		dec		eax
+		lea		edi, [edi+1]
+		jnz		label2
+		jmp		label7
+	label3:
+		sub		ecx, eax
+		cmp		edi, gpBufEnd
+		jl		label4
+		add		esi, eax
+		jmp		label9
+	label4:
+		sub		ebx, eax
+	label5:
+		mov		dh, [esi]
+		inc		esi
+		test	dh, dh
+		jz		label6
+		mov		[edi-1], dl
+		mov		[edi+1], dl
+		mov		[edi-768], dl
+		mov		[edi+768], dl
+	label6:
+		dec		eax
+		lea		edi, [edi+1]
+		jnz		label5
+	label7:
+		test	ebx, ebx
+		jnz		label13
+		mov		ebx, nWidth
+		sub		edi, 768
+		sub		edi, ebx
+		jmp		label13
+	label9:
+		cmp		eax, ebx
+		jle		label10
+		mov		edx, ebx
+		add		edi, ebx
+		sub		eax, ebx
+		jmp		label11
+	label10:
+		mov		edx, eax
+		add		edi, eax
+		xor		eax, eax
+	label11:
+		sub		ebx, edx
+		jnz		label12
+		mov		ebx, nWidth
+		sub		edi, 768
+		sub		edi, ebx
+	label12:
+		test	eax, eax
+		jnz		label9
+		mov		dl, col
+	label13:
+		test	ecx, ecx
+		jnz		label1
+		pop		edi
+		pop		esi
+		pop		ebx
+	}
+#else
+	int w;
+	char width;
+	BYTE *src, *dst;
+
+	src = pRLEBytes;
+	dst = pDecodeTo;
+	w = nWidth;
+
+	while(nDataSize) {
+		width = *src++;
+		nDataSize--;
+		if(width < 0) {
+			width = -width;
+			if(width > 65) {
+				width -= 65;
+				nDataSize--;
+				if(*src++ && dst < gpBufEnd) {
+					w -= width;
+					dst[-1] = col;
+					dst[width] = col;
+					while(width) {
+						dst[-768] = col;
+						dst[768] = col;
+						dst++;
+						width--;
+					}
+					if(!w) {
+						w = nWidth;
+						dst -= 768 + w;
+					}
+					continue;
+				}
+			} else {
+				nDataSize -= width;
+				if(dst < gpBufEnd) {
+					w -= width;
+					while(width) {
+						if(*src++) {
+							dst[-1] = col;
+							dst[1] = col;
+							dst[-768] = col;
+							dst[768] = col;
+						}
+						dst++;
+						width--;
+					}
+					if(!w) {
+						w = nWidth;
+						dst -= 768 + w;
+					}
+					continue;
+				} else {
+					src += width;
+				}
+			}
+		}
+		while(width) {
+			if(width > w) {
+				dst += w;
+				width -= w;
+				w = 0;
+			} else {
+				dst += width;
+				w -= width;
+				width = 0;
+			}
+			if(!w) {
+				w = nWidth;
+				dst -= 768 + w;
+			}
+		}
+	}
+#endif
+}
+// 69CF0C: using guessed type int gpBufEnd;
+
+void __fastcall Cl2DecodeFrm5(int sx, int sy, BYTE *pCelBuff, int nCel, int nWidth, int always_0, int dir, char light)
+{
+	int hdr, idx, nDataSize;
+	BYTE *pRLEBytes, *tmp;
+	DWORD *pFrameTable;
+
+	/// ASSERT: assert(gpBuffer != NULL);
+	if(!gpBuffer)
+		return;
+	/// ASSERT: assert(pCelBuff != NULL);
+	if(!pCelBuff)
+		return;
+	/// ASSERT: assert(nCel > 0);
+	if(nCel <= 0)
+		return;
+
+	pFrameTable = (DWORD *)pCelBuff;
+	/// ASSERT: assert(nCel <= (int) pFrameTable[0]);
+
+	pRLEBytes = &pCelBuff[pFrameTable[nCel]];
+	hdr = *(WORD *)&pRLEBytes[always_0];
+	if(!hdr)
+		return;
+
+	if(dir == 8)
+		nDataSize = 0;
+	else
+		nDataSize = *(WORD *)&pRLEBytes[dir];
+	if(!nDataSize)
+		nDataSize = pFrameTable[nCel + 1] - pFrameTable[nCel];
+
+	idx = light4flag ? 1024 : 4096;
+	if(light == 2)
+		idx += 256;
+	if(light >= 4)
+		idx += (light - 1) << 8;
+
+	tmp = (BYTE *)gpBuffer;
+	Cl2DecDatLightTbl2(
+		&tmp[sx + screen_y_times_768[sy - 16 * always_0]],
+		&pRLEBytes[hdr],
+		nDataSize - hdr,
+		nWidth,
+		(BYTE *)&pLightTbl[idx]);
+}
+// 525728: using guessed type int light4flag;
+
+void __fastcall Cl2DecDatLightTbl2(BYTE *pDecodeTo, BYTE *pRLEBytes, int nDataSize, int nWidth, BYTE *pTable)
+{
+#if (_MSC_VER >= 800) && (_MSC_VER <= 1200)
+	__asm {
+		push	ebx
+		push	esi
+		push	edi
+		mov		esi, edx /// UNSAFE: use 'mov esi, pRLEBytes'
+		mov		edi, ecx /// UNSAFE: use 'mov edi, pDecodeTo'
+		mov		ebx, nWidth
+		mov		ecx, nDataSize
+		mov		edx, pTable
+		push	ebp
+		mov		sgnWidth, ebx
+		mov		ebp, edx
+		xor		eax, eax
+		xor		edx, edx
+	label1:
+		mov		al, [esi]
+		inc		esi
+		dec		ecx
+		test	al, al
+		jns		label7
+		neg		al
+		cmp		al, 41h
+		jle		label3
+		sub		al, 41h
+		dec		ecx
+		mov		dl, [esi]
+		inc		esi
+		mov		dl, [ebp+edx]
+		cmp		edi, gpBufEnd
+		jge		label7
+		sub		ebx, eax
+	label2:
+		mov		[edi], dl
+		dec		eax
+		lea		edi, [edi+1]
+		jnz		label2
+		jmp		label6
+	label3:
+		sub		ecx, eax
+		cmp		edi, gpBufEnd
+		jl		label4
+		add		esi, eax
+		jmp		label7
+	label4:
+		sub		ebx, eax
+	label5:
+		mov		dl, [esi]
+		inc		esi
+		mov		dl, [ebp+edx]
+		mov		[edi], dl
+		dec		eax
+		lea		edi, [edi+1]
+		jnz		label5
+	label6:
+		test	ebx, ebx
+		jnz		label11
+		mov		ebx, sgnWidth
+		sub		edi, 768
+		sub		edi, ebx
+		jmp		label11
+	label7:
+		cmp		eax, ebx
+		jle		label8
+		mov		edx, ebx
+		add		edi, ebx
+		sub		eax, ebx
+		jmp		label9
+	label8:
+		mov		edx, eax
+		add		edi, eax
+		xor		eax, eax
+	label9:
+		sub		ebx, edx
+		jnz		label10
+		mov		ebx, sgnWidth
+		sub		edi, 768
+		sub		edi, ebx
+	label10:
+		test	eax, eax
+		jnz		label7
+	label11:
+		test	ecx, ecx
+		jnz		label1
+		pop		ebp
+		pop		edi
+		pop		esi
+		pop		ebx
+	}
+#else
+	int w;
+	char width;
+	BYTE fill;
+	BYTE *src, *dst;
+
+	src = pRLEBytes;
+	dst = pDecodeTo;
+	w = nWidth;
+	sgnWidth = nWidth;
+
+	while(nDataSize) {
+		width = *src++;
+		nDataSize--;
+		if(width < 0) {
+			width = -width;
+			if(width > 65) {
+				width -= 65;
+				nDataSize--;
+				fill = pTable[*src++];
+				if(dst < gpBufEnd) {
+					w -= width;
+					while(width) {
+						*dst = fill;
+						dst++;
+						width--;
+					}
+					if(!w) {
+						w = sgnWidth;
+						dst -= 768 + w;
+					}
+					continue;
+				}
+			} else {
+				nDataSize -= width;
+				if(dst < gpBufEnd) {
+					w -= width;
+					while(width) {
+						*dst = pTable[*src];
+						src++;
+						dst++;
+						width--;
+					}
+					if(!w) {
+						w = sgnWidth;
+						dst -= 768 + w;
+					}
+					continue;
+				} else {
+					src += width;
+				}
+			}
+		}
+		while(width) {
+			if(width > w) {
+				dst += w;
+				width -= w;
+				w = 0;
+			} else {
+				dst += width;
+				w -= width;
+				width = 0;
+			}
+			if(!w) {
+				w = sgnWidth;
+				dst -= 768 + w;
+			}
+		}
+	}
+#endif
+}
+// 52B978: using guessed type int sgnWidth;
+// 69CF0C: using guessed type int gpBufEnd;
+
+void __fastcall Cl2DecodeFrm6(int sx, int sy, BYTE *pCelBuff, int nCel, int nWidth, int always_0, int dir)
+{
+	int hdr, nDataSize;
+	BYTE *pRLEBytes, *pDecodeTo, *tmp;
+	DWORD *pFrameTable;
+
+	/// ASSERT: assert(gpBuffer != NULL);
+	if(!gpBuffer)
+		return;
+	/// ASSERT: assert(pCelBuff != NULL);
+	if(!pCelBuff)
+		return;
+	/// ASSERT: assert(nCel > 0);
+	if(nCel <= 0)
+		return;
+
+	pFrameTable = (DWORD *)pCelBuff;
+	/// ASSERT: assert(nCel <= (int) pFrameTable[0]);
+
+	pRLEBytes = &pCelBuff[pFrameTable[nCel]];
+	hdr = *(WORD *)&pRLEBytes[always_0];
+	if(!hdr)
+		return;
+
+	if(dir == 8)
+		nDataSize = 0;
+	else
+		nDataSize = *(WORD *)&pRLEBytes[dir];
+	if(!nDataSize)
+		nDataSize = pFrameTable[nCel + 1] - pFrameTable[nCel];
+
+	tmp = (BYTE *)gpBuffer;
+	pDecodeTo = &tmp[sx + screen_y_times_768[sy - 16 * always_0]];
+
+	if(light_table_index)
+		Cl2DecDatLightTbl2(pDecodeTo, &pRLEBytes[hdr], nDataSize - hdr, nWidth, (BYTE *)&pLightTbl[light_table_index * 256]);
+	else
+		Cl2DecDatFrm4(pDecodeTo, &pRLEBytes[hdr], nDataSize - hdr, nWidth);
+}
+// 69BEF8: using guessed type int light_table_index;
+
+void __fastcall PlayInGameMovie(char *pszMovie)
+{
+	PaletteFadeOut(8);
+	play_movie(pszMovie, 0);
+	ClearScreenBuffer();
+	drawpanflag = 255;
+	scrollrt_draw_game_screen(1);
+	PaletteFadeIn(8);
+	drawpanflag = 255;
+}
+// 52571C: using guessed type int drawpanflag;
+
+DEVILUTION_END_NAMESPACE