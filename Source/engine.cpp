--- conflicted
+++ resolved
@@ -1,2556 +1,2097 @@
-#include "diablo.h"
-#include "../3rdParty/Storm/Source/storm.h"
-
-DEVILUTION_BEGIN_NAMESPACE
-
-char gbPixelCol;  // automap pixel color 8-bit (palette entry)
-BOOL gbRotateMap; // flip - if y < x
-int orgseed;
-int sgnWidth;
-int sglGameSeed;
-static CCritSect sgMemCrit;
-int SeedCount;
-BOOL gbNotInView; // valid - if x/y are in bounds
-
-const int RndInc = 1;
-const int RndMult = 0x015A4E35;
-
-void CelDrawDatOnly(BYTE *pDecodeTo, BYTE *pRLEBytes, int nDataSize, int nWidth)
-{
-	int w;
-
-	/// ASSERT: assert(pDecodeTo != NULL);
-	if (!pDecodeTo)
-		return;
-	/// ASSERT: assert(pRLEBytes != NULL);
-	if (!pRLEBytes)
-		return;
-
-	int i;
-	BYTE width;
-	BYTE *src, *dst;
-
-	src = pRLEBytes;
-	dst = pDecodeTo;
-	w = nWidth;
-
-	for (; src != &pRLEBytes[nDataSize]; dst -= BUFFER_WIDTH + w) {
-		for (i = w; i;) {
-			width = *src++;
-			if (!(width & 0x80)) {
-				i -= width;
-				if (width & 1) {
-					dst[0] = src[0];
-					src++;
-					dst++;
-				}
-				width >>= 1;
-				if (width & 1) {
-					dst[0] = src[0];
-					dst[1] = src[1];
-					src += 2;
-					dst += 2;
-				}
-				width >>= 1;
-				for (; width; width--) {
-					dst[0] = src[0];
-					dst[1] = src[1];
-					dst[2] = src[2];
-					dst[3] = src[3];
-					src += 4;
-					dst += 4;
-				}
-			} else {
-				width = -(char)width;
-				dst += width;
-				i -= width;
-			}
-		}
-	}
-}
-
-void CelDecodeOnly(int sx, int sy, BYTE *pCelBuff, int nCel, int nWidth)
-{
-	int nDataSize;
-	BYTE *pRLEBytes;
-
-	/// ASSERT: assert(gpBuffer);
-	if (!gpBuffer)
-		return;
-	/// ASSERT: assert(pCelBuff != NULL);
-	if (!pCelBuff)
-		return;
-
-<<<<<<< HEAD
-	pFrameTable = (DWORD *)pCelBuff;
-
-	int nStart = SDL_SwapLE32(pFrameTable[nCel]);
-
-	CelDrawDatOnly(
-	    &gpBuffer[sx + PitchTbl[sy]],
-	    &pCelBuff[nStart],
-		SDL_SwapLE32(pFrameTable[nCel + 1]) - nStart,
-	    nWidth);
-=======
-	pRLEBytes = CelGetFrame(pCelBuff, nCel, &nDataSize);
-	CelDrawDatOnly(&gpBuffer[sx + PitchTbl[sy]], pRLEBytes, nDataSize, nWidth);
->>>>>>> 3ec16ee3
-}
-
-void CelDecDatOnly(BYTE *pBuff, BYTE *pCelBuff, int nCel, int nWidth)
-{
-	int nDataSize;
-	BYTE *pRLEBytes;
-
-	/// ASSERT: assert(pCelBuff != NULL);
-	if (!pCelBuff)
-		return;
-	/// ASSERT: assert(pBuff != NULL);
-	if (!pBuff)
-		return;
-
-<<<<<<< HEAD
-	pFrameTable = (DWORD *)pCelBuff;
-	int nStart = SDL_SwapLE32(pFrameTable[nCel]);
-
-	CelDrawDatOnly(
-	    pBuff,
-	    &pCelBuff[nStart],
-		SDL_SwapLE32(pFrameTable[nCel + 1]) - nStart,
-	    nWidth);
-=======
-	pRLEBytes = CelGetFrame(pCelBuff, nCel, &nDataSize);
-	CelDrawDatOnly(pBuff, pRLEBytes, nDataSize, nWidth);
->>>>>>> 3ec16ee3
-}
-
-/**
- * @param CelSkip Skip lower parts of sprite, must be multiple of 2, max 8
- * @param CelCap Amount of sprite to render from lower to upper, must be multiple of 2, max 8
- */
-void CelDrawHdrOnly(int sx, int sy, BYTE *pCelBuff, int nCel, int nWidth, int CelSkip, int CelCap)
-{
-	BYTE *pRLEBytes;
-	int nDataSize;
-
-	/// ASSERT: assert(gpBuffer);
-	if (!gpBuffer)
-		return;
-	/// ASSERT: assert(pCelBuff != NULL);
-	if (!pCelBuff)
-		return;
-
-<<<<<<< HEAD
-	pFrameTable = (DWORD *)pCelBuff;
-
-	int nStart = SDL_SwapLE32(pFrameTable[nCel]);
-	pRLEBytes = &pCelBuff[nStart];
-	nDataStart = SDL_SwapLE16(*(WORD *)&pRLEBytes[CelSkip]);
-	if (!nDataStart)
-		return;
-
-	nDataSize = SDL_SwapLE32(pFrameTable[nCel + 1]) - nStart;
-	if (CelCap == 8)
-		nDataCap = 0;
-	else
-		nDataCap = SDL_SwapLE16(*(WORD *)&pRLEBytes[CelCap]);
-	if (nDataCap)
-		nDataSize = nDataCap - nDataStart;
-	else
-		nDataSize -= nDataStart;
-
-=======
-	pRLEBytes = CelGetFrameClipped(pCelBuff, nCel, CelSkip, CelCap, &nDataSize);
-	if (pRLEBytes == NULL)
-		return;
-
->>>>>>> 3ec16ee3
-	CelDrawDatOnly(
-	    &gpBuffer[sx + PitchTbl[sy - 16 * CelSkip]],
-	    pRLEBytes,
-	    nDataSize,
-	    nWidth);
-}
-
-/**
- * @param CelSkip Skip lower parts of sprite, must be multiple of 2, max 8
- * @param CelCap Amount of sprite to render from lower to upper, must be multiple of 2, max 8
- */
-void CelDecodeHdrOnly(BYTE *pBuff, BYTE *pCelBuff, int nCel, int nWidth, int CelSkip, int CelCap)
-{
-	BYTE *pRLEBytes;
-	int nDataSize;
-
-	/// ASSERT: assert(pCelBuff != NULL);
-	if (!pCelBuff)
-		return;
-	/// ASSERT: assert(pBuff != NULL);
-	if (!pBuff)
-		return;
-
-<<<<<<< HEAD
-	pFrameTable = (DWORD *)pCelBuff;
-
-	int nStart = SDL_SwapLE32(pFrameTable[nCel]);
-	pRLEBytes = &pCelBuff[nStart];
-	nDataStart = SDL_SwapLE16(*(WORD *)&pRLEBytes[CelSkip]);
-	if (!nDataStart)
-		return;
-
-	nDataSize = SDL_SwapLE32(pFrameTable[nCel + 1]) - nStart;
-	if (CelCap == 8)
-		nDataCap = 0;
-	else
-		nDataCap = SDL_SwapLE16(*(WORD *)&pRLEBytes[CelCap]);
-	if (nDataCap)
-		nDataSize = nDataCap - nDataStart;
-	else
-		nDataSize -= nDataStart;
-
-	CelDrawDatOnly(pBuff, pRLEBytes + nDataStart, nDataSize, nWidth);
-=======
-	pRLEBytes = CelGetFrameClipped(pCelBuff, nCel, CelSkip, CelCap, &nDataSize);
-	if (pRLEBytes == NULL)
-		return;
-
-	CelDrawDatOnly(pBuff, pRLEBytes, nDataSize, nWidth);
->>>>>>> 3ec16ee3
-}
-
-void CelDecDatLightOnly(BYTE *pDecodeTo, BYTE *pRLEBytes, int nDataSize, int nWidth, BYTE *tbl)
-{
-	int w;
-
-	/// ASSERT: assert(pDecodeTo != NULL);
-	if (!pDecodeTo)
-		return;
-	/// ASSERT: assert(pRLEBytes != NULL);
-	if (!pRLEBytes)
-		return;
-
-	int i;
-	BYTE width;
-	BYTE *src, *dst;
-
-	src = pRLEBytes;
-	dst = pDecodeTo;
-	if (!tbl)
-		tbl = &pLightTbl[light_table_index * 256];
-	w = nWidth;
-
-	for (; src != &pRLEBytes[nDataSize]; dst -= BUFFER_WIDTH + w) {
-		for (i = w; i;) {
-			width = *src++;
-			if (!(width & 0x80)) {
-				i -= width;
-				if (width & 1) {
-					dst[0] = tbl[src[0]];
-					src++;
-					dst++;
-				}
-				width >>= 1;
-				if (width & 1) {
-					dst[0] = tbl[src[0]];
-					dst[1] = tbl[src[1]];
-					src += 2;
-					dst += 2;
-				}
-				width >>= 1;
-				for (; width; width--) {
-					dst[0] = tbl[src[0]];
-					dst[1] = tbl[src[1]];
-					dst[2] = tbl[src[2]];
-					dst[3] = tbl[src[3]];
-					src += 4;
-					dst += 4;
-				}
-			} else {
-				width = -(char)width;
-				dst += width;
-				i -= width;
-			}
-		}
-	}
-}
-
-void CelDecDatLightTrans(BYTE *pDecodeTo, BYTE *pRLEBytes, int nDataSize, int nWidth)
-{
-	int w;
-	BOOL shift;
-	BYTE *tbl;
-
-	/// ASSERT: assert(pDecodeTo != NULL);
-	if (!pDecodeTo)
-		return;
-	/// ASSERT: assert(pRLEBytes != NULL);
-	if (!pRLEBytes)
-		return;
-
-	int i;
-	BYTE width;
-	BYTE *src, *dst;
-
-	src = pRLEBytes;
-	dst = pDecodeTo;
-	tbl = &pLightTbl[light_table_index * 256];
-	w = nWidth;
-	shift = (BYTE)(size_t)dst & 1;
-
-	for (; src != &pRLEBytes[nDataSize]; dst -= BUFFER_WIDTH + w, shift = (shift + 1) & 1) {
-		for (i = w; i;) {
-			width = *src++;
-			if (!(width & 0x80)) {
-				i -= width;
-				if (((BYTE)(size_t)dst & 1) == shift) {
-					if (!(width & 1)) {
-						goto L_ODD;
-					} else {
-						src++;
-						dst++;
-					L_EVEN:
-						width >>= 1;
-						if (width & 1) {
-							dst[0] = tbl[src[0]];
-							src += 2;
-							dst += 2;
-						}
-						width >>= 1;
-						for (; width; width--) {
-							dst[0] = tbl[src[0]];
-							dst[2] = tbl[src[2]];
-							src += 4;
-							dst += 4;
-						}
-					}
-				} else {
-					if (!(width & 1)) {
-						goto L_EVEN;
-					} else {
-						dst[0] = tbl[src[0]];
-						src++;
-						dst++;
-					L_ODD:
-						width >>= 1;
-						if (width & 1) {
-							dst[1] = tbl[src[1]];
-							src += 2;
-							dst += 2;
-						}
-						width >>= 1;
-						for (; width; width--) {
-							dst[1] = tbl[src[1]];
-							dst[3] = tbl[src[3]];
-							src += 4;
-							dst += 4;
-						}
-					}
-				}
-			} else {
-				width = -(char)width;
-				dst += width;
-				i -= width;
-			}
-		}
-	}
-}
-
-void CelDecodeLightOnly(int sx, int sy, BYTE *pCelBuff, int nCel, int nWidth)
-{
-	int nDataSize;
-	BYTE *pDecodeTo, *pRLEBytes;
-
-	/// ASSERT: assert(gpBuffer);
-	if (!gpBuffer)
-		return;
-	/// ASSERT: assert(pCelBuff != NULL);
-	if (!pCelBuff)
-		return;
-
-<<<<<<< HEAD
-	pFrameTable = (DWORD *)pCelBuff;
-
-	int nStart = SDL_SwapLE32(pFrameTable[nCel]);
-	nDataSize = SDL_SwapLE32(pFrameTable[nCel + 1]) - nStart;
-	pRLEBytes = &pCelBuff[nStart];
-=======
-	pRLEBytes = CelGetFrame(pCelBuff, nCel, &nDataSize);
->>>>>>> 3ec16ee3
-	pDecodeTo = &gpBuffer[sx + PitchTbl[sy]];
-
-	if (light_table_index)
-		CelDecDatLightOnly(pDecodeTo, pRLEBytes, nDataSize, nWidth);
-	else
-		CelDrawDatOnly(pDecodeTo, pRLEBytes, nDataSize, nWidth);
-}
-
-/**
- * @param CelSkip Skip lower parts of sprite, must be multiple of 2, max 8
- * @param CelCap Amount of sprite to render from lower to upper, must be multiple of 2, max 8
- */
-void CelDecodeHdrLightOnly(int sx, int sy, BYTE *pCelBuff, int nCel, int nWidth, int CelSkip, int CelCap)
-{
-	int nDataSize;
-	BYTE *pRLEBytes, *pDecodeTo;
-
-	/// ASSERT: assert(gpBuffer);
-	if (!gpBuffer)
-		return;
-	/// ASSERT: assert(pCelBuff != NULL);
-	if (!pCelBuff)
-		return;
-
-<<<<<<< HEAD
-	pFrameTable = (DWORD *)pCelBuff;
-
-	int nStart = SDL_SwapLE32(pFrameTable[nCel]);
-	pRLEBytes = &pCelBuff[nStart];
-	nDataStart = SDL_SwapLE16(*(WORD *)&pRLEBytes[CelSkip]);
-	if (!nDataStart)
-		return;
-
-	nDataSize = SDL_SwapLE32(pFrameTable[nCel + 1]) - nStart;
-	if (CelCap == 8)
-		nDataCap = 0;
-	else
-		nDataCap = SDL_SwapLE16(*(WORD *)&pRLEBytes[CelCap]);
-	if (nDataCap)
-		nDataSize = nDataCap - nDataStart;
-	else
-		nDataSize -= nDataStart;
-
-	pRLEBytes += nDataStart;
-=======
-	pRLEBytes = CelGetFrameClipped(pCelBuff, nCel, CelSkip, CelCap, &nDataSize);
-	if (pRLEBytes == NULL)
-		return;
-
->>>>>>> 3ec16ee3
-	pDecodeTo = &gpBuffer[sx + PitchTbl[sy - 16 * CelSkip]];
-
-	if (light_table_index)
-		CelDecDatLightOnly(pDecodeTo, pRLEBytes, nDataSize, nWidth);
-	else
-		CelDrawDatOnly(pDecodeTo, pRLEBytes, nDataSize, nWidth);
-}
-
-/**
- * @param CelSkip Skip lower parts of sprite, must be multiple of 2, max 8
- * @param CelCap Amount of sprite to render from lower to upper, must be multiple of 2, max 8
- */
-void CelDecodeHdrLightTrans(BYTE *pBuff, BYTE *pCelBuff, int nCel, int nWidth, int CelSkip, int CelCap)
-{
-	int nDataSize;
-	BYTE *pRLEBytes;
-
-	/// ASSERT: assert(pCelBuff != NULL);
-	if (!pCelBuff)
-		return;
-	/// ASSERT: assert(pBuff != NULL);
-	if (!pBuff)
-		return;
-
-<<<<<<< HEAD
-	pFrameTable = (DWORD *)pCelBuff;
-
-	int nStart = SDL_SwapLE32(pFrameTable[nCel]);
-	pRLEBytes = &pCelBuff[nStart];
-	nDataStart = SDL_SwapLE16(*(WORD *)&pRLEBytes[CelSkip]);
-	if (!nDataStart)
-		return;
-
-	nDataSize = SDL_SwapLE32(pFrameTable[nCel + 1]) - nStart;
-	if (CelCap == 8)
-		nDataCap = 0;
-	else
-		nDataCap = SDL_SwapLE16(*(WORD *)&pRLEBytes[CelCap]);
-	if (nDataCap)
-		nDataSize = nDataCap - nDataStart;
-	else
-		nDataSize -= nDataStart;
-
-	pRLEBytes += nDataStart;
-
-=======
-	pRLEBytes = CelGetFrameClipped(pCelBuff, nCel, CelSkip, CelCap, &nDataSize);
-	if (pRLEBytes == NULL)
-		return;
-
->>>>>>> 3ec16ee3
-	if (cel_transparency_active)
-		CelDecDatLightTrans(pBuff, pRLEBytes, nDataSize, nWidth);
-	else if (light_table_index)
-		CelDecDatLightOnly(pBuff, pRLEBytes, nDataSize, nWidth);
-	else
-		CelDrawDatOnly(pBuff, pRLEBytes, nDataSize, nWidth);
-}
-
-/**
- * @param CelSkip Skip lower parts of sprite, must be multiple of 2, max 8
- * @param CelCap Amount of sprite to render from lower to upper, must be multiple of 2, max 8
- */
-void CelDrawHdrLightRed(int sx, int sy, BYTE *pCelBuff, int nCel, int nWidth, int CelSkip, int CelCap, char light)
-{
-	int nDataSize, w, idx;
-	BYTE *pRLEBytes, *dst, *tbl;
-
-	/// ASSERT: assert(gpBuffer);
-	if (!gpBuffer)
-		return;
-	/// ASSERT: assert(pCelBuff != NULL);
-	if (!pCelBuff)
-		return;
-
-<<<<<<< HEAD
-	pFrameTable = (DWORD *)pCelBuff;
-
-	int nStart = SDL_SwapLE32(pFrameTable[nCel]);
-	pRLEBytes = &pCelBuff[nStart];
-	nDataStart = SDL_SwapLE16(*(WORD *)&pRLEBytes[CelSkip]);
-	if (!nDataStart)
-		return;
-
-	nDataSize = SDL_SwapLE32(pFrameTable[nCel + 1]) - nStart;
-	if (CelCap == 8)
-		nDataCap = 0;
-	else
-		nDataCap = SDL_SwapLE16(*(WORD *)&pRLEBytes[CelCap]);
-	if (nDataCap)
-		nDataSize = nDataCap - nDataStart;
-	else
-		nDataSize -= nDataStart;
-
-	pRLEBytes += nDataStart;
-=======
-	pRLEBytes = CelGetFrameClipped(pCelBuff, nCel, CelSkip, CelCap, &nDataSize);
-	if (pRLEBytes == NULL)
-		return;
-
->>>>>>> 3ec16ee3
-	dst = &gpBuffer[sx + PitchTbl[sy - 16 * CelSkip]];
-
-	idx = light4flag ? 1024 : 4096;
-	if (light == 2)
-		idx += 256;
-	if (light >= 4)
-		idx += (light - 1) << 8;
-
-	BYTE width;
-	BYTE *end;
-
-	tbl = &pLightTbl[idx];
-	end = &pRLEBytes[nDataSize];
-
-	for (; pRLEBytes != end; dst -= BUFFER_WIDTH + nWidth) {
-		for (w = nWidth; w;) {
-			width = *pRLEBytes++;
-			if (!(width & 0x80)) {
-				w -= width;
-				while (width) {
-					*dst = tbl[*pRLEBytes];
-					pRLEBytes++;
-					dst++;
-					width--;
-				}
-			} else {
-				width = -(char)width;
-				dst += width;
-				w -= width;
-			}
-		}
-	}
-}
-
-void Cel2DecDatOnly(BYTE *pDecodeTo, BYTE *pRLEBytes, int nDataSize, int nWidth)
-{
-	int w;
-
-	/// ASSERT: assert(pDecodeTo != NULL);
-	if (!pDecodeTo)
-		return;
-	/// ASSERT: assert(pRLEBytes != NULL);
-	if (!pRLEBytes)
-		return;
-	/// ASSERT: assert(gpBuffer);
-	if (!gpBuffer)
-		return;
-
-	int i;
-	BYTE width;
-	BYTE *src, *dst;
-
-	src = pRLEBytes;
-	dst = pDecodeTo;
-	w = nWidth;
-
-	for (; src != &pRLEBytes[nDataSize]; dst -= BUFFER_WIDTH + w) {
-		for (i = w; i;) {
-			width = *src++;
-			if (!(width & 0x80)) {
-				i -= width;
-				if (dst < gpBufEnd) {
-					if (width & 1) {
-						dst[0] = src[0];
-						src++;
-						dst++;
-					}
-					width >>= 1;
-					if (width & 1) {
-						dst[0] = src[0];
-						dst[1] = src[1];
-						src += 2;
-						dst += 2;
-					}
-					width >>= 1;
-					for (; width; width--) {
-						dst[0] = src[0];
-						dst[1] = src[1];
-						dst[2] = src[2];
-						dst[3] = src[3];
-						src += 4;
-						dst += 4;
-					}
-				} else {
-					src += width;
-					dst += width;
-				}
-			} else {
-				width = -(char)width;
-				dst += width;
-				i -= width;
-			}
-		}
-	}
-}
-
-/**
- * @param CelSkip Skip lower parts of sprite, must be multiple of 2, max 8
- * @param CelCap Amount of sprite to render from lower to upper, must be multiple of 2, max 8
- */
-void Cel2DrawHdrOnly(int sx, int sy, BYTE *pCelBuff, int nCel, int nWidth, int CelSkip, int CelCap)
-{
-	BYTE *pRLEBytes;
-	int nDataSize;
-
-	/// ASSERT: assert(gpBuffer);
-	if (!gpBuffer)
-		return;
-	/// ASSERT: assert(pCelBuff != NULL);
-	if (!pCelBuff)
-		return;
-
-<<<<<<< HEAD
-	pFrameTable = (DWORD *)pCelBuff;
-
-	int nStart = SDL_SwapLE32(pFrameTable[nCel]);
-	pRLEBytes = &pCelBuff[nStart];
-	nDataStart = SDL_SwapLE16(*(WORD *)&pRLEBytes[CelSkip]);
-	if (!nDataStart)
-		return;
-
-	nDataSize = SDL_SwapLE32(pFrameTable[nCel + 1]) - nStart;
-	if (CelCap == 8)
-		nDataCap = 0;
-	else
-		nDataCap = SDL_SwapLE16(*(WORD *)&pRLEBytes[CelCap]);
-	if (nDataCap)
-		nDataSize = nDataCap - nDataStart;
-	else
-		nDataSize -= nDataStart;
-
-=======
-	pRLEBytes = CelGetFrameClipped(pCelBuff, nCel, CelSkip, CelCap, &nDataSize);
-	if (pRLEBytes == NULL)
-		return;
-
->>>>>>> 3ec16ee3
-	Cel2DecDatOnly(
-	    &gpBuffer[sx + PitchTbl[sy - 16 * CelSkip]],
-	    pRLEBytes,
-	    nDataSize,
-	    nWidth);
-}
-
-/**
- * @param CelSkip Skip lower parts of sprite, must be multiple of 2, max 8
- * @param CelCap Amount of sprite to render from lower to upper, must be multiple of 2, max 8
- */
-void Cel2DecodeHdrOnly(BYTE *pBuff, BYTE *pCelBuff, int nCel, int nWidth, int CelSkip, int CelCap)
-{
-	BYTE *pRLEBytes;
-	int nDataSize;
-
-	/// ASSERT: assert(pCelBuff != NULL);
-	if (!pCelBuff)
-		return;
-	/// ASSERT: assert(pBuff != NULL);
-	if (!pBuff)
-		return;
-
-<<<<<<< HEAD
-	pFrameTable = (DWORD *)pCelBuff;
-
-	int nStart = SDL_SwapLE32(pFrameTable[nCel]);
-	pRLEBytes = &pCelBuff[nStart];
-	nDataStart = SDL_SwapLE16(*(WORD *)&pRLEBytes[CelSkip]);
-	if (!nDataStart)
-		return;
-
-	nDataSize = SDL_SwapLE32(pFrameTable[nCel + 1]) - nStart;
-	nDataCap = SDL_SwapLE16(*(WORD *)&pRLEBytes[CelCap]);
-	if (CelCap == 8)
-		nDataCap = 0;
-
-	if (nDataCap)
-		nDataSize = nDataCap - nDataStart;
-	else
-		nDataSize -= nDataStart;
-
-	Cel2DecDatOnly(pBuff, pRLEBytes + nDataStart, nDataSize, nWidth);
-=======
-	pRLEBytes = CelGetFrameClipped(pCelBuff, nCel, CelSkip, CelCap, &nDataSize);
-	if (pRLEBytes == NULL)
-		return;
-
-	Cel2DecDatOnly(pBuff, pRLEBytes, nDataSize, nWidth);
->>>>>>> 3ec16ee3
-}
-
-void Cel2DecDatLightOnly(BYTE *pDecodeTo, BYTE *pRLEBytes, int nDataSize, int nWidth)
-{
-	int w;
-	BYTE *tbl;
-
-	/// ASSERT: assert(pDecodeTo != NULL);
-	if (!pDecodeTo)
-		return;
-	/// ASSERT: assert(pRLEBytes != NULL);
-	if (!pRLEBytes)
-		return;
-	/// ASSERT: assert(gpBuffer);
-	if (!gpBuffer)
-		return;
-
-	int i;
-	BYTE width;
-	BYTE *src, *dst;
-
-	src = pRLEBytes;
-	dst = pDecodeTo;
-	tbl = &pLightTbl[light_table_index * 256];
-	w = nWidth;
-
-	for (; src != &pRLEBytes[nDataSize]; dst -= BUFFER_WIDTH + w) {
-		for (i = w; i;) {
-			width = *src++;
-			if (!(width & 0x80)) {
-				i -= width;
-				if (dst < gpBufEnd) {
-					if (width & 1) {
-						dst[0] = tbl[src[0]];
-						src++;
-						dst++;
-					}
-					width >>= 1;
-					if (width & 1) {
-						dst[0] = tbl[src[0]];
-						dst[1] = tbl[src[1]];
-						src += 2;
-						dst += 2;
-					}
-					width >>= 1;
-					for (; width; width--) {
-						dst[0] = tbl[src[0]];
-						dst[1] = tbl[src[1]];
-						dst[2] = tbl[src[2]];
-						dst[3] = tbl[src[3]];
-						src += 4;
-						dst += 4;
-					}
-				} else {
-					src += width;
-					dst += width;
-				}
-			} else {
-				width = -(char)width;
-				dst += width;
-				i -= width;
-			}
-		}
-	}
-}
-
-void Cel2DecDatLightTrans(BYTE *pDecodeTo, BYTE *pRLEBytes, int nDataSize, int nWidth)
-{
-	int w;
-	BOOL shift;
-	BYTE *tbl;
-
-	/// ASSERT: assert(pDecodeTo != NULL);
-	if (!pDecodeTo)
-		return;
-	/// ASSERT: assert(pRLEBytes != NULL);
-	if (!pRLEBytes)
-		return;
-	/// ASSERT: assert(gpBuffer);
-	if (!gpBuffer)
-		return;
-
-	int i;
-	BYTE width;
-	BYTE *src, *dst;
-
-	src = pRLEBytes;
-	dst = pDecodeTo;
-	tbl = &pLightTbl[light_table_index * 256];
-	w = nWidth;
-	shift = (BYTE)(size_t)dst & 1;
-
-	for (; src != &pRLEBytes[nDataSize]; dst -= BUFFER_WIDTH + w, shift = (shift + 1) & 1) {
-		for (i = w; i;) {
-			width = *src++;
-			if (!(width & 0x80)) {
-				i -= width;
-				if (dst < gpBufEnd) {
-					if (((BYTE)(size_t)dst & 1) == shift) {
-						if (!(width & 1)) {
-							goto L_ODD;
-						} else {
-							src++;
-							dst++;
-						L_EVEN:
-							width >>= 1;
-							if (width & 1) {
-								dst[0] = tbl[src[0]];
-								src += 2;
-								dst += 2;
-							}
-							width >>= 1;
-							for (; width; width--) {
-								dst[0] = tbl[src[0]];
-								dst[2] = tbl[src[2]];
-								src += 4;
-								dst += 4;
-							}
-						}
-					} else {
-						if (!(width & 1)) {
-							goto L_EVEN;
-						} else {
-							dst[0] = tbl[src[0]];
-							src++;
-							dst++;
-						L_ODD:
-							width >>= 1;
-							if (width & 1) {
-								dst[1] = tbl[src[1]];
-								src += 2;
-								dst += 2;
-							}
-							width >>= 1;
-							for (; width; width--) {
-								dst[1] = tbl[src[1]];
-								dst[3] = tbl[src[3]];
-								src += 4;
-								dst += 4;
-							}
-						}
-					}
-				} else {
-					src += width;
-					dst += width;
-				}
-			} else {
-				width = -(char)width;
-				dst += width;
-				i -= width;
-			}
-		}
-	}
-}
-
-/**
- * @param CelSkip Skip lower parts of sprite, must be multiple of 2, max 8
- * @param CelCap Amount of sprite to render from lower to upper, must be multiple of 2, max 8
- */
-void Cel2DecodeHdrLight(int sx, int sy, BYTE *pCelBuff, int nCel, int nWidth, int CelSkip, int CelCap)
-{
-	int nDataSize;
-	BYTE *pRLEBytes, *pDecodeTo;
-
-	/// ASSERT: assert(gpBuffer);
-	if (!gpBuffer)
-		return;
-	/// ASSERT: assert(pCelBuff != NULL);
-	if (!pCelBuff)
-		return;
-
-<<<<<<< HEAD
-	pFrameTable = (DWORD *)pCelBuff;
-
-	int nStart = SDL_SwapLE32(pFrameTable[nCel]);
-	pRLEBytes = &pCelBuff[nStart];
-	nDataStart = SDL_SwapLE16(*(WORD *)&pRLEBytes[CelSkip]);
-	if (!nDataStart)
-		return;
-
-	nDataSize = SDL_SwapLE32(pFrameTable[nCel + 1]) - nStart;
-	nDataCap = SDL_SwapLE16(*(WORD *)&pRLEBytes[CelCap]);
-	if (CelCap == 8)
-		nDataCap = 0;
-
-	if (nDataCap)
-		nDataSize = nDataCap - nDataStart;
-	else
-		nDataSize -= nDataStart;
-
-	pRLEBytes += nDataStart;
-=======
-	pRLEBytes = CelGetFrameClipped(pCelBuff, nCel, CelSkip, CelCap, &nDataSize);
-	if (pRLEBytes == NULL)
-		return;
-
->>>>>>> 3ec16ee3
-	pDecodeTo = &gpBuffer[sx + PitchTbl[sy - 16 * CelSkip]];
-
-	if (light_table_index)
-		Cel2DecDatLightOnly(pDecodeTo, pRLEBytes, nDataSize, nWidth);
-	else
-		Cel2DecDatOnly(pDecodeTo, pRLEBytes, nDataSize, nWidth);
-}
-
-/**
- * @param CelSkip Skip lower parts of sprite, must be multiple of 2, max 8
- * @param CelCap Amount of sprite to render from lower to upper, must be multiple of 2, max 8
- */
-void Cel2DecodeLightTrans(BYTE *pBuff, BYTE *pCelBuff, int nCel, int nWidth, int CelSkip, int CelCap)
-{
-	int nDataSize;
-	BYTE *pRLEBytes;
-
-	/// ASSERT: assert(pCelBuff != NULL);
-	if (!pCelBuff)
-		return;
-
-<<<<<<< HEAD
-	pFrameTable = (DWORD *)pCelBuff;
-
-	int nStart = SDL_SwapLE32(pFrameTable[nCel]);
-	pRLEBytes = &pCelBuff[nStart];
-	nDataStart = SDL_SwapLE16(*(WORD *)&pRLEBytes[CelSkip]);
-	if (!nDataStart)
-		return;
-
-	nDataSize = SDL_SwapLE32(pFrameTable[nCel + 1]) - nStart;
-	nDataCap = SDL_SwapLE16(*(WORD *)&pRLEBytes[CelCap]);
-	if (CelCap == 8)
-		nDataCap = 0;
-
-	if (nDataCap)
-		nDataSize = nDataCap - nDataStart;
-	else
-		nDataSize -= nDataStart;
-
-	pRLEBytes += nDataStart;
-
-=======
-	pRLEBytes = CelGetFrameClipped(pCelBuff, nCel, CelSkip, CelCap, &nDataSize);
-	if (pRLEBytes == NULL)
-		return;
-
->>>>>>> 3ec16ee3
-	if (cel_transparency_active)
-		Cel2DecDatLightTrans(pBuff, pRLEBytes, nDataSize, nWidth);
-	else if (light_table_index)
-		Cel2DecDatLightOnly(pBuff, pRLEBytes, nDataSize, nWidth);
-	else
-		Cel2DecDatOnly(pBuff, pRLEBytes, nDataSize, nWidth);
-}
-
-/**
- * @param CelSkip Skip lower parts of sprite, must be multiple of 2, max 8
- * @param CelCap Amount of sprite to render from lower to upper, must be multiple of 2, max 8
- */
-void Cel2DrawHdrLightRed(int sx, int sy, BYTE *pCelBuff, int nCel, int nWidth, int CelSkip, int CelCap, char light)
-{
-	int nDataSize, w, idx;
-	BYTE *pRLEBytes, *dst, *tbl;
-
-	/// ASSERT: assert(gpBuffer);
-	if (!gpBuffer)
-		return;
-	/// ASSERT: assert(pCelBuff != NULL);
-	if (!pCelBuff)
-		return;
-
-<<<<<<< HEAD
-	pFrameTable = (DWORD *)pCelBuff;
-	int nStart = SDL_SwapLE32(pFrameTable[nCel]);
-	pRLEBytes = &pCelBuff[nStart];
-	nDataStart = SDL_SwapLE16(*(WORD *)&pRLEBytes[CelSkip]);
-	if (!nDataStart)
-		return;
-
-	nDataSize = SDL_SwapLE32(pFrameTable[nCel + 1]) - nStart;
-	if (CelCap == 8)
-		nDataCap = 0;
-	else
-		nDataCap = SDL_SwapLE16(*(WORD *)&pRLEBytes[CelCap]);
-	if (nDataCap)
-		nDataSize = nDataCap - nDataStart;
-	else
-		nDataSize -= nDataStart;
-
-	pRLEBytes += nDataStart;
-=======
-	pRLEBytes = CelGetFrameClipped(pCelBuff, nCel, CelSkip, CelCap, &nDataSize);
-	if (pRLEBytes == NULL)
-		return;
-
->>>>>>> 3ec16ee3
-	dst = &gpBuffer[sx + PitchTbl[sy - 16 * CelSkip]];
-
-	idx = light4flag ? 1024 : 4096;
-	if (light == 2)
-		idx += 256;
-	if (light >= 4)
-		idx += (light - 1) << 8;
-
-	tbl = &pLightTbl[idx];
-
-	BYTE width;
-	BYTE *end;
-
-	end = &pRLEBytes[nDataSize];
-
-	for (; pRLEBytes != end; dst -= BUFFER_WIDTH + nWidth) {
-		for (w = nWidth; w;) {
-			width = *pRLEBytes++;
-			if (!(width & 0x80)) {
-				w -= width;
-				if (dst < gpBufEnd) {
-					while (width) {
-						*dst = tbl[*pRLEBytes];
-						pRLEBytes++;
-						dst++;
-						width--;
-					}
-				} else {
-					pRLEBytes += width;
-					dst += width;
-				}
-			} else {
-				width = -(char)width;
-				dst += width;
-				w -= width;
-			}
-		}
-	}
-}
-
-void CelDecodeRect(BYTE *pBuff, int CelSkip, int hgt, int wdt, BYTE *pCelBuff, int nCel, int nWidth)
-{
-	BYTE *pRLEBytes, *dst, *end;
-
-	/// ASSERT: assert(pCelBuff != NULL);
-	if (!pCelBuff)
-		return;
-	/// ASSERT: assert(pBuff != NULL);
-	if (!pBuff)
-		return;
-
-	int i, nDataSize;
-	BYTE width;
-
-<<<<<<< HEAD
-	pFrameTable = (DWORD *)&pCelBuff[4 * nCel];
-	int nStart = SDL_SwapLE32(pFrameTable[0]);
-	pRLEBytes =  &pCelBuff[nStart];
-	end = &pRLEBytes[SDL_SwapLE32(pFrameTable[1]) - nStart];
-=======
-	pRLEBytes = CelGetFrame(pCelBuff, nCel, &nDataSize);
-	end = &pRLEBytes[nDataSize];
->>>>>>> 3ec16ee3
-	dst = &pBuff[hgt * wdt + CelSkip];
-
-	for (; pRLEBytes != end; dst -= wdt + nWidth) {
-		for (i = nWidth; i;) {
-			width = *pRLEBytes++;
-			if (!(width & 0x80)) {
-				i -= width;
-				if (width & 1) {
-					dst[0] = pRLEBytes[0];
-					pRLEBytes++;
-					dst++;
-				}
-				width >>= 1;
-				if (width & 1) {
-					dst[0] = pRLEBytes[0];
-					dst[1] = pRLEBytes[1];
-					pRLEBytes += 2;
-					dst += 2;
-				}
-				width >>= 1;
-				while (width) {
-					dst[0] = pRLEBytes[0];
-					dst[1] = pRLEBytes[1];
-					dst[2] = pRLEBytes[2];
-					dst[3] = pRLEBytes[3];
-					pRLEBytes += 4;
-					dst += 4;
-					width--;
-				}
-			} else {
-				width = -(char)width;
-				dst += width;
-				i -= width;
-			}
-		}
-	}
-}
-
-/**
- * @param CelSkip Skip lower parts of sprite, must be multiple of 2, max 8
- * @param CelCap Amount of sprite to render from lower to upper, must be multiple of 2, max 8
- */
-void CelDecodeClr(char col, int sx, int sy, BYTE *pCelBuff, int nCel, int nWidth, int CelSkip, int CelCap)
-{
-	int nDataSize, w;
-	BYTE *dst;
-
-	/// ASSERT: assert(pCelBuff != NULL);
-	if (!pCelBuff)
-		return;
-	/// ASSERT: assert(gpBuffer);
-	if (!gpBuffer)
-		return;
-
-	BYTE width;
-	BYTE *end, *src;
-
-<<<<<<< HEAD
-	pFrameTable = (DWORD *)&pCelBuff[4 * nCel];
-	int nStart = SDL_SwapLE32(pFrameTable[0]);
-	pRLEBytes = &pCelBuff[nStart];
-	nDataStart = SDL_SwapLE16(*(WORD *)&pRLEBytes[CelSkip]);
-	if (!nDataStart)
-		return;
-
-	nDataCap = SDL_SwapLE16(*(WORD *)&pRLEBytes[CelCap]);
-	if (CelCap == 8)
-		nDataCap = 0;
-
-	if (nDataCap)
-		nDataSize = nDataCap - nDataStart;
-	else
-		nDataSize = SDL_SwapLE32(pFrameTable[1]) - nStart - nDataStart;
-
-	src = pRLEBytes + nDataStart;
-=======
-	src = CelGetFrameClipped(pCelBuff, nCel, CelSkip, CelCap, &nDataSize);
-	if (src == NULL)
-		return;
-
->>>>>>> 3ec16ee3
-	end = &src[nDataSize];
-	dst = &gpBuffer[sx + PitchTbl[sy - 16 * CelSkip]];
-
-	for (; src != end; dst -= BUFFER_WIDTH + nWidth) {
-		for (w = nWidth; w;) {
-			width = *src++;
-			if (!(width & 0x80)) {
-				w -= width;
-				while (width) {
-					if (*src++) {
-						dst[-BUFFER_WIDTH] = col;
-						dst[-1] = col;
-						dst[1] = col;
-						dst[BUFFER_WIDTH] = col;
-					}
-					dst++;
-					width--;
-				}
-			} else {
-				width = -(char)width;
-				dst += width;
-				w -= width;
-			}
-		}
-	}
-}
-
-/**
- * @param CelSkip Skip lower parts of sprite, must be multiple of 2, max 8
- * @param CelCap Amount of sprite to render from lower to upper, must be multiple of 2, max 8
- */
-void CelDrawHdrClrHL(char col, int sx, int sy, BYTE *pCelBuff, int nCel, int nWidth, int CelSkip, int CelCap)
-{
-	int nDataSize, w;
-	BYTE *src, *dst, *end;
-	BYTE width;
-
-	/// ASSERT: assert(pCelBuff != NULL);
-	if (!pCelBuff)
-		return;
-	/// ASSERT: assert(gpBuffer);
-	if (!gpBuffer)
-		return;
-
-<<<<<<< HEAD
-	BYTE width;
-	BYTE *end, *src;
-	DWORD *pFrameTable;
-
-	pFrameTable = (DWORD *)&pCelBuff[4 * nCel];
-	int nStart = SDL_SwapLE32(pFrameTable[0]);
-	pRLEBytes = &pCelBuff[nStart];
-	nDataStart = SDL_SwapLE16(*(WORD *)&pRLEBytes[CelSkip]);
-	if (!nDataStart)
-		return;
-
-	nDataCap = SDL_SwapLE16(*(WORD *)&pRLEBytes[CelCap]);
-	if (CelCap == 8)
-		nDataCap = 0;
-
-	if (nDataCap)
-		nDataSize = nDataCap - nDataStart;
-	else
-		nDataSize = SDL_SwapLE32(pFrameTable[1]) - nStart - nDataStart;
-
-	src = pRLEBytes + nDataStart;
-=======
-	src = CelGetFrameClipped(pCelBuff, nCel, CelSkip, CelCap, &nDataSize);
-	if (src == NULL)
-		return;
-
->>>>>>> 3ec16ee3
-	end = &src[nDataSize];
-	dst = &gpBuffer[sx + PitchTbl[sy - 16 * CelSkip]];
-
-	for (; src != end; dst -= BUFFER_WIDTH + nWidth) {
-		for (w = nWidth; w;) {
-			width = *src++;
-			if (!(width & 0x80)) {
-				w -= width;
-				if (dst < gpBufEnd) {
-					if (dst >= gpBufEnd - BUFFER_WIDTH) {
-						while (width) {
-							if (*src++) {
-								dst[-BUFFER_WIDTH] = col;
-								dst[-1] = col;
-								dst[1] = col;
-							}
-							dst++;
-							width--;
-						}
-					} else {
-						while (width) {
-							if (*src++) {
-								dst[-BUFFER_WIDTH] = col;
-								dst[-1] = col;
-								dst[1] = col;
-								dst[BUFFER_WIDTH] = col;
-							}
-							dst++;
-							width--;
-						}
-					}
-				} else {
-					src += width;
-					dst += width;
-				}
-			} else {
-				width = -(char)width;
-				dst += width;
-				w -= width;
-			}
-		}
-	}
-}
-
-void ENG_set_pixel(int sx, int sy, BYTE col)
-{
-	BYTE *dst;
-
-	/// ASSERT: assert(gpBuffer);
-
-	if (sy < 0 || sy >= SCREEN_HEIGHT + SCREEN_Y || sx < SCREEN_X || sx >= SCREEN_WIDTH + SCREEN_X)
-		return;
-
-	dst = &gpBuffer[sx + PitchTbl[sy]];
-
-	if (dst < gpBufEnd)
-		*dst = col;
-}
-
-void engine_draw_pixel(int sx, int sy)
-{
-	BYTE *dst;
-
-	/// ASSERT: assert(gpBuffer);
-
-	if (gbRotateMap) {
-		if (gbNotInView && (sx < 0 || sx >= SCREEN_HEIGHT + SCREEN_Y || sy < SCREEN_X || sy >= SCREEN_WIDTH + SCREEN_X))
-			return;
-		dst = &gpBuffer[sy + PitchTbl[sx]];
-	} else {
-		if (gbNotInView && (sy < 0 || sy >= SCREEN_HEIGHT + SCREEN_Y || sx < SCREEN_X || sx >= SCREEN_WIDTH + SCREEN_X))
-			return;
-		dst = &gpBuffer[sx + PitchTbl[sy]];
-	}
-
-	if (dst < gpBufEnd)
-		*dst = gbPixelCol;
-}
-
-// Exact copy from https://github.com/erich666/GraphicsGems/blob/dad26f941e12c8bf1f96ea21c1c04cd2206ae7c9/gems/DoubleLine.c
-// Except:
-// * not in view checks
-// * global variable instead of reverse flag
-// * condition for pixels_left < 0 removed
-
-/*
-Symmetric Double Step Line Algorithm
-by Brian Wyvill
-from "Graphics Gems", Academic Press, 1990
-*/
-
-#define GG_SWAP(A, B) \
-	{                 \
-		(A) ^= (B);   \
-		(B) ^= (A);   \
-		(A) ^= (B);   \
-	}
-#define GG_ABSOLUTE(I, J, K) (((I) - (J)) * ((K) = (((I) - (J)) < 0 ? -1 : 1)))
-
-void DrawLine(int x0, int y0, int x1, int y1, BYTE col)
-{
-	int dx, dy, incr1, incr2, D, x, y, xend, c, pixels_left;
-	int sign_x, sign_y, step, i;
-	int x1_, y1_;
-
-	gbPixelCol = col;
-
-	gbNotInView = FALSE;
-	if (x0 < 0 + SCREEN_X || x0 >= SCREEN_WIDTH + SCREEN_X) {
-		gbNotInView = TRUE;
-	}
-	if (x1 < 0 + SCREEN_X || x1 >= SCREEN_WIDTH + SCREEN_X) {
-		gbNotInView = TRUE;
-	}
-	if (y0 < 0 + SCREEN_Y || y0 >= PANEL_Y) {
-		gbNotInView = TRUE;
-	}
-	if (y1 < 0 + SCREEN_Y || y1 >= PANEL_Y) {
-		gbNotInView = TRUE;
-	}
-
-	dx = GG_ABSOLUTE(x1, x0, sign_x);
-	dy = GG_ABSOLUTE(y1, y0, sign_y);
-	/* decide increment sign by the slope sign */
-	if (sign_x == sign_y)
-		step = 1;
-	else
-		step = -1;
-
-	if (dy > dx) { /* chooses axis of greatest movement (make
-						* dx) */
-		GG_SWAP(x0, y0);
-		GG_SWAP(x1, y1);
-		GG_SWAP(dx, dy);
-		gbRotateMap = TRUE;
-	} else
-		gbRotateMap = FALSE;
-	/* note error check for dx==0 should be included here */
-	if (x0 > x1) { /* start from the smaller coordinate */
-		x = x1;
-		y = y1;
-		x1_ = x0;
-		y1_ = y0;
-	} else {
-		x = x0;
-		y = y0;
-		x1_ = x1;
-		y1_ = y1;
-	}
-
-	/* Note dx=n implies 0 - n or (dx+1) pixels to be set */
-	/* Go round loop dx/4 times then plot last 0,1,2 or 3 pixels */
-	/* In fact (dx-1)/4 as 2 pixels are already plotted */
-	xend = (dx - 1) / 4;
-	pixels_left = (dx - 1) % 4; /* number of pixels left over at the end */
-	engine_draw_pixel(x, y);
-	engine_draw_pixel(x1_, y1_); /* plot first two points */
-	incr2 = 4 * dy - 2 * dx;
-	if (incr2 < 0) { /* slope less than 1/2 */
-		c = 2 * dy;
-		incr1 = 2 * c;
-		D = incr1 - dx;
-
-		for (i = 0; i < xend; i++) { /* plotting loop */
-			++x;
-			--x1_;
-			if (D < 0) {
-				/* pattern 1 forwards */
-				engine_draw_pixel(x, y);
-				engine_draw_pixel(++x, y);
-				/* pattern 1 backwards */
-				engine_draw_pixel(x1_, y1_);
-				engine_draw_pixel(--x1_, y1_);
-				D += incr1;
-			} else {
-				if (D < c) {
-					/* pattern 2 forwards */
-					engine_draw_pixel(x, y);
-					engine_draw_pixel(++x, y += step);
-					/* pattern 2 backwards */
-					engine_draw_pixel(x1_, y1_);
-					engine_draw_pixel(--x1_, y1_ -= step);
-				} else {
-					/* pattern 3 forwards */
-					engine_draw_pixel(x, y += step);
-					engine_draw_pixel(++x, y);
-					/* pattern 3 backwards */
-					engine_draw_pixel(x1_, y1_ -= step);
-					engine_draw_pixel(--x1_, y1_);
-				}
-				D += incr2;
-			}
-		} /* end for */
-
-		/* plot last pattern */
-		if (pixels_left) {
-			if (D < 0) {
-				engine_draw_pixel(++x, y); /* pattern 1 */
-				if (pixels_left > 1)
-					engine_draw_pixel(++x, y);
-				if (pixels_left > 2)
-					engine_draw_pixel(--x1_, y1_);
-			} else {
-				if (D < c) {
-					engine_draw_pixel(++x, y); /* pattern 2  */
-					if (pixels_left > 1)
-						engine_draw_pixel(++x, y += step);
-					if (pixels_left > 2)
-						engine_draw_pixel(--x1_, y1_);
-				} else {
-					/* pattern 3 */
-					engine_draw_pixel(++x, y += step);
-					if (pixels_left > 1)
-						engine_draw_pixel(++x, y);
-					if (pixels_left > 2)
-						engine_draw_pixel(--x1_, y1_ -= step);
-				}
-			}
-		} /* end if pixels_left */
-	}
-	/* end slope < 1/2 */
-	else { /* slope greater than 1/2 */
-		c = 2 * (dy - dx);
-		incr1 = 2 * c;
-		D = incr1 + dx;
-		for (i = 0; i < xend; i++) {
-			++x;
-			--x1_;
-			if (D > 0) {
-				/* pattern 4 forwards */
-				engine_draw_pixel(x, y += step);
-				engine_draw_pixel(++x, y += step);
-				/* pattern 4 backwards */
-				engine_draw_pixel(x1_, y1_ -= step);
-				engine_draw_pixel(--x1_, y1_ -= step);
-				D += incr1;
-			} else {
-				if (D < c) {
-					/* pattern 2 forwards */
-					engine_draw_pixel(x, y);
-					engine_draw_pixel(++x, y += step);
-
-					/* pattern 2 backwards */
-					engine_draw_pixel(x1_, y1_);
-					engine_draw_pixel(--x1_, y1_ -= step);
-				} else {
-					/* pattern 3 forwards */
-					engine_draw_pixel(x, y += step);
-					engine_draw_pixel(++x, y);
-					/* pattern 3 backwards */
-					engine_draw_pixel(x1_, y1_ -= step);
-					engine_draw_pixel(--x1_, y1_);
-				}
-				D += incr2;
-			}
-		} /* end for */
-		/* plot last pattern */
-		if (pixels_left) {
-			if (D > 0) {
-				engine_draw_pixel(++x, y += step); /* pattern 4 */
-				if (pixels_left > 1)
-					engine_draw_pixel(++x, y += step);
-				if (pixels_left > 2)
-					engine_draw_pixel(--x1_, y1_ -= step);
-			} else {
-				if (D < c) {
-					engine_draw_pixel(++x, y); /* pattern 2  */
-					if (pixels_left > 1)
-						engine_draw_pixel(++x, y += step);
-					if (pixels_left > 2)
-						engine_draw_pixel(--x1_, y1_);
-				} else {
-					/* pattern 3 */
-					engine_draw_pixel(++x, y += step);
-					if (pixels_left > 1)
-						engine_draw_pixel(++x, y);
-					if (pixels_left > 2) {
-						if (D > c) /* step 3 */
-							engine_draw_pixel(--x1_, y1_ -= step);
-						else /* step 2 */
-							engine_draw_pixel(--x1_, y1_);
-					}
-				}
-			}
-		}
-	}
-}
-
-int GetDirection(int x1, int y1, int x2, int y2)
-{
-	int mx, my;
-	int md, ny;
-
-	mx = x2 - x1;
-	my = y2 - y1;
-
-	if (mx >= 0) {
-		if (my >= 0) {
-			md = DIR_S;
-			if (2 * mx < my)
-				md = DIR_SW;
-		} else {
-			my = -my;
-			md = DIR_E;
-			if (2 * mx < my)
-				md = DIR_NE;
-		}
-		if (2 * my < mx)
-			return DIR_SE;
-	} else {
-		if (my >= 0) {
-			ny = -mx;
-			md = DIR_W;
-			if (2 * ny < my)
-				md = DIR_SW;
-		} else {
-			ny = -mx;
-			my = -my;
-			md = DIR_N;
-			if (2 * ny < my)
-				md = DIR_NE;
-		}
-		if (2 * my < ny)
-			return DIR_NW;
-	}
-
-	return md;
-}
-
-void SetRndSeed(int s)
-{
-	SeedCount = 0;
-	sglGameSeed = s;
-	orgseed = s;
-}
-
-int GetRndSeed()
-{
-	SeedCount++;
-	sglGameSeed = RndMult * sglGameSeed + RndInc;
-	return abs(sglGameSeed);
-}
-
-int random(BYTE idx, int v)
-{
-	if (v <= 0)
-		return 0;
-	if (v < 0xFFFF)
-		return (GetRndSeed() >> 16) % v;
-	return GetRndSeed() % v;
-}
-
-void engine_debug_trap(BOOL show_cursor)
-{
-	/*
-	TMemBlock *pCurr;
-
-	sgMemCrit.Enter();
-	while(sgpMemBlock != NULL) {
-		pCurr = sgpMemBlock->pNext;
-		SMemFree(sgpMemBlock, __FILE__, __LINE__);
-		sgpMemBlock = pCurr;
-	}
-	sgMemCrit.Leave();
-*/
-}
-
-BYTE *DiabloAllocPtr(DWORD dwBytes)
-{
-	BYTE *buf;
-
-	sgMemCrit.Enter();
-	buf = (BYTE *)SMemAlloc(dwBytes, __FILE__, __LINE__, 0);
-	sgMemCrit.Leave();
-
-	if (buf == NULL) {
-		ERR_DLG(IDD_DIALOG2, GetLastError());
-	}
-
-	return buf;
-}
-
-void mem_free_dbg(void *p)
-{
-	if (p) {
-		sgMemCrit.Enter();
-		SMemFree(p, __FILE__, __LINE__, 0);
-		sgMemCrit.Leave();
-	}
-}
-
-BYTE *LoadFileInMem(char *pszName, DWORD *pdwFileLen)
-{
-	HANDLE file;
-	BYTE *buf;
-	int fileLen;
-
-	WOpenFile(pszName, &file, FALSE);
-	fileLen = WGetFileSize(file, NULL);
-
-	if (pdwFileLen)
-		*pdwFileLen = fileLen;
-
-	if (!fileLen)
-		app_fatal("Zero length SFILE:\n%s", pszName);
-
-	buf = (BYTE *)DiabloAllocPtr(fileLen);
-
-	WReadFile(file, buf, fileLen);
-	WCloseFile(file);
-
-	return buf;
-}
-
-DWORD LoadFileWithMem(const char *pszName, void *p)
-{
-	DWORD dwFileLen;
-	HANDLE hsFile;
-
-	/// ASSERT: assert(pszName);
-	if (p == NULL) {
-		app_fatal("LoadFileWithMem(NULL):\n%s", pszName);
-	}
-
-	WOpenFile(pszName, &hsFile, FALSE);
-
-	dwFileLen = WGetFileSize(hsFile, NULL);
-	if (dwFileLen == 0) {
-		app_fatal("Zero length SFILE:\n%s", pszName);
-	}
-
-	WReadFile(hsFile, p, dwFileLen);
-	WCloseFile(hsFile);
-
-	return dwFileLen;
-}
-
-void Cl2ApplyTrans(BYTE *p, BYTE *ttbl, int nCel)
-{
-	int i, nDataSize;
-	char width;
-	BYTE *dst;
-
-	/// ASSERT: assert(p != NULL);
-	/// ASSERT: assert(ttbl != NULL);
-
-	for (i = 1; i <= nCel; i++) {
-<<<<<<< HEAD
-		pFrameTable = (DWORD *)&p[4 * i];
-		dst = &p[SDL_SwapLE32(pFrameTable[0]) + 10];
-		nDataSize = SDL_SwapLE32(pFrameTable[1]) - SDL_SwapLE32(pFrameTable[0]) - 10;
-=======
-		dst = CelGetFrame(p, i, &nDataSize) + 10;
-		nDataSize -= 10;
->>>>>>> 3ec16ee3
-		while (nDataSize) {
-			width = *dst++;
-			nDataSize--;
-			/// ASSERT: assert(nDataSize >= 0);
-			if (width < 0) {
-				width = -width;
-				if (width > 65) {
-					nDataSize--;
-					/// ASSERT: assert(nDataSize >= 0);
-					*dst = ttbl[*dst];
-					dst++;
-				} else {
-					nDataSize -= width;
-					/// ASSERT: assert(nDataSize >= 0);
-					while (width) {
-						*dst = ttbl[*dst];
-						dst++;
-						width--;
-					}
-				}
-			}
-		}
-	}
-}
-
-/**
- * @param CelSkip Skip lower parts of sprite, must be multiple of 2, max 8
- * @param CelCap Amount of sprite to render from lower to upper, must be multiple of 2, max 8
- */
-void Cl2DecodeFrm1(int sx, int sy, BYTE *pCelBuff, int nCel, int nWidth, int CelSkip, int CelCap)
-{
-	BYTE *pRLEBytes;
-	int nDataSize;
-
-	/// ASSERT: assert(gpBuffer != NULL);
-	if (!gpBuffer)
-		return;
-	/// ASSERT: assert(pCelBuff != NULL);
-	if (!pCelBuff)
-		return;
-	/// ASSERT: assert(nCel > 0);
-	if (nCel <= 0)
-		return;
-
-<<<<<<< HEAD
-	pFrameTable = (DWORD *)pCelBuff;
-	/// ASSERT: assert(nCel <= (int) pFrameTable[0]);
-	int nStart = SDL_SwapLE32(pFrameTable[nCel]);
-	pRLEBytes = &pCelBuff[nStart];
-	nDataStart = SDL_SwapLE16(*(WORD *)&pRLEBytes[CelSkip]);
-	if (!nDataStart)
-		return;
-
-	if (CelCap == 8)
-		nDataSize = 0;
-	else
-		nDataSize = SDL_SwapLE16(*(WORD *)&pRLEBytes[CelCap]);
-	if (!nDataSize)
-		nDataSize = SDL_SwapLE32(pFrameTable[nCel + 1]) - nStart;
-
-=======
-	pRLEBytes = CelGetFrameClipped(pCelBuff, nCel, CelSkip, CelCap, &nDataSize);
-	if (pRLEBytes == NULL)
-		return;
-
->>>>>>> 3ec16ee3
-	Cl2DecDatFrm1(
-	    &gpBuffer[sx + PitchTbl[sy - 16 * CelSkip]],
-	    pRLEBytes,
-	    nDataSize,
-	    nWidth);
-
-}
-
-void Cl2DecDatFrm1(BYTE *pDecodeTo, BYTE *pRLEBytes, int nDataSize, int nWidth)
-{
-	int w;
-	char width;
-	BYTE fill;
-	BYTE *src, *dst;
-
-	src = pRLEBytes;
-	dst = pDecodeTo;
-	w = nWidth;
-
-	while (nDataSize) {
-		width = *src++;
-		nDataSize--;
-		if (width < 0) {
-			width = -width;
-			if (width > 65) {
-				width -= 65;
-				nDataSize--;
-				fill = *src++;
-				w -= width;
-				while (width) {
-					*dst = fill;
-					dst++;
-					width--;
-				}
-				if (!w) {
-					w = nWidth;
-					dst -= BUFFER_WIDTH + w;
-				}
-				continue;
-			} else {
-				nDataSize -= width;
-				w -= width;
-				while (width) {
-					*dst = *src;
-					src++;
-					dst++;
-					width--;
-				}
-				if (!w) {
-					w = nWidth;
-					dst -= BUFFER_WIDTH + w;
-				}
-				continue;
-			}
-		}
-		while (width) {
-			if (width > w) {
-				dst += w;
-				width -= w;
-				w = 0;
-			} else {
-				dst += width;
-				w -= width;
-				width = 0;
-			}
-			if (!w) {
-				w = nWidth;
-				dst -= BUFFER_WIDTH + w;
-			}
-		}
-	}
-}
-
-/**
- * @param CelSkip Skip lower parts of sprite, must be multiple of 2, max 8
- * @param CelCap Amount of sprite to render from lower to upper, must be multiple of 2, max 8
- */
-void Cl2DecodeFrm2(char col, int sx, int sy, BYTE *pCelBuff, int nCel, int nWidth, int CelSkip, int CelCap)
-{
-	int nDataSize;
-	BYTE *pRLEBytes;
-
-	/// ASSERT: assert(gpBuffer != NULL);
-	if (!gpBuffer)
-		return;
-	/// ASSERT: assert(pCelBuff != NULL);
-	if (!pCelBuff)
-		return;
-	/// ASSERT: assert(nCel > 0);
-	if (nCel <= 0)
-		return;
-
-<<<<<<< HEAD
-	pFrameTable = (DWORD *)pCelBuff;
-	/// ASSERT: assert(nCel <= (int) pFrameTable[0]);
-	int nStart = SDL_SwapLE32(pFrameTable[nCel]);
-	pRLEBytes = &pCelBuff[nStart];
-	nDataStart = SDL_SwapLE16(*(WORD *)&pRLEBytes[CelSkip]);
-	if (!nDataStart)
-		return;
-
-	if (CelCap == 8)
-		nDataSize = 0;
-	else
-		nDataSize = SDL_SwapLE16(*(WORD *)&pRLEBytes[CelCap]);
-	if (!nDataSize)
-		nDataSize = SDL_SwapLE32(pFrameTable[nCel + 1]) - nStart;
-
-=======
-	pRLEBytes = CelGetFrameClipped(pCelBuff, nCel, CelSkip, CelCap, &nDataSize);
-	if (pRLEBytes == NULL)
-		return;
-
->>>>>>> 3ec16ee3
-	Cl2DecDatFrm2(
-	    &gpBuffer[sx + PitchTbl[sy - 16 * CelSkip]],
-	    pRLEBytes,
-	    nDataSize,
-	    nWidth,
-	    col);
-}
-
-void Cl2DecDatFrm2(BYTE *pDecodeTo, BYTE *pRLEBytes, int nDataSize, int nWidth, char col)
-{
-	int w;
-	char width;
-	BYTE *src, *dst;
-
-	src = pRLEBytes;
-	dst = pDecodeTo;
-	w = nWidth;
-
-	while (nDataSize) {
-		width = *src++;
-		nDataSize--;
-		if (width < 0) {
-			width = -width;
-			if (width > 65) {
-				width -= 65;
-				nDataSize--;
-				if (*src++) {
-					w -= width;
-					dst[-1] = col;
-					dst[width] = col;
-					while (width) {
-						dst[-BUFFER_WIDTH] = col;
-						dst[BUFFER_WIDTH] = col;
-						dst++;
-						width--;
-					}
-					if (!w) {
-						w = nWidth;
-						dst -= BUFFER_WIDTH + w;
-					}
-					continue;
-				}
-			} else {
-				nDataSize -= width;
-				w -= width;
-				while (width) {
-					if (*src++) {
-						dst[-1] = col;
-						dst[1] = col;
-						dst[-BUFFER_WIDTH] = col;
-						dst[BUFFER_WIDTH] = col;
-					}
-					dst++;
-					width--;
-				}
-				if (!w) {
-					w = nWidth;
-					dst -= BUFFER_WIDTH + w;
-				}
-				continue;
-			}
-		}
-		while (width) {
-			if (width > w) {
-				dst += w;
-				width -= w;
-				w = 0;
-			} else {
-				dst += width;
-				w -= width;
-				width = 0;
-			}
-			if (!w) {
-				w = nWidth;
-				dst -= BUFFER_WIDTH + w;
-			}
-		}
-	}
-}
-
-/**
- * @param CelSkip Skip lower parts of sprite, must be multiple of 2, max 8
- * @param CelCap Amount of sprite to render from lower to upper, must be multiple of 2, max 8
- */
-void Cl2DecodeFrm3(int sx, int sy, BYTE *pCelBuff, int nCel, int nWidth, int CelSkip, int CelCap, char light)
-{
-	int nDataSize, idx;
-	BYTE *pRLEBytes, *pDecodeTo;
-
-	/// ASSERT: assert(gpBuffer != NULL);
-	if (!gpBuffer)
-		return;
-	/// ASSERT: assert(pCelBuff != NULL);
-	if (!pCelBuff)
-		return;
-	/// ASSERT: assert(nCel > 0);
-	if (nCel <= 0)
-		return;
-
-<<<<<<< HEAD
-	pFrameTable = (DWORD *)pCelBuff;
-	/// ASSERT: assert(nCel <= (int) pFrameTable[0]);
-	int nStart = SDL_SwapLE32(pFrameTable[nCel]);
-	pRLEBytes = &pCelBuff[nStart];
-	nDataStart = SDL_SwapLE16(*(WORD *)&pRLEBytes[CelSkip]);
-	if (!nDataStart)
-		return;
-
-	if (CelCap == 8)
-		nDataSize = 0;
-	else
-		nDataSize = SDL_SwapLE16(*(WORD *)&pRLEBytes[CelCap]);
-	if (!nDataSize)
-		nDataSize = SDL_SwapLE32(pFrameTable[nCel + 1]) - nStart;
-
-	nSize = nDataSize - nDataStart;
-	pRLEBytes += nDataStart;
-=======
-	pRLEBytes = CelGetFrameClipped(pCelBuff, nCel, CelSkip, CelCap, &nDataSize);
-	if (pRLEBytes == NULL)
-		return;
-
->>>>>>> 3ec16ee3
-	pDecodeTo = &gpBuffer[sx + PitchTbl[sy - 16 * CelSkip]];
-
-	idx = light4flag ? 1024 : 4096;
-	if (light == 2)
-		idx += 256;
-	if (light >= 4)
-		idx += (light - 1) << 8;
-
-	Cl2DecDatLightTbl1(
-	    pDecodeTo,
-	    pRLEBytes,
-	    nDataSize,
-	    nWidth,
-	    &pLightTbl[idx]);
-}
-
-void Cl2DecDatLightTbl1(BYTE *pDecodeTo, BYTE *pRLEBytes, int nDataSize, int nWidth, BYTE *pTable)
-{
-	int w;
-	char width;
-	BYTE fill;
-	BYTE *src, *dst;
-
-	src = pRLEBytes;
-	dst = pDecodeTo;
-	w = nWidth;
-	sgnWidth = nWidth;
-
-	while (nDataSize) {
-		width = *src++;
-		nDataSize--;
-		if (width < 0) {
-			width = -width;
-			if (width > 65) {
-				width -= 65;
-				nDataSize--;
-				fill = pTable[*src++];
-				w -= width;
-				while (width) {
-					*dst = fill;
-					dst++;
-					width--;
-				}
-				if (!w) {
-					w = sgnWidth;
-					dst -= BUFFER_WIDTH + w;
-				}
-				continue;
-			} else {
-				nDataSize -= width;
-				w -= width;
-				while (width) {
-					*dst = pTable[*src];
-					src++;
-					dst++;
-					width--;
-				}
-				if (!w) {
-					w = sgnWidth;
-					dst -= BUFFER_WIDTH + w;
-				}
-				continue;
-			}
-		}
-		while (width) {
-			if (width > w) {
-				dst += w;
-				width -= w;
-				w = 0;
-			} else {
-				dst += width;
-				w -= width;
-				width = 0;
-			}
-			if (!w) {
-				w = sgnWidth;
-				dst -= BUFFER_WIDTH + w;
-			}
-		}
-	}
-}
-
-/**
- * @param CelSkip Skip lower parts of sprite, must be multiple of 2, max 8
- * @param CelCap Amount of sprite to render from lower to upper, must be multiple of 2, max 8
- */
-void Cl2DecodeLightTbl(int sx, int sy, BYTE *pCelBuff, int nCel, int nWidth, int CelSkip, int CelCap)
-{
-	int nDataSize;
-	BYTE *pRLEBytes, *pDecodeTo;
-
-	/// ASSERT: assert(gpBuffer != NULL);
-	if (!gpBuffer)
-		return;
-	/// ASSERT: assert(pCelBuff != NULL);
-	if (!pCelBuff)
-		return;
-	/// ASSERT: assert(nCel > 0);
-	if (nCel <= 0)
-		return;
-
-<<<<<<< HEAD
-	pFrameTable = (DWORD *)pCelBuff;
-	/// ASSERT: assert(nCel <= (int) pFrameTable[0]);
-	int nStart = SDL_SwapLE32(pFrameTable[nCel]);
-	pRLEBytes = &pCelBuff[nStart];
-	nDataStart = SDL_SwapLE16(*(WORD *)&pRLEBytes[CelSkip]);
-	if (!nDataStart)
-		return;
-
-	if (CelCap == 8)
-		nDataSize = 0;
-	else
-		nDataSize = SDL_SwapLE16(*(WORD *)&pRLEBytes[CelCap]);
-	if (!nDataSize)
-		nDataSize = SDL_SwapLE32(pFrameTable[nCel + 1]) - nStart;
-
-	nSize = nDataSize - nDataStart;
-	pRLEBytes += nDataStart;
-=======
-	pRLEBytes = CelGetFrameClipped(pCelBuff, nCel, CelSkip, CelCap, &nDataSize);
-	if (pRLEBytes == NULL)
-		return;
-
->>>>>>> 3ec16ee3
-	pDecodeTo = &gpBuffer[sx + PitchTbl[sy - 16 * CelSkip]];
-
-	if (light_table_index)
-		Cl2DecDatLightTbl1(pDecodeTo, pRLEBytes, nDataSize, nWidth, &pLightTbl[light_table_index * 256]);
-	else
-		Cl2DecDatFrm1(pDecodeTo, pRLEBytes, nDataSize, nWidth);
-}
-
-/**
- * @param CelSkip Skip lower parts of sprite, must be multiple of 2, max 8
- * @param CelCap Amount of sprite to render from lower to upper, must be multiple of 2, max 8
- */
-void Cl2DecodeFrm4(int sx, int sy, BYTE *pCelBuff, int nCel, int nWidth, int CelSkip, int CelCap)
-{
-	BYTE *pRLEBytes;
-	int nDataSize;
-
-	/// ASSERT: assert(gpBuffer != NULL);
-	if (!gpBuffer)
-		return;
-	/// ASSERT: assert(pCelBuff != NULL);
-	if (!pCelBuff)
-		return;
-	/// ASSERT: assert(nCel > 0);
-	if (nCel <= 0)
-		return;
-
-<<<<<<< HEAD
-	pFrameTable = (DWORD *)pCelBuff;
-	/// ASSERT: assert(nCel <= (int) pFrameTable[0]);
-	int nStart = SDL_SwapLE32(pFrameTable[nCel]);
-	pRLEBytes = &pCelBuff[nStart];
-	nDataStart = SDL_SwapLE16(*(WORD *)&pRLEBytes[CelSkip]);
-	if (!nDataStart)
-		return;
-
-	if (CelCap == 8)
-		nDataSize = 0;
-	else
-		nDataSize = SDL_SwapLE16(*(WORD *)&pRLEBytes[CelCap]);
-	if (!nDataSize)
-		nDataSize = SDL_SwapLE32(pFrameTable[nCel + 1]) - nStart;
-
-=======
-	pRLEBytes = CelGetFrameClipped(pCelBuff, nCel, CelSkip, CelCap, &nDataSize);
-	if (pRLEBytes == NULL)
-		return;
-
->>>>>>> 3ec16ee3
-	Cl2DecDatFrm4(
-	    &gpBuffer[sx + PitchTbl[sy - 16 * CelSkip]],
-	    pRLEBytes,
-	    nDataSize,
-	    nWidth);
-}
-
-void Cl2DecDatFrm4(BYTE *pDecodeTo, BYTE *pRLEBytes, int nDataSize, int nWidth)
-{
-	int w;
-	char width;
-	BYTE fill;
-	BYTE *src, *dst;
-
-	src = pRLEBytes;
-	dst = pDecodeTo;
-	w = nWidth;
-
-	while (nDataSize) {
-		width = *src++;
-		nDataSize--;
-		if (width < 0) {
-			width = -width;
-			if (width > 65) {
-				width -= 65;
-				nDataSize--;
-				fill = *src++;
-				if (dst < gpBufEnd) {
-					w -= width;
-					while (width) {
-						*dst = fill;
-						dst++;
-						width--;
-					}
-					if (!w) {
-						w = nWidth;
-						dst -= BUFFER_WIDTH + w;
-					}
-					continue;
-				}
-			} else {
-				nDataSize -= width;
-				if (dst < gpBufEnd) {
-					w -= width;
-					while (width) {
-						*dst = *src;
-						src++;
-						dst++;
-						width--;
-					}
-					if (!w) {
-						w = nWidth;
-						dst -= BUFFER_WIDTH + w;
-					}
-					continue;
-				} else {
-					src += width;
-				}
-			}
-		}
-		while (width) {
-			if (width > w) {
-				dst += w;
-				width -= w;
-				w = 0;
-			} else {
-				dst += width;
-				w -= width;
-				width = 0;
-			}
-			if (!w) {
-				w = nWidth;
-				dst -= BUFFER_WIDTH + w;
-			}
-		}
-	}
-}
-
-/**
- * @param CelSkip Skip lower parts of sprite, must be multiple of 2, max 8
- * @param CelCap Amount of sprite to render from lower to upper, must be multiple of 2, max 8
- */
-void Cl2DecodeClrHL(char col, int sx, int sy, BYTE *pCelBuff, int nCel, int nWidth, int CelSkip, int CelCap)
-{
-	int nDataSize;
-	BYTE *pRLEBytes;
-
-	/// ASSERT: assert(gpBuffer != NULL);
-	if (!gpBuffer)
-		return;
-	/// ASSERT: assert(pCelBuff != NULL);
-	if (!pCelBuff)
-		return;
-	/// ASSERT: assert(nCel > 0);
-	if (nCel <= 0)
-		return;
-
-<<<<<<< HEAD
-	pFrameTable = (DWORD *)pCelBuff;
-	/// ASSERT: assert(nCel <= (int) pFrameTable[0]);
-	int nStart = SDL_SwapLE32(pFrameTable[nCel]);
-	pRLEBytes = &pCelBuff[nStart];
-	nDataStart = SDL_SwapLE16(*(WORD *)&pRLEBytes[CelSkip]);
-	if (!nDataStart)
-		return;
-
-	if (CelCap == 8)
-		nDataSize = 0;
-	else
-		nDataSize = SDL_SwapLE16(*(WORD *)&pRLEBytes[CelCap]);
-	if (!nDataSize)
-		nDataSize = SDL_SwapLE32(pFrameTable[nCel + 1]) - nStart;
-
-=======
-	pRLEBytes = CelGetFrameClipped(pCelBuff, nCel, CelSkip, CelCap, &nDataSize);
-	if (pRLEBytes == NULL)
-		return;
-
->>>>>>> 3ec16ee3
-	gpBufEnd -= BUFFER_WIDTH;
-	Cl2DecDatClrHL(
-	    &gpBuffer[sx + PitchTbl[sy - 16 * CelSkip]],
-	    pRLEBytes,
-	    nDataSize,
-	    nWidth,
-	    col);
-	gpBufEnd += BUFFER_WIDTH;
-}
-
-void Cl2DecDatClrHL(BYTE *pDecodeTo, BYTE *pRLEBytes, int nDataSize, int nWidth, char col)
-{
-	int w;
-	char width;
-	BYTE *src, *dst;
-
-	src = pRLEBytes;
-	dst = pDecodeTo;
-	w = nWidth;
-
-	while (nDataSize) {
-		width = *src++;
-		nDataSize--;
-		if (width < 0) {
-			width = -width;
-			if (width > 65) {
-				width -= 65;
-				nDataSize--;
-				if (*src++ && dst < gpBufEnd) {
-					w -= width;
-					dst[-1] = col;
-					dst[width] = col;
-					while (width) {
-						dst[-BUFFER_WIDTH] = col;
-						dst[BUFFER_WIDTH] = col;
-						dst++;
-						width--;
-					}
-					if (!w) {
-						w = nWidth;
-						dst -= BUFFER_WIDTH + w;
-					}
-					continue;
-				}
-			} else {
-				nDataSize -= width;
-				if (dst < gpBufEnd) {
-					w -= width;
-					while (width) {
-						if (*src++) {
-							dst[-1] = col;
-							dst[1] = col;
-							dst[-BUFFER_WIDTH] = col;
-							dst[BUFFER_WIDTH] = col;
-						}
-						dst++;
-						width--;
-					}
-					if (!w) {
-						w = nWidth;
-						dst -= BUFFER_WIDTH + w;
-					}
-					continue;
-				} else {
-					src += width;
-				}
-			}
-		}
-		while (width) {
-			if (width > w) {
-				dst += w;
-				width -= w;
-				w = 0;
-			} else {
-				dst += width;
-				w -= width;
-				width = 0;
-			}
-			if (!w) {
-				w = nWidth;
-				dst -= BUFFER_WIDTH + w;
-			}
-		}
-	}
-}
-
-/**
- * @param CelSkip Skip lower parts of sprite, must be multiple of 2, max 8
- * @param CelCap Amount of sprite to render from lower to upper, must be multiple of 2, max 8
- */
-void Cl2DecodeFrm5(int sx, int sy, BYTE *pCelBuff, int nCel, int nWidth, int CelSkip, int CelCap, char light)
-{
-	int nDataSize, idx;
-	BYTE *pRLEBytes, *pDecodeTo;
-
-	/// ASSERT: assert(gpBuffer != NULL);
-	if (!gpBuffer)
-		return;
-	/// ASSERT: assert(pCelBuff != NULL);
-	if (!pCelBuff)
-		return;
-	/// ASSERT: assert(nCel > 0);
-	if (nCel <= 0)
-		return;
-
-<<<<<<< HEAD
-	pFrameTable = (DWORD *)pCelBuff;
-	/// ASSERT: assert(nCel <= (int) pFrameTable[0]);
-	int nStart = SDL_SwapLE32(pFrameTable[nCel]);
-	pRLEBytes = &pCelBuff[nStart];
-	nDataStart = SDL_SwapLE16(*(WORD *)&pRLEBytes[CelSkip]);
-	if (!nDataStart)
-		return;
-
-	if (CelCap == 8)
-		nDataSize = 0;
-	else
-		nDataSize = SDL_SwapLE16(*(WORD *)&pRLEBytes[CelCap]);
-	if (!nDataSize)
-		nDataSize = SDL_SwapLE32(pFrameTable[nCel + 1]) - nStart;
-
-	nSize = nDataSize - nDataStart;
-	pRLEBytes += nDataStart;
-=======
-	pRLEBytes = CelGetFrameClipped(pCelBuff, nCel, CelSkip, CelCap, &nDataSize);
-	if (pRLEBytes == NULL)
-		return;
-
->>>>>>> 3ec16ee3
-	pDecodeTo = &gpBuffer[sx + PitchTbl[sy - 16 * CelSkip]];
-
-	idx = light4flag ? 1024 : 4096;
-	if (light == 2)
-		idx += 256;
-	if (light >= 4)
-		idx += (light - 1) << 8;
-
-	Cl2DecDatLightTbl2(
-	    pDecodeTo,
-	    pRLEBytes,
-	    nDataSize,
-	    nWidth,
-	    &pLightTbl[idx]);
-}
-
-void Cl2DecDatLightTbl2(BYTE *pDecodeTo, BYTE *pRLEBytes, int nDataSize, int nWidth, BYTE *pTable)
-{
-	int w;
-	char width;
-	BYTE fill;
-	BYTE *src, *dst;
-
-	src = pRLEBytes;
-	dst = pDecodeTo;
-	w = nWidth;
-	sgnWidth = nWidth;
-
-	while (nDataSize) {
-		width = *src++;
-		nDataSize--;
-		if (width < 0) {
-			width = -width;
-			if (width > 65) {
-				width -= 65;
-				nDataSize--;
-				fill = pTable[*src++];
-				if (dst < gpBufEnd) {
-					w -= width;
-					while (width) {
-						*dst = fill;
-						dst++;
-						width--;
-					}
-					if (!w) {
-						w = sgnWidth;
-						dst -= BUFFER_WIDTH + w;
-					}
-					continue;
-				}
-			} else {
-				nDataSize -= width;
-				if (dst < gpBufEnd) {
-					w -= width;
-					while (width) {
-						*dst = pTable[*src];
-						src++;
-						dst++;
-						width--;
-					}
-					if (!w) {
-						w = sgnWidth;
-						dst -= BUFFER_WIDTH + w;
-					}
-					continue;
-				} else {
-					src += width;
-				}
-			}
-		}
-		while (width) {
-			if (width > w) {
-				dst += w;
-				width -= w;
-				w = 0;
-			} else {
-				dst += width;
-				w -= width;
-				width = 0;
-			}
-			if (!w) {
-				w = sgnWidth;
-				dst -= BUFFER_WIDTH + w;
-			}
-		}
-	}
-}
-
-/**
- * @param CelSkip Skip lower parts of sprite, must be multiple of 2, max 8
- * @param CelCap Amount of sprite to render from lower to upper, must be multiple of 2, max 8
- */
-void Cl2DecodeFrm6(int sx, int sy, BYTE *pCelBuff, int nCel, int nWidth, int CelSkip, int CelCap)
-{
-	int nDataSize;
-	BYTE *pRLEBytes, *pDecodeTo;
-
-	/// ASSERT: assert(gpBuffer != NULL);
-	if (!gpBuffer)
-		return;
-	/// ASSERT: assert(pCelBuff != NULL);
-	if (!pCelBuff)
-		return;
-	/// ASSERT: assert(nCel > 0);
-	if (nCel <= 0)
-		return;
-
-<<<<<<< HEAD
-	pFrameTable = (DWORD *)pCelBuff;
-	/// ASSERT: assert(nCel <= (int) pFrameTable[0]);
-	int nStart = SDL_SwapLE32(pFrameTable[nCel]);
-	pRLEBytes = &pCelBuff[nStart];
-	nDataStart = SDL_SwapLE16(*(WORD *)&pRLEBytes[CelSkip]);
-	if (!nDataStart)
-		return;
-
-	if (CelCap == 8)
-		nDataSize = 0;
-	else
-		nDataSize = SDL_SwapLE16(*(WORD *)&pRLEBytes[CelCap]);
-	if (!nDataSize)
-		nDataSize = SDL_SwapLE32(pFrameTable[nCel + 1]) - nStart;
-
-	nSize = nDataSize - nDataStart;
-	pRLEBytes += nDataStart;
-=======
-	pRLEBytes = CelGetFrameClipped(pCelBuff, nCel, CelSkip, CelCap, &nDataSize);
-	if (pRLEBytes == NULL)
-		return;
-
->>>>>>> 3ec16ee3
-	pDecodeTo = &gpBuffer[sx + PitchTbl[sy - 16 * CelSkip]];
-
-	if (light_table_index)
-		Cl2DecDatLightTbl2(pDecodeTo, pRLEBytes, nDataSize, nWidth, &pLightTbl[light_table_index * 256]);
-	else
-		Cl2DecDatFrm4(pDecodeTo, pRLEBytes, nDataSize, nWidth);
-}
-
-void PlayInGameMovie(char *pszMovie)
-{
-	PaletteFadeOut(8);
-	play_movie(pszMovie, 0);
-	ClearScreenBuffer();
-	drawpanflag = 255;
-	scrollrt_draw_game_screen(1);
-	PaletteFadeIn(8);
-	drawpanflag = 255;
-}
-
-DEVILUTION_END_NAMESPACE
+#include "diablo.h"
+#include "../3rdParty/Storm/Source/storm.h"
+
+DEVILUTION_BEGIN_NAMESPACE
+
+char gbPixelCol;  // automap pixel color 8-bit (palette entry)
+BOOL gbRotateMap; // flip - if y < x
+int orgseed;
+int sgnWidth;
+int sglGameSeed;
+static CCritSect sgMemCrit;
+int SeedCount;
+BOOL gbNotInView; // valid - if x/y are in bounds
+
+const int RndInc = 1;
+const int RndMult = 0x015A4E35;
+
+void CelDrawDatOnly(BYTE *pDecodeTo, BYTE *pRLEBytes, int nDataSize, int nWidth)
+{
+	int w;
+
+	/// ASSERT: assert(pDecodeTo != NULL);
+	if (!pDecodeTo)
+		return;
+	/// ASSERT: assert(pRLEBytes != NULL);
+	if (!pRLEBytes)
+		return;
+
+	int i;
+	BYTE width;
+	BYTE *src, *dst;
+
+	src = pRLEBytes;
+	dst = pDecodeTo;
+	w = nWidth;
+
+	for (; src != &pRLEBytes[nDataSize]; dst -= BUFFER_WIDTH + w) {
+		for (i = w; i;) {
+			width = *src++;
+			if (!(width & 0x80)) {
+				i -= width;
+				if (width & 1) {
+					dst[0] = src[0];
+					src++;
+					dst++;
+				}
+				width >>= 1;
+				if (width & 1) {
+					dst[0] = src[0];
+					dst[1] = src[1];
+					src += 2;
+					dst += 2;
+				}
+				width >>= 1;
+				for (; width; width--) {
+					dst[0] = src[0];
+					dst[1] = src[1];
+					dst[2] = src[2];
+					dst[3] = src[3];
+					src += 4;
+					dst += 4;
+				}
+			} else {
+				width = -(char)width;
+				dst += width;
+				i -= width;
+			}
+		}
+	}
+}
+
+void CelDecodeOnly(int sx, int sy, BYTE *pCelBuff, int nCel, int nWidth)
+{
+	int nDataSize;
+	BYTE *pRLEBytes;
+
+	/// ASSERT: assert(gpBuffer);
+	if (!gpBuffer)
+		return;
+	/// ASSERT: assert(pCelBuff != NULL);
+	if (!pCelBuff)
+		return;
+
+	pRLEBytes = CelGetFrame(pCelBuff, nCel, &nDataSize);
+	CelDrawDatOnly(&gpBuffer[sx + PitchTbl[sy]], pRLEBytes, nDataSize, nWidth);
+}
+
+void CelDecDatOnly(BYTE *pBuff, BYTE *pCelBuff, int nCel, int nWidth)
+{
+	int nDataSize;
+	BYTE *pRLEBytes;
+
+	/// ASSERT: assert(pCelBuff != NULL);
+	if (!pCelBuff)
+		return;
+	/// ASSERT: assert(pBuff != NULL);
+	if (!pBuff)
+		return;
+
+	pRLEBytes = CelGetFrame(pCelBuff, nCel, &nDataSize);
+	CelDrawDatOnly(pBuff, pRLEBytes, nDataSize, nWidth);
+}
+
+/**
+ * @param CelSkip Skip lower parts of sprite, must be multiple of 2, max 8
+ * @param CelCap Amount of sprite to render from lower to upper, must be multiple of 2, max 8
+ */
+void CelDrawHdrOnly(int sx, int sy, BYTE *pCelBuff, int nCel, int nWidth, int CelSkip, int CelCap)
+{
+	BYTE *pRLEBytes;
+	int nDataSize;
+
+	/// ASSERT: assert(gpBuffer);
+	if (!gpBuffer)
+		return;
+	/// ASSERT: assert(pCelBuff != NULL);
+	if (!pCelBuff)
+		return;
+
+	pRLEBytes = CelGetFrameClipped(pCelBuff, nCel, CelSkip, CelCap, &nDataSize);
+	if (pRLEBytes == NULL)
+		return;
+
+	CelDrawDatOnly(
+	    &gpBuffer[sx + PitchTbl[sy - 16 * CelSkip]],
+	    pRLEBytes,
+	    nDataSize,
+	    nWidth);
+}
+
+/**
+ * @param CelSkip Skip lower parts of sprite, must be multiple of 2, max 8
+ * @param CelCap Amount of sprite to render from lower to upper, must be multiple of 2, max 8
+ */
+void CelDecodeHdrOnly(BYTE *pBuff, BYTE *pCelBuff, int nCel, int nWidth, int CelSkip, int CelCap)
+{
+	BYTE *pRLEBytes;
+	int nDataSize;
+
+	/// ASSERT: assert(pCelBuff != NULL);
+	if (!pCelBuff)
+		return;
+	/// ASSERT: assert(pBuff != NULL);
+	if (!pBuff)
+		return;
+
+	pRLEBytes = CelGetFrameClipped(pCelBuff, nCel, CelSkip, CelCap, &nDataSize);
+	if (pRLEBytes == NULL)
+		return;
+
+	CelDrawDatOnly(pBuff, pRLEBytes, nDataSize, nWidth);
+}
+
+void CelDecDatLightOnly(BYTE *pDecodeTo, BYTE *pRLEBytes, int nDataSize, int nWidth, BYTE *tbl)
+{
+	int w;
+
+	/// ASSERT: assert(pDecodeTo != NULL);
+	if (!pDecodeTo)
+		return;
+	/// ASSERT: assert(pRLEBytes != NULL);
+	if (!pRLEBytes)
+		return;
+
+	int i;
+	BYTE width;
+	BYTE *src, *dst;
+
+	src = pRLEBytes;
+	dst = pDecodeTo;
+	if (!tbl)
+		tbl = &pLightTbl[light_table_index * 256];
+	w = nWidth;
+
+	for (; src != &pRLEBytes[nDataSize]; dst -= BUFFER_WIDTH + w) {
+		for (i = w; i;) {
+			width = *src++;
+			if (!(width & 0x80)) {
+				i -= width;
+				if (width & 1) {
+					dst[0] = tbl[src[0]];
+					src++;
+					dst++;
+				}
+				width >>= 1;
+				if (width & 1) {
+					dst[0] = tbl[src[0]];
+					dst[1] = tbl[src[1]];
+					src += 2;
+					dst += 2;
+				}
+				width >>= 1;
+				for (; width; width--) {
+					dst[0] = tbl[src[0]];
+					dst[1] = tbl[src[1]];
+					dst[2] = tbl[src[2]];
+					dst[3] = tbl[src[3]];
+					src += 4;
+					dst += 4;
+				}
+			} else {
+				width = -(char)width;
+				dst += width;
+				i -= width;
+			}
+		}
+	}
+}
+
+void CelDecDatLightTrans(BYTE *pDecodeTo, BYTE *pRLEBytes, int nDataSize, int nWidth)
+{
+	int w;
+	BOOL shift;
+	BYTE *tbl;
+
+	/// ASSERT: assert(pDecodeTo != NULL);
+	if (!pDecodeTo)
+		return;
+	/// ASSERT: assert(pRLEBytes != NULL);
+	if (!pRLEBytes)
+		return;
+
+	int i;
+	BYTE width;
+	BYTE *src, *dst;
+
+	src = pRLEBytes;
+	dst = pDecodeTo;
+	tbl = &pLightTbl[light_table_index * 256];
+	w = nWidth;
+	shift = (BYTE)(size_t)dst & 1;
+
+	for (; src != &pRLEBytes[nDataSize]; dst -= BUFFER_WIDTH + w, shift = (shift + 1) & 1) {
+		for (i = w; i;) {
+			width = *src++;
+			if (!(width & 0x80)) {
+				i -= width;
+				if (((BYTE)(size_t)dst & 1) == shift) {
+					if (!(width & 1)) {
+						goto L_ODD;
+					} else {
+						src++;
+						dst++;
+					L_EVEN:
+						width >>= 1;
+						if (width & 1) {
+							dst[0] = tbl[src[0]];
+							src += 2;
+							dst += 2;
+						}
+						width >>= 1;
+						for (; width; width--) {
+							dst[0] = tbl[src[0]];
+							dst[2] = tbl[src[2]];
+							src += 4;
+							dst += 4;
+						}
+					}
+				} else {
+					if (!(width & 1)) {
+						goto L_EVEN;
+					} else {
+						dst[0] = tbl[src[0]];
+						src++;
+						dst++;
+					L_ODD:
+						width >>= 1;
+						if (width & 1) {
+							dst[1] = tbl[src[1]];
+							src += 2;
+							dst += 2;
+						}
+						width >>= 1;
+						for (; width; width--) {
+							dst[1] = tbl[src[1]];
+							dst[3] = tbl[src[3]];
+							src += 4;
+							dst += 4;
+						}
+					}
+				}
+			} else {
+				width = -(char)width;
+				dst += width;
+				i -= width;
+			}
+		}
+	}
+}
+
+void CelDecodeLightOnly(int sx, int sy, BYTE *pCelBuff, int nCel, int nWidth)
+{
+	int nDataSize;
+	BYTE *pDecodeTo, *pRLEBytes;
+
+	/// ASSERT: assert(gpBuffer);
+	if (!gpBuffer)
+		return;
+	/// ASSERT: assert(pCelBuff != NULL);
+	if (!pCelBuff)
+		return;
+
+	pRLEBytes = CelGetFrame(pCelBuff, nCel, &nDataSize);
+	pDecodeTo = &gpBuffer[sx + PitchTbl[sy]];
+
+	if (light_table_index)
+		CelDecDatLightOnly(pDecodeTo, pRLEBytes, nDataSize, nWidth);
+	else
+		CelDrawDatOnly(pDecodeTo, pRLEBytes, nDataSize, nWidth);
+}
+
+/**
+ * @param CelSkip Skip lower parts of sprite, must be multiple of 2, max 8
+ * @param CelCap Amount of sprite to render from lower to upper, must be multiple of 2, max 8
+ */
+void CelDecodeHdrLightOnly(int sx, int sy, BYTE *pCelBuff, int nCel, int nWidth, int CelSkip, int CelCap)
+{
+	int nDataSize;
+	BYTE *pRLEBytes, *pDecodeTo;
+
+	/// ASSERT: assert(gpBuffer);
+	if (!gpBuffer)
+		return;
+	/// ASSERT: assert(pCelBuff != NULL);
+	if (!pCelBuff)
+		return;
+
+	pRLEBytes = CelGetFrameClipped(pCelBuff, nCel, CelSkip, CelCap, &nDataSize);
+	if (pRLEBytes == NULL)
+		return;
+
+	pDecodeTo = &gpBuffer[sx + PitchTbl[sy - 16 * CelSkip]];
+
+	if (light_table_index)
+		CelDecDatLightOnly(pDecodeTo, pRLEBytes, nDataSize, nWidth);
+	else
+		CelDrawDatOnly(pDecodeTo, pRLEBytes, nDataSize, nWidth);
+}
+
+/**
+ * @param CelSkip Skip lower parts of sprite, must be multiple of 2, max 8
+ * @param CelCap Amount of sprite to render from lower to upper, must be multiple of 2, max 8
+ */
+void CelDecodeHdrLightTrans(BYTE *pBuff, BYTE *pCelBuff, int nCel, int nWidth, int CelSkip, int CelCap)
+{
+	int nDataSize;
+	BYTE *pRLEBytes;
+
+	/// ASSERT: assert(pCelBuff != NULL);
+	if (!pCelBuff)
+		return;
+	/// ASSERT: assert(pBuff != NULL);
+	if (!pBuff)
+		return;
+
+	pRLEBytes = CelGetFrameClipped(pCelBuff, nCel, CelSkip, CelCap, &nDataSize);
+	if (pRLEBytes == NULL)
+		return;
+
+	if (cel_transparency_active)
+		CelDecDatLightTrans(pBuff, pRLEBytes, nDataSize, nWidth);
+	else if (light_table_index)
+		CelDecDatLightOnly(pBuff, pRLEBytes, nDataSize, nWidth);
+	else
+		CelDrawDatOnly(pBuff, pRLEBytes, nDataSize, nWidth);
+}
+
+/**
+ * @param CelSkip Skip lower parts of sprite, must be multiple of 2, max 8
+ * @param CelCap Amount of sprite to render from lower to upper, must be multiple of 2, max 8
+ */
+void CelDrawHdrLightRed(int sx, int sy, BYTE *pCelBuff, int nCel, int nWidth, int CelSkip, int CelCap, char light)
+{
+	int nDataSize, w, idx;
+	BYTE *pRLEBytes, *dst, *tbl;
+
+	/// ASSERT: assert(gpBuffer);
+	if (!gpBuffer)
+		return;
+	/// ASSERT: assert(pCelBuff != NULL);
+	if (!pCelBuff)
+		return;
+
+	pRLEBytes = CelGetFrameClipped(pCelBuff, nCel, CelSkip, CelCap, &nDataSize);
+	if (pRLEBytes == NULL)
+		return;
+
+	dst = &gpBuffer[sx + PitchTbl[sy - 16 * CelSkip]];
+
+	idx = light4flag ? 1024 : 4096;
+	if (light == 2)
+		idx += 256;
+	if (light >= 4)
+		idx += (light - 1) << 8;
+
+	BYTE width;
+	BYTE *end;
+
+	tbl = &pLightTbl[idx];
+	end = &pRLEBytes[nDataSize];
+
+	for (; pRLEBytes != end; dst -= BUFFER_WIDTH + nWidth) {
+		for (w = nWidth; w;) {
+			width = *pRLEBytes++;
+			if (!(width & 0x80)) {
+				w -= width;
+				while (width) {
+					*dst = tbl[*pRLEBytes];
+					pRLEBytes++;
+					dst++;
+					width--;
+				}
+			} else {
+				width = -(char)width;
+				dst += width;
+				w -= width;
+			}
+		}
+	}
+}
+
+void Cel2DecDatOnly(BYTE *pDecodeTo, BYTE *pRLEBytes, int nDataSize, int nWidth)
+{
+	int w;
+
+	/// ASSERT: assert(pDecodeTo != NULL);
+	if (!pDecodeTo)
+		return;
+	/// ASSERT: assert(pRLEBytes != NULL);
+	if (!pRLEBytes)
+		return;
+	/// ASSERT: assert(gpBuffer);
+	if (!gpBuffer)
+		return;
+
+	int i;
+	BYTE width;
+	BYTE *src, *dst;
+
+	src = pRLEBytes;
+	dst = pDecodeTo;
+	w = nWidth;
+
+	for (; src != &pRLEBytes[nDataSize]; dst -= BUFFER_WIDTH + w) {
+		for (i = w; i;) {
+			width = *src++;
+			if (!(width & 0x80)) {
+				i -= width;
+				if (dst < gpBufEnd) {
+					if (width & 1) {
+						dst[0] = src[0];
+						src++;
+						dst++;
+					}
+					width >>= 1;
+					if (width & 1) {
+						dst[0] = src[0];
+						dst[1] = src[1];
+						src += 2;
+						dst += 2;
+					}
+					width >>= 1;
+					for (; width; width--) {
+						dst[0] = src[0];
+						dst[1] = src[1];
+						dst[2] = src[2];
+						dst[3] = src[3];
+						src += 4;
+						dst += 4;
+					}
+				} else {
+					src += width;
+					dst += width;
+				}
+			} else {
+				width = -(char)width;
+				dst += width;
+				i -= width;
+			}
+		}
+	}
+}
+
+/**
+ * @param CelSkip Skip lower parts of sprite, must be multiple of 2, max 8
+ * @param CelCap Amount of sprite to render from lower to upper, must be multiple of 2, max 8
+ */
+void Cel2DrawHdrOnly(int sx, int sy, BYTE *pCelBuff, int nCel, int nWidth, int CelSkip, int CelCap)
+{
+	BYTE *pRLEBytes;
+	int nDataSize;
+
+	/// ASSERT: assert(gpBuffer);
+	if (!gpBuffer)
+		return;
+	/// ASSERT: assert(pCelBuff != NULL);
+	if (!pCelBuff)
+		return;
+
+	pRLEBytes = CelGetFrameClipped(pCelBuff, nCel, CelSkip, CelCap, &nDataSize);
+	if (pRLEBytes == NULL)
+		return;
+
+	Cel2DecDatOnly(
+	    &gpBuffer[sx + PitchTbl[sy - 16 * CelSkip]],
+	    pRLEBytes,
+	    nDataSize,
+	    nWidth);
+}
+
+/**
+ * @param CelSkip Skip lower parts of sprite, must be multiple of 2, max 8
+ * @param CelCap Amount of sprite to render from lower to upper, must be multiple of 2, max 8
+ */
+void Cel2DecodeHdrOnly(BYTE *pBuff, BYTE *pCelBuff, int nCel, int nWidth, int CelSkip, int CelCap)
+{
+	BYTE *pRLEBytes;
+	int nDataSize;
+
+	/// ASSERT: assert(pCelBuff != NULL);
+	if (!pCelBuff)
+		return;
+	/// ASSERT: assert(pBuff != NULL);
+	if (!pBuff)
+		return;
+
+	pRLEBytes = CelGetFrameClipped(pCelBuff, nCel, CelSkip, CelCap, &nDataSize);
+	if (pRLEBytes == NULL)
+		return;
+
+	Cel2DecDatOnly(pBuff, pRLEBytes, nDataSize, nWidth);
+}
+
+void Cel2DecDatLightOnly(BYTE *pDecodeTo, BYTE *pRLEBytes, int nDataSize, int nWidth)
+{
+	int w;
+	BYTE *tbl;
+
+	/// ASSERT: assert(pDecodeTo != NULL);
+	if (!pDecodeTo)
+		return;
+	/// ASSERT: assert(pRLEBytes != NULL);
+	if (!pRLEBytes)
+		return;
+	/// ASSERT: assert(gpBuffer);
+	if (!gpBuffer)
+		return;
+
+	int i;
+	BYTE width;
+	BYTE *src, *dst;
+
+	src = pRLEBytes;
+	dst = pDecodeTo;
+	tbl = &pLightTbl[light_table_index * 256];
+	w = nWidth;
+
+	for (; src != &pRLEBytes[nDataSize]; dst -= BUFFER_WIDTH + w) {
+		for (i = w; i;) {
+			width = *src++;
+			if (!(width & 0x80)) {
+				i -= width;
+				if (dst < gpBufEnd) {
+					if (width & 1) {
+						dst[0] = tbl[src[0]];
+						src++;
+						dst++;
+					}
+					width >>= 1;
+					if (width & 1) {
+						dst[0] = tbl[src[0]];
+						dst[1] = tbl[src[1]];
+						src += 2;
+						dst += 2;
+					}
+					width >>= 1;
+					for (; width; width--) {
+						dst[0] = tbl[src[0]];
+						dst[1] = tbl[src[1]];
+						dst[2] = tbl[src[2]];
+						dst[3] = tbl[src[3]];
+						src += 4;
+						dst += 4;
+					}
+				} else {
+					src += width;
+					dst += width;
+				}
+			} else {
+				width = -(char)width;
+				dst += width;
+				i -= width;
+			}
+		}
+	}
+}
+
+void Cel2DecDatLightTrans(BYTE *pDecodeTo, BYTE *pRLEBytes, int nDataSize, int nWidth)
+{
+	int w;
+	BOOL shift;
+	BYTE *tbl;
+
+	/// ASSERT: assert(pDecodeTo != NULL);
+	if (!pDecodeTo)
+		return;
+	/// ASSERT: assert(pRLEBytes != NULL);
+	if (!pRLEBytes)
+		return;
+	/// ASSERT: assert(gpBuffer);
+	if (!gpBuffer)
+		return;
+
+	int i;
+	BYTE width;
+	BYTE *src, *dst;
+
+	src = pRLEBytes;
+	dst = pDecodeTo;
+	tbl = &pLightTbl[light_table_index * 256];
+	w = nWidth;
+	shift = (BYTE)(size_t)dst & 1;
+
+	for (; src != &pRLEBytes[nDataSize]; dst -= BUFFER_WIDTH + w, shift = (shift + 1) & 1) {
+		for (i = w; i;) {
+			width = *src++;
+			if (!(width & 0x80)) {
+				i -= width;
+				if (dst < gpBufEnd) {
+					if (((BYTE)(size_t)dst & 1) == shift) {
+						if (!(width & 1)) {
+							goto L_ODD;
+						} else {
+							src++;
+							dst++;
+						L_EVEN:
+							width >>= 1;
+							if (width & 1) {
+								dst[0] = tbl[src[0]];
+								src += 2;
+								dst += 2;
+							}
+							width >>= 1;
+							for (; width; width--) {
+								dst[0] = tbl[src[0]];
+								dst[2] = tbl[src[2]];
+								src += 4;
+								dst += 4;
+							}
+						}
+					} else {
+						if (!(width & 1)) {
+							goto L_EVEN;
+						} else {
+							dst[0] = tbl[src[0]];
+							src++;
+							dst++;
+						L_ODD:
+							width >>= 1;
+							if (width & 1) {
+								dst[1] = tbl[src[1]];
+								src += 2;
+								dst += 2;
+							}
+							width >>= 1;
+							for (; width; width--) {
+								dst[1] = tbl[src[1]];
+								dst[3] = tbl[src[3]];
+								src += 4;
+								dst += 4;
+							}
+						}
+					}
+				} else {
+					src += width;
+					dst += width;
+				}
+			} else {
+				width = -(char)width;
+				dst += width;
+				i -= width;
+			}
+		}
+	}
+}
+
+/**
+ * @param CelSkip Skip lower parts of sprite, must be multiple of 2, max 8
+ * @param CelCap Amount of sprite to render from lower to upper, must be multiple of 2, max 8
+ */
+void Cel2DecodeHdrLight(int sx, int sy, BYTE *pCelBuff, int nCel, int nWidth, int CelSkip, int CelCap)
+{
+	int nDataSize;
+	BYTE *pRLEBytes, *pDecodeTo;
+
+	/// ASSERT: assert(gpBuffer);
+	if (!gpBuffer)
+		return;
+	/// ASSERT: assert(pCelBuff != NULL);
+	if (!pCelBuff)
+		return;
+
+	pRLEBytes = CelGetFrameClipped(pCelBuff, nCel, CelSkip, CelCap, &nDataSize);
+	if (pRLEBytes == NULL)
+		return;
+
+	pDecodeTo = &gpBuffer[sx + PitchTbl[sy - 16 * CelSkip]];
+
+	if (light_table_index)
+		Cel2DecDatLightOnly(pDecodeTo, pRLEBytes, nDataSize, nWidth);
+	else
+		Cel2DecDatOnly(pDecodeTo, pRLEBytes, nDataSize, nWidth);
+}
+
+/**
+ * @param CelSkip Skip lower parts of sprite, must be multiple of 2, max 8
+ * @param CelCap Amount of sprite to render from lower to upper, must be multiple of 2, max 8
+ */
+void Cel2DecodeLightTrans(BYTE *pBuff, BYTE *pCelBuff, int nCel, int nWidth, int CelSkip, int CelCap)
+{
+	int nDataSize;
+	BYTE *pRLEBytes;
+
+	/// ASSERT: assert(pCelBuff != NULL);
+	if (!pCelBuff)
+		return;
+
+	pRLEBytes = CelGetFrameClipped(pCelBuff, nCel, CelSkip, CelCap, &nDataSize);
+	if (pRLEBytes == NULL)
+		return;
+
+	if (cel_transparency_active)
+		Cel2DecDatLightTrans(pBuff, pRLEBytes, nDataSize, nWidth);
+	else if (light_table_index)
+		Cel2DecDatLightOnly(pBuff, pRLEBytes, nDataSize, nWidth);
+	else
+		Cel2DecDatOnly(pBuff, pRLEBytes, nDataSize, nWidth);
+}
+
+/**
+ * @param CelSkip Skip lower parts of sprite, must be multiple of 2, max 8
+ * @param CelCap Amount of sprite to render from lower to upper, must be multiple of 2, max 8
+ */
+void Cel2DrawHdrLightRed(int sx, int sy, BYTE *pCelBuff, int nCel, int nWidth, int CelSkip, int CelCap, char light)
+{
+	int nDataSize, w, idx;
+	BYTE *pRLEBytes, *dst, *tbl;
+
+	/// ASSERT: assert(gpBuffer);
+	if (!gpBuffer)
+		return;
+	/// ASSERT: assert(pCelBuff != NULL);
+	if (!pCelBuff)
+		return;
+
+	pRLEBytes = CelGetFrameClipped(pCelBuff, nCel, CelSkip, CelCap, &nDataSize);
+	if (pRLEBytes == NULL)
+		return;
+
+	dst = &gpBuffer[sx + PitchTbl[sy - 16 * CelSkip]];
+
+	idx = light4flag ? 1024 : 4096;
+	if (light == 2)
+		idx += 256;
+	if (light >= 4)
+		idx += (light - 1) << 8;
+
+	tbl = &pLightTbl[idx];
+
+	BYTE width;
+	BYTE *end;
+
+	end = &pRLEBytes[nDataSize];
+
+	for (; pRLEBytes != end; dst -= BUFFER_WIDTH + nWidth) {
+		for (w = nWidth; w;) {
+			width = *pRLEBytes++;
+			if (!(width & 0x80)) {
+				w -= width;
+				if (dst < gpBufEnd) {
+					while (width) {
+						*dst = tbl[*pRLEBytes];
+						pRLEBytes++;
+						dst++;
+						width--;
+					}
+				} else {
+					pRLEBytes += width;
+					dst += width;
+				}
+			} else {
+				width = -(char)width;
+				dst += width;
+				w -= width;
+			}
+		}
+	}
+}
+
+void CelDecodeRect(BYTE *pBuff, int CelSkip, int hgt, int wdt, BYTE *pCelBuff, int nCel, int nWidth)
+{
+	BYTE *pRLEBytes, *dst, *end;
+
+	/// ASSERT: assert(pCelBuff != NULL);
+	if (!pCelBuff)
+		return;
+	/// ASSERT: assert(pBuff != NULL);
+	if (!pBuff)
+		return;
+
+	int i, nDataSize;
+	BYTE width;
+
+	pRLEBytes = CelGetFrame(pCelBuff, nCel, &nDataSize);
+	end = &pRLEBytes[nDataSize];
+	dst = &pBuff[hgt * wdt + CelSkip];
+
+	for (; pRLEBytes != end; dst -= wdt + nWidth) {
+		for (i = nWidth; i;) {
+			width = *pRLEBytes++;
+			if (!(width & 0x80)) {
+				i -= width;
+				if (width & 1) {
+					dst[0] = pRLEBytes[0];
+					pRLEBytes++;
+					dst++;
+				}
+				width >>= 1;
+				if (width & 1) {
+					dst[0] = pRLEBytes[0];
+					dst[1] = pRLEBytes[1];
+					pRLEBytes += 2;
+					dst += 2;
+				}
+				width >>= 1;
+				while (width) {
+					dst[0] = pRLEBytes[0];
+					dst[1] = pRLEBytes[1];
+					dst[2] = pRLEBytes[2];
+					dst[3] = pRLEBytes[3];
+					pRLEBytes += 4;
+					dst += 4;
+					width--;
+				}
+			} else {
+				width = -(char)width;
+				dst += width;
+				i -= width;
+			}
+		}
+	}
+}
+
+/**
+ * @param CelSkip Skip lower parts of sprite, must be multiple of 2, max 8
+ * @param CelCap Amount of sprite to render from lower to upper, must be multiple of 2, max 8
+ */
+void CelDecodeClr(char col, int sx, int sy, BYTE *pCelBuff, int nCel, int nWidth, int CelSkip, int CelCap)
+{
+	int nDataSize, w;
+	BYTE *dst;
+
+	/// ASSERT: assert(pCelBuff != NULL);
+	if (!pCelBuff)
+		return;
+	/// ASSERT: assert(gpBuffer);
+	if (!gpBuffer)
+		return;
+
+	BYTE width;
+	BYTE *end, *src;
+
+	src = CelGetFrameClipped(pCelBuff, nCel, CelSkip, CelCap, &nDataSize);
+	if (src == NULL)
+		return;
+
+	end = &src[nDataSize];
+	dst = &gpBuffer[sx + PitchTbl[sy - 16 * CelSkip]];
+
+	for (; src != end; dst -= BUFFER_WIDTH + nWidth) {
+		for (w = nWidth; w;) {
+			width = *src++;
+			if (!(width & 0x80)) {
+				w -= width;
+				while (width) {
+					if (*src++) {
+						dst[-BUFFER_WIDTH] = col;
+						dst[-1] = col;
+						dst[1] = col;
+						dst[BUFFER_WIDTH] = col;
+					}
+					dst++;
+					width--;
+				}
+			} else {
+				width = -(char)width;
+				dst += width;
+				w -= width;
+			}
+		}
+	}
+}
+
+/**
+ * @param CelSkip Skip lower parts of sprite, must be multiple of 2, max 8
+ * @param CelCap Amount of sprite to render from lower to upper, must be multiple of 2, max 8
+ */
+void CelDrawHdrClrHL(char col, int sx, int sy, BYTE *pCelBuff, int nCel, int nWidth, int CelSkip, int CelCap)
+{
+	int nDataSize, w;
+	BYTE *src, *dst, *end;
+	BYTE width;
+
+	/// ASSERT: assert(pCelBuff != NULL);
+	if (!pCelBuff)
+		return;
+	/// ASSERT: assert(gpBuffer);
+	if (!gpBuffer)
+		return;
+
+	src = CelGetFrameClipped(pCelBuff, nCel, CelSkip, CelCap, &nDataSize);
+	if (src == NULL)
+		return;
+
+	end = &src[nDataSize];
+	dst = &gpBuffer[sx + PitchTbl[sy - 16 * CelSkip]];
+
+	for (; src != end; dst -= BUFFER_WIDTH + nWidth) {
+		for (w = nWidth; w;) {
+			width = *src++;
+			if (!(width & 0x80)) {
+				w -= width;
+				if (dst < gpBufEnd) {
+					if (dst >= gpBufEnd - BUFFER_WIDTH) {
+						while (width) {
+							if (*src++) {
+								dst[-BUFFER_WIDTH] = col;
+								dst[-1] = col;
+								dst[1] = col;
+							}
+							dst++;
+							width--;
+						}
+					} else {
+						while (width) {
+							if (*src++) {
+								dst[-BUFFER_WIDTH] = col;
+								dst[-1] = col;
+								dst[1] = col;
+								dst[BUFFER_WIDTH] = col;
+							}
+							dst++;
+							width--;
+						}
+					}
+				} else {
+					src += width;
+					dst += width;
+				}
+			} else {
+				width = -(char)width;
+				dst += width;
+				w -= width;
+			}
+		}
+	}
+}
+
+void ENG_set_pixel(int sx, int sy, BYTE col)
+{
+	BYTE *dst;
+
+	/// ASSERT: assert(gpBuffer);
+
+	if (sy < 0 || sy >= SCREEN_HEIGHT + SCREEN_Y || sx < SCREEN_X || sx >= SCREEN_WIDTH + SCREEN_X)
+		return;
+
+	dst = &gpBuffer[sx + PitchTbl[sy]];
+
+	if (dst < gpBufEnd)
+		*dst = col;
+}
+
+void engine_draw_pixel(int sx, int sy)
+{
+	BYTE *dst;
+
+	/// ASSERT: assert(gpBuffer);
+
+	if (gbRotateMap) {
+		if (gbNotInView && (sx < 0 || sx >= SCREEN_HEIGHT + SCREEN_Y || sy < SCREEN_X || sy >= SCREEN_WIDTH + SCREEN_X))
+			return;
+		dst = &gpBuffer[sy + PitchTbl[sx]];
+	} else {
+		if (gbNotInView && (sy < 0 || sy >= SCREEN_HEIGHT + SCREEN_Y || sx < SCREEN_X || sx >= SCREEN_WIDTH + SCREEN_X))
+			return;
+		dst = &gpBuffer[sx + PitchTbl[sy]];
+	}
+
+	if (dst < gpBufEnd)
+		*dst = gbPixelCol;
+}
+
+// Exact copy from https://github.com/erich666/GraphicsGems/blob/dad26f941e12c8bf1f96ea21c1c04cd2206ae7c9/gems/DoubleLine.c
+// Except:
+// * not in view checks
+// * global variable instead of reverse flag
+// * condition for pixels_left < 0 removed
+
+/*
+Symmetric Double Step Line Algorithm
+by Brian Wyvill
+from "Graphics Gems", Academic Press, 1990
+*/
+
+#define GG_SWAP(A, B) \
+	{                 \
+		(A) ^= (B);   \
+		(B) ^= (A);   \
+		(A) ^= (B);   \
+	}
+#define GG_ABSOLUTE(I, J, K) (((I) - (J)) * ((K) = (((I) - (J)) < 0 ? -1 : 1)))
+
+void DrawLine(int x0, int y0, int x1, int y1, BYTE col)
+{
+	int dx, dy, incr1, incr2, D, x, y, xend, c, pixels_left;
+	int sign_x, sign_y, step, i;
+	int x1_, y1_;
+
+	gbPixelCol = col;
+
+	gbNotInView = FALSE;
+	if (x0 < 0 + SCREEN_X || x0 >= SCREEN_WIDTH + SCREEN_X) {
+		gbNotInView = TRUE;
+	}
+	if (x1 < 0 + SCREEN_X || x1 >= SCREEN_WIDTH + SCREEN_X) {
+		gbNotInView = TRUE;
+	}
+	if (y0 < 0 + SCREEN_Y || y0 >= PANEL_Y) {
+		gbNotInView = TRUE;
+	}
+	if (y1 < 0 + SCREEN_Y || y1 >= PANEL_Y) {
+		gbNotInView = TRUE;
+	}
+
+	dx = GG_ABSOLUTE(x1, x0, sign_x);
+	dy = GG_ABSOLUTE(y1, y0, sign_y);
+	/* decide increment sign by the slope sign */
+	if (sign_x == sign_y)
+		step = 1;
+	else
+		step = -1;
+
+	if (dy > dx) { /* chooses axis of greatest movement (make
+						* dx) */
+		GG_SWAP(x0, y0);
+		GG_SWAP(x1, y1);
+		GG_SWAP(dx, dy);
+		gbRotateMap = TRUE;
+	} else
+		gbRotateMap = FALSE;
+	/* note error check for dx==0 should be included here */
+	if (x0 > x1) { /* start from the smaller coordinate */
+		x = x1;
+		y = y1;
+		x1_ = x0;
+		y1_ = y0;
+	} else {
+		x = x0;
+		y = y0;
+		x1_ = x1;
+		y1_ = y1;
+	}
+
+	/* Note dx=n implies 0 - n or (dx+1) pixels to be set */
+	/* Go round loop dx/4 times then plot last 0,1,2 or 3 pixels */
+	/* In fact (dx-1)/4 as 2 pixels are already plotted */
+	xend = (dx - 1) / 4;
+	pixels_left = (dx - 1) % 4; /* number of pixels left over at the end */
+	engine_draw_pixel(x, y);
+	engine_draw_pixel(x1_, y1_); /* plot first two points */
+	incr2 = 4 * dy - 2 * dx;
+	if (incr2 < 0) { /* slope less than 1/2 */
+		c = 2 * dy;
+		incr1 = 2 * c;
+		D = incr1 - dx;
+
+		for (i = 0; i < xend; i++) { /* plotting loop */
+			++x;
+			--x1_;
+			if (D < 0) {
+				/* pattern 1 forwards */
+				engine_draw_pixel(x, y);
+				engine_draw_pixel(++x, y);
+				/* pattern 1 backwards */
+				engine_draw_pixel(x1_, y1_);
+				engine_draw_pixel(--x1_, y1_);
+				D += incr1;
+			} else {
+				if (D < c) {
+					/* pattern 2 forwards */
+					engine_draw_pixel(x, y);
+					engine_draw_pixel(++x, y += step);
+					/* pattern 2 backwards */
+					engine_draw_pixel(x1_, y1_);
+					engine_draw_pixel(--x1_, y1_ -= step);
+				} else {
+					/* pattern 3 forwards */
+					engine_draw_pixel(x, y += step);
+					engine_draw_pixel(++x, y);
+					/* pattern 3 backwards */
+					engine_draw_pixel(x1_, y1_ -= step);
+					engine_draw_pixel(--x1_, y1_);
+				}
+				D += incr2;
+			}
+		} /* end for */
+
+		/* plot last pattern */
+		if (pixels_left) {
+			if (D < 0) {
+				engine_draw_pixel(++x, y); /* pattern 1 */
+				if (pixels_left > 1)
+					engine_draw_pixel(++x, y);
+				if (pixels_left > 2)
+					engine_draw_pixel(--x1_, y1_);
+			} else {
+				if (D < c) {
+					engine_draw_pixel(++x, y); /* pattern 2  */
+					if (pixels_left > 1)
+						engine_draw_pixel(++x, y += step);
+					if (pixels_left > 2)
+						engine_draw_pixel(--x1_, y1_);
+				} else {
+					/* pattern 3 */
+					engine_draw_pixel(++x, y += step);
+					if (pixels_left > 1)
+						engine_draw_pixel(++x, y);
+					if (pixels_left > 2)
+						engine_draw_pixel(--x1_, y1_ -= step);
+				}
+			}
+		} /* end if pixels_left */
+	}
+	/* end slope < 1/2 */
+	else { /* slope greater than 1/2 */
+		c = 2 * (dy - dx);
+		incr1 = 2 * c;
+		D = incr1 + dx;
+		for (i = 0; i < xend; i++) {
+			++x;
+			--x1_;
+			if (D > 0) {
+				/* pattern 4 forwards */
+				engine_draw_pixel(x, y += step);
+				engine_draw_pixel(++x, y += step);
+				/* pattern 4 backwards */
+				engine_draw_pixel(x1_, y1_ -= step);
+				engine_draw_pixel(--x1_, y1_ -= step);
+				D += incr1;
+			} else {
+				if (D < c) {
+					/* pattern 2 forwards */
+					engine_draw_pixel(x, y);
+					engine_draw_pixel(++x, y += step);
+
+					/* pattern 2 backwards */
+					engine_draw_pixel(x1_, y1_);
+					engine_draw_pixel(--x1_, y1_ -= step);
+				} else {
+					/* pattern 3 forwards */
+					engine_draw_pixel(x, y += step);
+					engine_draw_pixel(++x, y);
+					/* pattern 3 backwards */
+					engine_draw_pixel(x1_, y1_ -= step);
+					engine_draw_pixel(--x1_, y1_);
+				}
+				D += incr2;
+			}
+		} /* end for */
+		/* plot last pattern */
+		if (pixels_left) {
+			if (D > 0) {
+				engine_draw_pixel(++x, y += step); /* pattern 4 */
+				if (pixels_left > 1)
+					engine_draw_pixel(++x, y += step);
+				if (pixels_left > 2)
+					engine_draw_pixel(--x1_, y1_ -= step);
+			} else {
+				if (D < c) {
+					engine_draw_pixel(++x, y); /* pattern 2  */
+					if (pixels_left > 1)
+						engine_draw_pixel(++x, y += step);
+					if (pixels_left > 2)
+						engine_draw_pixel(--x1_, y1_);
+				} else {
+					/* pattern 3 */
+					engine_draw_pixel(++x, y += step);
+					if (pixels_left > 1)
+						engine_draw_pixel(++x, y);
+					if (pixels_left > 2) {
+						if (D > c) /* step 3 */
+							engine_draw_pixel(--x1_, y1_ -= step);
+						else /* step 2 */
+							engine_draw_pixel(--x1_, y1_);
+					}
+				}
+			}
+		}
+	}
+}
+
+int GetDirection(int x1, int y1, int x2, int y2)
+{
+	int mx, my;
+	int md, ny;
+
+	mx = x2 - x1;
+	my = y2 - y1;
+
+	if (mx >= 0) {
+		if (my >= 0) {
+			md = DIR_S;
+			if (2 * mx < my)
+				md = DIR_SW;
+		} else {
+			my = -my;
+			md = DIR_E;
+			if (2 * mx < my)
+				md = DIR_NE;
+		}
+		if (2 * my < mx)
+			return DIR_SE;
+	} else {
+		if (my >= 0) {
+			ny = -mx;
+			md = DIR_W;
+			if (2 * ny < my)
+				md = DIR_SW;
+		} else {
+			ny = -mx;
+			my = -my;
+			md = DIR_N;
+			if (2 * ny < my)
+				md = DIR_NE;
+		}
+		if (2 * my < ny)
+			return DIR_NW;
+	}
+
+	return md;
+}
+
+void SetRndSeed(int s)
+{
+	SeedCount = 0;
+	sglGameSeed = s;
+	orgseed = s;
+}
+
+int GetRndSeed()
+{
+	SeedCount++;
+	sglGameSeed = RndMult * sglGameSeed + RndInc;
+	return abs(sglGameSeed);
+}
+
+int random(BYTE idx, int v)
+{
+	if (v <= 0)
+		return 0;
+	if (v < 0xFFFF)
+		return (GetRndSeed() >> 16) % v;
+	return GetRndSeed() % v;
+}
+
+void engine_debug_trap(BOOL show_cursor)
+{
+	/*
+	TMemBlock *pCurr;
+
+	sgMemCrit.Enter();
+	while(sgpMemBlock != NULL) {
+		pCurr = sgpMemBlock->pNext;
+		SMemFree(sgpMemBlock, __FILE__, __LINE__);
+		sgpMemBlock = pCurr;
+	}
+	sgMemCrit.Leave();
+*/
+}
+
+BYTE *DiabloAllocPtr(DWORD dwBytes)
+{
+	BYTE *buf;
+
+	sgMemCrit.Enter();
+	buf = (BYTE *)SMemAlloc(dwBytes, __FILE__, __LINE__, 0);
+	sgMemCrit.Leave();
+
+	if (buf == NULL) {
+		ERR_DLG(IDD_DIALOG2, GetLastError());
+	}
+
+	return buf;
+}
+
+void mem_free_dbg(void *p)
+{
+	if (p) {
+		sgMemCrit.Enter();
+		SMemFree(p, __FILE__, __LINE__, 0);
+		sgMemCrit.Leave();
+	}
+}
+
+BYTE *LoadFileInMem(char *pszName, DWORD *pdwFileLen)
+{
+	HANDLE file;
+	BYTE *buf;
+	int fileLen;
+
+	WOpenFile(pszName, &file, FALSE);
+	fileLen = WGetFileSize(file, NULL);
+
+	if (pdwFileLen)
+		*pdwFileLen = fileLen;
+
+	if (!fileLen)
+		app_fatal("Zero length SFILE:\n%s", pszName);
+
+	buf = (BYTE *)DiabloAllocPtr(fileLen);
+
+	WReadFile(file, buf, fileLen);
+	WCloseFile(file);
+
+	return buf;
+}
+
+DWORD LoadFileWithMem(const char *pszName, void *p)
+{
+	DWORD dwFileLen;
+	HANDLE hsFile;
+
+	/// ASSERT: assert(pszName);
+	if (p == NULL) {
+		app_fatal("LoadFileWithMem(NULL):\n%s", pszName);
+	}
+
+	WOpenFile(pszName, &hsFile, FALSE);
+
+	dwFileLen = WGetFileSize(hsFile, NULL);
+	if (dwFileLen == 0) {
+		app_fatal("Zero length SFILE:\n%s", pszName);
+	}
+
+	WReadFile(hsFile, p, dwFileLen);
+	WCloseFile(hsFile);
+
+	return dwFileLen;
+}
+
+void Cl2ApplyTrans(BYTE *p, BYTE *ttbl, int nCel)
+{
+	int i, nDataSize;
+	char width;
+	BYTE *dst;
+
+	/// ASSERT: assert(p != NULL);
+	/// ASSERT: assert(ttbl != NULL);
+
+	for (i = 1; i <= nCel; i++) {
+		dst = CelGetFrame(p, i, &nDataSize) + 10;
+		nDataSize -= 10;
+		while (nDataSize) {
+			width = *dst++;
+			nDataSize--;
+			/// ASSERT: assert(nDataSize >= 0);
+			if (width < 0) {
+				width = -width;
+				if (width > 65) {
+					nDataSize--;
+					/// ASSERT: assert(nDataSize >= 0);
+					*dst = ttbl[*dst];
+					dst++;
+				} else {
+					nDataSize -= width;
+					/// ASSERT: assert(nDataSize >= 0);
+					while (width) {
+						*dst = ttbl[*dst];
+						dst++;
+						width--;
+					}
+				}
+			}
+		}
+	}
+}
+
+/**
+ * @param CelSkip Skip lower parts of sprite, must be multiple of 2, max 8
+ * @param CelCap Amount of sprite to render from lower to upper, must be multiple of 2, max 8
+ */
+void Cl2DecodeFrm1(int sx, int sy, BYTE *pCelBuff, int nCel, int nWidth, int CelSkip, int CelCap)
+{
+	BYTE *pRLEBytes;
+	int nDataSize;
+
+	/// ASSERT: assert(gpBuffer != NULL);
+	if (!gpBuffer)
+		return;
+	/// ASSERT: assert(pCelBuff != NULL);
+	if (!pCelBuff)
+		return;
+	/// ASSERT: assert(nCel > 0);
+	if (nCel <= 0)
+		return;
+
+	pRLEBytes = CelGetFrameClipped(pCelBuff, nCel, CelSkip, CelCap, &nDataSize);
+	if (pRLEBytes == NULL)
+		return;
+
+	Cl2DecDatFrm1(
+	    &gpBuffer[sx + PitchTbl[sy - 16 * CelSkip]],
+	    pRLEBytes,
+	    nDataSize,
+	    nWidth);
+
+}
+
+void Cl2DecDatFrm1(BYTE *pDecodeTo, BYTE *pRLEBytes, int nDataSize, int nWidth)
+{
+	int w;
+	char width;
+	BYTE fill;
+	BYTE *src, *dst;
+
+	src = pRLEBytes;
+	dst = pDecodeTo;
+	w = nWidth;
+
+	while (nDataSize) {
+		width = *src++;
+		nDataSize--;
+		if (width < 0) {
+			width = -width;
+			if (width > 65) {
+				width -= 65;
+				nDataSize--;
+				fill = *src++;
+				w -= width;
+				while (width) {
+					*dst = fill;
+					dst++;
+					width--;
+				}
+				if (!w) {
+					w = nWidth;
+					dst -= BUFFER_WIDTH + w;
+				}
+				continue;
+			} else {
+				nDataSize -= width;
+				w -= width;
+				while (width) {
+					*dst = *src;
+					src++;
+					dst++;
+					width--;
+				}
+				if (!w) {
+					w = nWidth;
+					dst -= BUFFER_WIDTH + w;
+				}
+				continue;
+			}
+		}
+		while (width) {
+			if (width > w) {
+				dst += w;
+				width -= w;
+				w = 0;
+			} else {
+				dst += width;
+				w -= width;
+				width = 0;
+			}
+			if (!w) {
+				w = nWidth;
+				dst -= BUFFER_WIDTH + w;
+			}
+		}
+	}
+}
+
+/**
+ * @param CelSkip Skip lower parts of sprite, must be multiple of 2, max 8
+ * @param CelCap Amount of sprite to render from lower to upper, must be multiple of 2, max 8
+ */
+void Cl2DecodeFrm2(char col, int sx, int sy, BYTE *pCelBuff, int nCel, int nWidth, int CelSkip, int CelCap)
+{
+	int nDataSize;
+	BYTE *pRLEBytes;
+
+	/// ASSERT: assert(gpBuffer != NULL);
+	if (!gpBuffer)
+		return;
+	/// ASSERT: assert(pCelBuff != NULL);
+	if (!pCelBuff)
+		return;
+	/// ASSERT: assert(nCel > 0);
+	if (nCel <= 0)
+		return;
+
+	pRLEBytes = CelGetFrameClipped(pCelBuff, nCel, CelSkip, CelCap, &nDataSize);
+	if (pRLEBytes == NULL)
+		return;
+
+	Cl2DecDatFrm2(
+	    &gpBuffer[sx + PitchTbl[sy - 16 * CelSkip]],
+	    pRLEBytes,
+	    nDataSize,
+	    nWidth,
+	    col);
+}
+
+void Cl2DecDatFrm2(BYTE *pDecodeTo, BYTE *pRLEBytes, int nDataSize, int nWidth, char col)
+{
+	int w;
+	char width;
+	BYTE *src, *dst;
+
+	src = pRLEBytes;
+	dst = pDecodeTo;
+	w = nWidth;
+
+	while (nDataSize) {
+		width = *src++;
+		nDataSize--;
+		if (width < 0) {
+			width = -width;
+			if (width > 65) {
+				width -= 65;
+				nDataSize--;
+				if (*src++) {
+					w -= width;
+					dst[-1] = col;
+					dst[width] = col;
+					while (width) {
+						dst[-BUFFER_WIDTH] = col;
+						dst[BUFFER_WIDTH] = col;
+						dst++;
+						width--;
+					}
+					if (!w) {
+						w = nWidth;
+						dst -= BUFFER_WIDTH + w;
+					}
+					continue;
+				}
+			} else {
+				nDataSize -= width;
+				w -= width;
+				while (width) {
+					if (*src++) {
+						dst[-1] = col;
+						dst[1] = col;
+						dst[-BUFFER_WIDTH] = col;
+						dst[BUFFER_WIDTH] = col;
+					}
+					dst++;
+					width--;
+				}
+				if (!w) {
+					w = nWidth;
+					dst -= BUFFER_WIDTH + w;
+				}
+				continue;
+			}
+		}
+		while (width) {
+			if (width > w) {
+				dst += w;
+				width -= w;
+				w = 0;
+			} else {
+				dst += width;
+				w -= width;
+				width = 0;
+			}
+			if (!w) {
+				w = nWidth;
+				dst -= BUFFER_WIDTH + w;
+			}
+		}
+	}
+}
+
+/**
+ * @param CelSkip Skip lower parts of sprite, must be multiple of 2, max 8
+ * @param CelCap Amount of sprite to render from lower to upper, must be multiple of 2, max 8
+ */
+void Cl2DecodeFrm3(int sx, int sy, BYTE *pCelBuff, int nCel, int nWidth, int CelSkip, int CelCap, char light)
+{
+	int nDataSize, idx;
+	BYTE *pRLEBytes, *pDecodeTo;
+
+	/// ASSERT: assert(gpBuffer != NULL);
+	if (!gpBuffer)
+		return;
+	/// ASSERT: assert(pCelBuff != NULL);
+	if (!pCelBuff)
+		return;
+	/// ASSERT: assert(nCel > 0);
+	if (nCel <= 0)
+		return;
+
+	pRLEBytes = CelGetFrameClipped(pCelBuff, nCel, CelSkip, CelCap, &nDataSize);
+	if (pRLEBytes == NULL)
+		return;
+
+	pDecodeTo = &gpBuffer[sx + PitchTbl[sy - 16 * CelSkip]];
+
+	idx = light4flag ? 1024 : 4096;
+	if (light == 2)
+		idx += 256;
+	if (light >= 4)
+		idx += (light - 1) << 8;
+
+	Cl2DecDatLightTbl1(
+	    pDecodeTo,
+	    pRLEBytes,
+	    nDataSize,
+	    nWidth,
+	    &pLightTbl[idx]);
+}
+
+void Cl2DecDatLightTbl1(BYTE *pDecodeTo, BYTE *pRLEBytes, int nDataSize, int nWidth, BYTE *pTable)
+{
+	int w;
+	char width;
+	BYTE fill;
+	BYTE *src, *dst;
+
+	src = pRLEBytes;
+	dst = pDecodeTo;
+	w = nWidth;
+	sgnWidth = nWidth;
+
+	while (nDataSize) {
+		width = *src++;
+		nDataSize--;
+		if (width < 0) {
+			width = -width;
+			if (width > 65) {
+				width -= 65;
+				nDataSize--;
+				fill = pTable[*src++];
+				w -= width;
+				while (width) {
+					*dst = fill;
+					dst++;
+					width--;
+				}
+				if (!w) {
+					w = sgnWidth;
+					dst -= BUFFER_WIDTH + w;
+				}
+				continue;
+			} else {
+				nDataSize -= width;
+				w -= width;
+				while (width) {
+					*dst = pTable[*src];
+					src++;
+					dst++;
+					width--;
+				}
+				if (!w) {
+					w = sgnWidth;
+					dst -= BUFFER_WIDTH + w;
+				}
+				continue;
+			}
+		}
+		while (width) {
+			if (width > w) {
+				dst += w;
+				width -= w;
+				w = 0;
+			} else {
+				dst += width;
+				w -= width;
+				width = 0;
+			}
+			if (!w) {
+				w = sgnWidth;
+				dst -= BUFFER_WIDTH + w;
+			}
+		}
+	}
+}
+
+/**
+ * @param CelSkip Skip lower parts of sprite, must be multiple of 2, max 8
+ * @param CelCap Amount of sprite to render from lower to upper, must be multiple of 2, max 8
+ */
+void Cl2DecodeLightTbl(int sx, int sy, BYTE *pCelBuff, int nCel, int nWidth, int CelSkip, int CelCap)
+{
+	int nDataSize;
+	BYTE *pRLEBytes, *pDecodeTo;
+
+	/// ASSERT: assert(gpBuffer != NULL);
+	if (!gpBuffer)
+		return;
+	/// ASSERT: assert(pCelBuff != NULL);
+	if (!pCelBuff)
+		return;
+	/// ASSERT: assert(nCel > 0);
+	if (nCel <= 0)
+		return;
+
+	pRLEBytes = CelGetFrameClipped(pCelBuff, nCel, CelSkip, CelCap, &nDataSize);
+	if (pRLEBytes == NULL)
+		return;
+
+	pDecodeTo = &gpBuffer[sx + PitchTbl[sy - 16 * CelSkip]];
+
+	if (light_table_index)
+		Cl2DecDatLightTbl1(pDecodeTo, pRLEBytes, nDataSize, nWidth, &pLightTbl[light_table_index * 256]);
+	else
+		Cl2DecDatFrm1(pDecodeTo, pRLEBytes, nDataSize, nWidth);
+}
+
+/**
+ * @param CelSkip Skip lower parts of sprite, must be multiple of 2, max 8
+ * @param CelCap Amount of sprite to render from lower to upper, must be multiple of 2, max 8
+ */
+void Cl2DecodeFrm4(int sx, int sy, BYTE *pCelBuff, int nCel, int nWidth, int CelSkip, int CelCap)
+{
+	BYTE *pRLEBytes;
+	int nDataSize;
+
+	/// ASSERT: assert(gpBuffer != NULL);
+	if (!gpBuffer)
+		return;
+	/// ASSERT: assert(pCelBuff != NULL);
+	if (!pCelBuff)
+		return;
+	/// ASSERT: assert(nCel > 0);
+	if (nCel <= 0)
+		return;
+
+	pRLEBytes = CelGetFrameClipped(pCelBuff, nCel, CelSkip, CelCap, &nDataSize);
+	if (pRLEBytes == NULL)
+		return;
+
+	Cl2DecDatFrm4(
+	    &gpBuffer[sx + PitchTbl[sy - 16 * CelSkip]],
+	    pRLEBytes,
+	    nDataSize,
+	    nWidth);
+}
+
+void Cl2DecDatFrm4(BYTE *pDecodeTo, BYTE *pRLEBytes, int nDataSize, int nWidth)
+{
+	int w;
+	char width;
+	BYTE fill;
+	BYTE *src, *dst;
+
+	src = pRLEBytes;
+	dst = pDecodeTo;
+	w = nWidth;
+
+	while (nDataSize) {
+		width = *src++;
+		nDataSize--;
+		if (width < 0) {
+			width = -width;
+			if (width > 65) {
+				width -= 65;
+				nDataSize--;
+				fill = *src++;
+				if (dst < gpBufEnd) {
+					w -= width;
+					while (width) {
+						*dst = fill;
+						dst++;
+						width--;
+					}
+					if (!w) {
+						w = nWidth;
+						dst -= BUFFER_WIDTH + w;
+					}
+					continue;
+				}
+			} else {
+				nDataSize -= width;
+				if (dst < gpBufEnd) {
+					w -= width;
+					while (width) {
+						*dst = *src;
+						src++;
+						dst++;
+						width--;
+					}
+					if (!w) {
+						w = nWidth;
+						dst -= BUFFER_WIDTH + w;
+					}
+					continue;
+				} else {
+					src += width;
+				}
+			}
+		}
+		while (width) {
+			if (width > w) {
+				dst += w;
+				width -= w;
+				w = 0;
+			} else {
+				dst += width;
+				w -= width;
+				width = 0;
+			}
+			if (!w) {
+				w = nWidth;
+				dst -= BUFFER_WIDTH + w;
+			}
+		}
+	}
+}
+
+/**
+ * @param CelSkip Skip lower parts of sprite, must be multiple of 2, max 8
+ * @param CelCap Amount of sprite to render from lower to upper, must be multiple of 2, max 8
+ */
+void Cl2DecodeClrHL(char col, int sx, int sy, BYTE *pCelBuff, int nCel, int nWidth, int CelSkip, int CelCap)
+{
+	int nDataSize;
+	BYTE *pRLEBytes;
+
+	/// ASSERT: assert(gpBuffer != NULL);
+	if (!gpBuffer)
+		return;
+	/// ASSERT: assert(pCelBuff != NULL);
+	if (!pCelBuff)
+		return;
+	/// ASSERT: assert(nCel > 0);
+	if (nCel <= 0)
+		return;
+
+	pRLEBytes = CelGetFrameClipped(pCelBuff, nCel, CelSkip, CelCap, &nDataSize);
+	if (pRLEBytes == NULL)
+		return;
+
+	gpBufEnd -= BUFFER_WIDTH;
+	Cl2DecDatClrHL(
+	    &gpBuffer[sx + PitchTbl[sy - 16 * CelSkip]],
+	    pRLEBytes,
+	    nDataSize,
+	    nWidth,
+	    col);
+	gpBufEnd += BUFFER_WIDTH;
+}
+
+void Cl2DecDatClrHL(BYTE *pDecodeTo, BYTE *pRLEBytes, int nDataSize, int nWidth, char col)
+{
+	int w;
+	char width;
+	BYTE *src, *dst;
+
+	src = pRLEBytes;
+	dst = pDecodeTo;
+	w = nWidth;
+
+	while (nDataSize) {
+		width = *src++;
+		nDataSize--;
+		if (width < 0) {
+			width = -width;
+			if (width > 65) {
+				width -= 65;
+				nDataSize--;
+				if (*src++ && dst < gpBufEnd) {
+					w -= width;
+					dst[-1] = col;
+					dst[width] = col;
+					while (width) {
+						dst[-BUFFER_WIDTH] = col;
+						dst[BUFFER_WIDTH] = col;
+						dst++;
+						width--;
+					}
+					if (!w) {
+						w = nWidth;
+						dst -= BUFFER_WIDTH + w;
+					}
+					continue;
+				}
+			} else {
+				nDataSize -= width;
+				if (dst < gpBufEnd) {
+					w -= width;
+					while (width) {
+						if (*src++) {
+							dst[-1] = col;
+							dst[1] = col;
+							dst[-BUFFER_WIDTH] = col;
+							dst[BUFFER_WIDTH] = col;
+						}
+						dst++;
+						width--;
+					}
+					if (!w) {
+						w = nWidth;
+						dst -= BUFFER_WIDTH + w;
+					}
+					continue;
+				} else {
+					src += width;
+				}
+			}
+		}
+		while (width) {
+			if (width > w) {
+				dst += w;
+				width -= w;
+				w = 0;
+			} else {
+				dst += width;
+				w -= width;
+				width = 0;
+			}
+			if (!w) {
+				w = nWidth;
+				dst -= BUFFER_WIDTH + w;
+			}
+		}
+	}
+}
+
+/**
+ * @param CelSkip Skip lower parts of sprite, must be multiple of 2, max 8
+ * @param CelCap Amount of sprite to render from lower to upper, must be multiple of 2, max 8
+ */
+void Cl2DecodeFrm5(int sx, int sy, BYTE *pCelBuff, int nCel, int nWidth, int CelSkip, int CelCap, char light)
+{
+	int nDataSize, idx;
+	BYTE *pRLEBytes, *pDecodeTo;
+
+	/// ASSERT: assert(gpBuffer != NULL);
+	if (!gpBuffer)
+		return;
+	/// ASSERT: assert(pCelBuff != NULL);
+	if (!pCelBuff)
+		return;
+	/// ASSERT: assert(nCel > 0);
+	if (nCel <= 0)
+		return;
+
+	pRLEBytes = CelGetFrameClipped(pCelBuff, nCel, CelSkip, CelCap, &nDataSize);
+	if (pRLEBytes == NULL)
+		return;
+
+	pDecodeTo = &gpBuffer[sx + PitchTbl[sy - 16 * CelSkip]];
+
+	idx = light4flag ? 1024 : 4096;
+	if (light == 2)
+		idx += 256;
+	if (light >= 4)
+		idx += (light - 1) << 8;
+
+	Cl2DecDatLightTbl2(
+	    pDecodeTo,
+	    pRLEBytes,
+	    nDataSize,
+	    nWidth,
+	    &pLightTbl[idx]);
+}
+
+void Cl2DecDatLightTbl2(BYTE *pDecodeTo, BYTE *pRLEBytes, int nDataSize, int nWidth, BYTE *pTable)
+{
+	int w;
+	char width;
+	BYTE fill;
+	BYTE *src, *dst;
+
+	src = pRLEBytes;
+	dst = pDecodeTo;
+	w = nWidth;
+	sgnWidth = nWidth;
+
+	while (nDataSize) {
+		width = *src++;
+		nDataSize--;
+		if (width < 0) {
+			width = -width;
+			if (width > 65) {
+				width -= 65;
+				nDataSize--;
+				fill = pTable[*src++];
+				if (dst < gpBufEnd) {
+					w -= width;
+					while (width) {
+						*dst = fill;
+						dst++;
+						width--;
+					}
+					if (!w) {
+						w = sgnWidth;
+						dst -= BUFFER_WIDTH + w;
+					}
+					continue;
+				}
+			} else {
+				nDataSize -= width;
+				if (dst < gpBufEnd) {
+					w -= width;
+					while (width) {
+						*dst = pTable[*src];
+						src++;
+						dst++;
+						width--;
+					}
+					if (!w) {
+						w = sgnWidth;
+						dst -= BUFFER_WIDTH + w;
+					}
+					continue;
+				} else {
+					src += width;
+				}
+			}
+		}
+		while (width) {
+			if (width > w) {
+				dst += w;
+				width -= w;
+				w = 0;
+			} else {
+				dst += width;
+				w -= width;
+				width = 0;
+			}
+			if (!w) {
+				w = sgnWidth;
+				dst -= BUFFER_WIDTH + w;
+			}
+		}
+	}
+}
+
+/**
+ * @param CelSkip Skip lower parts of sprite, must be multiple of 2, max 8
+ * @param CelCap Amount of sprite to render from lower to upper, must be multiple of 2, max 8
+ */
+void Cl2DecodeFrm6(int sx, int sy, BYTE *pCelBuff, int nCel, int nWidth, int CelSkip, int CelCap)
+{
+	int nDataSize;
+	BYTE *pRLEBytes, *pDecodeTo;
+
+	/// ASSERT: assert(gpBuffer != NULL);
+	if (!gpBuffer)
+		return;
+	/// ASSERT: assert(pCelBuff != NULL);
+	if (!pCelBuff)
+		return;
+	/// ASSERT: assert(nCel > 0);
+	if (nCel <= 0)
+		return;
+
+	pRLEBytes = CelGetFrameClipped(pCelBuff, nCel, CelSkip, CelCap, &nDataSize);
+	if (pRLEBytes == NULL)
+		return;
+
+	pDecodeTo = &gpBuffer[sx + PitchTbl[sy - 16 * CelSkip]];
+
+	if (light_table_index)
+		Cl2DecDatLightTbl2(pDecodeTo, pRLEBytes, nDataSize, nWidth, &pLightTbl[light_table_index * 256]);
+	else
+		Cl2DecDatFrm4(pDecodeTo, pRLEBytes, nDataSize, nWidth);
+}
+
+void PlayInGameMovie(char *pszMovie)
+{
+	PaletteFadeOut(8);
+	play_movie(pszMovie, 0);
+	ClearScreenBuffer();
+	drawpanflag = 255;
+	scrollrt_draw_game_screen(1);
+	PaletteFadeIn(8);
+	drawpanflag = 255;
+}
+
+DEVILUTION_END_NAMESPACE