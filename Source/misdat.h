--- conflicted
+++ resolved
@@ -1,29 +1,24 @@
-/**
- * @file misdat.h
- *
- * Interface of data related to missiles.
- */
-#ifndef __MISDAT_H__
-#define __MISDAT_H__
-
-<<<<<<< HEAD
-extern MissileData missiledata[];
-extern MisFileData misfiledata[];
-=======
-DEVILUTION_BEGIN_NAMESPACE
-
-#ifdef __cplusplus
-extern "C" {
-#endif
-
-extern MissileData missiledata[];
-extern MisFileData misfiledata[];
-
-#ifdef __cplusplus
-}
-#endif
-
-DEVILUTION_END_NAMESPACE
->>>>>>> 5dce52be
-
-#endif /* __MISDAT_H__ */
+/**
+ * @file misdat.h
+ *
+ * Interface of data related to missiles.
+ */
+#ifndef __MISDAT_H__
+#define __MISDAT_H__
+
+DEVILUTION_BEGIN_NAMESPACE
+
+#ifdef __cplusplus
+extern "C" {
+#endif
+
+extern MissileData missiledata[];
+extern MisFileData misfiledata[];
+
+#ifdef __cplusplus
+}
+#endif
+
+DEVILUTION_END_NAMESPACE
+
+#endif /* __MISDAT_H__ */