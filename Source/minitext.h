--- conflicted
+++ resolved
@@ -1,46 +1,29 @@
-/**
- * @file minitext.h
- *
- * Interface of scrolling dialog text.
- */
-#ifndef __MINITEXT_H__
-#define __MINITEXT_H__
-
-<<<<<<< HEAD
-DEVILUTION_BEGIN_NAMESPACE
-
-#ifdef __cplusplus
-extern "C" {
-#endif
-
-extern int qtexty;
-extern const char *qtextptr;
-=======
->>>>>>> f2f4de8e
-extern BOOLEAN qtextflag;
-
-void FreeQuestText();
-void InitQuestText();
-void InitQTextMsg(int m);
-void DrawQTextBack();
-void DrawQText();
-
-<<<<<<< HEAD
-/* rdata */
-
-extern const BYTE mfontframe[128];
-extern const BYTE mfontkern[56];
-
-/* data */
-
-extern int qscroll_spd_tbl[9];
-
-#ifdef __cplusplus
-}
-#endif
-
-DEVILUTION_END_NAMESPACE
-
-=======
->>>>>>> f2f4de8e
-#endif /* __MINITEXT_H__ */
+/**
+ * @file minitext.h
+ *
+ * Interface of scrolling dialog text.
+ */
+#ifndef __MINITEXT_H__
+#define __MINITEXT_H__
+
+DEVILUTION_BEGIN_NAMESPACE
+
+#ifdef __cplusplus
+extern "C" {
+#endif
+
+extern BOOLEAN qtextflag;
+
+void FreeQuestText();
+void InitQuestText();
+void InitQTextMsg(int m);
+void DrawQTextBack();
+void DrawQText();
+
+#ifdef __cplusplus
+}
+#endif
+
+DEVILUTION_END_NAMESPACE
+
+#endif /* __MINITEXT_H__ */