--- conflicted
+++ resolved
@@ -1,33 +1,26 @@
-/**
- * @file monstdat.h
- *
- * Interface of all monster data.
- */
-#ifndef __MONSTDAT_H__
-#define __MONSTDAT_H__
-
-<<<<<<< HEAD
-extern MonsterData monsterdata[];
-extern char MonstConvTbl[128];
-extern BYTE MonstAvailTbl[];
-extern UniqMonstStruct UniqMonst[];
-=======
-DEVILUTION_BEGIN_NAMESPACE
-
-#ifdef __cplusplus
-extern "C" {
-#endif
-
-extern MonsterData monsterdata[];
-extern BYTE MonstConvTbl[];
-extern BYTE MonstAvailTbl[];
-extern UniqMonstStruct UniqMonst[];
-
-#ifdef __cplusplus
-}
-#endif
-
-DEVILUTION_END_NAMESPACE
->>>>>>> 5dce52be
-
-#endif /* __MONSTDAT_H__ */
+/**
+ * @file monstdat.h
+ *
+ * Interface of all monster data.
+ */
+#ifndef __MONSTDAT_H__
+#define __MONSTDAT_H__
+
+DEVILUTION_BEGIN_NAMESPACE
+
+#ifdef __cplusplus
+extern "C" {
+#endif
+
+extern MonsterData monsterdata[];
+extern BYTE MonstConvTbl[];
+extern BYTE MonstAvailTbl[];
+extern UniqMonstStruct UniqMonst[];
+
+#ifdef __cplusplus
+}
+#endif
+
+DEVILUTION_END_NAMESPACE
+
+#endif /* __MONSTDAT_H__ */