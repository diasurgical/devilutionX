--- conflicted
+++ resolved
@@ -1,1167 +1,1163 @@
-/**
- * @file debug.cpp
- *
- * Implementation of debug functions.
- */
-
-#ifdef _DEBUG
-
-#include <fstream>
-#include <sstream>
-
-#include <fmt/compile.h>
-#include <fmt/format.h>
-
-#include "debug.h"
-
-#include "automap.h"
-#include "control.h"
-#include "cursor.h"
-#include "engine/load_cel.hpp"
-#include "engine/point.hpp"
-#include "error.h"
-#include "inv.h"
-#include "levels/setmaps.h"
-#include "lighting.h"
-#include "monstdat.h"
-#include "monster.h"
-#include "plrmsg.h"
-#include "quests.h"
-#include "spells.h"
-#include "towners.h"
-#include "utils/language.h"
-#include "utils/log.hpp"
-
-namespace devilution {
-
-std::string TestMapPath;
-OptionalOwnedCelSprite pSquareCel;
-bool DebugToggle = false;
-bool DebugGodMode = false;
-bool DebugVision = false;
-bool DebugGrid = false;
-std::unordered_map<int, Point> DebugCoordsMap;
-bool DebugScrollViewEnabled = false;
-
-namespace {
-
-enum class DebugGridTextItem : uint16_t {
-	None,
-	dPiece,
-	dTransVal,
-	dLight,
-	dPreLight,
-	dFlags,
-	dPlayer,
-	dMonster,
-	dCorpse,
-	dObject,
-	dItem,
-	dSpecial,
-
-	coords,
-	cursorcoords,
-	objectindex,
-
-	// take dPiece as index
-	Solid,
-	Transparent,
-	Trap,
-
-	// megatiles
-	AutomapView,
-	dungeon,
-	pdungeon,
-	Protected,
-};
-
-DebugGridTextItem SelectedDebugGridTextItem;
-
-int DebugMonsterId;
-
-// Used for debugging level generation
-uint32_t glMid1Seed[NUMLEVELS];
-uint32_t glMid2Seed[NUMLEVELS];
-uint32_t glMid3Seed[NUMLEVELS];
-uint32_t glEndSeed[NUMLEVELS];
-
-void SetSpellLevelCheat(spell_id spl, int spllvl)
-{
-	Player &myPlayer = *MyPlayer;
-
-	myPlayer._pMemSpells |= GetSpellBitmask(spl);
-	myPlayer._pSplLvl[spl] = spllvl;
-}
-
-void PrintDebugMonster(int m)
-{
-	auto &monster = Monsters[m];
-
-	EventPlrMsg(fmt::format(
-	                "Monster {:d} = {:s}\nX = {:d}, Y = {:d}\nEnemy = {:d}, HP = {:d}\nMode = {:d}, Var1 = {:d}",
-	                m,
-	                monster.name,
-	                monster.position.tile.x,
-	                monster.position.tile.y,
-	                monster.enemy,
-	                monster.hitPoints,
-	                static_cast<int>(monster.mode),
-	                monster.var1),
-	    UiFlags::ColorWhite);
-
-	bool bActive = false;
-
-	for (int i = 0; i < ActiveMonsterCount; i++) {
-		if (ActiveMonsters[i] == m)
-			bActive = true;
-	}
-
-	EventPlrMsg(fmt::format("Active List = {:d}, Squelch = {:d}", bActive ? 1 : 0, monster.activeForTicks), UiFlags::ColorWhite);
-}
-
-void ProcessMessages()
-{
-	tagMSG msg;
-	while (FetchMessage(&msg)) {
-		if (msg.message == DVL_WM_QUIT) {
-			gbRunGameResult = false;
-			gbRunGame = false;
-			break;
-		}
-		TranslateMessage(&msg);
-		PushMessage(&msg);
-	}
-}
-
-struct DebugCmdItem {
-	const string_view text;
-	const string_view description;
-	const string_view requiredParameter;
-	std::string (*actionProc)(const string_view);
-};
-
-extern std::vector<DebugCmdItem> DebugCmdList;
-
-std::string DebugCmdHelp(const string_view parameter)
-{
-	if (parameter.empty()) {
-		std::string ret = "Available Debug Commands: ";
-		bool first = true;
-		for (const auto &dbgCmd : DebugCmdList) {
-			if (first)
-				first = false;
-			else
-				ret.append(" - ");
-			ret.append(std::string(dbgCmd.text));
-		}
-		return ret;
-	} else {
-		auto debugCmdIterator = std::find_if(DebugCmdList.begin(), DebugCmdList.end(), [&](const DebugCmdItem &elem) { return elem.text == parameter; });
-		if (debugCmdIterator == DebugCmdList.end())
-			return fmt::format("Debug command {} wasn't found", parameter);
-		auto &dbgCmdItem = *debugCmdIterator;
-		if (dbgCmdItem.requiredParameter.empty())
-			return fmt::format("Description: {}\nParameters: No additional parameter needed.", dbgCmdItem.description);
-		return fmt::format("Description: {}\nParameters: {}", dbgCmdItem.description, dbgCmdItem.requiredParameter);
-	}
-}
-
-std::string DebugCmdGiveGoldCheat(const string_view parameter)
-{
-	Player &myPlayer = *MyPlayer;
-
-	for (int8_t &itemIndex : myPlayer.InvGrid) {
-		if (itemIndex != 0)
-			continue;
-
-		Item &goldItem = myPlayer.InvList[myPlayer._pNumInv];
-		MakeGoldStack(goldItem, GOLD_MAX_LIMIT);
-		myPlayer._pNumInv++;
-		itemIndex = myPlayer._pNumInv;
-
-		myPlayer._pGold += goldItem._ivalue;
-	}
-	CalcPlrInv(myPlayer, true);
-
-	return "You are now rich! If only this was as easy in real life...";
-}
-
-std::string DebugCmdTakeGoldCheat(const string_view parameter)
-{
-	Player &myPlayer = *MyPlayer;
-
-	for (auto itemIndex : myPlayer.InvGrid) {
-		itemIndex -= 1;
-
-		if (itemIndex < 0)
-			continue;
-		if (myPlayer.InvList[itemIndex]._itype != ItemType::Gold)
-			continue;
-
-		myPlayer.RemoveInvItem(itemIndex);
-	}
-
-	myPlayer._pGold = 0;
-
-	return "You are poor...";
-}
-
-std::string DebugCmdWarpToLevel(const string_view parameter)
-{
-	Player &myPlayer = *MyPlayer;
-	auto level = atoi(parameter.data());
-	if (level < 0 || level > (gbIsHellfire ? 24 : 16))
-		return fmt::format("Level {} is not known. Do you want to write a mod?", level);
-	if (!setlevel && myPlayer.isOnLevel(level))
-		return fmt::format("I did nothing but fulfilled your wish. You are already at level {}.", level);
-
-	StartNewLvl(MyPlayerId, (level != 21) ? interface_mode::WM_DIABNEXTLVL : interface_mode::WM_DIABTOWNWARP, level);
-	return fmt::format("Welcome to level {}.", level);
-}
-
-std::string DebugCmdLoadQuestMap(const string_view parameter)
-{
-	if (parameter.empty()) {
-		std::string ret = "What mapid do you want to visit?";
-		for (auto &quest : Quests) {
-			if (quest._qslvl <= 0)
-				continue;
-			ret.append(fmt::format(" {} ({})", quest._qslvl, QuestLevelNames[quest._qslvl]));
-		}
-		return ret;
-	}
-
-	auto level = atoi(parameter.data());
-	if (level < 1)
-		return fmt::format("Map id must be 1 or higher", level);
-	if (setlevel && setlvlnum == level)
-		return fmt::format("I did nothing but fulfilled your wish. You are already at mapid {}.", level);
-
-	for (auto &quest : Quests) {
-		if (level != quest._qslvl)
-			continue;
-
-		if (!MyPlayer->isOnLevel(quest._qlevel)) {
-			StartNewLvl(MyPlayerId, (quest._qlevel != 21) ? interface_mode::WM_DIABNEXTLVL : interface_mode::WM_DIABTOWNWARP, quest._qlevel);
-			ProcessMessages();
-		}
-
-		setlvltype = quest._qlvltype;
-		StartNewLvl(MyPlayerId, WM_DIABSETLVL, level);
-
-		return fmt::format("Welcome to {}.", QuestLevelNames[level]);
-	}
-
-	return fmt::format("Mapid {} is not known. Do you want to write a mod?", level);
-}
-
-std::string DebugCmdLoadMap(const string_view parameter)
-{
-	TestMapPath.clear();
-	int mapType = 0;
-	Point spawn = {};
-
-	std::stringstream paramsStream(parameter.data());
-	int count = 0;
-	for (std::string tmp; std::getline(paramsStream, tmp, ' ');) {
-		switch (count) {
-		case 0:
-			TestMapPath = fmt::format("{:s}.dun", tmp);
-			break;
-		case 1:
-			mapType = atoi(tmp.c_str());
-			break;
-		case 2:
-			spawn.x = atoi(tmp.c_str());
-			break;
-		case 3:
-			spawn.y = atoi(tmp.c_str());
-			break;
-		}
-		count++;
-	}
-
-	if (TestMapPath.empty() || mapType < DTYPE_CATHEDRAL || mapType > DTYPE_LAST || !InDungeonBounds(spawn))
-		return "Directions not understood";
-
-	ReturnLvlPosition = ViewPosition;
-	ReturnLevel = currlevel;
-	ReturnLevelType = leveltype;
-
-	setlvltype = static_cast<dungeon_type>(mapType);
-	ViewPosition = spawn;
-
-	StartNewLvl(MyPlayerId, WM_DIABSETLVL, SL_NONE);
-
-	return "Welcome to this unique place.";
-}
-
-void WriteLE16(std::ofstream &out, uint16_t val)
-{
-	const uint16_t littleEndian = SDL_SwapLE16(val);
-	char data[2];
-	memcpy(data, &littleEndian, 2);
-	out.write(data, 2);
-}
-
-std::string ExportDun(const string_view parameter)
-{
-	std::ofstream dunFile;
-
-	std::string levelName = fmt::format("{}-{}.dun", currlevel, glSeedTbl[currlevel]);
-
-	dunFile.open(levelName, std::ios::out | std::ios::app | std::ios::binary);
-
-	WriteLE16(dunFile, DMAXX);
-	WriteLE16(dunFile, DMAXY);
-
-	/** Tiles. */
-	for (int y = 0; y < DMAXY; y++) {
-		for (int x = 0; x < DMAXX; x++) {
-			WriteLE16(dunFile, dungeon[x][y]);
-		}
-	}
-
-	/** Padding */
-	for (int y = 16; y < MAXDUNY - 16; y++) {
-		for (int x = 16; x < MAXDUNX - 16; x++) {
-			WriteLE16(dunFile, 0);
-		}
-	}
-
-	/** Monsters */
-	for (int y = 16; y < MAXDUNY - 16; y++) {
-		for (int x = 16; x < MAXDUNX - 16; x++) {
-			uint16_t monsterId = 0;
-			if (dMonster[x][y] > 0) {
-				for (int i = 0; i < 157; i++) {
-					if (MonstConvTbl[i] == Monsters[abs(dMonster[x][y]) - 1].type().type) {
-						monsterId = i + 1;
-						break;
-					}
-				}
-			}
-			WriteLE16(dunFile, monsterId);
-		}
-	}
-
-	/** Objects */
-	for (int y = 16; y < MAXDUNY - 16; y++) {
-		for (int x = 16; x < MAXDUNX - 16; x++) {
-			uint16_t objectId = 0;
-			if (dObject[x][y] > 0) {
-				for (int i = 0; i < 147; i++) {
-					if (ObjTypeConv[i] == Objects[abs(dObject[x][y]) - 1]._otype) {
-						objectId = i;
-						break;
-					}
-				}
-			}
-			WriteLE16(dunFile, objectId);
-		}
-	}
-
-	/** Transparency */
-	for (int y = 16; y < MAXDUNY - 16; y++) {
-		for (int x = 16; x < MAXDUNX - 16; x++) {
-			WriteLE16(dunFile, dTransVal[x][y]);
-		}
-	}
-	dunFile.close();
-
-	return fmt::format("{} saved. Happy mapping!", levelName);
-}
-
-std::unordered_map<string_view, _talker_id> TownerShortNameToTownerId = {
-	{ "griswold", _talker_id::TOWN_SMITH },
-	{ "pepin", _talker_id::TOWN_HEALER },
-	{ "ogden", _talker_id::TOWN_TAVERN },
-	{ "cain", _talker_id::TOWN_STORY },
-	{ "farnham", _talker_id::TOWN_DRUNK },
-	{ "adria", _talker_id::TOWN_WITCH },
-	{ "gillian", _talker_id::TOWN_BMAID },
-	{ "wirt", _talker_id ::TOWN_PEGBOY },
-	{ "lester", _talker_id ::TOWN_FARMER },
-	{ "girl", _talker_id ::TOWN_GIRL },
-	{ "nut", _talker_id::TOWN_COWFARM },
-};
-
-std::string DebugCmdVisitTowner(const string_view parameter)
-{
-	Player &myPlayer = *MyPlayer;
-
-	if (setlevel || !myPlayer.isOnLevel(0))
-		return "What kind of friends do you have in dungeons?";
-
-	if (parameter.empty()) {
-		std::string ret;
-		ret = "Who? ";
-		for (auto &entry : TownerShortNameToTownerId) {
-			ret.append(" ");
-			ret.append(std::string(entry.first));
-		}
-		return ret;
-	}
-
-	auto it = TownerShortNameToTownerId.find(parameter);
-	if (it == TownerShortNameToTownerId.end())
-		return fmt::format("{} is unknown. Perhaps he is a ninja?", parameter);
-
-	for (auto &towner : Towners) {
-		if (towner._ttype != it->second)
-			continue;
-
-		CastSpell(
-		    MyPlayerId,
-		    SPL_TELEPORT,
-		    myPlayer.position.tile.x,
-		    myPlayer.position.tile.y,
-		    towner.position.x,
-		    towner.position.y,
-		    1);
-
-		return fmt::format("Say hello to {} from me.", parameter);
-	}
-
-	return fmt::format("Couldn't find {}.", parameter);
-}
-
-std::string DebugCmdResetLevel(const string_view parameter)
-{
-	Player &myPlayer = *MyPlayer;
-
-	std::stringstream paramsStream(parameter.data());
-	std::string singleParameter;
-	if (!std::getline(paramsStream, singleParameter, ' '))
-		return "What level do you want to visit?";
-	auto level = atoi(singleParameter.c_str());
-	if (level < 0 || level > (gbIsHellfire ? 24 : 16))
-		return fmt::format("Level {} is not known. Do you want to write an extension mod?", level);
-	myPlayer._pLvlVisited[level] = false;
-
-	if (std::getline(paramsStream, singleParameter, ' ')) {
-		uint32_t seed = static_cast<uint32_t>(std::stoul(singleParameter));
-		glSeedTbl[level] = seed;
-	}
-
-	if (myPlayer.isOnLevel(level))
-		return fmt::format("Level {} can't be cleaned, cause you still occupy it!", level);
-	return fmt::format("Level {} was restored and looks fabulous.", level);
-}
-
-std::string DebugCmdGodMode(const string_view parameter)
-{
-	DebugGodMode = !DebugGodMode;
-	if (DebugGodMode)
-		return "A god descended.";
-	return "You are mortal, beware of the darkness.";
-}
-
-std::string DebugCmdLighting(const string_view parameter)
-{
-	ToggleLighting();
-
-	return "All raindrops are the same.";
-}
-
-std::string DebugCmdMapReveal(const string_view parameter)
-{
-	for (int x = 0; x < DMAXX; x++)
-		for (int y = 0; y < DMAXY; y++)
-			UpdateAutomapExplorer({ x, y }, MAP_EXP_SHRINE);
-
-	return "The way is made clear when viewed from above";
-}
-
-std::string DebugCmdMapHide(const string_view parameter)
-{
-	for (int x = 0; x < DMAXX; x++)
-		for (int y = 0; y < DMAXY; y++)
-			AutomapView[x][y] = MAP_EXP_NONE;
-
-	return "The way is made unclear when viewed from below";
-}
-
-std::string DebugCmdVision(const string_view parameter)
-{
-	DebugVision = !DebugVision;
-	if (DebugVision)
-		return "You see as I do.";
-
-	return "My path is set.";
-}
-
-std::string DebugCmdQuest(const string_view parameter)
-{
-	if (parameter.empty()) {
-		std::string ret = "You must provide an id. This could be: all";
-		for (auto &quest : Quests) {
-			if (IsNoneOf(quest._qactive, QUEST_NOTAVAIL, QUEST_INIT))
-				continue;
-			ret.append(fmt::format(", {} ({})", quest._qidx, QuestsData[quest._qidx]._qlstr));
-		}
-		return ret;
-	}
-
-	if (parameter.compare("all") == 0) {
-		for (auto &quest : Quests) {
-			if (IsNoneOf(quest._qactive, QUEST_NOTAVAIL, QUEST_INIT))
-				continue;
-
-			quest._qactive = QUEST_ACTIVE;
-			quest._qlog = true;
-		}
-
-		return "Happy questing";
-	}
-
-	int questId = atoi(parameter.data());
-
-	if (questId >= MAXQUESTS)
-		return fmt::format("Quest {} is not known. Do you want to write a mod?", questId);
-	auto &quest = Quests[questId];
-
-	if (IsNoneOf(quest._qactive, QUEST_NOTAVAIL, QUEST_INIT))
-		return fmt::format("{} was already given.", QuestsData[questId]._qlstr);
-
-	quest._qactive = QUEST_ACTIVE;
-	quest._qlog = true;
-
-	return fmt::format("{} enabled.", QuestsData[questId]._qlstr);
-}
-
-std::string DebugCmdLevelUp(const string_view parameter)
-{
-	int levels = std::max(1, atoi(parameter.data()));
-	for (int i = 0; i < levels; i++)
-		NetSendCmd(true, CMD_CHEAT_EXPERIENCE);
-	return "New experience leads to new insights.";
-}
-
-std::string DebugCmdSetSpellsLevel(const string_view parameter)
-{
-	int level = std::max(0, atoi(parameter.data()));
-	for (int i = SPL_FIREBOLT; i < MAX_SPELLS; i++) {
-		if (GetSpellBookLevel((spell_id)i) != -1) {
-			SetSpellLevelCheat((spell_id)i, level);
-		}
-	}
-	if (level == 0)
-		MyPlayer->_pMemSpells = 0;
-
-	return "Knowledge is power.";
-}
-
-std::string DebugCmdRefillHealthMana(const string_view parameter)
-{
-	Player &myPlayer = *MyPlayer;
-	myPlayer.RestoreFullLife();
-	myPlayer.RestoreFullMana();
-	drawhpflag = true;
-	drawmanaflag = true;
-
-	return "Ready for more.";
-}
-
-std::string DebugCmdChangeHealth(const string_view parameter)
-{
-	Player &myPlayer = *MyPlayer;
-	int change = -1;
-
-	if (!parameter.empty())
-		change = atoi(parameter.data());
-
-	if (change == 0)
-		return fmt::format("Health hasn't changed.");
-
-	int newHealth = myPlayer._pHitPoints + (change * 64);
-	SetPlayerHitPoints(myPlayer, newHealth);
-	if (newHealth <= 0)
-		SyncPlrKill(MyPlayerId, 0);
-
-	return fmt::format("Health has changed.");
-}
-
-std::string DebugCmdChangeMana(const string_view parameter)
-{
-	Player &myPlayer = *MyPlayer;
-	int change = -1;
-
-	if (!parameter.empty())
-		change = atoi(parameter.data());
-
-	if (change == 0)
-		return fmt::format("Mana hasn't changed.");
-
-	int newMana = myPlayer._pMana + (change * 64);
-	myPlayer._pMana = newMana;
-	myPlayer._pManaBase = myPlayer._pMana + myPlayer._pMaxManaBase - myPlayer._pMaxMana;
-	drawmanaflag = true;
-
-	return fmt::format("Mana has changed.");
-}
-
-std::string DebugCmdGenerateUniqueItem(const string_view parameter)
-{
-	return DebugSpawnUniqueItem(parameter.data());
-}
-
-std::string DebugCmdGenerateItem(const string_view parameter)
-{
-	return DebugSpawnItem(parameter.data());
-}
-
-std::string DebugCmdExit(const string_view parameter)
-{
-	gbRunGame = false;
-	gbRunGameResult = false;
-	return "See you again my Lord.";
-}
-
-std::string DebugCmdArrow(const string_view parameter)
-{
-	Player &myPlayer = *MyPlayer;
-
-	myPlayer._pIFlags &= ~ItemSpecialEffect::FireArrows;
-	myPlayer._pIFlags &= ~ItemSpecialEffect::LightningArrows;
-
-	if (parameter == "normal") {
-		// we removed the parameter at the top
-	} else if (parameter == "fire") {
-		myPlayer._pIFlags |= ItemSpecialEffect::FireArrows;
-	} else if (parameter == "lightning") {
-		myPlayer._pIFlags |= ItemSpecialEffect::LightningArrows;
-	} else if (parameter == "explosion") {
-		myPlayer._pIFlags |= (ItemSpecialEffect::FireArrows | ItemSpecialEffect::LightningArrows);
-	} else {
-		return "Unknown is sometimes similar to nothing (unkown effect).";
-	}
-
-	return "I can shoot any arrow.";
-}
-
-std::string DebugCmdTalkToTowner(const string_view parameter)
-{
-	if (DebugTalkToTowner(parameter.data())) {
-		return "Hello from the other side.";
-	}
-	return "NPC not found.";
-}
-
-std::string DebugCmdShowGrid(const string_view parameter)
-{
-	DebugGrid = !DebugGrid;
-	if (DebugGrid)
-		return "A basket full of rectangles and mushrooms.";
-
-	return "Back to boring.";
-}
-
-std::string DebugCmdLevelSeed(const string_view parameter)
-{
-	return fmt::format("Seedinfo for level {}\nseed: {}\nMid1: {}\nMid2: {}\nMid3: {}\nEnd: {}", currlevel, glSeedTbl[currlevel], glMid1Seed[currlevel], glMid2Seed[currlevel], glMid3Seed[currlevel], glEndSeed[currlevel]);
-}
-
-std::string DebugCmdSpawnUniqueMonster(const string_view parameter)
-{
-	if (leveltype == DTYPE_TOWN)
-		return "Do you want to kill the towners?!?";
-
-	std::stringstream paramsStream(parameter.data());
-	std::string name;
-	int count = 1;
-	for (std::string tmp; std::getline(paramsStream, tmp, ' '); name += tmp + " ") {
-		int num = atoi(tmp.c_str());
-		if (num > 0) {
-			count = num;
-			break;
-		}
-	}
-	if (name.empty())
-		return "Monster name cannot be empty. Duh.";
-
-	name.pop_back(); // remove last space
-	std::transform(name.begin(), name.end(), name.begin(), [](unsigned char c) { return std::tolower(c); });
-
-	int mtype = -1;
-	int uniqueIndex = -1;
-	for (int i = 0; UniqueMonstersData[i].mtype != MT_INVALID; i++) {
-		auto mondata = UniqueMonstersData[i];
-		std::string monsterName(mondata.mName);
-		std::transform(monsterName.begin(), monsterName.end(), monsterName.begin(), [](unsigned char c) { return std::tolower(c); });
-		if (monsterName.find(name) == std::string::npos)
-			continue;
-		mtype = mondata.mtype;
-		uniqueIndex = i;
-		if (monsterName == name) // to support partial name matching but always choose the correct monster if full name is given
-			break;
-	}
-
-	if (mtype == -1)
-		return "Monster not found!";
-
-	int id = MaxLvlMTypes - 1;
-	bool found = false;
-
-	for (int i = 0; i < LevelMonsterTypeCount; i++) {
-		if (LevelMonsterTypes[i].type == mtype) {
-			id = i;
-			found = true;
-			break;
-		}
-	}
-
-	if (!found) {
-		LevelMonsterTypes[id].type = static_cast<_monster_id>(mtype);
-		InitMonsterGFX(id);
-		InitMonsterSND(id);
-		LevelMonsterTypes[id].placeFlags |= PLACE_SCATTER;
-		LevelMonsterTypes[id].corpseId = 1;
-	}
-
-	Player &myPlayer = *MyPlayer;
-
-	int spawnedMonster = 0;
-
-	for (const auto &table : CrawlTable) {
-		for (auto displacement : table) {
-			Point pos = myPlayer.position.tile + displacement;
-			if (dPlayer[pos.x][pos.y] != 0 || dMonster[pos.x][pos.y] != 0)
-				continue;
-			if (!IsTileWalkable(pos))
-				continue;
-
-			Monster *monster = AddMonster(pos, myPlayer._pdir, id, true);
-			if (monster == nullptr)
-				return fmt::format("I could only summon {} Monsters. The rest strike for shorter working hours.", spawnedMonster);
-			PrepareUniqueMonst(*monster, uniqueIndex, 0, 0, UniqueMonstersData[uniqueIndex]);
-			ActiveMonsterCount--;
-<<<<<<< HEAD
-			monster.corpseId = 1;
-=======
-			monster->_udeadval = 1;
->>>>>>> de971c6a
-			spawnedMonster += 1;
-
-			if (spawnedMonster >= count)
-				return "Let the fighting begin!";
-		}
-	}
-
-	return fmt::format("I could only summon {} Monsters. The rest strike for shorter working hours.", spawnedMonster);
-}
-
-std::string DebugCmdSpawnMonster(const string_view parameter)
-{
-	if (leveltype == DTYPE_TOWN)
-		return "Do you want to kill the towners?!?";
-
-	std::stringstream paramsStream(parameter.data());
-	std::string name;
-	int count = 1;
-	for (std::string tmp; std::getline(paramsStream, tmp, ' '); name += tmp + " ") {
-		int num = atoi(tmp.c_str());
-		if (num > 0) {
-			count = num;
-			break;
-		}
-	}
-	if (name.empty())
-		return "Monster name cannot be empty. Duh.";
-
-	name.pop_back(); // remove last space
-	std::transform(name.begin(), name.end(), name.begin(), [](unsigned char c) { return std::tolower(c); });
-
-	int mtype = -1;
-
-	for (int i = 0; i < NUM_MTYPES; i++) {
-		auto mondata = MonstersData[i];
-		std::string monsterName(mondata.mName);
-		std::transform(monsterName.begin(), monsterName.end(), monsterName.begin(), [](unsigned char c) { return std::tolower(c); });
-		if (monsterName.find(name) == std::string::npos)
-			continue;
-		mtype = i;
-		if (monsterName == name) // to support partial name matching but always choose the correct monster if full name is given
-			break;
-	}
-
-	if (mtype == -1)
-		return "Monster not found!";
-
-	int id = MaxLvlMTypes - 1;
-	bool found = false;
-
-	for (int i = 0; i < LevelMonsterTypeCount; i++) {
-		if (LevelMonsterTypes[i].type == mtype) {
-			id = i;
-			found = true;
-			break;
-		}
-	}
-
-	if (!found) {
-		LevelMonsterTypes[id].type = static_cast<_monster_id>(mtype);
-		InitMonsterGFX(id);
-		InitMonsterSND(id);
-		LevelMonsterTypes[id].placeFlags |= PLACE_SCATTER;
-		LevelMonsterTypes[id].corpseId = 1;
-	}
-
-	Player &myPlayer = *MyPlayer;
-
-	int spawnedMonster = 0;
-
-	for (const auto &table : CrawlTable) {
-		for (auto displacement : table) {
-			Point pos = myPlayer.position.tile + displacement;
-			if (dPlayer[pos.x][pos.y] != 0 || dMonster[pos.x][pos.y] != 0)
-				continue;
-			if (!IsTileWalkable(pos))
-				continue;
-
-			if (AddMonster(pos, myPlayer._pdir, id, true) == nullptr)
-				return fmt::format("I could only summon {} Monsters. The rest strike for shorter working hours.", spawnedMonster);
-			spawnedMonster += 1;
-
-			if (spawnedMonster >= count)
-				return "Let the fighting begin!";
-		}
-	}
-
-	return fmt::format("I could only summon {} Monsters. The rest strike for shorter working hours.", spawnedMonster);
-}
-
-std::string DebugCmdShowTileData(const string_view parameter)
-{
-	std::string paramList[] = {
-		"dPiece",
-		"dTransVal",
-		"dLight",
-		"dPreLight",
-		"dFlags",
-		"dPlayer",
-		"dMonster",
-		"dCorpse",
-		"dObject",
-		"dItem",
-		"dSpecial",
-		"coords",
-		"cursorcoords",
-		"objectindex",
-		"solid",
-		"transparent",
-		"trap",
-		"AutomapView",
-		"dungeon",
-		"pdungeon",
-		"Protected",
-	};
-
-	if (parameter == "clear") {
-		SelectedDebugGridTextItem = DebugGridTextItem::None;
-		return "Tile data cleared!";
-	}
-	if (parameter == "") {
-		std::string list = "clear";
-		for (const auto &param : paramList) {
-			list += " / " + param;
-		}
-		return list;
-	}
-	bool found = false;
-	int index = 0;
-	for (const auto &param : paramList) {
-		index++;
-		if (parameter != param)
-			continue;
-		found = true;
-		auto newGridText = static_cast<DebugGridTextItem>(index);
-		if (newGridText == SelectedDebugGridTextItem) {
-			SelectedDebugGridTextItem = DebugGridTextItem::None;
-			return "Tile data toggled... now you see nothing.";
-		}
-		SelectedDebugGridTextItem = newGridText;
-		break;
-	}
-	if (!found)
-		return "Invalid name. Check names using tiledata command.";
-
-	return "Special powers activated.";
-}
-
-std::string DebugCmdScrollView(const string_view parameter)
-{
-	DebugScrollViewEnabled = !DebugScrollViewEnabled;
-	if (DebugScrollViewEnabled)
-		return "You can see as far as an eagle.";
-	InitMultiView();
-	return "If you want to see the world, you need to explore it yourself.";
-}
-
-std::string DebugCmdItemInfo(const string_view parameter)
-{
-	Player &myPlayer = *MyPlayer;
-	Item *pItem = nullptr;
-	if (!myPlayer.HoldItem.isEmpty()) {
-		pItem = &myPlayer.HoldItem;
-	} else if (pcursinvitem != -1) {
-		if (pcursinvitem <= INVITEM_INV_LAST)
-			pItem = &myPlayer.InvList[pcursinvitem - INVITEM_INV_FIRST];
-		else
-			pItem = &myPlayer.SpdList[pcursinvitem - INVITEM_BELT_FIRST];
-	} else if (pcursitem != -1) {
-		pItem = &Items[pcursitem];
-	}
-	if (pItem != nullptr) {
-		return fmt::format("Name: {}\nIDidx: {}\nSeed: {}\nCreateInfo: {}", pItem->_iIName, pItem->IDidx, pItem->_iSeed, pItem->_iCreateInfo);
-	}
-	return fmt::format("Numitems: {}", ActiveItemCount);
-}
-
-std::string DebugCmdQuestInfo(const string_view parameter)
-{
-	if (parameter.empty()) {
-		std::string ret = "You must provide an id. This could be:";
-		for (auto &quest : Quests) {
-			if (IsNoneOf(quest._qactive, QUEST_NOTAVAIL, QUEST_INIT))
-				continue;
-			ret.append(fmt::format(" {} ({})", quest._qidx, QuestsData[quest._qidx]._qlstr));
-		}
-		return ret;
-	}
-
-	int questId = atoi(parameter.data());
-
-	if (questId >= MAXQUESTS)
-		return fmt::format("Quest {} is not known. Do you want to write a mod?", questId);
-	auto &quest = Quests[questId];
-	return fmt::format("\nQuest: {}\nActive: {} Var1: {} Var2: {}", QuestsData[quest._qidx]._qlstr, quest._qactive, quest._qvar1, quest._qvar2);
-}
-
-std::string DebugCmdPlayerInfo(const string_view parameter)
-{
-	int playerId = atoi(parameter.data());
-	if (playerId < 0 || playerId >= MAX_PLRS)
-		return "My friend, we need a valid playerId.";
-	Player &player = Players[playerId];
-	if (!player.plractive)
-		return "Player is not active";
-
-	const Point target = player.GetTargetPosition();
-	return fmt::format("Plr {} is {}\nLvl: {} Changing: {}\nTile.x: {} Tile.y: {} Target.x: {} Target.y: {}\nMode: {} destAction: {} walkpath[0]: {}\nInvincible:{} HitPoints:{}",
-	    playerId, player._pName,
-	    player.plrlevel, player._pLvlChanging,
-	    player.position.tile.x, player.position.tile.y, target.x, target.y,
-	    player._pmode, player.destAction, player.walkpath[0],
-	    player._pInvincible ? 1 : 0, player._pHitPoints);
-}
-
-std::string DebugCmdToggleFPS(const string_view parameter)
-{
-	frameflag = !frameflag;
-	return "";
-}
-
-std::vector<DebugCmdItem> DebugCmdList = {
-	{ "help", "Prints help overview or help for a specific command.", "({command})", &DebugCmdHelp },
-	{ "give gold", "Fills the inventory with gold.", "", &DebugCmdGiveGoldCheat },
-	{ "give xp", "Levels the player up (min 1 level or {levels}).", "({levels})", &DebugCmdLevelUp },
-	{ "setspells", "Set spell level to {level} for all spells.", "{level}", &DebugCmdSetSpellsLevel },
-	{ "take gold", "Removes all gold from inventory.", "", &DebugCmdTakeGoldCheat },
-	{ "give quest", "Enable a given quest.", "({id})", &DebugCmdQuest },
-	{ "give map", "Reveal the map.", "", &DebugCmdMapReveal },
-	{ "take map", "Hide the map.", "", &DebugCmdMapHide },
-	{ "changelevel", "Moves to specifided {level} (use 0 for town).", "{level}", &DebugCmdWarpToLevel },
-	{ "questmap", "Load a quest level {level}.", "{level}", &DebugCmdLoadQuestMap },
-	{ "map", "Load custom level from a given {path}.dun.", "{path} {type} {x} {y}", &DebugCmdLoadMap },
-	{ "exportdun", "Save the current level as a dun-file.", "", &ExportDun },
-	{ "visit", "Visit a towner.", "{towner}", &DebugCmdVisitTowner },
-	{ "restart", "Resets specified {level}.", "{level} ({seed})", &DebugCmdResetLevel },
-	{ "god", "Toggles godmode.", "", &DebugCmdGodMode },
-	{ "r_drawvision", "Toggles vision debug rendering.", "", &DebugCmdVision },
-	{ "r_fullbright", "Toggles whether light shading is in effect.", "", &DebugCmdLighting },
-	{ "fill", "Refills health and mana.", "", &DebugCmdRefillHealthMana },
-	{ "changehp", "Changes health by {value} (Use a negative value to remove health).", "{value}", &DebugCmdChangeHealth },
-	{ "changemp", "Changes mana by {value} (Use a negative value to remove mana).", "{value}", &DebugCmdChangeMana },
-	{ "dropu", "Attempts to generate unique item {name}.", "{name}", &DebugCmdGenerateUniqueItem },
-	{ "drop", "Attempts to generate item {name}.", "{name}", &DebugCmdGenerateItem },
-	{ "talkto", "Interacts with a NPC whose name contains {name}.", "{name}", &DebugCmdTalkToTowner },
-	{ "exit", "Exits the game.", "", &DebugCmdExit },
-	{ "arrow", "Changes arrow effect (normal, fire, lightning, explosion).", "{effect}", &DebugCmdArrow },
-	{ "grid", "Toggles showing grid.", "", &DebugCmdShowGrid },
-	{ "seedinfo", "Show seed infos for current level.", "", &DebugCmdLevelSeed },
-	{ "spawnu", "Spawns unique monster {name}.", "{name} ({count})", &DebugCmdSpawnUniqueMonster },
-	{ "spawn", "Spawns monster {name}.", "{name} ({count})", &DebugCmdSpawnMonster },
-	{ "tiledata", "Toggles showing tile data {name} (leave name empty to see a list).", "{name}", &DebugCmdShowTileData },
-	{ "scrollview", "Toggles scroll view feature (with shift+mouse).", "", &DebugCmdScrollView },
-	{ "iteminfo", "Shows info of currently selected item.", "", &DebugCmdItemInfo },
-	{ "questinfo", "Shows info of quests.", "{id}", &DebugCmdQuestInfo },
-	{ "playerinfo", "Shows info of player.", "{playerid}", &DebugCmdPlayerInfo },
-	{ "fps", "Toggles displaying FPS", "", &DebugCmdToggleFPS },
-};
-
-} // namespace
-
-void LoadDebugGFX()
-{
-	pSquareCel = LoadCel("Data\\Square.CEL", 64);
-}
-
-void FreeDebugGFX()
-{
-	pSquareCel = std::nullopt;
-}
-
-void GetDebugMonster()
-{
-	int mi1 = pcursmonst;
-	if (mi1 == -1) {
-		int mi2 = dMonster[cursPosition.x][cursPosition.y];
-		if (mi2 != 0) {
-			mi1 = abs(mi2) - 1;
-		} else {
-			mi1 = DebugMonsterId;
-		}
-	}
-	PrintDebugMonster(mi1);
-}
-
-void NextDebugMonster()
-{
-	DebugMonsterId++;
-	if (DebugMonsterId == MaxMonsters)
-		DebugMonsterId = 0;
-
-	EventPlrMsg(fmt::format("Current debug monster = {:d}", DebugMonsterId), UiFlags::ColorWhite);
-}
-
-void SetDebugLevelSeedInfos(uint32_t mid1Seed, uint32_t mid2Seed, uint32_t mid3Seed, uint32_t endSeed)
-{
-	glMid1Seed[currlevel] = mid1Seed;
-	glMid2Seed[currlevel] = mid2Seed;
-	glMid3Seed[currlevel] = mid3Seed;
-	glEndSeed[currlevel] = endSeed;
-}
-
-bool CheckDebugTextCommand(const string_view text)
-{
-	auto debugCmdIterator = std::find_if(DebugCmdList.begin(), DebugCmdList.end(), [&](const DebugCmdItem &elem) { return text.find(elem.text) == 0 && (text.length() == elem.text.length() || text[elem.text.length()] == ' '); });
-	if (debugCmdIterator == DebugCmdList.end())
-		return false;
-
-	auto &dbgCmd = *debugCmdIterator;
-	string_view parameter = "";
-	if (text.length() > (dbgCmd.text.length() + 1))
-		parameter = text.substr(dbgCmd.text.length() + 1);
-	const auto result = dbgCmd.actionProc(parameter);
-	Log("DebugCmd: {} Result: {}", text, result);
-	if (result != "")
-		InitDiabloMsg(result);
-	return true;
-}
-
-bool IsDebugGridTextNeeded()
-{
-	return SelectedDebugGridTextItem != DebugGridTextItem::None;
-}
-
-bool IsDebugGridInMegatiles()
-{
-	switch (SelectedDebugGridTextItem) {
-	case DebugGridTextItem::AutomapView:
-	case DebugGridTextItem::dungeon:
-	case DebugGridTextItem::pdungeon:
-	case DebugGridTextItem::Protected:
-		return true;
-	default:
-		return false;
-	}
-}
-
-bool GetDebugGridText(Point dungeonCoords, char *debugGridTextBuffer)
-{
-	int info = 0;
-	Point megaCoords = dungeonCoords.worldToMega();
-	switch (SelectedDebugGridTextItem) {
-	case DebugGridTextItem::coords:
-		*fmt::format_to(debugGridTextBuffer, FMT_COMPILE("{}:{}"), dungeonCoords.x, dungeonCoords.y) = '\0';
-		return true;
-	case DebugGridTextItem::cursorcoords:
-		if (dungeonCoords != cursPosition)
-			return false;
-		*fmt::format_to(debugGridTextBuffer, FMT_COMPILE("{}:{}"), dungeonCoords.x, dungeonCoords.y) = '\0';
-		return true;
-	case DebugGridTextItem::objectindex: {
-		info = 0;
-		Object *object = ObjectAtPosition(dungeonCoords);
-		if (object != nullptr) {
-			info = static_cast<int>(object->_otype);
-		}
-		break;
-	}
-	case DebugGridTextItem::dPiece:
-		info = dPiece[dungeonCoords.x][dungeonCoords.y];
-		break;
-	case DebugGridTextItem::dTransVal:
-		info = dTransVal[dungeonCoords.x][dungeonCoords.y];
-		break;
-	case DebugGridTextItem::dLight:
-		info = dLight[dungeonCoords.x][dungeonCoords.y];
-		break;
-	case DebugGridTextItem::dPreLight:
-		info = dPreLight[dungeonCoords.x][dungeonCoords.y];
-		break;
-	case DebugGridTextItem::dFlags:
-		info = static_cast<int>(dFlags[dungeonCoords.x][dungeonCoords.y]);
-		break;
-	case DebugGridTextItem::dPlayer:
-		info = dPlayer[dungeonCoords.x][dungeonCoords.y];
-		break;
-	case DebugGridTextItem::dMonster:
-		info = dMonster[dungeonCoords.x][dungeonCoords.y];
-		break;
-	case DebugGridTextItem::dCorpse:
-		info = dCorpse[dungeonCoords.x][dungeonCoords.y];
-		break;
-	case DebugGridTextItem::dItem:
-		info = dItem[dungeonCoords.x][dungeonCoords.y];
-		break;
-	case DebugGridTextItem::dSpecial:
-		info = dSpecial[dungeonCoords.x][dungeonCoords.y];
-		break;
-	case DebugGridTextItem::dObject:
-		info = dObject[dungeonCoords.x][dungeonCoords.y];
-		break;
-	case DebugGridTextItem::Solid:
-		info = TileHasAny(dPiece[dungeonCoords.x][dungeonCoords.y], TileProperties::Solid) << 0 | TileHasAny(dPiece[dungeonCoords.x][dungeonCoords.y], TileProperties::BlockLight) << 1 | TileHasAny(dPiece[dungeonCoords.x][dungeonCoords.y], TileProperties::BlockMissile) << 2;
-		break;
-	case DebugGridTextItem::Transparent:
-		info = TileHasAny(dPiece[dungeonCoords.x][dungeonCoords.y], TileProperties::Transparent) << 0 | TileHasAny(dPiece[dungeonCoords.x][dungeonCoords.y], TileProperties::TransparentLeft) << 1 | TileHasAny(dPiece[dungeonCoords.x][dungeonCoords.y], TileProperties::TransparentRight) << 2;
-		break;
-	case DebugGridTextItem::Trap:
-		info = TileHasAny(dPiece[dungeonCoords.x][dungeonCoords.y], TileProperties::Trap);
-		break;
-	case DebugGridTextItem::AutomapView:
-		info = AutomapView[megaCoords.x][megaCoords.y];
-		break;
-	case DebugGridTextItem::dungeon:
-		info = dungeon[megaCoords.x][megaCoords.y];
-		break;
-	case DebugGridTextItem::pdungeon:
-		info = pdungeon[megaCoords.x][megaCoords.y];
-		break;
-	case DebugGridTextItem::Protected:
-		info = Protected.test(megaCoords.x, megaCoords.y);
-		break;
-	case DebugGridTextItem::None:
-		return false;
-	}
-	if (info == 0)
-		return false;
-	*fmt::format_to(debugGridTextBuffer, FMT_COMPILE("{}"), info) = '\0';
-	return true;
-}
-
-} // namespace devilution
-
-#endif
+/**
+ * @file debug.cpp
+ *
+ * Implementation of debug functions.
+ */
+
+#ifdef _DEBUG
+
+#include <fstream>
+#include <sstream>
+
+#include <fmt/compile.h>
+#include <fmt/format.h>
+
+#include "debug.h"
+
+#include "automap.h"
+#include "control.h"
+#include "cursor.h"
+#include "engine/load_cel.hpp"
+#include "engine/point.hpp"
+#include "error.h"
+#include "inv.h"
+#include "levels/setmaps.h"
+#include "lighting.h"
+#include "monstdat.h"
+#include "monster.h"
+#include "plrmsg.h"
+#include "quests.h"
+#include "spells.h"
+#include "towners.h"
+#include "utils/language.h"
+#include "utils/log.hpp"
+
+namespace devilution {
+
+std::string TestMapPath;
+OptionalOwnedCelSprite pSquareCel;
+bool DebugToggle = false;
+bool DebugGodMode = false;
+bool DebugVision = false;
+bool DebugGrid = false;
+std::unordered_map<int, Point> DebugCoordsMap;
+bool DebugScrollViewEnabled = false;
+
+namespace {
+
+enum class DebugGridTextItem : uint16_t {
+	None,
+	dPiece,
+	dTransVal,
+	dLight,
+	dPreLight,
+	dFlags,
+	dPlayer,
+	dMonster,
+	dCorpse,
+	dObject,
+	dItem,
+	dSpecial,
+
+	coords,
+	cursorcoords,
+	objectindex,
+
+	// take dPiece as index
+	Solid,
+	Transparent,
+	Trap,
+
+	// megatiles
+	AutomapView,
+	dungeon,
+	pdungeon,
+	Protected,
+};
+
+DebugGridTextItem SelectedDebugGridTextItem;
+
+int DebugMonsterId;
+
+// Used for debugging level generation
+uint32_t glMid1Seed[NUMLEVELS];
+uint32_t glMid2Seed[NUMLEVELS];
+uint32_t glMid3Seed[NUMLEVELS];
+uint32_t glEndSeed[NUMLEVELS];
+
+void SetSpellLevelCheat(spell_id spl, int spllvl)
+{
+	Player &myPlayer = *MyPlayer;
+
+	myPlayer._pMemSpells |= GetSpellBitmask(spl);
+	myPlayer._pSplLvl[spl] = spllvl;
+}
+
+void PrintDebugMonster(int m)
+{
+	auto &monster = Monsters[m];
+
+	EventPlrMsg(fmt::format(
+	                "Monster {:d} = {:s}\nX = {:d}, Y = {:d}\nEnemy = {:d}, HP = {:d}\nMode = {:d}, Var1 = {:d}",
+	                m,
+	                monster.name,
+	                monster.position.tile.x,
+	                monster.position.tile.y,
+	                monster.enemy,
+	                monster.hitPoints,
+	                static_cast<int>(monster.mode),
+	                monster.var1),
+	    UiFlags::ColorWhite);
+
+	bool bActive = false;
+
+	for (int i = 0; i < ActiveMonsterCount; i++) {
+		if (ActiveMonsters[i] == m)
+			bActive = true;
+	}
+
+	EventPlrMsg(fmt::format("Active List = {:d}, Squelch = {:d}", bActive ? 1 : 0, monster.activeForTicks), UiFlags::ColorWhite);
+}
+
+void ProcessMessages()
+{
+	tagMSG msg;
+	while (FetchMessage(&msg)) {
+		if (msg.message == DVL_WM_QUIT) {
+			gbRunGameResult = false;
+			gbRunGame = false;
+			break;
+		}
+		TranslateMessage(&msg);
+		PushMessage(&msg);
+	}
+}
+
+struct DebugCmdItem {
+	const string_view text;
+	const string_view description;
+	const string_view requiredParameter;
+	std::string (*actionProc)(const string_view);
+};
+
+extern std::vector<DebugCmdItem> DebugCmdList;
+
+std::string DebugCmdHelp(const string_view parameter)
+{
+	if (parameter.empty()) {
+		std::string ret = "Available Debug Commands: ";
+		bool first = true;
+		for (const auto &dbgCmd : DebugCmdList) {
+			if (first)
+				first = false;
+			else
+				ret.append(" - ");
+			ret.append(std::string(dbgCmd.text));
+		}
+		return ret;
+	} else {
+		auto debugCmdIterator = std::find_if(DebugCmdList.begin(), DebugCmdList.end(), [&](const DebugCmdItem &elem) { return elem.text == parameter; });
+		if (debugCmdIterator == DebugCmdList.end())
+			return fmt::format("Debug command {} wasn't found", parameter);
+		auto &dbgCmdItem = *debugCmdIterator;
+		if (dbgCmdItem.requiredParameter.empty())
+			return fmt::format("Description: {}\nParameters: No additional parameter needed.", dbgCmdItem.description);
+		return fmt::format("Description: {}\nParameters: {}", dbgCmdItem.description, dbgCmdItem.requiredParameter);
+	}
+}
+
+std::string DebugCmdGiveGoldCheat(const string_view parameter)
+{
+	Player &myPlayer = *MyPlayer;
+
+	for (int8_t &itemIndex : myPlayer.InvGrid) {
+		if (itemIndex != 0)
+			continue;
+
+		Item &goldItem = myPlayer.InvList[myPlayer._pNumInv];
+		MakeGoldStack(goldItem, GOLD_MAX_LIMIT);
+		myPlayer._pNumInv++;
+		itemIndex = myPlayer._pNumInv;
+
+		myPlayer._pGold += goldItem._ivalue;
+	}
+	CalcPlrInv(myPlayer, true);
+
+	return "You are now rich! If only this was as easy in real life...";
+}
+
+std::string DebugCmdTakeGoldCheat(const string_view parameter)
+{
+	Player &myPlayer = *MyPlayer;
+
+	for (auto itemIndex : myPlayer.InvGrid) {
+		itemIndex -= 1;
+
+		if (itemIndex < 0)
+			continue;
+		if (myPlayer.InvList[itemIndex]._itype != ItemType::Gold)
+			continue;
+
+		myPlayer.RemoveInvItem(itemIndex);
+	}
+
+	myPlayer._pGold = 0;
+
+	return "You are poor...";
+}
+
+std::string DebugCmdWarpToLevel(const string_view parameter)
+{
+	Player &myPlayer = *MyPlayer;
+	auto level = atoi(parameter.data());
+	if (level < 0 || level > (gbIsHellfire ? 24 : 16))
+		return fmt::format("Level {} is not known. Do you want to write a mod?", level);
+	if (!setlevel && myPlayer.isOnLevel(level))
+		return fmt::format("I did nothing but fulfilled your wish. You are already at level {}.", level);
+
+	StartNewLvl(MyPlayerId, (level != 21) ? interface_mode::WM_DIABNEXTLVL : interface_mode::WM_DIABTOWNWARP, level);
+	return fmt::format("Welcome to level {}.", level);
+}
+
+std::string DebugCmdLoadQuestMap(const string_view parameter)
+{
+	if (parameter.empty()) {
+		std::string ret = "What mapid do you want to visit?";
+		for (auto &quest : Quests) {
+			if (quest._qslvl <= 0)
+				continue;
+			ret.append(fmt::format(" {} ({})", quest._qslvl, QuestLevelNames[quest._qslvl]));
+		}
+		return ret;
+	}
+
+	auto level = atoi(parameter.data());
+	if (level < 1)
+		return fmt::format("Map id must be 1 or higher", level);
+	if (setlevel && setlvlnum == level)
+		return fmt::format("I did nothing but fulfilled your wish. You are already at mapid {}.", level);
+
+	for (auto &quest : Quests) {
+		if (level != quest._qslvl)
+			continue;
+
+		if (!MyPlayer->isOnLevel(quest._qlevel)) {
+			StartNewLvl(MyPlayerId, (quest._qlevel != 21) ? interface_mode::WM_DIABNEXTLVL : interface_mode::WM_DIABTOWNWARP, quest._qlevel);
+			ProcessMessages();
+		}
+
+		setlvltype = quest._qlvltype;
+		StartNewLvl(MyPlayerId, WM_DIABSETLVL, level);
+
+		return fmt::format("Welcome to {}.", QuestLevelNames[level]);
+	}
+
+	return fmt::format("Mapid {} is not known. Do you want to write a mod?", level);
+}
+
+std::string DebugCmdLoadMap(const string_view parameter)
+{
+	TestMapPath.clear();
+	int mapType = 0;
+	Point spawn = {};
+
+	std::stringstream paramsStream(parameter.data());
+	int count = 0;
+	for (std::string tmp; std::getline(paramsStream, tmp, ' ');) {
+		switch (count) {
+		case 0:
+			TestMapPath = fmt::format("{:s}.dun", tmp);
+			break;
+		case 1:
+			mapType = atoi(tmp.c_str());
+			break;
+		case 2:
+			spawn.x = atoi(tmp.c_str());
+			break;
+		case 3:
+			spawn.y = atoi(tmp.c_str());
+			break;
+		}
+		count++;
+	}
+
+	if (TestMapPath.empty() || mapType < DTYPE_CATHEDRAL || mapType > DTYPE_LAST || !InDungeonBounds(spawn))
+		return "Directions not understood";
+
+	ReturnLvlPosition = ViewPosition;
+	ReturnLevel = currlevel;
+	ReturnLevelType = leveltype;
+
+	setlvltype = static_cast<dungeon_type>(mapType);
+	ViewPosition = spawn;
+
+	StartNewLvl(MyPlayerId, WM_DIABSETLVL, SL_NONE);
+
+	return "Welcome to this unique place.";
+}
+
+void WriteLE16(std::ofstream &out, uint16_t val)
+{
+	const uint16_t littleEndian = SDL_SwapLE16(val);
+	char data[2];
+	memcpy(data, &littleEndian, 2);
+	out.write(data, 2);
+}
+
+std::string ExportDun(const string_view parameter)
+{
+	std::ofstream dunFile;
+
+	std::string levelName = fmt::format("{}-{}.dun", currlevel, glSeedTbl[currlevel]);
+
+	dunFile.open(levelName, std::ios::out | std::ios::app | std::ios::binary);
+
+	WriteLE16(dunFile, DMAXX);
+	WriteLE16(dunFile, DMAXY);
+
+	/** Tiles. */
+	for (int y = 0; y < DMAXY; y++) {
+		for (int x = 0; x < DMAXX; x++) {
+			WriteLE16(dunFile, dungeon[x][y]);
+		}
+	}
+
+	/** Padding */
+	for (int y = 16; y < MAXDUNY - 16; y++) {
+		for (int x = 16; x < MAXDUNX - 16; x++) {
+			WriteLE16(dunFile, 0);
+		}
+	}
+
+	/** Monsters */
+	for (int y = 16; y < MAXDUNY - 16; y++) {
+		for (int x = 16; x < MAXDUNX - 16; x++) {
+			uint16_t monsterId = 0;
+			if (dMonster[x][y] > 0) {
+				for (int i = 0; i < 157; i++) {
+					if (MonstConvTbl[i] == Monsters[abs(dMonster[x][y]) - 1].type().type) {
+						monsterId = i + 1;
+						break;
+					}
+				}
+			}
+			WriteLE16(dunFile, monsterId);
+		}
+	}
+
+	/** Objects */
+	for (int y = 16; y < MAXDUNY - 16; y++) {
+		for (int x = 16; x < MAXDUNX - 16; x++) {
+			uint16_t objectId = 0;
+			if (dObject[x][y] > 0) {
+				for (int i = 0; i < 147; i++) {
+					if (ObjTypeConv[i] == Objects[abs(dObject[x][y]) - 1]._otype) {
+						objectId = i;
+						break;
+					}
+				}
+			}
+			WriteLE16(dunFile, objectId);
+		}
+	}
+
+	/** Transparency */
+	for (int y = 16; y < MAXDUNY - 16; y++) {
+		for (int x = 16; x < MAXDUNX - 16; x++) {
+			WriteLE16(dunFile, dTransVal[x][y]);
+		}
+	}
+	dunFile.close();
+
+	return fmt::format("{} saved. Happy mapping!", levelName);
+}
+
+std::unordered_map<string_view, _talker_id> TownerShortNameToTownerId = {
+	{ "griswold", _talker_id::TOWN_SMITH },
+	{ "pepin", _talker_id::TOWN_HEALER },
+	{ "ogden", _talker_id::TOWN_TAVERN },
+	{ "cain", _talker_id::TOWN_STORY },
+	{ "farnham", _talker_id::TOWN_DRUNK },
+	{ "adria", _talker_id::TOWN_WITCH },
+	{ "gillian", _talker_id::TOWN_BMAID },
+	{ "wirt", _talker_id ::TOWN_PEGBOY },
+	{ "lester", _talker_id ::TOWN_FARMER },
+	{ "girl", _talker_id ::TOWN_GIRL },
+	{ "nut", _talker_id::TOWN_COWFARM },
+};
+
+std::string DebugCmdVisitTowner(const string_view parameter)
+{
+	Player &myPlayer = *MyPlayer;
+
+	if (setlevel || !myPlayer.isOnLevel(0))
+		return "What kind of friends do you have in dungeons?";
+
+	if (parameter.empty()) {
+		std::string ret;
+		ret = "Who? ";
+		for (auto &entry : TownerShortNameToTownerId) {
+			ret.append(" ");
+			ret.append(std::string(entry.first));
+		}
+		return ret;
+	}
+
+	auto it = TownerShortNameToTownerId.find(parameter);
+	if (it == TownerShortNameToTownerId.end())
+		return fmt::format("{} is unknown. Perhaps he is a ninja?", parameter);
+
+	for (auto &towner : Towners) {
+		if (towner._ttype != it->second)
+			continue;
+
+		CastSpell(
+		    MyPlayerId,
+		    SPL_TELEPORT,
+		    myPlayer.position.tile.x,
+		    myPlayer.position.tile.y,
+		    towner.position.x,
+		    towner.position.y,
+		    1);
+
+		return fmt::format("Say hello to {} from me.", parameter);
+	}
+
+	return fmt::format("Couldn't find {}.", parameter);
+}
+
+std::string DebugCmdResetLevel(const string_view parameter)
+{
+	Player &myPlayer = *MyPlayer;
+
+	std::stringstream paramsStream(parameter.data());
+	std::string singleParameter;
+	if (!std::getline(paramsStream, singleParameter, ' '))
+		return "What level do you want to visit?";
+	auto level = atoi(singleParameter.c_str());
+	if (level < 0 || level > (gbIsHellfire ? 24 : 16))
+		return fmt::format("Level {} is not known. Do you want to write an extension mod?", level);
+	myPlayer._pLvlVisited[level] = false;
+
+	if (std::getline(paramsStream, singleParameter, ' ')) {
+		uint32_t seed = static_cast<uint32_t>(std::stoul(singleParameter));
+		glSeedTbl[level] = seed;
+	}
+
+	if (myPlayer.isOnLevel(level))
+		return fmt::format("Level {} can't be cleaned, cause you still occupy it!", level);
+	return fmt::format("Level {} was restored and looks fabulous.", level);
+}
+
+std::string DebugCmdGodMode(const string_view parameter)
+{
+	DebugGodMode = !DebugGodMode;
+	if (DebugGodMode)
+		return "A god descended.";
+	return "You are mortal, beware of the darkness.";
+}
+
+std::string DebugCmdLighting(const string_view parameter)
+{
+	ToggleLighting();
+
+	return "All raindrops are the same.";
+}
+
+std::string DebugCmdMapReveal(const string_view parameter)
+{
+	for (int x = 0; x < DMAXX; x++)
+		for (int y = 0; y < DMAXY; y++)
+			UpdateAutomapExplorer({ x, y }, MAP_EXP_SHRINE);
+
+	return "The way is made clear when viewed from above";
+}
+
+std::string DebugCmdMapHide(const string_view parameter)
+{
+	for (int x = 0; x < DMAXX; x++)
+		for (int y = 0; y < DMAXY; y++)
+			AutomapView[x][y] = MAP_EXP_NONE;
+
+	return "The way is made unclear when viewed from below";
+}
+
+std::string DebugCmdVision(const string_view parameter)
+{
+	DebugVision = !DebugVision;
+	if (DebugVision)
+		return "You see as I do.";
+
+	return "My path is set.";
+}
+
+std::string DebugCmdQuest(const string_view parameter)
+{
+	if (parameter.empty()) {
+		std::string ret = "You must provide an id. This could be: all";
+		for (auto &quest : Quests) {
+			if (IsNoneOf(quest._qactive, QUEST_NOTAVAIL, QUEST_INIT))
+				continue;
+			ret.append(fmt::format(", {} ({})", quest._qidx, QuestsData[quest._qidx]._qlstr));
+		}
+		return ret;
+	}
+
+	if (parameter.compare("all") == 0) {
+		for (auto &quest : Quests) {
+			if (IsNoneOf(quest._qactive, QUEST_NOTAVAIL, QUEST_INIT))
+				continue;
+
+			quest._qactive = QUEST_ACTIVE;
+			quest._qlog = true;
+		}
+
+		return "Happy questing";
+	}
+
+	int questId = atoi(parameter.data());
+
+	if (questId >= MAXQUESTS)
+		return fmt::format("Quest {} is not known. Do you want to write a mod?", questId);
+	auto &quest = Quests[questId];
+
+	if (IsNoneOf(quest._qactive, QUEST_NOTAVAIL, QUEST_INIT))
+		return fmt::format("{} was already given.", QuestsData[questId]._qlstr);
+
+	quest._qactive = QUEST_ACTIVE;
+	quest._qlog = true;
+
+	return fmt::format("{} enabled.", QuestsData[questId]._qlstr);
+}
+
+std::string DebugCmdLevelUp(const string_view parameter)
+{
+	int levels = std::max(1, atoi(parameter.data()));
+	for (int i = 0; i < levels; i++)
+		NetSendCmd(true, CMD_CHEAT_EXPERIENCE);
+	return "New experience leads to new insights.";
+}
+
+std::string DebugCmdSetSpellsLevel(const string_view parameter)
+{
+	int level = std::max(0, atoi(parameter.data()));
+	for (int i = SPL_FIREBOLT; i < MAX_SPELLS; i++) {
+		if (GetSpellBookLevel((spell_id)i) != -1) {
+			SetSpellLevelCheat((spell_id)i, level);
+		}
+	}
+	if (level == 0)
+		MyPlayer->_pMemSpells = 0;
+
+	return "Knowledge is power.";
+}
+
+std::string DebugCmdRefillHealthMana(const string_view parameter)
+{
+	Player &myPlayer = *MyPlayer;
+	myPlayer.RestoreFullLife();
+	myPlayer.RestoreFullMana();
+	drawhpflag = true;
+	drawmanaflag = true;
+
+	return "Ready for more.";
+}
+
+std::string DebugCmdChangeHealth(const string_view parameter)
+{
+	Player &myPlayer = *MyPlayer;
+	int change = -1;
+
+	if (!parameter.empty())
+		change = atoi(parameter.data());
+
+	if (change == 0)
+		return fmt::format("Health hasn't changed.");
+
+	int newHealth = myPlayer._pHitPoints + (change * 64);
+	SetPlayerHitPoints(myPlayer, newHealth);
+	if (newHealth <= 0)
+		SyncPlrKill(MyPlayerId, 0);
+
+	return fmt::format("Health has changed.");
+}
+
+std::string DebugCmdChangeMana(const string_view parameter)
+{
+	Player &myPlayer = *MyPlayer;
+	int change = -1;
+
+	if (!parameter.empty())
+		change = atoi(parameter.data());
+
+	if (change == 0)
+		return fmt::format("Mana hasn't changed.");
+
+	int newMana = myPlayer._pMana + (change * 64);
+	myPlayer._pMana = newMana;
+	myPlayer._pManaBase = myPlayer._pMana + myPlayer._pMaxManaBase - myPlayer._pMaxMana;
+	drawmanaflag = true;
+
+	return fmt::format("Mana has changed.");
+}
+
+std::string DebugCmdGenerateUniqueItem(const string_view parameter)
+{
+	return DebugSpawnUniqueItem(parameter.data());
+}
+
+std::string DebugCmdGenerateItem(const string_view parameter)
+{
+	return DebugSpawnItem(parameter.data());
+}
+
+std::string DebugCmdExit(const string_view parameter)
+{
+	gbRunGame = false;
+	gbRunGameResult = false;
+	return "See you again my Lord.";
+}
+
+std::string DebugCmdArrow(const string_view parameter)
+{
+	Player &myPlayer = *MyPlayer;
+
+	myPlayer._pIFlags &= ~ItemSpecialEffect::FireArrows;
+	myPlayer._pIFlags &= ~ItemSpecialEffect::LightningArrows;
+
+	if (parameter == "normal") {
+		// we removed the parameter at the top
+	} else if (parameter == "fire") {
+		myPlayer._pIFlags |= ItemSpecialEffect::FireArrows;
+	} else if (parameter == "lightning") {
+		myPlayer._pIFlags |= ItemSpecialEffect::LightningArrows;
+	} else if (parameter == "explosion") {
+		myPlayer._pIFlags |= (ItemSpecialEffect::FireArrows | ItemSpecialEffect::LightningArrows);
+	} else {
+		return "Unknown is sometimes similar to nothing (unkown effect).";
+	}
+
+	return "I can shoot any arrow.";
+}
+
+std::string DebugCmdTalkToTowner(const string_view parameter)
+{
+	if (DebugTalkToTowner(parameter.data())) {
+		return "Hello from the other side.";
+	}
+	return "NPC not found.";
+}
+
+std::string DebugCmdShowGrid(const string_view parameter)
+{
+	DebugGrid = !DebugGrid;
+	if (DebugGrid)
+		return "A basket full of rectangles and mushrooms.";
+
+	return "Back to boring.";
+}
+
+std::string DebugCmdLevelSeed(const string_view parameter)
+{
+	return fmt::format("Seedinfo for level {}\nseed: {}\nMid1: {}\nMid2: {}\nMid3: {}\nEnd: {}", currlevel, glSeedTbl[currlevel], glMid1Seed[currlevel], glMid2Seed[currlevel], glMid3Seed[currlevel], glEndSeed[currlevel]);
+}
+
+std::string DebugCmdSpawnUniqueMonster(const string_view parameter)
+{
+	if (leveltype == DTYPE_TOWN)
+		return "Do you want to kill the towners?!?";
+
+	std::stringstream paramsStream(parameter.data());
+	std::string name;
+	int count = 1;
+	for (std::string tmp; std::getline(paramsStream, tmp, ' '); name += tmp + " ") {
+		int num = atoi(tmp.c_str());
+		if (num > 0) {
+			count = num;
+			break;
+		}
+	}
+	if (name.empty())
+		return "Monster name cannot be empty. Duh.";
+
+	name.pop_back(); // remove last space
+	std::transform(name.begin(), name.end(), name.begin(), [](unsigned char c) { return std::tolower(c); });
+
+	int mtype = -1;
+	int uniqueIndex = -1;
+	for (int i = 0; UniqueMonstersData[i].mtype != MT_INVALID; i++) {
+		auto mondata = UniqueMonstersData[i];
+		std::string monsterName(mondata.mName);
+		std::transform(monsterName.begin(), monsterName.end(), monsterName.begin(), [](unsigned char c) { return std::tolower(c); });
+		if (monsterName.find(name) == std::string::npos)
+			continue;
+		mtype = mondata.mtype;
+		uniqueIndex = i;
+		if (monsterName == name) // to support partial name matching but always choose the correct monster if full name is given
+			break;
+	}
+
+	if (mtype == -1)
+		return "Monster not found!";
+
+	int id = MaxLvlMTypes - 1;
+	bool found = false;
+
+	for (int i = 0; i < LevelMonsterTypeCount; i++) {
+		if (LevelMonsterTypes[i].type == mtype) {
+			id = i;
+			found = true;
+			break;
+		}
+	}
+
+	if (!found) {
+		LevelMonsterTypes[id].type = static_cast<_monster_id>(mtype);
+		InitMonsterGFX(id);
+		InitMonsterSND(id);
+		LevelMonsterTypes[id].placeFlags |= PLACE_SCATTER;
+		LevelMonsterTypes[id].corpseId = 1;
+	}
+
+	Player &myPlayer = *MyPlayer;
+
+	int spawnedMonster = 0;
+
+	for (const auto &table : CrawlTable) {
+		for (auto displacement : table) {
+			Point pos = myPlayer.position.tile + displacement;
+			if (dPlayer[pos.x][pos.y] != 0 || dMonster[pos.x][pos.y] != 0)
+				continue;
+			if (!IsTileWalkable(pos))
+				continue;
+
+			Monster *monster = AddMonster(pos, myPlayer._pdir, id, true);
+			if (monster == nullptr)
+				return fmt::format("I could only summon {} Monsters. The rest strike for shorter working hours.", spawnedMonster);
+			PrepareUniqueMonst(*monster, uniqueIndex, 0, 0, UniqueMonstersData[uniqueIndex]);
+			ActiveMonsterCount--;
+			monster->corpseId = 1;
+			spawnedMonster += 1;
+
+			if (spawnedMonster >= count)
+				return "Let the fighting begin!";
+		}
+	}
+
+	return fmt::format("I could only summon {} Monsters. The rest strike for shorter working hours.", spawnedMonster);
+}
+
+std::string DebugCmdSpawnMonster(const string_view parameter)
+{
+	if (leveltype == DTYPE_TOWN)
+		return "Do you want to kill the towners?!?";
+
+	std::stringstream paramsStream(parameter.data());
+	std::string name;
+	int count = 1;
+	for (std::string tmp; std::getline(paramsStream, tmp, ' '); name += tmp + " ") {
+		int num = atoi(tmp.c_str());
+		if (num > 0) {
+			count = num;
+			break;
+		}
+	}
+	if (name.empty())
+		return "Monster name cannot be empty. Duh.";
+
+	name.pop_back(); // remove last space
+	std::transform(name.begin(), name.end(), name.begin(), [](unsigned char c) { return std::tolower(c); });
+
+	int mtype = -1;
+
+	for (int i = 0; i < NUM_MTYPES; i++) {
+		auto mondata = MonstersData[i];
+		std::string monsterName(mondata.mName);
+		std::transform(monsterName.begin(), monsterName.end(), monsterName.begin(), [](unsigned char c) { return std::tolower(c); });
+		if (monsterName.find(name) == std::string::npos)
+			continue;
+		mtype = i;
+		if (monsterName == name) // to support partial name matching but always choose the correct monster if full name is given
+			break;
+	}
+
+	if (mtype == -1)
+		return "Monster not found!";
+
+	int id = MaxLvlMTypes - 1;
+	bool found = false;
+
+	for (int i = 0; i < LevelMonsterTypeCount; i++) {
+		if (LevelMonsterTypes[i].type == mtype) {
+			id = i;
+			found = true;
+			break;
+		}
+	}
+
+	if (!found) {
+		LevelMonsterTypes[id].type = static_cast<_monster_id>(mtype);
+		InitMonsterGFX(id);
+		InitMonsterSND(id);
+		LevelMonsterTypes[id].placeFlags |= PLACE_SCATTER;
+		LevelMonsterTypes[id].corpseId = 1;
+	}
+
+	Player &myPlayer = *MyPlayer;
+
+	int spawnedMonster = 0;
+
+	for (const auto &table : CrawlTable) {
+		for (auto displacement : table) {
+			Point pos = myPlayer.position.tile + displacement;
+			if (dPlayer[pos.x][pos.y] != 0 || dMonster[pos.x][pos.y] != 0)
+				continue;
+			if (!IsTileWalkable(pos))
+				continue;
+
+			if (AddMonster(pos, myPlayer._pdir, id, true) == nullptr)
+				return fmt::format("I could only summon {} Monsters. The rest strike for shorter working hours.", spawnedMonster);
+			spawnedMonster += 1;
+
+			if (spawnedMonster >= count)
+				return "Let the fighting begin!";
+		}
+	}
+
+	return fmt::format("I could only summon {} Monsters. The rest strike for shorter working hours.", spawnedMonster);
+}
+
+std::string DebugCmdShowTileData(const string_view parameter)
+{
+	std::string paramList[] = {
+		"dPiece",
+		"dTransVal",
+		"dLight",
+		"dPreLight",
+		"dFlags",
+		"dPlayer",
+		"dMonster",
+		"dCorpse",
+		"dObject",
+		"dItem",
+		"dSpecial",
+		"coords",
+		"cursorcoords",
+		"objectindex",
+		"solid",
+		"transparent",
+		"trap",
+		"AutomapView",
+		"dungeon",
+		"pdungeon",
+		"Protected",
+	};
+
+	if (parameter == "clear") {
+		SelectedDebugGridTextItem = DebugGridTextItem::None;
+		return "Tile data cleared!";
+	}
+	if (parameter == "") {
+		std::string list = "clear";
+		for (const auto &param : paramList) {
+			list += " / " + param;
+		}
+		return list;
+	}
+	bool found = false;
+	int index = 0;
+	for (const auto &param : paramList) {
+		index++;
+		if (parameter != param)
+			continue;
+		found = true;
+		auto newGridText = static_cast<DebugGridTextItem>(index);
+		if (newGridText == SelectedDebugGridTextItem) {
+			SelectedDebugGridTextItem = DebugGridTextItem::None;
+			return "Tile data toggled... now you see nothing.";
+		}
+		SelectedDebugGridTextItem = newGridText;
+		break;
+	}
+	if (!found)
+		return "Invalid name. Check names using tiledata command.";
+
+	return "Special powers activated.";
+}
+
+std::string DebugCmdScrollView(const string_view parameter)
+{
+	DebugScrollViewEnabled = !DebugScrollViewEnabled;
+	if (DebugScrollViewEnabled)
+		return "You can see as far as an eagle.";
+	InitMultiView();
+	return "If you want to see the world, you need to explore it yourself.";
+}
+
+std::string DebugCmdItemInfo(const string_view parameter)
+{
+	Player &myPlayer = *MyPlayer;
+	Item *pItem = nullptr;
+	if (!myPlayer.HoldItem.isEmpty()) {
+		pItem = &myPlayer.HoldItem;
+	} else if (pcursinvitem != -1) {
+		if (pcursinvitem <= INVITEM_INV_LAST)
+			pItem = &myPlayer.InvList[pcursinvitem - INVITEM_INV_FIRST];
+		else
+			pItem = &myPlayer.SpdList[pcursinvitem - INVITEM_BELT_FIRST];
+	} else if (pcursitem != -1) {
+		pItem = &Items[pcursitem];
+	}
+	if (pItem != nullptr) {
+		return fmt::format("Name: {}\nIDidx: {}\nSeed: {}\nCreateInfo: {}", pItem->_iIName, pItem->IDidx, pItem->_iSeed, pItem->_iCreateInfo);
+	}
+	return fmt::format("Numitems: {}", ActiveItemCount);
+}
+
+std::string DebugCmdQuestInfo(const string_view parameter)
+{
+	if (parameter.empty()) {
+		std::string ret = "You must provide an id. This could be:";
+		for (auto &quest : Quests) {
+			if (IsNoneOf(quest._qactive, QUEST_NOTAVAIL, QUEST_INIT))
+				continue;
+			ret.append(fmt::format(" {} ({})", quest._qidx, QuestsData[quest._qidx]._qlstr));
+		}
+		return ret;
+	}
+
+	int questId = atoi(parameter.data());
+
+	if (questId >= MAXQUESTS)
+		return fmt::format("Quest {} is not known. Do you want to write a mod?", questId);
+	auto &quest = Quests[questId];
+	return fmt::format("\nQuest: {}\nActive: {} Var1: {} Var2: {}", QuestsData[quest._qidx]._qlstr, quest._qactive, quest._qvar1, quest._qvar2);
+}
+
+std::string DebugCmdPlayerInfo(const string_view parameter)
+{
+	int playerId = atoi(parameter.data());
+	if (playerId < 0 || playerId >= MAX_PLRS)
+		return "My friend, we need a valid playerId.";
+	Player &player = Players[playerId];
+	if (!player.plractive)
+		return "Player is not active";
+
+	const Point target = player.GetTargetPosition();
+	return fmt::format("Plr {} is {}\nLvl: {} Changing: {}\nTile.x: {} Tile.y: {} Target.x: {} Target.y: {}\nMode: {} destAction: {} walkpath[0]: {}\nInvincible:{} HitPoints:{}",
+	    playerId, player._pName,
+	    player.plrlevel, player._pLvlChanging,
+	    player.position.tile.x, player.position.tile.y, target.x, target.y,
+	    player._pmode, player.destAction, player.walkpath[0],
+	    player._pInvincible ? 1 : 0, player._pHitPoints);
+}
+
+std::string DebugCmdToggleFPS(const string_view parameter)
+{
+	frameflag = !frameflag;
+	return "";
+}
+
+std::vector<DebugCmdItem> DebugCmdList = {
+	{ "help", "Prints help overview or help for a specific command.", "({command})", &DebugCmdHelp },
+	{ "give gold", "Fills the inventory with gold.", "", &DebugCmdGiveGoldCheat },
+	{ "give xp", "Levels the player up (min 1 level or {levels}).", "({levels})", &DebugCmdLevelUp },
+	{ "setspells", "Set spell level to {level} for all spells.", "{level}", &DebugCmdSetSpellsLevel },
+	{ "take gold", "Removes all gold from inventory.", "", &DebugCmdTakeGoldCheat },
+	{ "give quest", "Enable a given quest.", "({id})", &DebugCmdQuest },
+	{ "give map", "Reveal the map.", "", &DebugCmdMapReveal },
+	{ "take map", "Hide the map.", "", &DebugCmdMapHide },
+	{ "changelevel", "Moves to specifided {level} (use 0 for town).", "{level}", &DebugCmdWarpToLevel },
+	{ "questmap", "Load a quest level {level}.", "{level}", &DebugCmdLoadQuestMap },
+	{ "map", "Load custom level from a given {path}.dun.", "{path} {type} {x} {y}", &DebugCmdLoadMap },
+	{ "exportdun", "Save the current level as a dun-file.", "", &ExportDun },
+	{ "visit", "Visit a towner.", "{towner}", &DebugCmdVisitTowner },
+	{ "restart", "Resets specified {level}.", "{level} ({seed})", &DebugCmdResetLevel },
+	{ "god", "Toggles godmode.", "", &DebugCmdGodMode },
+	{ "r_drawvision", "Toggles vision debug rendering.", "", &DebugCmdVision },
+	{ "r_fullbright", "Toggles whether light shading is in effect.", "", &DebugCmdLighting },
+	{ "fill", "Refills health and mana.", "", &DebugCmdRefillHealthMana },
+	{ "changehp", "Changes health by {value} (Use a negative value to remove health).", "{value}", &DebugCmdChangeHealth },
+	{ "changemp", "Changes mana by {value} (Use a negative value to remove mana).", "{value}", &DebugCmdChangeMana },
+	{ "dropu", "Attempts to generate unique item {name}.", "{name}", &DebugCmdGenerateUniqueItem },
+	{ "drop", "Attempts to generate item {name}.", "{name}", &DebugCmdGenerateItem },
+	{ "talkto", "Interacts with a NPC whose name contains {name}.", "{name}", &DebugCmdTalkToTowner },
+	{ "exit", "Exits the game.", "", &DebugCmdExit },
+	{ "arrow", "Changes arrow effect (normal, fire, lightning, explosion).", "{effect}", &DebugCmdArrow },
+	{ "grid", "Toggles showing grid.", "", &DebugCmdShowGrid },
+	{ "seedinfo", "Show seed infos for current level.", "", &DebugCmdLevelSeed },
+	{ "spawnu", "Spawns unique monster {name}.", "{name} ({count})", &DebugCmdSpawnUniqueMonster },
+	{ "spawn", "Spawns monster {name}.", "{name} ({count})", &DebugCmdSpawnMonster },
+	{ "tiledata", "Toggles showing tile data {name} (leave name empty to see a list).", "{name}", &DebugCmdShowTileData },
+	{ "scrollview", "Toggles scroll view feature (with shift+mouse).", "", &DebugCmdScrollView },
+	{ "iteminfo", "Shows info of currently selected item.", "", &DebugCmdItemInfo },
+	{ "questinfo", "Shows info of quests.", "{id}", &DebugCmdQuestInfo },
+	{ "playerinfo", "Shows info of player.", "{playerid}", &DebugCmdPlayerInfo },
+	{ "fps", "Toggles displaying FPS", "", &DebugCmdToggleFPS },
+};
+
+} // namespace
+
+void LoadDebugGFX()
+{
+	pSquareCel = LoadCel("Data\\Square.CEL", 64);
+}
+
+void FreeDebugGFX()
+{
+	pSquareCel = std::nullopt;
+}
+
+void GetDebugMonster()
+{
+	int mi1 = pcursmonst;
+	if (mi1 == -1) {
+		int mi2 = dMonster[cursPosition.x][cursPosition.y];
+		if (mi2 != 0) {
+			mi1 = abs(mi2) - 1;
+		} else {
+			mi1 = DebugMonsterId;
+		}
+	}
+	PrintDebugMonster(mi1);
+}
+
+void NextDebugMonster()
+{
+	DebugMonsterId++;
+	if (DebugMonsterId == MaxMonsters)
+		DebugMonsterId = 0;
+
+	EventPlrMsg(fmt::format("Current debug monster = {:d}", DebugMonsterId), UiFlags::ColorWhite);
+}
+
+void SetDebugLevelSeedInfos(uint32_t mid1Seed, uint32_t mid2Seed, uint32_t mid3Seed, uint32_t endSeed)
+{
+	glMid1Seed[currlevel] = mid1Seed;
+	glMid2Seed[currlevel] = mid2Seed;
+	glMid3Seed[currlevel] = mid3Seed;
+	glEndSeed[currlevel] = endSeed;
+}
+
+bool CheckDebugTextCommand(const string_view text)
+{
+	auto debugCmdIterator = std::find_if(DebugCmdList.begin(), DebugCmdList.end(), [&](const DebugCmdItem &elem) { return text.find(elem.text) == 0 && (text.length() == elem.text.length() || text[elem.text.length()] == ' '); });
+	if (debugCmdIterator == DebugCmdList.end())
+		return false;
+
+	auto &dbgCmd = *debugCmdIterator;
+	string_view parameter = "";
+	if (text.length() > (dbgCmd.text.length() + 1))
+		parameter = text.substr(dbgCmd.text.length() + 1);
+	const auto result = dbgCmd.actionProc(parameter);
+	Log("DebugCmd: {} Result: {}", text, result);
+	if (result != "")
+		InitDiabloMsg(result);
+	return true;
+}
+
+bool IsDebugGridTextNeeded()
+{
+	return SelectedDebugGridTextItem != DebugGridTextItem::None;
+}
+
+bool IsDebugGridInMegatiles()
+{
+	switch (SelectedDebugGridTextItem) {
+	case DebugGridTextItem::AutomapView:
+	case DebugGridTextItem::dungeon:
+	case DebugGridTextItem::pdungeon:
+	case DebugGridTextItem::Protected:
+		return true;
+	default:
+		return false;
+	}
+}
+
+bool GetDebugGridText(Point dungeonCoords, char *debugGridTextBuffer)
+{
+	int info = 0;
+	Point megaCoords = dungeonCoords.worldToMega();
+	switch (SelectedDebugGridTextItem) {
+	case DebugGridTextItem::coords:
+		*fmt::format_to(debugGridTextBuffer, FMT_COMPILE("{}:{}"), dungeonCoords.x, dungeonCoords.y) = '\0';
+		return true;
+	case DebugGridTextItem::cursorcoords:
+		if (dungeonCoords != cursPosition)
+			return false;
+		*fmt::format_to(debugGridTextBuffer, FMT_COMPILE("{}:{}"), dungeonCoords.x, dungeonCoords.y) = '\0';
+		return true;
+	case DebugGridTextItem::objectindex: {
+		info = 0;
+		Object *object = ObjectAtPosition(dungeonCoords);
+		if (object != nullptr) {
+			info = static_cast<int>(object->_otype);
+		}
+		break;
+	}
+	case DebugGridTextItem::dPiece:
+		info = dPiece[dungeonCoords.x][dungeonCoords.y];
+		break;
+	case DebugGridTextItem::dTransVal:
+		info = dTransVal[dungeonCoords.x][dungeonCoords.y];
+		break;
+	case DebugGridTextItem::dLight:
+		info = dLight[dungeonCoords.x][dungeonCoords.y];
+		break;
+	case DebugGridTextItem::dPreLight:
+		info = dPreLight[dungeonCoords.x][dungeonCoords.y];
+		break;
+	case DebugGridTextItem::dFlags:
+		info = static_cast<int>(dFlags[dungeonCoords.x][dungeonCoords.y]);
+		break;
+	case DebugGridTextItem::dPlayer:
+		info = dPlayer[dungeonCoords.x][dungeonCoords.y];
+		break;
+	case DebugGridTextItem::dMonster:
+		info = dMonster[dungeonCoords.x][dungeonCoords.y];
+		break;
+	case DebugGridTextItem::dCorpse:
+		info = dCorpse[dungeonCoords.x][dungeonCoords.y];
+		break;
+	case DebugGridTextItem::dItem:
+		info = dItem[dungeonCoords.x][dungeonCoords.y];
+		break;
+	case DebugGridTextItem::dSpecial:
+		info = dSpecial[dungeonCoords.x][dungeonCoords.y];
+		break;
+	case DebugGridTextItem::dObject:
+		info = dObject[dungeonCoords.x][dungeonCoords.y];
+		break;
+	case DebugGridTextItem::Solid:
+		info = TileHasAny(dPiece[dungeonCoords.x][dungeonCoords.y], TileProperties::Solid) << 0 | TileHasAny(dPiece[dungeonCoords.x][dungeonCoords.y], TileProperties::BlockLight) << 1 | TileHasAny(dPiece[dungeonCoords.x][dungeonCoords.y], TileProperties::BlockMissile) << 2;
+		break;
+	case DebugGridTextItem::Transparent:
+		info = TileHasAny(dPiece[dungeonCoords.x][dungeonCoords.y], TileProperties::Transparent) << 0 | TileHasAny(dPiece[dungeonCoords.x][dungeonCoords.y], TileProperties::TransparentLeft) << 1 | TileHasAny(dPiece[dungeonCoords.x][dungeonCoords.y], TileProperties::TransparentRight) << 2;
+		break;
+	case DebugGridTextItem::Trap:
+		info = TileHasAny(dPiece[dungeonCoords.x][dungeonCoords.y], TileProperties::Trap);
+		break;
+	case DebugGridTextItem::AutomapView:
+		info = AutomapView[megaCoords.x][megaCoords.y];
+		break;
+	case DebugGridTextItem::dungeon:
+		info = dungeon[megaCoords.x][megaCoords.y];
+		break;
+	case DebugGridTextItem::pdungeon:
+		info = pdungeon[megaCoords.x][megaCoords.y];
+		break;
+	case DebugGridTextItem::Protected:
+		info = Protected.test(megaCoords.x, megaCoords.y);
+		break;
+	case DebugGridTextItem::None:
+		return false;
+	}
+	if (info == 0)
+		return false;
+	*fmt::format_to(debugGridTextBuffer, FMT_COMPILE("{}"), info) = '\0';
+	return true;
+}
+
+} // namespace devilution
+
+#endif