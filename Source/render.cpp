--- conflicted
+++ resolved
@@ -1,4233 +1,311 @@
-#include "diablo.h"
-#include <SDL_endian.h>
-
-DEVILUTION_BEGIN_NAMESPACE
-
-#define NO_OVERDRAW
-#define USE_SPEEDCELS
-
-typedef enum {
-	RT_SQUARE,
-	RT_TRANSPARENT,
-	RT_LTRIANGLE,
-	RT_RTRIANGLE,
-	RT_LTRAPEZOID,
-	RT_RTRAPEZOID
-};
-
-static DWORD RightMask[32] = {
-	0xEAAAAAAA, 0xF5555555,
-	0xFEAAAAAA, 0xFF555555,
-	0xFFEAAAAA, 0xFFF55555,
-	0xFFFEAAAA, 0xFFFF5555,
-	0xFFFFEAAA, 0xFFFFF555,
-	0xFFFFFEAA, 0xFFFFFF55,
-	0xFFFFFFEA, 0xFFFFFFF5,
-	0xFFFFFFFE, 0xFFFFFFFF,
-	0xFFFFFFFF, 0xFFFFFFFF,
-	0xFFFFFFFF, 0xFFFFFFFF,
-	0xFFFFFFFF, 0xFFFFFFFF,
-	0xFFFFFFFF, 0xFFFFFFFF,
-	0xFFFFFFFF, 0xFFFFFFFF,
-	0xFFFFFFFF, 0xFFFFFFFF,
-	0xFFFFFFFF, 0xFFFFFFFF,
-	0xFFFFFFFF, 0xFFFFFFFF
-};
-
-static DWORD LeftMask[32] = {
-	0xAAAAAAAB, 0x5555555F,
-	0xAAAAAABF, 0x555555FF,
-	0xAAAAABFF, 0x55555FFF,
-	0xAAAABFFF, 0x5555FFFF,
-	0xAAABFFFF, 0x555FFFFF,
-	0xAABFFFFF, 0x55FFFFFF,
-	0xABFFFFFF, 0x5FFFFFFF,
-	0xBFFFFFFF, 0xFFFFFFFF,
-	0xFFFFFFFF, 0xFFFFFFFF,
-	0xFFFFFFFF, 0xFFFFFFFF,
-	0xFFFFFFFF, 0xFFFFFFFF,
-	0xFFFFFFFF, 0xFFFFFFFF,
-	0xFFFFFFFF, 0xFFFFFFFF,
-	0xFFFFFFFF, 0xFFFFFFFF,
-	0xFFFFFFFF, 0xFFFFFFFF,
-	0xFFFFFFFF, 0xFFFFFFFF
-};
-
-static DWORD WallMask[32] = {
-	0xAAAAAAAA, 0x55555555,
-	0xAAAAAAAA, 0x55555555,
-	0xAAAAAAAA, 0x55555555,
-	0xAAAAAAAA, 0x55555555,
-	0xAAAAAAAA, 0x55555555,
-	0xAAAAAAAA, 0x55555555,
-	0xAAAAAAAA, 0x55555555,
-	0xAAAAAAAA, 0x55555555,
-	0xAAAAAAAA, 0x55555555,
-	0xAAAAAAAA, 0x55555555,
-	0xAAAAAAAA, 0x55555555,
-	0xAAAAAAAA, 0x55555555,
-	0xAAAAAAAA, 0x55555555,
-	0xAAAAAAAA, 0x55555555,
-	0xAAAAAAAA, 0x55555555,
-	0xAAAAAAAA, 0x55555555
-};
-
-static DWORD SolidMask[32] = {
-	0xFFFFFFFF, 0xFFFFFFFF,
-	0xFFFFFFFF, 0xFFFFFFFF,
-	0xFFFFFFFF, 0xFFFFFFFF,
-	0xFFFFFFFF, 0xFFFFFFFF,
-	0xFFFFFFFF, 0xFFFFFFFF,
-	0xFFFFFFFF, 0xFFFFFFFF,
-	0xFFFFFFFF, 0xFFFFFFFF,
-	0xFFFFFFFF, 0xFFFFFFFF,
-	0xFFFFFFFF, 0xFFFFFFFF,
-	0xFFFFFFFF, 0xFFFFFFFF,
-	0xFFFFFFFF, 0xFFFFFFFF,
-	0xFFFFFFFF, 0xFFFFFFFF,
-	0xFFFFFFFF, 0xFFFFFFFF,
-	0xFFFFFFFF, 0xFFFFFFFF,
-	0xFFFFFFFF, 0xFFFFFFFF,
-	0xFFFFFFFF, 0xFFFFFFFF
-};
-
-inline static void RenderLine(BYTE **dst, BYTE **src, int n, BYTE *tbl, DWORD mask)
-{
-	int i;
-
-<<<<<<< HEAD
-	gpCelFrame = (BYTE *)SpeedFrameTbl;
-	dst = pBuff;
-	if (!(BYTE)light_table_index) {
-		if (level_cel_block & 0x8000)
-			level_cel_block = *(DWORD *)&gpCelFrame[64 * (level_cel_block & 0xFFF)]
-			    + (WORD)(level_cel_block & 0xF000);
-		src = pDungeonCels + SDL_SwapLE32(*((DWORD *)pDungeonCels + (level_cel_block & 0xFFF)));
-		cel_type_16 = ((level_cel_block >> 12) & 7) + 8;
-		goto LABEL_11;
-	}
-	if ((BYTE)light_table_index != lightmax) {
-		if (!(level_cel_block & 0x8000)) {
-			src = pDungeonCels + SDL_SwapLE32(*((DWORD *)pDungeonCels + (level_cel_block & 0xFFF)));
-			tbl = &pLightTbl[256 * light_table_index];
-			cel_type_16 = (BYTE)(level_cel_block >> 12);
-			switch (cel_type_16) {
-			case 0: // upper (top transparent), with lighting
-				i = 16;
-				do {
-					if (dst < gpBufEnd)
-						break;
-					asm_trans_light_square_1_3(8, tbl, &dst, &src);
-					dst -= (SCREEN_WIDTH + 160);
-					if (dst < gpBufEnd)
-						break;
-					asm_trans_light_square_0_2(8, tbl, &dst, &src);
-					dst -= (SCREEN_WIDTH + 160);
-					--i;
-				} while (i);
-				break;
-			case 1: // upper (top transparent), with lighting
-				WorldBoolFlag = (BYTE)pBuff & 1;
-				xx_32 = 32;
-				do {
-					yy_32 = 32;
-					do {
-						while (1) {
-							width = *src++;
-							if ((width & 0x80) == 0)
-								break;
-							width = -(char)width;
-							dst += width;
-							yy_32 -= width;
-							if (!yy_32)
-								goto LABEL_67;
-						}
-						if (dst < gpBufEnd)
-							return;
-						if (((BYTE)dst & 1) == WorldBoolFlag) {
-							asm_trans_light_cel_0_2(width, tbl, &dst, &src);
-						} else {
-							asm_trans_light_cel_1_3(width, tbl, &dst, &src);
-						}
-						yy_32 -= width;
-					} while (yy_32);
-				LABEL_67:
-					WorldBoolFlag = ((BYTE)WorldBoolFlag + 1) & 1;
-					dst -= (SCREEN_WIDTH + 160);
-					--xx_32;
-				} while (xx_32);
-				break;
-			case 2: // upper (top transparent), with lighting
-				WorldBoolFlag = 0;
-				xx_32 = 30;
-				while (dst >= gpBufEnd) {
-					dst += xx_32;
-					src += (32 - (BYTE)xx_32) & 2;
-					WorldBoolFlag = ((BYTE)WorldBoolFlag + 1) & 1;
-					if (WorldBoolFlag) {
-						asm_trans_light_cel_0_2(32 - xx_32, tbl, &dst, &src);
-					} else {
-						asm_trans_light_cel_1_3(32 - xx_32, tbl, &dst, &src);
-					}
-					dst -= (SCREEN_WIDTH + 160);
-					xx_32 -= 2;
-					if (xx_32 < 0) {
-						yy_32 = 2;
-						do {
-							if (dst < gpBufEnd)
-								break;
-							dst += yy_32;
-							src += (32 - (BYTE)yy_32) & 2;
-							WorldBoolFlag = ((BYTE)WorldBoolFlag + 1) & 1;
-							if (WorldBoolFlag) {
-								asm_trans_light_cel_0_2(32 - yy_32, tbl, &dst, &src);
-							} else {
-								asm_trans_light_cel_1_3(32 - yy_32, tbl, &dst, &src);
-							}
-							dst -= (SCREEN_WIDTH + 160);
-							yy_32 += 2;
-						} while (yy_32 != 32);
-						return;
-					}
-				}
-				break;
-			case 3: // upper (top transparent), with lighting
-				WorldBoolFlag = 0;
-				xx_32 = 30;
-				while (dst >= gpBufEnd) {
-					WorldBoolFlag = ((BYTE)WorldBoolFlag + 1) & 1;
-					if (WorldBoolFlag) {
-						asm_trans_light_cel_0_2(32 - xx_32, tbl, &dst, &src);
-					} else {
-						asm_trans_light_cel_1_3(32 - xx_32, tbl, &dst, &src);
-					}
-					src += (BYTE)src & 2;
-					dst = &dst[xx_32 - (SCREEN_WIDTH + 160)];
-					xx_32 -= 2;
-					if (xx_32 < 0) {
-						yy_32 = 2;
-						do {
-							if (dst < gpBufEnd)
-								break;
-							WorldBoolFlag = ((BYTE)WorldBoolFlag + 1) & 1;
-							if (WorldBoolFlag) {
-								asm_trans_light_cel_0_2(32 - yy_32, tbl, &dst, &src);
-							} else {
-								asm_trans_light_cel_1_3(32 - yy_32, tbl, &dst, &src);
-							}
-							src += (BYTE)src & 2;
-							dst = &dst[yy_32 - (SCREEN_WIDTH + 160)];
-							yy_32 += 2;
-						} while (yy_32 != 32);
-						return;
-					}
-				}
-				break;
-			case 4: // upper (top transparent), with lighting
-				WorldBoolFlag = 0;
-				xx_32 = 30;
-				while (dst >= gpBufEnd) {
-					dst += xx_32;
-					src += (32 - (BYTE)xx_32) & 2;
-					WorldBoolFlag = ((BYTE)WorldBoolFlag + 1) & 1;
-					if (WorldBoolFlag) {
-						asm_trans_light_cel_0_2(32 - xx_32, tbl, &dst, &src);
-					} else {
-						asm_trans_light_cel_1_3(32 - xx_32, tbl, &dst, &src);
-					}
-					dst -= (SCREEN_WIDTH + 160);
-					xx_32 -= 2;
-					if (xx_32 < 0) {
-						i = 8;
-						do {
-							if (dst < gpBufEnd)
-								break;
-							asm_trans_light_square_1_3(8, tbl, &dst, &src);
-							dst -= (SCREEN_WIDTH + 160);
-							if (dst < gpBufEnd)
-								break;
-							asm_trans_light_square_0_2(8, tbl, &dst, &src);
-							dst -= (SCREEN_WIDTH + 160);
-							--i;
-						} while (i);
-						return;
-					}
-				}
-				break;
-			default: // upper (top transparent), with lighting
-				WorldBoolFlag = 0;
-				xx_32 = 30;
-				while (dst >= gpBufEnd) {
-					WorldBoolFlag = ((BYTE)WorldBoolFlag + 1) & 1;
-					if (WorldBoolFlag) {
-						asm_trans_light_cel_0_2(32 - xx_32, tbl, &dst, &src);
-					} else {
-						asm_trans_light_cel_1_3(32 - xx_32, tbl, &dst, &src);
-					}
-					src += (BYTE)src & 2;
-					dst = &dst[xx_32 - (SCREEN_WIDTH + 160)];
-					xx_32 -= 2;
-					if (xx_32 < 0) {
-						i = 8;
-						do {
-							if (dst < gpBufEnd)
-								break;
-							asm_trans_light_square_1_3(8, tbl, &dst, &src);
-							dst -= (SCREEN_WIDTH + 160);
-							if (dst < gpBufEnd)
-								break;
-							asm_trans_light_square_0_2(8, tbl, &dst, &src);
-							dst -= (SCREEN_WIDTH + 160);
-							--i;
-						} while (i);
-						return;
-					}
-				}
-				break;
-			}
-			return;
-		}
-		src = pSpeedCels
-		    + SDL_SwapLE32(*(DWORD *)&gpCelFrame[4 * (light_table_index + 16 * (level_cel_block & 0xFFF))]);
-		cel_type_16 = (BYTE)(level_cel_block >> 12);
-	LABEL_11:
-
-		switch (cel_type_16) {
-		case 8: // upper (top transparent), without lighting
-			i = 16;
-			do {
-				if (dst < gpBufEnd)
-					break;
-				j = 8;
-				do {
-					dst[1] = src[1];
-					dst[3] = src[3];
-					src += 4;
-					dst += 4;
-					--j;
-				} while (j);
-				dst -= (SCREEN_WIDTH + 160);
-				if (dst < gpBufEnd)
-					break;
-				j = 8;
-				do {
-					dst[0] = src[0];
-					dst[2] = src[2];
-					src += 4;
-					dst += 4;
-					--j;
-				} while (j);
-				dst -= (SCREEN_WIDTH + 160);
-				--i;
-			} while (i);
-			break;
-		case 9: // upper (top transparent), without lighting
-			WorldBoolFlag = (BYTE)pBuff & 1;
-			yy_32 = 32;
-		LABEL_251:
-			xx_32 = 32;
-			while (1) {
-				while (1) {
-					width = *src++;
-					if ((width & 0x80) == 0)
-						break;
-					width = -(char)width;
-					dst += width;
-					xx_32 -= width;
-					if (!xx_32) {
-					LABEL_271:
-						WorldBoolFlag = ((BYTE)WorldBoolFlag + 1) & 1;
-						dst -= (SCREEN_WIDTH + 160);
-						if (!--yy_32)
-							return;
-						goto LABEL_251;
-					}
-				}
-				xx_32 -= width;
-				if (dst < gpBufEnd)
-					return;
-				if (((BYTE)dst & 1) == WorldBoolFlag) {
-					chk_sh_and = width >> 1;
-					if (!(width & 1))
-						goto LABEL_258;
-					++src;
-					++dst;
-					if (chk_sh_and) {
-					LABEL_265:
-						n_draw_shift = chk_sh_and >> 1;
-						if (chk_sh_and & 1) {
-							dst[0] = src[0];
-							src += 2;
-							dst += 2;
-						}
-						if (n_draw_shift) {
-							do {
-								dst[0] = src[0];
-								dst[2] = src[2];
-								src += 4;
-								dst += 4;
-								--n_draw_shift;
-							} while (n_draw_shift);
-						}
-						goto LABEL_268;
-					}
-				} else {
-					chk_sh_and = width >> 1;
-					if (!(width & 1))
-						goto LABEL_265;
-					*dst++ = *src++;
-					if (chk_sh_and) {
-					LABEL_258:
-						n_draw_shift = chk_sh_and >> 1;
-						if (chk_sh_and & 1) {
-							dst[1] = src[1];
-							src += 2;
-							dst += 2;
-						}
-						if (n_draw_shift) {
-							do {
-								dst[1] = src[1];
-								dst[3] = src[3];
-								src += 4;
-								dst += 4;
-								--n_draw_shift;
-							} while (n_draw_shift);
-						}
-						goto LABEL_268;
-					}
-				}
-			LABEL_268:
-				if (!xx_32)
-					goto LABEL_271;
-			}
-			break;
-		case 10: // upper (top transparent), without lighting
-			WorldBoolFlag = 0;
-			xx_32 = 30;
-			while (dst >= gpBufEnd) {
-				dst += xx_32;
-				x_minus = 32 - xx_32;
-				WorldBoolFlag = ((BYTE)WorldBoolFlag + 1) & 1;
-				if (WorldBoolFlag) {
-					n_draw_shift = x_minus >> 2;
-					if (x_minus & 2) {
-						dst[1] = src[3];
-						src += 4;
-						dst += 2;
-					}
-					if (n_draw_shift) {
-						do {
-							dst[1] = src[1];
-							dst[3] = src[3];
-							src += 4;
-							dst += 4;
-							--n_draw_shift;
-						} while (n_draw_shift);
-					}
-				} else {
-					n_draw_shift = x_minus >> 2;
-					if (x_minus & 2) {
-						dst[0] = src[2];
-						src += 4;
-						dst += 2;
-					}
-					if (n_draw_shift) {
-						do {
-							dst[0] = src[0];
-							dst[2] = src[2];
-							src += 4;
-							dst += 4;
-							--n_draw_shift;
-						} while (n_draw_shift);
-					}
-				}
-				dst -= (SCREEN_WIDTH + 160);
-				xx_32 -= 2;
-				if (xx_32 < 0) {
-					yy_32 = 2;
-					do {
-						if (dst < gpBufEnd)
-							break;
-						dst += yy_32;
-						y_minus = 32 - yy_32;
-						WorldBoolFlag = ((BYTE)WorldBoolFlag + 1) & 1;
-						if (WorldBoolFlag) {
-							n_draw_shift = y_minus >> 2;
-							if (y_minus & 2) {
-								dst[1] = src[3];
-								src += 4;
-								dst += 2;
-							}
-							if (n_draw_shift) {
-								do {
-									dst[1] = src[1];
-									dst[3] = src[3];
-									src += 4;
-									dst += 4;
-									--n_draw_shift;
-								} while (n_draw_shift);
-							}
-						} else {
-							n_draw_shift = y_minus >> 2;
-							if (y_minus & 2) {
-								dst[0] = src[2];
-								src += 4;
-								dst += 2;
-							}
-							if (n_draw_shift) {
-								do {
-									dst[0] = src[0];
-									dst[2] = src[2];
-									src += 4;
-									dst += 4;
-									--n_draw_shift;
-								} while (n_draw_shift);
-							}
-						}
-						dst -= (SCREEN_WIDTH + 160);
-						yy_32 += 2;
-					} while (yy_32 != 32);
-					return;
-				}
-			}
-			break;
-		case 11: // upper (top transparent), without lighting
-			WorldBoolFlag = 0;
-			xx_32 = 30;
-			while (dst >= gpBufEnd) {
-				x_minus = 32 - xx_32;
-				WorldBoolFlag = ((BYTE)WorldBoolFlag + 1) & 1;
-				if (WorldBoolFlag) {
-					for (n_draw_shift = x_minus >> 2; n_draw_shift; --n_draw_shift) {
-						dst[1] = src[1];
-						dst[3] = src[3];
-						src += 4;
-						dst += 4;
-					}
-					if (x_minus & 2) {
-						dst[1] = src[1];
-						src += 4;
-						dst += 2;
-					}
-				} else {
-					for (n_draw_shift = x_minus >> 2; n_draw_shift; --n_draw_shift) {
-						dst[0] = src[0];
-						dst[2] = src[2];
-						src += 4;
-						dst += 4;
-					}
-					if (x_minus & 2) {
-						dst[0] = src[0];
-						src += 4;
-						dst += 2;
-					}
-				}
-				dst = &dst[xx_32 - (SCREEN_WIDTH + 160)];
-				xx_32 -= 2;
-				if (xx_32 < 0) {
-					yy_32 = 2;
-					do {
-						if (dst < gpBufEnd)
-							break;
-						y_minus = 32 - yy_32;
-						WorldBoolFlag = ((BYTE)WorldBoolFlag + 1) & 1;
-						if (WorldBoolFlag) {
-							for (n_draw_shift = y_minus >> 2; n_draw_shift; --n_draw_shift) {
-								dst[1] = src[1];
-								dst[3] = src[3];
-								src += 4;
-								dst += 4;
-							}
-							if (x_minus & 2) /// BUGFIX: change to `y_minus & 2`
-							{
-								dst[1] = src[1];
-								src += 4;
-								dst += 2;
-							}
-						} else {
-							for (n_draw_shift = y_minus >> 2; n_draw_shift; --n_draw_shift) {
-								dst[0] = src[0];
-								dst[2] = src[2];
-								src += 4;
-								dst += 4;
-							}
-							if (x_minus & 2) /// BUGFIX: change to `y_minus & 2`
-							{
-								dst[0] = src[0];
-								src += 4;
-								dst += 2;
-							}
-						}
-						dst = &dst[yy_32 - (SCREEN_WIDTH + 160)];
-						yy_32 += 2;
-					} while (yy_32 != 32);
-					return;
-				}
-			}
-			break;
-		case 12: // upper (top transparent), without lighting
-			WorldBoolFlag = 0;
-			xx_32 = 30;
-			while (dst >= gpBufEnd) {
-				dst += xx_32;
-				x_minus = 32 - xx_32;
-				WorldBoolFlag = ((BYTE)WorldBoolFlag + 1) & 1;
-				if (WorldBoolFlag) {
-					n_draw_shift = x_minus >> 2;
-					if (x_minus & 2) {
-						dst[1] = src[3];
-						src += 4;
-						dst += 2;
-					}
-					if (n_draw_shift) {
-						do {
-							dst[1] = src[1];
-							dst[3] = src[3];
-							src += 4;
-							dst += 4;
-							--n_draw_shift;
-						} while (n_draw_shift);
-					}
-				} else {
-					n_draw_shift = x_minus >> 2;
-					if (x_minus & 2) {
-						dst[0] = src[2];
-						src += 4;
-						dst += 2;
-					}
-					if (n_draw_shift) {
-						do {
-							dst[0] = src[0];
-							dst[2] = src[2];
-							src += 4;
-							dst += 4;
-							--n_draw_shift;
-						} while (n_draw_shift);
-					}
-				}
-				dst -= (SCREEN_WIDTH + 160);
-				xx_32 -= 2;
-				if (xx_32 < 0) {
-					i = 8;
-					do {
-						if (dst < gpBufEnd)
-							break;
-						j = 8;
-						do {
-							dst[1] = src[1];
-							dst[3] = src[3];
-							src += 4;
-							dst += 4;
-							--j;
-						} while (j);
-						dst -= (SCREEN_WIDTH + 160);
-						if (dst < gpBufEnd)
-							break;
-						j = 8;
-						do {
-							dst[0] = src[0];
-							dst[2] = src[2];
-							src += 4;
-							dst += 4;
-							--j;
-						} while (j);
-						dst -= (SCREEN_WIDTH + 160);
-						--i;
-					} while (i);
-					return;
-				}
-			}
-			break;
-		default: // upper (top transparent), without lighting
-			WorldBoolFlag = 0;
-			xx_32 = 30;
-			while (dst >= gpBufEnd) {
-				x_minus = 32 - xx_32;
-				WorldBoolFlag = ((BYTE)WorldBoolFlag + 1) & 1;
-				if (WorldBoolFlag) {
-					for (n_draw_shift = x_minus >> 2; n_draw_shift; --n_draw_shift) {
-						dst[1] = src[1];
-						dst[3] = src[3];
-						src += 4;
-						dst += 4;
-					}
-					if ((32 - (BYTE)xx_32) & 2) {
-						dst[1] = src[1];
-						src += 4;
-						dst += 2;
-					}
-				} else {
-					for (n_draw_shift = x_minus >> 2; n_draw_shift; --n_draw_shift) {
-						dst[0] = src[0];
-						dst[2] = src[2];
-						src += 4;
-						dst += 4;
-					}
-					if ((32 - (BYTE)xx_32) & 2) {
-						dst[0] = src[0];
-						src += 4;
-						dst += 2;
-					}
-				}
-				dst = &dst[xx_32 - (SCREEN_WIDTH + 160)];
-				xx_32 -= 2;
-				if (xx_32 < 0) {
-					i = 8;
-					do {
-						if (dst < gpBufEnd)
-							break;
-						j = 8;
-						do {
-							dst[1] = src[1];
-							dst[3] = src[3];
-							src += 4;
-							dst += 4;
-							--j;
-						} while (j);
-						dst -= (SCREEN_WIDTH + 160);
-						if (dst < gpBufEnd)
-							break;
-						j = 8;
-						do {
-							dst[0] = src[0];
-							dst[2] = src[2];
-							src += 4;
-							dst += 4;
-							--j;
-						} while (j);
-						dst -= (SCREEN_WIDTH + 160);
-						--i;
-					} while (i);
-					return;
-				}
-			}
-			break;
-=======
-#ifdef NO_OVERDRAW
-	if (zoomflag) {
-		if ((*dst) < &gpBuffer[(0 + 160) * BUFFER_WIDTH]
-		    || (*dst) > &gpBuffer[(VIEWPORT_HEIGHT + 160) * BUFFER_WIDTH]) {
-			(*src) += n;
-			(*dst) += n;
-			return;
-		}
-	} else {
-		if ((*dst) < &gpBuffer[(-17 + 160) * BUFFER_WIDTH]
-		    || (*dst) > &gpBuffer[(160 + 160) * BUFFER_WIDTH]) {
-			(*src) += n;
-			(*dst) += n;
-			return;
->>>>>>> 6a73d98e
-		}
-	}
-<<<<<<< HEAD
-	if (level_cel_block & 0x8000)
-		level_cel_block = *(DWORD *)&gpCelFrame[64 * (level_cel_block & 0xFFF)]
-		    + (WORD)(level_cel_block & 0xF000);
-	src = pDungeonCels + SDL_SwapLE32(*((DWORD *)pDungeonCels + (level_cel_block & 0xFFF)));
-	cel_type_16 = (level_cel_block >> 12) & 7;
-	switch (cel_type_16) {
-	case 0: // upper (top transparent), black
-		i = 16;
-		do {
-			if (dst < gpBufEnd)
-				break;
-			j = 8;
-			do {
-				dst[1] = 0;
-				dst[3] = 0;
-				dst += 4;
-				--j;
-			} while (j);
-			dst -= (SCREEN_WIDTH + 160);
-			if (dst < gpBufEnd)
-				break;
-			j = 8;
-			do {
-				dst[0] = 0;
-				dst[2] = 0;
-				dst += 4;
-				--j;
-			} while (j);
-			dst -= (SCREEN_WIDTH + 160);
-			--i;
-		} while (i);
-		break;
-	case 1: // upper (top transparent), black
-		WorldBoolFlag = (BYTE)pBuff & 1;
-		xx_32 = 32;
-		while (1) {
-			yy_32 = 32;
-			do {
-				while (1) {
-					width = *src++;
-					if ((width & 0x80) != 0)
-						break;
-					yy_32 -= width;
-					if (dst < gpBufEnd)
-						return;
-					src += width;
-					if (((BYTE)dst & 1) == WorldBoolFlag) {
-						chk_sh_and = width >> 1;
-						if (!(width & 1))
-							goto LABEL_378;
-						++dst;
-						if (chk_sh_and) {
-						LABEL_385:
-							n_draw_shift = chk_sh_and >> 1;
-							if (chk_sh_and & 1) {
-								dst[0] = 0;
-								dst += 2;
-							}
-							if (n_draw_shift) {
-								do {
-									dst[0] = 0;
-									dst[2] = 0;
-									dst += 4;
-									--n_draw_shift;
-								} while (n_draw_shift);
-							}
-							goto LABEL_388;
-						}
-					} else {
-						chk_sh_and = width >> 1;
-						if (!(width & 1))
-							goto LABEL_385;
-						*dst++ = 0;
-						if (chk_sh_and) {
-						LABEL_378:
-							n_draw_shift = chk_sh_and >> 1;
-							if (chk_sh_and & 1) {
-								dst[1] = 0;
-								dst += 2;
-							}
-							if (n_draw_shift) {
-								do {
-									dst[1] = 0;
-									dst[3] = 0;
-									dst += 4;
-									--n_draw_shift;
-								} while (n_draw_shift);
-							}
-							goto LABEL_388;
-						}
-					}
-				LABEL_388:
-					if (!yy_32)
-						goto LABEL_391;
-				}
-				width = -(char)width;
-				dst += width;
-				yy_32 -= width;
-			} while (yy_32);
-		LABEL_391:
-			WorldBoolFlag = ((BYTE)WorldBoolFlag + 1) & 1;
-			dst -= (SCREEN_WIDTH + 160);
-			if (!--xx_32)
-				return;
-		}
-	case 2: // upper (top transparent), black
-		WorldBoolFlag = 0;
-		for (xx_32 = 30;; xx_32 -= 2) {
-			if (dst < gpBufEnd)
-				return;
-			dst += xx_32;
-			x_minus = 32 - xx_32;
-			WorldBoolFlag = ((BYTE)WorldBoolFlag + 1) & 1;
-			if (WorldBoolFlag) {
-				n_draw_shift = x_minus >> 2;
-				if (x_minus & 2) {
-					dst[1] = 0;
-					dst += 2;
-				}
-				if (n_draw_shift) {
-					do {
-						dst[1] = 0;
-						dst[3] = 0;
-						dst += 4;
-						--n_draw_shift;
-					} while (n_draw_shift);
-				}
-			} else {
-				n_draw_shift = x_minus >> 2;
-				if (x_minus & 2) {
-					dst[0] = 0;
-					dst += 2;
-				}
-				if (n_draw_shift) {
-					do {
-						dst[0] = 0;
-						dst[2] = 0;
-						dst += 4;
-						--n_draw_shift;
-					} while (n_draw_shift);
-				}
-=======
-#endif
-
-	if (mask == 0xFFFFFFFF) {
-		if (light_table_index == lightmax) {
-			(*src) += n;
-			for (i = 0; i < n; i++, (*dst)++) {
-				(*dst)[0] = 0;
->>>>>>> 6a73d98e
-			}
-#ifdef USE_SPEEDCELS
-		} else if (tbl == NULL) {
-#else
-		} else if (light_table_index == 0) {
-#endif
-			for (i = n & 3; i != 0; i--, (*src)++, (*dst)++) {
-				(*dst)[0] = (*src)[0];
-			}
-			for (i = n >> 2; i != 0; i--, (*src) += 4, (*dst) += 4) {
-				((DWORD *)(*dst))[0] = ((DWORD *)(*src))[0];
-			}
-		} else {
-			for (i = 0; i < n; i++, (*src)++, (*dst)++) {
-				(*dst)[0] = tbl[(*src)[0]];
-			}
-		}
-	} else {
-		if (light_table_index == lightmax) {
-			(*src) += n;
-			for (i = 0; i < n; i++, (*dst)++, mask <<= 1) {
-				if (mask & 0x80000000) {
-					(*dst)[0] = 0;
-				}
-			}
-#ifdef USE_SPEEDCELS
-		} else if (tbl == NULL) {
-#else
-		} else if (light_table_index == 0) {
-#endif
-			for (i = 0; i < n; i++, (*src)++, (*dst)++, mask <<= 1) {
-				if (mask & 0x80000000) {
-					(*dst)[0] = (*src)[0];
-				}
-			}
-		} else {
-			for (i = 0; i < n; i++, (*src)++, (*dst)++, mask <<= 1) {
-				if (mask & 0x80000000) {
-					(*dst)[0] = tbl[(*src)[0]];
-				}
-			}
-		}
-	}
-}
-
-void RenderTile(BYTE *pBuff)
-{
-	int i, j;
-	char c, v, tile;
-	BYTE *src, *dst, *tbl;
-	DWORD m, *mask, *pFrameTable;
-
-	dst = pBuff;
-<<<<<<< HEAD
-	gpDrawMask = pMask;
-	if (!(BYTE)light_table_index) {
-		if (level_cel_block & 0x8000)
-			level_cel_block = *(DWORD *)&gpCelFrame[64 * (level_cel_block & 0xFFF)]
-			    + (WORD)(level_cel_block & 0xF000);
-		src = pDungeonCels + SDL_SwapLE32(*((DWORD *)pDungeonCels + (level_cel_block & 0xFFF)));
-		cel_type_16 = ((level_cel_block >> 12) & 7) + 8;
-	LABEL_12:
-		switch (cel_type_16) {
-		case 8: // upper (bottom transparent), without lighting
-			xx_32 = 32;
-			do {
-				if (dst < gpBufEnd)
-					break;
-				left_shift = *gpDrawMask;
-				i = 32;
-				do {
-					if (left_shift & 0x80000000)
-						dst[0] = src[0];
-					left_shift *= 2;
-					++src;
-					++dst;
-					--i;
-				} while (i);
-				dst -= (SCREEN_WIDTH + 160);
-				--gpDrawMask;
-				--xx_32;
-			} while (xx_32);
-			break;
-		case 9: // upper (bottom transparent), without lighting
-			xx_32 = 32;
-			do {
-				gdwCurrentMask = *gpDrawMask;
-				yy_32 = 32;
-				do {
-					while (1) {
-						width = *src++;
-						if ((width & 0x80) == 0)
-							break;
-						width = -(char)width;
-						dst += width;
-						if (width & 0x1F)
-							gdwCurrentMask <<= width & 0x1F;
-						yy_32 -= width;
-						if (!yy_32)
-							goto LABEL_129;
-					}
-					yy_32 -= width;
-					if (dst < gpBufEnd)
-						return;
-					left_shift = gdwCurrentMask;
-					and80_i = width;
-					do {
-						if (left_shift & 0x80000000)
-							dst[0] = src[0];
-						left_shift *= 2;
-						++src;
-						++dst;
-						--and80_i;
-					} while (and80_i);
-					gdwCurrentMask = left_shift;
-				} while (yy_32);
-			LABEL_129:
-				dst -= (SCREEN_WIDTH + 160);
-				--gpDrawMask;
-				--xx_32;
-			} while (xx_32);
-			break;
-		case 10: // upper (bottom transparent), without lighting
-			xx_32 = 30;
-			while (dst >= gpBufEnd) {
-				dst += xx_32;
-				n_draw_shift = (unsigned int)(32 - xx_32) >> 2;
-				if ((32 - xx_32) & 2) {
-					*(WORD *)dst = *((WORD *)src + 1);
-					src += 4;
-					dst += 2;
-				}
-				if (n_draw_shift) {
-					do {
-						*(DWORD *)dst = *(DWORD *)src;
-						src += 4;
-						dst += 4;
-						--n_draw_shift;
-					} while (n_draw_shift);
-				}
-				dst -= (SCREEN_WIDTH + 160);
-				xx_32 -= 2;
-				if (xx_32 < 0) {
-					yy_32 = 2;
-					do {
-						if (dst < gpBufEnd)
-							break;
-						dst += yy_32;
-						n_draw_shift = (unsigned int)(32 - yy_32) >> 2;
-						if ((32 - yy_32) & 2) {
-							*(WORD *)dst = *((WORD *)src + 1);
-							src += 4;
-							dst += 2;
-						}
-						if (n_draw_shift) {
-							do {
-								*(DWORD *)dst = *(DWORD *)src;
-								src += 4;
-								dst += 4;
-								--n_draw_shift;
-							} while (n_draw_shift);
-						}
-						dst -= (SCREEN_WIDTH + 160);
-						yy_32 += 2;
-					} while (yy_32 != 32);
-					return;
-				}
-			}
-			break;
-		case 11: // upper (bottom transparent), without lighting
-			xx_32 = 30;
-			while (dst >= gpBufEnd) {
-				for (n_draw_shift = (unsigned int)(32 - xx_32) >> 2; n_draw_shift; --n_draw_shift) {
-					*(DWORD *)dst = *(DWORD *)src;
-					src += 4;
-					dst += 4;
-				}
-				if ((32 - (BYTE)xx_32) & 2) {
-					*(WORD *)dst = *(WORD *)src;
-					src += 4;
-					dst += 2;
-				}
-				dst = &dst[xx_32 - (SCREEN_WIDTH + 160)];
-				xx_32 -= 2;
-				if (xx_32 < 0) {
-					yy_32 = 2;
-					do {
-						if (dst < gpBufEnd)
-							break;
-						for (n_draw_shift = (unsigned int)(32 - yy_32) >> 2; n_draw_shift; --n_draw_shift) {
-							*(DWORD *)dst = *(DWORD *)src;
-							src += 4;
-							dst += 4;
-						}
-						if ((32 - (BYTE)yy_32) & 2) {
-							*(WORD *)dst = *(WORD *)src;
-							src += 4;
-							dst += 2;
-						}
-						dst = &dst[yy_32 - (SCREEN_WIDTH + 160)];
-						yy_32 += 2;
-					} while (yy_32 != 32);
-					return;
-				}
-			}
-			break;
-		case 12: // upper (bottom transparent), without lighting
-			xx_32 = 30;
-			while (dst >= gpBufEnd) {
-				dst += xx_32;
-				n_draw_shift = (unsigned int)(32 - xx_32) >> 2;
-				if ((32 - xx_32) & 2) {
-					*(WORD *)dst = *((WORD *)src + 1);
-					src += 4;
-					dst += 2;
-				}
-				if (n_draw_shift) {
-					do {
-						*(DWORD *)dst = *(DWORD *)src;
-						src += 4;
-						dst += 4;
-						--n_draw_shift;
-					} while (n_draw_shift);
-				}
-				dst -= (SCREEN_WIDTH + 160);
-				xx_32 -= 2;
-				if (xx_32 < 0) {
-					gpDrawMask -= 16;
-					yy_32 = 16;
-					do {
-						if (dst < gpBufEnd)
-							break;
-						left_shift = *gpDrawMask;
-						i = 32;
-						do {
-							if (left_shift & 0x80000000)
-								dst[0] = src[0];
-							left_shift *= 2;
-							++src;
-							++dst;
-							--i;
-						} while (i);
-						dst -= (SCREEN_WIDTH + 160);
-						--gpDrawMask;
-						--yy_32;
-					} while (yy_32);
-					return;
-				}
-			}
-			break;
-		default: // upper (bottom transparent), without lighting
-			xx_32 = 30;
-			while (dst >= gpBufEnd) {
-				for (n_draw_shift = (unsigned int)(32 - xx_32) >> 2; n_draw_shift; --n_draw_shift) {
-					*(DWORD *)dst = *(DWORD *)src;
-					src += 4;
-					dst += 4;
-				}
-				if ((32 - (BYTE)xx_32) & 2) {
-					*(WORD *)dst = *(WORD *)src;
-					src += 4;
-					dst += 2;
-				}
-				dst = &dst[xx_32 - (SCREEN_WIDTH + 160)];
-				xx_32 -= 2;
-				if (xx_32 < 0) {
-					gpDrawMask -= 16;
-					yy_32 = 16;
-					do {
-						if (dst < gpBufEnd)
-							break;
-						left_shift = *gpDrawMask;
-						i = 32;
-						do {
-							if (left_shift & 0x80000000)
-								dst[0] = src[0];
-							left_shift *= 2;
-							++src;
-							++dst;
-							--i;
-						} while (i);
-						src += (BYTE)src & 2;
-						dst -= (SCREEN_WIDTH + 160);
-						--gpDrawMask;
-						--yy_32;
-					} while (yy_32);
-					return;
-				}
-			}
-			break;
-		}
-		return;
-	}
-	if ((BYTE)light_table_index != lightmax) {
-		if (!(level_cel_block & 0x8000)) {
-			src = pDungeonCels + SDL_SwapLE32(*((DWORD *)pDungeonCels + (level_cel_block & 0xFFF)));
-			tbl = &pLightTbl[256 * light_table_index];
-			cel_type_16 = (BYTE)(level_cel_block >> 12);
-			switch (cel_type_16) {
-			case 0: // upper (bottom transparent), with lighting
-				xx_32 = 32;
-				do {
-					if (dst < gpBufEnd)
-						break;
-					asm_trans_light_mask(32, tbl, &dst, &src, *gpDrawMask);
-					dst -= (SCREEN_WIDTH + 160);
-					--gpDrawMask;
-					--xx_32;
-				} while (xx_32);
-				break;
-			case 1: // upper (bottom transparent), with lighting
-				xx_32 = 32;
-				do {
-					gdwCurrentMask = *gpDrawMask;
-					yy_32 = 32;
-					do {
-						while (1) {
-							width = *src++;
-							if ((width & 0x80) == 0)
-								break;
-							width = -(char)width;
-							dst += width;
-							if (width & 0x1F)
-								gdwCurrentMask <<= width & 0x1F;
-							yy_32 -= width;
-							if (!yy_32)
-								goto LABEL_50;
-						}
-						yy_32 -= width;
-						if (dst < gpBufEnd)
-							return;
-						gdwCurrentMask = asm_trans_light_mask(width, tbl, &dst, &src, gdwCurrentMask);
-					} while (yy_32);
-				LABEL_50:
-					dst -= (SCREEN_WIDTH + 160);
-					--gpDrawMask;
-					--xx_32;
-				} while (xx_32);
-				break;
-			case 2: // upper (bottom transparent), with lighting
-				xx_32 = 30;
-				while (dst >= gpBufEnd) {
-					dst += xx_32;
-					src += (32 - (BYTE)xx_32) & 2;
-					asm_cel_light_edge(32 - xx_32, tbl, &dst, &src);
-					dst -= (SCREEN_WIDTH + 160);
-					xx_32 -= 2;
-					if (xx_32 < 0) {
-						yy_32 = 2;
-						do {
-							if (dst < gpBufEnd)
-								break;
-							dst += yy_32;
-							src += (32 - (BYTE)yy_32) & 2;
-							asm_cel_light_edge(32 - yy_32, tbl, &dst, &src);
-							dst -= (SCREEN_WIDTH + 160);
-							yy_32 += 2;
-						} while (yy_32 != 32);
-						return;
-					}
-				}
-				break;
-			case 3: // upper (bottom transparent), with lighting
-				xx_32 = 30;
-				while (dst >= gpBufEnd) {
-					asm_cel_light_edge(32 - xx_32, tbl, &dst, &src);
-					src += (BYTE)src & 2;
-					dst = &dst[xx_32 - (SCREEN_WIDTH + 160)];
-					xx_32 -= 2;
-					if (xx_32 < 0) {
-						yy_32 = 2;
-						do {
-							if (dst < gpBufEnd)
-								break;
-							asm_cel_light_edge(32 - yy_32, tbl, &dst, &src);
-							src += (BYTE)src & 2;
-							dst = &dst[yy_32 - (SCREEN_WIDTH + 160)];
-							yy_32 += 2;
-						} while (yy_32 != 32);
-						return;
-					}
-				}
-				break;
-			case 4: // upper (bottom transparent), with lighting
-				xx_32 = 30;
-				while (dst >= gpBufEnd) {
-					dst += xx_32;
-					src += (32 - (BYTE)xx_32) & 2;
-					asm_cel_light_edge(32 - xx_32, tbl, &dst, &src);
-					dst -= (SCREEN_WIDTH + 160);
-					xx_32 -= 2;
-					if (xx_32 < 0) {
-						gpDrawMask -= 16;
-						yy_32 = 16;
-						do {
-							if (dst < gpBufEnd)
-								break;
-							src += (BYTE)src & 2;
-							asm_trans_light_mask(32, tbl, &dst, &src, *gpDrawMask);
-							dst -= (SCREEN_WIDTH + 160);
-							--gpDrawMask;
-							--yy_32;
-						} while (yy_32);
-						return;
-					}
-				}
-				break;
-			default: // upper (bottom transparent), with lighting
-				xx_32 = 30;
-				while (dst >= gpBufEnd) {
-					asm_cel_light_edge(32 - xx_32, tbl, &dst, &src);
-					src += (BYTE)src & 2;
-					dst = &dst[xx_32 - (SCREEN_WIDTH + 160)];
-					xx_32 -= 2;
-					if (xx_32 < 0) {
-						gpDrawMask -= 16;
-						yy_32 = 16;
-						do {
-							if (dst < gpBufEnd)
-								break;
-							asm_trans_light_mask(32, tbl, &dst, &src, *gpDrawMask);
-							src += (BYTE)src & 2;
-							dst -= (SCREEN_WIDTH + 160);
-							--gpDrawMask;
-							--yy_32;
-						} while (yy_32);
-						return;
-					}
-				}
-				break;
-			}
-			return;
-		}
-		src = pSpeedCels
-		    + SDL_SwapLE32(*(DWORD *)&gpCelFrame[4 * (light_table_index + 16 * (level_cel_block & 0xFFF))]);
-		cel_type_16 = (BYTE)(level_cel_block >> 12);
-		goto LABEL_12;
-	}
-	if (level_cel_block & 0x8000)
-		level_cel_block = *(DWORD *)&gpCelFrame[64 * (level_cel_block & 0xFFF)]
-		    + (WORD)(level_cel_block & 0xF000);
-	src = pDungeonCels + SDL_SwapLE32(*((DWORD *)pDungeonCels + (level_cel_block & 0xFFF)));
-	cel_type_16 = (level_cel_block >> 12) & 7;
-	switch (cel_type_16) {
-	case 0: // upper (bottom transparent), black
-		xx_32 = 32;
-		do {
-			if (dst < gpBufEnd)
-				break;
-			left_shift = *gpDrawMask;
-			i = 32;
-			do {
-				if (left_shift & 0x80000000)
-					dst[0] = 0;
-				left_shift *= 2;
-				++dst;
-				--i;
-			} while (i);
-			dst -= (SCREEN_WIDTH + 160);
-			--gpDrawMask;
-			--xx_32;
-		} while (xx_32);
-		break;
-	case 1: // upper (bottom transparent), black
-		xx_32 = 32;
-		do {
-			gdwCurrentMask = *gpDrawMask;
-			yy_32 = 32;
-			do {
-				while (1) {
-					width = *src++;
-					if ((width & 0x80) == 0)
-						break;
-					width = -(char)width;
-					dst += width;
-					if (width & 0x1F)
-						gdwCurrentMask <<= width & 0x1F;
-					yy_32 -= width;
-					if (!yy_32)
-						goto LABEL_208;
-				}
-				yy_32 -= width;
-				if (dst < gpBufEnd)
-					return;
-				left_shift = gdwCurrentMask;
-				and80_i = width;
-				src += width;
-				do {
-					if (left_shift & 0x80000000)
-						dst[0] = 0;
-					left_shift *= 2;
-					++dst;
-					--and80_i;
-				} while (and80_i);
-				gdwCurrentMask = left_shift;
-			} while (yy_32);
-		LABEL_208:
-			dst -= (SCREEN_WIDTH + 160);
-			--gpDrawMask;
-			--xx_32;
-		} while (xx_32);
-		break;
-	case 2: // upper (bottom transparent), black
-		xx_32 = 30;
-		while (dst >= gpBufEnd) {
-			dst += xx_32;
-			n_draw_shift = (unsigned int)(32 - xx_32) >> 2;
-			if ((32 - xx_32) & 2) {
-				*(WORD *)dst = 0;
-				dst += 2;
-			}
-			if (n_draw_shift) {
-				do {
-					*(DWORD *)dst = 0;
-					dst += 4;
-					--n_draw_shift;
-				} while (n_draw_shift);
-			}
-			dst -= (SCREEN_WIDTH + 160);
-			if (!xx_32) {
-				yy_32 = 2;
-				do {
-					if (dst < gpBufEnd)
-						break;
-					dst += yy_32;
-					n_draw_shift = (unsigned int)(32 - yy_32) >> 2;
-					if ((32 - yy_32) & 2) {
-						*(WORD *)dst = 0;
-						dst += 2;
-					}
-					if (n_draw_shift) {
-						do {
-							*(DWORD *)dst = 0;
-							dst += 4;
-							--n_draw_shift;
-						} while (n_draw_shift);
-					}
-					dst -= (SCREEN_WIDTH + 160);
-					yy_32 += 2;
-				} while (yy_32 != 32);
-				return;
-			}
-			xx_32 -= 2;
-		}
-		break;
-	case 3: // upper (bottom transparent), black
-		xx_32 = 30;
-		while (dst >= gpBufEnd) {
-			n_draw_shift = (unsigned int)(32 - xx_32) >> 2;
-			if ((32 - xx_32) & 2) {
-				*(WORD *)dst = 0;
-				dst += 2;
-			}
-			if (n_draw_shift) {
-				do {
-					*(DWORD *)dst = 0;
-					dst += 4;
-					--n_draw_shift;
-				} while (n_draw_shift);
-			}
-			dst -= (SCREEN_WIDTH + 160);
-			if (!xx_32) {
-				yy_32 = 2;
-				do {
-					if (dst < gpBufEnd)
-						break;
-					n_draw_shift = (unsigned int)(32 - yy_32) >> 2;
-					if ((32 - yy_32) & 2) {
-						*(WORD *)dst = 0;
-						dst += 2;
-					}
-					if (n_draw_shift) {
-						do {
-							*(DWORD *)dst = 0;
-							dst += 4;
-							--n_draw_shift;
-						} while (n_draw_shift);
-					}
-					dst = &dst[yy_32 - (SCREEN_WIDTH + 160)];
-					yy_32 += 2;
-				} while (yy_32 != 32);
-				return;
-			}
-			dst += xx_32;
-			xx_32 -= 2;
-		}
-		break;
-	case 4: // upper (bottom transparent), black
-		xx_32 = 30;
-		while (dst >= gpBufEnd) {
-			dst += xx_32;
-			n_draw_shift = (unsigned int)(32 - xx_32) >> 2;
-			if ((32 - xx_32) & 2) {
-				*(WORD *)dst = 0;
-				dst += 2;
-			}
-			if (n_draw_shift) {
-				do {
-					*(DWORD *)dst = 0;
-					dst += 4;
-					--n_draw_shift;
-				} while (n_draw_shift);
-			}
-			dst -= (SCREEN_WIDTH + 160);
-			if (!xx_32) {
-				gpDrawMask -= 16;
-				yy_32 = 16;
-				do {
-					if (dst < gpBufEnd)
-						break;
-					left_shift = *gpDrawMask;
-					i = 32;
-					do {
-						if (left_shift & 0x80000000)
-							dst[0] = 0;
-						left_shift *= 2;
-						++dst;
-						--i;
-					} while (i);
-					dst -= (SCREEN_WIDTH + 160);
-					--gpDrawMask;
-					--yy_32;
-				} while (yy_32);
-				return;
-			}
-			xx_32 -= 2;
-		}
-		break;
-	default: // upper (bottom transparent), black
-		xx_32 = 30;
-		while (dst >= gpBufEnd) {
-			n_draw_shift = (unsigned int)(32 - xx_32) >> 2;
-			if ((32 - xx_32) & 2) {
-				*(WORD *)dst = 0;
-				dst += 2;
-			}
-			if (n_draw_shift) {
-				do {
-					*(DWORD *)dst = 0;
-					dst += 4;
-					--n_draw_shift;
-				} while (n_draw_shift);
-			}
-			dst -= (SCREEN_WIDTH + 160);
-			if (!xx_32) {
-				gpDrawMask -= 16;
-				yy_32 = 16;
-				do {
-					if (dst < gpBufEnd)
-						break;
-					left_shift = *gpDrawMask;
-					i = 32;
-					do {
-						if (left_shift & 0x80000000)
-							dst[0] = 0;
-						left_shift *= 2;
-						++dst;
-						--i;
-					} while (i);
-					dst -= (SCREEN_WIDTH + 160);
-					--gpDrawMask;
-					--yy_32;
-				} while (yy_32);
-				return;
-			}
-			dst += xx_32;
-			xx_32 -= 2;
-		}
-		break;
-=======
-	pFrameTable = (DWORD *)pDungeonCels;
-
-	src = &pDungeonCels[pFrameTable[level_cel_block & 0xFFF]];
-	tile = (level_cel_block & 0x7000) >> 12;
-	tbl = &pLightTbl[256 * light_table_index];
-
-#ifdef USE_SPEEDCELS
-	if (light_table_index == lightmax || light_table_index == 0) {
-		if (level_cel_block & 0x8000) {
-			level_cel_block = SpeedFrameTbl[level_cel_block & 0xFFF][0] + (level_cel_block & 0xF000);
-		}
-		src = &pDungeonCels[pFrameTable[level_cel_block & 0xFFF]];
-		tile = (level_cel_block & 0x7000) >> 12;
-		tbl = NULL;
-	} else if (level_cel_block & 0x8000) {
-		src = &pSpeedCels[SpeedFrameTbl[level_cel_block & 0xFFF][light_table_index]];
-		tile = (level_cel_block & 0x7000) >> 12;
-		tbl = NULL;
->>>>>>> 6a73d98e
-	}
-#endif
-
-	mask = &SolidMask[31];
-
-	if (cel_transparency_active) {
-		if (arch_draw_type == 0) {
-			mask = &WallMask[31];
-		}
-		if (arch_draw_type == 1 && tile != RT_LTRIANGLE) {
-			c = block_lvid[level_piece_id];
-			if (c == 1 || c == 3) {
-				mask = &LeftMask[31];
-			}
-		}
-<<<<<<< HEAD
-		if (arch_draw_type == 2) {
-			if (block_lvid[level_piece_id] == 2 || block_lvid[level_piece_id] == 3) {
-				drawBottomArchesUpperScreen(pBuff, &RightMask[31]);
-				return;
-			}
-		}
-	}
-	gpCelFrame = (BYTE *)SpeedFrameTbl;
-	dst = pBuff;
-	if (!(BYTE)light_table_index) {
-		if (level_cel_block & 0x8000)
-			level_cel_block = *(DWORD *)&gpCelFrame[64 * (level_cel_block & 0xFFF)]
-			    + (WORD)(level_cel_block & 0xF000);
-
-		src = pDungeonCels + SDL_SwapLE32(*((DWORD *)pDungeonCels + (level_cel_block & 0xFFF)));
-
-		cel_type_16 = ((level_cel_block >> 12) & 7) + 8;
-	LABEL_22:
-		switch (cel_type_16) {
-		case 8: // upper (solid), without lighting
-			i = 32;
-			do {
-				if (dst < gpBufEnd)
-					break;
-				j = 8;
-				do {
-					*(DWORD *)dst = *(DWORD *)src;
-					src += 4;
-					dst += 4;
-					--j;
-				} while (j);
-				dst -= (SCREEN_WIDTH + 160);
-				--i;
-			} while (i);
-			break;
-		case 9: // upper (solid), without lighting
-			xx_32 = 32;
-			do {
-				yy_32 = 32;
-				do {
-					while (1) {
-						width = *src++;
-						if ((width & 0x80) == 0)
-							break;
-						width = -(char)width;
-						dst += width;
-						yy_32 -= width;
-						if (!yy_32)
-							goto LABEL_133;
-					}
-					yy_32 -= width;
-					if (dst < gpBufEnd)
-						return;
-					chk_sh_and = width >> 1;
-					if (width & 1) {
-						*dst++ = *src++;
-						if (!chk_sh_and)
-							continue;
-					}
-					n_draw_shift = chk_sh_and >> 1;
-					if (chk_sh_and & 1) {
-						*(WORD *)dst = *(WORD *)src;
-						src += 2;
-						dst += 2;
-						if (!n_draw_shift)
-							continue;
-					}
-					do {
-						*(DWORD *)dst = *(DWORD *)src;
-						src += 4;
-						dst += 4;
-						--n_draw_shift;
-					} while (n_draw_shift);
-				} while (yy_32);
-			LABEL_133:
-				dst -= (SCREEN_WIDTH + 160);
-				--xx_32;
-			} while (xx_32);
-			break;
-		case 10: // upper (solid), without lighting
-			xx_32 = 30;
-			while (dst >= gpBufEnd) {
-				dst += xx_32;
-				n_draw_shift = (unsigned int)(32 - xx_32) >> 2;
-				if ((32 - xx_32) & 2) {
-					*(WORD *)dst = *((WORD *)src + 1);
-					src += 4;
-					dst += 2;
-				}
-				if (n_draw_shift) {
-					do {
-						*(DWORD *)dst = *(DWORD *)src;
-						src += 4;
-						dst += 4;
-						--n_draw_shift;
-					} while (n_draw_shift);
-				}
-				dst -= (SCREEN_WIDTH + 160);
-				xx_32 -= 2;
-				if (xx_32 < 0) {
-					yy_32 = 2;
-					do {
-						if (dst < gpBufEnd)
-							break;
-						dst += yy_32;
-						n_draw_shift = (unsigned int)(32 - yy_32) >> 2;
-						if ((32 - yy_32) & 2) {
-							*(WORD *)dst = *((WORD *)src + 1);
-							src += 4;
-							dst += 2;
-						}
-						if (n_draw_shift) {
-							do {
-								*(DWORD *)dst = *(DWORD *)src;
-								src += 4;
-								dst += 4;
-								--n_draw_shift;
-							} while (n_draw_shift);
-						}
-						dst -= (SCREEN_WIDTH + 160);
-						yy_32 += 2;
-					} while (yy_32 != 32);
-					return;
-				}
-			}
-			break;
-		case 11: // upper (solid), without lighting
-			xx_32 = 30;
-			while (dst >= gpBufEnd) {
-				for (n_draw_shift = (unsigned int)(32 - xx_32) >> 2; n_draw_shift; --n_draw_shift) {
-					*(DWORD *)dst = *(DWORD *)src;
-					src += 4;
-					dst += 4;
-				}
-				if ((32 - (BYTE)xx_32) & 2) {
-					*(WORD *)dst = *(WORD *)src;
-					src += 4;
-					dst += 2;
-				}
-				dst = &dst[xx_32 - (SCREEN_WIDTH + 160)];
-				xx_32 -= 2;
-				if (xx_32 < 0) {
-					yy_32 = 2;
-					do {
-						if (dst < gpBufEnd)
-							break;
-						for (n_draw_shift = (unsigned int)(32 - yy_32) >> 2; n_draw_shift; --n_draw_shift) {
-							*(DWORD *)dst = *(DWORD *)src;
-							src += 4;
-							dst += 4;
-						}
-						if ((32 - (BYTE)yy_32) & 2) {
-							*(WORD *)dst = *(WORD *)src;
-							src += 4;
-							dst += 2;
-						}
-						dst = &dst[yy_32 - (SCREEN_WIDTH + 160)];
-						yy_32 += 2;
-					} while (yy_32 != 32);
-					return;
-				}
-			}
-			break;
-		case 12: // upper (solid), without lighting
-			xx_32 = 30;
-			while (dst >= gpBufEnd) {
-				dst += xx_32;
-				n_draw_shift = (unsigned int)(32 - xx_32) >> 2;
-				if ((32 - xx_32) & 2) {
-					*(WORD *)dst = *((WORD *)src + 1);
-					src += 4;
-					dst += 2;
-				}
-				if (n_draw_shift) {
-					do {
-						*(DWORD *)dst = *(DWORD *)src;
-						src += 4;
-						dst += 4;
-						--n_draw_shift;
-					} while (n_draw_shift);
-				}
-				dst -= (SCREEN_WIDTH + 160);
-				xx_32 -= 2;
-				if (xx_32 < 0) {
-					i = 16;
-					do {
-						if (dst < gpBufEnd)
-							break;
-						j = 8;
-						do {
-							*(DWORD *)dst = *(DWORD *)src;
-							src += 4;
-							dst += 4;
-							--j;
-						} while (j);
-						dst -= (SCREEN_WIDTH + 160);
-						--i;
-					} while (i);
-					return;
-				}
-			}
-			break;
-		default: // upper (solid), without lighting
-			xx_32 = 30;
-			while (dst >= gpBufEnd) {
-				for (n_draw_shift = (unsigned int)(32 - xx_32) >> 2; n_draw_shift; --n_draw_shift) {
-					*(DWORD *)dst = *(DWORD *)src;
-					src += 4;
-					dst += 4;
-				}
-				if ((32 - (BYTE)xx_32) & 2) {
-					*(WORD *)dst = *(WORD *)src;
-					src += 4;
-					dst += 2;
-				}
-				dst = &dst[xx_32 - (SCREEN_WIDTH + 160)];
-				xx_32 -= 2;
-				if (xx_32 < 0) {
-					i = 16;
-					do {
-						if (dst < gpBufEnd)
-							break;
-						j = 8;
-						do {
-							*(DWORD *)dst = *(DWORD *)src;
-							src += 4;
-							dst += 4;
-							--j;
-						} while (j);
-						dst -= (SCREEN_WIDTH + 160);
-						--i;
-					} while (i);
-					return;
-				}
-			}
-			break;
-		}
-		return;
-	}
-	if ((BYTE)light_table_index != lightmax) {
-		if (!(level_cel_block & 0x8000)) {
-			src = pDungeonCels + SDL_SwapLE32(*((DWORD *)pDungeonCels + (level_cel_block & 0xFFF)));
-			tbl = &pLightTbl[256 * light_table_index];
-			cel_type_16 = (WORD)level_cel_block >> 12;
-			switch (cel_type_16) {
-			case 0: // upper (solid), with lighting
-				xx_32 = 32;
-				do {
-					if (dst < gpBufEnd)
-						break;
-					asm_cel_light_square(8, tbl, &dst, &src);
-					dst -= (SCREEN_WIDTH + 160);
-					--xx_32;
-				} while (xx_32);
-				break;
-			case 1: // upper (solid), with lighting
-				xx_32 = 32;
-				do {
-					yy_32 = 32;
-					do {
-						while (1) {
-							width = *src++;
-							if ((width & 0x80) == 0)
-								break;
-							width = -(char)width;
-							dst += width;
-							yy_32 -= width;
-							if (!yy_32)
-								goto LABEL_58;
-						}
-						yy_32 -= width;
-						if (dst < gpBufEnd)
-							return;
-						asm_cel_light_edge(width, tbl, &dst, &src);
-					} while (yy_32);
-				LABEL_58:
-					dst -= (SCREEN_WIDTH + 160);
-					--xx_32;
-				} while (xx_32);
-				break;
-			case 2: // upper (solid), with lighting
-				xx_32 = 30;
-				while (dst >= gpBufEnd) {
-					dst += xx_32;
-					src += (32 - (BYTE)xx_32) & 2;
-					asm_cel_light_edge(32 - xx_32, tbl, &dst, &src);
-					dst -= (SCREEN_WIDTH + 160);
-					xx_32 -= 2;
-					if (xx_32 < 0) {
-						yy_32 = 2;
-						do {
-							if (dst < gpBufEnd)
-								break;
-							dst += yy_32;
-							src += (32 - (BYTE)yy_32) & 2;
-							asm_cel_light_edge(32 - yy_32, tbl, &dst, &src);
-							dst -= (SCREEN_WIDTH + 160);
-							yy_32 += 2;
-						} while (yy_32 != 32);
-						return;
-					}
-				}
-				break;
-			case 3: // upper (solid), with lighting
-				xx_32 = 30;
-				while (dst >= gpBufEnd) {
-					asm_cel_light_edge(32 - xx_32, tbl, &dst, &src);
-					src += (BYTE)src & 2;
-					dst = &dst[xx_32 - (SCREEN_WIDTH + 160)];
-					xx_32 -= 2;
-					if (xx_32 < 0) {
-						yy_32 = 2;
-						do {
-							if (dst < gpBufEnd)
-								break;
-							asm_cel_light_edge(32 - yy_32, tbl, &dst, &src);
-							src += (BYTE)src & 2;
-							dst = &dst[yy_32 - (SCREEN_WIDTH + 160)];
-							yy_32 += 2;
-						} while (yy_32 != 32);
-						return;
-					}
-				}
-				break;
-			case 4: // upper (solid), with lighting
-				xx_32 = 30;
-				while (dst >= gpBufEnd) {
-					dst += xx_32;
-					src += (32 - (BYTE)xx_32) & 2;
-					asm_cel_light_edge(32 - xx_32, tbl, &dst, &src);
-					dst -= (SCREEN_WIDTH + 160);
-					xx_32 -= 2;
-					if (xx_32 < 0) {
-						yy_32 = 16;
-						do {
-							if (dst < gpBufEnd)
-								break;
-							asm_cel_light_square(8, tbl, &dst, &src);
-							dst -= (SCREEN_WIDTH + 160);
-							--yy_32;
-						} while (yy_32);
-						return;
-					}
-				}
-				break;
-			default: // upper (solid), with lighting
-				xx_32 = 30;
-				while (dst >= gpBufEnd) {
-					asm_cel_light_edge(32 - xx_32, tbl, &dst, &src);
-					src += (BYTE)src & 2;
-					dst = &dst[xx_32 - (SCREEN_WIDTH + 160)];
-					xx_32 -= 2;
-					if (xx_32 < 0) {
-						yy_32 = 16;
-						do {
-							if (dst < gpBufEnd)
-								break;
-							asm_cel_light_square(8, tbl, &dst, &src);
-							dst -= (SCREEN_WIDTH + 160);
-							--yy_32;
-						} while (yy_32);
-						return;
-					}
-				}
-				break;
-=======
-		if (arch_draw_type == 2 && tile != RT_RTRIANGLE) {
-			c = block_lvid[level_piece_id];
-			if (c == 2 || c == 3) {
-				mask = &RightMask[31];
->>>>>>> 6a73d98e
-			}
-		}
-<<<<<<< HEAD
-		src = pSpeedCels
-		    + SDL_SwapLE32(*(DWORD *)&gpCelFrame[4 * (light_table_index + 16 * (level_cel_block & 0xFFF))]);
-		cel_type_16 = (WORD)level_cel_block >> 12;
-		goto LABEL_22;
-	}
-	if (level_cel_block & 0x8000)
-		level_cel_block = *(DWORD *)&gpCelFrame[64 * (level_cel_block & 0xFFF)]
-		    + (WORD)(level_cel_block & 0xF000);
-	src = pDungeonCels + SDL_SwapLE32(*((DWORD *)pDungeonCels + (level_cel_block & 0xFFF)));
-	cel_type_16 = ((unsigned int)level_cel_block >> 12) & 7;
-	switch (cel_type_16) {
-	case 0: // upper (solid), black
-		i = 32;
-		do {
-			if (dst < gpBufEnd)
-				break;
-			j = 8;
-			do {
-				*(DWORD *)dst = 0;
-				dst += 4;
-				--j;
-			} while (j);
-			dst -= (SCREEN_WIDTH + 160);
-			--i;
-		} while (i);
-		break;
-	case 1: // upper (solid), black
-		xx_32 = 32;
-		do {
-			yy_32 = 32;
-			do {
-				while (1) {
-					width = *src++;
-					if ((width & 0x80) == 0)
-						break;
-					width = -(char)width;
-					dst += width;
-					yy_32 -= width;
-					if (!yy_32)
-						goto LABEL_205;
-				}
-				yy_32 -= width;
-				if (dst < gpBufEnd)
-					return;
-				src += width;
-				chk_sh_and = width >> 1;
-				if (width & 1) {
-					*dst++ = 0;
-					if (!chk_sh_and)
-						continue;
-				}
-				n_draw_shift = width >> 2;
-				if (chk_sh_and & 1) {
-					*(WORD *)dst = 0;
-					dst += 2;
-					if (!n_draw_shift)
-						continue;
-				}
-				do {
-					*(DWORD *)dst = 0;
-					dst += 4;
-					--n_draw_shift;
-				} while (n_draw_shift);
-			} while (yy_32);
-		LABEL_205:
-			dst -= (SCREEN_WIDTH + 160);
-			--xx_32;
-		} while (xx_32);
-		break;
-	case 2: // upper (solid), black
-		xx_32 = 30;
-		while (dst >= gpBufEnd) {
-			dst += xx_32;
-			n_draw_shift = (unsigned int)(32 - xx_32) >> 2;
-			if ((32 - xx_32) & 2) {
-				*(WORD *)dst = 0;
-				dst += 2;
-			}
-			if (n_draw_shift) {
-				do {
-					*(DWORD *)dst = 0;
-					dst += 4;
-					--n_draw_shift;
-				} while (n_draw_shift);
-			}
-			dst -= (SCREEN_WIDTH + 160);
-			if (!xx_32) {
-				yy_32 = 2;
-				do {
-					if (dst < gpBufEnd)
-						break;
-					dst += yy_32;
-					n_draw_shift = (unsigned int)(32 - yy_32) >> 2;
-					if ((32 - yy_32) & 2) {
-						*(WORD *)dst = 0;
-						dst += 2;
-					}
-					if (n_draw_shift) {
-						do {
-							*(DWORD *)dst = 0;
-							dst += 4;
-							--n_draw_shift;
-						} while (n_draw_shift);
-					}
-					dst -= (SCREEN_WIDTH + 160);
-					yy_32 += 2;
-				} while (yy_32 != 32);
-				return;
-			}
-			xx_32 -= 2;
-		}
-		break;
-	case 3: // upper (solid), black
-		xx_32 = 30;
-		while (dst >= gpBufEnd) {
-			n_draw_shift = (unsigned int)(32 - xx_32) >> 2;
-			if ((32 - xx_32) & 2) {
-				*(WORD *)dst = 0;
-				dst += 2;
-			}
-			if (n_draw_shift) {
-				do {
-					*(DWORD *)dst = 0;
-					dst += 4;
-					--n_draw_shift;
-				} while (n_draw_shift);
-			}
-			dst -= (SCREEN_WIDTH + 160);
-			if (!xx_32) {
-				yy_32 = 2;
-				do {
-					if (dst < gpBufEnd)
-						break;
-					n_draw_shift = (unsigned int)(32 - yy_32) >> 2;
-					if ((32 - yy_32) & 2) {
-						*(WORD *)dst = 0;
-						dst += 2;
-					}
-					if (n_draw_shift) {
-						do {
-							*(DWORD *)dst = 0;
-							dst += 4;
-							--n_draw_shift;
-						} while (n_draw_shift);
-					}
-					dst = &dst[yy_32 - (SCREEN_WIDTH + 160)];
-					yy_32 += 2;
-				} while (yy_32 != 32);
-				return;
-			}
-			dst += xx_32;
-			xx_32 -= 2;
-		}
-		break;
-	case 4: // upper (solid), black
-		xx_32 = 30;
-		while (dst >= gpBufEnd) {
-			dst += xx_32;
-			n_draw_shift = (unsigned int)(32 - xx_32) >> 2;
-			if ((32 - xx_32) & 2) {
-				*(WORD *)dst = 0;
-				dst += 2;
-			}
-			if (n_draw_shift) {
-				do {
-					*(DWORD *)dst = 0;
-					dst += 4;
-					--n_draw_shift;
-				} while (n_draw_shift);
-			}
-			dst -= (SCREEN_WIDTH + 160);
-			if (!xx_32) {
-				i = 16;
-				do {
-					if (dst < gpBufEnd)
-						break;
-					j = 8;
-					do {
-						*(DWORD *)dst = 0;
-						dst += 4;
-						--j;
-					} while (j);
-					dst -= (SCREEN_WIDTH + 160);
-					--i;
-				} while (i);
-				return;
-			}
-			xx_32 -= 2;
-		}
-		break;
-	default: // upper (solid), black
-		xx_32 = 30;
-		while (dst >= gpBufEnd) {
-			n_draw_shift = (unsigned int)(32 - xx_32) >> 2;
-			if ((32 - xx_32) & 2) {
-				*(WORD *)dst = 0;
-				dst += 2;
-			}
-			if (n_draw_shift) {
-				do {
-					*(DWORD *)dst = 0;
-					dst += 4;
-					--n_draw_shift;
-				} while (n_draw_shift);
-			}
-			dst -= (SCREEN_WIDTH + 160);
-			if (!xx_32) {
-				i = 16;
-				do {
-					if (dst < gpBufEnd)
-						break;
-					j = 8;
-					do {
-						*(DWORD *)dst = 0;
-						dst += 4;
-						--j;
-					} while (j);
-					dst -= (SCREEN_WIDTH + 160);
-					--i;
-				} while (i);
-				return;
-			}
-			dst += xx_32;
-			xx_32 -= 2;
-		}
-		break;
-	}
-}
-
-void drawTopArchesLowerScreen(BYTE *pBuff)
-{
-	BYTE *dst, *src;
-	BYTE *tbl;
-	short cel_type_16;
-	unsigned int world_tbl;
-	unsigned int width;
-	unsigned int chk_sh_and;
-	unsigned int x_minus;
-	unsigned int n_draw_shift;
-	unsigned int y_minus;
-	int tile_42_45;
-	int xx_32, yy_32;
-	int i, j;
-
-	gpCelFrame = (BYTE *)SpeedFrameTbl;
-	dst = pBuff;
-	if (!(BYTE)light_table_index) {
-		if (level_cel_block & 0x8000)
-			level_cel_block = *(DWORD *)&gpCelFrame[64 * (level_cel_block & 0xFFF)]
-			    + (WORD)(level_cel_block & 0xF000);
-		src = pDungeonCels + SDL_SwapLE32(*((DWORD *)pDungeonCels + (level_cel_block & 0xFFF)));
-		cel_type_16 = ((level_cel_block >> 12) & 7) + 8;
-		goto LABEL_11;
-	}
-	if ((BYTE)light_table_index == lightmax) {
-		if (level_cel_block & 0x8000)
-			level_cel_block = *(DWORD *)&gpCelFrame[64 * (level_cel_block & 0xFFF)]
-			    + (WORD)(level_cel_block & 0xF000);
-		src = pDungeonCels + SDL_SwapLE32(*((DWORD *)pDungeonCels + (level_cel_block & 0xFFF)));
-		cel_type_16 = (level_cel_block >> 12) & 7;
-		switch (cel_type_16) {
-		case 0: // lower (top transparent), black
-			i = 16;
-			do {
-				if (dst < gpBufEnd) {
-					j = 8;
-					do {
-						dst[1] = 0;
-						dst[3] = 0;
-						dst += 4;
-						--j;
-					} while (j);
-				} else {
-					src += 32;
-					dst += 32;
-				}
-				dst -= (SCREEN_WIDTH + 160);
-				if (dst < gpBufEnd) {
-					j = 8;
-					do {
-						dst[0] = 0;
-						dst[2] = 0;
-						dst += 4;
-						--j;
-					} while (j);
-				} else {
-					src += 32;
-					dst += 32;
-				}
-				dst -= (SCREEN_WIDTH + 160);
-				--i;
-			} while (i);
-			break;
-		case 1: // lower (top transparent), black
-			WorldBoolFlag = (BYTE)pBuff & 1;
-			xx_32 = 32;
-		LABEL_412:
-			yy_32 = 32;
-			while (1) {
-				while (1) {
-					width = *src++;
-					if ((width & 0x80) == 0)
-						break;
-					width = -(char)width;
-					dst += width;
-					yy_32 -= width;
-					if (!yy_32) {
-					LABEL_433:
-						WorldBoolFlag = ((BYTE)WorldBoolFlag + 1) & 1;
-						dst -= (SCREEN_WIDTH + 160);
-						if (!--xx_32)
-							return;
-						goto LABEL_412;
-					}
-				}
-				yy_32 -= width;
-				if (dst < gpBufEnd) {
-					src += width;
-					if (((BYTE)dst & 1) == WorldBoolFlag) {
-						chk_sh_and = width >> 1;
-						if (!(width & 1))
-							goto LABEL_420;
-						++dst;
-						if (chk_sh_and) {
-						LABEL_427:
-							n_draw_shift = chk_sh_and >> 1;
-							if (chk_sh_and & 1) {
-								dst[0] = 0;
-								dst += 2;
-							}
-							if (n_draw_shift) {
-								do {
-									dst[0] = 0;
-									dst[2] = 0;
-									dst += 4;
-									--n_draw_shift;
-								} while (n_draw_shift);
-							}
-							goto LABEL_430;
-						}
-					} else {
-						chk_sh_and = width >> 1;
-						if (!(width & 1))
-							goto LABEL_427;
-						*dst++ = 0;
-						if (chk_sh_and) {
-						LABEL_420:
-							n_draw_shift = chk_sh_and >> 1;
-							if (chk_sh_and & 1) {
-								dst[1] = 0;
-								dst += 2;
-							}
-							if (n_draw_shift) {
-								do {
-									dst[1] = 0;
-									dst[3] = 0;
-									dst += 4;
-									--n_draw_shift;
-								} while (n_draw_shift);
-							}
-							goto LABEL_430;
-						}
-					}
-				} else {
-					src += width;
-					dst += width;
-				}
-			LABEL_430:
-				if (!yy_32)
-					goto LABEL_433;
-			}
-			break;
-		case 2: // lower (top transparent), black
-			WorldBoolFlag = 0;
-			for (xx_32 = 30;; xx_32 -= 2) {
-				if (dst < gpBufEnd) {
-					dst += xx_32;
-					x_minus = 32 - xx_32;
-					WorldBoolFlag = ((BYTE)WorldBoolFlag + 1) & 1;
-					if (WorldBoolFlag) {
-						n_draw_shift = x_minus >> 2;
-						if (x_minus & 2) {
-							dst[1] = 0;
-							dst += 2;
-						}
-						if (n_draw_shift) {
-							do {
-								dst[1] = 0;
-								dst[3] = 0;
-								dst += 4;
-								--n_draw_shift;
-							} while (n_draw_shift);
-						}
-					} else {
-						n_draw_shift = x_minus >> 2;
-						if (x_minus & 2) {
-							dst[0] = 0;
-							dst += 2;
-						}
-						if (n_draw_shift) {
-							do {
-								dst[0] = 0;
-								dst[2] = 0;
-								dst += 4;
-								--n_draw_shift;
-							} while (n_draw_shift);
-						}
-					}
-				} else {
-					src = &src[-xx_32 + 32];
-					dst += 32;
-				}
-				dst -= (SCREEN_WIDTH + 160);
-				if (!xx_32)
-					break;
-			}
-			yy_32 = 2;
-			do {
-				if (dst < gpBufEnd) {
-					dst += yy_32;
-					y_minus = 32 - yy_32;
-					WorldBoolFlag = ((BYTE)WorldBoolFlag + 1) & 1;
-					if (WorldBoolFlag) {
-						n_draw_shift = y_minus >> 2;
-						if (y_minus & 2) {
-							dst[1] = 0;
-							dst += 2;
-						}
-						if (n_draw_shift) {
-							do {
-								dst[1] = 0;
-								dst[3] = 0;
-								dst += 4;
-								--n_draw_shift;
-							} while (n_draw_shift);
-						}
-					} else {
-						n_draw_shift = y_minus >> 2;
-						if (y_minus & 2) {
-							dst[0] = 0;
-							dst += 2;
-						}
-						if (n_draw_shift) {
-							do {
-								dst[0] = 0;
-								dst[2] = 0;
-								dst += 4;
-								--n_draw_shift;
-							} while (n_draw_shift);
-						}
-					}
-				} else {
-					src = &src[-yy_32 + 32];
-					dst += 32;
-				}
-				dst -= (SCREEN_WIDTH + 160);
-				yy_32 += 2;
-			} while (yy_32 != 32);
-			break;
-		case 3: // lower (top transparent), black
-			WorldBoolFlag = 0;
-			for (xx_32 = 30;; xx_32 -= 2) {
-				if (dst < gpBufEnd) {
-					x_minus = 32 - xx_32;
-					WorldBoolFlag = ((BYTE)WorldBoolFlag + 1) & 1;
-					if (WorldBoolFlag) {
-						n_draw_shift = x_minus >> 2;
-						if (x_minus & 2) {
-							dst[1] = 0;
-							dst += 2;
-						}
-						if (n_draw_shift) {
-							do {
-								dst[1] = 0;
-								dst[3] = 0;
-								dst += 4;
-								--n_draw_shift;
-							} while (n_draw_shift);
-						}
-					} else {
-						n_draw_shift = x_minus >> 2;
-						if (x_minus & 2) {
-							dst[0] = 0;
-							dst += 2;
-						}
-						if (n_draw_shift) {
-							do {
-								dst[0] = 0;
-								dst[2] = 0;
-								dst += 4;
-								--n_draw_shift;
-							} while (n_draw_shift);
-						}
-					}
-				} else {
-					src = &src[-xx_32 + 32];
-					dst = &dst[-xx_32 + 32];
-				}
-				dst -= (SCREEN_WIDTH + 160);
-				if (!xx_32)
-					break;
-				dst += xx_32;
-			}
-			yy_32 = 2;
-			do {
-				if (dst < gpBufEnd) {
-					y_minus = 32 - yy_32;
-					WorldBoolFlag = ((BYTE)WorldBoolFlag + 1) & 1;
-					if (WorldBoolFlag) {
-						n_draw_shift = y_minus >> 2;
-						if (y_minus & 2) {
-							dst[1] = 0;
-							dst += 2;
-						}
-						if (n_draw_shift) {
-							do {
-								dst[1] = 0;
-								dst[3] = 0;
-								dst += 4;
-								--n_draw_shift;
-							} while (n_draw_shift);
-						}
-					} else {
-						n_draw_shift = y_minus >> 2;
-						if (y_minus & 2) {
-							dst[0] = 0;
-							dst += 2;
-						}
-						if (n_draw_shift) {
-							do {
-								dst[0] = 0;
-								dst[2] = 0;
-								dst += 4;
-								--n_draw_shift;
-							} while (n_draw_shift);
-						}
-					}
-				} else {
-					src = &src[-yy_32 + 32];
-					dst = &dst[-yy_32 + 32];
-				}
-				dst = &dst[yy_32 - (SCREEN_WIDTH + 160)];
-				yy_32 += 2;
-			} while (yy_32 != 32);
-			break;
-		case 4: // lower (top transparent), black
-			WorldBoolFlag = 0;
-			for (xx_32 = 30;; xx_32 -= 2) {
-				if (dst < gpBufEnd) {
-					dst += xx_32;
-					x_minus = 32 - xx_32;
-					WorldBoolFlag = ((BYTE)WorldBoolFlag + 1) & 1;
-					if (WorldBoolFlag) {
-						n_draw_shift = x_minus >> 2;
-						if (x_minus & 2) {
-							dst[1] = 0;
-							dst += 2;
-						}
-						if (n_draw_shift) {
-							do {
-								dst[1] = 0;
-								dst[3] = 0;
-								dst += 4;
-								--n_draw_shift;
-							} while (n_draw_shift);
-						}
-					} else {
-						n_draw_shift = x_minus >> 2;
-						if (x_minus & 2) {
-							dst[0] = 0;
-							dst += 2;
-						}
-						if (n_draw_shift) {
-							do {
-								dst[0] = 0;
-								dst[2] = 0;
-								dst += 4;
-								--n_draw_shift;
-							} while (n_draw_shift);
-						}
-					}
-				} else {
-					src = &src[-xx_32 + 32];
-					dst += 32;
-				}
-				dst -= (SCREEN_WIDTH + 160);
-				if (!xx_32)
-					break;
-			}
-			i = 8;
-			do {
-				if (dst < gpBufEnd) {
-					j = 8;
-					do {
-						dst[1] = 0;
-						dst[3] = 0;
-						dst += 4;
-						--j;
-					} while (j);
-				} else {
-					src += 32;
-					dst += 32;
-				}
-				dst -= (SCREEN_WIDTH + 160);
-				if (dst < gpBufEnd) {
-					j = 8;
-					do {
-						dst[0] = 0;
-						dst[2] = 0;
-						dst += 4;
-						--j;
-					} while (j);
-				} else {
-					src += 32;
-					dst += 32;
-				}
-				dst -= (SCREEN_WIDTH + 160);
-				--i;
-			} while (i);
-			break;
-		default: // lower (top transparent), black
-			WorldBoolFlag = 0;
-			for (xx_32 = 30;; xx_32 -= 2) {
-				if (dst < gpBufEnd) {
-					x_minus = 32 - xx_32;
-					WorldBoolFlag = ((BYTE)WorldBoolFlag + 1) & 1;
-					if (WorldBoolFlag) {
-						n_draw_shift = x_minus >> 2;
-						if (x_minus & 2) {
-							dst[1] = 0;
-							dst += 2;
-						}
-						if (n_draw_shift) {
-							do {
-								dst[1] = 0;
-								dst[3] = 0;
-								dst += 4;
-								--n_draw_shift;
-							} while (n_draw_shift);
-						}
-					} else {
-						n_draw_shift = x_minus >> 2;
-						if (x_minus & 2) {
-							dst[0] = 0;
-							dst += 2;
-						}
-						if (n_draw_shift) {
-							do {
-								dst[0] = 0;
-								dst[2] = 0;
-								dst += 4;
-								--n_draw_shift;
-							} while (n_draw_shift);
-						}
-					}
-				} else {
-					src = &src[-xx_32 + 32];
-					dst = &dst[-xx_32 + 32];
-				}
-				dst -= (SCREEN_WIDTH + 160);
-				if (!xx_32)
-					break;
-				dst += xx_32;
-			}
-			i = 8;
-			do {
-				if (dst < gpBufEnd) {
-					j = 8;
-					do {
-						dst[1] = 0;
-						dst[3] = 0;
-						dst += 4;
-						--j;
-					} while (j);
-				} else {
-					src += 32;
-					dst += 32;
-				}
-				dst -= (SCREEN_WIDTH + 160);
-				if (dst < gpBufEnd) {
-					j = 8;
-					do {
-						dst[0] = 0;
-						dst[2] = 0;
-						dst += 4;
-						--j;
-					} while (j);
-				} else {
-					src += 32;
-					dst += 32;
-				}
-				dst -= (SCREEN_WIDTH + 160);
-				--i;
-			} while (i);
-			break;
-		}
-		return;
-	}
-	if (!(level_cel_block & 0x8000)) {
-		src = pDungeonCels + SDL_SwapLE32(*((DWORD *)pDungeonCels + (level_cel_block & 0xFFF)));
-		tbl = &pLightTbl[256 * light_table_index];
-		cel_type_16 = (BYTE)(level_cel_block >> 12);
-		switch (cel_type_16) {
-		case 0: // lower (top transparent), with lighting
-			i = 16;
-			do {
-				if (dst < gpBufEnd) {
-					asm_trans_light_square_1_3(8, tbl, &dst, &src);
-				} else {
-					src += 32;
-					dst += 32;
-				}
-				dst -= (SCREEN_WIDTH + 160);
-				if (dst < gpBufEnd) {
-					asm_trans_light_square_0_2(8, tbl, &dst, &src);
-				} else {
-					src += 32;
-					dst += 32;
-				}
-				dst -= (SCREEN_WIDTH + 160);
-				--i;
-			} while (i);
-			break;
-		case 1: // lower (top transparent), with lighting
-			WorldBoolFlag = (BYTE)pBuff & 1;
-			xx_32 = 32;
-			do {
-				yy_32 = 32;
-				do {
-					while (1) {
-						width = *src++;
-						if ((width & 0x80) == 0)
-							break;
-						width = -(char)width;
-						dst += width;
-						yy_32 -= width;
-						if (!yy_32)
-							goto LABEL_69;
-					}
-					yy_32 -= width;
-					if (dst < gpBufEnd) {
-						if (((BYTE)dst & 1) == WorldBoolFlag) {
-							asm_trans_light_cel_0_2(width, tbl, &dst, &src);
-						} else {
-							asm_trans_light_cel_1_3(width, tbl, &dst, &src);
-						}
-					} else {
-						src += width;
-						dst += width;
-					}
-				} while (yy_32);
-			LABEL_69:
-				WorldBoolFlag = ((BYTE)WorldBoolFlag + 1) & 1;
-				dst -= (SCREEN_WIDTH + 160);
-				--xx_32;
-			} while (xx_32);
-			break;
-		case 2: // lower (top transparent), with lighting
-			WorldBoolFlag = 0;
-			xx_32 = 30;
-			if (pBuff >= gpBufEnd) {
-				tile_42_45 = (unsigned int)(pBuff - gpBufEnd + 1023) >> 8;
-				if (tile_42_45 > 45) {
-					dst = pBuff - 12288;
-					src += 288;
-				LABEL_98:
-					yy_32 = 2;
-					if (dst >= gpBufEnd) {
-						tile_42_45 = (unsigned int)(dst - gpBufEnd + 1023) >> 8;
-						if (tile_42_45 > 42)
-							return;
-						world_tbl = WorldTbl3x16[tile_42_45];
-						src += WorldTbl17_2[world_tbl >> 2];
-						dst -= 192 * world_tbl;
-						world_tbl >>= 1;
-						yy_32 = world_tbl + 2;
-						WorldBoolFlag += world_tbl >> 1;
-					}
-					do {
-						dst += yy_32;
-						src += (32 - (BYTE)yy_32) & 2;
-						WorldBoolFlag = ((BYTE)WorldBoolFlag + 1) & 1;
-						if (WorldBoolFlag) {
-							asm_trans_light_cel_0_2(32 - yy_32, tbl, &dst, &src);
-						} else {
-							asm_trans_light_cel_1_3(32 - yy_32, tbl, &dst, &src);
-						}
-						dst -= (SCREEN_WIDTH + 160);
-						yy_32 += 2;
-					} while (yy_32 != 32);
-					return;
-				}
-				world_tbl = WorldTbl3x16[tile_42_45];
-				src += WorldTbl17_1[world_tbl >> 2];
-				dst -= 192 * world_tbl;
-				world_tbl >>= 1;
-				xx_32 = 30 - world_tbl;
-				WorldBoolFlag += world_tbl >> 1;
-			}
-			do {
-				dst += xx_32;
-				src += (32 - (BYTE)xx_32) & 2;
-				WorldBoolFlag = ((BYTE)WorldBoolFlag + 1) & 1;
-				if (WorldBoolFlag) {
-					asm_trans_light_cel_0_2(32 - xx_32, tbl, &dst, &src);
-				} else {
-					asm_trans_light_cel_1_3(32 - xx_32, tbl, &dst, &src);
-				}
-				dst -= (SCREEN_WIDTH + 160);
-				xx_32 -= 2;
-			} while (xx_32 >= 0);
-			goto LABEL_98;
-		case 3: // lower (top transparent), with lighting
-			WorldBoolFlag = 0;
-			xx_32 = 30;
-			if (pBuff >= gpBufEnd) {
-				tile_42_45 = (unsigned int)(pBuff - gpBufEnd + 1023) >> 8;
-				if (tile_42_45 > 45) {
-					dst = pBuff - 12288;
-					src += 288;
-				LABEL_154:
-					yy_32 = 2;
-					if (dst >= gpBufEnd) {
-						tile_42_45 = (unsigned int)(dst - gpBufEnd + 1023) >> 8;
-						if (tile_42_45 > 42)
-							return;
-						world_tbl = WorldTbl3x16[tile_42_45];
-						src += WorldTbl17_2[world_tbl >> 2];
-						dst -= 192 * world_tbl;
-						world_tbl >>= 1;
-						yy_32 = world_tbl + 2;
-						WorldBoolFlag += world_tbl >> 1;
-					}
-					do {
-						WorldBoolFlag = ((BYTE)WorldBoolFlag + 1) & 1;
-						if (WorldBoolFlag) {
-							asm_trans_light_cel_0_2(32 - yy_32, tbl, &dst, &src);
-						} else {
-							asm_trans_light_cel_1_3(32 - yy_32, tbl, &dst, &src);
-						}
-						src += (BYTE)src & 2;
-						dst = &dst[yy_32 - (SCREEN_WIDTH + 160)];
-						yy_32 += 2;
-					} while (yy_32 != 32);
-					return;
-				}
-				world_tbl = WorldTbl3x16[tile_42_45];
-				src += WorldTbl17_1[world_tbl >> 2];
-				dst -= 192 * world_tbl;
-				world_tbl >>= 1;
-				xx_32 = 30 - world_tbl;
-				WorldBoolFlag += world_tbl >> 1;
-			}
-			do {
-				WorldBoolFlag = ((BYTE)WorldBoolFlag + 1) & 1;
-				if (WorldBoolFlag) {
-					asm_trans_light_cel_0_2(32 - xx_32, tbl, &dst, &src);
-				} else {
-					asm_trans_light_cel_1_3(32 - xx_32, tbl, &dst, &src);
-				}
-				src += (BYTE)src & 2;
-				dst = &dst[xx_32 - (SCREEN_WIDTH + 160)];
-				xx_32 -= 2;
-			} while (xx_32 >= 0);
-			goto LABEL_154;
-		case 4: // lower (top transparent), with lighting
-			WorldBoolFlag = 0;
-			xx_32 = 30;
-			if (pBuff >= gpBufEnd) {
-				tile_42_45 = (unsigned int)(pBuff - gpBufEnd + 1023) >> 8;
-				if (tile_42_45 > 45) {
-					dst = pBuff - 12288;
-					src += 288;
-				LABEL_210:
-					i = 8;
-					do {
-						if (dst < gpBufEnd) {
-							asm_trans_light_square_1_3(8, tbl, &dst, &src);
-						} else {
-							src += 32;
-							dst += 32;
-						}
-						dst -= (SCREEN_WIDTH + 160);
-						if (dst < gpBufEnd) {
-							asm_trans_light_square_0_2(8, tbl, &dst, &src);
-						} else {
-							src += 32;
-							dst += 32;
-						}
-						dst -= (SCREEN_WIDTH + 160);
-						--i;
-					} while (i);
-					return;
-				}
-				world_tbl = WorldTbl3x16[tile_42_45];
-				src += WorldTbl17_1[world_tbl >> 2];
-				dst -= 192 * world_tbl;
-				world_tbl >>= 1;
-				xx_32 = 30 - world_tbl;
-				WorldBoolFlag += world_tbl >> 1;
-			}
-			do {
-				dst += xx_32;
-				src += (32 - (BYTE)xx_32) & 2;
-				WorldBoolFlag = ((BYTE)WorldBoolFlag + 1) & 1;
-				if (WorldBoolFlag) {
-					asm_trans_light_cel_0_2(32 - xx_32, tbl, &dst, &src);
-				} else {
-					asm_trans_light_cel_1_3(32 - xx_32, tbl, &dst, &src);
-				}
-				dst -= (SCREEN_WIDTH + 160);
-				xx_32 -= 2;
-			} while (xx_32 >= 0);
-			goto LABEL_210;
-		default: // lower (top transparent), with lighting
-			WorldBoolFlag = 0;
-			xx_32 = 30;
-			if (pBuff >= gpBufEnd) {
-				tile_42_45 = (unsigned int)(pBuff - gpBufEnd + 1023) >> 8;
-				if (tile_42_45 > 45) {
-					dst = pBuff - 12288;
-					src += 288;
-				LABEL_249:
-					i = 8;
-					do {
-						if (dst < gpBufEnd) {
-							asm_trans_light_square_1_3(8, tbl, &dst, &src);
-						} else {
-							src += 32;
-							dst += 32;
-						}
-						dst -= (SCREEN_WIDTH + 160);
-						if (dst < gpBufEnd) {
-							asm_trans_light_square_0_2(8, tbl, &dst, &src);
-						} else {
-							src += 32;
-							dst += 32;
-						}
-						dst -= (SCREEN_WIDTH + 160);
-						--i;
-					} while (i);
-					return;
-				}
-				world_tbl = WorldTbl3x16[tile_42_45];
-				src += WorldTbl17_1[world_tbl >> 2];
-				dst -= 192 * world_tbl;
-				world_tbl >>= 1;
-				xx_32 = 30 - world_tbl;
-				WorldBoolFlag += world_tbl >> 1;
-			}
-			do {
-				WorldBoolFlag = ((BYTE)WorldBoolFlag + 1) & 1;
-				if (WorldBoolFlag) {
-					asm_trans_light_cel_0_2(32 - xx_32, tbl, &dst, &src);
-				} else {
-					asm_trans_light_cel_1_3(32 - xx_32, tbl, &dst, &src);
-				}
-				src += (BYTE)src & 2;
-				dst = &dst[xx_32 - (SCREEN_WIDTH + 160)];
-				xx_32 -= 2;
-			} while (xx_32 >= 0);
-			goto LABEL_249;
-		}
-		return;
-	}
-	src = pSpeedCels + SDL_SwapLE32(*(DWORD *)&gpCelFrame[4 * (light_table_index + 16 * (level_cel_block & 0xFFF))]);
-	cel_type_16 = (BYTE)(level_cel_block >> 12);
-LABEL_11:
-	switch (cel_type_16) {
-	case 8: // lower (top transparent), without lighting
-		i = 16;
-		do {
-			if (dst < gpBufEnd) {
-				j = 8;
-				do {
-					dst[1] = src[1];
-					dst[3] = src[3];
-					src += 4;
-					dst += 4;
-					--j;
-				} while (j);
-			} else {
-				src += 32;
-				dst += 32;
-			}
-			dst -= (SCREEN_WIDTH + 160);
-			if (dst < gpBufEnd) {
-				j = 8;
-				do {
-					dst[0] = src[0];
-					dst[2] = src[2];
-					src += 4;
-					dst += 4;
-					--j;
-				} while (j);
-			} else {
-				src += 32;
-				dst += 32;
-			}
-			dst -= (SCREEN_WIDTH + 160);
-			--i;
-		} while (i);
-=======
-	}
-
-#ifdef _DEBUG
-	if (GetAsyncKeyState(VK_MENU) & 0x8000) {
-		mask = &SolidMask[31];
-	}
-#endif
-
-	switch (tile) {
-	case RT_SQUARE:
-		for (i = 32; i != 0; i--, dst -= BUFFER_WIDTH + 32, mask--) {
-			RenderLine(&dst, &src, 32, tbl, *mask);
-		}
->>>>>>> 6a73d98e
-		break;
-	case RT_TRANSPARENT:
-		for (i = 32; i != 0; i--, dst -= BUFFER_WIDTH + 32, mask--) {
-			m = *mask;
-			for (j = 32; j != 0; j -= v, m <<= v) {
-				v = *src++;
-				if (v >= 0) {
-					RenderLine(&dst, &src, v, tbl, m);
-				} else {
-					v = -v;
-					dst += v;
-				}
-			}
-		}
-<<<<<<< HEAD
-		do {
-			dst += xx_32;
-			x_minus = 32 - xx_32;
-			WorldBoolFlag = ((BYTE)WorldBoolFlag + 1) & 1;
-			if (WorldBoolFlag) {
-				n_draw_shift = x_minus >> 2;
-				if (x_minus & 2) {
-					dst[1] = src[3];
-					src += 4;
-					dst += 2;
-				}
-				if (n_draw_shift) {
-					do {
-						dst[1] = src[1];
-						dst[3] = src[3];
-						src += 4;
-						dst += 4;
-						--n_draw_shift;
-					} while (n_draw_shift);
-				}
-			} else {
-				n_draw_shift = x_minus >> 2;
-				if (x_minus & 2) {
-					dst[0] = src[2];
-					src += 4;
-					dst += 2;
-				}
-				if (n_draw_shift) {
-					do {
-						dst[0] = src[0];
-						dst[2] = src[2];
-						src += 4;
-						dst += 4;
-						--n_draw_shift;
-					} while (n_draw_shift);
-				}
-			}
-			dst -= (SCREEN_WIDTH + 160);
-			xx_32 -= 2;
-		} while (xx_32 >= 0);
-		goto LABEL_364;
-	default: // lower (top transparent), without lighting
-		WorldBoolFlag = 0;
-		xx_32 = 30;
-		if (pBuff >= gpBufEnd) {
-			tile_42_45 = (unsigned int)(pBuff - gpBufEnd + 1023) >> 8;
-			if (tile_42_45 > 45) {
-				dst = pBuff - 12288;
-				src += 288;
-			LABEL_389:
-				i = 8;
-				do {
-					if (dst < gpBufEnd) {
-						j = 8;
-						do {
-							dst[1] = src[1];
-							dst[3] = src[3];
-							src += 4;
-							dst += 4;
-							--j;
-						} while (j);
-					} else {
-						src += 32;
-						dst += 32;
-					}
-					dst -= (SCREEN_WIDTH + 160);
-					if (dst < gpBufEnd) {
-						j = 8;
-						do {
-							dst[0] = src[0];
-							dst[2] = src[2];
-							src += 4;
-							dst += 4;
-							--j;
-						} while (j);
-					} else {
-						src += 32;
-						dst += 32;
-					}
-					dst -= (SCREEN_WIDTH + 160);
-					--i;
-				} while (i);
-				return;
-			}
-			world_tbl = WorldTbl3x16[tile_42_45];
-			src += WorldTbl17_1[world_tbl >> 2];
-			dst -= 192 * world_tbl;
-			world_tbl >>= 1;
-			xx_32 = 30 - world_tbl;
-			WorldBoolFlag += world_tbl >> 1;
-		}
-		do {
-			x_minus = 32 - xx_32;
-			WorldBoolFlag = ((BYTE)WorldBoolFlag + 1) & 1;
-			if (WorldBoolFlag) {
-				for (n_draw_shift = x_minus >> 2; n_draw_shift; --n_draw_shift) {
-					dst[1] = src[1];
-					dst[3] = src[3];
-					src += 4;
-					dst += 4;
-				}
-				if ((32 - (BYTE)xx_32) & 2) {
-					dst[1] = src[1];
-					src += 4;
-					dst += 2;
-				}
-			} else {
-				for (n_draw_shift = x_minus >> 2; n_draw_shift; --n_draw_shift) {
-					dst[0] = src[0];
-					dst[2] = src[2];
-					src += 4;
-					dst += 4;
-				}
-				if ((32 - (BYTE)xx_32) & 2) {
-					dst[0] = src[0];
-					src += 4;
-					dst += 2;
-				}
-			}
-			dst = &dst[xx_32 - (SCREEN_WIDTH + 160)];
-			xx_32 -= 2;
-		} while (xx_32 >= 0);
-		goto LABEL_389;
-	}
-}
-
-void drawBottomArchesLowerScreen(BYTE *pBuff, DWORD *pMask)
-{
-	BYTE *dst, *src;
-	BYTE *tbl;
-	short cel_type_16;
-	int and80_i;
-	unsigned int world_tbl;
-	unsigned int left_shift;
-	unsigned int n_draw_shift;
-	int tile_42_45;
-	int width;
-	int xx_32, yy_32;
-	int i;
-
-	gpCelFrame = (BYTE *)SpeedFrameTbl;
-	dst = pBuff;
-	gpDrawMask = pMask;
-	if ((BYTE)light_table_index) {
-		if ((BYTE)light_table_index == lightmax) {
-			if (level_cel_block & 0x8000)
-				level_cel_block = *(DWORD *)&gpCelFrame[64 * (level_cel_block & 0xFFF)]
-				    + (WORD)(level_cel_block & 0xF000);
-			src = pDungeonCels + SDL_SwapLE32(*((DWORD *)pDungeonCels + (level_cel_block & 0xFFF)));
-			cel_type_16 = (level_cel_block >> 12) & 7;
-			switch (cel_type_16) {
-			case 0: // lower (bottom transparent), black
-				yy_32 = 32;
-				do {
-					if (dst < gpBufEnd) {
-						left_shift = *gpDrawMask;
-						i = 32;
-						do {
-							if (left_shift & 0x80000000)
-								dst[0] = 0;
-							left_shift *= 2;
-							++dst;
-							--i;
-						} while (i);
-					} else {
-						src += 32;
-						dst += 32;
-					}
-					dst -= (SCREEN_WIDTH + 160);
-					--gpDrawMask;
-					--yy_32;
-				} while (yy_32);
-				break;
-			case 1: // lower (bottom transparent), black
-				xx_32 = 32;
-				do {
-					gdwCurrentMask = *gpDrawMask;
-					yy_32 = 32;
-					do {
-						while (1) {
-							width = *src++;
-							if ((width & 0x80) != 0)
-								break;
-							yy_32 -= width;
-							if (dst < gpBufEnd) {
-								and80_i = width;
-								src += width;
-								left_shift = gdwCurrentMask;
-								do {
-									if (left_shift & 0x80000000)
-										dst[0] = 0;
-									left_shift *= 2;
-									++dst;
-									--and80_i;
-								} while (and80_i);
-								gdwCurrentMask = left_shift;
-							} else {
-								src += width;
-								dst += width;
-							}
-							if (!yy_32)
-								goto LABEL_252;
-						}
-						width = -(char)width;
-						dst += width;
-						if (width & 0x1F)
-							gdwCurrentMask <<= width & 0x1F;
-						yy_32 -= width;
-					} while (yy_32);
-				LABEL_252:
-					dst -= (SCREEN_WIDTH + 160);
-					--gpDrawMask;
-					--xx_32;
-				} while (xx_32);
-				break;
-			case 2: // lower (bottom transparent), black
-				for (i = 30;; i -= 2) {
-					if (dst < gpBufEnd) {
-						dst += i;
-						n_draw_shift = (unsigned int)(32 - i) >> 2;
-						if ((32 - i) & 2) {
-							*(WORD *)dst = 0;
-							dst += 2;
-						}
-						if (n_draw_shift) {
-							do {
-								*(DWORD *)dst = 0;
-								dst += 4;
-								--n_draw_shift;
-							} while (n_draw_shift);
-						}
-					} else {
-						src = &src[32 - i];
-						dst += 32;
-					}
-					dst -= (SCREEN_WIDTH + 160);
-					if (!i)
-						break;
-				}
-				i = 2;
-				do {
-					if (dst < gpBufEnd) {
-						dst += i;
-						n_draw_shift = (unsigned int)(32 - i) >> 2;
-						if ((32 - i) & 2) {
-							*(WORD *)dst = 0;
-							dst += 2;
-						}
-						if (n_draw_shift) {
-							do {
-								*(DWORD *)dst = 0;
-								dst += 4;
-								--n_draw_shift;
-							} while (n_draw_shift);
-						}
-					} else {
-						src = &src[32 - i];
-						dst += 32;
-					}
-					dst -= (SCREEN_WIDTH + 160);
-					i += 2;
-				} while (i != 32);
-				break;
-			case 3: // lower (bottom transparent), black
-				for (i = 30;; i -= 2) {
-					if (dst < gpBufEnd) {
-						n_draw_shift = (unsigned int)(32 - i) >> 2;
-						if ((32 - i) & 2) {
-							*(WORD *)dst = 0;
-							dst += 2;
-						}
-						if (n_draw_shift) {
-							do {
-								*(DWORD *)dst = 0;
-								dst += 4;
-								--n_draw_shift;
-							} while (n_draw_shift);
-						}
-					} else {
-						src = &src[32 - i];
-						dst = &dst[32 - i];
-					}
-					dst -= (SCREEN_WIDTH + 160);
-					if (!i)
-						break;
-					dst += i;
-				}
-				i = 2;
-				do {
-					if (dst < gpBufEnd) {
-						n_draw_shift = (unsigned int)(32 - i) >> 2;
-						if ((32 - i) & 2) {
-							*(WORD *)dst = 0;
-							dst += 2;
-						}
-						if (n_draw_shift) {
-							do {
-								*(DWORD *)dst = 0;
-								dst += 4;
-								--n_draw_shift;
-							} while (n_draw_shift);
-						}
-					} else {
-						src = &src[32 - i];
-						dst = &dst[32 - i];
-					}
-					dst = &dst[i - (SCREEN_WIDTH + 160)];
-					i += 2;
-				} while (i != 32);
-				break;
-			case 4: // lower (bottom transparent), black
-				for (i = 30;; i -= 2) {
-					if (dst < gpBufEnd) {
-						dst += i;
-						n_draw_shift = (unsigned int)(32 - i) >> 2;
-						if ((32 - i) & 2) {
-							*(WORD *)dst = 0;
-							dst += 2;
-						}
-						if (n_draw_shift) {
-							do {
-								*(DWORD *)dst = 0;
-								dst += 4;
-								--n_draw_shift;
-							} while (n_draw_shift);
-						}
-					} else {
-						src = &src[32 - i];
-						dst += 32;
-					}
-					dst -= (SCREEN_WIDTH + 160);
-					if (!i)
-						break;
-				}
-				gpDrawMask -= 16;
-				yy_32 = 16;
-				do {
-					if (dst < gpBufEnd) {
-						left_shift = *gpDrawMask;
-						i = 32;
-						do {
-							if (left_shift & 0x80000000)
-								dst[0] = 0;
-							left_shift *= 2;
-							++dst;
-							--i;
-						} while (i);
-					} else {
-						src += 32;
-						dst += 32;
-					}
-					dst -= (SCREEN_WIDTH + 160);
-					--gpDrawMask;
-					--yy_32;
-				} while (yy_32);
-				break;
-			default: // lower (bottom transparent), black
-				for (i = 30;; i -= 2) {
-					if (dst < gpBufEnd) {
-						n_draw_shift = (unsigned int)(32 - i) >> 2;
-						if ((32 - i) & 2) {
-							*(WORD *)dst = 0;
-							dst += 2;
-						}
-						if (n_draw_shift) {
-							do {
-								*(DWORD *)dst = 0;
-								dst += 4;
-								--n_draw_shift;
-							} while (n_draw_shift);
-						}
-					} else {
-						src = &src[32 - i];
-						dst = &dst[32 - i];
-					}
-					dst -= (SCREEN_WIDTH + 160);
-					if (!i)
-						break;
-					dst += i;
-				}
-				gpDrawMask -= 16;
-				yy_32 = 16;
-				do {
-					if (dst < gpBufEnd) {
-						left_shift = *gpDrawMask;
-						i = 32;
-						do {
-							if (left_shift & 0x80000000)
-								dst[0] = 0;
-							left_shift *= 2;
-							++dst;
-							--i;
-						} while (i);
-					} else {
-						src += 32;
-						dst += 32;
-					}
-					dst -= (SCREEN_WIDTH + 160);
-					--gpDrawMask;
-					--yy_32;
-				} while (yy_32);
-				break;
-			}
-			return;
-		}
-		if (!(level_cel_block & 0x8000)) {
-			src = pDungeonCels + SDL_SwapLE32(*((DWORD *)pDungeonCels + (level_cel_block & 0xFFF)));
-			tbl = &pLightTbl[256 * light_table_index];
-			cel_type_16 = (BYTE)(level_cel_block >> 12);
-			switch (cel_type_16) {
-			case 0: // lower (bottom transparent), with lighting
-				yy_32 = 32;
-				do {
-					if (dst < gpBufEnd) {
-						asm_trans_light_mask(32, tbl, &dst, &src, *gpDrawMask);
-					} else {
-						src += 32;
-						dst += 32;
-					}
-					dst -= (SCREEN_WIDTH + 160);
-					--gpDrawMask;
-					--yy_32;
-				} while (yy_32);
-				break;
-			case 1: // lower (bottom transparent), with lighting
-				xx_32 = 32;
-				do {
-					gdwCurrentMask = *gpDrawMask;
-					yy_32 = 32;
-					do {
-						while (1) {
-							width = *src++;
-							if ((width & 0x80) != 0)
-								break;
-							yy_32 -= width;
-							if (dst < gpBufEnd) {
-								gdwCurrentMask = asm_trans_light_mask(width, tbl, &dst, &src, gdwCurrentMask);
-							} else {
-								src += width;
-								dst += width;
-							}
-							if (!yy_32)
-								goto LABEL_52;
-						}
-						width = -(char)width;
-						dst += width;
-						if (width & 0x1F)
-							gdwCurrentMask <<= width & 0x1F;
-						yy_32 -= width;
-					} while (yy_32);
-				LABEL_52:
-					dst -= (SCREEN_WIDTH + 160);
-					--gpDrawMask;
-					--xx_32;
-				} while (xx_32);
-				break;
-			case 2: // lower (bottom transparent), with lighting
-				xx_32 = 30;
-				if (pBuff >= gpBufEnd) {
-					tile_42_45 = (unsigned int)(pBuff - gpBufEnd + 1023) >> 8;
-					if (tile_42_45 > 45) {
-						dst = pBuff - 12288;
-						src += 288;
-					LABEL_62:
-						yy_32 = 2;
-						if (dst >= gpBufEnd) {
-							tile_42_45 = (unsigned int)(dst - gpBufEnd + 1023) >> 8;
-							if (tile_42_45 > 42)
-								return;
-							world_tbl = WorldTbl3x16[tile_42_45];
-							src += WorldTbl17_2[world_tbl >> 2];
-							dst -= 192 * world_tbl;
-							yy_32 = (world_tbl >> 1) + 2;
-						}
-						do {
-							dst += yy_32;
-							src += (32 - (BYTE)yy_32) & 2;
-							asm_cel_light_edge(32 - yy_32, tbl, &dst, &src);
-							yy_32 += 2;
-							dst -= (SCREEN_WIDTH + 160);
-						} while (yy_32 != 32);
-						return;
-					}
-					world_tbl = WorldTbl3x16[tile_42_45];
-					src += WorldTbl17_1[world_tbl >> 2];
-					dst -= 192 * world_tbl;
-					xx_32 = 30 - (world_tbl >> 1);
-				}
-				do {
-					dst += xx_32;
-					src += (32 - (BYTE)xx_32) & 2;
-					asm_cel_light_edge(32 - xx_32, tbl, &dst, &src);
-					dst -= (SCREEN_WIDTH + 160);
-					xx_32 -= 2;
-				} while (xx_32 >= 0);
-				goto LABEL_62;
-			case 3: // lower (bottom transparent), with lighting
-				xx_32 = 30;
-				if (pBuff >= gpBufEnd) {
-					tile_42_45 = (unsigned int)(pBuff - gpBufEnd + 1023) >> 8;
-					if (tile_42_45 > 45) {
-						dst = pBuff - 12288;
-						src += 288;
-					LABEL_80:
-						yy_32 = 2;
-						if (dst >= gpBufEnd) {
-							tile_42_45 = (unsigned int)(dst - gpBufEnd + 1023) >> 8;
-							if (tile_42_45 > 42)
-								return;
-							world_tbl = WorldTbl3x16[tile_42_45];
-							src += WorldTbl17_2[world_tbl >> 2];
-							dst -= 192 * world_tbl;
-							yy_32 = (world_tbl >> 1) + 2;
-						}
-						do {
-							asm_cel_light_edge(32 - yy_32, tbl, &dst, &src);
-							/// BUGFIX: uncomment this line
-							// src += (BYTE)src & 2;
-							dst = &dst[yy_32 - (SCREEN_WIDTH + 160)];
-							yy_32 += 2;
-						} while (yy_32 != 32);
-						return;
-					}
-					world_tbl = WorldTbl3x16[tile_42_45];
-					src += WorldTbl17_1[world_tbl >> 2];
-					dst -= 192 * world_tbl;
-					xx_32 = 30 - (world_tbl >> 1);
-				}
-				do {
-					asm_cel_light_edge(32 - xx_32, tbl, &dst, &src);
-					src += (BYTE)src & 2;
-					dst = &dst[xx_32 - (SCREEN_WIDTH + 160)];
-					xx_32 -= 2;
-				} while (xx_32 >= 0);
-				goto LABEL_80;
-			case 4: // lower (bottom transparent), with lighting
-				xx_32 = 30;
-				if (pBuff >= gpBufEnd) {
-					tile_42_45 = (unsigned int)(pBuff - gpBufEnd + 1023) >> 8;
-					if (tile_42_45 > 45) {
-						dst = pBuff - 12288;
-						src += 288;
-					LABEL_98:
-						gpDrawMask -= 16;
-						yy_32 = 16;
-						do {
-							if (dst < gpBufEnd) {
-								asm_trans_light_mask(32, tbl, &dst, &src, *gpDrawMask);
-							} else {
-								src += 32;
-								dst += 32;
-							}
-							dst -= (SCREEN_WIDTH + 160);
-							--gpDrawMask;
-							--yy_32;
-						} while (yy_32);
-						return;
-					}
-					world_tbl = WorldTbl3x16[tile_42_45];
-					src += WorldTbl17_1[world_tbl >> 2];
-					dst -= 192 * world_tbl;
-					xx_32 = 30 - (world_tbl >> 1);
-				}
-				do {
-					dst += xx_32;
-					src += (32 - (BYTE)xx_32) & 2;
-					asm_cel_light_edge(32 - xx_32, tbl, &dst, &src);
-					dst -= (SCREEN_WIDTH + 160);
-					xx_32 -= 2;
-				} while (xx_32 >= 0);
-				goto LABEL_98;
-			default: // lower (bottom transparent), with lighting
-				xx_32 = 30;
-				if (pBuff >= gpBufEnd) {
-					tile_42_45 = (unsigned int)(pBuff - gpBufEnd + 1023) >> 8;
-					if (tile_42_45 > 45) {
-						dst = pBuff - 12288;
-						src += 288;
-					LABEL_117:
-						gpDrawMask -= 16;
-						yy_32 = 16;
-						do {
-							if (dst < gpBufEnd) {
-								asm_trans_light_mask(32, tbl, &dst, &src, *gpDrawMask);
-								src += (BYTE)src & 2;
-							} else {
-								src += 32;
-								dst += 32;
-							}
-							dst -= (SCREEN_WIDTH + 160);
-							--gpDrawMask;
-							--yy_32;
-						} while (yy_32);
-						return;
-					}
-					world_tbl = WorldTbl3x16[tile_42_45];
-					src += WorldTbl17_1[world_tbl >> 2];
-					dst -= 192 * world_tbl;
-					xx_32 = 30 - (world_tbl >> 1);
-				}
-				do {
-					asm_cel_light_edge(32 - xx_32, tbl, &dst, &src);
-					src += (BYTE)src & 2;
-					dst = &dst[xx_32 - (SCREEN_WIDTH + 160)];
-					xx_32 -= 2;
-				} while (xx_32 >= 0);
-				goto LABEL_117;
-			}
-			return;
-		}
-		src = pSpeedCels
-		    + SDL_SwapLE32(*(DWORD *)&gpCelFrame[4 * (light_table_index + 16 * (level_cel_block & 0xFFF))]);
-		cel_type_16 = (BYTE)(level_cel_block >> 12);
-	} else {
-		if (level_cel_block & 0x8000)
-			level_cel_block = *(DWORD *)&gpCelFrame[64 * (level_cel_block & 0xFFF)]
-			    + (WORD)(level_cel_block & 0xF000);
-		src = pDungeonCels + SDL_SwapLE32(*((DWORD *)pDungeonCels + (level_cel_block & 0xFFF)));
-		cel_type_16 = ((level_cel_block >> 12) & 7) + 8;
-	}
-	switch (cel_type_16) {
-	case 8: // lower (bottom transparent), without lighting
-		yy_32 = 32;
-		do {
-			if (dst < gpBufEnd) {
-				left_shift = *gpDrawMask;
-				i = 32;
-				do {
-					if (left_shift & 0x80000000)
-						dst[0] = src[0];
-					left_shift *= 2;
-					++src;
-					++dst;
-					--i;
-				} while (i);
-			} else {
-				src += 32;
-				dst += 32;
-			}
-			dst -= (SCREEN_WIDTH + 160);
-			--gpDrawMask;
-			--yy_32;
-		} while (yy_32);
-		break;
-	case 9: // lower (bottom transparent), without lighting
-		xx_32 = 32;
-		do {
-			gdwCurrentMask = *gpDrawMask;
-			yy_32 = 32;
-			do {
-				while (1) {
-					width = *src++;
-					if ((width & 0x80) != 0)
-						break;
-					yy_32 -= width;
-					if (dst < gpBufEnd) {
-						and80_i = width;
-						left_shift = gdwCurrentMask;
-						do {
-							if (left_shift & 0x80000000)
-								dst[0] = src[0];
-							left_shift *= 2;
-							++src;
-							++dst;
-							--and80_i;
-						} while (and80_i);
-						gdwCurrentMask = left_shift;
-					} else {
-						src += width;
-						dst += width;
-					}
-					if (!yy_32)
-						goto LABEL_152;
-				}
-				width = -(char)width;
-				dst += width;
-				if (width & 0x1F)
-					gdwCurrentMask <<= width & 0x1F;
-				yy_32 -= width;
-			} while (yy_32);
-		LABEL_152:
-			dst -= (SCREEN_WIDTH + 160);
-			--gpDrawMask;
-			--xx_32;
-		} while (xx_32);
-=======
->>>>>>> 6a73d98e
-		break;
-	case RT_LTRIANGLE:
-		for (i = 30; i >= 0; i -= 2, dst -= BUFFER_WIDTH + 32, mask--) {
-			src += i & 2;
-			dst += i;
-			RenderLine(&dst, &src, 32 - i, tbl, *mask);
-		}
-		for (i = 2; i != 32; i += 2, dst -= BUFFER_WIDTH + 32, mask--) {
-			src += i & 2;
-			dst += i;
-			RenderLine(&dst, &src, 32 - i, tbl, *mask);
-		}
-		break;
-	case RT_RTRIANGLE:
-		for (i = 30; i >= 0; i -= 2, dst -= BUFFER_WIDTH + 32, mask--) {
-			RenderLine(&dst, &src, 32 - i, tbl, *mask);
-			src += i & 2;
-			dst += i;
-		}
-		for (i = 2; i != 32; i += 2, dst -= BUFFER_WIDTH + 32, mask--) {
-			RenderLine(&dst, &src, 32 - i, tbl, *mask);
-			src += i & 2;
-			dst += i;
-		}
-<<<<<<< HEAD
-		if (arch_draw_type == 1) {
-			if (block_lvid[level_piece_id] == 1 || block_lvid[level_piece_id] == 3) {
-				drawBottomArchesLowerScreen(pBuff, &LeftMask[31]);
-				return;
-			}
-		}
-		if (arch_draw_type == 2) {
-			if (block_lvid[level_piece_id] == 2 || block_lvid[level_piece_id] == 3) {
-				drawBottomArchesLowerScreen(pBuff, &RightMask[31]);
-				return;
-			}
-		}
-	}
-	gpCelFrame = (BYTE *)SpeedFrameTbl;
-	dst = pBuff;
-	if ((BYTE)light_table_index) {
-		if ((BYTE)light_table_index == lightmax) {
-			if (level_cel_block & 0x8000)
-				level_cel_block = *(DWORD *)&gpCelFrame[64 * (level_cel_block & 0xFFF)]
-				    + (WORD)(level_cel_block & 0xF000);
-			src = pDungeonCels + SDL_SwapLE32(*((DWORD *)pDungeonCels + (level_cel_block & 0xFFF)));
-			cel_type_16 = (level_cel_block >> 12) & 7;
-			switch (cel_type_16) {
-			case 0: // lower (solid), black
-				i = 32;
-				do {
-					if (dst < gpBufEnd) {
-						j = 8;
-						do {
-							*(DWORD *)dst = 0;
-							dst += 4;
-							--j;
-						} while (j);
-					} else {
-						src += 32;
-						dst += 32;
-					}
-					dst -= (SCREEN_WIDTH + 160);
-					--i;
-				} while (i);
-				break;
-			case 1: // lower (solid), black
-				xx_32 = 32;
-				do {
-					yy_32 = 32;
-					do {
-						while (1) {
-							width = *src++;
-							if ((width & 0x80) == 0)
-								break;
-							width = -(char)width;
-							dst += width;
-							yy_32 -= width;
-							if (!yy_32)
-								goto LABEL_232;
-						}
-						yy_32 -= width;
-						if (dst < gpBufEnd) {
-							src += width;
-							chk_sh_and = width >> 1;
-							if (width & 1) {
-								dst[0] = 0;
-								++dst;
-							}
-							if (chk_sh_and) {
-								n_draw_shift = width >> 2;
-								if (chk_sh_and & 1) {
-									*(WORD *)dst = 0;
-									dst += 2;
-								}
-								if (n_draw_shift) {
-									do {
-										*(DWORD *)dst = 0;
-										dst += 4;
-										--n_draw_shift;
-									} while (n_draw_shift);
-								}
-							}
-						} else {
-							src += width;
-							dst += width;
-						}
-					} while (yy_32);
-				LABEL_232:
-					dst -= (SCREEN_WIDTH + 160);
-					--xx_32;
-				} while (xx_32);
-				break;
-			case 2: // lower (solid), black
-				for (i = 30;; i -= 2) {
-					if (dst < gpBufEnd) {
-						dst += i;
-						n_draw_shift = (unsigned int)(32 - i) >> 2;
-						if ((32 - i) & 2) {
-							*(WORD *)dst = 0;
-							dst += 2;
-						}
-						if (n_draw_shift) {
-							do {
-								*(DWORD *)dst = 0;
-								dst += 4;
-								--n_draw_shift;
-							} while (n_draw_shift);
-						}
-					} else {
-						src = &src[32 - i];
-						dst += 32;
-					}
-					dst -= (SCREEN_WIDTH + 160);
-					if (!i)
-						break;
-				}
-				i = 2;
-				do {
-					if (dst < gpBufEnd) {
-						dst += i;
-						n_draw_shift = (unsigned int)(32 - i) >> 2;
-						if ((32 - i) & 2) {
-							*(WORD *)dst = 0;
-							dst += 2;
-						}
-						if (n_draw_shift) {
-							do {
-								*(DWORD *)dst = 0;
-								dst += 4;
-								--n_draw_shift;
-							} while (n_draw_shift);
-						}
-					} else {
-						src = &src[32 - i];
-						dst += 32;
-					}
-					dst -= (SCREEN_WIDTH + 160);
-					i += 2;
-				} while (i != 32);
-				break;
-			case 3: // lower (solid), black
-				for (i = 30;; i -= 2) {
-					if (dst < gpBufEnd) {
-						n_draw_shift = (unsigned int)(32 - i) >> 2;
-						if ((32 - i) & 2) {
-							*(WORD *)dst = 0;
-							dst += 2;
-						}
-						if (n_draw_shift) {
-							do {
-								*(DWORD *)dst = 0;
-								dst += 4;
-								--n_draw_shift;
-							} while (n_draw_shift);
-						}
-					} else {
-						src = &src[32 - i];
-						dst = &dst[32 - i];
-					}
-					dst -= (SCREEN_WIDTH + 160);
-					if (!i)
-						break;
-					dst += i;
-				}
-				i = 2;
-				do {
-					if (dst < gpBufEnd) {
-						n_draw_shift = (unsigned int)(32 - i) >> 2;
-						if ((32 - i) & 2) {
-							*(WORD *)dst = 0;
-							dst += 2;
-						}
-						if (n_draw_shift) {
-							do {
-								*(DWORD *)dst = 0;
-								dst += 4;
-								--n_draw_shift;
-							} while (n_draw_shift);
-						}
-					} else {
-						src = &src[32 - i];
-						dst = &dst[32 - i];
-					}
-					dst = &dst[i - (SCREEN_WIDTH + 160)];
-					i += 2;
-				} while (i != 32);
-				break;
-			case 4: // lower (solid), black
-				for (i = 30;; i -= 2) {
-					if (dst < gpBufEnd) {
-						dst += i;
-						n_draw_shift = (unsigned int)(32 - i) >> 2;
-						if ((32 - i) & 2) {
-							*(WORD *)dst = 0;
-							dst += 2;
-						}
-						if (n_draw_shift) {
-							do {
-								*(DWORD *)dst = 0;
-								dst += 4;
-								--n_draw_shift;
-							} while (n_draw_shift);
-						}
-					} else {
-						src = &src[32 - i];
-						dst += 32;
-					}
-					dst -= (SCREEN_WIDTH + 160);
-					if (!i)
-						break;
-				}
-				i = 16;
-				do {
-					if (dst < gpBufEnd) {
-						j = 8;
-						do {
-							*(DWORD *)dst = 0;
-							dst += 4;
-							--j;
-						} while (j);
-					} else {
-						src += 32;
-						dst += 32;
-					}
-					dst -= (SCREEN_WIDTH + 160);
-					--i;
-				} while (i);
-				break;
-			default: // lower (solid), black
-				for (i = 30;; i -= 2) {
-					if (dst < gpBufEnd) {
-						n_draw_shift = (unsigned int)(32 - i) >> 2;
-						if ((32 - i) & 2) {
-							*(WORD *)dst = 0;
-							dst += 2;
-						}
-						if (n_draw_shift) {
-							do {
-								*(DWORD *)dst = 0;
-								dst += 4;
-								--n_draw_shift;
-							} while (n_draw_shift);
-						}
-					} else {
-						src = &src[32 - i];
-						dst = &dst[32 - i];
-					}
-					dst -= (SCREEN_WIDTH + 160);
-					if (!i)
-						break;
-					dst += i;
-				}
-				i = 16;
-				do {
-					if (dst < gpBufEnd) {
-						j = 8;
-						do {
-							*(DWORD *)dst = 0;
-							dst += 4;
-							--j;
-						} while (j);
-					} else {
-						src += 32;
-						dst += 32;
-					}
-					dst -= (SCREEN_WIDTH + 160);
-					--i;
-				} while (i);
-				break;
-			}
-			return;
-		}
-		if (!(level_cel_block & 0x8000)) {
-			src = pDungeonCels + SDL_SwapLE32(*((DWORD *)pDungeonCels + (level_cel_block & 0xFFF)));
-			tbl = &pLightTbl[256 * light_table_index];
-			cel_type_16 = (WORD)level_cel_block >> 12;
-			switch (cel_type_16) {
-			case 0: // lower (solid), with lighting
-				xx_32 = 32;
-				do {
-					if (dst < gpBufEnd) {
-						asm_cel_light_square(8, tbl, &dst, &src);
-					} else {
-						src += 32;
-						dst += 32;
-					}
-					dst -= (SCREEN_WIDTH + 160);
-					--xx_32;
-				} while (xx_32);
-				break;
-			case 1: // lower (solid), with lighting
-				xx_32 = 32;
-				do {
-					yy_32 = 32;
-					do {
-						width = *src++;
-						if ((width & 0x80) == 0) {
-							yy_32 -= width;
-							if (dst < gpBufEnd) {
-								asm_cel_light_edge(width, tbl, &dst, &src);
-							} else {
-								src += width;
-								dst += width;
-							}
-						} else {
-							width = -(char)width;
-							dst += width;
-							yy_32 -= width;
-						}
-					} while (yy_32);
-					dst -= (SCREEN_WIDTH + 160);
-					--xx_32;
-				} while (xx_32);
-				break;
-			case 2: // lower (solid), with lighting
-				xx_32 = 30;
-				if (pBuff >= gpBufEnd) {
-					tile_42_45 = (unsigned int)(pBuff - gpBufEnd + 1023) >> 8;
-					if (tile_42_45 > 45) {
-						dst = pBuff - 12288;
-						src += 288;
-					LABEL_68:
-						yy_32 = 2;
-						if (dst >= gpBufEnd) {
-							tile_42_45 = (unsigned int)(dst - gpBufEnd + 1023) >> 8;
-							if (tile_42_45 > 42)
-								return;
-							world_tbl = WorldTbl3x16[tile_42_45];
-							src += WorldTbl17_2[world_tbl >> 2];
-							dst -= 192 * world_tbl;
-							yy_32 = (world_tbl >> 1) + 2;
-						}
-						do {
-							dst += yy_32;
-							src += (32 - (BYTE)yy_32) & 2;
-							asm_cel_light_edge(32 - yy_32, tbl, &dst, &src);
-							yy_32 += 2;
-							dst -= (SCREEN_WIDTH + 160);
-						} while (yy_32 != 32);
-						return;
-					}
-					world_tbl = WorldTbl3x16[tile_42_45];
-					src += WorldTbl17_1[world_tbl >> 2];
-					dst -= 192 * world_tbl;
-					xx_32 = 30 - (world_tbl >> 1);
-				}
-				do {
-					dst += xx_32;
-					src += (32 - (BYTE)xx_32) & 2;
-					asm_cel_light_edge(32 - xx_32, tbl, &dst, &src);
-					dst -= (SCREEN_WIDTH + 160);
-					xx_32 -= 2;
-				} while (xx_32 >= 0);
-				goto LABEL_68;
-			case 3: // lower (solid), with lighting
-				xx_32 = 30;
-				if (pBuff >= gpBufEnd) {
-					tile_42_45 = (unsigned int)(pBuff - gpBufEnd + 1023) >> 8;
-					if (tile_42_45 > 45) {
-						dst = pBuff - 12288;
-						src += 288;
-					LABEL_83:
-						yy_32 = 2;
-						if (dst >= gpBufEnd) {
-							tile_42_45 = (unsigned int)(dst - gpBufEnd + 1023) >> 8;
-							if (tile_42_45 > 42)
-								return;
-							world_tbl = WorldTbl3x16[tile_42_45];
-							src += WorldTbl17_2[world_tbl >> 2];
-							dst -= 192 * world_tbl;
-							yy_32 = (world_tbl >> 1) + 2;
-						}
-						do {
-							asm_cel_light_edge(32 - yy_32, tbl, &dst, &src);
-							src += (BYTE)src & 2;
-							dst = &dst[yy_32 - (SCREEN_WIDTH + 160)];
-							yy_32 += 2;
-						} while (yy_32 != 32);
-						return;
-					}
-					world_tbl = WorldTbl3x16[tile_42_45];
-					src += WorldTbl17_1[world_tbl >> 2];
-					dst -= 192 * world_tbl;
-					xx_32 = 30 - (world_tbl >> 1);
-				}
-				do {
-					asm_cel_light_edge(32 - xx_32, tbl, &dst, &src);
-					src += (BYTE)src & 2;
-					dst = &dst[xx_32 - (SCREEN_WIDTH + 160)];
-					xx_32 -= 2;
-				} while (xx_32 >= 0);
-				goto LABEL_83;
-			case 4: // lower (solid), with lighting
-				xx_32 = 30;
-				if (pBuff >= gpBufEnd) {
-					tile_42_45 = (unsigned int)(pBuff - gpBufEnd + 1023) >> 8;
-					if (tile_42_45 > 45) {
-						dst = pBuff - 12288;
-						src += 288;
-					LABEL_100:
-						i = 16;
-						do {
-							if (dst < gpBufEnd) {
-								asm_cel_light_square(8, tbl, &dst, &src);
-							} else {
-								src += 32;
-								dst += 32;
-							}
-							dst -= (SCREEN_WIDTH + 160);
-							--i;
-						} while (i);
-						return;
-					}
-					world_tbl = WorldTbl3x16[tile_42_45];
-					src += WorldTbl17_1[world_tbl >> 2];
-					dst -= 192 * world_tbl;
-					xx_32 = 30 - (world_tbl >> 1);
-				}
-				do {
-					dst += xx_32;
-					src += (32 - (BYTE)xx_32) & 2;
-					asm_cel_light_edge(32 - xx_32, tbl, &dst, &src);
-					dst -= (SCREEN_WIDTH + 160);
-					xx_32 -= 2;
-				} while (xx_32 >= 0);
-				goto LABEL_100;
-			default: // lower (solid), with lighting
-				xx_32 = 30;
-				if (pBuff >= gpBufEnd) {
-					tile_42_45 = (unsigned int)(pBuff - gpBufEnd + 1023) >> 8;
-					if (tile_42_45 > 45) {
-						dst = pBuff - 12288;
-						src += 288;
-					LABEL_116:
-						j = 16;
-						do {
-							if (dst < gpBufEnd) {
-								asm_cel_light_square(8, tbl, &dst, &src);
-							} else {
-								src += 32;
-								dst += 32;
-							}
-							dst -= (SCREEN_WIDTH + 160);
-							--j;
-						} while (j);
-						return;
-					}
-					world_tbl = WorldTbl3x16[tile_42_45];
-					src += WorldTbl17_1[world_tbl >> 2];
-					dst -= 192 * world_tbl;
-					xx_32 = 30 - (world_tbl >> 1);
-				}
-				do {
-					asm_cel_light_edge(32 - xx_32, tbl, &dst, &src);
-					src += (BYTE)src & 2;
-					dst = &dst[xx_32 - (SCREEN_WIDTH + 160)];
-					xx_32 -= 2;
-				} while (xx_32 >= 0);
-				goto LABEL_116;
-			}
-			return;
-		}
-		src = pSpeedCels
-		    + SDL_SwapLE32(*(DWORD *)&gpCelFrame[4 * (light_table_index + 16 * (level_cel_block & 0xFFF))]);
-		cel_type_16 = (WORD)level_cel_block >> 12;
-	} else {
-		if (level_cel_block & 0x8000)
-			level_cel_block = *(DWORD *)&gpCelFrame[64 * (level_cel_block & 0xFFF)]
-			    + (WORD)(level_cel_block & 0xF000);
-		src = pDungeonCels + SDL_SwapLE32(*((DWORD *)pDungeonCels + (level_cel_block & 0xFFF)));
-		cel_type_16 = (((unsigned int)level_cel_block >> 12) & 7) + 8;
-	}
-	switch (cel_type_16) {
-	case 8: // lower (solid), without lighting
-		i = 32;
-		do {
-			if (dst < gpBufEnd) {
-				j = 8;
-				do {
-					*(DWORD *)dst = *(DWORD *)src;
-					src += 4;
-					dst += 4;
-					--j;
-				} while (j);
-			} else {
-				src += 32;
-				dst += 32;
-			}
-			dst -= (SCREEN_WIDTH + 160);
-			--i;
-		} while (i);
-=======
->>>>>>> 6a73d98e
-		break;
-	case RT_LTRAPEZOID:
-		for (i = 30; i >= 0; i -= 2, dst -= BUFFER_WIDTH + 32, mask--) {
-			src += i & 2;
-			dst += i;
-			RenderLine(&dst, &src, 32 - i, tbl, *mask);
-		}
-		for (i = 16; i != 0; i--, dst -= BUFFER_WIDTH + 32, mask--) {
-			RenderLine(&dst, &src, 32, tbl, *mask);
-		}
-		break;
-	case RT_RTRAPEZOID:
-		for (i = 30; i >= 0; i -= 2, dst -= BUFFER_WIDTH + 32, mask--) {
-			RenderLine(&dst, &src, 32 - i, tbl, *mask);
-			src += i & 2;
-			dst += i;
-		}
-		for (i = 16; i != 0; i--, dst -= BUFFER_WIDTH + 32, mask--) {
-			RenderLine(&dst, &src, 32, tbl, *mask);
-		}
-		break;
-	}
-}
-
-void world_draw_black_tile(BYTE *pBuff)
-{
-	int i, j, k;
-	BYTE *dst;
-
-	dst = pBuff;
-
-	for (i = 30, j = 1; i >= 0; i -= 2, j++, dst -= BUFFER_WIDTH + 64) {
-		dst += i;
-		for (k = 0; k < 4 * j; k++) {
-			*dst++ = 0;
-		}
-		dst += i;
-	}
-	for (i = 2, j = 15; i != 32; i += 2, j--, dst -= BUFFER_WIDTH + 64) {
-		dst += i;
-		for (k = 0; k < 4 * j; k++) {
-			*dst++ = 0;
-		}
-		dst += i;
-	}
-}
-
-DEVILUTION_END_NAMESPACE
+#include "diablo.h"
+#include <SDL_endian.h>
+
+DEVILUTION_BEGIN_NAMESPACE
+
+#define NO_OVERDRAW
+#define USE_SPEEDCELS
+
+typedef enum {
+	RT_SQUARE,
+	RT_TRANSPARENT,
+	RT_LTRIANGLE,
+	RT_RTRIANGLE,
+	RT_LTRAPEZOID,
+	RT_RTRAPEZOID
+};
+
+static DWORD RightMask[32] = {
+	0xEAAAAAAA, 0xF5555555,
+	0xFEAAAAAA, 0xFF555555,
+	0xFFEAAAAA, 0xFFF55555,
+	0xFFFEAAAA, 0xFFFF5555,
+	0xFFFFEAAA, 0xFFFFF555,
+	0xFFFFFEAA, 0xFFFFFF55,
+	0xFFFFFFEA, 0xFFFFFFF5,
+	0xFFFFFFFE, 0xFFFFFFFF,
+	0xFFFFFFFF, 0xFFFFFFFF,
+	0xFFFFFFFF, 0xFFFFFFFF,
+	0xFFFFFFFF, 0xFFFFFFFF,
+	0xFFFFFFFF, 0xFFFFFFFF,
+	0xFFFFFFFF, 0xFFFFFFFF,
+	0xFFFFFFFF, 0xFFFFFFFF,
+	0xFFFFFFFF, 0xFFFFFFFF,
+	0xFFFFFFFF, 0xFFFFFFFF
+};
+
+static DWORD LeftMask[32] = {
+	0xAAAAAAAB, 0x5555555F,
+	0xAAAAAABF, 0x555555FF,
+	0xAAAAABFF, 0x55555FFF,
+	0xAAAABFFF, 0x5555FFFF,
+	0xAAABFFFF, 0x555FFFFF,
+	0xAABFFFFF, 0x55FFFFFF,
+	0xABFFFFFF, 0x5FFFFFFF,
+	0xBFFFFFFF, 0xFFFFFFFF,
+	0xFFFFFFFF, 0xFFFFFFFF,
+	0xFFFFFFFF, 0xFFFFFFFF,
+	0xFFFFFFFF, 0xFFFFFFFF,
+	0xFFFFFFFF, 0xFFFFFFFF,
+	0xFFFFFFFF, 0xFFFFFFFF,
+	0xFFFFFFFF, 0xFFFFFFFF,
+	0xFFFFFFFF, 0xFFFFFFFF,
+	0xFFFFFFFF, 0xFFFFFFFF
+};
+
+static DWORD WallMask[32] = {
+	0xAAAAAAAA, 0x55555555,
+	0xAAAAAAAA, 0x55555555,
+	0xAAAAAAAA, 0x55555555,
+	0xAAAAAAAA, 0x55555555,
+	0xAAAAAAAA, 0x55555555,
+	0xAAAAAAAA, 0x55555555,
+	0xAAAAAAAA, 0x55555555,
+	0xAAAAAAAA, 0x55555555,
+	0xAAAAAAAA, 0x55555555,
+	0xAAAAAAAA, 0x55555555,
+	0xAAAAAAAA, 0x55555555,
+	0xAAAAAAAA, 0x55555555,
+	0xAAAAAAAA, 0x55555555,
+	0xAAAAAAAA, 0x55555555,
+	0xAAAAAAAA, 0x55555555,
+	0xAAAAAAAA, 0x55555555
+};
+
+static DWORD SolidMask[32] = {
+	0xFFFFFFFF, 0xFFFFFFFF,
+	0xFFFFFFFF, 0xFFFFFFFF,
+	0xFFFFFFFF, 0xFFFFFFFF,
+	0xFFFFFFFF, 0xFFFFFFFF,
+	0xFFFFFFFF, 0xFFFFFFFF,
+	0xFFFFFFFF, 0xFFFFFFFF,
+	0xFFFFFFFF, 0xFFFFFFFF,
+	0xFFFFFFFF, 0xFFFFFFFF,
+	0xFFFFFFFF, 0xFFFFFFFF,
+	0xFFFFFFFF, 0xFFFFFFFF,
+	0xFFFFFFFF, 0xFFFFFFFF,
+	0xFFFFFFFF, 0xFFFFFFFF,
+	0xFFFFFFFF, 0xFFFFFFFF,
+	0xFFFFFFFF, 0xFFFFFFFF,
+	0xFFFFFFFF, 0xFFFFFFFF,
+	0xFFFFFFFF, 0xFFFFFFFF
+};
+
+inline static void RenderLine(BYTE **dst, BYTE **src, int n, BYTE *tbl, DWORD mask)
+{
+	int i;
+
+#ifdef NO_OVERDRAW
+	if (zoomflag) {
+		if ((*dst) < &gpBuffer[(0 + 160) * BUFFER_WIDTH]
+		    || (*dst) > &gpBuffer[(VIEWPORT_HEIGHT + 160) * BUFFER_WIDTH]) {
+			(*src) += n;
+			(*dst) += n;
+			return;
+		}
+	} else {
+		if ((*dst) < &gpBuffer[(-17 + 160) * BUFFER_WIDTH]
+		    || (*dst) > &gpBuffer[(160 + 160) * BUFFER_WIDTH]) {
+			(*src) += n;
+			(*dst) += n;
+			return;
+		}
+	}
+#endif
+
+	if (mask == 0xFFFFFFFF) {
+		if (light_table_index == lightmax) {
+			(*src) += n;
+			for (i = 0; i < n; i++, (*dst)++) {
+				(*dst)[0] = 0;
+			}
+#ifdef USE_SPEEDCELS
+		} else if (tbl == NULL) {
+#else
+		} else if (light_table_index == 0) {
+#endif
+			for (i = n & 3; i != 0; i--, (*src)++, (*dst)++) {
+				(*dst)[0] = (*src)[0];
+			}
+			for (i = n >> 2; i != 0; i--, (*src) += 4, (*dst) += 4) {
+				((DWORD *)(*dst))[0] = ((DWORD *)(*src))[0];
+			}
+		} else {
+			for (i = 0; i < n; i++, (*src)++, (*dst)++) {
+				(*dst)[0] = tbl[(*src)[0]];
+			}
+		}
+	} else {
+		if (light_table_index == lightmax) {
+			(*src) += n;
+			for (i = 0; i < n; i++, (*dst)++, mask <<= 1) {
+				if (mask & 0x80000000) {
+					(*dst)[0] = 0;
+				}
+			}
+#ifdef USE_SPEEDCELS
+		} else if (tbl == NULL) {
+#else
+		} else if (light_table_index == 0) {
+#endif
+			for (i = 0; i < n; i++, (*src)++, (*dst)++, mask <<= 1) {
+				if (mask & 0x80000000) {
+					(*dst)[0] = (*src)[0];
+				}
+			}
+		} else {
+			for (i = 0; i < n; i++, (*src)++, (*dst)++, mask <<= 1) {
+				if (mask & 0x80000000) {
+					(*dst)[0] = tbl[(*src)[0]];
+				}
+			}
+		}
+	}
+}
+
+void RenderTile(BYTE *pBuff)
+{
+	int i, j;
+	char c, v, tile;
+	BYTE *src, *dst, *tbl;
+	DWORD m, *mask, *pFrameTable;
+
+	dst = pBuff;
+	pFrameTable = (DWORD *)pDungeonCels;
+
+	src = &pDungeonCels[pFrameTable[level_cel_block & 0xFFF]];
+	tile = (level_cel_block & 0x7000) >> 12;
+	tbl = &pLightTbl[256 * light_table_index];
+
+#ifdef USE_SPEEDCELS
+	if (light_table_index == lightmax || light_table_index == 0) {
+		if (level_cel_block & 0x8000) {
+			level_cel_block = SpeedFrameTbl[level_cel_block & 0xFFF][0] + (level_cel_block & 0xF000);
+		}
+		src = &pDungeonCels[pFrameTable[level_cel_block & 0xFFF]];
+		tile = (level_cel_block & 0x7000) >> 12;
+		tbl = NULL;
+	} else if (level_cel_block & 0x8000) {
+		src = &pSpeedCels[SpeedFrameTbl[level_cel_block & 0xFFF][light_table_index]];
+		tile = (level_cel_block & 0x7000) >> 12;
+		tbl = NULL;
+	}
+#endif
+
+	mask = &SolidMask[31];
+
+	if (cel_transparency_active) {
+		if (arch_draw_type == 0) {
+			mask = &WallMask[31];
+		}
+		if (arch_draw_type == 1 && tile != RT_LTRIANGLE) {
+			c = block_lvid[level_piece_id];
+			if (c == 1 || c == 3) {
+				mask = &LeftMask[31];
+			}
+		}
+		if (arch_draw_type == 2 && tile != RT_RTRIANGLE) {
+			c = block_lvid[level_piece_id];
+			if (c == 2 || c == 3) {
+				mask = &RightMask[31];
+			}
+		}
+	}
+
+#ifdef _DEBUG
+	if (GetAsyncKeyState(VK_MENU) & 0x8000) {
+		mask = &SolidMask[31];
+	}
+#endif
+
+	switch (tile) {
+	case RT_SQUARE:
+		for (i = 32; i != 0; i--, dst -= BUFFER_WIDTH + 32, mask--) {
+			RenderLine(&dst, &src, 32, tbl, *mask);
+		}
+		break;
+	case RT_TRANSPARENT:
+		for (i = 32; i != 0; i--, dst -= BUFFER_WIDTH + 32, mask--) {
+			m = *mask;
+			for (j = 32; j != 0; j -= v, m <<= v) {
+				v = *src++;
+				if (v >= 0) {
+					RenderLine(&dst, &src, v, tbl, m);
+				} else {
+					v = -v;
+					dst += v;
+				}
+			}
+		}
+		break;
+	case RT_LTRIANGLE:
+		for (i = 30; i >= 0; i -= 2, dst -= BUFFER_WIDTH + 32, mask--) {
+			src += i & 2;
+			dst += i;
+			RenderLine(&dst, &src, 32 - i, tbl, *mask);
+		}
+		for (i = 2; i != 32; i += 2, dst -= BUFFER_WIDTH + 32, mask--) {
+			src += i & 2;
+			dst += i;
+			RenderLine(&dst, &src, 32 - i, tbl, *mask);
+		}
+		break;
+	case RT_RTRIANGLE:
+		for (i = 30; i >= 0; i -= 2, dst -= BUFFER_WIDTH + 32, mask--) {
+			RenderLine(&dst, &src, 32 - i, tbl, *mask);
+			src += i & 2;
+			dst += i;
+		}
+		for (i = 2; i != 32; i += 2, dst -= BUFFER_WIDTH + 32, mask--) {
+			RenderLine(&dst, &src, 32 - i, tbl, *mask);
+			src += i & 2;
+			dst += i;
+		}
+		break;
+	case RT_LTRAPEZOID:
+		for (i = 30; i >= 0; i -= 2, dst -= BUFFER_WIDTH + 32, mask--) {
+			src += i & 2;
+			dst += i;
+			RenderLine(&dst, &src, 32 - i, tbl, *mask);
+		}
+		for (i = 16; i != 0; i--, dst -= BUFFER_WIDTH + 32, mask--) {
+			RenderLine(&dst, &src, 32, tbl, *mask);
+		}
+		break;
+	case RT_RTRAPEZOID:
+		for (i = 30; i >= 0; i -= 2, dst -= BUFFER_WIDTH + 32, mask--) {
+			RenderLine(&dst, &src, 32 - i, tbl, *mask);
+			src += i & 2;
+			dst += i;
+		}
+		for (i = 16; i != 0; i--, dst -= BUFFER_WIDTH + 32, mask--) {
+			RenderLine(&dst, &src, 32, tbl, *mask);
+		}
+		break;
+	}
+}
+
+void world_draw_black_tile(BYTE *pBuff)
+{
+	int i, j, k;
+	BYTE *dst;
+
+	dst = pBuff;
+
+	for (i = 30, j = 1; i >= 0; i -= 2, j++, dst -= BUFFER_WIDTH + 64) {
+		dst += i;
+		for (k = 0; k < 4 * j; k++) {
+			*dst++ = 0;
+		}
+		dst += i;
+	}
+	for (i = 2, j = 15; i != 32; i += 2, j--, dst -= BUFFER_WIDTH + 64) {
+		dst += i;
+		for (k = 0; k < 4 * j; k++) {
+			*dst++ = 0;
+		}
+		dst += i;
+	}
+}
+
+DEVILUTION_END_NAMESPACE