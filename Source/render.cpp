<<<<<<< HEAD
#include "diablo.h"
=======
#include "all.h"
#include "_asm.cpp"
>>>>>>> 20621a06

DEVILUTION_BEGIN_NAMESPACE

#define NO_OVERDRAW

enum {
	RT_SQUARE,
	RT_TRANSPARENT,
	RT_LTRIANGLE,
	RT_RTRIANGLE,
	RT_LTRAPEZOID,
	RT_RTRAPEZOID
};

static DWORD RightMask[32] = {
	0xEAAAAAAA, 0xF5555555,
	0xFEAAAAAA, 0xFF555555,
	0xFFEAAAAA, 0xFFF55555,
	0xFFFEAAAA, 0xFFFF5555,
	0xFFFFEAAA, 0xFFFFF555,
	0xFFFFFEAA, 0xFFFFFF55,
	0xFFFFFFEA, 0xFFFFFFF5,
	0xFFFFFFFE, 0xFFFFFFFF,
	0xFFFFFFFF, 0xFFFFFFFF,
	0xFFFFFFFF, 0xFFFFFFFF,
	0xFFFFFFFF, 0xFFFFFFFF,
	0xFFFFFFFF, 0xFFFFFFFF,
	0xFFFFFFFF, 0xFFFFFFFF,
	0xFFFFFFFF, 0xFFFFFFFF,
	0xFFFFFFFF, 0xFFFFFFFF,
	0xFFFFFFFF, 0xFFFFFFFF
};

static DWORD LeftMask[32] = {
	0xAAAAAAAB, 0x5555555F,
	0xAAAAAABF, 0x555555FF,
	0xAAAAABFF, 0x55555FFF,
	0xAAAABFFF, 0x5555FFFF,
	0xAAABFFFF, 0x555FFFFF,
	0xAABFFFFF, 0x55FFFFFF,
	0xABFFFFFF, 0x5FFFFFFF,
	0xBFFFFFFF, 0xFFFFFFFF,
	0xFFFFFFFF, 0xFFFFFFFF,
	0xFFFFFFFF, 0xFFFFFFFF,
	0xFFFFFFFF, 0xFFFFFFFF,
	0xFFFFFFFF, 0xFFFFFFFF,
	0xFFFFFFFF, 0xFFFFFFFF,
	0xFFFFFFFF, 0xFFFFFFFF,
	0xFFFFFFFF, 0xFFFFFFFF,
	0xFFFFFFFF, 0xFFFFFFFF
};

static DWORD WallMask[32] = {
	0xAAAAAAAA, 0x55555555,
	0xAAAAAAAA, 0x55555555,
	0xAAAAAAAA, 0x55555555,
	0xAAAAAAAA, 0x55555555,
	0xAAAAAAAA, 0x55555555,
	0xAAAAAAAA, 0x55555555,
	0xAAAAAAAA, 0x55555555,
	0xAAAAAAAA, 0x55555555,
	0xAAAAAAAA, 0x55555555,
	0xAAAAAAAA, 0x55555555,
	0xAAAAAAAA, 0x55555555,
	0xAAAAAAAA, 0x55555555,
	0xAAAAAAAA, 0x55555555,
	0xAAAAAAAA, 0x55555555,
	0xAAAAAAAA, 0x55555555,
	0xAAAAAAAA, 0x55555555
};

static DWORD SolidMask[32] = {
	0xFFFFFFFF, 0xFFFFFFFF,
	0xFFFFFFFF, 0xFFFFFFFF,
	0xFFFFFFFF, 0xFFFFFFFF,
	0xFFFFFFFF, 0xFFFFFFFF,
	0xFFFFFFFF, 0xFFFFFFFF,
	0xFFFFFFFF, 0xFFFFFFFF,
	0xFFFFFFFF, 0xFFFFFFFF,
	0xFFFFFFFF, 0xFFFFFFFF,
	0xFFFFFFFF, 0xFFFFFFFF,
	0xFFFFFFFF, 0xFFFFFFFF,
	0xFFFFFFFF, 0xFFFFFFFF,
	0xFFFFFFFF, 0xFFFFFFFF,
	0xFFFFFFFF, 0xFFFFFFFF,
	0xFFFFFFFF, 0xFFFFFFFF,
	0xFFFFFFFF, 0xFFFFFFFF,
	0xFFFFFFFF, 0xFFFFFFFF
};

inline static void RenderLine(BYTE **dst, BYTE **src, int n, BYTE *tbl, DWORD mask)
{
	int i;

#ifdef NO_OVERDRAW
	if (*dst < gpBufStart || *dst > gpBufEnd) {
		*src += n;
		*dst += n;
		return;
	}
#endif

	if (mask == 0xFFFFFFFF) {
		if (light_table_index == lightmax) {
			memset(*dst, 0, n);
			(*src) += n;
			(*dst) += n;
		} else if (light_table_index == 0) {
			memcpy(*dst, *src, n);
			(*src) += n;
			(*dst) += n;
		} else {
			for (i = 0; i < n; i++, (*src)++, (*dst)++) {
				(*dst)[0] = tbl[(*src)[0]];
			}
		}
	} else {
		if (light_table_index == lightmax) {
			(*src) += n;
			for (i = 0; i < n; i++, (*dst)++, mask <<= 1) {
				if (mask & 0x80000000) {
					(*dst)[0] = 0;
				}
			}
		} else if (light_table_index == 0) {
			for (i = 0; i < n; i++, (*src)++, (*dst)++, mask <<= 1) {
				if (mask & 0x80000000) {
					(*dst)[0] = (*src)[0];
				}
			}
		} else {
			for (i = 0; i < n; i++, (*src)++, (*dst)++, mask <<= 1) {
				if (mask & 0x80000000) {
					(*dst)[0] = tbl[(*src)[0]];
				}
			}
		}
	}
}

#if defined(__clang__) || defined(__GNUC__)
__attribute__((no_sanitize("shift-base")))
#endif
void
RenderTile(BYTE *pBuff)
{
	int i, j;
	char c, v, tile;
	BYTE *src, *dst, *tbl;
	DWORD m, *mask, *pFrameTable;

	dst = pBuff;
	pFrameTable = (DWORD *)pDungeonCels;

	src = &pDungeonCels[SDL_SwapLE32(pFrameTable[level_cel_block & 0xFFF])];
	tile = (level_cel_block & 0x7000) >> 12;
	tbl = &pLightTbl[256 * light_table_index];

	mask = &SolidMask[31];

	if (cel_transparency_active) {
		if (arch_draw_type == 0) {
			mask = &WallMask[31];
		}
		if (arch_draw_type == 1 && tile != RT_LTRIANGLE) {
			c = block_lvid[level_piece_id];
			if (c == 1 || c == 3) {
				mask = &LeftMask[31];
			}
		}
		if (arch_draw_type == 2 && tile != RT_RTRIANGLE) {
			c = block_lvid[level_piece_id];
			if (c == 2 || c == 3) {
				mask = &RightMask[31];
			}
		}
	}

#ifdef _DEBUG
	if (GetAsyncKeyState(VK_MENU) & 0x8000) {
		mask = &SolidMask[31];
	}
#endif

	switch (tile) {
	case RT_SQUARE:
		for (i = 32; i != 0; i--, dst -= BUFFER_WIDTH + 32, mask--) {
			RenderLine(&dst, &src, 32, tbl, *mask);
		}
		break;
	case RT_TRANSPARENT:
		for (i = 32; i != 0; i--, dst -= BUFFER_WIDTH + 32, mask--) {
			m = *mask;
			for (j = 32; j != 0; j -= v, v == 32 ? m = 0 : m <<= v) {
				v = *src++;
				if (v >= 0) {
					RenderLine(&dst, &src, v, tbl, m);
				} else {
					v = -v;
					dst += v;
				}
			}
		}
		break;
	case RT_LTRIANGLE:
		for (i = 30; i >= 0; i -= 2, dst -= BUFFER_WIDTH + 32, mask--) {
			src += i & 2;
			dst += i;
			RenderLine(&dst, &src, 32 - i, tbl, *mask);
		}
		for (i = 2; i != 32; i += 2, dst -= BUFFER_WIDTH + 32, mask--) {
			src += i & 2;
			dst += i;
			RenderLine(&dst, &src, 32 - i, tbl, *mask);
		}
		break;
	case RT_RTRIANGLE:
		for (i = 30; i >= 0; i -= 2, dst -= BUFFER_WIDTH + 32, mask--) {
			RenderLine(&dst, &src, 32 - i, tbl, *mask);
			src += i & 2;
			dst += i;
		}
		for (i = 2; i != 32; i += 2, dst -= BUFFER_WIDTH + 32, mask--) {
			RenderLine(&dst, &src, 32 - i, tbl, *mask);
			src += i & 2;
			dst += i;
		}
		break;
	case RT_LTRAPEZOID:
		for (i = 30; i >= 0; i -= 2, dst -= BUFFER_WIDTH + 32, mask--) {
			src += i & 2;
			dst += i;
			RenderLine(&dst, &src, 32 - i, tbl, *mask);
		}
		for (i = 16; i != 0; i--, dst -= BUFFER_WIDTH + 32, mask--) {
			RenderLine(&dst, &src, 32, tbl, *mask);
		}
		break;
	case RT_RTRAPEZOID:
		for (i = 30; i >= 0; i -= 2, dst -= BUFFER_WIDTH + 32, mask--) {
			RenderLine(&dst, &src, 32 - i, tbl, *mask);
			src += i & 2;
			dst += i;
		}
		for (i = 16; i != 0; i--, dst -= BUFFER_WIDTH + 32, mask--) {
			RenderLine(&dst, &src, 32, tbl, *mask);
		}
		break;
	}
}

/**
 * @brief Render a black tile
 * @param pBuff pointer where to render the tile
 */
void world_draw_black_tile(int sx, int sy)
{
	int i, j, k;
	BYTE *dst;

	if (sx >= SCREEN_WIDTH - 64 || sy >= SCREEN_HEIGHT - 32)
		return;

	dst = &gpBuffer[sx + BUFFER_WIDTH * sy] + 30;

	for (i = 30, j = 1; i >= 0; i -= 2, j++, dst -= BUFFER_WIDTH + 2) {
		memset(dst, 0, 4 * j);
	}
	dst += 4;
	for (i = 2, j = 15; i != 32; i += 2, j--, dst -= BUFFER_WIDTH - 2) {
		memset(dst, 0, 4 * j);
	}
}

/**
 * Draws a half-transparent rectangle by blacking out odd pixels on odd lines,
 * even pixels on even lines.
 */
void trans_rect(int sx, int sy, int width, int height)
{
	int row, col;
	BYTE *pix = &gpBuffer[SCREENXY(sx, sy)];
	for (row = 0; row < height; row++) {
		for (col = 0; col < width; col++) {
			if ((row & 1 && col & 1) || (!(row & 1) && !(col & 1)))
				*pix = 0;
			pix++;
		}
		pix += BUFFER_WIDTH - width;
	}
}

DEVILUTION_END_NAMESPACE
<|MERGE_RESOLUTION|>--- conflicted
+++ resolved
@@ -1,299 +1,294 @@
-<<<<<<< HEAD
-#include "diablo.h"
-=======
-#include "all.h"
-#include "_asm.cpp"
->>>>>>> 20621a06
-
-DEVILUTION_BEGIN_NAMESPACE
-
-#define NO_OVERDRAW
-
-enum {
-	RT_SQUARE,
-	RT_TRANSPARENT,
-	RT_LTRIANGLE,
-	RT_RTRIANGLE,
-	RT_LTRAPEZOID,
-	RT_RTRAPEZOID
-};
-
-static DWORD RightMask[32] = {
-	0xEAAAAAAA, 0xF5555555,
-	0xFEAAAAAA, 0xFF555555,
-	0xFFEAAAAA, 0xFFF55555,
-	0xFFFEAAAA, 0xFFFF5555,
-	0xFFFFEAAA, 0xFFFFF555,
-	0xFFFFFEAA, 0xFFFFFF55,
-	0xFFFFFFEA, 0xFFFFFFF5,
-	0xFFFFFFFE, 0xFFFFFFFF,
-	0xFFFFFFFF, 0xFFFFFFFF,
-	0xFFFFFFFF, 0xFFFFFFFF,
-	0xFFFFFFFF, 0xFFFFFFFF,
-	0xFFFFFFFF, 0xFFFFFFFF,
-	0xFFFFFFFF, 0xFFFFFFFF,
-	0xFFFFFFFF, 0xFFFFFFFF,
-	0xFFFFFFFF, 0xFFFFFFFF,
-	0xFFFFFFFF, 0xFFFFFFFF
-};
-
-static DWORD LeftMask[32] = {
-	0xAAAAAAAB, 0x5555555F,
-	0xAAAAAABF, 0x555555FF,
-	0xAAAAABFF, 0x55555FFF,
-	0xAAAABFFF, 0x5555FFFF,
-	0xAAABFFFF, 0x555FFFFF,
-	0xAABFFFFF, 0x55FFFFFF,
-	0xABFFFFFF, 0x5FFFFFFF,
-	0xBFFFFFFF, 0xFFFFFFFF,
-	0xFFFFFFFF, 0xFFFFFFFF,
-	0xFFFFFFFF, 0xFFFFFFFF,
-	0xFFFFFFFF, 0xFFFFFFFF,
-	0xFFFFFFFF, 0xFFFFFFFF,
-	0xFFFFFFFF, 0xFFFFFFFF,
-	0xFFFFFFFF, 0xFFFFFFFF,
-	0xFFFFFFFF, 0xFFFFFFFF,
-	0xFFFFFFFF, 0xFFFFFFFF
-};
-
-static DWORD WallMask[32] = {
-	0xAAAAAAAA, 0x55555555,
-	0xAAAAAAAA, 0x55555555,
-	0xAAAAAAAA, 0x55555555,
-	0xAAAAAAAA, 0x55555555,
-	0xAAAAAAAA, 0x55555555,
-	0xAAAAAAAA, 0x55555555,
-	0xAAAAAAAA, 0x55555555,
-	0xAAAAAAAA, 0x55555555,
-	0xAAAAAAAA, 0x55555555,
-	0xAAAAAAAA, 0x55555555,
-	0xAAAAAAAA, 0x55555555,
-	0xAAAAAAAA, 0x55555555,
-	0xAAAAAAAA, 0x55555555,
-	0xAAAAAAAA, 0x55555555,
-	0xAAAAAAAA, 0x55555555,
-	0xAAAAAAAA, 0x55555555
-};
-
-static DWORD SolidMask[32] = {
-	0xFFFFFFFF, 0xFFFFFFFF,
-	0xFFFFFFFF, 0xFFFFFFFF,
-	0xFFFFFFFF, 0xFFFFFFFF,
-	0xFFFFFFFF, 0xFFFFFFFF,
-	0xFFFFFFFF, 0xFFFFFFFF,
-	0xFFFFFFFF, 0xFFFFFFFF,
-	0xFFFFFFFF, 0xFFFFFFFF,
-	0xFFFFFFFF, 0xFFFFFFFF,
-	0xFFFFFFFF, 0xFFFFFFFF,
-	0xFFFFFFFF, 0xFFFFFFFF,
-	0xFFFFFFFF, 0xFFFFFFFF,
-	0xFFFFFFFF, 0xFFFFFFFF,
-	0xFFFFFFFF, 0xFFFFFFFF,
-	0xFFFFFFFF, 0xFFFFFFFF,
-	0xFFFFFFFF, 0xFFFFFFFF,
-	0xFFFFFFFF, 0xFFFFFFFF
-};
-
-inline static void RenderLine(BYTE **dst, BYTE **src, int n, BYTE *tbl, DWORD mask)
-{
-	int i;
-
-#ifdef NO_OVERDRAW
-	if (*dst < gpBufStart || *dst > gpBufEnd) {
-		*src += n;
-		*dst += n;
-		return;
-	}
-#endif
-
-	if (mask == 0xFFFFFFFF) {
-		if (light_table_index == lightmax) {
-			memset(*dst, 0, n);
-			(*src) += n;
-			(*dst) += n;
-		} else if (light_table_index == 0) {
-			memcpy(*dst, *src, n);
-			(*src) += n;
-			(*dst) += n;
-		} else {
-			for (i = 0; i < n; i++, (*src)++, (*dst)++) {
-				(*dst)[0] = tbl[(*src)[0]];
-			}
-		}
-	} else {
-		if (light_table_index == lightmax) {
-			(*src) += n;
-			for (i = 0; i < n; i++, (*dst)++, mask <<= 1) {
-				if (mask & 0x80000000) {
-					(*dst)[0] = 0;
-				}
-			}
-		} else if (light_table_index == 0) {
-			for (i = 0; i < n; i++, (*src)++, (*dst)++, mask <<= 1) {
-				if (mask & 0x80000000) {
-					(*dst)[0] = (*src)[0];
-				}
-			}
-		} else {
-			for (i = 0; i < n; i++, (*src)++, (*dst)++, mask <<= 1) {
-				if (mask & 0x80000000) {
-					(*dst)[0] = tbl[(*src)[0]];
-				}
-			}
-		}
-	}
-}
-
-#if defined(__clang__) || defined(__GNUC__)
-__attribute__((no_sanitize("shift-base")))
-#endif
-void
-RenderTile(BYTE *pBuff)
-{
-	int i, j;
-	char c, v, tile;
-	BYTE *src, *dst, *tbl;
-	DWORD m, *mask, *pFrameTable;
-
-	dst = pBuff;
-	pFrameTable = (DWORD *)pDungeonCels;
-
-	src = &pDungeonCels[SDL_SwapLE32(pFrameTable[level_cel_block & 0xFFF])];
-	tile = (level_cel_block & 0x7000) >> 12;
-	tbl = &pLightTbl[256 * light_table_index];
-
-	mask = &SolidMask[31];
-
-	if (cel_transparency_active) {
-		if (arch_draw_type == 0) {
-			mask = &WallMask[31];
-		}
-		if (arch_draw_type == 1 && tile != RT_LTRIANGLE) {
-			c = block_lvid[level_piece_id];
-			if (c == 1 || c == 3) {
-				mask = &LeftMask[31];
-			}
-		}
-		if (arch_draw_type == 2 && tile != RT_RTRIANGLE) {
-			c = block_lvid[level_piece_id];
-			if (c == 2 || c == 3) {
-				mask = &RightMask[31];
-			}
-		}
-	}
-
-#ifdef _DEBUG
-	if (GetAsyncKeyState(VK_MENU) & 0x8000) {
-		mask = &SolidMask[31];
-	}
-#endif
-
-	switch (tile) {
-	case RT_SQUARE:
-		for (i = 32; i != 0; i--, dst -= BUFFER_WIDTH + 32, mask--) {
-			RenderLine(&dst, &src, 32, tbl, *mask);
-		}
-		break;
-	case RT_TRANSPARENT:
-		for (i = 32; i != 0; i--, dst -= BUFFER_WIDTH + 32, mask--) {
-			m = *mask;
-			for (j = 32; j != 0; j -= v, v == 32 ? m = 0 : m <<= v) {
-				v = *src++;
-				if (v >= 0) {
-					RenderLine(&dst, &src, v, tbl, m);
-				} else {
-					v = -v;
-					dst += v;
-				}
-			}
-		}
-		break;
-	case RT_LTRIANGLE:
-		for (i = 30; i >= 0; i -= 2, dst -= BUFFER_WIDTH + 32, mask--) {
-			src += i & 2;
-			dst += i;
-			RenderLine(&dst, &src, 32 - i, tbl, *mask);
-		}
-		for (i = 2; i != 32; i += 2, dst -= BUFFER_WIDTH + 32, mask--) {
-			src += i & 2;
-			dst += i;
-			RenderLine(&dst, &src, 32 - i, tbl, *mask);
-		}
-		break;
-	case RT_RTRIANGLE:
-		for (i = 30; i >= 0; i -= 2, dst -= BUFFER_WIDTH + 32, mask--) {
-			RenderLine(&dst, &src, 32 - i, tbl, *mask);
-			src += i & 2;
-			dst += i;
-		}
-		for (i = 2; i != 32; i += 2, dst -= BUFFER_WIDTH + 32, mask--) {
-			RenderLine(&dst, &src, 32 - i, tbl, *mask);
-			src += i & 2;
-			dst += i;
-		}
-		break;
-	case RT_LTRAPEZOID:
-		for (i = 30; i >= 0; i -= 2, dst -= BUFFER_WIDTH + 32, mask--) {
-			src += i & 2;
-			dst += i;
-			RenderLine(&dst, &src, 32 - i, tbl, *mask);
-		}
-		for (i = 16; i != 0; i--, dst -= BUFFER_WIDTH + 32, mask--) {
-			RenderLine(&dst, &src, 32, tbl, *mask);
-		}
-		break;
-	case RT_RTRAPEZOID:
-		for (i = 30; i >= 0; i -= 2, dst -= BUFFER_WIDTH + 32, mask--) {
-			RenderLine(&dst, &src, 32 - i, tbl, *mask);
-			src += i & 2;
-			dst += i;
-		}
-		for (i = 16; i != 0; i--, dst -= BUFFER_WIDTH + 32, mask--) {
-			RenderLine(&dst, &src, 32, tbl, *mask);
-		}
-		break;
-	}
-}
-
-/**
- * @brief Render a black tile
- * @param pBuff pointer where to render the tile
- */
-void world_draw_black_tile(int sx, int sy)
-{
-	int i, j, k;
-	BYTE *dst;
-
-	if (sx >= SCREEN_WIDTH - 64 || sy >= SCREEN_HEIGHT - 32)
-		return;
-
-	dst = &gpBuffer[sx + BUFFER_WIDTH * sy] + 30;
-
-	for (i = 30, j = 1; i >= 0; i -= 2, j++, dst -= BUFFER_WIDTH + 2) {
-		memset(dst, 0, 4 * j);
-	}
-	dst += 4;
-	for (i = 2, j = 15; i != 32; i += 2, j--, dst -= BUFFER_WIDTH - 2) {
-		memset(dst, 0, 4 * j);
-	}
-}
-
-/**
- * Draws a half-transparent rectangle by blacking out odd pixels on odd lines,
- * even pixels on even lines.
- */
-void trans_rect(int sx, int sy, int width, int height)
-{
-	int row, col;
-	BYTE *pix = &gpBuffer[SCREENXY(sx, sy)];
-	for (row = 0; row < height; row++) {
-		for (col = 0; col < width; col++) {
-			if ((row & 1 && col & 1) || (!(row & 1) && !(col & 1)))
-				*pix = 0;
-			pix++;
-		}
-		pix += BUFFER_WIDTH - width;
-	}
-}
-
-DEVILUTION_END_NAMESPACE
+#include "all.h"
+
+DEVILUTION_BEGIN_NAMESPACE
+
+#define NO_OVERDRAW
+
+enum {
+	RT_SQUARE,
+	RT_TRANSPARENT,
+	RT_LTRIANGLE,
+	RT_RTRIANGLE,
+	RT_LTRAPEZOID,
+	RT_RTRAPEZOID
+};
+
+static DWORD RightMask[32] = {
+	0xEAAAAAAA, 0xF5555555,
+	0xFEAAAAAA, 0xFF555555,
+	0xFFEAAAAA, 0xFFF55555,
+	0xFFFEAAAA, 0xFFFF5555,
+	0xFFFFEAAA, 0xFFFFF555,
+	0xFFFFFEAA, 0xFFFFFF55,
+	0xFFFFFFEA, 0xFFFFFFF5,
+	0xFFFFFFFE, 0xFFFFFFFF,
+	0xFFFFFFFF, 0xFFFFFFFF,
+	0xFFFFFFFF, 0xFFFFFFFF,
+	0xFFFFFFFF, 0xFFFFFFFF,
+	0xFFFFFFFF, 0xFFFFFFFF,
+	0xFFFFFFFF, 0xFFFFFFFF,
+	0xFFFFFFFF, 0xFFFFFFFF,
+	0xFFFFFFFF, 0xFFFFFFFF,
+	0xFFFFFFFF, 0xFFFFFFFF
+};
+
+static DWORD LeftMask[32] = {
+	0xAAAAAAAB, 0x5555555F,
+	0xAAAAAABF, 0x555555FF,
+	0xAAAAABFF, 0x55555FFF,
+	0xAAAABFFF, 0x5555FFFF,
+	0xAAABFFFF, 0x555FFFFF,
+	0xAABFFFFF, 0x55FFFFFF,
+	0xABFFFFFF, 0x5FFFFFFF,
+	0xBFFFFFFF, 0xFFFFFFFF,
+	0xFFFFFFFF, 0xFFFFFFFF,
+	0xFFFFFFFF, 0xFFFFFFFF,
+	0xFFFFFFFF, 0xFFFFFFFF,
+	0xFFFFFFFF, 0xFFFFFFFF,
+	0xFFFFFFFF, 0xFFFFFFFF,
+	0xFFFFFFFF, 0xFFFFFFFF,
+	0xFFFFFFFF, 0xFFFFFFFF,
+	0xFFFFFFFF, 0xFFFFFFFF
+};
+
+static DWORD WallMask[32] = {
+	0xAAAAAAAA, 0x55555555,
+	0xAAAAAAAA, 0x55555555,
+	0xAAAAAAAA, 0x55555555,
+	0xAAAAAAAA, 0x55555555,
+	0xAAAAAAAA, 0x55555555,
+	0xAAAAAAAA, 0x55555555,
+	0xAAAAAAAA, 0x55555555,
+	0xAAAAAAAA, 0x55555555,
+	0xAAAAAAAA, 0x55555555,
+	0xAAAAAAAA, 0x55555555,
+	0xAAAAAAAA, 0x55555555,
+	0xAAAAAAAA, 0x55555555,
+	0xAAAAAAAA, 0x55555555,
+	0xAAAAAAAA, 0x55555555,
+	0xAAAAAAAA, 0x55555555,
+	0xAAAAAAAA, 0x55555555
+};
+
+static DWORD SolidMask[32] = {
+	0xFFFFFFFF, 0xFFFFFFFF,
+	0xFFFFFFFF, 0xFFFFFFFF,
+	0xFFFFFFFF, 0xFFFFFFFF,
+	0xFFFFFFFF, 0xFFFFFFFF,
+	0xFFFFFFFF, 0xFFFFFFFF,
+	0xFFFFFFFF, 0xFFFFFFFF,
+	0xFFFFFFFF, 0xFFFFFFFF,
+	0xFFFFFFFF, 0xFFFFFFFF,
+	0xFFFFFFFF, 0xFFFFFFFF,
+	0xFFFFFFFF, 0xFFFFFFFF,
+	0xFFFFFFFF, 0xFFFFFFFF,
+	0xFFFFFFFF, 0xFFFFFFFF,
+	0xFFFFFFFF, 0xFFFFFFFF,
+	0xFFFFFFFF, 0xFFFFFFFF,
+	0xFFFFFFFF, 0xFFFFFFFF,
+	0xFFFFFFFF, 0xFFFFFFFF
+};
+
+inline static void RenderLine(BYTE **dst, BYTE **src, int n, BYTE *tbl, DWORD mask)
+{
+	int i;
+
+#ifdef NO_OVERDRAW
+	if (*dst < gpBufStart || *dst > gpBufEnd) {
+		*src += n;
+		*dst += n;
+		return;
+	}
+#endif
+
+	if (mask == 0xFFFFFFFF) {
+		if (light_table_index == lightmax) {
+			memset(*dst, 0, n);
+			(*src) += n;
+			(*dst) += n;
+		} else if (light_table_index == 0) {
+			memcpy(*dst, *src, n);
+			(*src) += n;
+			(*dst) += n;
+		} else {
+			for (i = 0; i < n; i++, (*src)++, (*dst)++) {
+				(*dst)[0] = tbl[(*src)[0]];
+			}
+		}
+	} else {
+		if (light_table_index == lightmax) {
+			(*src) += n;
+			for (i = 0; i < n; i++, (*dst)++, mask <<= 1) {
+				if (mask & 0x80000000) {
+					(*dst)[0] = 0;
+				}
+			}
+		} else if (light_table_index == 0) {
+			for (i = 0; i < n; i++, (*src)++, (*dst)++, mask <<= 1) {
+				if (mask & 0x80000000) {
+					(*dst)[0] = (*src)[0];
+				}
+			}
+		} else {
+			for (i = 0; i < n; i++, (*src)++, (*dst)++, mask <<= 1) {
+				if (mask & 0x80000000) {
+					(*dst)[0] = tbl[(*src)[0]];
+				}
+			}
+		}
+	}
+}
+
+#if defined(__clang__) || defined(__GNUC__)
+__attribute__((no_sanitize("shift-base")))
+#endif
+void
+RenderTile(BYTE *pBuff)
+{
+	int i, j;
+	char c, v, tile;
+	BYTE *src, *dst, *tbl;
+	DWORD m, *mask, *pFrameTable;
+
+	dst = pBuff;
+	pFrameTable = (DWORD *)pDungeonCels;
+
+	src = &pDungeonCels[SDL_SwapLE32(pFrameTable[level_cel_block & 0xFFF])];
+	tile = (level_cel_block & 0x7000) >> 12;
+	tbl = &pLightTbl[256 * light_table_index];
+
+	mask = &SolidMask[31];
+
+	if (cel_transparency_active) {
+		if (arch_draw_type == 0) {
+			mask = &WallMask[31];
+		}
+		if (arch_draw_type == 1 && tile != RT_LTRIANGLE) {
+			c = block_lvid[level_piece_id];
+			if (c == 1 || c == 3) {
+				mask = &LeftMask[31];
+			}
+		}
+		if (arch_draw_type == 2 && tile != RT_RTRIANGLE) {
+			c = block_lvid[level_piece_id];
+			if (c == 2 || c == 3) {
+				mask = &RightMask[31];
+			}
+		}
+	}
+
+#ifdef _DEBUG
+	if (GetAsyncKeyState(VK_MENU) & 0x8000) {
+		mask = &SolidMask[31];
+	}
+#endif
+
+	switch (tile) {
+	case RT_SQUARE:
+		for (i = 32; i != 0; i--, dst -= BUFFER_WIDTH + 32, mask--) {
+			RenderLine(&dst, &src, 32, tbl, *mask);
+		}
+		break;
+	case RT_TRANSPARENT:
+		for (i = 32; i != 0; i--, dst -= BUFFER_WIDTH + 32, mask--) {
+			m = *mask;
+			for (j = 32; j != 0; j -= v, v == 32 ? m = 0 : m <<= v) {
+				v = *src++;
+				if (v >= 0) {
+					RenderLine(&dst, &src, v, tbl, m);
+				} else {
+					v = -v;
+					dst += v;
+				}
+			}
+		}
+		break;
+	case RT_LTRIANGLE:
+		for (i = 30; i >= 0; i -= 2, dst -= BUFFER_WIDTH + 32, mask--) {
+			src += i & 2;
+			dst += i;
+			RenderLine(&dst, &src, 32 - i, tbl, *mask);
+		}
+		for (i = 2; i != 32; i += 2, dst -= BUFFER_WIDTH + 32, mask--) {
+			src += i & 2;
+			dst += i;
+			RenderLine(&dst, &src, 32 - i, tbl, *mask);
+		}
+		break;
+	case RT_RTRIANGLE:
+		for (i = 30; i >= 0; i -= 2, dst -= BUFFER_WIDTH + 32, mask--) {
+			RenderLine(&dst, &src, 32 - i, tbl, *mask);
+			src += i & 2;
+			dst += i;
+		}
+		for (i = 2; i != 32; i += 2, dst -= BUFFER_WIDTH + 32, mask--) {
+			RenderLine(&dst, &src, 32 - i, tbl, *mask);
+			src += i & 2;
+			dst += i;
+		}
+		break;
+	case RT_LTRAPEZOID:
+		for (i = 30; i >= 0; i -= 2, dst -= BUFFER_WIDTH + 32, mask--) {
+			src += i & 2;
+			dst += i;
+			RenderLine(&dst, &src, 32 - i, tbl, *mask);
+		}
+		for (i = 16; i != 0; i--, dst -= BUFFER_WIDTH + 32, mask--) {
+			RenderLine(&dst, &src, 32, tbl, *mask);
+		}
+		break;
+	case RT_RTRAPEZOID:
+		for (i = 30; i >= 0; i -= 2, dst -= BUFFER_WIDTH + 32, mask--) {
+			RenderLine(&dst, &src, 32 - i, tbl, *mask);
+			src += i & 2;
+			dst += i;
+		}
+		for (i = 16; i != 0; i--, dst -= BUFFER_WIDTH + 32, mask--) {
+			RenderLine(&dst, &src, 32, tbl, *mask);
+		}
+		break;
+	}
+}
+
+/**
+ * @brief Render a black tile
+ * @param pBuff pointer where to render the tile
+ */
+void world_draw_black_tile(int sx, int sy)
+{
+	int i, j, k;
+	BYTE *dst;
+
+	if (sx >= SCREEN_WIDTH - 64 || sy >= SCREEN_HEIGHT - 32)
+		return;
+
+	dst = &gpBuffer[sx + BUFFER_WIDTH * sy] + 30;
+
+	for (i = 30, j = 1; i >= 0; i -= 2, j++, dst -= BUFFER_WIDTH + 2) {
+		memset(dst, 0, 4 * j);
+	}
+	dst += 4;
+	for (i = 2, j = 15; i != 32; i += 2, j--, dst -= BUFFER_WIDTH - 2) {
+		memset(dst, 0, 4 * j);
+	}
+}
+
+/**
+ * Draws a half-transparent rectangle by blacking out odd pixels on odd lines,
+ * even pixels on even lines.
+ */
+void trans_rect(int sx, int sy, int width, int height)
+{
+	int row, col;
+	BYTE *pix = &gpBuffer[SCREENXY(sx, sy)];
+	for (row = 0; row < height; row++) {
+		for (col = 0; col < width; col++) {
+			if ((row & 1 && col & 1) || (!(row & 1) && !(col & 1)))
+				*pix = 0;
+			pix++;
+		}
+		pix += BUFFER_WIDTH - width;
+	}
+}
+
+DEVILUTION_END_NAMESPACE