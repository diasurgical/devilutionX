/**
 * @file plrmsg.cpp
 *
 * Implementation of functionality for rendering the dungeons, monsters and calling other render routines.
 */

#include "automap.h"
#include "cursor.h"
#include "dead.h"
#include "doom.h"
#include "dx.h"
#include "engine/render/cel_render.hpp"
#include "engine/render/cl2_render.hpp"
#include "engine/render/dun_render.hpp"
#include "engine/render/text_render.hpp"
#include "error.h"
#include "gmenu.h"
#include "help.h"
#include "hwcursor.hpp"
#include "init.h"
#include "inv.h"
#include "lighting.h"
#include "minitext.h"
#include "missiles.h"
#include "nthread.h"
#include "plrmsg.h"
#include "qol/itemlabels.h"
#include "qol/monhealthbar.h"
#include "qol/xpbar.h"
<<<<<<< HEAD
#include "qol/labels.h"
=======
>>>>>>> 60a47caf
#include "stores.h"
#include "towners.h"
#include "utils/endian.hpp"
#include "utils/log.hpp"

#ifdef _DEBUG
#include "debug.h"
#endif

namespace devilution {

/**
 * Specifies the current light entry.
 */
int light_table_index;
uint32_t sgdwCursWdtOld;
int sgdwCursX;
int sgdwCursY;
/**
 * Lower bound of back buffer.
 */
uint32_t sgdwCursHgt;

/**
 * Specifies the current MIN block of the level CEL file, as used during rendering of the level tiles.
 *
 * frameNum  := block & 0x0FFF
 * frameType := block & 0x7000 >> 12
 */
uint32_t level_cel_block;
int sgdwCursXOld;
int sgdwCursYOld;
bool AutoMapShowItems;
/**
 * Specifies the type of arches to render.
 */
char arch_draw_type;
/**
 * Specifies whether transparency is active for the current CEL file being decoded.
 */
bool cel_transparency_active;
/**
 * Specifies whether foliage (tile has extra content that overlaps previous tile) being rendered.
 */
bool cel_foliage_active = false;
/**
 * Specifies the current dungeon piece ID of the level, as used during rendering of the level tiles.
 */
int level_piece_id;
uint32_t sgdwCursWdt;
void (*DrawPlrProc)(int, int, int, int, int, BYTE *, int, int, int, int);
BYTE sgSaveBack[8192];
uint32_t sgdwCursHgtOld;

bool dRendered[MAXDUNX][MAXDUNY];

int frames;
bool frameflag;
int frameend;
int framerate;
int framestart;

/* data */

const char *const szMonModeAssert[] = {
	"standing",
	"walking (1)",
	"walking (2)",
	"walking (3)",
	"attacking",
	"getting hit",
	"dying",
	"attacking (special)",
	"fading in",
	"fading out",
	"attacking (ranged)",
	"standing (special)",
	"attacking (special ranged)",
	"delaying",
	"charging",
	"stoned",
	"healing",
	"talking"
};

const char *const szPlrModeAssert[] = {
	"standing",
	"walking (1)",
	"walking (2)",
	"walking (3)",
	"attacking (melee)",
	"attacking (ranged)",
	"blocking",
	"getting hit",
	"dying",
	"casting a spell",
	"changing levels",
	"quitting"
};

Point GetOffsetForWalking(const AnimationInfo &animationInfo, const Direction dir, bool cameraMode /*= false*/)
{
	// clang-format off
	//                                  DIR_S,        DIR_SW,       DIR_W,	       DIR_NW,        DIR_N,        DIR_NE,        DIR_E,        DIR_SE,
	constexpr Point startOffset[8]    = { {   0, -32 }, {  32, -16 }, {  32, -16 }, {   0,   0 }, {   0,   0 }, {  0,    0 },  { -32, -16 }, { -32, -16 } };
	constexpr Point movingOffset[8]   = { {   0,  32 }, { -32,  16 }, { -64,   0 }, { -32, -16 }, {   0, -32 }, {  32, -16 },  {  64,   0 }, {  32,  16 } };
	constexpr bool isDiagionalWalk[8] = {        false,         true,        false,         true,        false,         true,         false,         true };
	// clang-format on

	float fAnimationProgress = animationInfo.GetAnimationProgress();
	Point offset = movingOffset[dir];
	offset *= fAnimationProgress;

	// In diagonal walks the offset for y is smaller than x.
	// This means that sometimes x is updated but y not.
	// That results in a small stuttering.
	// To fix this we disallow odd x as this is the only case where y is not updated.
	if (isDiagionalWalk[dir] && ((offset.x % 2) != 0)) {
		offset.x -= offset.x > 0 ? 1 : -1;
	}

	if (cameraMode) {
		offset = -offset;
	} else {
		offset += startOffset[dir];
	}

	return offset;
}

/**
 * @brief Clear cursor state
 */
void ClearCursor() // CODE_FIX: this was supposed to be in cursor.cpp
{
	sgdwCursWdt = 0;
	sgdwCursWdtOld = 0;
}

static void BlitCursor(BYTE *dst, std::uint32_t dstPitch, BYTE *src, std::uint32_t srcPitch)
{
	for (std::uint32_t i = 0; i < sgdwCursHgt; ++i, src += srcPitch, dst += dstPitch) {
		memcpy(dst, src, sgdwCursWdt);
	}
}

/**
 * @brief Remove the cursor from the buffer
 */
static void UndrawCursor(const CelOutputBuffer &out)
{
	if (sgdwCursWdt == 0) {
		return;
	}

	BlitCursor(out.at(sgdwCursX, sgdwCursY), out.pitch(), sgSaveBack, sgdwCursWdt);

	sgdwCursXOld = sgdwCursX;
	sgdwCursYOld = sgdwCursY;
	sgdwCursWdtOld = sgdwCursWdt;
	sgdwCursHgtOld = sgdwCursHgt;
	sgdwCursWdt = 0;
}

static bool ShouldShowCursor()
{
	return !(sgbControllerActive && !IsMovingMouseCursorWithController() && pcurs != CURSOR_TELEPORT && !invflag && (!chrflag || plr[myplr]._pStatPts <= 0));
}

/**
 * @brief Save the content behind the cursor to a temporary buffer, then draw the cursor.
 */
static void DrawCursor(const CelOutputBuffer &out)
{
	if (pcurs <= CURSOR_NONE || cursW == 0 || cursH == 0 || !ShouldShowCursor()) {
		return;
	}

	// Copy the buffer before the item cursor and its 1px outline are drawn to a temporary buffer.
	const int outlineWidth = IsItemSprite(pcurs) ? 1 : 0;

	if (MouseX < -cursW - outlineWidth || MouseX - outlineWidth >= out.w() || MouseY < -cursH - outlineWidth || MouseY - outlineWidth >= out.h())
		return;

	constexpr auto Clip = [](int &pos, std::uint32_t &length, std::uint32_t posEnd) {
		if (pos < 0) {
			length += pos;
			pos = 0;
		} else if (pos + length > posEnd) {
			length = posEnd - pos;
		}
	};

	sgdwCursX = MouseX - outlineWidth;
	sgdwCursWdt = cursW + 2 * outlineWidth;
	Clip(sgdwCursX, sgdwCursWdt, out.w());

	sgdwCursY = MouseY - outlineWidth;
	sgdwCursHgt = cursH + 2 * outlineWidth;
	Clip(sgdwCursY, sgdwCursHgt, out.h());

	BlitCursor(sgSaveBack, sgdwCursWdt, out.at(sgdwCursX, sgdwCursY), out.pitch());
	CelDrawCursor(out, Point { MouseX, MouseY + cursH - 1 }, pcurs);
}

/**
 * @brief Render a missile sprite
 * @param out Output buffer
 * @param m Pointer to MissileStruct struct
 * @param sx Output buffer coordinate
 * @param sy Output buffer coordinate
 * @param pre Is the sprite in the background
 */
void DrawMissilePrivate(const CelOutputBuffer &out, MissileStruct *m, int sx, int sy, bool pre)
{
	if (m->_miPreFlag != pre || !m->_miDrawFlag)
		return;

	if (m->_miAnimData == nullptr) {
		Log("Draw Missile 2 type {}: NULL Cel Buffer", m->_mitype);
		return;
	}
	int nCel = m->_miAnimFrame;
	auto frameTable = reinterpret_cast<const uint32_t *>(m->_miAnimData);
	int frames = SDL_SwapLE32(frameTable[0]);
	if (nCel < 1 || frames > 50 || nCel > frames) {
		Log("Draw Missile 2: frame {} of {}, missile type=={}", nCel, frames, m->_mitype);
		return;
	}
	int mx = sx + m->position.offset.x - m->_miAnimWidth2;
	int my = sy + m->position.offset.y;
	CelSprite cel { m->_miAnimData, m->_miAnimWidth };
	if (m->_miUniqTrans)
		Cl2DrawLightTbl(out, mx, my, cel, m->_miAnimFrame, m->_miUniqTrans + 3);
	else if (m->_miLightFlag)
		Cl2DrawLight(out, mx, my, cel, m->_miAnimFrame);
	else
		Cl2Draw(out, mx, my, cel, m->_miAnimFrame);
}

/**
 * @brief Render a missile sprites for a given tile
 * @param out Output buffer
 * @param x dPiece coordinate
 * @param y dPiece coordinate
 * @param sx Output buffer coordinate
 * @param sy Output buffer coordinate
 * @param pre Is the sprite in the background
 */
void DrawMissile(const CelOutputBuffer &out, int x, int y, int sx, int sy, bool pre)
{
	int i;
	MissileStruct *m;

	if ((dFlags[x][y] & BFLAG_MISSILE) == 0)
		return;

	if (dMissile[x][y] != -1) {
		m = &missile[dMissile[x][y] - 1];
		DrawMissilePrivate(out, m, sx, sy, pre);
		return;
	}

	for (i = 0; i < nummissiles; i++) {
		assert(missileactive[i] < MAXMISSILES);
		m = &missile[missileactive[i]];
		if (m->position.tile.x != x || m->position.tile.y != y)
			continue;
		DrawMissilePrivate(out, m, sx, sy, pre);
	}
}

/**
 * @brief Render a monster sprite
 * @param out Output buffer
 * @param x dPiece coordinate
 * @param y dPiece coordinate
 * @param mx Output buffer coordinate
 * @param my Output buffer coordinate
 * @param m Id of monster
 */
static void DrawMonster(const CelOutputBuffer &out, int x, int y, int mx, int my, int m)
{
	if (m < 0 || m >= MAXMONSTERS) {
		Log("Draw Monster: tried to draw illegal monster {}", m);
		return;
	}

	if (monster[m]._mAnimData == nullptr) {
		Log("Draw Monster \"{}\": NULL Cel Buffer", monster[m].mName);
		return;
	}

	int nCel = monster[m]._mAnimFrame;
	auto frameTable = reinterpret_cast<const uint32_t *>(monster[m]._mAnimData->Data());
	int frames = SDL_SwapLE32(frameTable[0]);
	if (nCel < 1 || frames > 50 || nCel > frames) {
		const char *szMode = "unknown action";
		if (monster[m]._mmode <= 17)
			szMode = szMonModeAssert[monster[m]._mmode];
		Log(
		    "Draw Monster \"{}\" {}: facing {}, frame {} of {}",
		    monster[m].mName,
		    szMode,
		    monster[m]._mdir,
		    nCel,
		    frames);
		return;
	}

	CelSprite &cel = *monster[m]._mAnimData;

	if ((dFlags[x][y] & BFLAG_LIT) == 0) {
		Cl2DrawLightTbl(out, mx, my, cel, monster[m]._mAnimFrame, 1);
		return;
	}

	char trans = 0;
	if (monster[m]._uniqtype)
		trans = monster[m]._uniqtrans + 4;
	if (monster[m]._mmode == MM_STONE)
		trans = 2;
	if (plr[myplr]._pInfraFlag && light_table_index > 8)
		trans = 1;
	if (trans)
		Cl2DrawLightTbl(out, mx, my, cel, monster[m]._mAnimFrame, trans);
	else
		Cl2DrawLight(out, mx, my, cel, monster[m]._mAnimFrame);
}

/**
 * @brief Helper for rendering a specific player icon (Mana Shield or Reflect)
 */
static void DrawPlayerIconHelper(const CelOutputBuffer &out, int pnum, missile_graphic_id missileGraphicId, int x, int y, bool lighting)
{
	x += CalculateWidth2(plr[pnum].AnimInfo.pCelSprite->Width()) - misfiledata[missileGraphicId].mAnimWidth2[0];

	int width = misfiledata[missileGraphicId].mAnimWidth[0];
	byte *pCelBuff = misfiledata[missileGraphicId].mAnimData[0];

	CelSprite cel { pCelBuff, width };

	if (pnum == myplr) {
		Cl2Draw(out, x, y, cel, 1);
		return;
	}

	if (lighting) {
		Cl2DrawLightTbl(out, x, y, cel, 1, 1);
		return;
	}

	Cl2DrawLight(out, x, y, cel, 1);
}

/**
 * @brief Helper for rendering player icons (Mana Shield and Reflect)
 * @param out Output buffer
 * @param pnum Player id
 * @param sx Output buffer coordinate
 * @param sy Output buffer coordinate
 * @param lighting Should lighting be applied
 */
static void DrawPlayerIcons(const CelOutputBuffer &out, int pnum, int x, int y, bool lighting)
{
	if (plr[pnum].pManaShield)
		DrawPlayerIconHelper(out, pnum, MFILE_MANASHLD, x, y, lighting);
	if (plr[pnum].wReflections > 0)
		DrawPlayerIconHelper(out, pnum, MFILE_REFLECT, x, y + 16, lighting);
}

/**
 * @brief Render a player sprite
 * @param out Output buffer
 * @param pnum Player id
 * @param x dPiece coordinate
 * @param y dPiece coordinate
 * @param px Output buffer coordinate
 * @param py Output buffer coordinate
 * @param pCelBuff sprite buffer
 * @param nCel frame
 * @param nWidth width
 */
static void DrawPlayer(const CelOutputBuffer &out, int pnum, int x, int y, int px, int py)
{
	if ((dFlags[x][y] & BFLAG_LIT) == 0 && !plr[myplr]._pInfraFlag && leveltype != DTYPE_TOWN) {
		return;
	}

	auto &player = plr[pnum];

	auto *pCelSprite = player.AnimInfo.pCelSprite;
	int nCel = player.AnimInfo.GetFrameToUseForRendering();

	if (pCelSprite == nullptr) {
		Log("Drawing player {} \"{}\": NULL CelSprite", pnum, player._pName);
		return;
	}

	int frames = SDL_SwapLE32(*reinterpret_cast<const DWORD *>(pCelSprite->Data()));
	if (nCel < 1 || frames > 50 || nCel > frames) {
		const char *szMode = "unknown action";
		if (player._pmode <= PM_QUIT)
			szMode = szPlrModeAssert[player._pmode];
		Log(
		    "Drawing player {} \"{}\" {}: facing {}, frame {} of {}",
		    pnum,
		    player._pName,
		    szMode,
		    player._pdir,
		    nCel,
		    frames);
		return;
	}

	if (pnum == pcursplr)
		Cl2DrawOutline(out, 165, px, py, *pCelSprite, nCel);

	if (pnum == myplr) {
		Cl2Draw(out, px, py, *pCelSprite, nCel);
		DrawPlayerIcons(out, pnum, px, py, true);
		return;
	}

	if (!(dFlags[x][y] & BFLAG_LIT) || (plr[myplr]._pInfraFlag && light_table_index > 8)) {
		Cl2DrawLightTbl(out, px, py, *pCelSprite, nCel, 1);
		DrawPlayerIcons(out, pnum, px, py, true);
		return;
	}

	int l = light_table_index;
	if (light_table_index < 5)
		light_table_index = 0;
	else
		light_table_index -= 5;

	Cl2DrawLight(out, px, py, *pCelSprite, nCel);
	DrawPlayerIcons(out, pnum, px, py, false);

	light_table_index = l;
}

/**
 * @brief Render a player sprite
 * @param out Output buffer
 * @param x dPiece coordinate
 * @param y dPiece coordinate
 * @param sx Output buffer coordinate
 * @param sy Output buffer coordinate
 */
void DrawDeadPlayer(const CelOutputBuffer &out, int x, int y, int sx, int sy)
{
	dFlags[x][y] &= ~BFLAG_DEAD_PLAYER;

	for (int i = 0; i < MAX_PLRS; i++) {
		auto &player = plr[i];
		if (player.plractive && player._pHitPoints == 0 && player.plrlevel == (BYTE)currlevel && player.position.tile.x == x && player.position.tile.y == y) {
			dFlags[x][y] |= BFLAG_DEAD_PLAYER;
			int px = sx + player.position.offset.x - CalculateWidth2(player.AnimInfo.pCelSprite == nullptr ? 96 : player.AnimInfo.pCelSprite->Width());
			int py = sy + player.position.offset.y;
			DrawPlayer(out, i, x, y, px, py);
		}
	}
}

/**
 * @brief Render an object sprite
 * @param out Output buffer
 * @param x dPiece coordinate
 * @param y dPiece coordinate
 * @param ox Output buffer coordinate
 * @param oy Output buffer coordinate
 * @param pre Is the sprite in the background
 */
static void DrawObject(const CelOutputBuffer &out, int x, int y, int ox, int oy, bool pre)
{
	if (dObject[x][y] == 0 || light_table_index >= lightmax)
		return;

	int sx, sy;
	int8_t bv;
	if (dObject[x][y] > 0) {
		bv = dObject[x][y] - 1;
		if (object[bv]._oPreFlag != pre)
			return;
		sx = ox - CalculateWidth2(object[bv]._oAnimWidth);
		sy = oy;
	} else {
		bv = -(dObject[x][y] + 1);
		if (object[bv]._oPreFlag != pre)
			return;
		int xx = object[bv].position.x - x;
		int yy = object[bv].position.y - y;
		sx = (xx * TILE_WIDTH / 2) + ox - CalculateWidth2(object[bv]._oAnimWidth) - (yy * TILE_WIDTH / 2);
		sy = oy + (yy * TILE_HEIGHT / 2) + (xx * TILE_HEIGHT / 2);
	}

	assert(bv >= 0 && bv < MAXOBJECTS);

	byte *pCelBuff = object[bv]._oAnimData;
	if (pCelBuff == nullptr) {
		Log("Draw Object type {}: NULL Cel Buffer", object[bv]._otype);
		return;
	}

	uint32_t nCel = object[bv]._oAnimFrame;
	uint32_t frames = LoadLE32(pCelBuff);
	if (nCel < 1 || frames > 50 || nCel > frames) {
		Log("Draw Object: frame {} of {}, object type=={}", nCel, frames, object[bv]._otype);
		return;
	}

	const Point objectPosition { sx, sy };
	CelSprite cel { object[bv]._oAnimData, object[bv]._oAnimWidth };
	if (bv == pcursobj)
		CelBlitOutlineTo(out, 194, objectPosition, cel, object[bv]._oAnimFrame);
	if (object[bv]._oLight) {
		CelClippedDrawLightTo(out, objectPosition, cel, object[bv]._oAnimFrame);
	} else {
		CelClippedDrawTo(out, objectPosition, cel, object[bv]._oAnimFrame);
	}
	// only add labels for positive indexes as negative ones are just parts of one object, displaying labels for them would display multiple ones for a single object
	if (dObject[x][y] > 0)
		AddObjectToLabelQueue(bv, sx, sy);
}

static void scrollrt_draw_dungeon(const CelOutputBuffer &, int, int, int, int);

/**
 * @brief Render a cell
 * @param out Target buffer
 * @param x dPiece coordinate
 * @param y dPiece coordinate
 * @param sx Target buffer coordinate
 * @param sy Target buffer coordinate
 */
static void drawCell(const CelOutputBuffer &out, int x, int y, int sx, int sy)
{
	MICROS *pMap = &dpiece_defs_map_2[x][y];
	level_piece_id = dPiece[x][y];
	cel_transparency_active = (BYTE)(nTransTable[level_piece_id] & TransList[dTransVal[x][y]]);
	cel_foliage_active = !nSolidTable[level_piece_id];
	for (int i = 0; i < (MicroTileLen / 2); i++) {
		level_cel_block = pMap->mt[2 * i];
		if (level_cel_block != 0) {
			arch_draw_type = i == 0 ? 1 : 0;
			RenderTile(out, sx, sy);
		}
		level_cel_block = pMap->mt[2 * i + 1];
		if (level_cel_block != 0) {
			arch_draw_type = i == 0 ? 2 : 0;
			RenderTile(out, sx + TILE_WIDTH / 2, sy);
		}
		sy -= TILE_HEIGHT;
	}
	cel_foliage_active = false;
}

/**
 * @brief Render a floor tiles
 * @param out Target buffer
 * @param x dPiece coordinate
 * @param y dPiece coordinate
 * @param sx Target buffer coordinate
 * @param sy Target buffer coordinate
 */
static void drawFloor(const CelOutputBuffer &out, int x, int y, int sx, int sy)
{
	cel_transparency_active = false;
	light_table_index = dLight[x][y];

	arch_draw_type = 1; // Left
	level_cel_block = dpiece_defs_map_2[x][y].mt[0];
	if (level_cel_block != 0) {
		RenderTile(out, sx, sy);
	}
	arch_draw_type = 2; // Right
	level_cel_block = dpiece_defs_map_2[x][y].mt[1];
	if (level_cel_block != 0) {
		RenderTile(out, sx + TILE_WIDTH / 2, sy);
	}
}

/**
 * @brief Draw item for a given tile
 * @param out Output buffer
 * @param y dPiece coordinate
 * @param x dPiece coordinate
 * @param sx Output buffer coordinate
 * @param sy Output buffer coordinate
 * @param pre Is the sprite in the background
 */
static void DrawItem(const CelOutputBuffer &out, int x, int y, int sx, int sy, bool pre)
{
	int8_t bItem = dItem[x][y];

	if (bItem <= 0)
		return;

	ItemStruct *pItem = &items[bItem - 1];
	if (pItem->_iPostDraw == pre)
		return;

	auto *cel = pItem->AnimInfo.pCelSprite;
	if (cel == nullptr) {
		Log("Draw Item \"{}\" 1: NULL CelSprite", pItem->_iIName);
		return;
	}

	int nCel = pItem->AnimInfo.GetFrameToUseForRendering();
	int frames = SDL_SwapLE32(*(DWORD *)cel->Data());
	if (nCel < 1 || frames > 50 || nCel > frames) {
		Log("Draw \"{}\" Item 1: frame {} of {}, item type=={}", pItem->_iIName, nCel, frames, pItem->_itype);
		return;
	}

	int px = sx - CalculateWidth2(cel->Width());
	const Point position { px, sy };
	if (bItem - 1 == pcursitem || AutoMapShowItems) {
		CelBlitOutlineTo(out, GetOutlineColor(*pItem, false), position, *cel, nCel);
	}
	CelClippedDrawLightTo(out, position, *cel, nCel);
	if (pItem->AnimInfo.CurrentFrame == pItem->AnimInfo.NumberOfFrames || pItem->_iCurs == ICURS_MAGIC_ROCK)
		AddItemToLabelQueue(bItem - 1, px, sy);
}

/**
 * @brief Check if and how a monster should be rendered
 * @param out Output buffer
 * @param y dPiece coordinate
 * @param x dPiece coordinate
 * @param oy dPiece Y offset
 * @param sx Output buffer coordinate
 * @param sy Output buffer coordinate
 */
static void DrawMonsterHelper(const CelOutputBuffer &out, int x, int y, int oy, int sx, int sy)
{
	int mi, px, py;
	MonsterStruct *pMonster;

	mi = dMonster[x][y + oy];
	mi = mi > 0 ? mi - 1 : -(mi + 1);

	if (leveltype == DTYPE_TOWN) {
		px = sx - CalculateWidth2(towners[mi]._tAnimWidth);
		const Point position { px, sy };
		if (mi == pcursmonst) {
			CelBlitOutlineTo(out, 166, position, CelSprite(towners[mi]._tAnimData, towners[mi]._tAnimWidth), towners[mi]._tAnimFrame);
		}
		assert(towners[mi]._tAnimData);
		CelClippedDrawTo(out, position, CelSprite(towners[mi]._tAnimData, towners[mi]._tAnimWidth), towners[mi]._tAnimFrame);
		return;
	}

	if (!(dFlags[x][y] & BFLAG_LIT) && !plr[myplr]._pInfraFlag)
		return;

	if (mi < 0 || mi >= MAXMONSTERS) {
		Log("Draw Monster: tried to draw illegal monster {}", mi);
		return;
	}

	pMonster = &monster[mi];
	if ((pMonster->_mFlags & MFLAG_HIDDEN) != 0) {
		return;
	}

	if (pMonster->MType == nullptr) {
		Log("Draw Monster \"{}\": uninitialized monster", pMonster->mName);
		return;
	}

	const CelSprite &cel = *pMonster->_mAnimData;

	px = sx + pMonster->position.offset.x - CalculateWidth2(cel.Width());
	py = sy + pMonster->position.offset.y;
	if (mi == pcursmonst) {
		Cl2DrawOutline(out, 233, px, py, cel, pMonster->_mAnimFrame);
	}
	DrawMonster(out, x, y, px, py, mi);
}

/**
 * @brief Check if and how a player should be rendered
 * @param out Output buffer
 * @param y dPiece coordinate
 * @param x dPiece coordinate
 * @param sx Output buffer coordinate
 * @param sy Output buffer coordinate
 */
static void DrawPlayerHelper(const CelOutputBuffer &out, int x, int y, int sx, int sy)
{
	int p = dPlayer[x][y];
	p = p > 0 ? p - 1 : -(p + 1);

	if (p < 0 || p >= MAX_PLRS) {
		Log("draw player: tried to draw illegal player {}", p);
		return;
	}
	auto &player = plr[p];

	Point offset = player.position.offset;
	if (player.IsWalking()) {
		offset = GetOffsetForWalking(player.AnimInfo, player._pdir);
	}
	int px = sx + offset.x - CalculateWidth2(player.AnimInfo.pCelSprite == nullptr ? 96 : player.AnimInfo.pCelSprite->Width());
	int py = sy + offset.y;

	DrawPlayer(out, p, x, y, px, py);
}

/**
 * @brief Render object sprites
 * @param out Target buffer
 * @param sx dPiece coordinate
 * @param sy dPiece coordinate
 * @param dx Target buffer coordinate
 * @param dy Target buffer coordinate
 */
static void scrollrt_draw_dungeon(const CelOutputBuffer &out, int sx, int sy, int dx, int dy)
{
	assert((DWORD)sx < MAXDUNX);
	assert((DWORD)sy < MAXDUNY);

	if (dRendered[sx][sy])
		return;
	dRendered[sx][sy] = true;

	light_table_index = dLight[sx][sy];

	drawCell(out, sx, sy, dx, dy);

	int8_t bFlag = dFlags[sx][sy];
	int8_t bDead = dDead[sx][sy];
	int8_t bMap = dTransVal[sx][sy];

	int negMon = 0;
	if (sy > 0) // check for OOB
		negMon = dMonster[sx][sy - 1];

#ifdef _DEBUG
	if (visiondebug && bFlag & BFLAG_LIT) {
		CelClippedDrawTo(out, { dx, dy }, *pSquareCel, 1);
	}
#endif

	if (MissilePreFlag) {
		DrawMissile(out, sx, sy, dx, dy, true);
	}

	if (light_table_index < lightmax && bDead != 0) {
		do {
			DeadStruct *pDeadGuy = &dead[(bDead & 0x1F) - 1];
			auto dd = static_cast<Direction>((bDead >> 5) & 7);
			int px = dx - CalculateWidth2(pDeadGuy->_deadWidth);
			const byte *pCelBuff = pDeadGuy->_deadData[dd];
			assert(pCelBuff != nullptr);
			auto frameTable = reinterpret_cast<const uint32_t *>(pCelBuff);
			int frames = SDL_SwapLE32(frameTable[0]);
			int nCel = pDeadGuy->_deadFrame;
			if (nCel < 1 || frames > 50 || nCel > frames) {
				Log("Unclipped dead: frame {} of {}, deadnum=={}", nCel, frames, (bDead & 0x1F) - 1);
				break;
			}
			if (pDeadGuy->_deadtrans != 0) {
				Cl2DrawLightTbl(out, px, dy, CelSprite(pCelBuff, pDeadGuy->_deadWidth), nCel, pDeadGuy->_deadtrans);
			} else {
				Cl2DrawLight(out, px, dy, CelSprite(pCelBuff, pDeadGuy->_deadWidth), nCel);
			}
		} while (false);
	}
	DrawObject(out, sx, sy, dx, dy, true);
	DrawItem(out, sx, sy, dx, dy, true);
	if ((bFlag & BFLAG_PLAYERLR) != 0) {
		assert((DWORD)(sy - 1) < MAXDUNY);
		DrawPlayerHelper(out, sx, sy - 1, dx, dy);
	}
	if (bFlag & BFLAG_MONSTLR && negMon < 0) {
		DrawMonsterHelper(out, sx, sy, -1, dx, dy);
	}
	if ((bFlag & BFLAG_DEAD_PLAYER) != 0) {
		DrawDeadPlayer(out, sx, sy, dx, dy);
	}
	if (dPlayer[sx][sy] > 0) {
		DrawPlayerHelper(out, sx, sy, dx, dy);
	}
	if (dMonster[sx][sy] > 0) {
		DrawMonsterHelper(out, sx, sy, 0, dx, dy);
	}
	DrawMissile(out, sx, sy, dx, dy, false);
	DrawObject(out, sx, sy, dx, dy, false);
	DrawItem(out, sx, sy, dx, dy, false);

	if (leveltype != DTYPE_TOWN) {
		char bArch = dSpecial[sx][sy];
		if (bArch != 0) {
			cel_transparency_active = TransList[bMap];
#ifdef _DEBUG
			if ((GetAsyncKeyState(DVL_VK_MENU) & 0x8000) != 0) {
				cel_transparency_active = false; // Turn transparency off here for debugging
			}
#endif
			CelClippedBlitLightTransTo(out, { dx, dy }, *pSpecialCels, bArch);
#ifdef _DEBUG
			if ((GetAsyncKeyState(DVL_VK_MENU) & 0x8000) != 0) {
				cel_transparency_active = TransList[bMap]; // Turn transparency back to its normal state
			}
#endif
		}
	} else {
		// Tree leaves should always cover player when entering or leaving the tile,
		// So delay the rendering until after the next row is being drawn.
		// This could probably have been better solved by sprites in screen space.
		if (sx > 0 && sy > 0 && dy > TILE_HEIGHT) {
			char bArch = dSpecial[sx - 1][sy - 1];
			if (bArch != 0) {
				CelDrawTo(out, { dx, dy - TILE_HEIGHT }, *pSpecialCels, bArch);
			}
		}
	}
}

/**
 * @brief Render a row of tiles
 * @param out Buffer to render to
 * @param x dPiece coordinate
 * @param y dPiece coordinate
 * @param sx Target buffer coordinate
 * @param sy Target buffer coordinate
 * @param rows Number of rows
 * @param columns Tile in a row
 */
static void scrollrt_drawFloor(const CelOutputBuffer &out, int x, int y, int sx, int sy, int rows, int columns)
{
	for (int i = 0; i < rows; i++) {
		for (int j = 0; j < columns; j++) {
			if (x >= 0 && x < MAXDUNX && y >= 0 && y < MAXDUNY) {
				level_piece_id = dPiece[x][y];
				if (level_piece_id != 0) {
					if (!nSolidTable[level_piece_id])
						drawFloor(out, x, y, sx, sy);
				} else {
					world_draw_black_tile(out, sx, sy);
				}
			} else {
				world_draw_black_tile(out, sx, sy);
			}
			ShiftGrid(&x, &y, 1, 0);
			sx += TILE_WIDTH;
		}
		// Return to start of row
		ShiftGrid(&x, &y, -columns, 0);
		sx -= columns * TILE_WIDTH;

		// Jump to next row
		sy += TILE_HEIGHT / 2;
		if ((i & 1) != 0) {
			x++;
			columns--;
			sx += TILE_WIDTH / 2;
		} else {
			y++;
			columns++;
			sx -= TILE_WIDTH / 2;
		}
	}
}

#define IsWall(x, y) (dPiece[x][y] == 0 || nSolidTable[dPiece[x][y]] || dSpecial[x][y] != 0)
#define IsWalkable(x, y) (dPiece[x][y] != 0 && !nSolidTable[dPiece[x][y]])

/**
 * @brief Render a row of tile
 * @param out Output buffer
 * @param x dPiece coordinate
 * @param y dPiece coordinate
 * @param sx Buffer coordinate
 * @param sy Buffer coordinate
 * @param rows Number of rows
 * @param columns Tile in a row
 */
static void scrollrt_draw(const CelOutputBuffer &out, int x, int y, int sx, int sy, int rows, int columns)
{
	// Keep evaluating until MicroTiles can't affect screen
	rows += MicroTileLen;
	memset(dRendered, 0, sizeof(dRendered));

	for (int i = 0; i < rows; i++) {
		for (int j = 0; j < columns; j++) {
			if (x >= 0 && x < MAXDUNX && y >= 0 && y < MAXDUNY) {
				if (x + 1 < MAXDUNX && y - 1 >= 0 && sx + TILE_WIDTH <= gnScreenWidth) {
					// Render objects behind walls first to prevent sprites, that are moving
					// between tiles, from poking through the walls as they exceed the tile bounds.
					// A proper fix for this would probably be to layout the sceen and render by
					// sprite screen position rather than tile position.
					if (IsWall(x, y) && (IsWall(x + 1, y) || (x > 0 && IsWall(x - 1, y)))) { // Part of a wall aligned on the x-axis
						if (IsWalkable(x + 1, y - 1) && IsWalkable(x, y - 1)) {              // Has walkable area behind it
							scrollrt_draw_dungeon(out, x + 1, y - 1, sx + TILE_WIDTH, sy);
						}
					}
				}
				if (dPiece[x][y] != 0) {
					scrollrt_draw_dungeon(out, x, y, sx, sy);
				}
			}
			ShiftGrid(&x, &y, 1, 0);
			sx += TILE_WIDTH;
		}
		// Return to start of row
		ShiftGrid(&x, &y, -columns, 0);
		sx -= columns * TILE_WIDTH;

		// Jump to next row
		sy += TILE_HEIGHT / 2;
		if ((i & 1) != 0) {
			x++;
			columns--;
			sx += TILE_WIDTH / 2;
		} else {
			y++;
			columns++;
			sx -= TILE_WIDTH / 2;
		}
	}
}

/**
 * @brief Scale up the top left part of the buffer 2x.
 */
static void Zoom(const CelOutputBuffer &out)
{
	int viewport_width = out.w();
	int viewport_offset_x = 0;
	if (CanPanelsCoverView()) {
		if (chrflag || questlog) {
			viewport_width -= SPANEL_WIDTH;
			viewport_offset_x = SPANEL_WIDTH;
		} else if (invflag || sbookflag) {
			viewport_width -= SPANEL_WIDTH;
		}
	}

	// We round to even for the source width and height.
	// If the width / height was odd, we copy just one extra pixel / row later on.
	const int src_width = (viewport_width + 1) / 2;
	const int doubleable_width = viewport_width / 2;
	const int src_height = (out.h() + 1) / 2;
	const int doubleable_height = out.h() / 2;

	BYTE *src = out.at(src_width - 1, src_height - 1);
	BYTE *dst = out.at(viewport_offset_x + viewport_width - 1, out.h() - 1);
	const bool odd_viewport_width = (viewport_width % 2) == 1;

	for (int hgt = 0; hgt < doubleable_height; hgt++) {
		// Double the pixels in the line.
		for (int i = 0; i < doubleable_width; i++) {
			*dst-- = *src;
			*dst-- = *src;
			--src;
		}

		// Copy a single extra pixel if the output width is odd.
		if (odd_viewport_width) {
			*dst-- = *src;
			--src;
		}

		// Skip the rest of the source line.
		src -= (out.pitch() - src_width);

		// Double the line.
		memcpy(dst - out.pitch() + 1, dst + 1, viewport_width);

		// Skip the rest of the destination line.
		dst -= 2 * out.pitch() - viewport_width;
	}
	if ((out.h() % 2) == 1) {
		memcpy(dst - out.pitch() + 1, dst + 1, viewport_width);
	}
}

/**
 * @brief Shifting the view area along the logical grid
 *        Note: this won't allow you to shift between even and odd rows
 * @param horizontal Shift the screen left or right
 * @param vertical Shift the screen up or down
 */
void ShiftGrid(int *x, int *y, int horizontal, int vertical)
{
	*x += vertical + horizontal;
	*y += vertical - horizontal;
}

/**
 * @brief Gets the number of rows covered by the main panel
 */
int RowsCoveredByPanel()
{
	if (gnScreenWidth <= PANEL_WIDTH) {
		return 0;
	}

	int rows = PANEL_HEIGHT / TILE_HEIGHT;
	if (!zoomflag) {
		rows /= 2;
	}

	return rows;
}

/**
 * @brief Calculate the offset needed for centering tiles in view area
 * @param offsetX Offset in pixels
 * @param offsetY Offset in pixels
 */
void CalcTileOffset(int *offsetX, int *offsetY)
{
	int x, y;

	if (zoomflag) {
		x = gnScreenWidth % TILE_WIDTH;
		y = gnViewportHeight % TILE_HEIGHT;
	} else {
		x = (gnScreenWidth / 2) % TILE_WIDTH;
		y = (gnViewportHeight / 2) % TILE_HEIGHT;
	}

	if (x)
		x = (TILE_WIDTH - x) / 2;
	if (y)
		y = (TILE_HEIGHT - y) / 2;

	*offsetX = x;
	*offsetY = y;
}

/**
 * @brief Calculate the needed diamond tile to cover the view area
 * @param columns Tiles needed per row
 * @param rows Both even and odd rows
 */
void TilesInView(int *rcolumns, int *rrows)
{
	int columns = gnScreenWidth / TILE_WIDTH;
	if ((gnScreenWidth % TILE_WIDTH) != 0) {
		columns++;
	}
	int rows = gnViewportHeight / TILE_HEIGHT;
	if ((gnViewportHeight % TILE_HEIGHT) != 0) {
		rows++;
	}

	if (!zoomflag) {
		// Half the number of tiles, rounded up
		if ((columns & 1) != 0) {
			columns++;
		}
		columns /= 2;
		if ((rows & 1) != 0) {
			rows++;
		}
		rows /= 2;
	}

	*rcolumns = columns;
	*rrows = rows;
}

int tileOffsetX;
int tileOffsetY;
int tileShiftX;
int tileShiftY;
int tileColums;
int tileRows;

void CalcViewportGeometry()
{
	int xo, yo;
	tileShiftX = 0;
	tileShiftY = 0;

	// Adjust by player offset and tile grid alignment
	CalcTileOffset(&xo, &yo);
	tileOffsetX = 0 - xo;
	tileOffsetY = 0 - yo - 1 + TILE_HEIGHT / 2;

	TilesInView(&tileColums, &tileRows);
	int lrow = tileRows - RowsCoveredByPanel();

	// Center player tile on screen
	ShiftGrid(&tileShiftX, &tileShiftY, -tileColums / 2, -lrow / 2);

	tileRows *= 2;

	// Align grid
	if ((tileColums & 1) == 0) {
		tileShiftY--; // Shift player row to one that can be centered with out pixel offset
		if ((lrow & 1) == 0) {
			// Offset tile to vertically align the player when both rows and colums are even
			tileRows++;
			tileOffsetY -= TILE_HEIGHT / 2;
		}
	} else if ((tileColums & 1) != 0 && (lrow & 1) != 0) {
		// Offset tile to vertically align the player when both rows and colums are odd
		ShiftGrid(&tileShiftX, &tileShiftY, 0, -1);
		tileRows++;
		tileOffsetY -= TILE_HEIGHT / 2;
	}

	// Slightly lower the zoomed view
	if (!zoomflag) {
		tileOffsetY += TILE_HEIGHT / 4;
		if (yo < TILE_HEIGHT / 4)
			tileRows++;
	}

	tileRows++; // Cover lower edge saw tooth, right edge accounted for in scrollrt_draw()
}

/**
 * @brief Configure render and process screen rows
 * @param full_out Buffer to render to
 * @param x Center of view in dPiece coordinate
 * @param y Center of view in dPiece coordinate
 */
static void DrawGame(const CelOutputBuffer &full_out, int x, int y)
{
	int sx, sy, columns, rows;

	// Limit rendering to the view area
	const CelOutputBuffer &out = zoomflag
	    ? full_out.subregionY(0, gnViewportHeight)
	    : full_out.subregionY(0, (gnViewportHeight + 1) / 2);

	// Adjust by player offset and tile grid alignment
	auto &myPlayer = plr[myplr];
	Point offset = ScrollInfo.offset;
	if (myPlayer.IsWalking())
		offset = GetOffsetForWalking(myPlayer.AnimInfo, myPlayer._pdir, true);
	sx = offset.x + tileOffsetX;
	sy = offset.y + tileOffsetY;

	columns = tileColums;
	rows = tileRows;

	x += tileShiftX;
	y += tileShiftY;

	// Skip rendering parts covered by the panels
	if (CanPanelsCoverView()) {
		if (zoomflag) {
			if (chrflag || questlog) {
				ShiftGrid(&x, &y, 2, 0);
				columns -= 4;
				sx += SPANEL_WIDTH - TILE_WIDTH / 2;
			}
			if (invflag || sbookflag) {
				ShiftGrid(&x, &y, 2, 0);
				columns -= 4;
				sx += -TILE_WIDTH / 2;
			}
		} else {
			if (chrflag || questlog) {
				ShiftGrid(&x, &y, 1, 0);
				columns -= 2;
				sx += -TILE_WIDTH / 2 / 2; // SPANEL_WIDTH accounted for in Zoom()
			}
			if (invflag || sbookflag) {
				ShiftGrid(&x, &y, 1, 0);
				columns -= 2;
				sx += -TILE_WIDTH / 2 / 2;
			}
		}
	}

	// Draw areas moving in and out of the screen
	switch (ScrollInfo._sdir) {
	case SDIR_N:
		sy -= TILE_HEIGHT;
		ShiftGrid(&x, &y, 0, -1);
		rows += 2;
		break;
	case SDIR_NE:
		sy -= TILE_HEIGHT;
		ShiftGrid(&x, &y, 0, -1);
		columns++;
		rows += 2;
		break;
	case SDIR_E:
		columns++;
		break;
	case SDIR_SE:
		columns++;
		rows++;
		break;
	case SDIR_S:
		rows += 2;
		break;
	case SDIR_SW:
		sx -= TILE_WIDTH;
		ShiftGrid(&x, &y, -1, 0);
		columns++;
		rows++;
		break;
	case SDIR_W:
		sx -= TILE_WIDTH;
		ShiftGrid(&x, &y, -1, 0);
		columns++;
		break;
	case SDIR_NW:
		sx -= TILE_WIDTH / 2;
		sy -= TILE_HEIGHT / 2;
		x--;
		columns++;
		rows++;
		break;
	case SDIR_NONE:
		break;
	}

	scrollrt_drawFloor(out, x, y, sx, sy, rows, columns);
	scrollrt_draw(out, x, y, sx, sy, rows, columns);

	if (!zoomflag) {
		Zoom(full_out.subregionY(0, gnViewportHeight));
	}
}

// DevilutionX extension.
extern void DrawControllerModifierHints(const CelOutputBuffer &out);

void DrawView(const CelOutputBuffer &out, int StartX, int StartY)
{
	DrawGame(out, StartX, StartY);
	if (AutomapActive) {
		DrawAutomap(out.subregionY(0, gnViewportHeight));
	}
	DrawMonsterHealthBar(out);
	DrawLabels(out);

	if (stextflag != STORE_NONE && !qtextflag)
		DrawSText(out);
	if (invflag) {
		DrawInv(out);
	} else if (sbookflag) {
		DrawSpellBook(out);
	}

	DrawDurIcon(out);

	if (chrflag) {
		DrawChr(out);
	} else if (questlog) {
		DrawQuestLog(out);
	}
	if (!chrflag && plr[myplr]._pStatPts != 0 && !spselflag
	    && (!questlog || gnScreenHeight >= SPANEL_HEIGHT + PANEL_HEIGHT + 74 || gnScreenWidth >= 4 * SPANEL_WIDTH)) {
		DrawLevelUpIcon(out);
	}
	if (uitemflag) {
		DrawUniqueInfo(out);
	}
	if (qtextflag) {
		DrawQText(out);
	}
	if (spselflag) {
		DrawSpellList(out);
	}
	if (dropGoldFlag) {
		DrawGoldSplit(out, dropGoldValue);
	}
	if (helpflag) {
		DrawHelp(out);
	}
	if (msgflag != EMSG_NONE) {
		DrawDiabloMsg(out);
	}
	if (deathflag) {
		RedBack(out);
	} else if (PauseMode != 0) {
		gmenu_draw_pause(out);
	}

	DrawControllerModifierHints(out);
	DrawPlrMsg(out);
	gmenu_draw(out);
	doom_draw(out);
	DrawInfoBox(out);
	DrawLifeFlask(out);
	DrawManaFlask(out);
}

extern SDL_Surface *pal_surface;

/**
 * @brief Render the whole screen black
 */
void ClearScreenBuffer()
{
	lock_buf(3);

	assert(pal_surface != nullptr);
	SDL_FillRect(pal_surface, nullptr, 0);

	unlock_buf(3);
}

#ifdef _DEBUG
/**
 * @brief Scroll the screen when mouse is close to the edge
 */
void ScrollView()
{
	bool scroll;

	if (pcurs >= CURSOR_FIRSTITEM)
		return;

	scroll = false;

	if (MouseX < 20) {
		if (dmaxy - 1 <= ViewY || dminx >= ViewX) {
			if (dmaxy - 1 > ViewY) {
				ViewY++;
				scroll = true;
			}
			if (dminx < ViewX) {
				ViewX--;
				scroll = true;
			}
		} else {
			ViewY++;
			ViewX--;
			scroll = true;
		}
	}
	if (MouseX > gnScreenWidth - 20) {
		if (dmaxx - 1 <= ViewX || dminy >= ViewY) {
			if (dmaxx - 1 > ViewX) {
				ViewX++;
				scroll = true;
			}
			if (dminy < ViewY) {
				ViewY--;
				scroll = true;
			}
		} else {
			ViewY--;
			ViewX++;
			scroll = true;
		}
	}
	if (MouseY < 20) {
		if (dminy >= ViewY || dminx >= ViewX) {
			if (dminy < ViewY) {
				ViewY--;
				scroll = true;
			}
			if (dminx < ViewX) {
				ViewX--;
				scroll = true;
			}
		} else {
			ViewX--;
			ViewY--;
			scroll = true;
		}
	}
	if (MouseY > gnScreenHeight - 20) {
		if (dmaxy - 1 <= ViewY || dmaxx - 1 <= ViewX) {
			if (dmaxy - 1 > ViewY) {
				ViewY++;
				scroll = true;
			}
			if (dmaxx - 1 > ViewX) {
				ViewX++;
				scroll = true;
			}
		} else {
			ViewX++;
			ViewY++;
			scroll = true;
		}
	}

	if (scroll)
		ScrollInfo._sdir = SDIR_NONE;
}
#endif

/**
 * @brief Initialize the FPS meter
 */
void EnableFrameCount()
{
	frameflag = frameflag == 0;
	framestart = SDL_GetTicks();
}

/**
 * @brief Display the current average FPS over 1 sec
 */
static void DrawFPS(const CelOutputBuffer &out)
{
	DWORD tc, frames;
	char String[12];

	if (frameflag && gbActive) {
		frameend++;
		tc = SDL_GetTicks();
		frames = tc - framestart;
		if (tc - framestart >= 1000) {
			framestart = tc;
			framerate = 1000 * frameend / frames;
			frameend = 0;
		}
		snprintf(String, 12, "%i FPS", framerate);
		DrawString(out, String, Point { 8, 65 }, UIS_RED);
	}
}

/**
 * @brief Update part of the screen from the back buffer
 * @param dwX Back buffer coordinate
 * @param dwY Back buffer coordinate
 * @param dwWdt Back buffer coordinate
 * @param dwHgt Back buffer coordinate
 */
static void DoBlitScreen(Sint16 dwX, Sint16 dwY, Uint16 dwWdt, Uint16 dwHgt)
{
	// In SDL1 SDL_Rect x and y are Sint16. Cast explicitly to avoid a compiler warning.
	using CoordType = decltype(SDL_Rect {}.x);
	SDL_Rect src_rect {
		static_cast<CoordType>(dwX),
		static_cast<CoordType>(dwY),
		dwWdt, dwHgt
	};
	SDL_Rect dst_rect { dwX, dwY, dwWdt, dwHgt };

	BltFast(&src_rect, &dst_rect);
}

/**
 * @brief Check render pipeline and blit individual screen parts
 * @param dwHgt Section of screen to update from top to bottom
 * @param draw_desc Render info box
 * @param draw_hp Render health bar
 * @param draw_mana Render mana bar
 * @param draw_sbar Render belt
 * @param draw_btn Render panel buttons
 */
static void DrawMain(int dwHgt, bool draw_desc, bool draw_hp, bool draw_mana, bool draw_sbar, bool draw_btn)
{
	if (!gbActive || RenderDirectlyToOutputSurface) {
		return;
	}

	assert(dwHgt >= 0 && dwHgt <= gnScreenHeight);

	if (dwHgt > 0) {
		DoBlitScreen(0, 0, gnScreenWidth, dwHgt);
	}
	if (dwHgt < gnScreenHeight) {
		if (draw_sbar) {
			DoBlitScreen(PANEL_LEFT + 204, PANEL_TOP + 5, 232, 28);
		}
		if (draw_desc) {
			DoBlitScreen(PANEL_LEFT + 176, PANEL_TOP + 46, 288, 60);
		}
		if (draw_mana) {
			DoBlitScreen(PANEL_LEFT + 460, PANEL_TOP, 88, 72);
			DoBlitScreen(PANEL_LEFT + 564, PANEL_TOP + 64, 56, 56);
		}
		if (draw_hp) {
			DoBlitScreen(PANEL_LEFT + 96, PANEL_TOP, 88, 72);
		}
		if (draw_btn) {
			DoBlitScreen(PANEL_LEFT + 8, PANEL_TOP + 5, 72, 119);
			DoBlitScreen(PANEL_LEFT + 556, PANEL_TOP + 5, 72, 48);
			if (gbIsMultiplayer) {
				DoBlitScreen(PANEL_LEFT + 84, PANEL_TOP + 91, 36, 32);
				DoBlitScreen(PANEL_LEFT + 524, PANEL_TOP + 91, 36, 32);
			}
		}
		if (sgdwCursWdtOld != 0) {
			DoBlitScreen(sgdwCursXOld, sgdwCursYOld, sgdwCursWdtOld, sgdwCursHgtOld);
		}
		if (sgdwCursWdt != 0) {
			DoBlitScreen(sgdwCursX, sgdwCursY, sgdwCursWdt, sgdwCursHgt);
		}
	}
}

/**
 * @brief Redraw screen
 */
void scrollrt_draw_game_screen()
{
	int hgt = 0;

	if (force_redraw == 255) {
		force_redraw = 0;
		hgt = gnScreenHeight;
	}

	if (IsHardwareCursor()) {
		SetHardwareCursorVisible(ShouldShowCursor());
	} else {
		lock_buf(0);
		DrawCursor(GlobalBackBuffer());
		unlock_buf(0);
	}

	DrawMain(hgt, false, false, false, false, false);

	RenderPresent();

	if (!IsHardwareCursor()) {
		lock_buf(0);
		UndrawCursor(GlobalBackBuffer());
		unlock_buf(0);
	}
}

/**
 * @brief Render the game
 */
void DrawAndBlit()
{
	if (!gbRunGame) {
		return;
	}

	int hgt = 0;
	bool ddsdesc = false;
	bool ctrlPan = false;

	if (gnScreenWidth > PANEL_WIDTH || force_redraw == 255 || IsHighlightingLabelsEnabled()) {
		drawhpflag = true;
		drawmanaflag = true;
		drawbtnflag = true;
		drawsbarflag = true;
		ddsdesc = false;
		ctrlPan = true;
		hgt = gnScreenHeight;
	} else if (force_redraw == 1) {
		ddsdesc = true;
		ctrlPan = false;
		hgt = gnViewportHeight;
	}

	force_redraw = 0;

	lock_buf(0);
	const CelOutputBuffer &out = GlobalBackBuffer();
	UndrawCursor(out);

	nthread_UpdateProgressToNextGameTick();

	DrawView(out, ViewX, ViewY);
	if (ctrlPan) {
		DrawCtrlPan(out);
	}
	if (drawhpflag) {
		UpdateLifeFlask(out);
	}
	if (drawmanaflag) {
		UpdateManaFlask(out);
	}
	if (drawbtnflag) {
		DrawCtrlBtns(out);
	}
	if (drawsbarflag) {
		DrawInvBelt(out);
	}
	if (talkflag) {
		DrawTalkPan(out);
		hgt = gnScreenHeight;
	}
	DrawXPBar(out);

	if (IsHardwareCursor()) {
		SetHardwareCursorVisible(ShouldShowCursor());
	} else {
		DrawCursor(out);
	}

	DrawFPS(out);

	unlock_buf(0);

	DrawMain(hgt, ddsdesc, drawhpflag, drawmanaflag, drawsbarflag, drawbtnflag);

	RenderPresent();

	drawhpflag = false;
	drawmanaflag = false;
	drawbtnflag = false;
	drawsbarflag = false;
}

} // namespace devilution
<|MERGE_RESOLUTION|>--- conflicted
+++ resolved
@@ -1,1635 +1,1631 @@
-/**
- * @file plrmsg.cpp
- *
- * Implementation of functionality for rendering the dungeons, monsters and calling other render routines.
- */
-
-#include "automap.h"
-#include "cursor.h"
-#include "dead.h"
-#include "doom.h"
-#include "dx.h"
-#include "engine/render/cel_render.hpp"
-#include "engine/render/cl2_render.hpp"
-#include "engine/render/dun_render.hpp"
-#include "engine/render/text_render.hpp"
-#include "error.h"
-#include "gmenu.h"
-#include "help.h"
-#include "hwcursor.hpp"
-#include "init.h"
-#include "inv.h"
-#include "lighting.h"
-#include "minitext.h"
-#include "missiles.h"
-#include "nthread.h"
-#include "plrmsg.h"
-#include "qol/itemlabels.h"
-#include "qol/monhealthbar.h"
-#include "qol/xpbar.h"
-<<<<<<< HEAD
-#include "qol/labels.h"
-=======
->>>>>>> 60a47caf
-#include "stores.h"
-#include "towners.h"
-#include "utils/endian.hpp"
-#include "utils/log.hpp"
-
-#ifdef _DEBUG
-#include "debug.h"
-#endif
-
-namespace devilution {
-
-/**
- * Specifies the current light entry.
- */
-int light_table_index;
-uint32_t sgdwCursWdtOld;
-int sgdwCursX;
-int sgdwCursY;
-/**
- * Lower bound of back buffer.
- */
-uint32_t sgdwCursHgt;
-
-/**
- * Specifies the current MIN block of the level CEL file, as used during rendering of the level tiles.
- *
- * frameNum  := block & 0x0FFF
- * frameType := block & 0x7000 >> 12
- */
-uint32_t level_cel_block;
-int sgdwCursXOld;
-int sgdwCursYOld;
-bool AutoMapShowItems;
-/**
- * Specifies the type of arches to render.
- */
-char arch_draw_type;
-/**
- * Specifies whether transparency is active for the current CEL file being decoded.
- */
-bool cel_transparency_active;
-/**
- * Specifies whether foliage (tile has extra content that overlaps previous tile) being rendered.
- */
-bool cel_foliage_active = false;
-/**
- * Specifies the current dungeon piece ID of the level, as used during rendering of the level tiles.
- */
-int level_piece_id;
-uint32_t sgdwCursWdt;
-void (*DrawPlrProc)(int, int, int, int, int, BYTE *, int, int, int, int);
-BYTE sgSaveBack[8192];
-uint32_t sgdwCursHgtOld;
-
-bool dRendered[MAXDUNX][MAXDUNY];
-
-int frames;
-bool frameflag;
-int frameend;
-int framerate;
-int framestart;
-
-/* data */
-
-const char *const szMonModeAssert[] = {
-	"standing",
-	"walking (1)",
-	"walking (2)",
-	"walking (3)",
-	"attacking",
-	"getting hit",
-	"dying",
-	"attacking (special)",
-	"fading in",
-	"fading out",
-	"attacking (ranged)",
-	"standing (special)",
-	"attacking (special ranged)",
-	"delaying",
-	"charging",
-	"stoned",
-	"healing",
-	"talking"
-};
-
-const char *const szPlrModeAssert[] = {
-	"standing",
-	"walking (1)",
-	"walking (2)",
-	"walking (3)",
-	"attacking (melee)",
-	"attacking (ranged)",
-	"blocking",
-	"getting hit",
-	"dying",
-	"casting a spell",
-	"changing levels",
-	"quitting"
-};
-
-Point GetOffsetForWalking(const AnimationInfo &animationInfo, const Direction dir, bool cameraMode /*= false*/)
-{
-	// clang-format off
-	//                                  DIR_S,        DIR_SW,       DIR_W,	       DIR_NW,        DIR_N,        DIR_NE,        DIR_E,        DIR_SE,
-	constexpr Point startOffset[8]    = { {   0, -32 }, {  32, -16 }, {  32, -16 }, {   0,   0 }, {   0,   0 }, {  0,    0 },  { -32, -16 }, { -32, -16 } };
-	constexpr Point movingOffset[8]   = { {   0,  32 }, { -32,  16 }, { -64,   0 }, { -32, -16 }, {   0, -32 }, {  32, -16 },  {  64,   0 }, {  32,  16 } };
-	constexpr bool isDiagionalWalk[8] = {        false,         true,        false,         true,        false,         true,         false,         true };
-	// clang-format on
-
-	float fAnimationProgress = animationInfo.GetAnimationProgress();
-	Point offset = movingOffset[dir];
-	offset *= fAnimationProgress;
-
-	// In diagonal walks the offset for y is smaller than x.
-	// This means that sometimes x is updated but y not.
-	// That results in a small stuttering.
-	// To fix this we disallow odd x as this is the only case where y is not updated.
-	if (isDiagionalWalk[dir] && ((offset.x % 2) != 0)) {
-		offset.x -= offset.x > 0 ? 1 : -1;
-	}
-
-	if (cameraMode) {
-		offset = -offset;
-	} else {
-		offset += startOffset[dir];
-	}
-
-	return offset;
-}
-
-/**
- * @brief Clear cursor state
- */
-void ClearCursor() // CODE_FIX: this was supposed to be in cursor.cpp
-{
-	sgdwCursWdt = 0;
-	sgdwCursWdtOld = 0;
-}
-
-static void BlitCursor(BYTE *dst, std::uint32_t dstPitch, BYTE *src, std::uint32_t srcPitch)
-{
-	for (std::uint32_t i = 0; i < sgdwCursHgt; ++i, src += srcPitch, dst += dstPitch) {
-		memcpy(dst, src, sgdwCursWdt);
-	}
-}
-
-/**
- * @brief Remove the cursor from the buffer
- */
-static void UndrawCursor(const CelOutputBuffer &out)
-{
-	if (sgdwCursWdt == 0) {
-		return;
-	}
-
-	BlitCursor(out.at(sgdwCursX, sgdwCursY), out.pitch(), sgSaveBack, sgdwCursWdt);
-
-	sgdwCursXOld = sgdwCursX;
-	sgdwCursYOld = sgdwCursY;
-	sgdwCursWdtOld = sgdwCursWdt;
-	sgdwCursHgtOld = sgdwCursHgt;
-	sgdwCursWdt = 0;
-}
-
-static bool ShouldShowCursor()
-{
-	return !(sgbControllerActive && !IsMovingMouseCursorWithController() && pcurs != CURSOR_TELEPORT && !invflag && (!chrflag || plr[myplr]._pStatPts <= 0));
-}
-
-/**
- * @brief Save the content behind the cursor to a temporary buffer, then draw the cursor.
- */
-static void DrawCursor(const CelOutputBuffer &out)
-{
-	if (pcurs <= CURSOR_NONE || cursW == 0 || cursH == 0 || !ShouldShowCursor()) {
-		return;
-	}
-
-	// Copy the buffer before the item cursor and its 1px outline are drawn to a temporary buffer.
-	const int outlineWidth = IsItemSprite(pcurs) ? 1 : 0;
-
-	if (MouseX < -cursW - outlineWidth || MouseX - outlineWidth >= out.w() || MouseY < -cursH - outlineWidth || MouseY - outlineWidth >= out.h())
-		return;
-
-	constexpr auto Clip = [](int &pos, std::uint32_t &length, std::uint32_t posEnd) {
-		if (pos < 0) {
-			length += pos;
-			pos = 0;
-		} else if (pos + length > posEnd) {
-			length = posEnd - pos;
-		}
-	};
-
-	sgdwCursX = MouseX - outlineWidth;
-	sgdwCursWdt = cursW + 2 * outlineWidth;
-	Clip(sgdwCursX, sgdwCursWdt, out.w());
-
-	sgdwCursY = MouseY - outlineWidth;
-	sgdwCursHgt = cursH + 2 * outlineWidth;
-	Clip(sgdwCursY, sgdwCursHgt, out.h());
-
-	BlitCursor(sgSaveBack, sgdwCursWdt, out.at(sgdwCursX, sgdwCursY), out.pitch());
-	CelDrawCursor(out, Point { MouseX, MouseY + cursH - 1 }, pcurs);
-}
-
-/**
- * @brief Render a missile sprite
- * @param out Output buffer
- * @param m Pointer to MissileStruct struct
- * @param sx Output buffer coordinate
- * @param sy Output buffer coordinate
- * @param pre Is the sprite in the background
- */
-void DrawMissilePrivate(const CelOutputBuffer &out, MissileStruct *m, int sx, int sy, bool pre)
-{
-	if (m->_miPreFlag != pre || !m->_miDrawFlag)
-		return;
-
-	if (m->_miAnimData == nullptr) {
-		Log("Draw Missile 2 type {}: NULL Cel Buffer", m->_mitype);
-		return;
-	}
-	int nCel = m->_miAnimFrame;
-	auto frameTable = reinterpret_cast<const uint32_t *>(m->_miAnimData);
-	int frames = SDL_SwapLE32(frameTable[0]);
-	if (nCel < 1 || frames > 50 || nCel > frames) {
-		Log("Draw Missile 2: frame {} of {}, missile type=={}", nCel, frames, m->_mitype);
-		return;
-	}
-	int mx = sx + m->position.offset.x - m->_miAnimWidth2;
-	int my = sy + m->position.offset.y;
-	CelSprite cel { m->_miAnimData, m->_miAnimWidth };
-	if (m->_miUniqTrans)
-		Cl2DrawLightTbl(out, mx, my, cel, m->_miAnimFrame, m->_miUniqTrans + 3);
-	else if (m->_miLightFlag)
-		Cl2DrawLight(out, mx, my, cel, m->_miAnimFrame);
-	else
-		Cl2Draw(out, mx, my, cel, m->_miAnimFrame);
-}
-
-/**
- * @brief Render a missile sprites for a given tile
- * @param out Output buffer
- * @param x dPiece coordinate
- * @param y dPiece coordinate
- * @param sx Output buffer coordinate
- * @param sy Output buffer coordinate
- * @param pre Is the sprite in the background
- */
-void DrawMissile(const CelOutputBuffer &out, int x, int y, int sx, int sy, bool pre)
-{
-	int i;
-	MissileStruct *m;
-
-	if ((dFlags[x][y] & BFLAG_MISSILE) == 0)
-		return;
-
-	if (dMissile[x][y] != -1) {
-		m = &missile[dMissile[x][y] - 1];
-		DrawMissilePrivate(out, m, sx, sy, pre);
-		return;
-	}
-
-	for (i = 0; i < nummissiles; i++) {
-		assert(missileactive[i] < MAXMISSILES);
-		m = &missile[missileactive[i]];
-		if (m->position.tile.x != x || m->position.tile.y != y)
-			continue;
-		DrawMissilePrivate(out, m, sx, sy, pre);
-	}
-}
-
-/**
- * @brief Render a monster sprite
- * @param out Output buffer
- * @param x dPiece coordinate
- * @param y dPiece coordinate
- * @param mx Output buffer coordinate
- * @param my Output buffer coordinate
- * @param m Id of monster
- */
-static void DrawMonster(const CelOutputBuffer &out, int x, int y, int mx, int my, int m)
-{
-	if (m < 0 || m >= MAXMONSTERS) {
-		Log("Draw Monster: tried to draw illegal monster {}", m);
-		return;
-	}
-
-	if (monster[m]._mAnimData == nullptr) {
-		Log("Draw Monster \"{}\": NULL Cel Buffer", monster[m].mName);
-		return;
-	}
-
-	int nCel = monster[m]._mAnimFrame;
-	auto frameTable = reinterpret_cast<const uint32_t *>(monster[m]._mAnimData->Data());
-	int frames = SDL_SwapLE32(frameTable[0]);
-	if (nCel < 1 || frames > 50 || nCel > frames) {
-		const char *szMode = "unknown action";
-		if (monster[m]._mmode <= 17)
-			szMode = szMonModeAssert[monster[m]._mmode];
-		Log(
-		    "Draw Monster \"{}\" {}: facing {}, frame {} of {}",
-		    monster[m].mName,
-		    szMode,
-		    monster[m]._mdir,
-		    nCel,
-		    frames);
-		return;
-	}
-
-	CelSprite &cel = *monster[m]._mAnimData;
-
-	if ((dFlags[x][y] & BFLAG_LIT) == 0) {
-		Cl2DrawLightTbl(out, mx, my, cel, monster[m]._mAnimFrame, 1);
-		return;
-	}
-
-	char trans = 0;
-	if (monster[m]._uniqtype)
-		trans = monster[m]._uniqtrans + 4;
-	if (monster[m]._mmode == MM_STONE)
-		trans = 2;
-	if (plr[myplr]._pInfraFlag && light_table_index > 8)
-		trans = 1;
-	if (trans)
-		Cl2DrawLightTbl(out, mx, my, cel, monster[m]._mAnimFrame, trans);
-	else
-		Cl2DrawLight(out, mx, my, cel, monster[m]._mAnimFrame);
-}
-
-/**
- * @brief Helper for rendering a specific player icon (Mana Shield or Reflect)
- */
-static void DrawPlayerIconHelper(const CelOutputBuffer &out, int pnum, missile_graphic_id missileGraphicId, int x, int y, bool lighting)
-{
-	x += CalculateWidth2(plr[pnum].AnimInfo.pCelSprite->Width()) - misfiledata[missileGraphicId].mAnimWidth2[0];
-
-	int width = misfiledata[missileGraphicId].mAnimWidth[0];
-	byte *pCelBuff = misfiledata[missileGraphicId].mAnimData[0];
-
-	CelSprite cel { pCelBuff, width };
-
-	if (pnum == myplr) {
-		Cl2Draw(out, x, y, cel, 1);
-		return;
-	}
-
-	if (lighting) {
-		Cl2DrawLightTbl(out, x, y, cel, 1, 1);
-		return;
-	}
-
-	Cl2DrawLight(out, x, y, cel, 1);
-}
-
-/**
- * @brief Helper for rendering player icons (Mana Shield and Reflect)
- * @param out Output buffer
- * @param pnum Player id
- * @param sx Output buffer coordinate
- * @param sy Output buffer coordinate
- * @param lighting Should lighting be applied
- */
-static void DrawPlayerIcons(const CelOutputBuffer &out, int pnum, int x, int y, bool lighting)
-{
-	if (plr[pnum].pManaShield)
-		DrawPlayerIconHelper(out, pnum, MFILE_MANASHLD, x, y, lighting);
-	if (plr[pnum].wReflections > 0)
-		DrawPlayerIconHelper(out, pnum, MFILE_REFLECT, x, y + 16, lighting);
-}
-
-/**
- * @brief Render a player sprite
- * @param out Output buffer
- * @param pnum Player id
- * @param x dPiece coordinate
- * @param y dPiece coordinate
- * @param px Output buffer coordinate
- * @param py Output buffer coordinate
- * @param pCelBuff sprite buffer
- * @param nCel frame
- * @param nWidth width
- */
-static void DrawPlayer(const CelOutputBuffer &out, int pnum, int x, int y, int px, int py)
-{
-	if ((dFlags[x][y] & BFLAG_LIT) == 0 && !plr[myplr]._pInfraFlag && leveltype != DTYPE_TOWN) {
-		return;
-	}
-
-	auto &player = plr[pnum];
-
-	auto *pCelSprite = player.AnimInfo.pCelSprite;
-	int nCel = player.AnimInfo.GetFrameToUseForRendering();
-
-	if (pCelSprite == nullptr) {
-		Log("Drawing player {} \"{}\": NULL CelSprite", pnum, player._pName);
-		return;
-	}
-
-	int frames = SDL_SwapLE32(*reinterpret_cast<const DWORD *>(pCelSprite->Data()));
-	if (nCel < 1 || frames > 50 || nCel > frames) {
-		const char *szMode = "unknown action";
-		if (player._pmode <= PM_QUIT)
-			szMode = szPlrModeAssert[player._pmode];
-		Log(
-		    "Drawing player {} \"{}\" {}: facing {}, frame {} of {}",
-		    pnum,
-		    player._pName,
-		    szMode,
-		    player._pdir,
-		    nCel,
-		    frames);
-		return;
-	}
-
-	if (pnum == pcursplr)
-		Cl2DrawOutline(out, 165, px, py, *pCelSprite, nCel);
-
-	if (pnum == myplr) {
-		Cl2Draw(out, px, py, *pCelSprite, nCel);
-		DrawPlayerIcons(out, pnum, px, py, true);
-		return;
-	}
-
-	if (!(dFlags[x][y] & BFLAG_LIT) || (plr[myplr]._pInfraFlag && light_table_index > 8)) {
-		Cl2DrawLightTbl(out, px, py, *pCelSprite, nCel, 1);
-		DrawPlayerIcons(out, pnum, px, py, true);
-		return;
-	}
-
-	int l = light_table_index;
-	if (light_table_index < 5)
-		light_table_index = 0;
-	else
-		light_table_index -= 5;
-
-	Cl2DrawLight(out, px, py, *pCelSprite, nCel);
-	DrawPlayerIcons(out, pnum, px, py, false);
-
-	light_table_index = l;
-}
-
-/**
- * @brief Render a player sprite
- * @param out Output buffer
- * @param x dPiece coordinate
- * @param y dPiece coordinate
- * @param sx Output buffer coordinate
- * @param sy Output buffer coordinate
- */
-void DrawDeadPlayer(const CelOutputBuffer &out, int x, int y, int sx, int sy)
-{
-	dFlags[x][y] &= ~BFLAG_DEAD_PLAYER;
-
-	for (int i = 0; i < MAX_PLRS; i++) {
-		auto &player = plr[i];
-		if (player.plractive && player._pHitPoints == 0 && player.plrlevel == (BYTE)currlevel && player.position.tile.x == x && player.position.tile.y == y) {
-			dFlags[x][y] |= BFLAG_DEAD_PLAYER;
-			int px = sx + player.position.offset.x - CalculateWidth2(player.AnimInfo.pCelSprite == nullptr ? 96 : player.AnimInfo.pCelSprite->Width());
-			int py = sy + player.position.offset.y;
-			DrawPlayer(out, i, x, y, px, py);
-		}
-	}
-}
-
-/**
- * @brief Render an object sprite
- * @param out Output buffer
- * @param x dPiece coordinate
- * @param y dPiece coordinate
- * @param ox Output buffer coordinate
- * @param oy Output buffer coordinate
- * @param pre Is the sprite in the background
- */
-static void DrawObject(const CelOutputBuffer &out, int x, int y, int ox, int oy, bool pre)
-{
-	if (dObject[x][y] == 0 || light_table_index >= lightmax)
-		return;
-
-	int sx, sy;
-	int8_t bv;
-	if (dObject[x][y] > 0) {
-		bv = dObject[x][y] - 1;
-		if (object[bv]._oPreFlag != pre)
-			return;
-		sx = ox - CalculateWidth2(object[bv]._oAnimWidth);
-		sy = oy;
-	} else {
-		bv = -(dObject[x][y] + 1);
-		if (object[bv]._oPreFlag != pre)
-			return;
-		int xx = object[bv].position.x - x;
-		int yy = object[bv].position.y - y;
-		sx = (xx * TILE_WIDTH / 2) + ox - CalculateWidth2(object[bv]._oAnimWidth) - (yy * TILE_WIDTH / 2);
-		sy = oy + (yy * TILE_HEIGHT / 2) + (xx * TILE_HEIGHT / 2);
-	}
-
-	assert(bv >= 0 && bv < MAXOBJECTS);
-
-	byte *pCelBuff = object[bv]._oAnimData;
-	if (pCelBuff == nullptr) {
-		Log("Draw Object type {}: NULL Cel Buffer", object[bv]._otype);
-		return;
-	}
-
-	uint32_t nCel = object[bv]._oAnimFrame;
-	uint32_t frames = LoadLE32(pCelBuff);
-	if (nCel < 1 || frames > 50 || nCel > frames) {
-		Log("Draw Object: frame {} of {}, object type=={}", nCel, frames, object[bv]._otype);
-		return;
-	}
-
-	const Point objectPosition { sx, sy };
-	CelSprite cel { object[bv]._oAnimData, object[bv]._oAnimWidth };
-	if (bv == pcursobj)
-		CelBlitOutlineTo(out, 194, objectPosition, cel, object[bv]._oAnimFrame);
-	if (object[bv]._oLight) {
-		CelClippedDrawLightTo(out, objectPosition, cel, object[bv]._oAnimFrame);
-	} else {
-		CelClippedDrawTo(out, objectPosition, cel, object[bv]._oAnimFrame);
-	}
-	// only add labels for positive indexes as negative ones are just parts of one object, displaying labels for them would display multiple ones for a single object
-	if (dObject[x][y] > 0)
-		AddObjectToLabelQueue(bv, sx, sy);
-}
-
-static void scrollrt_draw_dungeon(const CelOutputBuffer &, int, int, int, int);
-
-/**
- * @brief Render a cell
- * @param out Target buffer
- * @param x dPiece coordinate
- * @param y dPiece coordinate
- * @param sx Target buffer coordinate
- * @param sy Target buffer coordinate
- */
-static void drawCell(const CelOutputBuffer &out, int x, int y, int sx, int sy)
-{
-	MICROS *pMap = &dpiece_defs_map_2[x][y];
-	level_piece_id = dPiece[x][y];
-	cel_transparency_active = (BYTE)(nTransTable[level_piece_id] & TransList[dTransVal[x][y]]);
-	cel_foliage_active = !nSolidTable[level_piece_id];
-	for (int i = 0; i < (MicroTileLen / 2); i++) {
-		level_cel_block = pMap->mt[2 * i];
-		if (level_cel_block != 0) {
-			arch_draw_type = i == 0 ? 1 : 0;
-			RenderTile(out, sx, sy);
-		}
-		level_cel_block = pMap->mt[2 * i + 1];
-		if (level_cel_block != 0) {
-			arch_draw_type = i == 0 ? 2 : 0;
-			RenderTile(out, sx + TILE_WIDTH / 2, sy);
-		}
-		sy -= TILE_HEIGHT;
-	}
-	cel_foliage_active = false;
-}
-
-/**
- * @brief Render a floor tiles
- * @param out Target buffer
- * @param x dPiece coordinate
- * @param y dPiece coordinate
- * @param sx Target buffer coordinate
- * @param sy Target buffer coordinate
- */
-static void drawFloor(const CelOutputBuffer &out, int x, int y, int sx, int sy)
-{
-	cel_transparency_active = false;
-	light_table_index = dLight[x][y];
-
-	arch_draw_type = 1; // Left
-	level_cel_block = dpiece_defs_map_2[x][y].mt[0];
-	if (level_cel_block != 0) {
-		RenderTile(out, sx, sy);
-	}
-	arch_draw_type = 2; // Right
-	level_cel_block = dpiece_defs_map_2[x][y].mt[1];
-	if (level_cel_block != 0) {
-		RenderTile(out, sx + TILE_WIDTH / 2, sy);
-	}
-}
-
-/**
- * @brief Draw item for a given tile
- * @param out Output buffer
- * @param y dPiece coordinate
- * @param x dPiece coordinate
- * @param sx Output buffer coordinate
- * @param sy Output buffer coordinate
- * @param pre Is the sprite in the background
- */
-static void DrawItem(const CelOutputBuffer &out, int x, int y, int sx, int sy, bool pre)
-{
-	int8_t bItem = dItem[x][y];
-
-	if (bItem <= 0)
-		return;
-
-	ItemStruct *pItem = &items[bItem - 1];
-	if (pItem->_iPostDraw == pre)
-		return;
-
-	auto *cel = pItem->AnimInfo.pCelSprite;
-	if (cel == nullptr) {
-		Log("Draw Item \"{}\" 1: NULL CelSprite", pItem->_iIName);
-		return;
-	}
-
-	int nCel = pItem->AnimInfo.GetFrameToUseForRendering();
-	int frames = SDL_SwapLE32(*(DWORD *)cel->Data());
-	if (nCel < 1 || frames > 50 || nCel > frames) {
-		Log("Draw \"{}\" Item 1: frame {} of {}, item type=={}", pItem->_iIName, nCel, frames, pItem->_itype);
-		return;
-	}
-
-	int px = sx - CalculateWidth2(cel->Width());
-	const Point position { px, sy };
-	if (bItem - 1 == pcursitem || AutoMapShowItems) {
-		CelBlitOutlineTo(out, GetOutlineColor(*pItem, false), position, *cel, nCel);
-	}
-	CelClippedDrawLightTo(out, position, *cel, nCel);
-	if (pItem->AnimInfo.CurrentFrame == pItem->AnimInfo.NumberOfFrames || pItem->_iCurs == ICURS_MAGIC_ROCK)
-		AddItemToLabelQueue(bItem - 1, px, sy);
-}
-
-/**
- * @brief Check if and how a monster should be rendered
- * @param out Output buffer
- * @param y dPiece coordinate
- * @param x dPiece coordinate
- * @param oy dPiece Y offset
- * @param sx Output buffer coordinate
- * @param sy Output buffer coordinate
- */
-static void DrawMonsterHelper(const CelOutputBuffer &out, int x, int y, int oy, int sx, int sy)
-{
-	int mi, px, py;
-	MonsterStruct *pMonster;
-
-	mi = dMonster[x][y + oy];
-	mi = mi > 0 ? mi - 1 : -(mi + 1);
-
-	if (leveltype == DTYPE_TOWN) {
-		px = sx - CalculateWidth2(towners[mi]._tAnimWidth);
-		const Point position { px, sy };
-		if (mi == pcursmonst) {
-			CelBlitOutlineTo(out, 166, position, CelSprite(towners[mi]._tAnimData, towners[mi]._tAnimWidth), towners[mi]._tAnimFrame);
-		}
-		assert(towners[mi]._tAnimData);
-		CelClippedDrawTo(out, position, CelSprite(towners[mi]._tAnimData, towners[mi]._tAnimWidth), towners[mi]._tAnimFrame);
-		return;
-	}
-
-	if (!(dFlags[x][y] & BFLAG_LIT) && !plr[myplr]._pInfraFlag)
-		return;
-
-	if (mi < 0 || mi >= MAXMONSTERS) {
-		Log("Draw Monster: tried to draw illegal monster {}", mi);
-		return;
-	}
-
-	pMonster = &monster[mi];
-	if ((pMonster->_mFlags & MFLAG_HIDDEN) != 0) {
-		return;
-	}
-
-	if (pMonster->MType == nullptr) {
-		Log("Draw Monster \"{}\": uninitialized monster", pMonster->mName);
-		return;
-	}
-
-	const CelSprite &cel = *pMonster->_mAnimData;
-
-	px = sx + pMonster->position.offset.x - CalculateWidth2(cel.Width());
-	py = sy + pMonster->position.offset.y;
-	if (mi == pcursmonst) {
-		Cl2DrawOutline(out, 233, px, py, cel, pMonster->_mAnimFrame);
-	}
-	DrawMonster(out, x, y, px, py, mi);
-}
-
-/**
- * @brief Check if and how a player should be rendered
- * @param out Output buffer
- * @param y dPiece coordinate
- * @param x dPiece coordinate
- * @param sx Output buffer coordinate
- * @param sy Output buffer coordinate
- */
-static void DrawPlayerHelper(const CelOutputBuffer &out, int x, int y, int sx, int sy)
-{
-	int p = dPlayer[x][y];
-	p = p > 0 ? p - 1 : -(p + 1);
-
-	if (p < 0 || p >= MAX_PLRS) {
-		Log("draw player: tried to draw illegal player {}", p);
-		return;
-	}
-	auto &player = plr[p];
-
-	Point offset = player.position.offset;
-	if (player.IsWalking()) {
-		offset = GetOffsetForWalking(player.AnimInfo, player._pdir);
-	}
-	int px = sx + offset.x - CalculateWidth2(player.AnimInfo.pCelSprite == nullptr ? 96 : player.AnimInfo.pCelSprite->Width());
-	int py = sy + offset.y;
-
-	DrawPlayer(out, p, x, y, px, py);
-}
-
-/**
- * @brief Render object sprites
- * @param out Target buffer
- * @param sx dPiece coordinate
- * @param sy dPiece coordinate
- * @param dx Target buffer coordinate
- * @param dy Target buffer coordinate
- */
-static void scrollrt_draw_dungeon(const CelOutputBuffer &out, int sx, int sy, int dx, int dy)
-{
-	assert((DWORD)sx < MAXDUNX);
-	assert((DWORD)sy < MAXDUNY);
-
-	if (dRendered[sx][sy])
-		return;
-	dRendered[sx][sy] = true;
-
-	light_table_index = dLight[sx][sy];
-
-	drawCell(out, sx, sy, dx, dy);
-
-	int8_t bFlag = dFlags[sx][sy];
-	int8_t bDead = dDead[sx][sy];
-	int8_t bMap = dTransVal[sx][sy];
-
-	int negMon = 0;
-	if (sy > 0) // check for OOB
-		negMon = dMonster[sx][sy - 1];
-
-#ifdef _DEBUG
-	if (visiondebug && bFlag & BFLAG_LIT) {
-		CelClippedDrawTo(out, { dx, dy }, *pSquareCel, 1);
-	}
-#endif
-
-	if (MissilePreFlag) {
-		DrawMissile(out, sx, sy, dx, dy, true);
-	}
-
-	if (light_table_index < lightmax && bDead != 0) {
-		do {
-			DeadStruct *pDeadGuy = &dead[(bDead & 0x1F) - 1];
-			auto dd = static_cast<Direction>((bDead >> 5) & 7);
-			int px = dx - CalculateWidth2(pDeadGuy->_deadWidth);
-			const byte *pCelBuff = pDeadGuy->_deadData[dd];
-			assert(pCelBuff != nullptr);
-			auto frameTable = reinterpret_cast<const uint32_t *>(pCelBuff);
-			int frames = SDL_SwapLE32(frameTable[0]);
-			int nCel = pDeadGuy->_deadFrame;
-			if (nCel < 1 || frames > 50 || nCel > frames) {
-				Log("Unclipped dead: frame {} of {}, deadnum=={}", nCel, frames, (bDead & 0x1F) - 1);
-				break;
-			}
-			if (pDeadGuy->_deadtrans != 0) {
-				Cl2DrawLightTbl(out, px, dy, CelSprite(pCelBuff, pDeadGuy->_deadWidth), nCel, pDeadGuy->_deadtrans);
-			} else {
-				Cl2DrawLight(out, px, dy, CelSprite(pCelBuff, pDeadGuy->_deadWidth), nCel);
-			}
-		} while (false);
-	}
-	DrawObject(out, sx, sy, dx, dy, true);
-	DrawItem(out, sx, sy, dx, dy, true);
-	if ((bFlag & BFLAG_PLAYERLR) != 0) {
-		assert((DWORD)(sy - 1) < MAXDUNY);
-		DrawPlayerHelper(out, sx, sy - 1, dx, dy);
-	}
-	if (bFlag & BFLAG_MONSTLR && negMon < 0) {
-		DrawMonsterHelper(out, sx, sy, -1, dx, dy);
-	}
-	if ((bFlag & BFLAG_DEAD_PLAYER) != 0) {
-		DrawDeadPlayer(out, sx, sy, dx, dy);
-	}
-	if (dPlayer[sx][sy] > 0) {
-		DrawPlayerHelper(out, sx, sy, dx, dy);
-	}
-	if (dMonster[sx][sy] > 0) {
-		DrawMonsterHelper(out, sx, sy, 0, dx, dy);
-	}
-	DrawMissile(out, sx, sy, dx, dy, false);
-	DrawObject(out, sx, sy, dx, dy, false);
-	DrawItem(out, sx, sy, dx, dy, false);
-
-	if (leveltype != DTYPE_TOWN) {
-		char bArch = dSpecial[sx][sy];
-		if (bArch != 0) {
-			cel_transparency_active = TransList[bMap];
-#ifdef _DEBUG
-			if ((GetAsyncKeyState(DVL_VK_MENU) & 0x8000) != 0) {
-				cel_transparency_active = false; // Turn transparency off here for debugging
-			}
-#endif
-			CelClippedBlitLightTransTo(out, { dx, dy }, *pSpecialCels, bArch);
-#ifdef _DEBUG
-			if ((GetAsyncKeyState(DVL_VK_MENU) & 0x8000) != 0) {
-				cel_transparency_active = TransList[bMap]; // Turn transparency back to its normal state
-			}
-#endif
-		}
-	} else {
-		// Tree leaves should always cover player when entering or leaving the tile,
-		// So delay the rendering until after the next row is being drawn.
-		// This could probably have been better solved by sprites in screen space.
-		if (sx > 0 && sy > 0 && dy > TILE_HEIGHT) {
-			char bArch = dSpecial[sx - 1][sy - 1];
-			if (bArch != 0) {
-				CelDrawTo(out, { dx, dy - TILE_HEIGHT }, *pSpecialCels, bArch);
-			}
-		}
-	}
-}
-
-/**
- * @brief Render a row of tiles
- * @param out Buffer to render to
- * @param x dPiece coordinate
- * @param y dPiece coordinate
- * @param sx Target buffer coordinate
- * @param sy Target buffer coordinate
- * @param rows Number of rows
- * @param columns Tile in a row
- */
-static void scrollrt_drawFloor(const CelOutputBuffer &out, int x, int y, int sx, int sy, int rows, int columns)
-{
-	for (int i = 0; i < rows; i++) {
-		for (int j = 0; j < columns; j++) {
-			if (x >= 0 && x < MAXDUNX && y >= 0 && y < MAXDUNY) {
-				level_piece_id = dPiece[x][y];
-				if (level_piece_id != 0) {
-					if (!nSolidTable[level_piece_id])
-						drawFloor(out, x, y, sx, sy);
-				} else {
-					world_draw_black_tile(out, sx, sy);
-				}
-			} else {
-				world_draw_black_tile(out, sx, sy);
-			}
-			ShiftGrid(&x, &y, 1, 0);
-			sx += TILE_WIDTH;
-		}
-		// Return to start of row
-		ShiftGrid(&x, &y, -columns, 0);
-		sx -= columns * TILE_WIDTH;
-
-		// Jump to next row
-		sy += TILE_HEIGHT / 2;
-		if ((i & 1) != 0) {
-			x++;
-			columns--;
-			sx += TILE_WIDTH / 2;
-		} else {
-			y++;
-			columns++;
-			sx -= TILE_WIDTH / 2;
-		}
-	}
-}
-
-#define IsWall(x, y) (dPiece[x][y] == 0 || nSolidTable[dPiece[x][y]] || dSpecial[x][y] != 0)
-#define IsWalkable(x, y) (dPiece[x][y] != 0 && !nSolidTable[dPiece[x][y]])
-
-/**
- * @brief Render a row of tile
- * @param out Output buffer
- * @param x dPiece coordinate
- * @param y dPiece coordinate
- * @param sx Buffer coordinate
- * @param sy Buffer coordinate
- * @param rows Number of rows
- * @param columns Tile in a row
- */
-static void scrollrt_draw(const CelOutputBuffer &out, int x, int y, int sx, int sy, int rows, int columns)
-{
-	// Keep evaluating until MicroTiles can't affect screen
-	rows += MicroTileLen;
-	memset(dRendered, 0, sizeof(dRendered));
-
-	for (int i = 0; i < rows; i++) {
-		for (int j = 0; j < columns; j++) {
-			if (x >= 0 && x < MAXDUNX && y >= 0 && y < MAXDUNY) {
-				if (x + 1 < MAXDUNX && y - 1 >= 0 && sx + TILE_WIDTH <= gnScreenWidth) {
-					// Render objects behind walls first to prevent sprites, that are moving
-					// between tiles, from poking through the walls as they exceed the tile bounds.
-					// A proper fix for this would probably be to layout the sceen and render by
-					// sprite screen position rather than tile position.
-					if (IsWall(x, y) && (IsWall(x + 1, y) || (x > 0 && IsWall(x - 1, y)))) { // Part of a wall aligned on the x-axis
-						if (IsWalkable(x + 1, y - 1) && IsWalkable(x, y - 1)) {              // Has walkable area behind it
-							scrollrt_draw_dungeon(out, x + 1, y - 1, sx + TILE_WIDTH, sy);
-						}
-					}
-				}
-				if (dPiece[x][y] != 0) {
-					scrollrt_draw_dungeon(out, x, y, sx, sy);
-				}
-			}
-			ShiftGrid(&x, &y, 1, 0);
-			sx += TILE_WIDTH;
-		}
-		// Return to start of row
-		ShiftGrid(&x, &y, -columns, 0);
-		sx -= columns * TILE_WIDTH;
-
-		// Jump to next row
-		sy += TILE_HEIGHT / 2;
-		if ((i & 1) != 0) {
-			x++;
-			columns--;
-			sx += TILE_WIDTH / 2;
-		} else {
-			y++;
-			columns++;
-			sx -= TILE_WIDTH / 2;
-		}
-	}
-}
-
-/**
- * @brief Scale up the top left part of the buffer 2x.
- */
-static void Zoom(const CelOutputBuffer &out)
-{
-	int viewport_width = out.w();
-	int viewport_offset_x = 0;
-	if (CanPanelsCoverView()) {
-		if (chrflag || questlog) {
-			viewport_width -= SPANEL_WIDTH;
-			viewport_offset_x = SPANEL_WIDTH;
-		} else if (invflag || sbookflag) {
-			viewport_width -= SPANEL_WIDTH;
-		}
-	}
-
-	// We round to even for the source width and height.
-	// If the width / height was odd, we copy just one extra pixel / row later on.
-	const int src_width = (viewport_width + 1) / 2;
-	const int doubleable_width = viewport_width / 2;
-	const int src_height = (out.h() + 1) / 2;
-	const int doubleable_height = out.h() / 2;
-
-	BYTE *src = out.at(src_width - 1, src_height - 1);
-	BYTE *dst = out.at(viewport_offset_x + viewport_width - 1, out.h() - 1);
-	const bool odd_viewport_width = (viewport_width % 2) == 1;
-
-	for (int hgt = 0; hgt < doubleable_height; hgt++) {
-		// Double the pixels in the line.
-		for (int i = 0; i < doubleable_width; i++) {
-			*dst-- = *src;
-			*dst-- = *src;
-			--src;
-		}
-
-		// Copy a single extra pixel if the output width is odd.
-		if (odd_viewport_width) {
-			*dst-- = *src;
-			--src;
-		}
-
-		// Skip the rest of the source line.
-		src -= (out.pitch() - src_width);
-
-		// Double the line.
-		memcpy(dst - out.pitch() + 1, dst + 1, viewport_width);
-
-		// Skip the rest of the destination line.
-		dst -= 2 * out.pitch() - viewport_width;
-	}
-	if ((out.h() % 2) == 1) {
-		memcpy(dst - out.pitch() + 1, dst + 1, viewport_width);
-	}
-}
-
-/**
- * @brief Shifting the view area along the logical grid
- *        Note: this won't allow you to shift between even and odd rows
- * @param horizontal Shift the screen left or right
- * @param vertical Shift the screen up or down
- */
-void ShiftGrid(int *x, int *y, int horizontal, int vertical)
-{
-	*x += vertical + horizontal;
-	*y += vertical - horizontal;
-}
-
-/**
- * @brief Gets the number of rows covered by the main panel
- */
-int RowsCoveredByPanel()
-{
-	if (gnScreenWidth <= PANEL_WIDTH) {
-		return 0;
-	}
-
-	int rows = PANEL_HEIGHT / TILE_HEIGHT;
-	if (!zoomflag) {
-		rows /= 2;
-	}
-
-	return rows;
-}
-
-/**
- * @brief Calculate the offset needed for centering tiles in view area
- * @param offsetX Offset in pixels
- * @param offsetY Offset in pixels
- */
-void CalcTileOffset(int *offsetX, int *offsetY)
-{
-	int x, y;
-
-	if (zoomflag) {
-		x = gnScreenWidth % TILE_WIDTH;
-		y = gnViewportHeight % TILE_HEIGHT;
-	} else {
-		x = (gnScreenWidth / 2) % TILE_WIDTH;
-		y = (gnViewportHeight / 2) % TILE_HEIGHT;
-	}
-
-	if (x)
-		x = (TILE_WIDTH - x) / 2;
-	if (y)
-		y = (TILE_HEIGHT - y) / 2;
-
-	*offsetX = x;
-	*offsetY = y;
-}
-
-/**
- * @brief Calculate the needed diamond tile to cover the view area
- * @param columns Tiles needed per row
- * @param rows Both even and odd rows
- */
-void TilesInView(int *rcolumns, int *rrows)
-{
-	int columns = gnScreenWidth / TILE_WIDTH;
-	if ((gnScreenWidth % TILE_WIDTH) != 0) {
-		columns++;
-	}
-	int rows = gnViewportHeight / TILE_HEIGHT;
-	if ((gnViewportHeight % TILE_HEIGHT) != 0) {
-		rows++;
-	}
-
-	if (!zoomflag) {
-		// Half the number of tiles, rounded up
-		if ((columns & 1) != 0) {
-			columns++;
-		}
-		columns /= 2;
-		if ((rows & 1) != 0) {
-			rows++;
-		}
-		rows /= 2;
-	}
-
-	*rcolumns = columns;
-	*rrows = rows;
-}
-
-int tileOffsetX;
-int tileOffsetY;
-int tileShiftX;
-int tileShiftY;
-int tileColums;
-int tileRows;
-
-void CalcViewportGeometry()
-{
-	int xo, yo;
-	tileShiftX = 0;
-	tileShiftY = 0;
-
-	// Adjust by player offset and tile grid alignment
-	CalcTileOffset(&xo, &yo);
-	tileOffsetX = 0 - xo;
-	tileOffsetY = 0 - yo - 1 + TILE_HEIGHT / 2;
-
-	TilesInView(&tileColums, &tileRows);
-	int lrow = tileRows - RowsCoveredByPanel();
-
-	// Center player tile on screen
-	ShiftGrid(&tileShiftX, &tileShiftY, -tileColums / 2, -lrow / 2);
-
-	tileRows *= 2;
-
-	// Align grid
-	if ((tileColums & 1) == 0) {
-		tileShiftY--; // Shift player row to one that can be centered with out pixel offset
-		if ((lrow & 1) == 0) {
-			// Offset tile to vertically align the player when both rows and colums are even
-			tileRows++;
-			tileOffsetY -= TILE_HEIGHT / 2;
-		}
-	} else if ((tileColums & 1) != 0 && (lrow & 1) != 0) {
-		// Offset tile to vertically align the player when both rows and colums are odd
-		ShiftGrid(&tileShiftX, &tileShiftY, 0, -1);
-		tileRows++;
-		tileOffsetY -= TILE_HEIGHT / 2;
-	}
-
-	// Slightly lower the zoomed view
-	if (!zoomflag) {
-		tileOffsetY += TILE_HEIGHT / 4;
-		if (yo < TILE_HEIGHT / 4)
-			tileRows++;
-	}
-
-	tileRows++; // Cover lower edge saw tooth, right edge accounted for in scrollrt_draw()
-}
-
-/**
- * @brief Configure render and process screen rows
- * @param full_out Buffer to render to
- * @param x Center of view in dPiece coordinate
- * @param y Center of view in dPiece coordinate
- */
-static void DrawGame(const CelOutputBuffer &full_out, int x, int y)
-{
-	int sx, sy, columns, rows;
-
-	// Limit rendering to the view area
-	const CelOutputBuffer &out = zoomflag
-	    ? full_out.subregionY(0, gnViewportHeight)
-	    : full_out.subregionY(0, (gnViewportHeight + 1) / 2);
-
-	// Adjust by player offset and tile grid alignment
-	auto &myPlayer = plr[myplr];
-	Point offset = ScrollInfo.offset;
-	if (myPlayer.IsWalking())
-		offset = GetOffsetForWalking(myPlayer.AnimInfo, myPlayer._pdir, true);
-	sx = offset.x + tileOffsetX;
-	sy = offset.y + tileOffsetY;
-
-	columns = tileColums;
-	rows = tileRows;
-
-	x += tileShiftX;
-	y += tileShiftY;
-
-	// Skip rendering parts covered by the panels
-	if (CanPanelsCoverView()) {
-		if (zoomflag) {
-			if (chrflag || questlog) {
-				ShiftGrid(&x, &y, 2, 0);
-				columns -= 4;
-				sx += SPANEL_WIDTH - TILE_WIDTH / 2;
-			}
-			if (invflag || sbookflag) {
-				ShiftGrid(&x, &y, 2, 0);
-				columns -= 4;
-				sx += -TILE_WIDTH / 2;
-			}
-		} else {
-			if (chrflag || questlog) {
-				ShiftGrid(&x, &y, 1, 0);
-				columns -= 2;
-				sx += -TILE_WIDTH / 2 / 2; // SPANEL_WIDTH accounted for in Zoom()
-			}
-			if (invflag || sbookflag) {
-				ShiftGrid(&x, &y, 1, 0);
-				columns -= 2;
-				sx += -TILE_WIDTH / 2 / 2;
-			}
-		}
-	}
-
-	// Draw areas moving in and out of the screen
-	switch (ScrollInfo._sdir) {
-	case SDIR_N:
-		sy -= TILE_HEIGHT;
-		ShiftGrid(&x, &y, 0, -1);
-		rows += 2;
-		break;
-	case SDIR_NE:
-		sy -= TILE_HEIGHT;
-		ShiftGrid(&x, &y, 0, -1);
-		columns++;
-		rows += 2;
-		break;
-	case SDIR_E:
-		columns++;
-		break;
-	case SDIR_SE:
-		columns++;
-		rows++;
-		break;
-	case SDIR_S:
-		rows += 2;
-		break;
-	case SDIR_SW:
-		sx -= TILE_WIDTH;
-		ShiftGrid(&x, &y, -1, 0);
-		columns++;
-		rows++;
-		break;
-	case SDIR_W:
-		sx -= TILE_WIDTH;
-		ShiftGrid(&x, &y, -1, 0);
-		columns++;
-		break;
-	case SDIR_NW:
-		sx -= TILE_WIDTH / 2;
-		sy -= TILE_HEIGHT / 2;
-		x--;
-		columns++;
-		rows++;
-		break;
-	case SDIR_NONE:
-		break;
-	}
-
-	scrollrt_drawFloor(out, x, y, sx, sy, rows, columns);
-	scrollrt_draw(out, x, y, sx, sy, rows, columns);
-
-	if (!zoomflag) {
-		Zoom(full_out.subregionY(0, gnViewportHeight));
-	}
-}
-
-// DevilutionX extension.
-extern void DrawControllerModifierHints(const CelOutputBuffer &out);
-
-void DrawView(const CelOutputBuffer &out, int StartX, int StartY)
-{
-	DrawGame(out, StartX, StartY);
-	if (AutomapActive) {
-		DrawAutomap(out.subregionY(0, gnViewportHeight));
-	}
-	DrawMonsterHealthBar(out);
-	DrawLabels(out);
-
-	if (stextflag != STORE_NONE && !qtextflag)
-		DrawSText(out);
-	if (invflag) {
-		DrawInv(out);
-	} else if (sbookflag) {
-		DrawSpellBook(out);
-	}
-
-	DrawDurIcon(out);
-
-	if (chrflag) {
-		DrawChr(out);
-	} else if (questlog) {
-		DrawQuestLog(out);
-	}
-	if (!chrflag && plr[myplr]._pStatPts != 0 && !spselflag
-	    && (!questlog || gnScreenHeight >= SPANEL_HEIGHT + PANEL_HEIGHT + 74 || gnScreenWidth >= 4 * SPANEL_WIDTH)) {
-		DrawLevelUpIcon(out);
-	}
-	if (uitemflag) {
-		DrawUniqueInfo(out);
-	}
-	if (qtextflag) {
-		DrawQText(out);
-	}
-	if (spselflag) {
-		DrawSpellList(out);
-	}
-	if (dropGoldFlag) {
-		DrawGoldSplit(out, dropGoldValue);
-	}
-	if (helpflag) {
-		DrawHelp(out);
-	}
-	if (msgflag != EMSG_NONE) {
-		DrawDiabloMsg(out);
-	}
-	if (deathflag) {
-		RedBack(out);
-	} else if (PauseMode != 0) {
-		gmenu_draw_pause(out);
-	}
-
-	DrawControllerModifierHints(out);
-	DrawPlrMsg(out);
-	gmenu_draw(out);
-	doom_draw(out);
-	DrawInfoBox(out);
-	DrawLifeFlask(out);
-	DrawManaFlask(out);
-}
-
-extern SDL_Surface *pal_surface;
-
-/**
- * @brief Render the whole screen black
- */
-void ClearScreenBuffer()
-{
-	lock_buf(3);
-
-	assert(pal_surface != nullptr);
-	SDL_FillRect(pal_surface, nullptr, 0);
-
-	unlock_buf(3);
-}
-
-#ifdef _DEBUG
-/**
- * @brief Scroll the screen when mouse is close to the edge
- */
-void ScrollView()
-{
-	bool scroll;
-
-	if (pcurs >= CURSOR_FIRSTITEM)
-		return;
-
-	scroll = false;
-
-	if (MouseX < 20) {
-		if (dmaxy - 1 <= ViewY || dminx >= ViewX) {
-			if (dmaxy - 1 > ViewY) {
-				ViewY++;
-				scroll = true;
-			}
-			if (dminx < ViewX) {
-				ViewX--;
-				scroll = true;
-			}
-		} else {
-			ViewY++;
-			ViewX--;
-			scroll = true;
-		}
-	}
-	if (MouseX > gnScreenWidth - 20) {
-		if (dmaxx - 1 <= ViewX || dminy >= ViewY) {
-			if (dmaxx - 1 > ViewX) {
-				ViewX++;
-				scroll = true;
-			}
-			if (dminy < ViewY) {
-				ViewY--;
-				scroll = true;
-			}
-		} else {
-			ViewY--;
-			ViewX++;
-			scroll = true;
-		}
-	}
-	if (MouseY < 20) {
-		if (dminy >= ViewY || dminx >= ViewX) {
-			if (dminy < ViewY) {
-				ViewY--;
-				scroll = true;
-			}
-			if (dminx < ViewX) {
-				ViewX--;
-				scroll = true;
-			}
-		} else {
-			ViewX--;
-			ViewY--;
-			scroll = true;
-		}
-	}
-	if (MouseY > gnScreenHeight - 20) {
-		if (dmaxy - 1 <= ViewY || dmaxx - 1 <= ViewX) {
-			if (dmaxy - 1 > ViewY) {
-				ViewY++;
-				scroll = true;
-			}
-			if (dmaxx - 1 > ViewX) {
-				ViewX++;
-				scroll = true;
-			}
-		} else {
-			ViewX++;
-			ViewY++;
-			scroll = true;
-		}
-	}
-
-	if (scroll)
-		ScrollInfo._sdir = SDIR_NONE;
-}
-#endif
-
-/**
- * @brief Initialize the FPS meter
- */
-void EnableFrameCount()
-{
-	frameflag = frameflag == 0;
-	framestart = SDL_GetTicks();
-}
-
-/**
- * @brief Display the current average FPS over 1 sec
- */
-static void DrawFPS(const CelOutputBuffer &out)
-{
-	DWORD tc, frames;
-	char String[12];
-
-	if (frameflag && gbActive) {
-		frameend++;
-		tc = SDL_GetTicks();
-		frames = tc - framestart;
-		if (tc - framestart >= 1000) {
-			framestart = tc;
-			framerate = 1000 * frameend / frames;
-			frameend = 0;
-		}
-		snprintf(String, 12, "%i FPS", framerate);
-		DrawString(out, String, Point { 8, 65 }, UIS_RED);
-	}
-}
-
-/**
- * @brief Update part of the screen from the back buffer
- * @param dwX Back buffer coordinate
- * @param dwY Back buffer coordinate
- * @param dwWdt Back buffer coordinate
- * @param dwHgt Back buffer coordinate
- */
-static void DoBlitScreen(Sint16 dwX, Sint16 dwY, Uint16 dwWdt, Uint16 dwHgt)
-{
-	// In SDL1 SDL_Rect x and y are Sint16. Cast explicitly to avoid a compiler warning.
-	using CoordType = decltype(SDL_Rect {}.x);
-	SDL_Rect src_rect {
-		static_cast<CoordType>(dwX),
-		static_cast<CoordType>(dwY),
-		dwWdt, dwHgt
-	};
-	SDL_Rect dst_rect { dwX, dwY, dwWdt, dwHgt };
-
-	BltFast(&src_rect, &dst_rect);
-}
-
-/**
- * @brief Check render pipeline and blit individual screen parts
- * @param dwHgt Section of screen to update from top to bottom
- * @param draw_desc Render info box
- * @param draw_hp Render health bar
- * @param draw_mana Render mana bar
- * @param draw_sbar Render belt
- * @param draw_btn Render panel buttons
- */
-static void DrawMain(int dwHgt, bool draw_desc, bool draw_hp, bool draw_mana, bool draw_sbar, bool draw_btn)
-{
-	if (!gbActive || RenderDirectlyToOutputSurface) {
-		return;
-	}
-
-	assert(dwHgt >= 0 && dwHgt <= gnScreenHeight);
-
-	if (dwHgt > 0) {
-		DoBlitScreen(0, 0, gnScreenWidth, dwHgt);
-	}
-	if (dwHgt < gnScreenHeight) {
-		if (draw_sbar) {
-			DoBlitScreen(PANEL_LEFT + 204, PANEL_TOP + 5, 232, 28);
-		}
-		if (draw_desc) {
-			DoBlitScreen(PANEL_LEFT + 176, PANEL_TOP + 46, 288, 60);
-		}
-		if (draw_mana) {
-			DoBlitScreen(PANEL_LEFT + 460, PANEL_TOP, 88, 72);
-			DoBlitScreen(PANEL_LEFT + 564, PANEL_TOP + 64, 56, 56);
-		}
-		if (draw_hp) {
-			DoBlitScreen(PANEL_LEFT + 96, PANEL_TOP, 88, 72);
-		}
-		if (draw_btn) {
-			DoBlitScreen(PANEL_LEFT + 8, PANEL_TOP + 5, 72, 119);
-			DoBlitScreen(PANEL_LEFT + 556, PANEL_TOP + 5, 72, 48);
-			if (gbIsMultiplayer) {
-				DoBlitScreen(PANEL_LEFT + 84, PANEL_TOP + 91, 36, 32);
-				DoBlitScreen(PANEL_LEFT + 524, PANEL_TOP + 91, 36, 32);
-			}
-		}
-		if (sgdwCursWdtOld != 0) {
-			DoBlitScreen(sgdwCursXOld, sgdwCursYOld, sgdwCursWdtOld, sgdwCursHgtOld);
-		}
-		if (sgdwCursWdt != 0) {
-			DoBlitScreen(sgdwCursX, sgdwCursY, sgdwCursWdt, sgdwCursHgt);
-		}
-	}
-}
-
-/**
- * @brief Redraw screen
- */
-void scrollrt_draw_game_screen()
-{
-	int hgt = 0;
-
-	if (force_redraw == 255) {
-		force_redraw = 0;
-		hgt = gnScreenHeight;
-	}
-
-	if (IsHardwareCursor()) {
-		SetHardwareCursorVisible(ShouldShowCursor());
-	} else {
-		lock_buf(0);
-		DrawCursor(GlobalBackBuffer());
-		unlock_buf(0);
-	}
-
-	DrawMain(hgt, false, false, false, false, false);
-
-	RenderPresent();
-
-	if (!IsHardwareCursor()) {
-		lock_buf(0);
-		UndrawCursor(GlobalBackBuffer());
-		unlock_buf(0);
-	}
-}
-
-/**
- * @brief Render the game
- */
-void DrawAndBlit()
-{
-	if (!gbRunGame) {
-		return;
-	}
-
-	int hgt = 0;
-	bool ddsdesc = false;
-	bool ctrlPan = false;
-
-	if (gnScreenWidth > PANEL_WIDTH || force_redraw == 255 || IsHighlightingLabelsEnabled()) {
-		drawhpflag = true;
-		drawmanaflag = true;
-		drawbtnflag = true;
-		drawsbarflag = true;
-		ddsdesc = false;
-		ctrlPan = true;
-		hgt = gnScreenHeight;
-	} else if (force_redraw == 1) {
-		ddsdesc = true;
-		ctrlPan = false;
-		hgt = gnViewportHeight;
-	}
-
-	force_redraw = 0;
-
-	lock_buf(0);
-	const CelOutputBuffer &out = GlobalBackBuffer();
-	UndrawCursor(out);
-
-	nthread_UpdateProgressToNextGameTick();
-
-	DrawView(out, ViewX, ViewY);
-	if (ctrlPan) {
-		DrawCtrlPan(out);
-	}
-	if (drawhpflag) {
-		UpdateLifeFlask(out);
-	}
-	if (drawmanaflag) {
-		UpdateManaFlask(out);
-	}
-	if (drawbtnflag) {
-		DrawCtrlBtns(out);
-	}
-	if (drawsbarflag) {
-		DrawInvBelt(out);
-	}
-	if (talkflag) {
-		DrawTalkPan(out);
-		hgt = gnScreenHeight;
-	}
-	DrawXPBar(out);
-
-	if (IsHardwareCursor()) {
-		SetHardwareCursorVisible(ShouldShowCursor());
-	} else {
-		DrawCursor(out);
-	}
-
-	DrawFPS(out);
-
-	unlock_buf(0);
-
-	DrawMain(hgt, ddsdesc, drawhpflag, drawmanaflag, drawsbarflag, drawbtnflag);
-
-	RenderPresent();
-
-	drawhpflag = false;
-	drawmanaflag = false;
-	drawbtnflag = false;
-	drawsbarflag = false;
-}
-
-} // namespace devilution
+/**
+ * @file plrmsg.cpp
+ *
+ * Implementation of functionality for rendering the dungeons, monsters and calling other render routines.
+ */
+
+#include "automap.h"
+#include "cursor.h"
+#include "dead.h"
+#include "doom.h"
+#include "dx.h"
+#include "engine/render/cel_render.hpp"
+#include "engine/render/cl2_render.hpp"
+#include "engine/render/dun_render.hpp"
+#include "engine/render/text_render.hpp"
+#include "error.h"
+#include "gmenu.h"
+#include "help.h"
+#include "hwcursor.hpp"
+#include "init.h"
+#include "inv.h"
+#include "lighting.h"
+#include "minitext.h"
+#include "missiles.h"
+#include "nthread.h"
+#include "plrmsg.h"
+#include "qol/monhealthbar.h"
+#include "qol/xpbar.h"
+#include "qol/labels.h"
+#include "stores.h"
+#include "towners.h"
+#include "utils/endian.hpp"
+#include "utils/log.hpp"
+
+#ifdef _DEBUG
+#include "debug.h"
+#endif
+
+namespace devilution {
+
+/**
+ * Specifies the current light entry.
+ */
+int light_table_index;
+uint32_t sgdwCursWdtOld;
+int sgdwCursX;
+int sgdwCursY;
+/**
+ * Lower bound of back buffer.
+ */
+uint32_t sgdwCursHgt;
+
+/**
+ * Specifies the current MIN block of the level CEL file, as used during rendering of the level tiles.
+ *
+ * frameNum  := block & 0x0FFF
+ * frameType := block & 0x7000 >> 12
+ */
+uint32_t level_cel_block;
+int sgdwCursXOld;
+int sgdwCursYOld;
+bool AutoMapShowItems;
+/**
+ * Specifies the type of arches to render.
+ */
+char arch_draw_type;
+/**
+ * Specifies whether transparency is active for the current CEL file being decoded.
+ */
+bool cel_transparency_active;
+/**
+ * Specifies whether foliage (tile has extra content that overlaps previous tile) being rendered.
+ */
+bool cel_foliage_active = false;
+/**
+ * Specifies the current dungeon piece ID of the level, as used during rendering of the level tiles.
+ */
+int level_piece_id;
+uint32_t sgdwCursWdt;
+void (*DrawPlrProc)(int, int, int, int, int, BYTE *, int, int, int, int);
+BYTE sgSaveBack[8192];
+uint32_t sgdwCursHgtOld;
+
+bool dRendered[MAXDUNX][MAXDUNY];
+
+int frames;
+bool frameflag;
+int frameend;
+int framerate;
+int framestart;
+
+/* data */
+
+const char *const szMonModeAssert[] = {
+	"standing",
+	"walking (1)",
+	"walking (2)",
+	"walking (3)",
+	"attacking",
+	"getting hit",
+	"dying",
+	"attacking (special)",
+	"fading in",
+	"fading out",
+	"attacking (ranged)",
+	"standing (special)",
+	"attacking (special ranged)",
+	"delaying",
+	"charging",
+	"stoned",
+	"healing",
+	"talking"
+};
+
+const char *const szPlrModeAssert[] = {
+	"standing",
+	"walking (1)",
+	"walking (2)",
+	"walking (3)",
+	"attacking (melee)",
+	"attacking (ranged)",
+	"blocking",
+	"getting hit",
+	"dying",
+	"casting a spell",
+	"changing levels",
+	"quitting"
+};
+
+Point GetOffsetForWalking(const AnimationInfo &animationInfo, const Direction dir, bool cameraMode /*= false*/)
+{
+	// clang-format off
+	//                                  DIR_S,        DIR_SW,       DIR_W,	       DIR_NW,        DIR_N,        DIR_NE,        DIR_E,        DIR_SE,
+	constexpr Point startOffset[8]    = { {   0, -32 }, {  32, -16 }, {  32, -16 }, {   0,   0 }, {   0,   0 }, {  0,    0 },  { -32, -16 }, { -32, -16 } };
+	constexpr Point movingOffset[8]   = { {   0,  32 }, { -32,  16 }, { -64,   0 }, { -32, -16 }, {   0, -32 }, {  32, -16 },  {  64,   0 }, {  32,  16 } };
+	constexpr bool isDiagionalWalk[8] = {        false,         true,        false,         true,        false,         true,         false,         true };
+	// clang-format on
+
+	float fAnimationProgress = animationInfo.GetAnimationProgress();
+	Point offset = movingOffset[dir];
+	offset *= fAnimationProgress;
+
+	// In diagonal walks the offset for y is smaller than x.
+	// This means that sometimes x is updated but y not.
+	// That results in a small stuttering.
+	// To fix this we disallow odd x as this is the only case where y is not updated.
+	if (isDiagionalWalk[dir] && ((offset.x % 2) != 0)) {
+		offset.x -= offset.x > 0 ? 1 : -1;
+	}
+
+	if (cameraMode) {
+		offset = -offset;
+	} else {
+		offset += startOffset[dir];
+	}
+
+	return offset;
+}
+
+/**
+ * @brief Clear cursor state
+ */
+void ClearCursor() // CODE_FIX: this was supposed to be in cursor.cpp
+{
+	sgdwCursWdt = 0;
+	sgdwCursWdtOld = 0;
+}
+
+static void BlitCursor(BYTE *dst, std::uint32_t dstPitch, BYTE *src, std::uint32_t srcPitch)
+{
+	for (std::uint32_t i = 0; i < sgdwCursHgt; ++i, src += srcPitch, dst += dstPitch) {
+		memcpy(dst, src, sgdwCursWdt);
+	}
+}
+
+/**
+ * @brief Remove the cursor from the buffer
+ */
+static void UndrawCursor(const CelOutputBuffer &out)
+{
+	if (sgdwCursWdt == 0) {
+		return;
+	}
+
+	BlitCursor(out.at(sgdwCursX, sgdwCursY), out.pitch(), sgSaveBack, sgdwCursWdt);
+
+	sgdwCursXOld = sgdwCursX;
+	sgdwCursYOld = sgdwCursY;
+	sgdwCursWdtOld = sgdwCursWdt;
+	sgdwCursHgtOld = sgdwCursHgt;
+	sgdwCursWdt = 0;
+}
+
+static bool ShouldShowCursor()
+{
+	return !(sgbControllerActive && !IsMovingMouseCursorWithController() && pcurs != CURSOR_TELEPORT && !invflag && (!chrflag || plr[myplr]._pStatPts <= 0));
+}
+
+/**
+ * @brief Save the content behind the cursor to a temporary buffer, then draw the cursor.
+ */
+static void DrawCursor(const CelOutputBuffer &out)
+{
+	if (pcurs <= CURSOR_NONE || cursW == 0 || cursH == 0 || !ShouldShowCursor()) {
+		return;
+	}
+
+	// Copy the buffer before the item cursor and its 1px outline are drawn to a temporary buffer.
+	const int outlineWidth = IsItemSprite(pcurs) ? 1 : 0;
+
+	if (MouseX < -cursW - outlineWidth || MouseX - outlineWidth >= out.w() || MouseY < -cursH - outlineWidth || MouseY - outlineWidth >= out.h())
+		return;
+
+	constexpr auto Clip = [](int &pos, std::uint32_t &length, std::uint32_t posEnd) {
+		if (pos < 0) {
+			length += pos;
+			pos = 0;
+		} else if (pos + length > posEnd) {
+			length = posEnd - pos;
+		}
+	};
+
+	sgdwCursX = MouseX - outlineWidth;
+	sgdwCursWdt = cursW + 2 * outlineWidth;
+	Clip(sgdwCursX, sgdwCursWdt, out.w());
+
+	sgdwCursY = MouseY - outlineWidth;
+	sgdwCursHgt = cursH + 2 * outlineWidth;
+	Clip(sgdwCursY, sgdwCursHgt, out.h());
+
+	BlitCursor(sgSaveBack, sgdwCursWdt, out.at(sgdwCursX, sgdwCursY), out.pitch());
+	CelDrawCursor(out, Point { MouseX, MouseY + cursH - 1 }, pcurs);
+}
+
+/**
+ * @brief Render a missile sprite
+ * @param out Output buffer
+ * @param m Pointer to MissileStruct struct
+ * @param sx Output buffer coordinate
+ * @param sy Output buffer coordinate
+ * @param pre Is the sprite in the background
+ */
+void DrawMissilePrivate(const CelOutputBuffer &out, MissileStruct *m, int sx, int sy, bool pre)
+{
+	if (m->_miPreFlag != pre || !m->_miDrawFlag)
+		return;
+
+	if (m->_miAnimData == nullptr) {
+		Log("Draw Missile 2 type {}: NULL Cel Buffer", m->_mitype);
+		return;
+	}
+	int nCel = m->_miAnimFrame;
+	auto frameTable = reinterpret_cast<const uint32_t *>(m->_miAnimData);
+	int frames = SDL_SwapLE32(frameTable[0]);
+	if (nCel < 1 || frames > 50 || nCel > frames) {
+		Log("Draw Missile 2: frame {} of {}, missile type=={}", nCel, frames, m->_mitype);
+		return;
+	}
+	int mx = sx + m->position.offset.x - m->_miAnimWidth2;
+	int my = sy + m->position.offset.y;
+	CelSprite cel { m->_miAnimData, m->_miAnimWidth };
+	if (m->_miUniqTrans)
+		Cl2DrawLightTbl(out, mx, my, cel, m->_miAnimFrame, m->_miUniqTrans + 3);
+	else if (m->_miLightFlag)
+		Cl2DrawLight(out, mx, my, cel, m->_miAnimFrame);
+	else
+		Cl2Draw(out, mx, my, cel, m->_miAnimFrame);
+}
+
+/**
+ * @brief Render a missile sprites for a given tile
+ * @param out Output buffer
+ * @param x dPiece coordinate
+ * @param y dPiece coordinate
+ * @param sx Output buffer coordinate
+ * @param sy Output buffer coordinate
+ * @param pre Is the sprite in the background
+ */
+void DrawMissile(const CelOutputBuffer &out, int x, int y, int sx, int sy, bool pre)
+{
+	int i;
+	MissileStruct *m;
+
+	if ((dFlags[x][y] & BFLAG_MISSILE) == 0)
+		return;
+
+	if (dMissile[x][y] != -1) {
+		m = &missile[dMissile[x][y] - 1];
+		DrawMissilePrivate(out, m, sx, sy, pre);
+		return;
+	}
+
+	for (i = 0; i < nummissiles; i++) {
+		assert(missileactive[i] < MAXMISSILES);
+		m = &missile[missileactive[i]];
+		if (m->position.tile.x != x || m->position.tile.y != y)
+			continue;
+		DrawMissilePrivate(out, m, sx, sy, pre);
+	}
+}
+
+/**
+ * @brief Render a monster sprite
+ * @param out Output buffer
+ * @param x dPiece coordinate
+ * @param y dPiece coordinate
+ * @param mx Output buffer coordinate
+ * @param my Output buffer coordinate
+ * @param m Id of monster
+ */
+static void DrawMonster(const CelOutputBuffer &out, int x, int y, int mx, int my, int m)
+{
+	if (m < 0 || m >= MAXMONSTERS) {
+		Log("Draw Monster: tried to draw illegal monster {}", m);
+		return;
+	}
+
+	if (monster[m]._mAnimData == nullptr) {
+		Log("Draw Monster \"{}\": NULL Cel Buffer", monster[m].mName);
+		return;
+	}
+
+	int nCel = monster[m]._mAnimFrame;
+	auto frameTable = reinterpret_cast<const uint32_t *>(monster[m]._mAnimData->Data());
+	int frames = SDL_SwapLE32(frameTable[0]);
+	if (nCel < 1 || frames > 50 || nCel > frames) {
+		const char *szMode = "unknown action";
+		if (monster[m]._mmode <= 17)
+			szMode = szMonModeAssert[monster[m]._mmode];
+		Log(
+		    "Draw Monster \"{}\" {}: facing {}, frame {} of {}",
+		    monster[m].mName,
+		    szMode,
+		    monster[m]._mdir,
+		    nCel,
+		    frames);
+		return;
+	}
+
+	CelSprite &cel = *monster[m]._mAnimData;
+
+	if ((dFlags[x][y] & BFLAG_LIT) == 0) {
+		Cl2DrawLightTbl(out, mx, my, cel, monster[m]._mAnimFrame, 1);
+		return;
+	}
+
+	char trans = 0;
+	if (monster[m]._uniqtype)
+		trans = monster[m]._uniqtrans + 4;
+	if (monster[m]._mmode == MM_STONE)
+		trans = 2;
+	if (plr[myplr]._pInfraFlag && light_table_index > 8)
+		trans = 1;
+	if (trans)
+		Cl2DrawLightTbl(out, mx, my, cel, monster[m]._mAnimFrame, trans);
+	else
+		Cl2DrawLight(out, mx, my, cel, monster[m]._mAnimFrame);
+}
+
+/**
+ * @brief Helper for rendering a specific player icon (Mana Shield or Reflect)
+ */
+static void DrawPlayerIconHelper(const CelOutputBuffer &out, int pnum, missile_graphic_id missileGraphicId, int x, int y, bool lighting)
+{
+	x += CalculateWidth2(plr[pnum].AnimInfo.pCelSprite->Width()) - misfiledata[missileGraphicId].mAnimWidth2[0];
+
+	int width = misfiledata[missileGraphicId].mAnimWidth[0];
+	byte *pCelBuff = misfiledata[missileGraphicId].mAnimData[0];
+
+	CelSprite cel { pCelBuff, width };
+
+	if (pnum == myplr) {
+		Cl2Draw(out, x, y, cel, 1);
+		return;
+	}
+
+	if (lighting) {
+		Cl2DrawLightTbl(out, x, y, cel, 1, 1);
+		return;
+	}
+
+	Cl2DrawLight(out, x, y, cel, 1);
+}
+
+/**
+ * @brief Helper for rendering player icons (Mana Shield and Reflect)
+ * @param out Output buffer
+ * @param pnum Player id
+ * @param sx Output buffer coordinate
+ * @param sy Output buffer coordinate
+ * @param lighting Should lighting be applied
+ */
+static void DrawPlayerIcons(const CelOutputBuffer &out, int pnum, int x, int y, bool lighting)
+{
+	if (plr[pnum].pManaShield)
+		DrawPlayerIconHelper(out, pnum, MFILE_MANASHLD, x, y, lighting);
+	if (plr[pnum].wReflections > 0)
+		DrawPlayerIconHelper(out, pnum, MFILE_REFLECT, x, y + 16, lighting);
+}
+
+/**
+ * @brief Render a player sprite
+ * @param out Output buffer
+ * @param pnum Player id
+ * @param x dPiece coordinate
+ * @param y dPiece coordinate
+ * @param px Output buffer coordinate
+ * @param py Output buffer coordinate
+ * @param pCelBuff sprite buffer
+ * @param nCel frame
+ * @param nWidth width
+ */
+static void DrawPlayer(const CelOutputBuffer &out, int pnum, int x, int y, int px, int py)
+{
+	if ((dFlags[x][y] & BFLAG_LIT) == 0 && !plr[myplr]._pInfraFlag && leveltype != DTYPE_TOWN) {
+		return;
+	}
+
+	auto &player = plr[pnum];
+
+	auto *pCelSprite = player.AnimInfo.pCelSprite;
+	int nCel = player.AnimInfo.GetFrameToUseForRendering();
+
+	if (pCelSprite == nullptr) {
+		Log("Drawing player {} \"{}\": NULL CelSprite", pnum, player._pName);
+		return;
+	}
+
+	int frames = SDL_SwapLE32(*reinterpret_cast<const DWORD *>(pCelSprite->Data()));
+	if (nCel < 1 || frames > 50 || nCel > frames) {
+		const char *szMode = "unknown action";
+		if (player._pmode <= PM_QUIT)
+			szMode = szPlrModeAssert[player._pmode];
+		Log(
+		    "Drawing player {} \"{}\" {}: facing {}, frame {} of {}",
+		    pnum,
+		    player._pName,
+		    szMode,
+		    player._pdir,
+		    nCel,
+		    frames);
+		return;
+	}
+
+	if (pnum == pcursplr)
+		Cl2DrawOutline(out, 165, px, py, *pCelSprite, nCel);
+
+	if (pnum == myplr) {
+		Cl2Draw(out, px, py, *pCelSprite, nCel);
+		DrawPlayerIcons(out, pnum, px, py, true);
+		return;
+	}
+
+	if (!(dFlags[x][y] & BFLAG_LIT) || (plr[myplr]._pInfraFlag && light_table_index > 8)) {
+		Cl2DrawLightTbl(out, px, py, *pCelSprite, nCel, 1);
+		DrawPlayerIcons(out, pnum, px, py, true);
+		return;
+	}
+
+	int l = light_table_index;
+	if (light_table_index < 5)
+		light_table_index = 0;
+	else
+		light_table_index -= 5;
+
+	Cl2DrawLight(out, px, py, *pCelSprite, nCel);
+	DrawPlayerIcons(out, pnum, px, py, false);
+
+	light_table_index = l;
+}
+
+/**
+ * @brief Render a player sprite
+ * @param out Output buffer
+ * @param x dPiece coordinate
+ * @param y dPiece coordinate
+ * @param sx Output buffer coordinate
+ * @param sy Output buffer coordinate
+ */
+void DrawDeadPlayer(const CelOutputBuffer &out, int x, int y, int sx, int sy)
+{
+	dFlags[x][y] &= ~BFLAG_DEAD_PLAYER;
+
+	for (int i = 0; i < MAX_PLRS; i++) {
+		auto &player = plr[i];
+		if (player.plractive && player._pHitPoints == 0 && player.plrlevel == (BYTE)currlevel && player.position.tile.x == x && player.position.tile.y == y) {
+			dFlags[x][y] |= BFLAG_DEAD_PLAYER;
+			int px = sx + player.position.offset.x - CalculateWidth2(player.AnimInfo.pCelSprite == nullptr ? 96 : player.AnimInfo.pCelSprite->Width());
+			int py = sy + player.position.offset.y;
+			DrawPlayer(out, i, x, y, px, py);
+		}
+	}
+}
+
+/**
+ * @brief Render an object sprite
+ * @param out Output buffer
+ * @param x dPiece coordinate
+ * @param y dPiece coordinate
+ * @param ox Output buffer coordinate
+ * @param oy Output buffer coordinate
+ * @param pre Is the sprite in the background
+ */
+static void DrawObject(const CelOutputBuffer &out, int x, int y, int ox, int oy, bool pre)
+{
+	if (dObject[x][y] == 0 || light_table_index >= lightmax)
+		return;
+
+	int sx, sy;
+	int8_t bv;
+	if (dObject[x][y] > 0) {
+		bv = dObject[x][y] - 1;
+		if (object[bv]._oPreFlag != pre)
+			return;
+		sx = ox - CalculateWidth2(object[bv]._oAnimWidth);
+		sy = oy;
+	} else {
+		bv = -(dObject[x][y] + 1);
+		if (object[bv]._oPreFlag != pre)
+			return;
+		int xx = object[bv].position.x - x;
+		int yy = object[bv].position.y - y;
+		sx = (xx * TILE_WIDTH / 2) + ox - CalculateWidth2(object[bv]._oAnimWidth) - (yy * TILE_WIDTH / 2);
+		sy = oy + (yy * TILE_HEIGHT / 2) + (xx * TILE_HEIGHT / 2);
+	}
+
+	assert(bv >= 0 && bv < MAXOBJECTS);
+
+	byte *pCelBuff = object[bv]._oAnimData;
+	if (pCelBuff == nullptr) {
+		Log("Draw Object type {}: NULL Cel Buffer", object[bv]._otype);
+		return;
+	}
+
+	uint32_t nCel = object[bv]._oAnimFrame;
+	uint32_t frames = LoadLE32(pCelBuff);
+	if (nCel < 1 || frames > 50 || nCel > frames) {
+		Log("Draw Object: frame {} of {}, object type=={}", nCel, frames, object[bv]._otype);
+		return;
+	}
+
+	const Point objectPosition { sx, sy };
+	CelSprite cel { object[bv]._oAnimData, object[bv]._oAnimWidth };
+	if (bv == pcursobj)
+		CelBlitOutlineTo(out, 194, objectPosition, cel, object[bv]._oAnimFrame);
+	if (object[bv]._oLight) {
+		CelClippedDrawLightTo(out, objectPosition, cel, object[bv]._oAnimFrame);
+	} else {
+		CelClippedDrawTo(out, objectPosition, cel, object[bv]._oAnimFrame);
+	}
+	// only add labels for positive indexes as negative ones are just parts of one object, displaying labels for them would display multiple ones for a single object
+	if (dObject[x][y] > 0)
+		AddObjectToLabelQueue(bv, sx, sy);
+}
+
+static void scrollrt_draw_dungeon(const CelOutputBuffer &, int, int, int, int);
+
+/**
+ * @brief Render a cell
+ * @param out Target buffer
+ * @param x dPiece coordinate
+ * @param y dPiece coordinate
+ * @param sx Target buffer coordinate
+ * @param sy Target buffer coordinate
+ */
+static void drawCell(const CelOutputBuffer &out, int x, int y, int sx, int sy)
+{
+	MICROS *pMap = &dpiece_defs_map_2[x][y];
+	level_piece_id = dPiece[x][y];
+	cel_transparency_active = (BYTE)(nTransTable[level_piece_id] & TransList[dTransVal[x][y]]);
+	cel_foliage_active = !nSolidTable[level_piece_id];
+	for (int i = 0; i < (MicroTileLen / 2); i++) {
+		level_cel_block = pMap->mt[2 * i];
+		if (level_cel_block != 0) {
+			arch_draw_type = i == 0 ? 1 : 0;
+			RenderTile(out, sx, sy);
+		}
+		level_cel_block = pMap->mt[2 * i + 1];
+		if (level_cel_block != 0) {
+			arch_draw_type = i == 0 ? 2 : 0;
+			RenderTile(out, sx + TILE_WIDTH / 2, sy);
+		}
+		sy -= TILE_HEIGHT;
+	}
+	cel_foliage_active = false;
+}
+
+/**
+ * @brief Render a floor tiles
+ * @param out Target buffer
+ * @param x dPiece coordinate
+ * @param y dPiece coordinate
+ * @param sx Target buffer coordinate
+ * @param sy Target buffer coordinate
+ */
+static void drawFloor(const CelOutputBuffer &out, int x, int y, int sx, int sy)
+{
+	cel_transparency_active = false;
+	light_table_index = dLight[x][y];
+
+	arch_draw_type = 1; // Left
+	level_cel_block = dpiece_defs_map_2[x][y].mt[0];
+	if (level_cel_block != 0) {
+		RenderTile(out, sx, sy);
+	}
+	arch_draw_type = 2; // Right
+	level_cel_block = dpiece_defs_map_2[x][y].mt[1];
+	if (level_cel_block != 0) {
+		RenderTile(out, sx + TILE_WIDTH / 2, sy);
+	}
+}
+
+/**
+ * @brief Draw item for a given tile
+ * @param out Output buffer
+ * @param y dPiece coordinate
+ * @param x dPiece coordinate
+ * @param sx Output buffer coordinate
+ * @param sy Output buffer coordinate
+ * @param pre Is the sprite in the background
+ */
+static void DrawItem(const CelOutputBuffer &out, int x, int y, int sx, int sy, bool pre)
+{
+	int8_t bItem = dItem[x][y];
+
+	if (bItem <= 0)
+		return;
+
+	ItemStruct *pItem = &items[bItem - 1];
+	if (pItem->_iPostDraw == pre)
+		return;
+
+	auto *cel = pItem->AnimInfo.pCelSprite;
+	if (cel == nullptr) {
+		Log("Draw Item \"{}\" 1: NULL CelSprite", pItem->_iIName);
+		return;
+	}
+
+	int nCel = pItem->AnimInfo.GetFrameToUseForRendering();
+	int frames = SDL_SwapLE32(*(DWORD *)cel->Data());
+	if (nCel < 1 || frames > 50 || nCel > frames) {
+		Log("Draw \"{}\" Item 1: frame {} of {}, item type=={}", pItem->_iIName, nCel, frames, pItem->_itype);
+		return;
+	}
+
+	int px = sx - CalculateWidth2(cel->Width());
+	const Point position { px, sy };
+	if (bItem - 1 == pcursitem || AutoMapShowItems) {
+		CelBlitOutlineTo(out, GetOutlineColor(*pItem, false), position, *cel, nCel);
+	}
+	CelClippedDrawLightTo(out, position, *cel, nCel);
+	if (pItem->AnimInfo.CurrentFrame == pItem->AnimInfo.NumberOfFrames || pItem->_iCurs == ICURS_MAGIC_ROCK)
+		AddItemToLabelQueue(bItem - 1, px, sy);
+}
+
+/**
+ * @brief Check if and how a monster should be rendered
+ * @param out Output buffer
+ * @param y dPiece coordinate
+ * @param x dPiece coordinate
+ * @param oy dPiece Y offset
+ * @param sx Output buffer coordinate
+ * @param sy Output buffer coordinate
+ */
+static void DrawMonsterHelper(const CelOutputBuffer &out, int x, int y, int oy, int sx, int sy)
+{
+	int mi, px, py;
+	MonsterStruct *pMonster;
+
+	mi = dMonster[x][y + oy];
+	mi = mi > 0 ? mi - 1 : -(mi + 1);
+
+	if (leveltype == DTYPE_TOWN) {
+		px = sx - CalculateWidth2(towners[mi]._tAnimWidth);
+		const Point position { px, sy };
+		if (mi == pcursmonst) {
+			CelBlitOutlineTo(out, 166, position, CelSprite(towners[mi]._tAnimData, towners[mi]._tAnimWidth), towners[mi]._tAnimFrame);
+		}
+		assert(towners[mi]._tAnimData);
+		CelClippedDrawTo(out, position, CelSprite(towners[mi]._tAnimData, towners[mi]._tAnimWidth), towners[mi]._tAnimFrame);
+		return;
+	}
+
+	if (!(dFlags[x][y] & BFLAG_LIT) && !plr[myplr]._pInfraFlag)
+		return;
+
+	if (mi < 0 || mi >= MAXMONSTERS) {
+		Log("Draw Monster: tried to draw illegal monster {}", mi);
+		return;
+	}
+
+	pMonster = &monster[mi];
+	if ((pMonster->_mFlags & MFLAG_HIDDEN) != 0) {
+		return;
+	}
+
+	if (pMonster->MType == nullptr) {
+		Log("Draw Monster \"{}\": uninitialized monster", pMonster->mName);
+		return;
+	}
+
+	const CelSprite &cel = *pMonster->_mAnimData;
+
+	px = sx + pMonster->position.offset.x - CalculateWidth2(cel.Width());
+	py = sy + pMonster->position.offset.y;
+	if (mi == pcursmonst) {
+		Cl2DrawOutline(out, 233, px, py, cel, pMonster->_mAnimFrame);
+	}
+	DrawMonster(out, x, y, px, py, mi);
+}
+
+/**
+ * @brief Check if and how a player should be rendered
+ * @param out Output buffer
+ * @param y dPiece coordinate
+ * @param x dPiece coordinate
+ * @param sx Output buffer coordinate
+ * @param sy Output buffer coordinate
+ */
+static void DrawPlayerHelper(const CelOutputBuffer &out, int x, int y, int sx, int sy)
+{
+	int p = dPlayer[x][y];
+	p = p > 0 ? p - 1 : -(p + 1);
+
+	if (p < 0 || p >= MAX_PLRS) {
+		Log("draw player: tried to draw illegal player {}", p);
+		return;
+	}
+	auto &player = plr[p];
+
+	Point offset = player.position.offset;
+	if (player.IsWalking()) {
+		offset = GetOffsetForWalking(player.AnimInfo, player._pdir);
+	}
+	int px = sx + offset.x - CalculateWidth2(player.AnimInfo.pCelSprite == nullptr ? 96 : player.AnimInfo.pCelSprite->Width());
+	int py = sy + offset.y;
+
+	DrawPlayer(out, p, x, y, px, py);
+}
+
+/**
+ * @brief Render object sprites
+ * @param out Target buffer
+ * @param sx dPiece coordinate
+ * @param sy dPiece coordinate
+ * @param dx Target buffer coordinate
+ * @param dy Target buffer coordinate
+ */
+static void scrollrt_draw_dungeon(const CelOutputBuffer &out, int sx, int sy, int dx, int dy)
+{
+	assert((DWORD)sx < MAXDUNX);
+	assert((DWORD)sy < MAXDUNY);
+
+	if (dRendered[sx][sy])
+		return;
+	dRendered[sx][sy] = true;
+
+	light_table_index = dLight[sx][sy];
+
+	drawCell(out, sx, sy, dx, dy);
+
+	int8_t bFlag = dFlags[sx][sy];
+	int8_t bDead = dDead[sx][sy];
+	int8_t bMap = dTransVal[sx][sy];
+
+	int negMon = 0;
+	if (sy > 0) // check for OOB
+		negMon = dMonster[sx][sy - 1];
+
+#ifdef _DEBUG
+	if (visiondebug && bFlag & BFLAG_LIT) {
+		CelClippedDrawTo(out, { dx, dy }, *pSquareCel, 1);
+	}
+#endif
+
+	if (MissilePreFlag) {
+		DrawMissile(out, sx, sy, dx, dy, true);
+	}
+
+	if (light_table_index < lightmax && bDead != 0) {
+		do {
+			DeadStruct *pDeadGuy = &dead[(bDead & 0x1F) - 1];
+			auto dd = static_cast<Direction>((bDead >> 5) & 7);
+			int px = dx - CalculateWidth2(pDeadGuy->_deadWidth);
+			const byte *pCelBuff = pDeadGuy->_deadData[dd];
+			assert(pCelBuff != nullptr);
+			auto frameTable = reinterpret_cast<const uint32_t *>(pCelBuff);
+			int frames = SDL_SwapLE32(frameTable[0]);
+			int nCel = pDeadGuy->_deadFrame;
+			if (nCel < 1 || frames > 50 || nCel > frames) {
+				Log("Unclipped dead: frame {} of {}, deadnum=={}", nCel, frames, (bDead & 0x1F) - 1);
+				break;
+			}
+			if (pDeadGuy->_deadtrans != 0) {
+				Cl2DrawLightTbl(out, px, dy, CelSprite(pCelBuff, pDeadGuy->_deadWidth), nCel, pDeadGuy->_deadtrans);
+			} else {
+				Cl2DrawLight(out, px, dy, CelSprite(pCelBuff, pDeadGuy->_deadWidth), nCel);
+			}
+		} while (false);
+	}
+	DrawObject(out, sx, sy, dx, dy, true);
+	DrawItem(out, sx, sy, dx, dy, true);
+	if ((bFlag & BFLAG_PLAYERLR) != 0) {
+		assert((DWORD)(sy - 1) < MAXDUNY);
+		DrawPlayerHelper(out, sx, sy - 1, dx, dy);
+	}
+	if (bFlag & BFLAG_MONSTLR && negMon < 0) {
+		DrawMonsterHelper(out, sx, sy, -1, dx, dy);
+	}
+	if ((bFlag & BFLAG_DEAD_PLAYER) != 0) {
+		DrawDeadPlayer(out, sx, sy, dx, dy);
+	}
+	if (dPlayer[sx][sy] > 0) {
+		DrawPlayerHelper(out, sx, sy, dx, dy);
+	}
+	if (dMonster[sx][sy] > 0) {
+		DrawMonsterHelper(out, sx, sy, 0, dx, dy);
+	}
+	DrawMissile(out, sx, sy, dx, dy, false);
+	DrawObject(out, sx, sy, dx, dy, false);
+	DrawItem(out, sx, sy, dx, dy, false);
+
+	if (leveltype != DTYPE_TOWN) {
+		char bArch = dSpecial[sx][sy];
+		if (bArch != 0) {
+			cel_transparency_active = TransList[bMap];
+#ifdef _DEBUG
+			if ((GetAsyncKeyState(DVL_VK_MENU) & 0x8000) != 0) {
+				cel_transparency_active = false; // Turn transparency off here for debugging
+			}
+#endif
+			CelClippedBlitLightTransTo(out, { dx, dy }, *pSpecialCels, bArch);
+#ifdef _DEBUG
+			if ((GetAsyncKeyState(DVL_VK_MENU) & 0x8000) != 0) {
+				cel_transparency_active = TransList[bMap]; // Turn transparency back to its normal state
+			}
+#endif
+		}
+	} else {
+		// Tree leaves should always cover player when entering or leaving the tile,
+		// So delay the rendering until after the next row is being drawn.
+		// This could probably have been better solved by sprites in screen space.
+		if (sx > 0 && sy > 0 && dy > TILE_HEIGHT) {
+			char bArch = dSpecial[sx - 1][sy - 1];
+			if (bArch != 0) {
+				CelDrawTo(out, { dx, dy - TILE_HEIGHT }, *pSpecialCels, bArch);
+			}
+		}
+	}
+}
+
+/**
+ * @brief Render a row of tiles
+ * @param out Buffer to render to
+ * @param x dPiece coordinate
+ * @param y dPiece coordinate
+ * @param sx Target buffer coordinate
+ * @param sy Target buffer coordinate
+ * @param rows Number of rows
+ * @param columns Tile in a row
+ */
+static void scrollrt_drawFloor(const CelOutputBuffer &out, int x, int y, int sx, int sy, int rows, int columns)
+{
+	for (int i = 0; i < rows; i++) {
+		for (int j = 0; j < columns; j++) {
+			if (x >= 0 && x < MAXDUNX && y >= 0 && y < MAXDUNY) {
+				level_piece_id = dPiece[x][y];
+				if (level_piece_id != 0) {
+					if (!nSolidTable[level_piece_id])
+						drawFloor(out, x, y, sx, sy);
+				} else {
+					world_draw_black_tile(out, sx, sy);
+				}
+			} else {
+				world_draw_black_tile(out, sx, sy);
+			}
+			ShiftGrid(&x, &y, 1, 0);
+			sx += TILE_WIDTH;
+		}
+		// Return to start of row
+		ShiftGrid(&x, &y, -columns, 0);
+		sx -= columns * TILE_WIDTH;
+
+		// Jump to next row
+		sy += TILE_HEIGHT / 2;
+		if ((i & 1) != 0) {
+			x++;
+			columns--;
+			sx += TILE_WIDTH / 2;
+		} else {
+			y++;
+			columns++;
+			sx -= TILE_WIDTH / 2;
+		}
+	}
+}
+
+#define IsWall(x, y) (dPiece[x][y] == 0 || nSolidTable[dPiece[x][y]] || dSpecial[x][y] != 0)
+#define IsWalkable(x, y) (dPiece[x][y] != 0 && !nSolidTable[dPiece[x][y]])
+
+/**
+ * @brief Render a row of tile
+ * @param out Output buffer
+ * @param x dPiece coordinate
+ * @param y dPiece coordinate
+ * @param sx Buffer coordinate
+ * @param sy Buffer coordinate
+ * @param rows Number of rows
+ * @param columns Tile in a row
+ */
+static void scrollrt_draw(const CelOutputBuffer &out, int x, int y, int sx, int sy, int rows, int columns)
+{
+	// Keep evaluating until MicroTiles can't affect screen
+	rows += MicroTileLen;
+	memset(dRendered, 0, sizeof(dRendered));
+
+	for (int i = 0; i < rows; i++) {
+		for (int j = 0; j < columns; j++) {
+			if (x >= 0 && x < MAXDUNX && y >= 0 && y < MAXDUNY) {
+				if (x + 1 < MAXDUNX && y - 1 >= 0 && sx + TILE_WIDTH <= gnScreenWidth) {
+					// Render objects behind walls first to prevent sprites, that are moving
+					// between tiles, from poking through the walls as they exceed the tile bounds.
+					// A proper fix for this would probably be to layout the sceen and render by
+					// sprite screen position rather than tile position.
+					if (IsWall(x, y) && (IsWall(x + 1, y) || (x > 0 && IsWall(x - 1, y)))) { // Part of a wall aligned on the x-axis
+						if (IsWalkable(x + 1, y - 1) && IsWalkable(x, y - 1)) {              // Has walkable area behind it
+							scrollrt_draw_dungeon(out, x + 1, y - 1, sx + TILE_WIDTH, sy);
+						}
+					}
+				}
+				if (dPiece[x][y] != 0) {
+					scrollrt_draw_dungeon(out, x, y, sx, sy);
+				}
+			}
+			ShiftGrid(&x, &y, 1, 0);
+			sx += TILE_WIDTH;
+		}
+		// Return to start of row
+		ShiftGrid(&x, &y, -columns, 0);
+		sx -= columns * TILE_WIDTH;
+
+		// Jump to next row
+		sy += TILE_HEIGHT / 2;
+		if ((i & 1) != 0) {
+			x++;
+			columns--;
+			sx += TILE_WIDTH / 2;
+		} else {
+			y++;
+			columns++;
+			sx -= TILE_WIDTH / 2;
+		}
+	}
+}
+
+/**
+ * @brief Scale up the top left part of the buffer 2x.
+ */
+static void Zoom(const CelOutputBuffer &out)
+{
+	int viewport_width = out.w();
+	int viewport_offset_x = 0;
+	if (CanPanelsCoverView()) {
+		if (chrflag || questlog) {
+			viewport_width -= SPANEL_WIDTH;
+			viewport_offset_x = SPANEL_WIDTH;
+		} else if (invflag || sbookflag) {
+			viewport_width -= SPANEL_WIDTH;
+		}
+	}
+
+	// We round to even for the source width and height.
+	// If the width / height was odd, we copy just one extra pixel / row later on.
+	const int src_width = (viewport_width + 1) / 2;
+	const int doubleable_width = viewport_width / 2;
+	const int src_height = (out.h() + 1) / 2;
+	const int doubleable_height = out.h() / 2;
+
+	BYTE *src = out.at(src_width - 1, src_height - 1);
+	BYTE *dst = out.at(viewport_offset_x + viewport_width - 1, out.h() - 1);
+	const bool odd_viewport_width = (viewport_width % 2) == 1;
+
+	for (int hgt = 0; hgt < doubleable_height; hgt++) {
+		// Double the pixels in the line.
+		for (int i = 0; i < doubleable_width; i++) {
+			*dst-- = *src;
+			*dst-- = *src;
+			--src;
+		}
+
+		// Copy a single extra pixel if the output width is odd.
+		if (odd_viewport_width) {
+			*dst-- = *src;
+			--src;
+		}
+
+		// Skip the rest of the source line.
+		src -= (out.pitch() - src_width);
+
+		// Double the line.
+		memcpy(dst - out.pitch() + 1, dst + 1, viewport_width);
+
+		// Skip the rest of the destination line.
+		dst -= 2 * out.pitch() - viewport_width;
+	}
+	if ((out.h() % 2) == 1) {
+		memcpy(dst - out.pitch() + 1, dst + 1, viewport_width);
+	}
+}
+
+/**
+ * @brief Shifting the view area along the logical grid
+ *        Note: this won't allow you to shift between even and odd rows
+ * @param horizontal Shift the screen left or right
+ * @param vertical Shift the screen up or down
+ */
+void ShiftGrid(int *x, int *y, int horizontal, int vertical)
+{
+	*x += vertical + horizontal;
+	*y += vertical - horizontal;
+}
+
+/**
+ * @brief Gets the number of rows covered by the main panel
+ */
+int RowsCoveredByPanel()
+{
+	if (gnScreenWidth <= PANEL_WIDTH) {
+		return 0;
+	}
+
+	int rows = PANEL_HEIGHT / TILE_HEIGHT;
+	if (!zoomflag) {
+		rows /= 2;
+	}
+
+	return rows;
+}
+
+/**
+ * @brief Calculate the offset needed for centering tiles in view area
+ * @param offsetX Offset in pixels
+ * @param offsetY Offset in pixels
+ */
+void CalcTileOffset(int *offsetX, int *offsetY)
+{
+	int x, y;
+
+	if (zoomflag) {
+		x = gnScreenWidth % TILE_WIDTH;
+		y = gnViewportHeight % TILE_HEIGHT;
+	} else {
+		x = (gnScreenWidth / 2) % TILE_WIDTH;
+		y = (gnViewportHeight / 2) % TILE_HEIGHT;
+	}
+
+	if (x)
+		x = (TILE_WIDTH - x) / 2;
+	if (y)
+		y = (TILE_HEIGHT - y) / 2;
+
+	*offsetX = x;
+	*offsetY = y;
+}
+
+/**
+ * @brief Calculate the needed diamond tile to cover the view area
+ * @param columns Tiles needed per row
+ * @param rows Both even and odd rows
+ */
+void TilesInView(int *rcolumns, int *rrows)
+{
+	int columns = gnScreenWidth / TILE_WIDTH;
+	if ((gnScreenWidth % TILE_WIDTH) != 0) {
+		columns++;
+	}
+	int rows = gnViewportHeight / TILE_HEIGHT;
+	if ((gnViewportHeight % TILE_HEIGHT) != 0) {
+		rows++;
+	}
+
+	if (!zoomflag) {
+		// Half the number of tiles, rounded up
+		if ((columns & 1) != 0) {
+			columns++;
+		}
+		columns /= 2;
+		if ((rows & 1) != 0) {
+			rows++;
+		}
+		rows /= 2;
+	}
+
+	*rcolumns = columns;
+	*rrows = rows;
+}
+
+int tileOffsetX;
+int tileOffsetY;
+int tileShiftX;
+int tileShiftY;
+int tileColums;
+int tileRows;
+
+void CalcViewportGeometry()
+{
+	int xo, yo;
+	tileShiftX = 0;
+	tileShiftY = 0;
+
+	// Adjust by player offset and tile grid alignment
+	CalcTileOffset(&xo, &yo);
+	tileOffsetX = 0 - xo;
+	tileOffsetY = 0 - yo - 1 + TILE_HEIGHT / 2;
+
+	TilesInView(&tileColums, &tileRows);
+	int lrow = tileRows - RowsCoveredByPanel();
+
+	// Center player tile on screen
+	ShiftGrid(&tileShiftX, &tileShiftY, -tileColums / 2, -lrow / 2);
+
+	tileRows *= 2;
+
+	// Align grid
+	if ((tileColums & 1) == 0) {
+		tileShiftY--; // Shift player row to one that can be centered with out pixel offset
+		if ((lrow & 1) == 0) {
+			// Offset tile to vertically align the player when both rows and colums are even
+			tileRows++;
+			tileOffsetY -= TILE_HEIGHT / 2;
+		}
+	} else if ((tileColums & 1) != 0 && (lrow & 1) != 0) {
+		// Offset tile to vertically align the player when both rows and colums are odd
+		ShiftGrid(&tileShiftX, &tileShiftY, 0, -1);
+		tileRows++;
+		tileOffsetY -= TILE_HEIGHT / 2;
+	}
+
+	// Slightly lower the zoomed view
+	if (!zoomflag) {
+		tileOffsetY += TILE_HEIGHT / 4;
+		if (yo < TILE_HEIGHT / 4)
+			tileRows++;
+	}
+
+	tileRows++; // Cover lower edge saw tooth, right edge accounted for in scrollrt_draw()
+}
+
+/**
+ * @brief Configure render and process screen rows
+ * @param full_out Buffer to render to
+ * @param x Center of view in dPiece coordinate
+ * @param y Center of view in dPiece coordinate
+ */
+static void DrawGame(const CelOutputBuffer &full_out, int x, int y)
+{
+	int sx, sy, columns, rows;
+
+	// Limit rendering to the view area
+	const CelOutputBuffer &out = zoomflag
+	    ? full_out.subregionY(0, gnViewportHeight)
+	    : full_out.subregionY(0, (gnViewportHeight + 1) / 2);
+
+	// Adjust by player offset and tile grid alignment
+	auto &myPlayer = plr[myplr];
+	Point offset = ScrollInfo.offset;
+	if (myPlayer.IsWalking())
+		offset = GetOffsetForWalking(myPlayer.AnimInfo, myPlayer._pdir, true);
+	sx = offset.x + tileOffsetX;
+	sy = offset.y + tileOffsetY;
+
+	columns = tileColums;
+	rows = tileRows;
+
+	x += tileShiftX;
+	y += tileShiftY;
+
+	// Skip rendering parts covered by the panels
+	if (CanPanelsCoverView()) {
+		if (zoomflag) {
+			if (chrflag || questlog) {
+				ShiftGrid(&x, &y, 2, 0);
+				columns -= 4;
+				sx += SPANEL_WIDTH - TILE_WIDTH / 2;
+			}
+			if (invflag || sbookflag) {
+				ShiftGrid(&x, &y, 2, 0);
+				columns -= 4;
+				sx += -TILE_WIDTH / 2;
+			}
+		} else {
+			if (chrflag || questlog) {
+				ShiftGrid(&x, &y, 1, 0);
+				columns -= 2;
+				sx += -TILE_WIDTH / 2 / 2; // SPANEL_WIDTH accounted for in Zoom()
+			}
+			if (invflag || sbookflag) {
+				ShiftGrid(&x, &y, 1, 0);
+				columns -= 2;
+				sx += -TILE_WIDTH / 2 / 2;
+			}
+		}
+	}
+
+	// Draw areas moving in and out of the screen
+	switch (ScrollInfo._sdir) {
+	case SDIR_N:
+		sy -= TILE_HEIGHT;
+		ShiftGrid(&x, &y, 0, -1);
+		rows += 2;
+		break;
+	case SDIR_NE:
+		sy -= TILE_HEIGHT;
+		ShiftGrid(&x, &y, 0, -1);
+		columns++;
+		rows += 2;
+		break;
+	case SDIR_E:
+		columns++;
+		break;
+	case SDIR_SE:
+		columns++;
+		rows++;
+		break;
+	case SDIR_S:
+		rows += 2;
+		break;
+	case SDIR_SW:
+		sx -= TILE_WIDTH;
+		ShiftGrid(&x, &y, -1, 0);
+		columns++;
+		rows++;
+		break;
+	case SDIR_W:
+		sx -= TILE_WIDTH;
+		ShiftGrid(&x, &y, -1, 0);
+		columns++;
+		break;
+	case SDIR_NW:
+		sx -= TILE_WIDTH / 2;
+		sy -= TILE_HEIGHT / 2;
+		x--;
+		columns++;
+		rows++;
+		break;
+	case SDIR_NONE:
+		break;
+	}
+
+	scrollrt_drawFloor(out, x, y, sx, sy, rows, columns);
+	scrollrt_draw(out, x, y, sx, sy, rows, columns);
+
+	if (!zoomflag) {
+		Zoom(full_out.subregionY(0, gnViewportHeight));
+	}
+}
+
+// DevilutionX extension.
+extern void DrawControllerModifierHints(const CelOutputBuffer &out);
+
+void DrawView(const CelOutputBuffer &out, int StartX, int StartY)
+{
+	DrawGame(out, StartX, StartY);
+	if (AutomapActive) {
+		DrawAutomap(out.subregionY(0, gnViewportHeight));
+	}
+	DrawMonsterHealthBar(out);
+	DrawLabels(out);
+
+	if (stextflag != STORE_NONE && !qtextflag)
+		DrawSText(out);
+	if (invflag) {
+		DrawInv(out);
+	} else if (sbookflag) {
+		DrawSpellBook(out);
+	}
+
+	DrawDurIcon(out);
+
+	if (chrflag) {
+		DrawChr(out);
+	} else if (questlog) {
+		DrawQuestLog(out);
+	}
+	if (!chrflag && plr[myplr]._pStatPts != 0 && !spselflag
+	    && (!questlog || gnScreenHeight >= SPANEL_HEIGHT + PANEL_HEIGHT + 74 || gnScreenWidth >= 4 * SPANEL_WIDTH)) {
+		DrawLevelUpIcon(out);
+	}
+	if (uitemflag) {
+		DrawUniqueInfo(out);
+	}
+	if (qtextflag) {
+		DrawQText(out);
+	}
+	if (spselflag) {
+		DrawSpellList(out);
+	}
+	if (dropGoldFlag) {
+		DrawGoldSplit(out, dropGoldValue);
+	}
+	if (helpflag) {
+		DrawHelp(out);
+	}
+	if (msgflag != EMSG_NONE) {
+		DrawDiabloMsg(out);
+	}
+	if (deathflag) {
+		RedBack(out);
+	} else if (PauseMode != 0) {
+		gmenu_draw_pause(out);
+	}
+
+	DrawControllerModifierHints(out);
+	DrawPlrMsg(out);
+	gmenu_draw(out);
+	doom_draw(out);
+	DrawInfoBox(out);
+	DrawLifeFlask(out);
+	DrawManaFlask(out);
+}
+
+extern SDL_Surface *pal_surface;
+
+/**
+ * @brief Render the whole screen black
+ */
+void ClearScreenBuffer()
+{
+	lock_buf(3);
+
+	assert(pal_surface != nullptr);
+	SDL_FillRect(pal_surface, nullptr, 0);
+
+	unlock_buf(3);
+}
+
+#ifdef _DEBUG
+/**
+ * @brief Scroll the screen when mouse is close to the edge
+ */
+void ScrollView()
+{
+	bool scroll;
+
+	if (pcurs >= CURSOR_FIRSTITEM)
+		return;
+
+	scroll = false;
+
+	if (MouseX < 20) {
+		if (dmaxy - 1 <= ViewY || dminx >= ViewX) {
+			if (dmaxy - 1 > ViewY) {
+				ViewY++;
+				scroll = true;
+			}
+			if (dminx < ViewX) {
+				ViewX--;
+				scroll = true;
+			}
+		} else {
+			ViewY++;
+			ViewX--;
+			scroll = true;
+		}
+	}
+	if (MouseX > gnScreenWidth - 20) {
+		if (dmaxx - 1 <= ViewX || dminy >= ViewY) {
+			if (dmaxx - 1 > ViewX) {
+				ViewX++;
+				scroll = true;
+			}
+			if (dminy < ViewY) {
+				ViewY--;
+				scroll = true;
+			}
+		} else {
+			ViewY--;
+			ViewX++;
+			scroll = true;
+		}
+	}
+	if (MouseY < 20) {
+		if (dminy >= ViewY || dminx >= ViewX) {
+			if (dminy < ViewY) {
+				ViewY--;
+				scroll = true;
+			}
+			if (dminx < ViewX) {
+				ViewX--;
+				scroll = true;
+			}
+		} else {
+			ViewX--;
+			ViewY--;
+			scroll = true;
+		}
+	}
+	if (MouseY > gnScreenHeight - 20) {
+		if (dmaxy - 1 <= ViewY || dmaxx - 1 <= ViewX) {
+			if (dmaxy - 1 > ViewY) {
+				ViewY++;
+				scroll = true;
+			}
+			if (dmaxx - 1 > ViewX) {
+				ViewX++;
+				scroll = true;
+			}
+		} else {
+			ViewX++;
+			ViewY++;
+			scroll = true;
+		}
+	}
+
+	if (scroll)
+		ScrollInfo._sdir = SDIR_NONE;
+}
+#endif
+
+/**
+ * @brief Initialize the FPS meter
+ */
+void EnableFrameCount()
+{
+	frameflag = frameflag == 0;
+	framestart = SDL_GetTicks();
+}
+
+/**
+ * @brief Display the current average FPS over 1 sec
+ */
+static void DrawFPS(const CelOutputBuffer &out)
+{
+	DWORD tc, frames;
+	char String[12];
+
+	if (frameflag && gbActive) {
+		frameend++;
+		tc = SDL_GetTicks();
+		frames = tc - framestart;
+		if (tc - framestart >= 1000) {
+			framestart = tc;
+			framerate = 1000 * frameend / frames;
+			frameend = 0;
+		}
+		snprintf(String, 12, "%i FPS", framerate);
+		DrawString(out, String, Point { 8, 65 }, UIS_RED);
+	}
+}
+
+/**
+ * @brief Update part of the screen from the back buffer
+ * @param dwX Back buffer coordinate
+ * @param dwY Back buffer coordinate
+ * @param dwWdt Back buffer coordinate
+ * @param dwHgt Back buffer coordinate
+ */
+static void DoBlitScreen(Sint16 dwX, Sint16 dwY, Uint16 dwWdt, Uint16 dwHgt)
+{
+	// In SDL1 SDL_Rect x and y are Sint16. Cast explicitly to avoid a compiler warning.
+	using CoordType = decltype(SDL_Rect {}.x);
+	SDL_Rect src_rect {
+		static_cast<CoordType>(dwX),
+		static_cast<CoordType>(dwY),
+		dwWdt, dwHgt
+	};
+	SDL_Rect dst_rect { dwX, dwY, dwWdt, dwHgt };
+
+	BltFast(&src_rect, &dst_rect);
+}
+
+/**
+ * @brief Check render pipeline and blit individual screen parts
+ * @param dwHgt Section of screen to update from top to bottom
+ * @param draw_desc Render info box
+ * @param draw_hp Render health bar
+ * @param draw_mana Render mana bar
+ * @param draw_sbar Render belt
+ * @param draw_btn Render panel buttons
+ */
+static void DrawMain(int dwHgt, bool draw_desc, bool draw_hp, bool draw_mana, bool draw_sbar, bool draw_btn)
+{
+	if (!gbActive || RenderDirectlyToOutputSurface) {
+		return;
+	}
+
+	assert(dwHgt >= 0 && dwHgt <= gnScreenHeight);
+
+	if (dwHgt > 0) {
+		DoBlitScreen(0, 0, gnScreenWidth, dwHgt);
+	}
+	if (dwHgt < gnScreenHeight) {
+		if (draw_sbar) {
+			DoBlitScreen(PANEL_LEFT + 204, PANEL_TOP + 5, 232, 28);
+		}
+		if (draw_desc) {
+			DoBlitScreen(PANEL_LEFT + 176, PANEL_TOP + 46, 288, 60);
+		}
+		if (draw_mana) {
+			DoBlitScreen(PANEL_LEFT + 460, PANEL_TOP, 88, 72);
+			DoBlitScreen(PANEL_LEFT + 564, PANEL_TOP + 64, 56, 56);
+		}
+		if (draw_hp) {
+			DoBlitScreen(PANEL_LEFT + 96, PANEL_TOP, 88, 72);
+		}
+		if (draw_btn) {
+			DoBlitScreen(PANEL_LEFT + 8, PANEL_TOP + 5, 72, 119);
+			DoBlitScreen(PANEL_LEFT + 556, PANEL_TOP + 5, 72, 48);
+			if (gbIsMultiplayer) {
+				DoBlitScreen(PANEL_LEFT + 84, PANEL_TOP + 91, 36, 32);
+				DoBlitScreen(PANEL_LEFT + 524, PANEL_TOP + 91, 36, 32);
+			}
+		}
+		if (sgdwCursWdtOld != 0) {
+			DoBlitScreen(sgdwCursXOld, sgdwCursYOld, sgdwCursWdtOld, sgdwCursHgtOld);
+		}
+		if (sgdwCursWdt != 0) {
+			DoBlitScreen(sgdwCursX, sgdwCursY, sgdwCursWdt, sgdwCursHgt);
+		}
+	}
+}
+
+/**
+ * @brief Redraw screen
+ */
+void scrollrt_draw_game_screen()
+{
+	int hgt = 0;
+
+	if (force_redraw == 255) {
+		force_redraw = 0;
+		hgt = gnScreenHeight;
+	}
+
+	if (IsHardwareCursor()) {
+		SetHardwareCursorVisible(ShouldShowCursor());
+	} else {
+		lock_buf(0);
+		DrawCursor(GlobalBackBuffer());
+		unlock_buf(0);
+	}
+
+	DrawMain(hgt, false, false, false, false, false);
+
+	RenderPresent();
+
+	if (!IsHardwareCursor()) {
+		lock_buf(0);
+		UndrawCursor(GlobalBackBuffer());
+		unlock_buf(0);
+	}
+}
+
+/**
+ * @brief Render the game
+ */
+void DrawAndBlit()
+{
+	if (!gbRunGame) {
+		return;
+	}
+
+	int hgt = 0;
+	bool ddsdesc = false;
+	bool ctrlPan = false;
+
+	if (gnScreenWidth > PANEL_WIDTH || force_redraw == 255 || IsHighlightingLabelsEnabled()) {
+		drawhpflag = true;
+		drawmanaflag = true;
+		drawbtnflag = true;
+		drawsbarflag = true;
+		ddsdesc = false;
+		ctrlPan = true;
+		hgt = gnScreenHeight;
+	} else if (force_redraw == 1) {
+		ddsdesc = true;
+		ctrlPan = false;
+		hgt = gnViewportHeight;
+	}
+
+	force_redraw = 0;
+
+	lock_buf(0);
+	const CelOutputBuffer &out = GlobalBackBuffer();
+	UndrawCursor(out);
+
+	nthread_UpdateProgressToNextGameTick();
+
+	DrawView(out, ViewX, ViewY);
+	if (ctrlPan) {
+		DrawCtrlPan(out);
+	}
+	if (drawhpflag) {
+		UpdateLifeFlask(out);
+	}
+	if (drawmanaflag) {
+		UpdateManaFlask(out);
+	}
+	if (drawbtnflag) {
+		DrawCtrlBtns(out);
+	}
+	if (drawsbarflag) {
+		DrawInvBelt(out);
+	}
+	if (talkflag) {
+		DrawTalkPan(out);
+		hgt = gnScreenHeight;
+	}
+	DrawXPBar(out);
+
+	if (IsHardwareCursor()) {
+		SetHardwareCursorVisible(ShouldShowCursor());
+	} else {
+		DrawCursor(out);
+	}
+
+	DrawFPS(out);
+
+	unlock_buf(0);
+
+	DrawMain(hgt, ddsdesc, drawhpflag, drawmanaflag, drawsbarflag, drawbtnflag);
+
+	RenderPresent();
+
+	drawhpflag = false;
+	drawmanaflag = false;
+	drawbtnflag = false;
+	drawsbarflag = false;
+}
+
+} // namespace devilution