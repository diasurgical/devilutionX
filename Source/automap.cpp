/**
 * @file automap.cpp
 *
 * Implementation of the in-game map overlay.
 */
#include "automap.h"

#include <algorithm>
#include <cstdint>

#include <fmt/format.h>

#include "control.h"
#include "engine/load_file.hpp"
#include "engine/palette.h"
#include "engine/render/automap_render.hpp"
#include "levels/gendung.h"
#include "levels/setmaps.h"
#include "player.h"
#include "utils/attributes.h"
#include "utils/enum_traits.h"
#include "utils/language.h"
#include "utils/ui_fwd.h"
#include "utils/utf8.hpp"

#ifdef _DEBUG
#include "debug.h"
#include "lighting.h"
#endif

namespace devilution {

namespace {
Point Automap;

AutomapType CurrentAutomapType;

enum MapColors : uint8_t {
	/** color used to draw the player's arrow */
	MapColorsPlayer = (PAL8_ORANGE + 1),
	/** color for bright map lines (doors, stairs etc.) */
	MapColorsBright = PAL8_YELLOW,
	/** color for dim map lines/dots */
	MapColorsDim = (PAL16_YELLOW + 8),
	/** color for grates */
	MapColorsGrate = (PAL16_YELLOW + 4),
	/** color for items on automap */
	MapColorsItem = (PAL8_BLUE + 1),
	/** color for activated pentragram on automap */
	MapColorsPentagramOpen = (PAL8_RED + 2),
	/** color for cave lava on automap */
	MapColorsLava = (PAL8_ORANGE + 2),
	/** color for cave water on automap */
	MapColorsWater = (PAL8_BLUE + 2),
	/** color for hive acid on automap */
	MapColorsAcid = (PAL8_YELLOW + 4),
};

struct AutomapTile {
	/** The general shape of the tile */
	enum class Types : uint8_t {
		None,
		Diamond,
		Vertical,
		Horizontal,
		Cross,
		FenceVertical,
		FenceHorizontal,
		Corner,
		CaveHorizontalCross,
		CaveVerticalCross,
		CaveHorizontal,
		CaveVertical,
		CaveCross,
		Bridge,
		River,
		RiverCornerEast,
		RiverCornerNorth,
		RiverCornerSouth,
		RiverCornerWest,
		RiverForkIn,
		RiverForkOut,
		RiverLeftIn,
		RiverLeftOut,
		RiverRightIn,
		RiverRightOut,
		CaveHorizontalWoodCross,
		CaveVerticalWoodCross,
		CaveLeftCorner,
		CaveRightCorner,
		CaveBottomCorner,
		CaveHorizontalWood,
		CaveVerticalWood,
		CaveWoodCross,
		CaveRightWoodCross,
		CaveLeftWoodCross,
		HorizontalLavaThin,
		VerticalLavaThin,
		BendSouthLavaThin,
		BendWestLavaThin,
		BendEastLavaThin,
		BendNorthLavaThin,
		VerticalWallLava,
		HorizontalWallLava,
		SELava,
		SWLava,
		NELava,
		NWLava,
		SLava,
		WLava,
		ELava,
		NLava,
		Lava,
		CaveHorizontalWallLava,
		CaveVerticalWallLava,
		HorizontalBridgeLava,
		VerticalBridgeLava,
		VerticalDiamond,
		HorizontalDiamond,
		PentagramClosed,
		PentagramOpen,
	};

	Types type;

	/** Additional details about the given tile */
	enum class Flags : uint8_t {
		// clang-format off
		VerticalDoor      = 1 << 0,
		HorizontalDoor    = 1 << 1,
		VerticalArch      = 1 << 2,
		HorizontalArch    = 1 << 3,
		VerticalGrate     = 1 << 4,
		HorizontalGrate   = 1 << 5,
		VerticalPassage   = VerticalDoor | VerticalArch | VerticalGrate,
		HorizontalPassage = HorizontalDoor | HorizontalArch | HorizontalGrate,
		Dirt              = 1 << 6,
		Stairs            = 1 << 7,
		// clang-format on
	};

	Flags flags = {};

	[[nodiscard]] DVL_ALWAYS_INLINE constexpr bool hasFlag(Flags test) const
	{
		return (static_cast<uint8_t>(flags) & static_cast<uint8_t>(test)) != 0;
	}

	template <typename... Args>
	[[nodiscard]] DVL_ALWAYS_INLINE constexpr bool hasAnyFlag(Flags flag, Args... flags)
	{
		return (static_cast<uint8_t>(this->flags)
		           & (static_cast<uint8_t>(flag) | ... | static_cast<uint8_t>(flags)))
		    != 0;
	}
};

/**
 * Maps from tile_id to automap type.
 */
std::array<AutomapTile, 256> AutomapTypeTiles;

/**
 * @brief Draw a diamond on top tile.
 */
void DrawDiamond(const Surface &out, Point center, uint8_t color)
{
	DrawMapLineNE(out, center + AmOffset(AmWidthOffset::HalfTileLeft, AmHeightOffset::HalfTileUp), AmLine(AmLineLength::FullTile), color);
	DrawMapLineSE(out, center + AmOffset(AmWidthOffset::HalfTileLeft, AmHeightOffset::HalfTileUp), AmLine(AmLineLength::FullTile), color);
	DrawMapLineSE(out, center + AmOffset(AmWidthOffset::None, AmHeightOffset::FullTileUp), AmLine(AmLineLength::FullTile), color);
	DrawMapLineNE(out, center + AmOffset(AmWidthOffset::None, AmHeightOffset::None), AmLine(AmLineLength::FullTile), color);
}

/**
 * @brief Draws a bright diamond and a line, orientation depending on the tileset.
 */
void DrawMapVerticalDoor(const Surface &out, Point center, AutomapTile neTile, uint8_t colorBright, uint8_t colorDim)
{
	AmWidthOffset lWidthOffset;
	AmHeightOffset lHeightOffset;
	AmWidthOffset dWidthOffset;
	AmHeightOffset dHeightOffset;
	AmLineLength length;

	switch (leveltype) {
	case DTYPE_CATHEDRAL:
	case DTYPE_CRYPT:
		lWidthOffset = AmWidthOffset::QuarterTileLeft;
		lHeightOffset = AmHeightOffset::QuarterTileUp;

		dWidthOffset = AmWidthOffset::HalfTileLeft;
		dHeightOffset = AmHeightOffset::HalfTileDown;

		length = AmLineLength::HalfTile;
		break;
	case DTYPE_CATACOMBS:
		lWidthOffset = AmWidthOffset::ThreeQuartersTileLeft;
		lHeightOffset = AmHeightOffset::QuarterTileDown;

		dWidthOffset = AmWidthOffset::None;
		dHeightOffset = AmHeightOffset::None;

		length = AmLineLength::FullTile;
		break;
	case DTYPE_CAVES:
		lWidthOffset = AmWidthOffset::QuarterTileLeft;
		lHeightOffset = AmHeightOffset::ThreeQuartersTileDown;

		dWidthOffset = AmWidthOffset::HalfTileRight;
		dHeightOffset = AmHeightOffset::HalfTileDown;

		length = AmLineLength::FullTile;
		break;
	default:
		app_fatal("Invalid leveltype");
	}
	if (!(neTile.hasFlag(AutomapTile::Flags::VerticalPassage) && leveltype == DTYPE_CATHEDRAL))
		DrawMapLineNE(out, center + AmOffset(lWidthOffset, lHeightOffset), AmLine(length), colorDim);
	DrawDiamond(out, center + AmOffset(dWidthOffset, dHeightOffset), colorBright);
}

/**
 * @brief Draws a bright diamond and a line, orientation depending on the tileset.
 */
void DrawMapHorizontalDoor(const Surface &out, Point center, AutomapTile nwTile, uint8_t colorBright, uint8_t colorDim)
{
	AmWidthOffset lWidthOffset;
	AmHeightOffset lHeightOffset;
	AmWidthOffset dWidthOffset;
	AmHeightOffset dHeightOffset;
	AmLineLength length;

	switch (leveltype) {
	case DTYPE_CATHEDRAL:
	case DTYPE_CRYPT:
		lWidthOffset = AmWidthOffset::None;
		lHeightOffset = AmHeightOffset::HalfTileUp;

		dWidthOffset = AmWidthOffset::HalfTileRight;
		dHeightOffset = AmHeightOffset::HalfTileDown;

		length = AmLineLength::HalfTile;
		break;
	case DTYPE_CATACOMBS:
		lWidthOffset = AmWidthOffset::QuarterTileRight;
		lHeightOffset = AmHeightOffset::QuarterTileUp;

		dWidthOffset = AmWidthOffset::None;
		dHeightOffset = AmHeightOffset::None;

		length = AmLineLength::FullTile;
		break;
	case DTYPE_CAVES:
		lWidthOffset = AmWidthOffset::QuarterTileLeft;
		lHeightOffset = AmHeightOffset::QuarterTileDown;

		dWidthOffset = AmWidthOffset::HalfTileLeft;
		dHeightOffset = AmHeightOffset::HalfTileDown;

		length = AmLineLength::FullTile;
		break;
		break;
	default:
		app_fatal("Invalid leveltype");
	}
	if (!(nwTile.hasFlag(AutomapTile::Flags::HorizontalPassage) && leveltype == DTYPE_CATHEDRAL))
		DrawMapLineSE(out, center + AmOffset(lWidthOffset, lHeightOffset), AmLine(length), colorDim);
	DrawDiamond(out, center + AmOffset(dWidthOffset, dHeightOffset), colorBright);
}

/**
 * @brief Draw 16 individual pixels equally spaced apart, used to communicate OOB area to the player.
 */
void DrawDirt(const Surface &out, Point center, AutomapTile nwTile, AutomapTile neTile, uint8_t color)
{
	out.SetPixel(center + AmOffset(AmWidthOffset::ThreeQuartersTileLeft, AmHeightOffset::QuarterTileDown), color);
	out.SetPixel(center + AmOffset(AmWidthOffset::HalfTileLeft, AmHeightOffset::None), color);
	out.SetPixel(center + AmOffset(AmWidthOffset::HalfTileLeft, AmHeightOffset::HalfTileDown), color);
	out.SetPixel(center + AmOffset(AmWidthOffset::QuarterTileLeft, AmHeightOffset::QuarterTileUp), color);
	out.SetPixel(center + AmOffset(AmWidthOffset::QuarterTileLeft, AmHeightOffset::QuarterTileDown), color);
	out.SetPixel(center + AmOffset(AmWidthOffset::QuarterTileLeft, AmHeightOffset::ThreeQuartersTileDown), color);
	// Prevent the top dirt pixel from appearing inside arch diamonds
	if (!nwTile.hasAnyFlag(AutomapTile::Flags::HorizontalArch, AutomapTile::Flags::HorizontalGrate)
	    && !neTile.hasAnyFlag(AutomapTile::Flags::VerticalArch, AutomapTile::Flags::VerticalGrate))
		out.SetPixel(center + AmOffset(AmWidthOffset::None, AmHeightOffset::HalfTileUp), color);
	out.SetPixel(center, color);
	out.SetPixel(center + AmOffset(AmWidthOffset::None, AmHeightOffset::HalfTileDown), color);
	out.SetPixel(center + AmOffset(AmWidthOffset::None, AmHeightOffset::FullTileDown), color);
	out.SetPixel(center + AmOffset(AmWidthOffset::QuarterTileRight, AmHeightOffset::QuarterTileUp), color);
	out.SetPixel(center + AmOffset(AmWidthOffset::QuarterTileRight, AmHeightOffset::QuarterTileDown), color);
	out.SetPixel(center + AmOffset(AmWidthOffset::QuarterTileRight, AmHeightOffset::ThreeQuartersTileDown), color);
	out.SetPixel(center + AmOffset(AmWidthOffset::HalfTileRight, AmHeightOffset::None), color);
	out.SetPixel(center + AmOffset(AmWidthOffset::HalfTileRight, AmHeightOffset::HalfTileDown), color);
	out.SetPixel(center + AmOffset(AmWidthOffset::ThreeQuartersTileRight, AmHeightOffset::QuarterTileDown), color);
}

void DrawBridge(const Surface &out, Point center, uint8_t color)
{
	out.SetPixel(center, color);

	out.SetPixel(center + AmOffset(AmWidthOffset::QuarterTileRight, AmHeightOffset::QuarterTileUp), color);
	out.SetPixel(center + AmOffset(AmWidthOffset::QuarterTileRight, AmHeightOffset::QuarterTileDown), color);

	out.SetPixel(center + AmOffset(AmWidthOffset::HalfTileRight, AmHeightOffset::None), color);
	out.SetPixel(center + AmOffset(AmWidthOffset::HalfTileRight, AmHeightOffset::HalfTileDown), color);

	out.SetPixel(center + AmOffset(AmWidthOffset::ThreeQuartersTileRight, AmHeightOffset::QuarterTileDown), color);
}

void DrawRiverRightIn(const Surface &out, Point center, uint8_t color)
{
	out.SetPixel(center + AmOffset(AmWidthOffset::HalfTileLeft, AmHeightOffset::HalfTileDown), color);

	out.SetPixel(center + AmOffset(AmWidthOffset::QuarterTileLeft, AmHeightOffset::QuarterTileDown), color);
	out.SetPixel(center + AmOffset(AmWidthOffset::QuarterTileLeft, AmHeightOffset::ThreeQuartersTileDown), color);

	out.SetPixel(center, color);
	out.SetPixel(center + AmOffset(AmWidthOffset::None, AmHeightOffset::HalfTileDown), color);
	out.SetPixel(center + AmOffset(AmWidthOffset::None, AmHeightOffset::FullTileDown), color);

	out.SetPixel(center + AmOffset(AmWidthOffset::QuarterTileRight, AmHeightOffset::QuarterTileDown), color);
	out.SetPixel(center + AmOffset(AmWidthOffset::QuarterTileRight, AmHeightOffset::ThreeQuartersTileDown), color);

	out.SetPixel(center + AmOffset(AmWidthOffset::HalfTileRight, AmHeightOffset::None), color);
	out.SetPixel(center + AmOffset(AmWidthOffset::HalfTileRight, AmHeightOffset::HalfTileDown), color);

	out.SetPixel(center + AmOffset(AmWidthOffset::ThreeQuartersTileRight, AmHeightOffset::QuarterTileDown), color);
}

void DrawRiverCornerSouth(const Surface &out, Point center, uint8_t color)
{
	out.SetPixel(center + AmOffset(AmWidthOffset::None, AmHeightOffset::FullTileDown), color);
}

void DrawRiverCornerNorth(const Surface &out, Point center, uint8_t color)
{
	out.SetPixel(center + AmOffset(AmWidthOffset::QuarterTileLeft, AmHeightOffset::QuarterTileUp), color);
	out.SetPixel(center + AmOffset(AmWidthOffset::None, AmHeightOffset::HalfTileUp), color);
	out.SetPixel(center + AmOffset(AmWidthOffset::QuarterTileRight, AmHeightOffset::QuarterTileUp), color);
}

void DrawRiverLeftOut(const Surface &out, Point center, uint8_t color)
{
	out.SetPixel(center + AmOffset(AmWidthOffset::ThreeQuartersTileLeft, AmHeightOffset::QuarterTileDown), color);

	out.SetPixel(center + AmOffset(AmWidthOffset::HalfTileLeft, AmHeightOffset::None), color);
	out.SetPixel(center + AmOffset(AmWidthOffset::HalfTileLeft, AmHeightOffset::HalfTileDown), color);

	out.SetPixel(center + AmOffset(AmWidthOffset::QuarterTileLeft, AmHeightOffset::QuarterTileDown), color);
	out.SetPixel(center + AmOffset(AmWidthOffset::QuarterTileLeft, AmHeightOffset::ThreeQuartersTileDown), color);

	out.SetPixel(center, color);
	out.SetPixel(center + AmOffset(AmWidthOffset::None, AmHeightOffset::HalfTileDown), color);

	out.SetPixel(center + AmOffset(AmWidthOffset::QuarterTileRight, AmHeightOffset::QuarterTileUp), color);
	out.SetPixel(center + AmOffset(AmWidthOffset::QuarterTileRight, AmHeightOffset::QuarterTileDown), color);
	out.SetPixel(center + AmOffset(AmWidthOffset::QuarterTileRight, AmHeightOffset::ThreeQuartersTileDown), color);

	out.SetPixel(center + AmOffset(AmWidthOffset::HalfTileRight, AmHeightOffset::None), color);
	out.SetPixel(center + AmOffset(AmWidthOffset::HalfTileRight, AmHeightOffset::HalfTileDown), color);

	out.SetPixel(center + AmOffset(AmWidthOffset::ThreeQuartersTileRight, AmHeightOffset::QuarterTileDown), color);
}

void DrawRiverLeftIn(const Surface &out, Point center, uint8_t color)
{
	out.SetPixel(center + AmOffset(AmWidthOffset::HalfTileLeft, AmHeightOffset::None), color);
	out.SetPixel(center + AmOffset(AmWidthOffset::HalfTileLeft, AmHeightOffset::HalfTileDown), color);

	out.SetPixel(center + AmOffset(AmWidthOffset::QuarterTileLeft, AmHeightOffset::QuarterTileUp), color);
	out.SetPixel(center + AmOffset(AmWidthOffset::QuarterTileLeft, AmHeightOffset::QuarterTileDown), color);
	out.SetPixel(center + AmOffset(AmWidthOffset::QuarterTileLeft, AmHeightOffset::ThreeQuartersTileDown), color);

	out.SetPixel(center + AmOffset(AmWidthOffset::None, AmHeightOffset::HalfTileUp), color);
	out.SetPixel(center, color);
	out.SetPixel(center + AmOffset(AmWidthOffset::None, AmHeightOffset::HalfTileDown), color);
	out.SetPixel(center + AmOffset(AmWidthOffset::None, AmHeightOffset::FullTileDown), color);

	out.SetPixel(center + AmOffset(AmWidthOffset::QuarterTileRight, AmHeightOffset::QuarterTileUp), color);
	out.SetPixel(center + AmOffset(AmWidthOffset::QuarterTileRight, AmHeightOffset::QuarterTileDown), color);
	out.SetPixel(center + AmOffset(AmWidthOffset::QuarterTileRight, AmHeightOffset::ThreeQuartersTileDown), color);
}

void DrawRiverCornerWest(const Surface &out, Point center, uint8_t color)
{
	out.SetPixel(center + AmOffset(AmWidthOffset::ThreeQuartersTileLeft, AmHeightOffset::QuarterTileDown), color);
	out.SetPixel(center + AmOffset(AmWidthOffset::HalfTileLeft, AmHeightOffset::None), color);
}

void DrawRiverCornerEast(const Surface &out, Point center, uint8_t color)
{
	out.SetPixel(center + AmOffset(AmWidthOffset::HalfTileRight, AmHeightOffset::None), color);
	out.SetPixel(center + AmOffset(AmWidthOffset::HalfTileRight, AmHeightOffset::HalfTileDown), color);
	out.SetPixel(center + AmOffset(AmWidthOffset::ThreeQuartersTileRight, AmHeightOffset::QuarterTileDown), color);
}

void DrawRiverRightOut(const Surface &out, Point center, uint8_t color)
{
	out.SetPixel(center + AmOffset(AmWidthOffset::QuarterTileLeft, AmHeightOffset::QuarterTileDown), color);
	out.SetPixel(center + AmOffset(AmWidthOffset::QuarterTileLeft, AmHeightOffset::ThreeQuartersTileDown), color);

	out.SetPixel(center, color);
	out.SetPixel(center + AmOffset(AmWidthOffset::None, AmHeightOffset::HalfTileDown), color);
	out.SetPixel(center + AmOffset(AmWidthOffset::None, AmHeightOffset::FullTileDown), color);

	out.SetPixel(center + AmOffset(AmWidthOffset::QuarterTileRight, AmHeightOffset::QuarterTileUp), color);
	out.SetPixel(center + AmOffset(AmWidthOffset::QuarterTileRight, AmHeightOffset::QuarterTileDown), color);
	out.SetPixel(center + AmOffset(AmWidthOffset::QuarterTileRight, AmHeightOffset::ThreeQuartersTileDown), color);

	out.SetPixel(center + AmOffset(AmWidthOffset::HalfTileRight, AmHeightOffset::None), color);
	out.SetPixel(center + AmOffset(AmWidthOffset::HalfTileRight, AmHeightOffset::HalfTileDown), color);

	out.SetPixel(center + AmOffset(AmWidthOffset::ThreeQuartersTileRight, AmHeightOffset::QuarterTileDown), color);
}

void DrawRiver(const Surface &out, Point center, uint8_t color)
{
	out.SetPixel(center + AmOffset(AmWidthOffset::HalfTileLeft, AmHeightOffset::HalfTileDown), color);

	out.SetPixel(center + AmOffset(AmWidthOffset::QuarterTileLeft, AmHeightOffset::QuarterTileDown), color);
	out.SetPixel(center + AmOffset(AmWidthOffset::QuarterTileLeft, AmHeightOffset::ThreeQuartersTileDown), color);

	out.SetPixel(center, color);
	out.SetPixel(center + AmOffset(AmWidthOffset::None, AmHeightOffset::HalfTileDown), color);
	out.SetPixel(center + AmOffset(AmWidthOffset::None, AmHeightOffset::FullTileDown), color);

	out.SetPixel(center + AmOffset(AmWidthOffset::QuarterTileRight, AmHeightOffset::QuarterTileUp), color);
	out.SetPixel(center + AmOffset(AmWidthOffset::QuarterTileRight, AmHeightOffset::QuarterTileDown), color);
	out.SetPixel(center + AmOffset(AmWidthOffset::QuarterTileRight, AmHeightOffset::ThreeQuartersTileDown), color);

	out.SetPixel(center + AmOffset(AmWidthOffset::HalfTileRight, AmHeightOffset::None), color);
	out.SetPixel(center + AmOffset(AmWidthOffset::HalfTileRight, AmHeightOffset::HalfTileDown), color);

	out.SetPixel(center + AmOffset(AmWidthOffset::ThreeQuartersTileRight, AmHeightOffset::QuarterTileDown), color);
}

void DrawRiverForkIn(const Surface &out, Point center, uint8_t color)
{
	out.SetPixel(center + AmOffset(AmWidthOffset::HalfTileLeft, AmHeightOffset::None), color);
	out.SetPixel(center + AmOffset(AmWidthOffset::HalfTileLeft, AmHeightOffset::HalfTileDown), color);

	out.SetPixel(center + AmOffset(AmWidthOffset::QuarterTileLeft, AmHeightOffset::QuarterTileUp), color);
	out.SetPixel(center + AmOffset(AmWidthOffset::QuarterTileLeft, AmHeightOffset::QuarterTileDown), color);
	out.SetPixel(center + AmOffset(AmWidthOffset::QuarterTileLeft, AmHeightOffset::FullTileDown), color);

	out.SetPixel(center + AmOffset(AmWidthOffset::None, AmHeightOffset::HalfTileUp), color);
	out.SetPixel(center, color);
	out.SetPixel(center + AmOffset(AmWidthOffset::None, AmHeightOffset::HalfTileDown), color);
	out.SetPixel(center + AmOffset(AmWidthOffset::None, AmHeightOffset::FullTileDown), color);

	out.SetPixel(center + AmOffset(AmWidthOffset::QuarterTileRight, AmHeightOffset::QuarterTileUp), color);
	out.SetPixel(center + AmOffset(AmWidthOffset::QuarterTileRight, AmHeightOffset::QuarterTileDown), color);
	out.SetPixel(center + AmOffset(AmWidthOffset::QuarterTileRight, AmHeightOffset::ThreeQuartersTileDown), color);

	out.SetPixel(center + AmOffset(AmWidthOffset::HalfTileRight, AmHeightOffset::None), color);
	out.SetPixel(center + AmOffset(AmWidthOffset::HalfTileRight, AmHeightOffset::HalfTileDown), color);

	out.SetPixel(center + AmOffset(AmWidthOffset::ThreeQuartersTileRight, AmHeightOffset::QuarterTileDown), color);
}

void DrawRiverForkOut(const Surface &out, Point center, uint8_t color)
{
	out.SetPixel(center + AmOffset(AmWidthOffset::ThreeQuartersTileLeft, AmHeightOffset::QuarterTileDown), color);

	out.SetPixel(center + AmOffset(AmWidthOffset::HalfTileLeft, AmHeightOffset::None), color);
	out.SetPixel(center + AmOffset(AmWidthOffset::HalfTileLeft, AmHeightOffset::HalfTileDown), color);

	out.SetPixel(center + AmOffset(AmWidthOffset::QuarterTileLeft, AmHeightOffset::ThreeQuartersTileDown), color);

	out.SetPixel(center + AmOffset(AmWidthOffset::None, AmHeightOffset::FullTileDown), color);

	out.SetPixel(center + AmOffset(AmWidthOffset::QuarterTileRight, AmHeightOffset::ThreeQuartersTileDown), color);
}

template <Direction TDir1, Direction TDir2>
void DrawLavaRiver(const Surface &out, Point center, uint8_t color, bool hasBridge)
{
	// First row (y = 0)
	if constexpr (IsAnyOf(Direction::NorthWest, TDir1, TDir2)) {
		if (!(hasBridge && IsAnyOf(TDir1, Direction::NorthWest))) {
			out.SetPixel(center + AmOffset(AmWidthOffset::QuarterTileLeft, AmHeightOffset::QuarterTileUp), color);
			out.SetPixel(center + AmOffset(AmWidthOffset::HalfTileLeft, AmHeightOffset::None), color);
		}
	}

	// Second row (y = 1)
	if constexpr (IsAnyOf(Direction::NorthEast, TDir1, TDir2)) {
		if (!(hasBridge && IsAnyOf(Direction::NorthEast, TDir1, TDir2)))
			out.SetPixel(center + AmOffset(AmWidthOffset::QuarterTileRight, AmHeightOffset::QuarterTileUp), color);
	}
	if constexpr (IsAnyOf(Direction::NorthWest, TDir1, TDir2) || IsAnyOf(Direction::NorthEast, TDir1, TDir2)) {
		out.SetPixel(center + AmOffset(AmWidthOffset::None, AmHeightOffset::None), color);
	}
	if constexpr (IsAnyOf(Direction::SouthWest, TDir1, TDir2) || IsAnyOf(Direction::NorthWest, TDir1, TDir2)) {
		out.SetPixel(center + AmOffset(AmWidthOffset::QuarterTileLeft, AmHeightOffset::QuarterTileDown), color);
	}
	if constexpr (IsAnyOf(Direction::SouthWest, TDir1, TDir2)) {
		out.SetPixel(center + AmOffset(AmWidthOffset::HalfTileLeft, AmHeightOffset::HalfTileDown), color);
	}

	// Third row (y = 2)
	if constexpr (IsAnyOf(Direction::NorthEast, TDir1, TDir2)) {
		if (!(hasBridge && IsAnyOf(Direction::NorthEast, TDir1, TDir2)))
			out.SetPixel(center + AmOffset(AmWidthOffset::HalfTileRight, AmHeightOffset::None), color);
	}
	if constexpr (IsAnyOf(Direction::NorthEast, TDir1, TDir2) || IsAnyOf(Direction::SouthEast, TDir1, TDir2)) {
		out.SetPixel(center + AmOffset(AmWidthOffset::QuarterTileRight, AmHeightOffset::QuarterTileDown), color);
	}
	if constexpr (IsAnyOf(Direction::SouthWest, TDir1, TDir2) || IsAnyOf(Direction::SouthEast, TDir1, TDir2)) {
		out.SetPixel(center + AmOffset(AmWidthOffset::None, AmHeightOffset::HalfTileDown), color);
	}
	if constexpr (IsAnyOf(Direction::SouthWest, TDir1, TDir2)) {
		out.SetPixel(center + AmOffset(AmWidthOffset::QuarterTileLeft, AmHeightOffset::ThreeQuartersTileDown), color);
	}

	// Fourth row (y = 3)
	if constexpr (IsAnyOf(Direction::SouthEast, TDir1, TDir2)) {
		out.SetPixel(center + AmOffset(AmWidthOffset::HalfTileRight, AmHeightOffset::HalfTileDown), color);
		out.SetPixel(center + AmOffset(AmWidthOffset::QuarterTileRight, AmHeightOffset::ThreeQuartersTileDown), color);
	}
}

template <Direction TDir>
void DrawLava(const Surface &out, Point center, uint8_t color)
{
	if constexpr (IsAnyOf(TDir, Direction::NorthWest, Direction::North, Direction::NorthEast, Direction::NoDirection)) {
		out.SetPixel(center + AmOffset(AmWidthOffset::None, AmHeightOffset::HalfTileUp), color); // north corner
	}
	if constexpr (IsNoneOf(TDir, Direction::South, Direction::SouthEast, Direction::East)) {
		out.SetPixel(center + AmOffset(AmWidthOffset::QuarterTileLeft, AmHeightOffset::QuarterTileUp), color); // northwest edge
		out.SetPixel(center + AmOffset(AmWidthOffset::HalfTileLeft, AmHeightOffset::None), color);             // northwest edge
	}
	if constexpr (IsAnyOf(TDir, Direction::SouthWest, Direction::West, Direction::NorthWest, Direction::NoDirection)) {
		out.SetPixel(center + AmOffset(AmWidthOffset::ThreeQuartersTileLeft, AmHeightOffset::QuarterTileDown), color); // west corner
	}
	if constexpr (IsAnyOf(TDir, Direction::South, Direction::SouthWest, Direction::West, Direction::NorthWest, Direction::SouthEast, Direction::NoDirection)) {
		out.SetPixel(center + AmOffset(AmWidthOffset::HalfTileLeft, AmHeightOffset::HalfTileDown), color);             // southwest edge
		out.SetPixel(center + AmOffset(AmWidthOffset::QuarterTileLeft, AmHeightOffset::ThreeQuartersTileDown), color); // southwest edge
	}
	if constexpr (IsAnyOf(TDir, Direction::South, Direction::SouthWest, Direction::SouthEast, Direction::NoDirection)) {
		out.SetPixel(center + AmOffset(AmWidthOffset::None, AmHeightOffset::FullTileDown), color); // south corner
	}
	if constexpr (IsAnyOf(TDir, Direction::South, Direction::SouthWest, Direction::NorthEast, Direction::East, Direction::SouthEast, Direction::NoDirection)) {
		out.SetPixel(center + AmOffset(AmWidthOffset::HalfTileRight, AmHeightOffset::HalfTileDown), color);             // southeast edge
		out.SetPixel(center + AmOffset(AmWidthOffset::QuarterTileRight, AmHeightOffset::ThreeQuartersTileDown), color); // southeast edge
	}
	if constexpr (IsAnyOf(TDir, Direction::NorthEast, Direction::East, Direction::SouthEast, Direction::NoDirection)) {
		out.SetPixel(center + AmOffset(AmWidthOffset::ThreeQuartersTileRight, AmHeightOffset::QuarterTileDown), color); // east corner
	}
	if constexpr (IsNoneOf(TDir, Direction::South, Direction::SouthWest, Direction::West)) {
		out.SetPixel(center + AmOffset(AmWidthOffset::QuarterTileRight, AmHeightOffset::QuarterTileUp), color); // northeast edge
		out.SetPixel(center + AmOffset(AmWidthOffset::HalfTileRight, AmHeightOffset::None), color);             // northeast edge
	}
	if constexpr (TDir != Direction::South) {
		out.SetPixel(center + AmOffset(AmWidthOffset::None, AmHeightOffset::None), color); // north center
	}
	if constexpr (TDir != Direction::East) {
		out.SetPixel(center + AmOffset(AmWidthOffset::QuarterTileLeft, AmHeightOffset::QuarterTileDown), color); // west center
	}
	if constexpr (TDir != Direction::West) {
		out.SetPixel(center + AmOffset(AmWidthOffset::QuarterTileRight, AmHeightOffset::QuarterTileDown), color); // east center
	}
	if constexpr (TDir != Direction::North) {
		out.SetPixel(center + AmOffset(AmWidthOffset::None, AmHeightOffset::HalfTileDown), color); // south center
	}
}

/**
 * @brief Draw 4 south-east facing lines, used to communicate trigger locations to the player.
 */
void DrawStairs(const Surface &out, Point center, uint8_t color)
{
	constexpr int NumStairSteps = 4;
	const Displacement offset = AmOffset(AmWidthOffset::QuarterTileLeft, AmHeightOffset::QuarterTileDown);
	AmWidthOffset w = AmWidthOffset::QuarterTileLeft;
	AmHeightOffset h = AmHeightOffset::QuarterTileUp;

	if (IsAnyOf(leveltype, DTYPE_CATACOMBS, DTYPE_HELL)) {
		w = AmWidthOffset::QuarterTileLeft;
		h = AmHeightOffset::ThreeQuartersTileUp;
	}

	// Initial point based on the 'center' position.
	Point p = center + AmOffset(w, h);

	for (int i = 0; i < NumStairSteps; ++i) {
		DrawMapLineSE(out, p, AmLine(AmLineLength::DoubleTile), color);
		p += offset;
	}
}
/**
 * @brief Redraws the bright line of the door diamond that gets overwritten by later drawn lines.
 */
void FixHorizontalDoor(const Surface &out, Point center, AutomapTile nwTile, uint8_t colorBright)
{
	if (leveltype != DTYPE_CATACOMBS && nwTile.hasFlag(AutomapTile::Flags::HorizontalDoor)) {
		DrawMapLineNE(out, center + AmOffset(AmWidthOffset::HalfTileLeft, AmHeightOffset::HalfTileUp), AmLine(AmLineLength::FullTile), colorBright);
	}
}

/**
 * @brief Redraws the bright line of the door diamond that gets overwritten by later drawn lines.
 */
void FixVerticalDoor(const Surface &out, Point center, AutomapTile neTile, uint8_t colorBright)
{
	if (leveltype != DTYPE_CATACOMBS && neTile.hasFlag(AutomapTile::Flags::VerticalDoor)) {
		DrawMapLineSE(out, center + AmOffset(AmWidthOffset::None, AmHeightOffset::FullTileUp), AmLine(AmLineLength::FullTile), colorBright);
	}
}

/**
 * @brief Draw half-tile length lines to connect walls to any walls to the north-west and/or north-east
 */
void DrawWallConnections(const Surface &out, Point center, AutomapTile nwTile, AutomapTile neTile, uint8_t colorBright, uint8_t colorDim)
{
	if (IsAnyOf(nwTile.type, AutomapTile::Types::HorizontalWallLava, AutomapTile::Types::Horizontal, AutomapTile::Types::HorizontalDiamond, AutomapTile::Types::FenceHorizontal, AutomapTile::Types::Cross, AutomapTile::Types::CaveVerticalWoodCross, AutomapTile::Types::CaveRightCorner)) {
		DrawMapLineSE(out, center + AmOffset(AmWidthOffset::QuarterTileLeft, AmHeightOffset::ThreeQuartersTileUp), AmLine(AmLineLength::HalfTile), colorDim);
		FixHorizontalDoor(out, center, nwTile, colorBright);
	}
	if (IsAnyOf(neTile.type, AutomapTile::Types::VerticalWallLava, AutomapTile::Types::Vertical, AutomapTile::Types::VerticalDiamond, AutomapTile::Types::FenceVertical, AutomapTile::Types::Cross, AutomapTile::Types::CaveHorizontalWoodCross, AutomapTile::Types::CaveLeftCorner)) {
		DrawMapLineNE(out, center + AmOffset(AmWidthOffset::None, AmHeightOffset::HalfTileUp), AmLine(AmLineLength::HalfTile), colorDim);
		FixVerticalDoor(out, center, neTile, colorBright);
	}
}

/**
 * @brief Draws a dotted line to represent a wall grate.
 */
void DrawMapVerticalGrate(const Surface &out, Point center, uint8_t colorDim)
{
	Point pos1 = center + AmOffset(AmWidthOffset::HalfTileLeft, AmHeightOffset::None) + AmOffset(AmWidthOffset::EighthTileRight, AmHeightOffset::EighthTileUp);
	Point pos2 = center + AmOffset(AmWidthOffset::HalfTileLeft, AmHeightOffset::None);
	Point pos3 = center + AmOffset(AmWidthOffset::HalfTileLeft, AmHeightOffset::None) + AmOffset(AmWidthOffset::EighthTileLeft, AmHeightOffset::EighthTileDown);

	out.SetPixel(pos1 + Displacement { 0, 1 }, 0);
	out.SetPixel(pos2 + Displacement { 0, 1 }, 0);
	out.SetPixel(pos3 + Displacement { 0, 1 }, 0);
	out.SetPixel(pos1, colorDim);
	out.SetPixel(pos2, colorDim);
	out.SetPixel(pos3, colorDim);
}

/**
 * @brief Draws a dotted line to represent a wall grate.
 */
void DrawMapHorizontalGrate(const Surface &out, Point center, uint8_t colorDim)
{
	Point pos1 = center + AmOffset(AmWidthOffset::HalfTileRight, AmHeightOffset::None) + AmOffset(AmWidthOffset::EighthTileLeft, AmHeightOffset::EighthTileUp);
	Point pos2 = center + AmOffset(AmWidthOffset::HalfTileRight, AmHeightOffset::None);
	Point pos3 = center + AmOffset(AmWidthOffset::HalfTileRight, AmHeightOffset::None) + AmOffset(AmWidthOffset::EighthTileRight, AmHeightOffset::EighthTileDown);

	out.SetPixel(pos1 + Displacement { 0, 1 }, 0);
	out.SetPixel(pos2 + Displacement { 0, 1 }, 0);
	out.SetPixel(pos3 + Displacement { 0, 1 }, 0);
	out.SetPixel(pos1, colorDim);
	out.SetPixel(pos2, colorDim);
	out.SetPixel(pos3, colorDim);
}

/**
 * Left-facing obstacle
 */
void DrawHorizontal(const Surface &out, Point center, AutomapTile tile, AutomapTile nwTile, AutomapTile neTile, AutomapTile seTile, uint8_t colorBright, uint8_t colorDim, uint8_t colorGrate)
{
	AmWidthOffset w = AmWidthOffset::None;
	AmHeightOffset h = AmHeightOffset::HalfTileUp;
	AmLineLength l = AmLineLength::FullAndHalfTile;

	// Draw a diamond in the top tile
	if (neTile.hasAnyFlag(AutomapTile::Flags::VerticalArch, AutomapTile::Flags::VerticalGrate)                                                                           // NE tile has an arch, so add a diamond for visual consistency
	    || nwTile.hasAnyFlag(AutomapTile::Flags::HorizontalArch, AutomapTile::Flags::HorizontalGrate)                                                                    // NW tile has an arch, so add a diamond for visual consistency
	    || tile.hasAnyFlag(AutomapTile::Flags::VerticalArch, AutomapTile::Flags::HorizontalArch, AutomapTile::Flags::VerticalGrate, AutomapTile::Flags::HorizontalGrate) // Current tile has an arch, add a diamond
	    || tile.type == AutomapTile::Types::HorizontalDiamond) {                                                                                                         // wall ending in hell that should end with a diamond
		w = AmWidthOffset::QuarterTileRight;
		h = AmHeightOffset::QuarterTileUp;
		l = AmLineLength::FullTile; // shorten line to avoid overdraw
		DrawDiamond(out, center, colorDim);
		FixHorizontalDoor(out, center, nwTile, colorBright);
	}
	// Shorten line to avoid overdraw
	if (IsAnyOf(leveltype, DTYPE_CAVES, DTYPE_NEST)
	    && IsAnyOf(tile.type, AutomapTile::Types::CaveVerticalCross, AutomapTile::Types::CaveVerticalWoodCross)
	    && !(IsAnyOf(seTile.type, AutomapTile::Types::Horizontal, AutomapTile::Types::CaveVerticalCross, AutomapTile::Types::CaveVerticalWoodCross, AutomapTile::Types::Corner))) {
		l = AmLineLength::FullTile;
	}
	// Draw the wall line if the wall is solid
	if (!tile.HasFlag(AutomapTile::Flags::HorizontalPassage)) {
		DrawMapLineSE(out, center + AmOffset(w, h), AmLine(l), colorDim);
		return;
	}
<<<<<<< HEAD
	// Draw door or grate
	if (tile.HasFlag(AutomapTile::Flags::HorizontalDoor)) {
=======
	// Draw door
	if (tile.hasFlag(AutomapTile::Flags::HorizontalDoor)) {
>>>>>>> 848f234a
		DrawMapHorizontalDoor(out, center, nwTile, colorBright, colorDim);
	} else if (tile.HasFlag(AutomapTile::Flags::HorizontalGrate)) {
		DrawMapHorizontalGrate(out, center, colorGrate);
	}
}

/**
 * Right-facing obstacle
 */
void DrawVertical(const Surface &out, Point center, AutomapTile tile, AutomapTile nwTile, AutomapTile neTile, AutomapTile swTile, uint8_t colorBright, uint8_t colorDim, uint8_t colorGrate)
{
	AmWidthOffset w = AmWidthOffset::ThreeQuartersTileLeft;
	AmHeightOffset h = AmHeightOffset::QuarterTileDown;
	AmLineLength l = AmLineLength::FullAndHalfTile;

	// Draw a diamond in the top tile
	if (neTile.hasAnyFlag(AutomapTile::Flags::VerticalArch, AutomapTile::Flags::VerticalGrate)                                                                           // NE tile has an arch, so add a diamond for visual consistency
	    || nwTile.hasAnyFlag(AutomapTile::Flags::HorizontalArch, AutomapTile::Flags::HorizontalGrate)                                                                    // NW tile has an arch, so add a diamond for visual consistency
	    || tile.hasAnyFlag(AutomapTile::Flags::VerticalArch, AutomapTile::Flags::HorizontalArch, AutomapTile::Flags::VerticalGrate, AutomapTile::Flags::HorizontalGrate) // Current tile has an arch, add a diamond
	    || tile.type == AutomapTile::Types::VerticalDiamond) {                                                                                                           // wall ending in hell that should end with a diamond
		l = AmLineLength::FullTile;                                                                                                                                      // shorten line to avoid overdraw
		DrawDiamond(out, center, colorDim);
		FixVerticalDoor(out, center, nwTile, colorBright);
	}
	// Shorten line to avoid overdraw and adjust offset to match
	if (IsAnyOf(leveltype, DTYPE_CAVES, DTYPE_NEST)
	    && IsAnyOf(tile.type, AutomapTile::Types::CaveHorizontalCross, AutomapTile::Types::CaveHorizontalWoodCross)
	    && !(IsAnyOf(swTile.type, AutomapTile::Types::Vertical, AutomapTile::Types::CaveHorizontalCross, AutomapTile::Types::CaveHorizontalWoodCross, AutomapTile::Types::Corner))) {
		w = AmWidthOffset::HalfTileLeft;
		h = AmHeightOffset::None;
		l = AmLineLength::FullTile;
	}
	// Draw the wall line if the wall is solid
	if (!tile.HasFlag(AutomapTile::Flags::VerticalPassage)) {
		DrawMapLineNE(out, center + AmOffset(w, h), AmLine(l), colorDim);
		return;
	}
<<<<<<< HEAD
	// Draw door or grate
	if (tile.HasFlag(AutomapTile::Flags::VerticalDoor)) {
=======
	// Draw door
	if (tile.hasFlag(AutomapTile::Flags::VerticalDoor)) {
>>>>>>> 848f234a
		DrawMapVerticalDoor(out, center, neTile, colorBright, colorDim);
	} else if (tile.HasFlag(AutomapTile::Flags::VerticalGrate)) {
		DrawMapVerticalGrate(out, center, colorGrate);
	}
}

void DrawCorner(const Surface &out, Point center, AutomapTile nwTile, AutomapTile neTile, uint8_t colorDim)
{
	if (nwTile.type == AutomapTile::Types::None && neTile.type == AutomapTile::Types::None)
		DrawDiamond(out, center, colorDim);
}

/**
 * @brief Draw half-tile length lines to connect walls to any walls to the south-west and/or south-east
 * (For caves the horizontal/vertical flags are swapped)
 */
void DrawCaveWallConnections(const Surface &out, Point center, AutomapTile sTile, AutomapTile swTile, AutomapTile seTile, uint8_t colorDim)
{
	if (IsAnyOf(swTile.type, AutomapTile::Types::CaveVerticalWallLava, AutomapTile::Types::CaveVertical, AutomapTile::Types::CaveVerticalWood, AutomapTile::Types::CaveCross, AutomapTile::Types::CaveWoodCross, AutomapTile::Types::CaveRightWoodCross, AutomapTile::Types::CaveLeftWoodCross, AutomapTile::Types::CaveRightCorner)) {
		DrawMapLineNE(out, center + AmOffset(AmWidthOffset::QuarterTileLeft, AmHeightOffset::ThreeQuartersTileDown), AmLine(AmLineLength::HalfTile), colorDim);
	}
	if (IsAnyOf(seTile.type, AutomapTile::Types::CaveHorizontalWallLava, AutomapTile::Types::CaveHorizontal, AutomapTile::Types::CaveHorizontalWood, AutomapTile::Types::CaveCross, AutomapTile::Types::CaveWoodCross, AutomapTile::Types::CaveRightWoodCross, AutomapTile::Types::CaveLeftWoodCross, AutomapTile::Types::CaveLeftCorner)) {
		DrawMapLineSE(out, center + AmOffset(AmWidthOffset::None, AmHeightOffset::HalfTileDown), AmLine(AmLineLength::HalfTile), colorDim);
	}
}
void DrawCaveHorizontalDirt(const Surface &out, Point center, AutomapTile tile, AutomapTile swTile, uint8_t colorDim)
{
	if (swTile.hasFlag(AutomapTile::Flags::Dirt) || (leveltype != DTYPE_TOWN && IsNoneOf(tile.type, AutomapTile::Types::CaveHorizontalWood, AutomapTile::Types::CaveHorizontalWoodCross, AutomapTile::Types::CaveWoodCross, AutomapTile::Types::CaveLeftWoodCross))) {
		out.SetPixel(center + AmOffset(AmWidthOffset::ThreeQuartersTileLeft, AmHeightOffset::QuarterTileDown), colorDim);
		out.SetPixel(center + AmOffset(AmWidthOffset::HalfTileLeft, AmHeightOffset::HalfTileDown), colorDim);
		out.SetPixel(center + AmOffset(AmWidthOffset::QuarterTileLeft, AmHeightOffset::ThreeQuartersTileDown), colorDim);
		out.SetPixel(center + AmOffset(AmWidthOffset::None, AmHeightOffset::FullTileDown), colorDim);
	}
}

/**
 * For caves the horizontal/vertical flags are swapped
 */
void DrawCaveHorizontal(const Surface &out, Point center, AutomapTile tile, AutomapTile nwTile, AutomapTile swTile, uint8_t colorBright, uint8_t colorDim)
{
	if (tile.hasFlag(AutomapTile::Flags::VerticalDoor)) {
		DrawMapHorizontalDoor(out, center, nwTile, colorBright, colorDim);
	} else {
		AmWidthOffset w;
		AmHeightOffset h;
		AmLineLength l;

		if (IsAnyOf(tile.type, AutomapTile::Types::CaveHorizontalCross, AutomapTile::Types::CaveHorizontalWoodCross)) {
			w = AmWidthOffset::HalfTileLeft;
			h = AmHeightOffset::None;
			l = AmLineLength::FullTile;
		} else {
			w = AmWidthOffset::ThreeQuartersTileLeft;
			h = AmHeightOffset::QuarterTileUp;
			l = AmLineLength::FullAndHalfTile;
		}
		DrawCaveHorizontalDirt(out, center, tile, swTile, colorDim);
		DrawMapLineSE(out, center + AmOffset(w, h), AmLine(l), colorDim);
	}
}

void DrawCaveVerticalDirt(const Surface &out, Point center, AutomapTile tile, AutomapTile seTile, uint8_t colorDim)
{
	if (seTile.hasFlag(AutomapTile::Flags::Dirt) || (leveltype != DTYPE_TOWN && IsNoneOf(tile.type, AutomapTile::Types::CaveVerticalWood, AutomapTile::Types::CaveVerticalWoodCross, AutomapTile::Types::CaveWoodCross, AutomapTile::Types::CaveRightWoodCross))) {
		out.SetPixel(center + AmOffset(AmWidthOffset::None, AmHeightOffset::FullTileDown), colorDim);
		out.SetPixel(center + AmOffset(AmWidthOffset::QuarterTileRight, AmHeightOffset::ThreeQuartersTileDown), colorDim);
		out.SetPixel(center + AmOffset(AmWidthOffset::HalfTileRight, AmHeightOffset::HalfTileDown), colorDim);
		out.SetPixel(center + AmOffset(AmWidthOffset::ThreeQuartersTileRight, AmHeightOffset::QuarterTileDown), colorDim);
	}
}

/**
 * For caves the horizontal/vertical flags are swapped
 */
void DrawCaveVertical(const Surface &out, Point center, AutomapTile tile, AutomapTile neTile, AutomapTile seTile, uint8_t colorBright, uint8_t colorDim)
{
	if (tile.hasFlag(AutomapTile::Flags::HorizontalDoor)) {
		DrawMapVerticalDoor(out, center, neTile, colorBright, colorDim);
	} else {
		AmLineLength l;

		if (IsAnyOf(tile.type, AutomapTile::Types::CaveVerticalCross, AutomapTile::Types::CaveVerticalWoodCross)) {
			l = AmLineLength::FullTile;
		} else {
			l = AmLineLength::FullAndHalfTile;
		}
		DrawCaveVerticalDirt(out, center, tile, seTile, colorDim);
		DrawMapLineNE(out, { center + AmOffset(AmWidthOffset::None, AmHeightOffset::HalfTileDown) }, AmLine(l), colorDim);
	}
}

void DrawCaveLeftCorner(const Surface &out, Point center, uint8_t colorDim)
{
	DrawMapLineSE(out, center + AmOffset(AmWidthOffset::ThreeQuartersTileLeft, AmHeightOffset::QuarterTileUp), AmLine(AmLineLength::HalfTile), colorDim);
	DrawMapLineNE(out, center + AmOffset(AmWidthOffset::ThreeQuartersTileLeft, AmHeightOffset::QuarterTileDown), AmLine(AmLineLength::HalfTile), colorDim);
}

void DrawCaveRightCorner(const Surface &out, Point center, uint8_t colorDim)
{
	DrawMapLineSE(out, center + AmOffset(AmWidthOffset::HalfTileRight, AmHeightOffset::None), AmLine(AmLineLength::HalfTile), colorDim);
	DrawMapLineNE(out, center + AmOffset(AmWidthOffset::HalfTileRight, AmHeightOffset::None), AmLine(AmLineLength::HalfTile), colorDim);
}

void DrawMapEllipse(const Surface &out, Point from, int radius, uint8_t colorIndex)
{
	const int a = radius;
	const int b = radius / 2;

	int x = 0;
	int y = b;

	// Offset ellipse so the center of the ellipse is the center of our megatile on the x plane
	from.x -= radius;

	// Initial point
	out.SetPixel({ from.x, from.y + b }, colorIndex);
	out.SetPixel({ from.x, from.y - b }, colorIndex);

	// Initialize the parameters
	int p1 = (b * b) - (a * a * b) + (a * a) / 4;

	// Region 1
	while ((b * b * x) < (a * a * y)) {
		x++;
		if (p1 < 0) {
			p1 += (2 * b * b * x) + (b * b);
		} else {
			y--;
			p1 += (2 * b * b * x) - (2 * a * a * y) + (b * b);
		}

		out.SetPixel({ from.x + x, from.y + y }, colorIndex);
		out.SetPixel({ from.x - x, from.y + y }, colorIndex);
		out.SetPixel({ from.x + x, from.y - y }, colorIndex);
		out.SetPixel({ from.x - x, from.y - y }, colorIndex);
	}

	// Initialize the second parameter for Region 2
	int p2 = (b * b * ((x + 1) * (x + 1))) + (a * a * ((y - 1) * (y - 1))) - (a * a * b * b);

	// Region 2
	while (y > 0) {
		y--;
		if (p2 > 0) {
			p2 += (-2 * a * a * y) + (a * a);
		} else {
			x++;
			p2 += (2 * b * b * x) - (2 * a * a * y) + (a * a);
		}

		out.SetPixel({ from.x + x, from.y + y }, colorIndex);
		out.SetPixel({ from.x - x, from.y + y }, colorIndex);
		out.SetPixel({ from.x + x, from.y - y }, colorIndex);
		out.SetPixel({ from.x - x, from.y - y }, colorIndex);
	}
}

void DrawMapStar(const Surface &out, Point from, int radius, uint8_t color)
{
	const int scaleFactor = 128;
	Point anchors[5];

	// Offset star so the center of the star is the center of our megatile on the x plane
	from.x -= radius;

	anchors[0] = { from.x - (121 * radius / scaleFactor), from.y + (19 * radius / scaleFactor) }; // Left Point
	anchors[1] = { from.x + (121 * radius / scaleFactor), from.y + (19 * radius / scaleFactor) }; // Right Point
	anchors[2] = { from.x, from.y + (64 * radius / scaleFactor) };                                // Bottom Point
	anchors[3] = { from.x - (75 * radius / scaleFactor), from.y - (51 * radius / scaleFactor) };  // Top Left Point
	anchors[4] = { from.x + (75 * radius / scaleFactor), from.y - (51 * radius / scaleFactor) };  // Top Right Point

	// Draw lines between the anchors to form a star
	DrawMapFreeLine(out, anchors[3], anchors[1], color); // Connect Top Left -> Right
	DrawMapFreeLine(out, anchors[1], anchors[0], color); // Connect Right -> Left
	DrawMapFreeLine(out, anchors[0], anchors[4], color); // Connect Left -> Top Right
	DrawMapFreeLine(out, anchors[4], anchors[2], color); // Connect Top Right -> Bottom
	DrawMapFreeLine(out, anchors[2], anchors[3], color); // Connect Bottom -> Top Left
}

/**
 * @brief Check if a given tile has the provided AutomapTile flag
 */
bool HasAutomapFlag(Point position, AutomapTile::Flags type)
{
	if (position.x < 0 || position.x >= DMAXX || position.y < 0 || position.y >= DMAXX) {
		return false;
	}

	return AutomapTypeTiles[dungeon[position.x][position.y]].hasFlag(type);
}

/**
 * @brief Returns the automap shape at the given coordinate.
 */
AutomapTile GetAutomapType(Point position)
{
	if (position.x < 0 || position.x >= DMAXX || position.y < 0 || position.y >= DMAXX) {
		return {};
	}

	AutomapTile tile = AutomapTypeTiles[dungeon[position.x][position.y]];
	if (tile.type == AutomapTile::Types::Corner) {
		if (HasAutomapFlag({ position.x - 1, position.y }, AutomapTile::Flags::HorizontalArch)) {
			if (HasAutomapFlag({ position.x, position.y - 1 }, AutomapTile::Flags::VerticalArch)) {
				tile.type = AutomapTile::Types::Diamond;
			}
		}
	}

	return tile;
}

/**
 * @brief Returns the automap shape at the given coordinate.
 */
AutomapTile GetAutomapTypeView(Point map)
{
	if (map.x == -1 && map.y >= 0 && map.y < DMAXY && AutomapView[0][map.y] != MAP_EXP_NONE) {
		if (HasAutomapFlag({ 0, map.y + 1 }, AutomapTile::Flags::Dirt) && HasAutomapFlag({ 0, map.y }, AutomapTile::Flags::Dirt) && HasAutomapFlag({ 0, map.y - 1 }, AutomapTile::Flags::Dirt)) {
			return {};
		}
		return { AutomapTile::Types::None, AutomapTile::Flags::Dirt };
	}

	if (map.y == -1 && map.x >= 0 && map.x < DMAXY && AutomapView[map.x][0] != MAP_EXP_NONE) {
		if (HasAutomapFlag({ map.x + 1, 0 }, AutomapTile::Flags::Dirt) && HasAutomapFlag({ map.x, 0 }, AutomapTile::Flags::Dirt) && HasAutomapFlag({ map.x - 1, 0 }, AutomapTile::Flags::Dirt)) {
			return {};
		}
		return { AutomapTile::Types::None, AutomapTile::Flags::Dirt };
	}

	if (map.x < 0 || map.x >= DMAXX) {
		return {};
	}
	if (map.y < 0 || map.y >= DMAXX) {
		return {};
	}
	if (AutomapView[map.x][map.y] == MAP_EXP_NONE) {
		return {};
	}

	return GetAutomapType(map);
}

/**
 * @brief Renders the given automap shape at the specified screen coordinates.
 */
void DrawAutomapTile(const Surface &out, Point center, Point map)
{
	uint8_t colorBright = MapColorsBright;
	uint8_t colorDim = MapColorsDim;
	uint8_t colorGrate = MapColorsGrate;
	MapExplorationType explorationType = static_cast<MapExplorationType>(AutomapView[std::clamp(map.x, 0, DMAXX - 1)][std::clamp(map.y, 0, DMAXY - 1)]);

	switch (explorationType) {
	case MAP_EXP_SHRINE:
		colorDim = PAL16_GRAY + 11;
		colorBright = PAL16_GRAY + 3;
		colorGrate = PAL16_GRAY + 7;
		break;
	case MAP_EXP_OTHERS:
		colorDim = PAL16_BEIGE + 10;
		colorBright = PAL16_BEIGE + 2;
		colorGrate = PAL16_BEIGE + 6;
		break;
	case MAP_EXP_SELF:
	case MAP_EXP_NONE:
	case MAP_EXP_OLD:
		break;
	}

	bool noConnect = false;
	AutomapTile tile = GetAutomapTypeView(map + Direction::NoDirection);
	AutomapTile nwTile = GetAutomapTypeView(map + Direction::NorthWest);
	AutomapTile neTile = GetAutomapTypeView(map + Direction::NorthEast);

	// If the tile is an arch, grate, or diamond, we draw a diamond and therefore don't want connection lines
	if (tile.hasAnyFlag(AutomapTile::Flags::HorizontalArch, AutomapTile::Flags::VerticalArch, AutomapTile::Flags::HorizontalGrate, AutomapTile::Flags::VerticalGrate)
	    || nwTile.hasAnyFlag(AutomapTile::Flags::HorizontalArch, AutomapTile::Flags::HorizontalGrate)
	    || neTile.hasAnyFlag(AutomapTile::Flags::VerticalArch, AutomapTile::Flags::VerticalGrate)
	    || tile.type == AutomapTile::Types::Diamond) {
		noConnect = true;
	}

	// These tilesets have doors where the connection lines would be drawn
	if (IsAnyOf(leveltype, DTYPE_CATACOMBS, DTYPE_CAVES) && (tile.hasFlag(AutomapTile::Flags::HorizontalDoor) || tile.hasFlag(AutomapTile::Flags::VerticalDoor)))
		noConnect = true;

	const AutomapTile swTile = GetAutomapTypeView(map + Direction::SouthWest);
	const AutomapTile sTile = GetAutomapTypeView(map + Direction::South);
	const AutomapTile seTile = GetAutomapTypeView(map + Direction::SouthEast);
	const AutomapTile nTile = GetAutomapTypeView(map + Direction::North);
	const AutomapTile wTile = GetAutomapTypeView(map + Direction::West);
	const AutomapTile eTile = GetAutomapTypeView(map + Direction::East);

	if ((leveltype == DTYPE_TOWN && tile.hasFlag(AutomapTile::Flags::Dirt))
	    || (tile.hasFlag(AutomapTile::Flags::Dirt)
	        && (tile.type != AutomapTile::Types::None
	            || swTile.type != AutomapTile::Types::None
	            || sTile.type != AutomapTile::Types::None
	            || seTile.type != AutomapTile::Types::None
	            || IsAnyOf(nwTile.type, AutomapTile::Types::CaveCross, AutomapTile::Types::CaveVertical, AutomapTile::Types::CaveVerticalCross, AutomapTile::Types::CaveVerticalWallLava, AutomapTile::Types::CaveLeftWoodCross)
	            || IsAnyOf(nTile.type, AutomapTile::Types::CaveCross)
	            || IsAnyOf(neTile.type, AutomapTile::Types::CaveCross, AutomapTile::Types::CaveHorizontal, AutomapTile::Types::CaveHorizontalCross, AutomapTile::Types::CaveHorizontalWallLava, AutomapTile::Types::CaveRightWoodCross)
	            || IsAnyOf(wTile.type, AutomapTile::Types::CaveVerticalCross)
	            || IsAnyOf(eTile.type, AutomapTile::Types::CaveHorizontalCross)))) {
		DrawDirt(out, center, nwTile, neTile, colorDim);
	}

	if (tile.hasFlag(AutomapTile::Flags::Stairs)) {
		DrawStairs(out, center, colorBright);
	}

	if (!noConnect) {
		if (IsAnyOf(leveltype, DTYPE_TOWN, DTYPE_CAVES, DTYPE_NEST)) {
			DrawCaveWallConnections(out, center, sTile, swTile, seTile, colorDim);
		}
		DrawWallConnections(out, center, nwTile, neTile, colorBright, colorDim);
	}

	uint8_t lavaColor = MapColorsLava;
	if (leveltype == DTYPE_NEST) {
		lavaColor = MapColorsAcid;
	} else if (setlevel && setlvlnum == Quests[Q_PWATER]._qslvl) {
		if (Quests[Q_PWATER]._qactive != QUEST_DONE) {
			lavaColor = MapColorsAcid;
		} else {
			lavaColor = MapColorsWater;
		}
	}

	switch (tile.type) {
	case AutomapTile::Types::Diamond: // stand-alone column or other unpassable object
		DrawDiamond(out, center, colorDim);
		break;
	case AutomapTile::Types::Vertical:
	case AutomapTile::Types::FenceVertical:
	case AutomapTile::Types::VerticalDiamond:
		DrawVertical(out, center, tile, nwTile, neTile, swTile, colorBright, colorDim, colorGrate);
		break;
	case AutomapTile::Types::Horizontal:
	case AutomapTile::Types::FenceHorizontal:
	case AutomapTile::Types::HorizontalDiamond:
		DrawHorizontal(out, center, tile, nwTile, neTile, seTile, colorBright, colorDim, colorGrate);
		break;
	case AutomapTile::Types::Cross:
		DrawVertical(out, center, tile, nwTile, neTile, swTile, colorBright, colorDim, colorGrate);
		DrawHorizontal(out, center, tile, nwTile, neTile, seTile, colorBright, colorDim, colorGrate);
		break;
	case AutomapTile::Types::CaveHorizontalCross:
	case AutomapTile::Types::CaveHorizontalWoodCross:
		DrawVertical(out, center, tile, nwTile, neTile, swTile, colorBright, colorDim, colorGrate);
		DrawCaveHorizontal(out, center, tile, nwTile, swTile, colorBright, colorDim);
		break;
	case AutomapTile::Types::CaveVerticalCross:
	case AutomapTile::Types::CaveVerticalWoodCross:
		DrawHorizontal(out, center, tile, nwTile, neTile, seTile, colorBright, colorDim, colorGrate);
		DrawCaveVertical(out, center, tile, neTile, seTile, colorBright, colorDim);
		break;
	case AutomapTile::Types::CaveHorizontal:
	case AutomapTile::Types::CaveHorizontalWood:
		DrawCaveHorizontal(out, center, tile, nwTile, swTile, colorBright, colorDim);
		break;
	case AutomapTile::Types::CaveVertical:
	case AutomapTile::Types::CaveVerticalWood:
		DrawCaveVertical(out, center, tile, neTile, seTile, colorBright, colorDim);
		break;
	case AutomapTile::Types::CaveCross:
		// Add the missing dirt pixel
		out.SetPixel(center + AmOffset(AmWidthOffset::None, AmHeightOffset::FullTileDown), colorDim);
		[[fallthrough]];
	case AutomapTile::Types::CaveWoodCross:
	case AutomapTile::Types::CaveRightWoodCross:
	case AutomapTile::Types::CaveLeftWoodCross:
		DrawCaveHorizontal(out, center, tile, nwTile, swTile, colorBright, colorDim);
		DrawCaveVertical(out, center, tile, neTile, seTile, colorBright, colorDim);
		break;
	case AutomapTile::Types::CaveLeftCorner:
		DrawCaveLeftCorner(out, center, colorDim);
		break;
	case AutomapTile::Types::CaveRightCorner:
		DrawCaveRightCorner(out, center, colorDim);
		break;
	case AutomapTile::Types::Corner:
		DrawCorner(out, center, nwTile, neTile, colorDim);
		break;
	case AutomapTile::Types::CaveBottomCorner:
		// Add the missing dirt pixel
		// BUGFIX: A tile in poisoned water supply isn't drawing this pixel
		out.SetPixel(center + AmOffset(AmWidthOffset::None, AmHeightOffset::FullTileDown), colorDim);
		break;
	case AutomapTile::Types::None:
		break;
	case AutomapTile::Types::Bridge:
		DrawBridge(out, center, MapColorsItem);
		break;
	case AutomapTile::Types::River:
		DrawRiver(out, center, MapColorsItem);
		break;
	case AutomapTile::Types::RiverCornerEast:
		DrawRiverCornerEast(out, center, MapColorsItem);
		break;
	case AutomapTile::Types::RiverCornerNorth:
		DrawRiverCornerNorth(out, center, MapColorsItem);
		break;
	case AutomapTile::Types::RiverCornerSouth:
		DrawRiverCornerSouth(out, center, MapColorsItem);
		break;
	case AutomapTile::Types::RiverCornerWest:
		DrawRiverCornerWest(out, center, MapColorsItem);
		break;
	case AutomapTile::Types::RiverForkIn:
		DrawRiverForkIn(out, center, MapColorsItem);
		break;
	case AutomapTile::Types::RiverForkOut:
		DrawRiverForkOut(out, center, MapColorsItem);
		break;
	case AutomapTile::Types::RiverLeftIn:
		DrawRiverLeftIn(out, center, MapColorsItem);
		break;
	case AutomapTile::Types::RiverLeftOut:
		DrawRiverLeftOut(out, center, MapColorsItem);
		break;
	case AutomapTile::Types::RiverRightIn:
		DrawRiverRightIn(out, center, MapColorsItem);
		break;
	case AutomapTile::Types::RiverRightOut:
		DrawRiverRightOut(out, center, MapColorsItem);
		break;
	case AutomapTile::Types::HorizontalLavaThin:
		DrawLavaRiver<Direction::NorthWest, Direction::SouthEast>(out, center, lavaColor, false);
		break;
	case AutomapTile::Types::VerticalLavaThin:
		DrawLavaRiver<Direction::NorthEast, Direction::SouthWest>(out, center, lavaColor, false);
		break;
	case AutomapTile::Types::BendSouthLavaThin:
		DrawLavaRiver<Direction::SouthWest, Direction::SouthEast>(out, center, lavaColor, false);
		break;
	case AutomapTile::Types::BendWestLavaThin:
		DrawLavaRiver<Direction::NorthWest, Direction::SouthWest>(out, center, lavaColor, false);
		break;
	case AutomapTile::Types::BendEastLavaThin:
		DrawLavaRiver<Direction::NorthEast, Direction::SouthEast>(out, center, lavaColor, false);
		break;
	case AutomapTile::Types::BendNorthLavaThin:
		DrawLavaRiver<Direction::NorthWest, Direction::NorthEast>(out, center, lavaColor, false);
		break;
	case AutomapTile::Types::VerticalWallLava:
		DrawVertical(out, center, tile, nwTile, neTile, swTile, colorBright, colorDim);
		DrawLavaRiver<Direction::SouthEast, Direction::NoDirection>(out, center, lavaColor, false);
		break;
	case AutomapTile::Types::HorizontalWallLava:
		DrawHorizontal(out, center, tile, nwTile, neTile, swTile, colorBright, colorDim);
		DrawLavaRiver<Direction::SouthWest, Direction::NoDirection>(out, center, lavaColor, false);
		break;
	case AutomapTile::Types::SELava:
		DrawLava<Direction::SouthEast>(out, center, lavaColor);
		break;
	case AutomapTile::Types::SWLava:
		DrawLava<Direction::SouthWest>(out, center, lavaColor);
		break;
	case AutomapTile::Types::NELava:
		DrawLava<Direction::NorthEast>(out, center, lavaColor);
		break;
	case AutomapTile::Types::NWLava:
		DrawLava<Direction::NorthWest>(out, center, lavaColor);
		break;
	case AutomapTile::Types::SLava:
		DrawLava<Direction::South>(out, center, lavaColor);
		break;
	case AutomapTile::Types::WLava:
		DrawLava<Direction::West>(out, center, lavaColor);
		break;
	case AutomapTile::Types::ELava:
		DrawLava<Direction::East>(out, center, lavaColor);
		break;
	case AutomapTile::Types::NLava:
		DrawLava<Direction::North>(out, center, lavaColor);
		break;
	case AutomapTile::Types::Lava:
		DrawLava<Direction::NoDirection>(out, center, lavaColor);
		break;
	case AutomapTile::Types::CaveHorizontalWallLava:
		DrawCaveHorizontal(out, center, tile, nwTile, swTile, colorBright, colorDim);
		DrawLavaRiver<Direction::NorthEast, Direction::NoDirection>(out, center, lavaColor, false);
		break;
	case AutomapTile::Types::CaveVerticalWallLava:
		DrawCaveVertical(out, center, tile, neTile, seTile, colorBright, colorDim);
		DrawLavaRiver<Direction::NorthWest, Direction::NoDirection>(out, center, lavaColor, false);
		break;
	case AutomapTile::Types::HorizontalBridgeLava:
		DrawLavaRiver<Direction::NorthWest, Direction::SouthEast>(out, center, lavaColor, true);
		break;
	case AutomapTile::Types::VerticalBridgeLava:
		DrawLavaRiver<Direction::NorthEast, Direction::SouthWest>(out, center, lavaColor, true);
		break;
	case AutomapTile::Types::PentagramClosed:
		// Functions are called twice to integrate shadow. Shadows are not drawn inside these functions to avoid shadows being drawn on top of normal pixels.
		DrawMapEllipse(out, center + Displacement { 0, 1 }, AmLine(AmLineLength::OctupleTile), 0); // shadow
		DrawMapStar(out, center + Displacement { 0, 1 }, AmLine(AmLineLength::OctupleTile), 0);    // shadow
		DrawMapEllipse(out, center, AmLine(AmLineLength::OctupleTile), colorDim);
		DrawMapStar(out, center, AmLine(AmLineLength::OctupleTile), colorDim);
		break;
	case AutomapTile::Types::PentagramOpen:
		// Functions are called twice to integrate shadow. Shadows are not drawn inside these functions to avoid shadows being drawn on top of normal pixels.
		DrawMapEllipse(out, center + Displacement { 0, 1 }, AmLine(AmLineLength::OctupleTile), 0); // shadow
		DrawMapStar(out, center + Displacement { 0, 1 }, AmLine(AmLineLength::OctupleTile), 0);    // shadow
		DrawMapEllipse(out, center, AmLine(AmLineLength::OctupleTile), MapColorsPentagramOpen);
		DrawMapStar(out, center, AmLine(AmLineLength::OctupleTile), MapColorsPentagramOpen);
		break;
	}
}

void SearchAutomapItem(const Surface &out, const Displacement &myPlayerOffset, int searchRadius, tl::function_ref<bool(Point position)> highlightTile)
{
	const Player &player = *MyPlayer;
	Point tile = player.position.tile;
	if (player._pmode == PM_WALK_SIDEWAYS) {
		tile = player.position.future;
		if (player._pdir == Direction::West)
			tile.x++;
		else
			tile.y++;
	}

	const int startX = std::clamp(tile.x - searchRadius, 0, MAXDUNX);
	const int startY = std::clamp(tile.y - searchRadius, 0, MAXDUNY);

	const int endX = std::clamp(tile.x + searchRadius, 0, MAXDUNX);
	const int endY = std::clamp(tile.y + searchRadius, 0, MAXDUNY);

	for (int i = startX; i < endX; i++) {
		for (int j = startY; j < endY; j++) {
			if (!highlightTile({ i, j }))
				continue;

			int px = i - 2 * AutomapOffset.deltaX - ViewPosition.x;
			int py = j - 2 * AutomapOffset.deltaY - ViewPosition.y;

			Point screen = {
				(myPlayerOffset.deltaX * AutoMapScale / 100 / 2) + (px - py) * AmLine(AmLineLength::DoubleTile) + gnScreenWidth / 2,
				(myPlayerOffset.deltaY * AutoMapScale / 100 / 2) + (px + py) * AmLine(AmLineLength::FullTile) + (gnScreenHeight - GetMainPanel().size.height) / 2
			};

			if (CanPanelsCoverView()) {
				if (IsRightPanelOpen())
					screen.x -= 160;
				if (IsLeftPanelOpen())
					screen.x += 160;
			}
			screen.y -= AmLine(AmLineLength::FullTile);
			DrawDiamond(out, screen, MapColorsItem);
		}
	}
}

/**
 * @brief Renders an arrow on the automap, centered on and facing the direction of the player.
 */
void DrawAutomapPlr(const Surface &out, const Displacement &myPlayerOffset, int playerId)
{
	int playerColor = MapColorsPlayer + (8 * playerId) % 128;

	Player &player = Players[playerId];
	Point tile = player.position.tile;
	if (player._pmode == PM_WALK_SIDEWAYS) {
		tile = player.position.future;
	}

	int px = tile.x - 2 * AutomapOffset.deltaX - ViewPosition.x;
	int py = tile.y - 2 * AutomapOffset.deltaY - ViewPosition.y;

	Displacement playerOffset = {};
	if (player.isWalking())
		playerOffset = GetOffsetForWalking(player.AnimInfo, player._pdir);

	Point base = {
		((playerOffset.deltaX + myPlayerOffset.deltaX) * AutoMapScale / 100 / 2) + (px - py) * AmLine(AmLineLength::DoubleTile) + gnScreenWidth / 2,
		((playerOffset.deltaY + myPlayerOffset.deltaY) * AutoMapScale / 100 / 2) + (px + py) * AmLine(AmLineLength::FullTile) + (gnScreenHeight - GetMainPanel().size.height) / 2 + AmOffset(AmWidthOffset::None, AmHeightOffset::FullTileDown).deltaY
	};

	if (CanPanelsCoverView()) {
		if (IsRightPanelOpen())
			base.x -= gnScreenWidth / 4;
		if (IsLeftPanelOpen())
			base.x += gnScreenWidth / 4;
	}
	base.y -= AmLine(AmLineLength::DoubleTile);

	switch (player._pdir) {
	case Direction::North: {
		const Point point = base + AmOffset(AmWidthOffset::None, AmHeightOffset::FullTileUp);
		DrawVerticalLine(out, point, AmLine(AmLineLength::DoubleTile), playerColor);
		DrawMapLineSteepNE(out, point + AmOffset(AmWidthOffset::EighthTileLeft, AmHeightOffset::HalfTileDown), AmLine(AmLineLength::HalfTile), playerColor);
		DrawMapLineSteepNW(out, point + AmOffset(AmWidthOffset::EighthTileRight, AmHeightOffset::HalfTileDown), AmLine(AmLineLength::HalfTile), playerColor);
	} break;
	case Direction::NorthEast: {
		const Point point = base + AmOffset(AmWidthOffset::HalfTileRight, AmHeightOffset::HalfTileUp);
		DrawHorizontalLine(out, point + AmOffset(AmWidthOffset::QuarterTileLeft, AmHeightOffset::None), AmLine(AmLineLength::FullTile), playerColor);
		DrawMapLineNE(out, point + AmOffset(AmWidthOffset::HalfTileLeft, AmHeightOffset::HalfTileDown), AmLine(AmLineLength::FullTile), playerColor);
		DrawMapLineSteepSW(out, point, AmLine(AmLineLength::HalfTile), playerColor);
	} break;
	case Direction::East: {
		const Point point = base + AmOffset(AmWidthOffset::HalfTileRight, AmHeightOffset::None);
		DrawMapLineNW(out, point, AmLine(AmLineLength::HalfTile), playerColor);
		DrawHorizontalLine(out, point + AmOffset(AmWidthOffset::HalfTileLeft, AmHeightOffset::None), AmLine(AmLineLength::DoubleTile), playerColor);
		DrawMapLineSW(out, point, AmLine(AmLineLength::HalfTile), playerColor);
	} break;
	case Direction::SouthEast: {
		const Point point = base + AmOffset(AmWidthOffset::HalfTileRight, AmHeightOffset::HalfTileDown);
		DrawMapLineSteepNW(out, point, AmLine(AmLineLength::HalfTile), playerColor);
		DrawMapLineSE(out, point + AmOffset(AmWidthOffset::HalfTileLeft, AmHeightOffset::HalfTileUp), AmLine(AmLineLength::FullTile), playerColor);
		DrawHorizontalLine(out, point + AmOffset(AmWidthOffset::QuarterTileLeft, AmHeightOffset::None) + Displacement { -1, 0 }, AmLine(AmLineLength::FullTile) + 1, playerColor);
	} break;
	case Direction::South: {
		const Point point = base + AmOffset(AmWidthOffset::None, AmHeightOffset::FullTileDown);
		DrawVerticalLine(out, point + AmOffset(AmWidthOffset::None, AmHeightOffset::FullTileUp), AmLine(AmLineLength::DoubleTile), playerColor);
		DrawMapLineSteepSW(out, point + AmOffset(AmWidthOffset::EighthTileRight, AmHeightOffset::HalfTileUp), AmLine(AmLineLength::HalfTile), playerColor);
		DrawMapLineSteepSE(out, point + AmOffset(AmWidthOffset::EighthTileLeft, AmHeightOffset::HalfTileUp), AmLine(AmLineLength::HalfTile), playerColor);
	} break;
	case Direction::SouthWest: {
		const Point point = base + AmOffset(AmWidthOffset::HalfTileLeft, AmHeightOffset::HalfTileDown);
		DrawMapLineSteepNE(out, point, AmLine(AmLineLength::HalfTile), playerColor);
		DrawMapLineSW(out, point + AmOffset(AmWidthOffset::HalfTileRight, AmHeightOffset::HalfTileUp), AmLine(AmLineLength::FullTile), playerColor);
		DrawHorizontalLine(out, point, AmLine(AmLineLength::FullTile) + 1, playerColor);
	} break;
	case Direction::West: {
		const Point point = base + AmOffset(AmWidthOffset::HalfTileLeft, AmHeightOffset::None);
		DrawMapLineNE(out, point, AmLine(AmLineLength::HalfTile), playerColor);
		DrawHorizontalLine(out, point, AmLine(AmLineLength::DoubleTile) + 1, playerColor);
		DrawMapLineSE(out, point, AmLine(AmLineLength::HalfTile), playerColor);
	} break;
	case Direction::NorthWest: {
		const Point point = base + AmOffset(AmWidthOffset::HalfTileLeft, AmHeightOffset::HalfTileUp);
		DrawMapLineNW(out, point + AmOffset(AmWidthOffset::HalfTileRight, AmHeightOffset::HalfTileDown), AmLine(AmLineLength::FullTile), playerColor);
		DrawHorizontalLine(out, point, AmLine(AmLineLength::FullTile) + 1, playerColor);
		DrawMapLineSteepSE(out, point, AmLine(AmLineLength::HalfTile), playerColor);
	} break;
	case Direction::NoDirection:
		break;
	}
}

/**
 * @brief Renders game info, such as the name of the current level, and in multi player the name of the game and the game password.
 */
void DrawAutomapText(const Surface &out)
{
	Point linePosition { 8, 8 };

	if (gbIsMultiplayer) {
		if (GameName != "0.0.0.0" && !IsLoopback) {
			std::string description = std::string(_("Game: "));
			description.append(GameName);
			DrawString(out, description, linePosition);
			linePosition.y += 15;
		}

		std::string description;
		if (IsLoopback) {
			description = std::string(_("Offline Game"));
		} else if (!PublicGame) {
			description = std::string(_("Password: "));
			description.append(GamePassword);
		} else {
			description = std::string(_("Public Game"));
		}
		DrawString(out, description, linePosition);
		linePosition.y += 15;
	}

	if (setlevel) {
		DrawString(out, _(QuestLevelNames[setlvlnum]), linePosition);
		return;
	}

	std::string description;
	switch (leveltype) {
	case DTYPE_NEST:
		description = fmt::format(fmt::runtime(_("Level: Nest {:d}")), currlevel - 16);
		break;
	case DTYPE_CRYPT:
		description = fmt::format(fmt::runtime(_("Level: Crypt {:d}")), currlevel - 20);
		break;
	case DTYPE_TOWN:
		description = std::string(_("Town"));
		break;
	default:
		description = fmt::format(fmt::runtime(_("Level: {:d}")), currlevel);
		break;
	}

	DrawString(out, description, linePosition);
	linePosition.y += 15;
	std::string_view difficulty;
	switch (sgGameInitInfo.nDifficulty) {
	case DIFF_NORMAL:
		difficulty = _("Normal");
		break;
	case DIFF_NIGHTMARE:
		difficulty = _("Nightmare");
		break;
	case DIFF_HELL:
		difficulty = _("Hell");
		break;
	}

	std::string difficultyString = fmt::format(fmt::runtime(_(/* TRANSLATORS: {:s} means: Game Difficulty. */ "Difficulty: {:s}")), difficulty);
	DrawString(out, difficultyString, linePosition);

#ifdef _DEBUG
	UiFlags debugColor = UiFlags::ColorOrange;

	linePosition.y += 45;
	if (DebugGodMode) {
		linePosition.y += 15;
		DrawString(out, "God Mode", linePosition, debugColor);
	}
	if (DisableLighting) {
		linePosition.y += 15;
		DrawString(out, "Fullbright", linePosition, debugColor);
	}
	if (DebugVision) {
		linePosition.y += 15;
		DrawString(out, "Draw Vision", linePosition, debugColor);
	}
	if (DebugPath) {
		linePosition.y += 15;
		DrawString(out, "Draw Path", linePosition, debugColor);
	}
	if (DebugGrid) {
		linePosition.y += 15;
		DrawString(out, "Draw Grid", linePosition, debugColor);
	}
	if (DebugScrollViewEnabled) {
		linePosition.y += 15;
		DrawString(out, "Scroll View", linePosition, debugColor);
	}
#endif
}

std::unique_ptr<AutomapTile[]> LoadAutomapData(size_t &tileCount)
{
	switch (leveltype) {
	case DTYPE_TOWN:
		return LoadFileInMem<AutomapTile>("levels\\towndata\\automap.amp", &tileCount);
	case DTYPE_CATHEDRAL:
		return LoadFileInMem<AutomapTile>("levels\\l1data\\l1.amp", &tileCount);
	case DTYPE_CATACOMBS:
		return LoadFileInMem<AutomapTile>("levels\\l2data\\l2.amp", &tileCount);
	case DTYPE_CAVES:
		return LoadFileInMem<AutomapTile>("levels\\l3data\\l3.amp", &tileCount);
	case DTYPE_HELL:
		return LoadFileInMem<AutomapTile>("levels\\l4data\\l4.amp", &tileCount);
	case DTYPE_NEST:
		return LoadFileInMem<AutomapTile>("nlevels\\l6data\\l6.amp", &tileCount);
	case DTYPE_CRYPT:
		return LoadFileInMem<AutomapTile>("nlevels\\l5data\\l5.amp", &tileCount);
	default:
		return nullptr;
	}
}

} // namespace

bool AutomapActive;
uint8_t AutomapView[DMAXX][DMAXY];
int AutoMapScale;
Displacement AutomapOffset;

void InitAutomapOnce()
{
	AutomapActive = false;
	AutoMapScale = 50;
}

void InitAutomap()
{
	size_t tileCount = 0;
	std::unique_ptr<AutomapTile[]> tileTypes = LoadAutomapData(tileCount);

	switch (leveltype) {
	case DTYPE_CATACOMBS:
		tileTypes[41] = { AutomapTile::Types::FenceHorizontal };
		break;
	case DTYPE_TOWN: // Town automap uses a dun file that contains caves tileset
	case DTYPE_CAVES:
	case DTYPE_NEST:
		tileTypes[4] = { AutomapTile::Types::CaveBottomCorner };
		tileTypes[12] = { AutomapTile::Types::CaveRightCorner };
		tileTypes[13] = { AutomapTile::Types::CaveLeftCorner };
		if (IsAnyOf(leveltype, DTYPE_CAVES)) {
			tileTypes[129] = { AutomapTile::Types::CaveHorizontalWoodCross };
			tileTypes[131] = { AutomapTile::Types::CaveHorizontalWoodCross };
			tileTypes[133] = { AutomapTile::Types::CaveHorizontalWood };
			tileTypes[135] = { AutomapTile::Types::CaveHorizontalWood };
			tileTypes[150] = { AutomapTile::Types::CaveHorizontalWood };
			tileTypes[145] = { AutomapTile::Types::CaveHorizontalWood, AutomapTile::Flags::VerticalDoor };
			tileTypes[147] = { AutomapTile::Types::CaveHorizontalWood, AutomapTile::Flags::VerticalDoor };
			tileTypes[130] = { AutomapTile::Types::CaveVerticalWoodCross };
			tileTypes[132] = { AutomapTile::Types::CaveVerticalWoodCross };
			tileTypes[134] = { AutomapTile::Types::CaveVerticalWood };
			tileTypes[136] = { AutomapTile::Types::CaveVerticalWood };
			tileTypes[151] = { AutomapTile::Types::CaveVerticalWood };
			tileTypes[146] = { AutomapTile::Types::CaveVerticalWood, AutomapTile::Flags::HorizontalDoor };
			tileTypes[148] = { AutomapTile::Types::CaveVerticalWood, AutomapTile::Flags::HorizontalDoor };
			tileTypes[137] = { AutomapTile::Types::CaveWoodCross };
			tileTypes[140] = { AutomapTile::Types::CaveWoodCross };
			tileTypes[141] = { AutomapTile::Types::CaveWoodCross };
			tileTypes[142] = { AutomapTile::Types::CaveWoodCross };
			tileTypes[138] = { AutomapTile::Types::CaveRightWoodCross };
			tileTypes[139] = { AutomapTile::Types::CaveLeftWoodCross };
			tileTypes[14] = { AutomapTile::Types::HorizontalLavaThin };
			tileTypes[15] = { AutomapTile::Types::HorizontalLavaThin };
			tileTypes[16] = { AutomapTile::Types::VerticalLavaThin };
			tileTypes[17] = { AutomapTile::Types::VerticalLavaThin };
			tileTypes[18] = { AutomapTile::Types::BendSouthLavaThin };
			tileTypes[19] = { AutomapTile::Types::BendWestLavaThin };
			tileTypes[20] = { AutomapTile::Types::BendEastLavaThin };
			tileTypes[21] = { AutomapTile::Types::BendNorthLavaThin };
			tileTypes[22] = { AutomapTile::Types::VerticalWallLava };
			tileTypes[23] = { AutomapTile::Types::HorizontalWallLava };
			tileTypes[24] = { AutomapTile::Types::SELava };
			tileTypes[25] = { AutomapTile::Types::SWLava };
			tileTypes[26] = { AutomapTile::Types::NELava };
			tileTypes[27] = { AutomapTile::Types::NWLava };
			tileTypes[28] = { AutomapTile::Types::SLava };
			tileTypes[29] = { AutomapTile::Types::WLava };
			tileTypes[30] = { AutomapTile::Types::ELava };
			tileTypes[31] = { AutomapTile::Types::NLava };
			tileTypes[32] = { AutomapTile::Types::Lava };
			tileTypes[33] = { AutomapTile::Types::Lava };
			tileTypes[34] = { AutomapTile::Types::Lava };
			tileTypes[35] = { AutomapTile::Types::Lava };
			tileTypes[36] = { AutomapTile::Types::Lava };
			tileTypes[37] = { AutomapTile::Types::Lava };
			tileTypes[38] = { AutomapTile::Types::Lava };
			tileTypes[39] = { AutomapTile::Types::Lava };
			tileTypes[40] = { AutomapTile::Types::Lava };
			tileTypes[41] = { AutomapTile::Types::CaveHorizontalWallLava };
			tileTypes[42] = { AutomapTile::Types::CaveVerticalWallLava };
			tileTypes[43] = { AutomapTile::Types::HorizontalBridgeLava };
			tileTypes[44] = { AutomapTile::Types::VerticalBridgeLava };
		} else if (IsAnyOf(leveltype, DTYPE_NEST)) {
			tileTypes[102] = { AutomapTile::Types::HorizontalLavaThin };
			tileTypes[103] = { AutomapTile::Types::HorizontalLavaThin };
			tileTypes[108] = { AutomapTile::Types::HorizontalLavaThin };
			tileTypes[104] = { AutomapTile::Types::VerticalLavaThin };
			tileTypes[105] = { AutomapTile::Types::VerticalLavaThin };
			tileTypes[107] = { AutomapTile::Types::VerticalLavaThin };
			tileTypes[112] = { AutomapTile::Types::BendSouthLavaThin };
			tileTypes[113] = { AutomapTile::Types::BendWestLavaThin };
			tileTypes[110] = { AutomapTile::Types::BendEastLavaThin };
			tileTypes[111] = { AutomapTile::Types::BendNorthLavaThin };
			tileTypes[134] = { AutomapTile::Types::VerticalWallLava };
			tileTypes[135] = { AutomapTile::Types::HorizontalWallLava };
			tileTypes[118] = { AutomapTile::Types::SELava };
			tileTypes[119] = { AutomapTile::Types::SWLava };
			tileTypes[120] = { AutomapTile::Types::NELava };
			tileTypes[121] = { AutomapTile::Types::NWLava };
			tileTypes[106] = { AutomapTile::Types::SLava };
			tileTypes[114] = { AutomapTile::Types::WLava };
			tileTypes[130] = { AutomapTile::Types::ELava };
			tileTypes[122] = { AutomapTile::Types::NLava };
			tileTypes[117] = { AutomapTile::Types::Lava };
			tileTypes[124] = { AutomapTile::Types::Lava };
			tileTypes[126] = { AutomapTile::Types::Lava };
			tileTypes[127] = { AutomapTile::Types::Lava };
			tileTypes[128] = { AutomapTile::Types::Lava };
			tileTypes[129] = { AutomapTile::Types::Lava };
			tileTypes[131] = { AutomapTile::Types::Lava };
			tileTypes[132] = { AutomapTile::Types::Lava };
			tileTypes[133] = { AutomapTile::Types::Lava };
			tileTypes[136] = { AutomapTile::Types::CaveHorizontalWallLava };
			tileTypes[137] = { AutomapTile::Types::CaveVerticalWallLava };
			tileTypes[115] = { AutomapTile::Types::HorizontalBridgeLava };
			tileTypes[116] = { AutomapTile::Types::VerticalBridgeLava };
		}
		break;
	case DTYPE_HELL:
		tileTypes[51] = { AutomapTile::Types::VerticalDiamond };
		tileTypes[55] = { AutomapTile::Types::HorizontalDiamond };
		tileTypes[102] = { AutomapTile::Types::PentagramClosed };
		tileTypes[111] = { AutomapTile::Types::PentagramOpen };
		break;
	default:
		break;
	}
	for (unsigned i = 0; i < tileCount; i++) {
		AutomapTypeTiles[i + 1] = tileTypes[i];
	}

	memset(AutomapView, 0, sizeof(AutomapView));

	for (auto &column : dFlags)
		for (auto &dFlag : column)
			dFlag &= ~DungeonFlag::Explored;
}

void SetAutomapType(AutomapType type)
{
	CurrentAutomapType = type;
}

AutomapType GetAutomapType()
{
	return CurrentAutomapType;
}

void StartAutomap()
{
	AutomapOffset = { 0, 0 };
	AutomapActive = true;
}

void AutomapUp()
{
	AutomapOffset.deltaX--;
	AutomapOffset.deltaY--;
}

void AutomapDown()
{
	AutomapOffset.deltaX++;
	AutomapOffset.deltaY++;
}

void AutomapLeft()
{
	AutomapOffset.deltaX--;
	AutomapOffset.deltaY++;
}

void AutomapRight()
{
	AutomapOffset.deltaX++;
	AutomapOffset.deltaY--;
}

void AutomapZoomIn()
{
	if (AutoMapScale >= 200)
		return;

	AutoMapScale += 25;
}

void AutomapZoomOut()
{
	if (AutoMapScale <= 25)
		return;

	AutoMapScale -= 25;
}

void DrawAutomap(const Surface &out)
{
	Automap = { (ViewPosition.x - 8) / 2, (ViewPosition.y - 8) / 2 };
	if (leveltype != DTYPE_TOWN) {
		Automap += { -4, -4 };
	}
	while (Automap.x + AutomapOffset.deltaX < 0)
		AutomapOffset.deltaX++;
	while (Automap.x + AutomapOffset.deltaX >= DMAXX)
		AutomapOffset.deltaX--;

	while (Automap.y + AutomapOffset.deltaY < 0)
		AutomapOffset.deltaY++;
	while (Automap.y + AutomapOffset.deltaY >= DMAXY)
		AutomapOffset.deltaY--;

	Automap += AutomapOffset;

	const Player &myPlayer = *MyPlayer;
	Displacement myPlayerOffset = {};
	if (myPlayer.isWalking())
		myPlayerOffset = GetOffsetForWalking(myPlayer.AnimInfo, myPlayer._pdir, true);

	int d = (AutoMapScale * 64) / 100;
	int cells = 2 * (gnScreenWidth / 2 / d) + 1;
	if (((gnScreenWidth / 2) % d) != 0)
		cells++;
	if (((gnScreenWidth / 2) % d) >= (AutoMapScale * 32) / 100)
		cells++;
	if ((myPlayerOffset.deltaX + myPlayerOffset.deltaY) != 0)
		cells++;

	Point screen {
		gnScreenWidth / 2,
		(gnScreenHeight - GetMainPanel().size.height) / 2
	};

	screen += AmOffset(AmWidthOffset::None, AmHeightOffset::HalfTileDown);

	if ((cells & 1) != 0) {
		screen.x -= AmOffset(AmWidthOffset::DoubleTileRight, AmHeightOffset::None).deltaX * ((cells - 1) / 2);
		screen.y -= AmOffset(AmWidthOffset::None, AmHeightOffset::DoubleTileDown).deltaY * ((cells + 1) / 2);

	} else {
		screen.x -= AmOffset(AmWidthOffset::DoubleTileRight, AmHeightOffset::None).deltaX * (cells / 2) + AmOffset(AmWidthOffset::FullTileLeft, AmHeightOffset::None).deltaX;
		screen.y -= AmOffset(AmWidthOffset::None, AmHeightOffset::DoubleTileDown).deltaY * (cells / 2) + AmOffset(AmWidthOffset::None, AmHeightOffset::FullTileDown).deltaY;
	}
	if ((ViewPosition.x & 1) != 0) {
		screen.x -= AmOffset(AmWidthOffset::HalfTileRight, AmHeightOffset::None).deltaX;
		screen.y -= AmOffset(AmWidthOffset::None, AmHeightOffset::HalfTileDown).deltaY;
	}
	if ((ViewPosition.y & 1) != 0) {
		screen.x += AmOffset(AmWidthOffset::HalfTileRight, AmHeightOffset::None).deltaX;
		screen.y -= AmOffset(AmWidthOffset::None, AmHeightOffset::HalfTileDown).deltaY;
	}

	screen.x += AutoMapScale * myPlayerOffset.deltaX / 100 / 2;
	screen.y += AutoMapScale * myPlayerOffset.deltaY / 100 / 2;

	if (CanPanelsCoverView()) {
		if (IsRightPanelOpen()) {
			screen.x -= gnScreenWidth / 4;
		}
		if (IsLeftPanelOpen()) {
			screen.x += gnScreenWidth / 4;
		}
	}

	Point map = { Automap.x - cells, Automap.y - 1 };

	for (int i = 0; i <= cells + 1; i++) {
		Point tile1 = screen;
		for (int j = 0; j < cells; j++) {
			DrawAutomapTile(out, tile1, { map.x + j, map.y - j });
			tile1.x += AmOffset(AmWidthOffset::DoubleTileRight, AmHeightOffset::None).deltaX;
		}
		map.y++;

		Point tile2 = screen + AmOffset(AmWidthOffset::FullTileLeft, AmHeightOffset::FullTileDown);
		for (int j = 0; j <= cells; j++) {
			DrawAutomapTile(out, tile2, { map.x + j, map.y - j });
			tile2.x += AmOffset(AmWidthOffset::DoubleTileRight, AmHeightOffset::None).deltaX;
		}
		map.x++;
		screen.y += AmOffset(AmWidthOffset::None, AmHeightOffset::DoubleTileDown).deltaY;
	}

	for (size_t playerId = 0; playerId < Players.size(); playerId++) {
		Player &player = Players[playerId];
		if (player.isOnActiveLevel() && player.plractive && !player._pLvlChanging && (&player == MyPlayer || player.friendlyMode)) {
			DrawAutomapPlr(out, myPlayerOffset, playerId);
		}
	}

	if (AutoMapShowItems)
		SearchAutomapItem(out, myPlayerOffset, 8, [](Point position) { return dItem[position.x][position.y] != 0; });
#ifdef _DEBUG
	if (IsDebugAutomapHighlightNeeded())
		SearchAutomapItem(out, myPlayerOffset, std::max(MAXDUNX, MAXDUNY), ShouldHighlightDebugAutomapTile);
#endif

	DrawAutomapText(out);
}

void UpdateAutomapExplorer(Point map, MapExplorationType explorer)
{
	if (AutomapView[map.x][map.y] < explorer)
		AutomapView[map.x][map.y] = explorer;
}

void SetAutomapView(Point position, MapExplorationType explorer)
{
	const Point map { (position.x - 16) / 2, (position.y - 16) / 2 };

	if (map.x < 0 || map.x >= DMAXX || map.y < 0 || map.y >= DMAXY) {
		return;
	}

	UpdateAutomapExplorer(map, explorer);

	AutomapTile tile = GetAutomapType(map);
	bool solid = tile.hasFlag(AutomapTile::Flags::Dirt);

	switch (tile.type) {
	case AutomapTile::Types::Vertical:
		if (solid) {
			auto tileSW = GetAutomapType({ map.x, map.y + 1 });
			if (tileSW.type == AutomapTile::Types::Corner && tileSW.hasFlag(AutomapTile::Flags::Dirt))
				UpdateAutomapExplorer({ map.x, map.y + 1 }, explorer);
		} else if (HasAutomapFlag({ map.x - 1, map.y }, AutomapTile::Flags::Dirt)) {
			UpdateAutomapExplorer({ map.x - 1, map.y }, explorer);
		}
		break;
	case AutomapTile::Types::Horizontal:
		if (solid) {
			auto tileSE = GetAutomapType({ map.x + 1, map.y });
			if (tileSE.type == AutomapTile::Types::Corner && tileSE.hasFlag(AutomapTile::Flags::Dirt))
				UpdateAutomapExplorer({ map.x + 1, map.y }, explorer);
		} else if (HasAutomapFlag({ map.x, map.y - 1 }, AutomapTile::Flags::Dirt)) {
			UpdateAutomapExplorer({ map.x, map.y - 1 }, explorer);
		}
		break;
	case AutomapTile::Types::Cross:
		if (solid) {
			auto tileSW = GetAutomapType({ map.x, map.y + 1 });
			if (tileSW.type == AutomapTile::Types::Corner && tileSW.hasFlag(AutomapTile::Flags::Dirt))
				UpdateAutomapExplorer({ map.x, map.y + 1 }, explorer);
			auto tileSE = GetAutomapType({ map.x + 1, map.y });
			if (tileSE.type == AutomapTile::Types::Corner && tileSE.hasFlag(AutomapTile::Flags::Dirt))
				UpdateAutomapExplorer({ map.x + 1, map.y }, explorer);
		} else {
			if (HasAutomapFlag({ map.x - 1, map.y }, AutomapTile::Flags::Dirt))
				UpdateAutomapExplorer({ map.x - 1, map.y }, explorer);
			if (HasAutomapFlag({ map.x, map.y - 1 }, AutomapTile::Flags::Dirt))
				UpdateAutomapExplorer({ map.x, map.y - 1 }, explorer);
			if (HasAutomapFlag({ map.x - 1, map.y - 1 }, AutomapTile::Flags::Dirt))
				UpdateAutomapExplorer({ map.x - 1, map.y - 1 }, explorer);
		}
		break;
	case AutomapTile::Types::FenceVertical:
		if (solid) {
			if (HasAutomapFlag({ map.x, map.y - 1 }, AutomapTile::Flags::Dirt))
				UpdateAutomapExplorer({ map.x, map.y - 1 }, explorer);
			auto tileSW = GetAutomapType({ map.x, map.y + 1 });
			if (tileSW.type == AutomapTile::Types::Corner && tileSW.hasFlag(AutomapTile::Flags::Dirt))
				UpdateAutomapExplorer({ map.x, map.y + 1 }, explorer);
		} else if (HasAutomapFlag({ map.x - 1, map.y }, AutomapTile::Flags::Dirt)) {
			UpdateAutomapExplorer({ map.x - 1, map.y }, explorer);
		}
		break;
	case AutomapTile::Types::FenceHorizontal:
		if (solid) {
			if (HasAutomapFlag({ map.x - 1, map.y }, AutomapTile::Flags::Dirt))
				UpdateAutomapExplorer({ map.x - 1, map.y }, explorer);
			auto tileSE = GetAutomapType({ map.x + 1, map.y });
			if (tileSE.type == AutomapTile::Types::Corner && tileSE.hasFlag(AutomapTile::Flags::Dirt))
				UpdateAutomapExplorer({ map.x + 1, map.y }, explorer);
		} else if (HasAutomapFlag({ map.x, map.y - 1 }, AutomapTile::Flags::Dirt)) {
			UpdateAutomapExplorer({ map.x, map.y - 1 }, explorer);
		}
		break;
	default:
		break;
	}
}

void AutomapZoomReset()
{
	AutomapOffset = { 0, 0 };
}

} // namespace devilution
<|MERGE_RESOLUTION|>--- conflicted
+++ resolved
@@ -1,1888 +1,1878 @@
-/**
- * @file automap.cpp
- *
- * Implementation of the in-game map overlay.
- */
-#include "automap.h"
-
-#include <algorithm>
-#include <cstdint>
-
-#include <fmt/format.h>
-
-#include "control.h"
-#include "engine/load_file.hpp"
-#include "engine/palette.h"
-#include "engine/render/automap_render.hpp"
-#include "levels/gendung.h"
-#include "levels/setmaps.h"
-#include "player.h"
-#include "utils/attributes.h"
-#include "utils/enum_traits.h"
-#include "utils/language.h"
-#include "utils/ui_fwd.h"
-#include "utils/utf8.hpp"
-
-#ifdef _DEBUG
-#include "debug.h"
-#include "lighting.h"
-#endif
-
-namespace devilution {
-
-namespace {
-Point Automap;
-
-AutomapType CurrentAutomapType;
-
-enum MapColors : uint8_t {
-	/** color used to draw the player's arrow */
-	MapColorsPlayer = (PAL8_ORANGE + 1),
-	/** color for bright map lines (doors, stairs etc.) */
-	MapColorsBright = PAL8_YELLOW,
-	/** color for dim map lines/dots */
-	MapColorsDim = (PAL16_YELLOW + 8),
-	/** color for grates */
-	MapColorsGrate = (PAL16_YELLOW + 4),
-	/** color for items on automap */
-	MapColorsItem = (PAL8_BLUE + 1),
-	/** color for activated pentragram on automap */
-	MapColorsPentagramOpen = (PAL8_RED + 2),
-	/** color for cave lava on automap */
-	MapColorsLava = (PAL8_ORANGE + 2),
-	/** color for cave water on automap */
-	MapColorsWater = (PAL8_BLUE + 2),
-	/** color for hive acid on automap */
-	MapColorsAcid = (PAL8_YELLOW + 4),
-};
-
-struct AutomapTile {
-	/** The general shape of the tile */
-	enum class Types : uint8_t {
-		None,
-		Diamond,
-		Vertical,
-		Horizontal,
-		Cross,
-		FenceVertical,
-		FenceHorizontal,
-		Corner,
-		CaveHorizontalCross,
-		CaveVerticalCross,
-		CaveHorizontal,
-		CaveVertical,
-		CaveCross,
-		Bridge,
-		River,
-		RiverCornerEast,
-		RiverCornerNorth,
-		RiverCornerSouth,
-		RiverCornerWest,
-		RiverForkIn,
-		RiverForkOut,
-		RiverLeftIn,
-		RiverLeftOut,
-		RiverRightIn,
-		RiverRightOut,
-		CaveHorizontalWoodCross,
-		CaveVerticalWoodCross,
-		CaveLeftCorner,
-		CaveRightCorner,
-		CaveBottomCorner,
-		CaveHorizontalWood,
-		CaveVerticalWood,
-		CaveWoodCross,
-		CaveRightWoodCross,
-		CaveLeftWoodCross,
-		HorizontalLavaThin,
-		VerticalLavaThin,
-		BendSouthLavaThin,
-		BendWestLavaThin,
-		BendEastLavaThin,
-		BendNorthLavaThin,
-		VerticalWallLava,
-		HorizontalWallLava,
-		SELava,
-		SWLava,
-		NELava,
-		NWLava,
-		SLava,
-		WLava,
-		ELava,
-		NLava,
-		Lava,
-		CaveHorizontalWallLava,
-		CaveVerticalWallLava,
-		HorizontalBridgeLava,
-		VerticalBridgeLava,
-		VerticalDiamond,
-		HorizontalDiamond,
-		PentagramClosed,
-		PentagramOpen,
-	};
-
-	Types type;
-
-	/** Additional details about the given tile */
-	enum class Flags : uint8_t {
-		// clang-format off
-		VerticalDoor      = 1 << 0,
-		HorizontalDoor    = 1 << 1,
-		VerticalArch      = 1 << 2,
-		HorizontalArch    = 1 << 3,
-		VerticalGrate     = 1 << 4,
-		HorizontalGrate   = 1 << 5,
-		VerticalPassage   = VerticalDoor | VerticalArch | VerticalGrate,
-		HorizontalPassage = HorizontalDoor | HorizontalArch | HorizontalGrate,
-		Dirt              = 1 << 6,
-		Stairs            = 1 << 7,
-		// clang-format on
-	};
-
-	Flags flags = {};
-
-	[[nodiscard]] DVL_ALWAYS_INLINE constexpr bool hasFlag(Flags test) const
-	{
-		return (static_cast<uint8_t>(flags) & static_cast<uint8_t>(test)) != 0;
-	}
-
-	template <typename... Args>
-	[[nodiscard]] DVL_ALWAYS_INLINE constexpr bool hasAnyFlag(Flags flag, Args... flags)
-	{
-		return (static_cast<uint8_t>(this->flags)
-		           & (static_cast<uint8_t>(flag) | ... | static_cast<uint8_t>(flags)))
-		    != 0;
-	}
-};
-
-/**
- * Maps from tile_id to automap type.
- */
-std::array<AutomapTile, 256> AutomapTypeTiles;
-
-/**
- * @brief Draw a diamond on top tile.
- */
-void DrawDiamond(const Surface &out, Point center, uint8_t color)
-{
-	DrawMapLineNE(out, center + AmOffset(AmWidthOffset::HalfTileLeft, AmHeightOffset::HalfTileUp), AmLine(AmLineLength::FullTile), color);
-	DrawMapLineSE(out, center + AmOffset(AmWidthOffset::HalfTileLeft, AmHeightOffset::HalfTileUp), AmLine(AmLineLength::FullTile), color);
-	DrawMapLineSE(out, center + AmOffset(AmWidthOffset::None, AmHeightOffset::FullTileUp), AmLine(AmLineLength::FullTile), color);
-	DrawMapLineNE(out, center + AmOffset(AmWidthOffset::None, AmHeightOffset::None), AmLine(AmLineLength::FullTile), color);
-}
-
-/**
- * @brief Draws a bright diamond and a line, orientation depending on the tileset.
- */
-void DrawMapVerticalDoor(const Surface &out, Point center, AutomapTile neTile, uint8_t colorBright, uint8_t colorDim)
-{
-	AmWidthOffset lWidthOffset;
-	AmHeightOffset lHeightOffset;
-	AmWidthOffset dWidthOffset;
-	AmHeightOffset dHeightOffset;
-	AmLineLength length;
-
-	switch (leveltype) {
-	case DTYPE_CATHEDRAL:
-	case DTYPE_CRYPT:
-		lWidthOffset = AmWidthOffset::QuarterTileLeft;
-		lHeightOffset = AmHeightOffset::QuarterTileUp;
-
-		dWidthOffset = AmWidthOffset::HalfTileLeft;
-		dHeightOffset = AmHeightOffset::HalfTileDown;
-
-		length = AmLineLength::HalfTile;
-		break;
-	case DTYPE_CATACOMBS:
-		lWidthOffset = AmWidthOffset::ThreeQuartersTileLeft;
-		lHeightOffset = AmHeightOffset::QuarterTileDown;
-
-		dWidthOffset = AmWidthOffset::None;
-		dHeightOffset = AmHeightOffset::None;
-
-		length = AmLineLength::FullTile;
-		break;
-	case DTYPE_CAVES:
-		lWidthOffset = AmWidthOffset::QuarterTileLeft;
-		lHeightOffset = AmHeightOffset::ThreeQuartersTileDown;
-
-		dWidthOffset = AmWidthOffset::HalfTileRight;
-		dHeightOffset = AmHeightOffset::HalfTileDown;
-
-		length = AmLineLength::FullTile;
-		break;
-	default:
-		app_fatal("Invalid leveltype");
-	}
-	if (!(neTile.hasFlag(AutomapTile::Flags::VerticalPassage) && leveltype == DTYPE_CATHEDRAL))
-		DrawMapLineNE(out, center + AmOffset(lWidthOffset, lHeightOffset), AmLine(length), colorDim);
-	DrawDiamond(out, center + AmOffset(dWidthOffset, dHeightOffset), colorBright);
-}
-
-/**
- * @brief Draws a bright diamond and a line, orientation depending on the tileset.
- */
-void DrawMapHorizontalDoor(const Surface &out, Point center, AutomapTile nwTile, uint8_t colorBright, uint8_t colorDim)
-{
-	AmWidthOffset lWidthOffset;
-	AmHeightOffset lHeightOffset;
-	AmWidthOffset dWidthOffset;
-	AmHeightOffset dHeightOffset;
-	AmLineLength length;
-
-	switch (leveltype) {
-	case DTYPE_CATHEDRAL:
-	case DTYPE_CRYPT:
-		lWidthOffset = AmWidthOffset::None;
-		lHeightOffset = AmHeightOffset::HalfTileUp;
-
-		dWidthOffset = AmWidthOffset::HalfTileRight;
-		dHeightOffset = AmHeightOffset::HalfTileDown;
-
-		length = AmLineLength::HalfTile;
-		break;
-	case DTYPE_CATACOMBS:
-		lWidthOffset = AmWidthOffset::QuarterTileRight;
-		lHeightOffset = AmHeightOffset::QuarterTileUp;
-
-		dWidthOffset = AmWidthOffset::None;
-		dHeightOffset = AmHeightOffset::None;
-
-		length = AmLineLength::FullTile;
-		break;
-	case DTYPE_CAVES:
-		lWidthOffset = AmWidthOffset::QuarterTileLeft;
-		lHeightOffset = AmHeightOffset::QuarterTileDown;
-
-		dWidthOffset = AmWidthOffset::HalfTileLeft;
-		dHeightOffset = AmHeightOffset::HalfTileDown;
-
-		length = AmLineLength::FullTile;
-		break;
-		break;
-	default:
-		app_fatal("Invalid leveltype");
-	}
-	if (!(nwTile.hasFlag(AutomapTile::Flags::HorizontalPassage) && leveltype == DTYPE_CATHEDRAL))
-		DrawMapLineSE(out, center + AmOffset(lWidthOffset, lHeightOffset), AmLine(length), colorDim);
-	DrawDiamond(out, center + AmOffset(dWidthOffset, dHeightOffset), colorBright);
-}
-
-/**
- * @brief Draw 16 individual pixels equally spaced apart, used to communicate OOB area to the player.
- */
-void DrawDirt(const Surface &out, Point center, AutomapTile nwTile, AutomapTile neTile, uint8_t color)
-{
-	out.SetPixel(center + AmOffset(AmWidthOffset::ThreeQuartersTileLeft, AmHeightOffset::QuarterTileDown), color);
-	out.SetPixel(center + AmOffset(AmWidthOffset::HalfTileLeft, AmHeightOffset::None), color);
-	out.SetPixel(center + AmOffset(AmWidthOffset::HalfTileLeft, AmHeightOffset::HalfTileDown), color);
-	out.SetPixel(center + AmOffset(AmWidthOffset::QuarterTileLeft, AmHeightOffset::QuarterTileUp), color);
-	out.SetPixel(center + AmOffset(AmWidthOffset::QuarterTileLeft, AmHeightOffset::QuarterTileDown), color);
-	out.SetPixel(center + AmOffset(AmWidthOffset::QuarterTileLeft, AmHeightOffset::ThreeQuartersTileDown), color);
-	// Prevent the top dirt pixel from appearing inside arch diamonds
-	if (!nwTile.hasAnyFlag(AutomapTile::Flags::HorizontalArch, AutomapTile::Flags::HorizontalGrate)
-	    && !neTile.hasAnyFlag(AutomapTile::Flags::VerticalArch, AutomapTile::Flags::VerticalGrate))
-		out.SetPixel(center + AmOffset(AmWidthOffset::None, AmHeightOffset::HalfTileUp), color);
-	out.SetPixel(center, color);
-	out.SetPixel(center + AmOffset(AmWidthOffset::None, AmHeightOffset::HalfTileDown), color);
-	out.SetPixel(center + AmOffset(AmWidthOffset::None, AmHeightOffset::FullTileDown), color);
-	out.SetPixel(center + AmOffset(AmWidthOffset::QuarterTileRight, AmHeightOffset::QuarterTileUp), color);
-	out.SetPixel(center + AmOffset(AmWidthOffset::QuarterTileRight, AmHeightOffset::QuarterTileDown), color);
-	out.SetPixel(center + AmOffset(AmWidthOffset::QuarterTileRight, AmHeightOffset::ThreeQuartersTileDown), color);
-	out.SetPixel(center + AmOffset(AmWidthOffset::HalfTileRight, AmHeightOffset::None), color);
-	out.SetPixel(center + AmOffset(AmWidthOffset::HalfTileRight, AmHeightOffset::HalfTileDown), color);
-	out.SetPixel(center + AmOffset(AmWidthOffset::ThreeQuartersTileRight, AmHeightOffset::QuarterTileDown), color);
-}
-
-void DrawBridge(const Surface &out, Point center, uint8_t color)
-{
-	out.SetPixel(center, color);
-
-	out.SetPixel(center + AmOffset(AmWidthOffset::QuarterTileRight, AmHeightOffset::QuarterTileUp), color);
-	out.SetPixel(center + AmOffset(AmWidthOffset::QuarterTileRight, AmHeightOffset::QuarterTileDown), color);
-
-	out.SetPixel(center + AmOffset(AmWidthOffset::HalfTileRight, AmHeightOffset::None), color);
-	out.SetPixel(center + AmOffset(AmWidthOffset::HalfTileRight, AmHeightOffset::HalfTileDown), color);
-
-	out.SetPixel(center + AmOffset(AmWidthOffset::ThreeQuartersTileRight, AmHeightOffset::QuarterTileDown), color);
-}
-
-void DrawRiverRightIn(const Surface &out, Point center, uint8_t color)
-{
-	out.SetPixel(center + AmOffset(AmWidthOffset::HalfTileLeft, AmHeightOffset::HalfTileDown), color);
-
-	out.SetPixel(center + AmOffset(AmWidthOffset::QuarterTileLeft, AmHeightOffset::QuarterTileDown), color);
-	out.SetPixel(center + AmOffset(AmWidthOffset::QuarterTileLeft, AmHeightOffset::ThreeQuartersTileDown), color);
-
-	out.SetPixel(center, color);
-	out.SetPixel(center + AmOffset(AmWidthOffset::None, AmHeightOffset::HalfTileDown), color);
-	out.SetPixel(center + AmOffset(AmWidthOffset::None, AmHeightOffset::FullTileDown), color);
-
-	out.SetPixel(center + AmOffset(AmWidthOffset::QuarterTileRight, AmHeightOffset::QuarterTileDown), color);
-	out.SetPixel(center + AmOffset(AmWidthOffset::QuarterTileRight, AmHeightOffset::ThreeQuartersTileDown), color);
-
-	out.SetPixel(center + AmOffset(AmWidthOffset::HalfTileRight, AmHeightOffset::None), color);
-	out.SetPixel(center + AmOffset(AmWidthOffset::HalfTileRight, AmHeightOffset::HalfTileDown), color);
-
-	out.SetPixel(center + AmOffset(AmWidthOffset::ThreeQuartersTileRight, AmHeightOffset::QuarterTileDown), color);
-}
-
-void DrawRiverCornerSouth(const Surface &out, Point center, uint8_t color)
-{
-	out.SetPixel(center + AmOffset(AmWidthOffset::None, AmHeightOffset::FullTileDown), color);
-}
-
-void DrawRiverCornerNorth(const Surface &out, Point center, uint8_t color)
-{
-	out.SetPixel(center + AmOffset(AmWidthOffset::QuarterTileLeft, AmHeightOffset::QuarterTileUp), color);
-	out.SetPixel(center + AmOffset(AmWidthOffset::None, AmHeightOffset::HalfTileUp), color);
-	out.SetPixel(center + AmOffset(AmWidthOffset::QuarterTileRight, AmHeightOffset::QuarterTileUp), color);
-}
-
-void DrawRiverLeftOut(const Surface &out, Point center, uint8_t color)
-{
-	out.SetPixel(center + AmOffset(AmWidthOffset::ThreeQuartersTileLeft, AmHeightOffset::QuarterTileDown), color);
-
-	out.SetPixel(center + AmOffset(AmWidthOffset::HalfTileLeft, AmHeightOffset::None), color);
-	out.SetPixel(center + AmOffset(AmWidthOffset::HalfTileLeft, AmHeightOffset::HalfTileDown), color);
-
-	out.SetPixel(center + AmOffset(AmWidthOffset::QuarterTileLeft, AmHeightOffset::QuarterTileDown), color);
-	out.SetPixel(center + AmOffset(AmWidthOffset::QuarterTileLeft, AmHeightOffset::ThreeQuartersTileDown), color);
-
-	out.SetPixel(center, color);
-	out.SetPixel(center + AmOffset(AmWidthOffset::None, AmHeightOffset::HalfTileDown), color);
-
-	out.SetPixel(center + AmOffset(AmWidthOffset::QuarterTileRight, AmHeightOffset::QuarterTileUp), color);
-	out.SetPixel(center + AmOffset(AmWidthOffset::QuarterTileRight, AmHeightOffset::QuarterTileDown), color);
-	out.SetPixel(center + AmOffset(AmWidthOffset::QuarterTileRight, AmHeightOffset::ThreeQuartersTileDown), color);
-
-	out.SetPixel(center + AmOffset(AmWidthOffset::HalfTileRight, AmHeightOffset::None), color);
-	out.SetPixel(center + AmOffset(AmWidthOffset::HalfTileRight, AmHeightOffset::HalfTileDown), color);
-
-	out.SetPixel(center + AmOffset(AmWidthOffset::ThreeQuartersTileRight, AmHeightOffset::QuarterTileDown), color);
-}
-
-void DrawRiverLeftIn(const Surface &out, Point center, uint8_t color)
-{
-	out.SetPixel(center + AmOffset(AmWidthOffset::HalfTileLeft, AmHeightOffset::None), color);
-	out.SetPixel(center + AmOffset(AmWidthOffset::HalfTileLeft, AmHeightOffset::HalfTileDown), color);
-
-	out.SetPixel(center + AmOffset(AmWidthOffset::QuarterTileLeft, AmHeightOffset::QuarterTileUp), color);
-	out.SetPixel(center + AmOffset(AmWidthOffset::QuarterTileLeft, AmHeightOffset::QuarterTileDown), color);
-	out.SetPixel(center + AmOffset(AmWidthOffset::QuarterTileLeft, AmHeightOffset::ThreeQuartersTileDown), color);
-
-	out.SetPixel(center + AmOffset(AmWidthOffset::None, AmHeightOffset::HalfTileUp), color);
-	out.SetPixel(center, color);
-	out.SetPixel(center + AmOffset(AmWidthOffset::None, AmHeightOffset::HalfTileDown), color);
-	out.SetPixel(center + AmOffset(AmWidthOffset::None, AmHeightOffset::FullTileDown), color);
-
-	out.SetPixel(center + AmOffset(AmWidthOffset::QuarterTileRight, AmHeightOffset::QuarterTileUp), color);
-	out.SetPixel(center + AmOffset(AmWidthOffset::QuarterTileRight, AmHeightOffset::QuarterTileDown), color);
-	out.SetPixel(center + AmOffset(AmWidthOffset::QuarterTileRight, AmHeightOffset::ThreeQuartersTileDown), color);
-}
-
-void DrawRiverCornerWest(const Surface &out, Point center, uint8_t color)
-{
-	out.SetPixel(center + AmOffset(AmWidthOffset::ThreeQuartersTileLeft, AmHeightOffset::QuarterTileDown), color);
-	out.SetPixel(center + AmOffset(AmWidthOffset::HalfTileLeft, AmHeightOffset::None), color);
-}
-
-void DrawRiverCornerEast(const Surface &out, Point center, uint8_t color)
-{
-	out.SetPixel(center + AmOffset(AmWidthOffset::HalfTileRight, AmHeightOffset::None), color);
-	out.SetPixel(center + AmOffset(AmWidthOffset::HalfTileRight, AmHeightOffset::HalfTileDown), color);
-	out.SetPixel(center + AmOffset(AmWidthOffset::ThreeQuartersTileRight, AmHeightOffset::QuarterTileDown), color);
-}
-
-void DrawRiverRightOut(const Surface &out, Point center, uint8_t color)
-{
-	out.SetPixel(center + AmOffset(AmWidthOffset::QuarterTileLeft, AmHeightOffset::QuarterTileDown), color);
-	out.SetPixel(center + AmOffset(AmWidthOffset::QuarterTileLeft, AmHeightOffset::ThreeQuartersTileDown), color);
-
-	out.SetPixel(center, color);
-	out.SetPixel(center + AmOffset(AmWidthOffset::None, AmHeightOffset::HalfTileDown), color);
-	out.SetPixel(center + AmOffset(AmWidthOffset::None, AmHeightOffset::FullTileDown), color);
-
-	out.SetPixel(center + AmOffset(AmWidthOffset::QuarterTileRight, AmHeightOffset::QuarterTileUp), color);
-	out.SetPixel(center + AmOffset(AmWidthOffset::QuarterTileRight, AmHeightOffset::QuarterTileDown), color);
-	out.SetPixel(center + AmOffset(AmWidthOffset::QuarterTileRight, AmHeightOffset::ThreeQuartersTileDown), color);
-
-	out.SetPixel(center + AmOffset(AmWidthOffset::HalfTileRight, AmHeightOffset::None), color);
-	out.SetPixel(center + AmOffset(AmWidthOffset::HalfTileRight, AmHeightOffset::HalfTileDown), color);
-
-	out.SetPixel(center + AmOffset(AmWidthOffset::ThreeQuartersTileRight, AmHeightOffset::QuarterTileDown), color);
-}
-
-void DrawRiver(const Surface &out, Point center, uint8_t color)
-{
-	out.SetPixel(center + AmOffset(AmWidthOffset::HalfTileLeft, AmHeightOffset::HalfTileDown), color);
-
-	out.SetPixel(center + AmOffset(AmWidthOffset::QuarterTileLeft, AmHeightOffset::QuarterTileDown), color);
-	out.SetPixel(center + AmOffset(AmWidthOffset::QuarterTileLeft, AmHeightOffset::ThreeQuartersTileDown), color);
-
-	out.SetPixel(center, color);
-	out.SetPixel(center + AmOffset(AmWidthOffset::None, AmHeightOffset::HalfTileDown), color);
-	out.SetPixel(center + AmOffset(AmWidthOffset::None, AmHeightOffset::FullTileDown), color);
-
-	out.SetPixel(center + AmOffset(AmWidthOffset::QuarterTileRight, AmHeightOffset::QuarterTileUp), color);
-	out.SetPixel(center + AmOffset(AmWidthOffset::QuarterTileRight, AmHeightOffset::QuarterTileDown), color);
-	out.SetPixel(center + AmOffset(AmWidthOffset::QuarterTileRight, AmHeightOffset::ThreeQuartersTileDown), color);
-
-	out.SetPixel(center + AmOffset(AmWidthOffset::HalfTileRight, AmHeightOffset::None), color);
-	out.SetPixel(center + AmOffset(AmWidthOffset::HalfTileRight, AmHeightOffset::HalfTileDown), color);
-
-	out.SetPixel(center + AmOffset(AmWidthOffset::ThreeQuartersTileRight, AmHeightOffset::QuarterTileDown), color);
-}
-
-void DrawRiverForkIn(const Surface &out, Point center, uint8_t color)
-{
-	out.SetPixel(center + AmOffset(AmWidthOffset::HalfTileLeft, AmHeightOffset::None), color);
-	out.SetPixel(center + AmOffset(AmWidthOffset::HalfTileLeft, AmHeightOffset::HalfTileDown), color);
-
-	out.SetPixel(center + AmOffset(AmWidthOffset::QuarterTileLeft, AmHeightOffset::QuarterTileUp), color);
-	out.SetPixel(center + AmOffset(AmWidthOffset::QuarterTileLeft, AmHeightOffset::QuarterTileDown), color);
-	out.SetPixel(center + AmOffset(AmWidthOffset::QuarterTileLeft, AmHeightOffset::FullTileDown), color);
-
-	out.SetPixel(center + AmOffset(AmWidthOffset::None, AmHeightOffset::HalfTileUp), color);
-	out.SetPixel(center, color);
-	out.SetPixel(center + AmOffset(AmWidthOffset::None, AmHeightOffset::HalfTileDown), color);
-	out.SetPixel(center + AmOffset(AmWidthOffset::None, AmHeightOffset::FullTileDown), color);
-
-	out.SetPixel(center + AmOffset(AmWidthOffset::QuarterTileRight, AmHeightOffset::QuarterTileUp), color);
-	out.SetPixel(center + AmOffset(AmWidthOffset::QuarterTileRight, AmHeightOffset::QuarterTileDown), color);
-	out.SetPixel(center + AmOffset(AmWidthOffset::QuarterTileRight, AmHeightOffset::ThreeQuartersTileDown), color);
-
-	out.SetPixel(center + AmOffset(AmWidthOffset::HalfTileRight, AmHeightOffset::None), color);
-	out.SetPixel(center + AmOffset(AmWidthOffset::HalfTileRight, AmHeightOffset::HalfTileDown), color);
-
-	out.SetPixel(center + AmOffset(AmWidthOffset::ThreeQuartersTileRight, AmHeightOffset::QuarterTileDown), color);
-}
-
-void DrawRiverForkOut(const Surface &out, Point center, uint8_t color)
-{
-	out.SetPixel(center + AmOffset(AmWidthOffset::ThreeQuartersTileLeft, AmHeightOffset::QuarterTileDown), color);
-
-	out.SetPixel(center + AmOffset(AmWidthOffset::HalfTileLeft, AmHeightOffset::None), color);
-	out.SetPixel(center + AmOffset(AmWidthOffset::HalfTileLeft, AmHeightOffset::HalfTileDown), color);
-
-	out.SetPixel(center + AmOffset(AmWidthOffset::QuarterTileLeft, AmHeightOffset::ThreeQuartersTileDown), color);
-
-	out.SetPixel(center + AmOffset(AmWidthOffset::None, AmHeightOffset::FullTileDown), color);
-
-	out.SetPixel(center + AmOffset(AmWidthOffset::QuarterTileRight, AmHeightOffset::ThreeQuartersTileDown), color);
-}
-
-template <Direction TDir1, Direction TDir2>
-void DrawLavaRiver(const Surface &out, Point center, uint8_t color, bool hasBridge)
-{
-	// First row (y = 0)
-	if constexpr (IsAnyOf(Direction::NorthWest, TDir1, TDir2)) {
-		if (!(hasBridge && IsAnyOf(TDir1, Direction::NorthWest))) {
-			out.SetPixel(center + AmOffset(AmWidthOffset::QuarterTileLeft, AmHeightOffset::QuarterTileUp), color);
-			out.SetPixel(center + AmOffset(AmWidthOffset::HalfTileLeft, AmHeightOffset::None), color);
-		}
-	}
-
-	// Second row (y = 1)
-	if constexpr (IsAnyOf(Direction::NorthEast, TDir1, TDir2)) {
-		if (!(hasBridge && IsAnyOf(Direction::NorthEast, TDir1, TDir2)))
-			out.SetPixel(center + AmOffset(AmWidthOffset::QuarterTileRight, AmHeightOffset::QuarterTileUp), color);
-	}
-	if constexpr (IsAnyOf(Direction::NorthWest, TDir1, TDir2) || IsAnyOf(Direction::NorthEast, TDir1, TDir2)) {
-		out.SetPixel(center + AmOffset(AmWidthOffset::None, AmHeightOffset::None), color);
-	}
-	if constexpr (IsAnyOf(Direction::SouthWest, TDir1, TDir2) || IsAnyOf(Direction::NorthWest, TDir1, TDir2)) {
-		out.SetPixel(center + AmOffset(AmWidthOffset::QuarterTileLeft, AmHeightOffset::QuarterTileDown), color);
-	}
-	if constexpr (IsAnyOf(Direction::SouthWest, TDir1, TDir2)) {
-		out.SetPixel(center + AmOffset(AmWidthOffset::HalfTileLeft, AmHeightOffset::HalfTileDown), color);
-	}
-
-	// Third row (y = 2)
-	if constexpr (IsAnyOf(Direction::NorthEast, TDir1, TDir2)) {
-		if (!(hasBridge && IsAnyOf(Direction::NorthEast, TDir1, TDir2)))
-			out.SetPixel(center + AmOffset(AmWidthOffset::HalfTileRight, AmHeightOffset::None), color);
-	}
-	if constexpr (IsAnyOf(Direction::NorthEast, TDir1, TDir2) || IsAnyOf(Direction::SouthEast, TDir1, TDir2)) {
-		out.SetPixel(center + AmOffset(AmWidthOffset::QuarterTileRight, AmHeightOffset::QuarterTileDown), color);
-	}
-	if constexpr (IsAnyOf(Direction::SouthWest, TDir1, TDir2) || IsAnyOf(Direction::SouthEast, TDir1, TDir2)) {
-		out.SetPixel(center + AmOffset(AmWidthOffset::None, AmHeightOffset::HalfTileDown), color);
-	}
-	if constexpr (IsAnyOf(Direction::SouthWest, TDir1, TDir2)) {
-		out.SetPixel(center + AmOffset(AmWidthOffset::QuarterTileLeft, AmHeightOffset::ThreeQuartersTileDown), color);
-	}
-
-	// Fourth row (y = 3)
-	if constexpr (IsAnyOf(Direction::SouthEast, TDir1, TDir2)) {
-		out.SetPixel(center + AmOffset(AmWidthOffset::HalfTileRight, AmHeightOffset::HalfTileDown), color);
-		out.SetPixel(center + AmOffset(AmWidthOffset::QuarterTileRight, AmHeightOffset::ThreeQuartersTileDown), color);
-	}
-}
-
-template <Direction TDir>
-void DrawLava(const Surface &out, Point center, uint8_t color)
-{
-	if constexpr (IsAnyOf(TDir, Direction::NorthWest, Direction::North, Direction::NorthEast, Direction::NoDirection)) {
-		out.SetPixel(center + AmOffset(AmWidthOffset::None, AmHeightOffset::HalfTileUp), color); // north corner
-	}
-	if constexpr (IsNoneOf(TDir, Direction::South, Direction::SouthEast, Direction::East)) {
-		out.SetPixel(center + AmOffset(AmWidthOffset::QuarterTileLeft, AmHeightOffset::QuarterTileUp), color); // northwest edge
-		out.SetPixel(center + AmOffset(AmWidthOffset::HalfTileLeft, AmHeightOffset::None), color);             // northwest edge
-	}
-	if constexpr (IsAnyOf(TDir, Direction::SouthWest, Direction::West, Direction::NorthWest, Direction::NoDirection)) {
-		out.SetPixel(center + AmOffset(AmWidthOffset::ThreeQuartersTileLeft, AmHeightOffset::QuarterTileDown), color); // west corner
-	}
-	if constexpr (IsAnyOf(TDir, Direction::South, Direction::SouthWest, Direction::West, Direction::NorthWest, Direction::SouthEast, Direction::NoDirection)) {
-		out.SetPixel(center + AmOffset(AmWidthOffset::HalfTileLeft, AmHeightOffset::HalfTileDown), color);             // southwest edge
-		out.SetPixel(center + AmOffset(AmWidthOffset::QuarterTileLeft, AmHeightOffset::ThreeQuartersTileDown), color); // southwest edge
-	}
-	if constexpr (IsAnyOf(TDir, Direction::South, Direction::SouthWest, Direction::SouthEast, Direction::NoDirection)) {
-		out.SetPixel(center + AmOffset(AmWidthOffset::None, AmHeightOffset::FullTileDown), color); // south corner
-	}
-	if constexpr (IsAnyOf(TDir, Direction::South, Direction::SouthWest, Direction::NorthEast, Direction::East, Direction::SouthEast, Direction::NoDirection)) {
-		out.SetPixel(center + AmOffset(AmWidthOffset::HalfTileRight, AmHeightOffset::HalfTileDown), color);             // southeast edge
-		out.SetPixel(center + AmOffset(AmWidthOffset::QuarterTileRight, AmHeightOffset::ThreeQuartersTileDown), color); // southeast edge
-	}
-	if constexpr (IsAnyOf(TDir, Direction::NorthEast, Direction::East, Direction::SouthEast, Direction::NoDirection)) {
-		out.SetPixel(center + AmOffset(AmWidthOffset::ThreeQuartersTileRight, AmHeightOffset::QuarterTileDown), color); // east corner
-	}
-	if constexpr (IsNoneOf(TDir, Direction::South, Direction::SouthWest, Direction::West)) {
-		out.SetPixel(center + AmOffset(AmWidthOffset::QuarterTileRight, AmHeightOffset::QuarterTileUp), color); // northeast edge
-		out.SetPixel(center + AmOffset(AmWidthOffset::HalfTileRight, AmHeightOffset::None), color);             // northeast edge
-	}
-	if constexpr (TDir != Direction::South) {
-		out.SetPixel(center + AmOffset(AmWidthOffset::None, AmHeightOffset::None), color); // north center
-	}
-	if constexpr (TDir != Direction::East) {
-		out.SetPixel(center + AmOffset(AmWidthOffset::QuarterTileLeft, AmHeightOffset::QuarterTileDown), color); // west center
-	}
-	if constexpr (TDir != Direction::West) {
-		out.SetPixel(center + AmOffset(AmWidthOffset::QuarterTileRight, AmHeightOffset::QuarterTileDown), color); // east center
-	}
-	if constexpr (TDir != Direction::North) {
-		out.SetPixel(center + AmOffset(AmWidthOffset::None, AmHeightOffset::HalfTileDown), color); // south center
-	}
-}
-
-/**
- * @brief Draw 4 south-east facing lines, used to communicate trigger locations to the player.
- */
-void DrawStairs(const Surface &out, Point center, uint8_t color)
-{
-	constexpr int NumStairSteps = 4;
-	const Displacement offset = AmOffset(AmWidthOffset::QuarterTileLeft, AmHeightOffset::QuarterTileDown);
-	AmWidthOffset w = AmWidthOffset::QuarterTileLeft;
-	AmHeightOffset h = AmHeightOffset::QuarterTileUp;
-
-	if (IsAnyOf(leveltype, DTYPE_CATACOMBS, DTYPE_HELL)) {
-		w = AmWidthOffset::QuarterTileLeft;
-		h = AmHeightOffset::ThreeQuartersTileUp;
-	}
-
-	// Initial point based on the 'center' position.
-	Point p = center + AmOffset(w, h);
-
-	for (int i = 0; i < NumStairSteps; ++i) {
-		DrawMapLineSE(out, p, AmLine(AmLineLength::DoubleTile), color);
-		p += offset;
-	}
-}
-/**
- * @brief Redraws the bright line of the door diamond that gets overwritten by later drawn lines.
- */
-void FixHorizontalDoor(const Surface &out, Point center, AutomapTile nwTile, uint8_t colorBright)
-{
-	if (leveltype != DTYPE_CATACOMBS && nwTile.hasFlag(AutomapTile::Flags::HorizontalDoor)) {
-		DrawMapLineNE(out, center + AmOffset(AmWidthOffset::HalfTileLeft, AmHeightOffset::HalfTileUp), AmLine(AmLineLength::FullTile), colorBright);
-	}
-}
-
-/**
- * @brief Redraws the bright line of the door diamond that gets overwritten by later drawn lines.
- */
-void FixVerticalDoor(const Surface &out, Point center, AutomapTile neTile, uint8_t colorBright)
-{
-	if (leveltype != DTYPE_CATACOMBS && neTile.hasFlag(AutomapTile::Flags::VerticalDoor)) {
-		DrawMapLineSE(out, center + AmOffset(AmWidthOffset::None, AmHeightOffset::FullTileUp), AmLine(AmLineLength::FullTile), colorBright);
-	}
-}
-
-/**
- * @brief Draw half-tile length lines to connect walls to any walls to the north-west and/or north-east
- */
-void DrawWallConnections(const Surface &out, Point center, AutomapTile nwTile, AutomapTile neTile, uint8_t colorBright, uint8_t colorDim)
-{
-	if (IsAnyOf(nwTile.type, AutomapTile::Types::HorizontalWallLava, AutomapTile::Types::Horizontal, AutomapTile::Types::HorizontalDiamond, AutomapTile::Types::FenceHorizontal, AutomapTile::Types::Cross, AutomapTile::Types::CaveVerticalWoodCross, AutomapTile::Types::CaveRightCorner)) {
-		DrawMapLineSE(out, center + AmOffset(AmWidthOffset::QuarterTileLeft, AmHeightOffset::ThreeQuartersTileUp), AmLine(AmLineLength::HalfTile), colorDim);
-		FixHorizontalDoor(out, center, nwTile, colorBright);
-	}
-	if (IsAnyOf(neTile.type, AutomapTile::Types::VerticalWallLava, AutomapTile::Types::Vertical, AutomapTile::Types::VerticalDiamond, AutomapTile::Types::FenceVertical, AutomapTile::Types::Cross, AutomapTile::Types::CaveHorizontalWoodCross, AutomapTile::Types::CaveLeftCorner)) {
-		DrawMapLineNE(out, center + AmOffset(AmWidthOffset::None, AmHeightOffset::HalfTileUp), AmLine(AmLineLength::HalfTile), colorDim);
-		FixVerticalDoor(out, center, neTile, colorBright);
-	}
-}
-
-/**
- * @brief Draws a dotted line to represent a wall grate.
- */
-void DrawMapVerticalGrate(const Surface &out, Point center, uint8_t colorDim)
-{
-	Point pos1 = center + AmOffset(AmWidthOffset::HalfTileLeft, AmHeightOffset::None) + AmOffset(AmWidthOffset::EighthTileRight, AmHeightOffset::EighthTileUp);
-	Point pos2 = center + AmOffset(AmWidthOffset::HalfTileLeft, AmHeightOffset::None);
-	Point pos3 = center + AmOffset(AmWidthOffset::HalfTileLeft, AmHeightOffset::None) + AmOffset(AmWidthOffset::EighthTileLeft, AmHeightOffset::EighthTileDown);
-
-	out.SetPixel(pos1 + Displacement { 0, 1 }, 0);
-	out.SetPixel(pos2 + Displacement { 0, 1 }, 0);
-	out.SetPixel(pos3 + Displacement { 0, 1 }, 0);
-	out.SetPixel(pos1, colorDim);
-	out.SetPixel(pos2, colorDim);
-	out.SetPixel(pos3, colorDim);
-}
-
-/**
- * @brief Draws a dotted line to represent a wall grate.
- */
-void DrawMapHorizontalGrate(const Surface &out, Point center, uint8_t colorDim)
-{
-	Point pos1 = center + AmOffset(AmWidthOffset::HalfTileRight, AmHeightOffset::None) + AmOffset(AmWidthOffset::EighthTileLeft, AmHeightOffset::EighthTileUp);
-	Point pos2 = center + AmOffset(AmWidthOffset::HalfTileRight, AmHeightOffset::None);
-	Point pos3 = center + AmOffset(AmWidthOffset::HalfTileRight, AmHeightOffset::None) + AmOffset(AmWidthOffset::EighthTileRight, AmHeightOffset::EighthTileDown);
-
-	out.SetPixel(pos1 + Displacement { 0, 1 }, 0);
-	out.SetPixel(pos2 + Displacement { 0, 1 }, 0);
-	out.SetPixel(pos3 + Displacement { 0, 1 }, 0);
-	out.SetPixel(pos1, colorDim);
-	out.SetPixel(pos2, colorDim);
-	out.SetPixel(pos3, colorDim);
-}
-
-/**
- * Left-facing obstacle
- */
-void DrawHorizontal(const Surface &out, Point center, AutomapTile tile, AutomapTile nwTile, AutomapTile neTile, AutomapTile seTile, uint8_t colorBright, uint8_t colorDim, uint8_t colorGrate)
-{
-	AmWidthOffset w = AmWidthOffset::None;
-	AmHeightOffset h = AmHeightOffset::HalfTileUp;
-	AmLineLength l = AmLineLength::FullAndHalfTile;
-
-	// Draw a diamond in the top tile
-	if (neTile.hasAnyFlag(AutomapTile::Flags::VerticalArch, AutomapTile::Flags::VerticalGrate)                                                                           // NE tile has an arch, so add a diamond for visual consistency
-	    || nwTile.hasAnyFlag(AutomapTile::Flags::HorizontalArch, AutomapTile::Flags::HorizontalGrate)                                                                    // NW tile has an arch, so add a diamond for visual consistency
-	    || tile.hasAnyFlag(AutomapTile::Flags::VerticalArch, AutomapTile::Flags::HorizontalArch, AutomapTile::Flags::VerticalGrate, AutomapTile::Flags::HorizontalGrate) // Current tile has an arch, add a diamond
-	    || tile.type == AutomapTile::Types::HorizontalDiamond) {                                                                                                         // wall ending in hell that should end with a diamond
-		w = AmWidthOffset::QuarterTileRight;
-		h = AmHeightOffset::QuarterTileUp;
-		l = AmLineLength::FullTile; // shorten line to avoid overdraw
-		DrawDiamond(out, center, colorDim);
-		FixHorizontalDoor(out, center, nwTile, colorBright);
-	}
-	// Shorten line to avoid overdraw
-	if (IsAnyOf(leveltype, DTYPE_CAVES, DTYPE_NEST)
-	    && IsAnyOf(tile.type, AutomapTile::Types::CaveVerticalCross, AutomapTile::Types::CaveVerticalWoodCross)
-	    && !(IsAnyOf(seTile.type, AutomapTile::Types::Horizontal, AutomapTile::Types::CaveVerticalCross, AutomapTile::Types::CaveVerticalWoodCross, AutomapTile::Types::Corner))) {
-		l = AmLineLength::FullTile;
-	}
-	// Draw the wall line if the wall is solid
-	if (!tile.HasFlag(AutomapTile::Flags::HorizontalPassage)) {
-		DrawMapLineSE(out, center + AmOffset(w, h), AmLine(l), colorDim);
-		return;
-	}
-<<<<<<< HEAD
-	// Draw door or grate
-	if (tile.HasFlag(AutomapTile::Flags::HorizontalDoor)) {
-=======
-	// Draw door
-	if (tile.hasFlag(AutomapTile::Flags::HorizontalDoor)) {
->>>>>>> 848f234a
-		DrawMapHorizontalDoor(out, center, nwTile, colorBright, colorDim);
-	} else if (tile.HasFlag(AutomapTile::Flags::HorizontalGrate)) {
-		DrawMapHorizontalGrate(out, center, colorGrate);
-	}
-}
-
-/**
- * Right-facing obstacle
- */
-void DrawVertical(const Surface &out, Point center, AutomapTile tile, AutomapTile nwTile, AutomapTile neTile, AutomapTile swTile, uint8_t colorBright, uint8_t colorDim, uint8_t colorGrate)
-{
-	AmWidthOffset w = AmWidthOffset::ThreeQuartersTileLeft;
-	AmHeightOffset h = AmHeightOffset::QuarterTileDown;
-	AmLineLength l = AmLineLength::FullAndHalfTile;
-
-	// Draw a diamond in the top tile
-	if (neTile.hasAnyFlag(AutomapTile::Flags::VerticalArch, AutomapTile::Flags::VerticalGrate)                                                                           // NE tile has an arch, so add a diamond for visual consistency
-	    || nwTile.hasAnyFlag(AutomapTile::Flags::HorizontalArch, AutomapTile::Flags::HorizontalGrate)                                                                    // NW tile has an arch, so add a diamond for visual consistency
-	    || tile.hasAnyFlag(AutomapTile::Flags::VerticalArch, AutomapTile::Flags::HorizontalArch, AutomapTile::Flags::VerticalGrate, AutomapTile::Flags::HorizontalGrate) // Current tile has an arch, add a diamond
-	    || tile.type == AutomapTile::Types::VerticalDiamond) {                                                                                                           // wall ending in hell that should end with a diamond
-		l = AmLineLength::FullTile;                                                                                                                                      // shorten line to avoid overdraw
-		DrawDiamond(out, center, colorDim);
-		FixVerticalDoor(out, center, nwTile, colorBright);
-	}
-	// Shorten line to avoid overdraw and adjust offset to match
-	if (IsAnyOf(leveltype, DTYPE_CAVES, DTYPE_NEST)
-	    && IsAnyOf(tile.type, AutomapTile::Types::CaveHorizontalCross, AutomapTile::Types::CaveHorizontalWoodCross)
-	    && !(IsAnyOf(swTile.type, AutomapTile::Types::Vertical, AutomapTile::Types::CaveHorizontalCross, AutomapTile::Types::CaveHorizontalWoodCross, AutomapTile::Types::Corner))) {
-		w = AmWidthOffset::HalfTileLeft;
-		h = AmHeightOffset::None;
-		l = AmLineLength::FullTile;
-	}
-	// Draw the wall line if the wall is solid
-	if (!tile.HasFlag(AutomapTile::Flags::VerticalPassage)) {
-		DrawMapLineNE(out, center + AmOffset(w, h), AmLine(l), colorDim);
-		return;
-	}
-<<<<<<< HEAD
-	// Draw door or grate
-	if (tile.HasFlag(AutomapTile::Flags::VerticalDoor)) {
-=======
-	// Draw door
-	if (tile.hasFlag(AutomapTile::Flags::VerticalDoor)) {
->>>>>>> 848f234a
-		DrawMapVerticalDoor(out, center, neTile, colorBright, colorDim);
-	} else if (tile.HasFlag(AutomapTile::Flags::VerticalGrate)) {
-		DrawMapVerticalGrate(out, center, colorGrate);
-	}
-}
-
-void DrawCorner(const Surface &out, Point center, AutomapTile nwTile, AutomapTile neTile, uint8_t colorDim)
-{
-	if (nwTile.type == AutomapTile::Types::None && neTile.type == AutomapTile::Types::None)
-		DrawDiamond(out, center, colorDim);
-}
-
-/**
- * @brief Draw half-tile length lines to connect walls to any walls to the south-west and/or south-east
- * (For caves the horizontal/vertical flags are swapped)
- */
-void DrawCaveWallConnections(const Surface &out, Point center, AutomapTile sTile, AutomapTile swTile, AutomapTile seTile, uint8_t colorDim)
-{
-	if (IsAnyOf(swTile.type, AutomapTile::Types::CaveVerticalWallLava, AutomapTile::Types::CaveVertical, AutomapTile::Types::CaveVerticalWood, AutomapTile::Types::CaveCross, AutomapTile::Types::CaveWoodCross, AutomapTile::Types::CaveRightWoodCross, AutomapTile::Types::CaveLeftWoodCross, AutomapTile::Types::CaveRightCorner)) {
-		DrawMapLineNE(out, center + AmOffset(AmWidthOffset::QuarterTileLeft, AmHeightOffset::ThreeQuartersTileDown), AmLine(AmLineLength::HalfTile), colorDim);
-	}
-	if (IsAnyOf(seTile.type, AutomapTile::Types::CaveHorizontalWallLava, AutomapTile::Types::CaveHorizontal, AutomapTile::Types::CaveHorizontalWood, AutomapTile::Types::CaveCross, AutomapTile::Types::CaveWoodCross, AutomapTile::Types::CaveRightWoodCross, AutomapTile::Types::CaveLeftWoodCross, AutomapTile::Types::CaveLeftCorner)) {
-		DrawMapLineSE(out, center + AmOffset(AmWidthOffset::None, AmHeightOffset::HalfTileDown), AmLine(AmLineLength::HalfTile), colorDim);
-	}
-}
-void DrawCaveHorizontalDirt(const Surface &out, Point center, AutomapTile tile, AutomapTile swTile, uint8_t colorDim)
-{
-	if (swTile.hasFlag(AutomapTile::Flags::Dirt) || (leveltype != DTYPE_TOWN && IsNoneOf(tile.type, AutomapTile::Types::CaveHorizontalWood, AutomapTile::Types::CaveHorizontalWoodCross, AutomapTile::Types::CaveWoodCross, AutomapTile::Types::CaveLeftWoodCross))) {
-		out.SetPixel(center + AmOffset(AmWidthOffset::ThreeQuartersTileLeft, AmHeightOffset::QuarterTileDown), colorDim);
-		out.SetPixel(center + AmOffset(AmWidthOffset::HalfTileLeft, AmHeightOffset::HalfTileDown), colorDim);
-		out.SetPixel(center + AmOffset(AmWidthOffset::QuarterTileLeft, AmHeightOffset::ThreeQuartersTileDown), colorDim);
-		out.SetPixel(center + AmOffset(AmWidthOffset::None, AmHeightOffset::FullTileDown), colorDim);
-	}
-}
-
-/**
- * For caves the horizontal/vertical flags are swapped
- */
-void DrawCaveHorizontal(const Surface &out, Point center, AutomapTile tile, AutomapTile nwTile, AutomapTile swTile, uint8_t colorBright, uint8_t colorDim)
-{
-	if (tile.hasFlag(AutomapTile::Flags::VerticalDoor)) {
-		DrawMapHorizontalDoor(out, center, nwTile, colorBright, colorDim);
-	} else {
-		AmWidthOffset w;
-		AmHeightOffset h;
-		AmLineLength l;
-
-		if (IsAnyOf(tile.type, AutomapTile::Types::CaveHorizontalCross, AutomapTile::Types::CaveHorizontalWoodCross)) {
-			w = AmWidthOffset::HalfTileLeft;
-			h = AmHeightOffset::None;
-			l = AmLineLength::FullTile;
-		} else {
-			w = AmWidthOffset::ThreeQuartersTileLeft;
-			h = AmHeightOffset::QuarterTileUp;
-			l = AmLineLength::FullAndHalfTile;
-		}
-		DrawCaveHorizontalDirt(out, center, tile, swTile, colorDim);
-		DrawMapLineSE(out, center + AmOffset(w, h), AmLine(l), colorDim);
-	}
-}
-
-void DrawCaveVerticalDirt(const Surface &out, Point center, AutomapTile tile, AutomapTile seTile, uint8_t colorDim)
-{
-	if (seTile.hasFlag(AutomapTile::Flags::Dirt) || (leveltype != DTYPE_TOWN && IsNoneOf(tile.type, AutomapTile::Types::CaveVerticalWood, AutomapTile::Types::CaveVerticalWoodCross, AutomapTile::Types::CaveWoodCross, AutomapTile::Types::CaveRightWoodCross))) {
-		out.SetPixel(center + AmOffset(AmWidthOffset::None, AmHeightOffset::FullTileDown), colorDim);
-		out.SetPixel(center + AmOffset(AmWidthOffset::QuarterTileRight, AmHeightOffset::ThreeQuartersTileDown), colorDim);
-		out.SetPixel(center + AmOffset(AmWidthOffset::HalfTileRight, AmHeightOffset::HalfTileDown), colorDim);
-		out.SetPixel(center + AmOffset(AmWidthOffset::ThreeQuartersTileRight, AmHeightOffset::QuarterTileDown), colorDim);
-	}
-}
-
-/**
- * For caves the horizontal/vertical flags are swapped
- */
-void DrawCaveVertical(const Surface &out, Point center, AutomapTile tile, AutomapTile neTile, AutomapTile seTile, uint8_t colorBright, uint8_t colorDim)
-{
-	if (tile.hasFlag(AutomapTile::Flags::HorizontalDoor)) {
-		DrawMapVerticalDoor(out, center, neTile, colorBright, colorDim);
-	} else {
-		AmLineLength l;
-
-		if (IsAnyOf(tile.type, AutomapTile::Types::CaveVerticalCross, AutomapTile::Types::CaveVerticalWoodCross)) {
-			l = AmLineLength::FullTile;
-		} else {
-			l = AmLineLength::FullAndHalfTile;
-		}
-		DrawCaveVerticalDirt(out, center, tile, seTile, colorDim);
-		DrawMapLineNE(out, { center + AmOffset(AmWidthOffset::None, AmHeightOffset::HalfTileDown) }, AmLine(l), colorDim);
-	}
-}
-
-void DrawCaveLeftCorner(const Surface &out, Point center, uint8_t colorDim)
-{
-	DrawMapLineSE(out, center + AmOffset(AmWidthOffset::ThreeQuartersTileLeft, AmHeightOffset::QuarterTileUp), AmLine(AmLineLength::HalfTile), colorDim);
-	DrawMapLineNE(out, center + AmOffset(AmWidthOffset::ThreeQuartersTileLeft, AmHeightOffset::QuarterTileDown), AmLine(AmLineLength::HalfTile), colorDim);
-}
-
-void DrawCaveRightCorner(const Surface &out, Point center, uint8_t colorDim)
-{
-	DrawMapLineSE(out, center + AmOffset(AmWidthOffset::HalfTileRight, AmHeightOffset::None), AmLine(AmLineLength::HalfTile), colorDim);
-	DrawMapLineNE(out, center + AmOffset(AmWidthOffset::HalfTileRight, AmHeightOffset::None), AmLine(AmLineLength::HalfTile), colorDim);
-}
-
-void DrawMapEllipse(const Surface &out, Point from, int radius, uint8_t colorIndex)
-{
-	const int a = radius;
-	const int b = radius / 2;
-
-	int x = 0;
-	int y = b;
-
-	// Offset ellipse so the center of the ellipse is the center of our megatile on the x plane
-	from.x -= radius;
-
-	// Initial point
-	out.SetPixel({ from.x, from.y + b }, colorIndex);
-	out.SetPixel({ from.x, from.y - b }, colorIndex);
-
-	// Initialize the parameters
-	int p1 = (b * b) - (a * a * b) + (a * a) / 4;
-
-	// Region 1
-	while ((b * b * x) < (a * a * y)) {
-		x++;
-		if (p1 < 0) {
-			p1 += (2 * b * b * x) + (b * b);
-		} else {
-			y--;
-			p1 += (2 * b * b * x) - (2 * a * a * y) + (b * b);
-		}
-
-		out.SetPixel({ from.x + x, from.y + y }, colorIndex);
-		out.SetPixel({ from.x - x, from.y + y }, colorIndex);
-		out.SetPixel({ from.x + x, from.y - y }, colorIndex);
-		out.SetPixel({ from.x - x, from.y - y }, colorIndex);
-	}
-
-	// Initialize the second parameter for Region 2
-	int p2 = (b * b * ((x + 1) * (x + 1))) + (a * a * ((y - 1) * (y - 1))) - (a * a * b * b);
-
-	// Region 2
-	while (y > 0) {
-		y--;
-		if (p2 > 0) {
-			p2 += (-2 * a * a * y) + (a * a);
-		} else {
-			x++;
-			p2 += (2 * b * b * x) - (2 * a * a * y) + (a * a);
-		}
-
-		out.SetPixel({ from.x + x, from.y + y }, colorIndex);
-		out.SetPixel({ from.x - x, from.y + y }, colorIndex);
-		out.SetPixel({ from.x + x, from.y - y }, colorIndex);
-		out.SetPixel({ from.x - x, from.y - y }, colorIndex);
-	}
-}
-
-void DrawMapStar(const Surface &out, Point from, int radius, uint8_t color)
-{
-	const int scaleFactor = 128;
-	Point anchors[5];
-
-	// Offset star so the center of the star is the center of our megatile on the x plane
-	from.x -= radius;
-
-	anchors[0] = { from.x - (121 * radius / scaleFactor), from.y + (19 * radius / scaleFactor) }; // Left Point
-	anchors[1] = { from.x + (121 * radius / scaleFactor), from.y + (19 * radius / scaleFactor) }; // Right Point
-	anchors[2] = { from.x, from.y + (64 * radius / scaleFactor) };                                // Bottom Point
-	anchors[3] = { from.x - (75 * radius / scaleFactor), from.y - (51 * radius / scaleFactor) };  // Top Left Point
-	anchors[4] = { from.x + (75 * radius / scaleFactor), from.y - (51 * radius / scaleFactor) };  // Top Right Point
-
-	// Draw lines between the anchors to form a star
-	DrawMapFreeLine(out, anchors[3], anchors[1], color); // Connect Top Left -> Right
-	DrawMapFreeLine(out, anchors[1], anchors[0], color); // Connect Right -> Left
-	DrawMapFreeLine(out, anchors[0], anchors[4], color); // Connect Left -> Top Right
-	DrawMapFreeLine(out, anchors[4], anchors[2], color); // Connect Top Right -> Bottom
-	DrawMapFreeLine(out, anchors[2], anchors[3], color); // Connect Bottom -> Top Left
-}
-
-/**
- * @brief Check if a given tile has the provided AutomapTile flag
- */
-bool HasAutomapFlag(Point position, AutomapTile::Flags type)
-{
-	if (position.x < 0 || position.x >= DMAXX || position.y < 0 || position.y >= DMAXX) {
-		return false;
-	}
-
-	return AutomapTypeTiles[dungeon[position.x][position.y]].hasFlag(type);
-}
-
-/**
- * @brief Returns the automap shape at the given coordinate.
- */
-AutomapTile GetAutomapType(Point position)
-{
-	if (position.x < 0 || position.x >= DMAXX || position.y < 0 || position.y >= DMAXX) {
-		return {};
-	}
-
-	AutomapTile tile = AutomapTypeTiles[dungeon[position.x][position.y]];
-	if (tile.type == AutomapTile::Types::Corner) {
-		if (HasAutomapFlag({ position.x - 1, position.y }, AutomapTile::Flags::HorizontalArch)) {
-			if (HasAutomapFlag({ position.x, position.y - 1 }, AutomapTile::Flags::VerticalArch)) {
-				tile.type = AutomapTile::Types::Diamond;
-			}
-		}
-	}
-
-	return tile;
-}
-
-/**
- * @brief Returns the automap shape at the given coordinate.
- */
-AutomapTile GetAutomapTypeView(Point map)
-{
-	if (map.x == -1 && map.y >= 0 && map.y < DMAXY && AutomapView[0][map.y] != MAP_EXP_NONE) {
-		if (HasAutomapFlag({ 0, map.y + 1 }, AutomapTile::Flags::Dirt) && HasAutomapFlag({ 0, map.y }, AutomapTile::Flags::Dirt) && HasAutomapFlag({ 0, map.y - 1 }, AutomapTile::Flags::Dirt)) {
-			return {};
-		}
-		return { AutomapTile::Types::None, AutomapTile::Flags::Dirt };
-	}
-
-	if (map.y == -1 && map.x >= 0 && map.x < DMAXY && AutomapView[map.x][0] != MAP_EXP_NONE) {
-		if (HasAutomapFlag({ map.x + 1, 0 }, AutomapTile::Flags::Dirt) && HasAutomapFlag({ map.x, 0 }, AutomapTile::Flags::Dirt) && HasAutomapFlag({ map.x - 1, 0 }, AutomapTile::Flags::Dirt)) {
-			return {};
-		}
-		return { AutomapTile::Types::None, AutomapTile::Flags::Dirt };
-	}
-
-	if (map.x < 0 || map.x >= DMAXX) {
-		return {};
-	}
-	if (map.y < 0 || map.y >= DMAXX) {
-		return {};
-	}
-	if (AutomapView[map.x][map.y] == MAP_EXP_NONE) {
-		return {};
-	}
-
-	return GetAutomapType(map);
-}
-
-/**
- * @brief Renders the given automap shape at the specified screen coordinates.
- */
-void DrawAutomapTile(const Surface &out, Point center, Point map)
-{
-	uint8_t colorBright = MapColorsBright;
-	uint8_t colorDim = MapColorsDim;
-	uint8_t colorGrate = MapColorsGrate;
-	MapExplorationType explorationType = static_cast<MapExplorationType>(AutomapView[std::clamp(map.x, 0, DMAXX - 1)][std::clamp(map.y, 0, DMAXY - 1)]);
-
-	switch (explorationType) {
-	case MAP_EXP_SHRINE:
-		colorDim = PAL16_GRAY + 11;
-		colorBright = PAL16_GRAY + 3;
-		colorGrate = PAL16_GRAY + 7;
-		break;
-	case MAP_EXP_OTHERS:
-		colorDim = PAL16_BEIGE + 10;
-		colorBright = PAL16_BEIGE + 2;
-		colorGrate = PAL16_BEIGE + 6;
-		break;
-	case MAP_EXP_SELF:
-	case MAP_EXP_NONE:
-	case MAP_EXP_OLD:
-		break;
-	}
-
-	bool noConnect = false;
-	AutomapTile tile = GetAutomapTypeView(map + Direction::NoDirection);
-	AutomapTile nwTile = GetAutomapTypeView(map + Direction::NorthWest);
-	AutomapTile neTile = GetAutomapTypeView(map + Direction::NorthEast);
-
-	// If the tile is an arch, grate, or diamond, we draw a diamond and therefore don't want connection lines
-	if (tile.hasAnyFlag(AutomapTile::Flags::HorizontalArch, AutomapTile::Flags::VerticalArch, AutomapTile::Flags::HorizontalGrate, AutomapTile::Flags::VerticalGrate)
-	    || nwTile.hasAnyFlag(AutomapTile::Flags::HorizontalArch, AutomapTile::Flags::HorizontalGrate)
-	    || neTile.hasAnyFlag(AutomapTile::Flags::VerticalArch, AutomapTile::Flags::VerticalGrate)
-	    || tile.type == AutomapTile::Types::Diamond) {
-		noConnect = true;
-	}
-
-	// These tilesets have doors where the connection lines would be drawn
-	if (IsAnyOf(leveltype, DTYPE_CATACOMBS, DTYPE_CAVES) && (tile.hasFlag(AutomapTile::Flags::HorizontalDoor) || tile.hasFlag(AutomapTile::Flags::VerticalDoor)))
-		noConnect = true;
-
-	const AutomapTile swTile = GetAutomapTypeView(map + Direction::SouthWest);
-	const AutomapTile sTile = GetAutomapTypeView(map + Direction::South);
-	const AutomapTile seTile = GetAutomapTypeView(map + Direction::SouthEast);
-	const AutomapTile nTile = GetAutomapTypeView(map + Direction::North);
-	const AutomapTile wTile = GetAutomapTypeView(map + Direction::West);
-	const AutomapTile eTile = GetAutomapTypeView(map + Direction::East);
-
-	if ((leveltype == DTYPE_TOWN && tile.hasFlag(AutomapTile::Flags::Dirt))
-	    || (tile.hasFlag(AutomapTile::Flags::Dirt)
-	        && (tile.type != AutomapTile::Types::None
-	            || swTile.type != AutomapTile::Types::None
-	            || sTile.type != AutomapTile::Types::None
-	            || seTile.type != AutomapTile::Types::None
-	            || IsAnyOf(nwTile.type, AutomapTile::Types::CaveCross, AutomapTile::Types::CaveVertical, AutomapTile::Types::CaveVerticalCross, AutomapTile::Types::CaveVerticalWallLava, AutomapTile::Types::CaveLeftWoodCross)
-	            || IsAnyOf(nTile.type, AutomapTile::Types::CaveCross)
-	            || IsAnyOf(neTile.type, AutomapTile::Types::CaveCross, AutomapTile::Types::CaveHorizontal, AutomapTile::Types::CaveHorizontalCross, AutomapTile::Types::CaveHorizontalWallLava, AutomapTile::Types::CaveRightWoodCross)
-	            || IsAnyOf(wTile.type, AutomapTile::Types::CaveVerticalCross)
-	            || IsAnyOf(eTile.type, AutomapTile::Types::CaveHorizontalCross)))) {
-		DrawDirt(out, center, nwTile, neTile, colorDim);
-	}
-
-	if (tile.hasFlag(AutomapTile::Flags::Stairs)) {
-		DrawStairs(out, center, colorBright);
-	}
-
-	if (!noConnect) {
-		if (IsAnyOf(leveltype, DTYPE_TOWN, DTYPE_CAVES, DTYPE_NEST)) {
-			DrawCaveWallConnections(out, center, sTile, swTile, seTile, colorDim);
-		}
-		DrawWallConnections(out, center, nwTile, neTile, colorBright, colorDim);
-	}
-
-	uint8_t lavaColor = MapColorsLava;
-	if (leveltype == DTYPE_NEST) {
-		lavaColor = MapColorsAcid;
-	} else if (setlevel && setlvlnum == Quests[Q_PWATER]._qslvl) {
-		if (Quests[Q_PWATER]._qactive != QUEST_DONE) {
-			lavaColor = MapColorsAcid;
-		} else {
-			lavaColor = MapColorsWater;
-		}
-	}
-
-	switch (tile.type) {
-	case AutomapTile::Types::Diamond: // stand-alone column or other unpassable object
-		DrawDiamond(out, center, colorDim);
-		break;
-	case AutomapTile::Types::Vertical:
-	case AutomapTile::Types::FenceVertical:
-	case AutomapTile::Types::VerticalDiamond:
-		DrawVertical(out, center, tile, nwTile, neTile, swTile, colorBright, colorDim, colorGrate);
-		break;
-	case AutomapTile::Types::Horizontal:
-	case AutomapTile::Types::FenceHorizontal:
-	case AutomapTile::Types::HorizontalDiamond:
-		DrawHorizontal(out, center, tile, nwTile, neTile, seTile, colorBright, colorDim, colorGrate);
-		break;
-	case AutomapTile::Types::Cross:
-		DrawVertical(out, center, tile, nwTile, neTile, swTile, colorBright, colorDim, colorGrate);
-		DrawHorizontal(out, center, tile, nwTile, neTile, seTile, colorBright, colorDim, colorGrate);
-		break;
-	case AutomapTile::Types::CaveHorizontalCross:
-	case AutomapTile::Types::CaveHorizontalWoodCross:
-		DrawVertical(out, center, tile, nwTile, neTile, swTile, colorBright, colorDim, colorGrate);
-		DrawCaveHorizontal(out, center, tile, nwTile, swTile, colorBright, colorDim);
-		break;
-	case AutomapTile::Types::CaveVerticalCross:
-	case AutomapTile::Types::CaveVerticalWoodCross:
-		DrawHorizontal(out, center, tile, nwTile, neTile, seTile, colorBright, colorDim, colorGrate);
-		DrawCaveVertical(out, center, tile, neTile, seTile, colorBright, colorDim);
-		break;
-	case AutomapTile::Types::CaveHorizontal:
-	case AutomapTile::Types::CaveHorizontalWood:
-		DrawCaveHorizontal(out, center, tile, nwTile, swTile, colorBright, colorDim);
-		break;
-	case AutomapTile::Types::CaveVertical:
-	case AutomapTile::Types::CaveVerticalWood:
-		DrawCaveVertical(out, center, tile, neTile, seTile, colorBright, colorDim);
-		break;
-	case AutomapTile::Types::CaveCross:
-		// Add the missing dirt pixel
-		out.SetPixel(center + AmOffset(AmWidthOffset::None, AmHeightOffset::FullTileDown), colorDim);
-		[[fallthrough]];
-	case AutomapTile::Types::CaveWoodCross:
-	case AutomapTile::Types::CaveRightWoodCross:
-	case AutomapTile::Types::CaveLeftWoodCross:
-		DrawCaveHorizontal(out, center, tile, nwTile, swTile, colorBright, colorDim);
-		DrawCaveVertical(out, center, tile, neTile, seTile, colorBright, colorDim);
-		break;
-	case AutomapTile::Types::CaveLeftCorner:
-		DrawCaveLeftCorner(out, center, colorDim);
-		break;
-	case AutomapTile::Types::CaveRightCorner:
-		DrawCaveRightCorner(out, center, colorDim);
-		break;
-	case AutomapTile::Types::Corner:
-		DrawCorner(out, center, nwTile, neTile, colorDim);
-		break;
-	case AutomapTile::Types::CaveBottomCorner:
-		// Add the missing dirt pixel
-		// BUGFIX: A tile in poisoned water supply isn't drawing this pixel
-		out.SetPixel(center + AmOffset(AmWidthOffset::None, AmHeightOffset::FullTileDown), colorDim);
-		break;
-	case AutomapTile::Types::None:
-		break;
-	case AutomapTile::Types::Bridge:
-		DrawBridge(out, center, MapColorsItem);
-		break;
-	case AutomapTile::Types::River:
-		DrawRiver(out, center, MapColorsItem);
-		break;
-	case AutomapTile::Types::RiverCornerEast:
-		DrawRiverCornerEast(out, center, MapColorsItem);
-		break;
-	case AutomapTile::Types::RiverCornerNorth:
-		DrawRiverCornerNorth(out, center, MapColorsItem);
-		break;
-	case AutomapTile::Types::RiverCornerSouth:
-		DrawRiverCornerSouth(out, center, MapColorsItem);
-		break;
-	case AutomapTile::Types::RiverCornerWest:
-		DrawRiverCornerWest(out, center, MapColorsItem);
-		break;
-	case AutomapTile::Types::RiverForkIn:
-		DrawRiverForkIn(out, center, MapColorsItem);
-		break;
-	case AutomapTile::Types::RiverForkOut:
-		DrawRiverForkOut(out, center, MapColorsItem);
-		break;
-	case AutomapTile::Types::RiverLeftIn:
-		DrawRiverLeftIn(out, center, MapColorsItem);
-		break;
-	case AutomapTile::Types::RiverLeftOut:
-		DrawRiverLeftOut(out, center, MapColorsItem);
-		break;
-	case AutomapTile::Types::RiverRightIn:
-		DrawRiverRightIn(out, center, MapColorsItem);
-		break;
-	case AutomapTile::Types::RiverRightOut:
-		DrawRiverRightOut(out, center, MapColorsItem);
-		break;
-	case AutomapTile::Types::HorizontalLavaThin:
-		DrawLavaRiver<Direction::NorthWest, Direction::SouthEast>(out, center, lavaColor, false);
-		break;
-	case AutomapTile::Types::VerticalLavaThin:
-		DrawLavaRiver<Direction::NorthEast, Direction::SouthWest>(out, center, lavaColor, false);
-		break;
-	case AutomapTile::Types::BendSouthLavaThin:
-		DrawLavaRiver<Direction::SouthWest, Direction::SouthEast>(out, center, lavaColor, false);
-		break;
-	case AutomapTile::Types::BendWestLavaThin:
-		DrawLavaRiver<Direction::NorthWest, Direction::SouthWest>(out, center, lavaColor, false);
-		break;
-	case AutomapTile::Types::BendEastLavaThin:
-		DrawLavaRiver<Direction::NorthEast, Direction::SouthEast>(out, center, lavaColor, false);
-		break;
-	case AutomapTile::Types::BendNorthLavaThin:
-		DrawLavaRiver<Direction::NorthWest, Direction::NorthEast>(out, center, lavaColor, false);
-		break;
-	case AutomapTile::Types::VerticalWallLava:
-		DrawVertical(out, center, tile, nwTile, neTile, swTile, colorBright, colorDim);
-		DrawLavaRiver<Direction::SouthEast, Direction::NoDirection>(out, center, lavaColor, false);
-		break;
-	case AutomapTile::Types::HorizontalWallLava:
-		DrawHorizontal(out, center, tile, nwTile, neTile, swTile, colorBright, colorDim);
-		DrawLavaRiver<Direction::SouthWest, Direction::NoDirection>(out, center, lavaColor, false);
-		break;
-	case AutomapTile::Types::SELava:
-		DrawLava<Direction::SouthEast>(out, center, lavaColor);
-		break;
-	case AutomapTile::Types::SWLava:
-		DrawLava<Direction::SouthWest>(out, center, lavaColor);
-		break;
-	case AutomapTile::Types::NELava:
-		DrawLava<Direction::NorthEast>(out, center, lavaColor);
-		break;
-	case AutomapTile::Types::NWLava:
-		DrawLava<Direction::NorthWest>(out, center, lavaColor);
-		break;
-	case AutomapTile::Types::SLava:
-		DrawLava<Direction::South>(out, center, lavaColor);
-		break;
-	case AutomapTile::Types::WLava:
-		DrawLava<Direction::West>(out, center, lavaColor);
-		break;
-	case AutomapTile::Types::ELava:
-		DrawLava<Direction::East>(out, center, lavaColor);
-		break;
-	case AutomapTile::Types::NLava:
-		DrawLava<Direction::North>(out, center, lavaColor);
-		break;
-	case AutomapTile::Types::Lava:
-		DrawLava<Direction::NoDirection>(out, center, lavaColor);
-		break;
-	case AutomapTile::Types::CaveHorizontalWallLava:
-		DrawCaveHorizontal(out, center, tile, nwTile, swTile, colorBright, colorDim);
-		DrawLavaRiver<Direction::NorthEast, Direction::NoDirection>(out, center, lavaColor, false);
-		break;
-	case AutomapTile::Types::CaveVerticalWallLava:
-		DrawCaveVertical(out, center, tile, neTile, seTile, colorBright, colorDim);
-		DrawLavaRiver<Direction::NorthWest, Direction::NoDirection>(out, center, lavaColor, false);
-		break;
-	case AutomapTile::Types::HorizontalBridgeLava:
-		DrawLavaRiver<Direction::NorthWest, Direction::SouthEast>(out, center, lavaColor, true);
-		break;
-	case AutomapTile::Types::VerticalBridgeLava:
-		DrawLavaRiver<Direction::NorthEast, Direction::SouthWest>(out, center, lavaColor, true);
-		break;
-	case AutomapTile::Types::PentagramClosed:
-		// Functions are called twice to integrate shadow. Shadows are not drawn inside these functions to avoid shadows being drawn on top of normal pixels.
-		DrawMapEllipse(out, center + Displacement { 0, 1 }, AmLine(AmLineLength::OctupleTile), 0); // shadow
-		DrawMapStar(out, center + Displacement { 0, 1 }, AmLine(AmLineLength::OctupleTile), 0);    // shadow
-		DrawMapEllipse(out, center, AmLine(AmLineLength::OctupleTile), colorDim);
-		DrawMapStar(out, center, AmLine(AmLineLength::OctupleTile), colorDim);
-		break;
-	case AutomapTile::Types::PentagramOpen:
-		// Functions are called twice to integrate shadow. Shadows are not drawn inside these functions to avoid shadows being drawn on top of normal pixels.
-		DrawMapEllipse(out, center + Displacement { 0, 1 }, AmLine(AmLineLength::OctupleTile), 0); // shadow
-		DrawMapStar(out, center + Displacement { 0, 1 }, AmLine(AmLineLength::OctupleTile), 0);    // shadow
-		DrawMapEllipse(out, center, AmLine(AmLineLength::OctupleTile), MapColorsPentagramOpen);
-		DrawMapStar(out, center, AmLine(AmLineLength::OctupleTile), MapColorsPentagramOpen);
-		break;
-	}
-}
-
-void SearchAutomapItem(const Surface &out, const Displacement &myPlayerOffset, int searchRadius, tl::function_ref<bool(Point position)> highlightTile)
-{
-	const Player &player = *MyPlayer;
-	Point tile = player.position.tile;
-	if (player._pmode == PM_WALK_SIDEWAYS) {
-		tile = player.position.future;
-		if (player._pdir == Direction::West)
-			tile.x++;
-		else
-			tile.y++;
-	}
-
-	const int startX = std::clamp(tile.x - searchRadius, 0, MAXDUNX);
-	const int startY = std::clamp(tile.y - searchRadius, 0, MAXDUNY);
-
-	const int endX = std::clamp(tile.x + searchRadius, 0, MAXDUNX);
-	const int endY = std::clamp(tile.y + searchRadius, 0, MAXDUNY);
-
-	for (int i = startX; i < endX; i++) {
-		for (int j = startY; j < endY; j++) {
-			if (!highlightTile({ i, j }))
-				continue;
-
-			int px = i - 2 * AutomapOffset.deltaX - ViewPosition.x;
-			int py = j - 2 * AutomapOffset.deltaY - ViewPosition.y;
-
-			Point screen = {
-				(myPlayerOffset.deltaX * AutoMapScale / 100 / 2) + (px - py) * AmLine(AmLineLength::DoubleTile) + gnScreenWidth / 2,
-				(myPlayerOffset.deltaY * AutoMapScale / 100 / 2) + (px + py) * AmLine(AmLineLength::FullTile) + (gnScreenHeight - GetMainPanel().size.height) / 2
-			};
-
-			if (CanPanelsCoverView()) {
-				if (IsRightPanelOpen())
-					screen.x -= 160;
-				if (IsLeftPanelOpen())
-					screen.x += 160;
-			}
-			screen.y -= AmLine(AmLineLength::FullTile);
-			DrawDiamond(out, screen, MapColorsItem);
-		}
-	}
-}
-
-/**
- * @brief Renders an arrow on the automap, centered on and facing the direction of the player.
- */
-void DrawAutomapPlr(const Surface &out, const Displacement &myPlayerOffset, int playerId)
-{
-	int playerColor = MapColorsPlayer + (8 * playerId) % 128;
-
-	Player &player = Players[playerId];
-	Point tile = player.position.tile;
-	if (player._pmode == PM_WALK_SIDEWAYS) {
-		tile = player.position.future;
-	}
-
-	int px = tile.x - 2 * AutomapOffset.deltaX - ViewPosition.x;
-	int py = tile.y - 2 * AutomapOffset.deltaY - ViewPosition.y;
-
-	Displacement playerOffset = {};
-	if (player.isWalking())
-		playerOffset = GetOffsetForWalking(player.AnimInfo, player._pdir);
-
-	Point base = {
-		((playerOffset.deltaX + myPlayerOffset.deltaX) * AutoMapScale / 100 / 2) + (px - py) * AmLine(AmLineLength::DoubleTile) + gnScreenWidth / 2,
-		((playerOffset.deltaY + myPlayerOffset.deltaY) * AutoMapScale / 100 / 2) + (px + py) * AmLine(AmLineLength::FullTile) + (gnScreenHeight - GetMainPanel().size.height) / 2 + AmOffset(AmWidthOffset::None, AmHeightOffset::FullTileDown).deltaY
-	};
-
-	if (CanPanelsCoverView()) {
-		if (IsRightPanelOpen())
-			base.x -= gnScreenWidth / 4;
-		if (IsLeftPanelOpen())
-			base.x += gnScreenWidth / 4;
-	}
-	base.y -= AmLine(AmLineLength::DoubleTile);
-
-	switch (player._pdir) {
-	case Direction::North: {
-		const Point point = base + AmOffset(AmWidthOffset::None, AmHeightOffset::FullTileUp);
-		DrawVerticalLine(out, point, AmLine(AmLineLength::DoubleTile), playerColor);
-		DrawMapLineSteepNE(out, point + AmOffset(AmWidthOffset::EighthTileLeft, AmHeightOffset::HalfTileDown), AmLine(AmLineLength::HalfTile), playerColor);
-		DrawMapLineSteepNW(out, point + AmOffset(AmWidthOffset::EighthTileRight, AmHeightOffset::HalfTileDown), AmLine(AmLineLength::HalfTile), playerColor);
-	} break;
-	case Direction::NorthEast: {
-		const Point point = base + AmOffset(AmWidthOffset::HalfTileRight, AmHeightOffset::HalfTileUp);
-		DrawHorizontalLine(out, point + AmOffset(AmWidthOffset::QuarterTileLeft, AmHeightOffset::None), AmLine(AmLineLength::FullTile), playerColor);
-		DrawMapLineNE(out, point + AmOffset(AmWidthOffset::HalfTileLeft, AmHeightOffset::HalfTileDown), AmLine(AmLineLength::FullTile), playerColor);
-		DrawMapLineSteepSW(out, point, AmLine(AmLineLength::HalfTile), playerColor);
-	} break;
-	case Direction::East: {
-		const Point point = base + AmOffset(AmWidthOffset::HalfTileRight, AmHeightOffset::None);
-		DrawMapLineNW(out, point, AmLine(AmLineLength::HalfTile), playerColor);
-		DrawHorizontalLine(out, point + AmOffset(AmWidthOffset::HalfTileLeft, AmHeightOffset::None), AmLine(AmLineLength::DoubleTile), playerColor);
-		DrawMapLineSW(out, point, AmLine(AmLineLength::HalfTile), playerColor);
-	} break;
-	case Direction::SouthEast: {
-		const Point point = base + AmOffset(AmWidthOffset::HalfTileRight, AmHeightOffset::HalfTileDown);
-		DrawMapLineSteepNW(out, point, AmLine(AmLineLength::HalfTile), playerColor);
-		DrawMapLineSE(out, point + AmOffset(AmWidthOffset::HalfTileLeft, AmHeightOffset::HalfTileUp), AmLine(AmLineLength::FullTile), playerColor);
-		DrawHorizontalLine(out, point + AmOffset(AmWidthOffset::QuarterTileLeft, AmHeightOffset::None) + Displacement { -1, 0 }, AmLine(AmLineLength::FullTile) + 1, playerColor);
-	} break;
-	case Direction::South: {
-		const Point point = base + AmOffset(AmWidthOffset::None, AmHeightOffset::FullTileDown);
-		DrawVerticalLine(out, point + AmOffset(AmWidthOffset::None, AmHeightOffset::FullTileUp), AmLine(AmLineLength::DoubleTile), playerColor);
-		DrawMapLineSteepSW(out, point + AmOffset(AmWidthOffset::EighthTileRight, AmHeightOffset::HalfTileUp), AmLine(AmLineLength::HalfTile), playerColor);
-		DrawMapLineSteepSE(out, point + AmOffset(AmWidthOffset::EighthTileLeft, AmHeightOffset::HalfTileUp), AmLine(AmLineLength::HalfTile), playerColor);
-	} break;
-	case Direction::SouthWest: {
-		const Point point = base + AmOffset(AmWidthOffset::HalfTileLeft, AmHeightOffset::HalfTileDown);
-		DrawMapLineSteepNE(out, point, AmLine(AmLineLength::HalfTile), playerColor);
-		DrawMapLineSW(out, point + AmOffset(AmWidthOffset::HalfTileRight, AmHeightOffset::HalfTileUp), AmLine(AmLineLength::FullTile), playerColor);
-		DrawHorizontalLine(out, point, AmLine(AmLineLength::FullTile) + 1, playerColor);
-	} break;
-	case Direction::West: {
-		const Point point = base + AmOffset(AmWidthOffset::HalfTileLeft, AmHeightOffset::None);
-		DrawMapLineNE(out, point, AmLine(AmLineLength::HalfTile), playerColor);
-		DrawHorizontalLine(out, point, AmLine(AmLineLength::DoubleTile) + 1, playerColor);
-		DrawMapLineSE(out, point, AmLine(AmLineLength::HalfTile), playerColor);
-	} break;
-	case Direction::NorthWest: {
-		const Point point = base + AmOffset(AmWidthOffset::HalfTileLeft, AmHeightOffset::HalfTileUp);
-		DrawMapLineNW(out, point + AmOffset(AmWidthOffset::HalfTileRight, AmHeightOffset::HalfTileDown), AmLine(AmLineLength::FullTile), playerColor);
-		DrawHorizontalLine(out, point, AmLine(AmLineLength::FullTile) + 1, playerColor);
-		DrawMapLineSteepSE(out, point, AmLine(AmLineLength::HalfTile), playerColor);
-	} break;
-	case Direction::NoDirection:
-		break;
-	}
-}
-
-/**
- * @brief Renders game info, such as the name of the current level, and in multi player the name of the game and the game password.
- */
-void DrawAutomapText(const Surface &out)
-{
-	Point linePosition { 8, 8 };
-
-	if (gbIsMultiplayer) {
-		if (GameName != "0.0.0.0" && !IsLoopback) {
-			std::string description = std::string(_("Game: "));
-			description.append(GameName);
-			DrawString(out, description, linePosition);
-			linePosition.y += 15;
-		}
-
-		std::string description;
-		if (IsLoopback) {
-			description = std::string(_("Offline Game"));
-		} else if (!PublicGame) {
-			description = std::string(_("Password: "));
-			description.append(GamePassword);
-		} else {
-			description = std::string(_("Public Game"));
-		}
-		DrawString(out, description, linePosition);
-		linePosition.y += 15;
-	}
-
-	if (setlevel) {
-		DrawString(out, _(QuestLevelNames[setlvlnum]), linePosition);
-		return;
-	}
-
-	std::string description;
-	switch (leveltype) {
-	case DTYPE_NEST:
-		description = fmt::format(fmt::runtime(_("Level: Nest {:d}")), currlevel - 16);
-		break;
-	case DTYPE_CRYPT:
-		description = fmt::format(fmt::runtime(_("Level: Crypt {:d}")), currlevel - 20);
-		break;
-	case DTYPE_TOWN:
-		description = std::string(_("Town"));
-		break;
-	default:
-		description = fmt::format(fmt::runtime(_("Level: {:d}")), currlevel);
-		break;
-	}
-
-	DrawString(out, description, linePosition);
-	linePosition.y += 15;
-	std::string_view difficulty;
-	switch (sgGameInitInfo.nDifficulty) {
-	case DIFF_NORMAL:
-		difficulty = _("Normal");
-		break;
-	case DIFF_NIGHTMARE:
-		difficulty = _("Nightmare");
-		break;
-	case DIFF_HELL:
-		difficulty = _("Hell");
-		break;
-	}
-
-	std::string difficultyString = fmt::format(fmt::runtime(_(/* TRANSLATORS: {:s} means: Game Difficulty. */ "Difficulty: {:s}")), difficulty);
-	DrawString(out, difficultyString, linePosition);
-
-#ifdef _DEBUG
-	UiFlags debugColor = UiFlags::ColorOrange;
-
-	linePosition.y += 45;
-	if (DebugGodMode) {
-		linePosition.y += 15;
-		DrawString(out, "God Mode", linePosition, debugColor);
-	}
-	if (DisableLighting) {
-		linePosition.y += 15;
-		DrawString(out, "Fullbright", linePosition, debugColor);
-	}
-	if (DebugVision) {
-		linePosition.y += 15;
-		DrawString(out, "Draw Vision", linePosition, debugColor);
-	}
-	if (DebugPath) {
-		linePosition.y += 15;
-		DrawString(out, "Draw Path", linePosition, debugColor);
-	}
-	if (DebugGrid) {
-		linePosition.y += 15;
-		DrawString(out, "Draw Grid", linePosition, debugColor);
-	}
-	if (DebugScrollViewEnabled) {
-		linePosition.y += 15;
-		DrawString(out, "Scroll View", linePosition, debugColor);
-	}
-#endif
-}
-
-std::unique_ptr<AutomapTile[]> LoadAutomapData(size_t &tileCount)
-{
-	switch (leveltype) {
-	case DTYPE_TOWN:
-		return LoadFileInMem<AutomapTile>("levels\\towndata\\automap.amp", &tileCount);
-	case DTYPE_CATHEDRAL:
-		return LoadFileInMem<AutomapTile>("levels\\l1data\\l1.amp", &tileCount);
-	case DTYPE_CATACOMBS:
-		return LoadFileInMem<AutomapTile>("levels\\l2data\\l2.amp", &tileCount);
-	case DTYPE_CAVES:
-		return LoadFileInMem<AutomapTile>("levels\\l3data\\l3.amp", &tileCount);
-	case DTYPE_HELL:
-		return LoadFileInMem<AutomapTile>("levels\\l4data\\l4.amp", &tileCount);
-	case DTYPE_NEST:
-		return LoadFileInMem<AutomapTile>("nlevels\\l6data\\l6.amp", &tileCount);
-	case DTYPE_CRYPT:
-		return LoadFileInMem<AutomapTile>("nlevels\\l5data\\l5.amp", &tileCount);
-	default:
-		return nullptr;
-	}
-}
-
-} // namespace
-
-bool AutomapActive;
-uint8_t AutomapView[DMAXX][DMAXY];
-int AutoMapScale;
-Displacement AutomapOffset;
-
-void InitAutomapOnce()
-{
-	AutomapActive = false;
-	AutoMapScale = 50;
-}
-
-void InitAutomap()
-{
-	size_t tileCount = 0;
-	std::unique_ptr<AutomapTile[]> tileTypes = LoadAutomapData(tileCount);
-
-	switch (leveltype) {
-	case DTYPE_CATACOMBS:
-		tileTypes[41] = { AutomapTile::Types::FenceHorizontal };
-		break;
-	case DTYPE_TOWN: // Town automap uses a dun file that contains caves tileset
-	case DTYPE_CAVES:
-	case DTYPE_NEST:
-		tileTypes[4] = { AutomapTile::Types::CaveBottomCorner };
-		tileTypes[12] = { AutomapTile::Types::CaveRightCorner };
-		tileTypes[13] = { AutomapTile::Types::CaveLeftCorner };
-		if (IsAnyOf(leveltype, DTYPE_CAVES)) {
-			tileTypes[129] = { AutomapTile::Types::CaveHorizontalWoodCross };
-			tileTypes[131] = { AutomapTile::Types::CaveHorizontalWoodCross };
-			tileTypes[133] = { AutomapTile::Types::CaveHorizontalWood };
-			tileTypes[135] = { AutomapTile::Types::CaveHorizontalWood };
-			tileTypes[150] = { AutomapTile::Types::CaveHorizontalWood };
-			tileTypes[145] = { AutomapTile::Types::CaveHorizontalWood, AutomapTile::Flags::VerticalDoor };
-			tileTypes[147] = { AutomapTile::Types::CaveHorizontalWood, AutomapTile::Flags::VerticalDoor };
-			tileTypes[130] = { AutomapTile::Types::CaveVerticalWoodCross };
-			tileTypes[132] = { AutomapTile::Types::CaveVerticalWoodCross };
-			tileTypes[134] = { AutomapTile::Types::CaveVerticalWood };
-			tileTypes[136] = { AutomapTile::Types::CaveVerticalWood };
-			tileTypes[151] = { AutomapTile::Types::CaveVerticalWood };
-			tileTypes[146] = { AutomapTile::Types::CaveVerticalWood, AutomapTile::Flags::HorizontalDoor };
-			tileTypes[148] = { AutomapTile::Types::CaveVerticalWood, AutomapTile::Flags::HorizontalDoor };
-			tileTypes[137] = { AutomapTile::Types::CaveWoodCross };
-			tileTypes[140] = { AutomapTile::Types::CaveWoodCross };
-			tileTypes[141] = { AutomapTile::Types::CaveWoodCross };
-			tileTypes[142] = { AutomapTile::Types::CaveWoodCross };
-			tileTypes[138] = { AutomapTile::Types::CaveRightWoodCross };
-			tileTypes[139] = { AutomapTile::Types::CaveLeftWoodCross };
-			tileTypes[14] = { AutomapTile::Types::HorizontalLavaThin };
-			tileTypes[15] = { AutomapTile::Types::HorizontalLavaThin };
-			tileTypes[16] = { AutomapTile::Types::VerticalLavaThin };
-			tileTypes[17] = { AutomapTile::Types::VerticalLavaThin };
-			tileTypes[18] = { AutomapTile::Types::BendSouthLavaThin };
-			tileTypes[19] = { AutomapTile::Types::BendWestLavaThin };
-			tileTypes[20] = { AutomapTile::Types::BendEastLavaThin };
-			tileTypes[21] = { AutomapTile::Types::BendNorthLavaThin };
-			tileTypes[22] = { AutomapTile::Types::VerticalWallLava };
-			tileTypes[23] = { AutomapTile::Types::HorizontalWallLava };
-			tileTypes[24] = { AutomapTile::Types::SELava };
-			tileTypes[25] = { AutomapTile::Types::SWLava };
-			tileTypes[26] = { AutomapTile::Types::NELava };
-			tileTypes[27] = { AutomapTile::Types::NWLava };
-			tileTypes[28] = { AutomapTile::Types::SLava };
-			tileTypes[29] = { AutomapTile::Types::WLava };
-			tileTypes[30] = { AutomapTile::Types::ELava };
-			tileTypes[31] = { AutomapTile::Types::NLava };
-			tileTypes[32] = { AutomapTile::Types::Lava };
-			tileTypes[33] = { AutomapTile::Types::Lava };
-			tileTypes[34] = { AutomapTile::Types::Lava };
-			tileTypes[35] = { AutomapTile::Types::Lava };
-			tileTypes[36] = { AutomapTile::Types::Lava };
-			tileTypes[37] = { AutomapTile::Types::Lava };
-			tileTypes[38] = { AutomapTile::Types::Lava };
-			tileTypes[39] = { AutomapTile::Types::Lava };
-			tileTypes[40] = { AutomapTile::Types::Lava };
-			tileTypes[41] = { AutomapTile::Types::CaveHorizontalWallLava };
-			tileTypes[42] = { AutomapTile::Types::CaveVerticalWallLava };
-			tileTypes[43] = { AutomapTile::Types::HorizontalBridgeLava };
-			tileTypes[44] = { AutomapTile::Types::VerticalBridgeLava };
-		} else if (IsAnyOf(leveltype, DTYPE_NEST)) {
-			tileTypes[102] = { AutomapTile::Types::HorizontalLavaThin };
-			tileTypes[103] = { AutomapTile::Types::HorizontalLavaThin };
-			tileTypes[108] = { AutomapTile::Types::HorizontalLavaThin };
-			tileTypes[104] = { AutomapTile::Types::VerticalLavaThin };
-			tileTypes[105] = { AutomapTile::Types::VerticalLavaThin };
-			tileTypes[107] = { AutomapTile::Types::VerticalLavaThin };
-			tileTypes[112] = { AutomapTile::Types::BendSouthLavaThin };
-			tileTypes[113] = { AutomapTile::Types::BendWestLavaThin };
-			tileTypes[110] = { AutomapTile::Types::BendEastLavaThin };
-			tileTypes[111] = { AutomapTile::Types::BendNorthLavaThin };
-			tileTypes[134] = { AutomapTile::Types::VerticalWallLava };
-			tileTypes[135] = { AutomapTile::Types::HorizontalWallLava };
-			tileTypes[118] = { AutomapTile::Types::SELava };
-			tileTypes[119] = { AutomapTile::Types::SWLava };
-			tileTypes[120] = { AutomapTile::Types::NELava };
-			tileTypes[121] = { AutomapTile::Types::NWLava };
-			tileTypes[106] = { AutomapTile::Types::SLava };
-			tileTypes[114] = { AutomapTile::Types::WLava };
-			tileTypes[130] = { AutomapTile::Types::ELava };
-			tileTypes[122] = { AutomapTile::Types::NLava };
-			tileTypes[117] = { AutomapTile::Types::Lava };
-			tileTypes[124] = { AutomapTile::Types::Lava };
-			tileTypes[126] = { AutomapTile::Types::Lava };
-			tileTypes[127] = { AutomapTile::Types::Lava };
-			tileTypes[128] = { AutomapTile::Types::Lava };
-			tileTypes[129] = { AutomapTile::Types::Lava };
-			tileTypes[131] = { AutomapTile::Types::Lava };
-			tileTypes[132] = { AutomapTile::Types::Lava };
-			tileTypes[133] = { AutomapTile::Types::Lava };
-			tileTypes[136] = { AutomapTile::Types::CaveHorizontalWallLava };
-			tileTypes[137] = { AutomapTile::Types::CaveVerticalWallLava };
-			tileTypes[115] = { AutomapTile::Types::HorizontalBridgeLava };
-			tileTypes[116] = { AutomapTile::Types::VerticalBridgeLava };
-		}
-		break;
-	case DTYPE_HELL:
-		tileTypes[51] = { AutomapTile::Types::VerticalDiamond };
-		tileTypes[55] = { AutomapTile::Types::HorizontalDiamond };
-		tileTypes[102] = { AutomapTile::Types::PentagramClosed };
-		tileTypes[111] = { AutomapTile::Types::PentagramOpen };
-		break;
-	default:
-		break;
-	}
-	for (unsigned i = 0; i < tileCount; i++) {
-		AutomapTypeTiles[i + 1] = tileTypes[i];
-	}
-
-	memset(AutomapView, 0, sizeof(AutomapView));
-
-	for (auto &column : dFlags)
-		for (auto &dFlag : column)
-			dFlag &= ~DungeonFlag::Explored;
-}
-
-void SetAutomapType(AutomapType type)
-{
-	CurrentAutomapType = type;
-}
-
-AutomapType GetAutomapType()
-{
-	return CurrentAutomapType;
-}
-
-void StartAutomap()
-{
-	AutomapOffset = { 0, 0 };
-	AutomapActive = true;
-}
-
-void AutomapUp()
-{
-	AutomapOffset.deltaX--;
-	AutomapOffset.deltaY--;
-}
-
-void AutomapDown()
-{
-	AutomapOffset.deltaX++;
-	AutomapOffset.deltaY++;
-}
-
-void AutomapLeft()
-{
-	AutomapOffset.deltaX--;
-	AutomapOffset.deltaY++;
-}
-
-void AutomapRight()
-{
-	AutomapOffset.deltaX++;
-	AutomapOffset.deltaY--;
-}
-
-void AutomapZoomIn()
-{
-	if (AutoMapScale >= 200)
-		return;
-
-	AutoMapScale += 25;
-}
-
-void AutomapZoomOut()
-{
-	if (AutoMapScale <= 25)
-		return;
-
-	AutoMapScale -= 25;
-}
-
-void DrawAutomap(const Surface &out)
-{
-	Automap = { (ViewPosition.x - 8) / 2, (ViewPosition.y - 8) / 2 };
-	if (leveltype != DTYPE_TOWN) {
-		Automap += { -4, -4 };
-	}
-	while (Automap.x + AutomapOffset.deltaX < 0)
-		AutomapOffset.deltaX++;
-	while (Automap.x + AutomapOffset.deltaX >= DMAXX)
-		AutomapOffset.deltaX--;
-
-	while (Automap.y + AutomapOffset.deltaY < 0)
-		AutomapOffset.deltaY++;
-	while (Automap.y + AutomapOffset.deltaY >= DMAXY)
-		AutomapOffset.deltaY--;
-
-	Automap += AutomapOffset;
-
-	const Player &myPlayer = *MyPlayer;
-	Displacement myPlayerOffset = {};
-	if (myPlayer.isWalking())
-		myPlayerOffset = GetOffsetForWalking(myPlayer.AnimInfo, myPlayer._pdir, true);
-
-	int d = (AutoMapScale * 64) / 100;
-	int cells = 2 * (gnScreenWidth / 2 / d) + 1;
-	if (((gnScreenWidth / 2) % d) != 0)
-		cells++;
-	if (((gnScreenWidth / 2) % d) >= (AutoMapScale * 32) / 100)
-		cells++;
-	if ((myPlayerOffset.deltaX + myPlayerOffset.deltaY) != 0)
-		cells++;
-
-	Point screen {
-		gnScreenWidth / 2,
-		(gnScreenHeight - GetMainPanel().size.height) / 2
-	};
-
-	screen += AmOffset(AmWidthOffset::None, AmHeightOffset::HalfTileDown);
-
-	if ((cells & 1) != 0) {
-		screen.x -= AmOffset(AmWidthOffset::DoubleTileRight, AmHeightOffset::None).deltaX * ((cells - 1) / 2);
-		screen.y -= AmOffset(AmWidthOffset::None, AmHeightOffset::DoubleTileDown).deltaY * ((cells + 1) / 2);
-
-	} else {
-		screen.x -= AmOffset(AmWidthOffset::DoubleTileRight, AmHeightOffset::None).deltaX * (cells / 2) + AmOffset(AmWidthOffset::FullTileLeft, AmHeightOffset::None).deltaX;
-		screen.y -= AmOffset(AmWidthOffset::None, AmHeightOffset::DoubleTileDown).deltaY * (cells / 2) + AmOffset(AmWidthOffset::None, AmHeightOffset::FullTileDown).deltaY;
-	}
-	if ((ViewPosition.x & 1) != 0) {
-		screen.x -= AmOffset(AmWidthOffset::HalfTileRight, AmHeightOffset::None).deltaX;
-		screen.y -= AmOffset(AmWidthOffset::None, AmHeightOffset::HalfTileDown).deltaY;
-	}
-	if ((ViewPosition.y & 1) != 0) {
-		screen.x += AmOffset(AmWidthOffset::HalfTileRight, AmHeightOffset::None).deltaX;
-		screen.y -= AmOffset(AmWidthOffset::None, AmHeightOffset::HalfTileDown).deltaY;
-	}
-
-	screen.x += AutoMapScale * myPlayerOffset.deltaX / 100 / 2;
-	screen.y += AutoMapScale * myPlayerOffset.deltaY / 100 / 2;
-
-	if (CanPanelsCoverView()) {
-		if (IsRightPanelOpen()) {
-			screen.x -= gnScreenWidth / 4;
-		}
-		if (IsLeftPanelOpen()) {
-			screen.x += gnScreenWidth / 4;
-		}
-	}
-
-	Point map = { Automap.x - cells, Automap.y - 1 };
-
-	for (int i = 0; i <= cells + 1; i++) {
-		Point tile1 = screen;
-		for (int j = 0; j < cells; j++) {
-			DrawAutomapTile(out, tile1, { map.x + j, map.y - j });
-			tile1.x += AmOffset(AmWidthOffset::DoubleTileRight, AmHeightOffset::None).deltaX;
-		}
-		map.y++;
-
-		Point tile2 = screen + AmOffset(AmWidthOffset::FullTileLeft, AmHeightOffset::FullTileDown);
-		for (int j = 0; j <= cells; j++) {
-			DrawAutomapTile(out, tile2, { map.x + j, map.y - j });
-			tile2.x += AmOffset(AmWidthOffset::DoubleTileRight, AmHeightOffset::None).deltaX;
-		}
-		map.x++;
-		screen.y += AmOffset(AmWidthOffset::None, AmHeightOffset::DoubleTileDown).deltaY;
-	}
-
-	for (size_t playerId = 0; playerId < Players.size(); playerId++) {
-		Player &player = Players[playerId];
-		if (player.isOnActiveLevel() && player.plractive && !player._pLvlChanging && (&player == MyPlayer || player.friendlyMode)) {
-			DrawAutomapPlr(out, myPlayerOffset, playerId);
-		}
-	}
-
-	if (AutoMapShowItems)
-		SearchAutomapItem(out, myPlayerOffset, 8, [](Point position) { return dItem[position.x][position.y] != 0; });
-#ifdef _DEBUG
-	if (IsDebugAutomapHighlightNeeded())
-		SearchAutomapItem(out, myPlayerOffset, std::max(MAXDUNX, MAXDUNY), ShouldHighlightDebugAutomapTile);
-#endif
-
-	DrawAutomapText(out);
-}
-
-void UpdateAutomapExplorer(Point map, MapExplorationType explorer)
-{
-	if (AutomapView[map.x][map.y] < explorer)
-		AutomapView[map.x][map.y] = explorer;
-}
-
-void SetAutomapView(Point position, MapExplorationType explorer)
-{
-	const Point map { (position.x - 16) / 2, (position.y - 16) / 2 };
-
-	if (map.x < 0 || map.x >= DMAXX || map.y < 0 || map.y >= DMAXY) {
-		return;
-	}
-
-	UpdateAutomapExplorer(map, explorer);
-
-	AutomapTile tile = GetAutomapType(map);
-	bool solid = tile.hasFlag(AutomapTile::Flags::Dirt);
-
-	switch (tile.type) {
-	case AutomapTile::Types::Vertical:
-		if (solid) {
-			auto tileSW = GetAutomapType({ map.x, map.y + 1 });
-			if (tileSW.type == AutomapTile::Types::Corner && tileSW.hasFlag(AutomapTile::Flags::Dirt))
-				UpdateAutomapExplorer({ map.x, map.y + 1 }, explorer);
-		} else if (HasAutomapFlag({ map.x - 1, map.y }, AutomapTile::Flags::Dirt)) {
-			UpdateAutomapExplorer({ map.x - 1, map.y }, explorer);
-		}
-		break;
-	case AutomapTile::Types::Horizontal:
-		if (solid) {
-			auto tileSE = GetAutomapType({ map.x + 1, map.y });
-			if (tileSE.type == AutomapTile::Types::Corner && tileSE.hasFlag(AutomapTile::Flags::Dirt))
-				UpdateAutomapExplorer({ map.x + 1, map.y }, explorer);
-		} else if (HasAutomapFlag({ map.x, map.y - 1 }, AutomapTile::Flags::Dirt)) {
-			UpdateAutomapExplorer({ map.x, map.y - 1 }, explorer);
-		}
-		break;
-	case AutomapTile::Types::Cross:
-		if (solid) {
-			auto tileSW = GetAutomapType({ map.x, map.y + 1 });
-			if (tileSW.type == AutomapTile::Types::Corner && tileSW.hasFlag(AutomapTile::Flags::Dirt))
-				UpdateAutomapExplorer({ map.x, map.y + 1 }, explorer);
-			auto tileSE = GetAutomapType({ map.x + 1, map.y });
-			if (tileSE.type == AutomapTile::Types::Corner && tileSE.hasFlag(AutomapTile::Flags::Dirt))
-				UpdateAutomapExplorer({ map.x + 1, map.y }, explorer);
-		} else {
-			if (HasAutomapFlag({ map.x - 1, map.y }, AutomapTile::Flags::Dirt))
-				UpdateAutomapExplorer({ map.x - 1, map.y }, explorer);
-			if (HasAutomapFlag({ map.x, map.y - 1 }, AutomapTile::Flags::Dirt))
-				UpdateAutomapExplorer({ map.x, map.y - 1 }, explorer);
-			if (HasAutomapFlag({ map.x - 1, map.y - 1 }, AutomapTile::Flags::Dirt))
-				UpdateAutomapExplorer({ map.x - 1, map.y - 1 }, explorer);
-		}
-		break;
-	case AutomapTile::Types::FenceVertical:
-		if (solid) {
-			if (HasAutomapFlag({ map.x, map.y - 1 }, AutomapTile::Flags::Dirt))
-				UpdateAutomapExplorer({ map.x, map.y - 1 }, explorer);
-			auto tileSW = GetAutomapType({ map.x, map.y + 1 });
-			if (tileSW.type == AutomapTile::Types::Corner && tileSW.hasFlag(AutomapTile::Flags::Dirt))
-				UpdateAutomapExplorer({ map.x, map.y + 1 }, explorer);
-		} else if (HasAutomapFlag({ map.x - 1, map.y }, AutomapTile::Flags::Dirt)) {
-			UpdateAutomapExplorer({ map.x - 1, map.y }, explorer);
-		}
-		break;
-	case AutomapTile::Types::FenceHorizontal:
-		if (solid) {
-			if (HasAutomapFlag({ map.x - 1, map.y }, AutomapTile::Flags::Dirt))
-				UpdateAutomapExplorer({ map.x - 1, map.y }, explorer);
-			auto tileSE = GetAutomapType({ map.x + 1, map.y });
-			if (tileSE.type == AutomapTile::Types::Corner && tileSE.hasFlag(AutomapTile::Flags::Dirt))
-				UpdateAutomapExplorer({ map.x + 1, map.y }, explorer);
-		} else if (HasAutomapFlag({ map.x, map.y - 1 }, AutomapTile::Flags::Dirt)) {
-			UpdateAutomapExplorer({ map.x, map.y - 1 }, explorer);
-		}
-		break;
-	default:
-		break;
-	}
-}
-
-void AutomapZoomReset()
-{
-	AutomapOffset = { 0, 0 };
-}
-
-} // namespace devilution
+/**
+ * @file automap.cpp
+ *
+ * Implementation of the in-game map overlay.
+ */
+#include "automap.h"
+
+#include <algorithm>
+#include <cstdint>
+
+#include <fmt/format.h>
+
+#include "control.h"
+#include "engine/load_file.hpp"
+#include "engine/palette.h"
+#include "engine/render/automap_render.hpp"
+#include "levels/gendung.h"
+#include "levels/setmaps.h"
+#include "player.h"
+#include "utils/attributes.h"
+#include "utils/enum_traits.h"
+#include "utils/language.h"
+#include "utils/ui_fwd.h"
+#include "utils/utf8.hpp"
+
+#ifdef _DEBUG
+#include "debug.h"
+#include "lighting.h"
+#endif
+
+namespace devilution {
+
+namespace {
+Point Automap;
+
+AutomapType CurrentAutomapType;
+
+enum MapColors : uint8_t {
+	/** color used to draw the player's arrow */
+	MapColorsPlayer = (PAL8_ORANGE + 1),
+	/** color for bright map lines (doors, stairs etc.) */
+	MapColorsBright = PAL8_YELLOW,
+	/** color for dim map lines/dots */
+	MapColorsDim = (PAL16_YELLOW + 8),
+	/** color for grates */
+	MapColorsGrate = (PAL16_YELLOW + 4),
+	/** color for items on automap */
+	MapColorsItem = (PAL8_BLUE + 1),
+	/** color for activated pentragram on automap */
+	MapColorsPentagramOpen = (PAL8_RED + 2),
+	/** color for cave lava on automap */
+	MapColorsLava = (PAL8_ORANGE + 2),
+	/** color for cave water on automap */
+	MapColorsWater = (PAL8_BLUE + 2),
+	/** color for hive acid on automap */
+	MapColorsAcid = (PAL8_YELLOW + 4),
+};
+
+struct AutomapTile {
+	/** The general shape of the tile */
+	enum class Types : uint8_t {
+		None,
+		Diamond,
+		Vertical,
+		Horizontal,
+		Cross,
+		FenceVertical,
+		FenceHorizontal,
+		Corner,
+		CaveHorizontalCross,
+		CaveVerticalCross,
+		CaveHorizontal,
+		CaveVertical,
+		CaveCross,
+		Bridge,
+		River,
+		RiverCornerEast,
+		RiverCornerNorth,
+		RiverCornerSouth,
+		RiverCornerWest,
+		RiverForkIn,
+		RiverForkOut,
+		RiverLeftIn,
+		RiverLeftOut,
+		RiverRightIn,
+		RiverRightOut,
+		CaveHorizontalWoodCross,
+		CaveVerticalWoodCross,
+		CaveLeftCorner,
+		CaveRightCorner,
+		CaveBottomCorner,
+		CaveHorizontalWood,
+		CaveVerticalWood,
+		CaveWoodCross,
+		CaveRightWoodCross,
+		CaveLeftWoodCross,
+		HorizontalLavaThin,
+		VerticalLavaThin,
+		BendSouthLavaThin,
+		BendWestLavaThin,
+		BendEastLavaThin,
+		BendNorthLavaThin,
+		VerticalWallLava,
+		HorizontalWallLava,
+		SELava,
+		SWLava,
+		NELava,
+		NWLava,
+		SLava,
+		WLava,
+		ELava,
+		NLava,
+		Lava,
+		CaveHorizontalWallLava,
+		CaveVerticalWallLava,
+		HorizontalBridgeLava,
+		VerticalBridgeLava,
+		VerticalDiamond,
+		HorizontalDiamond,
+		PentagramClosed,
+		PentagramOpen,
+	};
+
+	Types type;
+
+	/** Additional details about the given tile */
+	enum class Flags : uint8_t {
+		// clang-format off
+		VerticalDoor      = 1 << 0,
+		HorizontalDoor    = 1 << 1,
+		VerticalArch      = 1 << 2,
+		HorizontalArch    = 1 << 3,
+		VerticalGrate     = 1 << 4,
+		HorizontalGrate   = 1 << 5,
+		VerticalPassage   = VerticalDoor | VerticalArch | VerticalGrate,
+		HorizontalPassage = HorizontalDoor | HorizontalArch | HorizontalGrate,
+		Dirt              = 1 << 6,
+		Stairs            = 1 << 7,
+		// clang-format on
+	};
+
+	Flags flags = {};
+
+	[[nodiscard]] DVL_ALWAYS_INLINE constexpr bool hasFlag(Flags test) const
+	{
+		return (static_cast<uint8_t>(flags) & static_cast<uint8_t>(test)) != 0;
+	}
+
+	template <typename... Args>
+	[[nodiscard]] DVL_ALWAYS_INLINE constexpr bool hasAnyFlag(Flags flag, Args... flags)
+	{
+		return (static_cast<uint8_t>(this->flags)
+		           & (static_cast<uint8_t>(flag) | ... | static_cast<uint8_t>(flags)))
+		    != 0;
+	}
+};
+
+/**
+ * Maps from tile_id to automap type.
+ */
+std::array<AutomapTile, 256> AutomapTypeTiles;
+
+/**
+ * @brief Draw a diamond on top tile.
+ */
+void DrawDiamond(const Surface &out, Point center, uint8_t color)
+{
+	DrawMapLineNE(out, center + AmOffset(AmWidthOffset::HalfTileLeft, AmHeightOffset::HalfTileUp), AmLine(AmLineLength::FullTile), color);
+	DrawMapLineSE(out, center + AmOffset(AmWidthOffset::HalfTileLeft, AmHeightOffset::HalfTileUp), AmLine(AmLineLength::FullTile), color);
+	DrawMapLineSE(out, center + AmOffset(AmWidthOffset::None, AmHeightOffset::FullTileUp), AmLine(AmLineLength::FullTile), color);
+	DrawMapLineNE(out, center + AmOffset(AmWidthOffset::None, AmHeightOffset::None), AmLine(AmLineLength::FullTile), color);
+}
+
+/**
+ * @brief Draws a bright diamond and a line, orientation depending on the tileset.
+ */
+void DrawMapVerticalDoor(const Surface &out, Point center, AutomapTile neTile, uint8_t colorBright, uint8_t colorDim)
+{
+	AmWidthOffset lWidthOffset;
+	AmHeightOffset lHeightOffset;
+	AmWidthOffset dWidthOffset;
+	AmHeightOffset dHeightOffset;
+	AmLineLength length;
+
+	switch (leveltype) {
+	case DTYPE_CATHEDRAL:
+	case DTYPE_CRYPT:
+		lWidthOffset = AmWidthOffset::QuarterTileLeft;
+		lHeightOffset = AmHeightOffset::QuarterTileUp;
+
+		dWidthOffset = AmWidthOffset::HalfTileLeft;
+		dHeightOffset = AmHeightOffset::HalfTileDown;
+
+		length = AmLineLength::HalfTile;
+		break;
+	case DTYPE_CATACOMBS:
+		lWidthOffset = AmWidthOffset::ThreeQuartersTileLeft;
+		lHeightOffset = AmHeightOffset::QuarterTileDown;
+
+		dWidthOffset = AmWidthOffset::None;
+		dHeightOffset = AmHeightOffset::None;
+
+		length = AmLineLength::FullTile;
+		break;
+	case DTYPE_CAVES:
+		lWidthOffset = AmWidthOffset::QuarterTileLeft;
+		lHeightOffset = AmHeightOffset::ThreeQuartersTileDown;
+
+		dWidthOffset = AmWidthOffset::HalfTileRight;
+		dHeightOffset = AmHeightOffset::HalfTileDown;
+
+		length = AmLineLength::FullTile;
+		break;
+	default:
+		app_fatal("Invalid leveltype");
+	}
+	if (!(neTile.hasFlag(AutomapTile::Flags::VerticalPassage) && leveltype == DTYPE_CATHEDRAL))
+		DrawMapLineNE(out, center + AmOffset(lWidthOffset, lHeightOffset), AmLine(length), colorDim);
+	DrawDiamond(out, center + AmOffset(dWidthOffset, dHeightOffset), colorBright);
+}
+
+/**
+ * @brief Draws a bright diamond and a line, orientation depending on the tileset.
+ */
+void DrawMapHorizontalDoor(const Surface &out, Point center, AutomapTile nwTile, uint8_t colorBright, uint8_t colorDim)
+{
+	AmWidthOffset lWidthOffset;
+	AmHeightOffset lHeightOffset;
+	AmWidthOffset dWidthOffset;
+	AmHeightOffset dHeightOffset;
+	AmLineLength length;
+
+	switch (leveltype) {
+	case DTYPE_CATHEDRAL:
+	case DTYPE_CRYPT:
+		lWidthOffset = AmWidthOffset::None;
+		lHeightOffset = AmHeightOffset::HalfTileUp;
+
+		dWidthOffset = AmWidthOffset::HalfTileRight;
+		dHeightOffset = AmHeightOffset::HalfTileDown;
+
+		length = AmLineLength::HalfTile;
+		break;
+	case DTYPE_CATACOMBS:
+		lWidthOffset = AmWidthOffset::QuarterTileRight;
+		lHeightOffset = AmHeightOffset::QuarterTileUp;
+
+		dWidthOffset = AmWidthOffset::None;
+		dHeightOffset = AmHeightOffset::None;
+
+		length = AmLineLength::FullTile;
+		break;
+	case DTYPE_CAVES:
+		lWidthOffset = AmWidthOffset::QuarterTileLeft;
+		lHeightOffset = AmHeightOffset::QuarterTileDown;
+
+		dWidthOffset = AmWidthOffset::HalfTileLeft;
+		dHeightOffset = AmHeightOffset::HalfTileDown;
+
+		length = AmLineLength::FullTile;
+		break;
+		break;
+	default:
+		app_fatal("Invalid leveltype");
+	}
+	if (!(nwTile.hasFlag(AutomapTile::Flags::HorizontalPassage) && leveltype == DTYPE_CATHEDRAL))
+		DrawMapLineSE(out, center + AmOffset(lWidthOffset, lHeightOffset), AmLine(length), colorDim);
+	DrawDiamond(out, center + AmOffset(dWidthOffset, dHeightOffset), colorBright);
+}
+
+/**
+ * @brief Draw 16 individual pixels equally spaced apart, used to communicate OOB area to the player.
+ */
+void DrawDirt(const Surface &out, Point center, AutomapTile nwTile, AutomapTile neTile, uint8_t color)
+{
+	out.SetPixel(center + AmOffset(AmWidthOffset::ThreeQuartersTileLeft, AmHeightOffset::QuarterTileDown), color);
+	out.SetPixel(center + AmOffset(AmWidthOffset::HalfTileLeft, AmHeightOffset::None), color);
+	out.SetPixel(center + AmOffset(AmWidthOffset::HalfTileLeft, AmHeightOffset::HalfTileDown), color);
+	out.SetPixel(center + AmOffset(AmWidthOffset::QuarterTileLeft, AmHeightOffset::QuarterTileUp), color);
+	out.SetPixel(center + AmOffset(AmWidthOffset::QuarterTileLeft, AmHeightOffset::QuarterTileDown), color);
+	out.SetPixel(center + AmOffset(AmWidthOffset::QuarterTileLeft, AmHeightOffset::ThreeQuartersTileDown), color);
+	// Prevent the top dirt pixel from appearing inside arch diamonds
+	if (!nwTile.hasAnyFlag(AutomapTile::Flags::HorizontalArch, AutomapTile::Flags::HorizontalGrate)
+	    && !neTile.hasAnyFlag(AutomapTile::Flags::VerticalArch, AutomapTile::Flags::VerticalGrate))
+		out.SetPixel(center + AmOffset(AmWidthOffset::None, AmHeightOffset::HalfTileUp), color);
+	out.SetPixel(center, color);
+	out.SetPixel(center + AmOffset(AmWidthOffset::None, AmHeightOffset::HalfTileDown), color);
+	out.SetPixel(center + AmOffset(AmWidthOffset::None, AmHeightOffset::FullTileDown), color);
+	out.SetPixel(center + AmOffset(AmWidthOffset::QuarterTileRight, AmHeightOffset::QuarterTileUp), color);
+	out.SetPixel(center + AmOffset(AmWidthOffset::QuarterTileRight, AmHeightOffset::QuarterTileDown), color);
+	out.SetPixel(center + AmOffset(AmWidthOffset::QuarterTileRight, AmHeightOffset::ThreeQuartersTileDown), color);
+	out.SetPixel(center + AmOffset(AmWidthOffset::HalfTileRight, AmHeightOffset::None), color);
+	out.SetPixel(center + AmOffset(AmWidthOffset::HalfTileRight, AmHeightOffset::HalfTileDown), color);
+	out.SetPixel(center + AmOffset(AmWidthOffset::ThreeQuartersTileRight, AmHeightOffset::QuarterTileDown), color);
+}
+
+void DrawBridge(const Surface &out, Point center, uint8_t color)
+{
+	out.SetPixel(center, color);
+
+	out.SetPixel(center + AmOffset(AmWidthOffset::QuarterTileRight, AmHeightOffset::QuarterTileUp), color);
+	out.SetPixel(center + AmOffset(AmWidthOffset::QuarterTileRight, AmHeightOffset::QuarterTileDown), color);
+
+	out.SetPixel(center + AmOffset(AmWidthOffset::HalfTileRight, AmHeightOffset::None), color);
+	out.SetPixel(center + AmOffset(AmWidthOffset::HalfTileRight, AmHeightOffset::HalfTileDown), color);
+
+	out.SetPixel(center + AmOffset(AmWidthOffset::ThreeQuartersTileRight, AmHeightOffset::QuarterTileDown), color);
+}
+
+void DrawRiverRightIn(const Surface &out, Point center, uint8_t color)
+{
+	out.SetPixel(center + AmOffset(AmWidthOffset::HalfTileLeft, AmHeightOffset::HalfTileDown), color);
+
+	out.SetPixel(center + AmOffset(AmWidthOffset::QuarterTileLeft, AmHeightOffset::QuarterTileDown), color);
+	out.SetPixel(center + AmOffset(AmWidthOffset::QuarterTileLeft, AmHeightOffset::ThreeQuartersTileDown), color);
+
+	out.SetPixel(center, color);
+	out.SetPixel(center + AmOffset(AmWidthOffset::None, AmHeightOffset::HalfTileDown), color);
+	out.SetPixel(center + AmOffset(AmWidthOffset::None, AmHeightOffset::FullTileDown), color);
+
+	out.SetPixel(center + AmOffset(AmWidthOffset::QuarterTileRight, AmHeightOffset::QuarterTileDown), color);
+	out.SetPixel(center + AmOffset(AmWidthOffset::QuarterTileRight, AmHeightOffset::ThreeQuartersTileDown), color);
+
+	out.SetPixel(center + AmOffset(AmWidthOffset::HalfTileRight, AmHeightOffset::None), color);
+	out.SetPixel(center + AmOffset(AmWidthOffset::HalfTileRight, AmHeightOffset::HalfTileDown), color);
+
+	out.SetPixel(center + AmOffset(AmWidthOffset::ThreeQuartersTileRight, AmHeightOffset::QuarterTileDown), color);
+}
+
+void DrawRiverCornerSouth(const Surface &out, Point center, uint8_t color)
+{
+	out.SetPixel(center + AmOffset(AmWidthOffset::None, AmHeightOffset::FullTileDown), color);
+}
+
+void DrawRiverCornerNorth(const Surface &out, Point center, uint8_t color)
+{
+	out.SetPixel(center + AmOffset(AmWidthOffset::QuarterTileLeft, AmHeightOffset::QuarterTileUp), color);
+	out.SetPixel(center + AmOffset(AmWidthOffset::None, AmHeightOffset::HalfTileUp), color);
+	out.SetPixel(center + AmOffset(AmWidthOffset::QuarterTileRight, AmHeightOffset::QuarterTileUp), color);
+}
+
+void DrawRiverLeftOut(const Surface &out, Point center, uint8_t color)
+{
+	out.SetPixel(center + AmOffset(AmWidthOffset::ThreeQuartersTileLeft, AmHeightOffset::QuarterTileDown), color);
+
+	out.SetPixel(center + AmOffset(AmWidthOffset::HalfTileLeft, AmHeightOffset::None), color);
+	out.SetPixel(center + AmOffset(AmWidthOffset::HalfTileLeft, AmHeightOffset::HalfTileDown), color);
+
+	out.SetPixel(center + AmOffset(AmWidthOffset::QuarterTileLeft, AmHeightOffset::QuarterTileDown), color);
+	out.SetPixel(center + AmOffset(AmWidthOffset::QuarterTileLeft, AmHeightOffset::ThreeQuartersTileDown), color);
+
+	out.SetPixel(center, color);
+	out.SetPixel(center + AmOffset(AmWidthOffset::None, AmHeightOffset::HalfTileDown), color);
+
+	out.SetPixel(center + AmOffset(AmWidthOffset::QuarterTileRight, AmHeightOffset::QuarterTileUp), color);
+	out.SetPixel(center + AmOffset(AmWidthOffset::QuarterTileRight, AmHeightOffset::QuarterTileDown), color);
+	out.SetPixel(center + AmOffset(AmWidthOffset::QuarterTileRight, AmHeightOffset::ThreeQuartersTileDown), color);
+
+	out.SetPixel(center + AmOffset(AmWidthOffset::HalfTileRight, AmHeightOffset::None), color);
+	out.SetPixel(center + AmOffset(AmWidthOffset::HalfTileRight, AmHeightOffset::HalfTileDown), color);
+
+	out.SetPixel(center + AmOffset(AmWidthOffset::ThreeQuartersTileRight, AmHeightOffset::QuarterTileDown), color);
+}
+
+void DrawRiverLeftIn(const Surface &out, Point center, uint8_t color)
+{
+	out.SetPixel(center + AmOffset(AmWidthOffset::HalfTileLeft, AmHeightOffset::None), color);
+	out.SetPixel(center + AmOffset(AmWidthOffset::HalfTileLeft, AmHeightOffset::HalfTileDown), color);
+
+	out.SetPixel(center + AmOffset(AmWidthOffset::QuarterTileLeft, AmHeightOffset::QuarterTileUp), color);
+	out.SetPixel(center + AmOffset(AmWidthOffset::QuarterTileLeft, AmHeightOffset::QuarterTileDown), color);
+	out.SetPixel(center + AmOffset(AmWidthOffset::QuarterTileLeft, AmHeightOffset::ThreeQuartersTileDown), color);
+
+	out.SetPixel(center + AmOffset(AmWidthOffset::None, AmHeightOffset::HalfTileUp), color);
+	out.SetPixel(center, color);
+	out.SetPixel(center + AmOffset(AmWidthOffset::None, AmHeightOffset::HalfTileDown), color);
+	out.SetPixel(center + AmOffset(AmWidthOffset::None, AmHeightOffset::FullTileDown), color);
+
+	out.SetPixel(center + AmOffset(AmWidthOffset::QuarterTileRight, AmHeightOffset::QuarterTileUp), color);
+	out.SetPixel(center + AmOffset(AmWidthOffset::QuarterTileRight, AmHeightOffset::QuarterTileDown), color);
+	out.SetPixel(center + AmOffset(AmWidthOffset::QuarterTileRight, AmHeightOffset::ThreeQuartersTileDown), color);
+}
+
+void DrawRiverCornerWest(const Surface &out, Point center, uint8_t color)
+{
+	out.SetPixel(center + AmOffset(AmWidthOffset::ThreeQuartersTileLeft, AmHeightOffset::QuarterTileDown), color);
+	out.SetPixel(center + AmOffset(AmWidthOffset::HalfTileLeft, AmHeightOffset::None), color);
+}
+
+void DrawRiverCornerEast(const Surface &out, Point center, uint8_t color)
+{
+	out.SetPixel(center + AmOffset(AmWidthOffset::HalfTileRight, AmHeightOffset::None), color);
+	out.SetPixel(center + AmOffset(AmWidthOffset::HalfTileRight, AmHeightOffset::HalfTileDown), color);
+	out.SetPixel(center + AmOffset(AmWidthOffset::ThreeQuartersTileRight, AmHeightOffset::QuarterTileDown), color);
+}
+
+void DrawRiverRightOut(const Surface &out, Point center, uint8_t color)
+{
+	out.SetPixel(center + AmOffset(AmWidthOffset::QuarterTileLeft, AmHeightOffset::QuarterTileDown), color);
+	out.SetPixel(center + AmOffset(AmWidthOffset::QuarterTileLeft, AmHeightOffset::ThreeQuartersTileDown), color);
+
+	out.SetPixel(center, color);
+	out.SetPixel(center + AmOffset(AmWidthOffset::None, AmHeightOffset::HalfTileDown), color);
+	out.SetPixel(center + AmOffset(AmWidthOffset::None, AmHeightOffset::FullTileDown), color);
+
+	out.SetPixel(center + AmOffset(AmWidthOffset::QuarterTileRight, AmHeightOffset::QuarterTileUp), color);
+	out.SetPixel(center + AmOffset(AmWidthOffset::QuarterTileRight, AmHeightOffset::QuarterTileDown), color);
+	out.SetPixel(center + AmOffset(AmWidthOffset::QuarterTileRight, AmHeightOffset::ThreeQuartersTileDown), color);
+
+	out.SetPixel(center + AmOffset(AmWidthOffset::HalfTileRight, AmHeightOffset::None), color);
+	out.SetPixel(center + AmOffset(AmWidthOffset::HalfTileRight, AmHeightOffset::HalfTileDown), color);
+
+	out.SetPixel(center + AmOffset(AmWidthOffset::ThreeQuartersTileRight, AmHeightOffset::QuarterTileDown), color);
+}
+
+void DrawRiver(const Surface &out, Point center, uint8_t color)
+{
+	out.SetPixel(center + AmOffset(AmWidthOffset::HalfTileLeft, AmHeightOffset::HalfTileDown), color);
+
+	out.SetPixel(center + AmOffset(AmWidthOffset::QuarterTileLeft, AmHeightOffset::QuarterTileDown), color);
+	out.SetPixel(center + AmOffset(AmWidthOffset::QuarterTileLeft, AmHeightOffset::ThreeQuartersTileDown), color);
+
+	out.SetPixel(center, color);
+	out.SetPixel(center + AmOffset(AmWidthOffset::None, AmHeightOffset::HalfTileDown), color);
+	out.SetPixel(center + AmOffset(AmWidthOffset::None, AmHeightOffset::FullTileDown), color);
+
+	out.SetPixel(center + AmOffset(AmWidthOffset::QuarterTileRight, AmHeightOffset::QuarterTileUp), color);
+	out.SetPixel(center + AmOffset(AmWidthOffset::QuarterTileRight, AmHeightOffset::QuarterTileDown), color);
+	out.SetPixel(center + AmOffset(AmWidthOffset::QuarterTileRight, AmHeightOffset::ThreeQuartersTileDown), color);
+
+	out.SetPixel(center + AmOffset(AmWidthOffset::HalfTileRight, AmHeightOffset::None), color);
+	out.SetPixel(center + AmOffset(AmWidthOffset::HalfTileRight, AmHeightOffset::HalfTileDown), color);
+
+	out.SetPixel(center + AmOffset(AmWidthOffset::ThreeQuartersTileRight, AmHeightOffset::QuarterTileDown), color);
+}
+
+void DrawRiverForkIn(const Surface &out, Point center, uint8_t color)
+{
+	out.SetPixel(center + AmOffset(AmWidthOffset::HalfTileLeft, AmHeightOffset::None), color);
+	out.SetPixel(center + AmOffset(AmWidthOffset::HalfTileLeft, AmHeightOffset::HalfTileDown), color);
+
+	out.SetPixel(center + AmOffset(AmWidthOffset::QuarterTileLeft, AmHeightOffset::QuarterTileUp), color);
+	out.SetPixel(center + AmOffset(AmWidthOffset::QuarterTileLeft, AmHeightOffset::QuarterTileDown), color);
+	out.SetPixel(center + AmOffset(AmWidthOffset::QuarterTileLeft, AmHeightOffset::FullTileDown), color);
+
+	out.SetPixel(center + AmOffset(AmWidthOffset::None, AmHeightOffset::HalfTileUp), color);
+	out.SetPixel(center, color);
+	out.SetPixel(center + AmOffset(AmWidthOffset::None, AmHeightOffset::HalfTileDown), color);
+	out.SetPixel(center + AmOffset(AmWidthOffset::None, AmHeightOffset::FullTileDown), color);
+
+	out.SetPixel(center + AmOffset(AmWidthOffset::QuarterTileRight, AmHeightOffset::QuarterTileUp), color);
+	out.SetPixel(center + AmOffset(AmWidthOffset::QuarterTileRight, AmHeightOffset::QuarterTileDown), color);
+	out.SetPixel(center + AmOffset(AmWidthOffset::QuarterTileRight, AmHeightOffset::ThreeQuartersTileDown), color);
+
+	out.SetPixel(center + AmOffset(AmWidthOffset::HalfTileRight, AmHeightOffset::None), color);
+	out.SetPixel(center + AmOffset(AmWidthOffset::HalfTileRight, AmHeightOffset::HalfTileDown), color);
+
+	out.SetPixel(center + AmOffset(AmWidthOffset::ThreeQuartersTileRight, AmHeightOffset::QuarterTileDown), color);
+}
+
+void DrawRiverForkOut(const Surface &out, Point center, uint8_t color)
+{
+	out.SetPixel(center + AmOffset(AmWidthOffset::ThreeQuartersTileLeft, AmHeightOffset::QuarterTileDown), color);
+
+	out.SetPixel(center + AmOffset(AmWidthOffset::HalfTileLeft, AmHeightOffset::None), color);
+	out.SetPixel(center + AmOffset(AmWidthOffset::HalfTileLeft, AmHeightOffset::HalfTileDown), color);
+
+	out.SetPixel(center + AmOffset(AmWidthOffset::QuarterTileLeft, AmHeightOffset::ThreeQuartersTileDown), color);
+
+	out.SetPixel(center + AmOffset(AmWidthOffset::None, AmHeightOffset::FullTileDown), color);
+
+	out.SetPixel(center + AmOffset(AmWidthOffset::QuarterTileRight, AmHeightOffset::ThreeQuartersTileDown), color);
+}
+
+template <Direction TDir1, Direction TDir2>
+void DrawLavaRiver(const Surface &out, Point center, uint8_t color, bool hasBridge)
+{
+	// First row (y = 0)
+	if constexpr (IsAnyOf(Direction::NorthWest, TDir1, TDir2)) {
+		if (!(hasBridge && IsAnyOf(TDir1, Direction::NorthWest))) {
+			out.SetPixel(center + AmOffset(AmWidthOffset::QuarterTileLeft, AmHeightOffset::QuarterTileUp), color);
+			out.SetPixel(center + AmOffset(AmWidthOffset::HalfTileLeft, AmHeightOffset::None), color);
+		}
+	}
+
+	// Second row (y = 1)
+	if constexpr (IsAnyOf(Direction::NorthEast, TDir1, TDir2)) {
+		if (!(hasBridge && IsAnyOf(Direction::NorthEast, TDir1, TDir2)))
+			out.SetPixel(center + AmOffset(AmWidthOffset::QuarterTileRight, AmHeightOffset::QuarterTileUp), color);
+	}
+	if constexpr (IsAnyOf(Direction::NorthWest, TDir1, TDir2) || IsAnyOf(Direction::NorthEast, TDir1, TDir2)) {
+		out.SetPixel(center + AmOffset(AmWidthOffset::None, AmHeightOffset::None), color);
+	}
+	if constexpr (IsAnyOf(Direction::SouthWest, TDir1, TDir2) || IsAnyOf(Direction::NorthWest, TDir1, TDir2)) {
+		out.SetPixel(center + AmOffset(AmWidthOffset::QuarterTileLeft, AmHeightOffset::QuarterTileDown), color);
+	}
+	if constexpr (IsAnyOf(Direction::SouthWest, TDir1, TDir2)) {
+		out.SetPixel(center + AmOffset(AmWidthOffset::HalfTileLeft, AmHeightOffset::HalfTileDown), color);
+	}
+
+	// Third row (y = 2)
+	if constexpr (IsAnyOf(Direction::NorthEast, TDir1, TDir2)) {
+		if (!(hasBridge && IsAnyOf(Direction::NorthEast, TDir1, TDir2)))
+			out.SetPixel(center + AmOffset(AmWidthOffset::HalfTileRight, AmHeightOffset::None), color);
+	}
+	if constexpr (IsAnyOf(Direction::NorthEast, TDir1, TDir2) || IsAnyOf(Direction::SouthEast, TDir1, TDir2)) {
+		out.SetPixel(center + AmOffset(AmWidthOffset::QuarterTileRight, AmHeightOffset::QuarterTileDown), color);
+	}
+	if constexpr (IsAnyOf(Direction::SouthWest, TDir1, TDir2) || IsAnyOf(Direction::SouthEast, TDir1, TDir2)) {
+		out.SetPixel(center + AmOffset(AmWidthOffset::None, AmHeightOffset::HalfTileDown), color);
+	}
+	if constexpr (IsAnyOf(Direction::SouthWest, TDir1, TDir2)) {
+		out.SetPixel(center + AmOffset(AmWidthOffset::QuarterTileLeft, AmHeightOffset::ThreeQuartersTileDown), color);
+	}
+
+	// Fourth row (y = 3)
+	if constexpr (IsAnyOf(Direction::SouthEast, TDir1, TDir2)) {
+		out.SetPixel(center + AmOffset(AmWidthOffset::HalfTileRight, AmHeightOffset::HalfTileDown), color);
+		out.SetPixel(center + AmOffset(AmWidthOffset::QuarterTileRight, AmHeightOffset::ThreeQuartersTileDown), color);
+	}
+}
+
+template <Direction TDir>
+void DrawLava(const Surface &out, Point center, uint8_t color)
+{
+	if constexpr (IsAnyOf(TDir, Direction::NorthWest, Direction::North, Direction::NorthEast, Direction::NoDirection)) {
+		out.SetPixel(center + AmOffset(AmWidthOffset::None, AmHeightOffset::HalfTileUp), color); // north corner
+	}
+	if constexpr (IsNoneOf(TDir, Direction::South, Direction::SouthEast, Direction::East)) {
+		out.SetPixel(center + AmOffset(AmWidthOffset::QuarterTileLeft, AmHeightOffset::QuarterTileUp), color); // northwest edge
+		out.SetPixel(center + AmOffset(AmWidthOffset::HalfTileLeft, AmHeightOffset::None), color);             // northwest edge
+	}
+	if constexpr (IsAnyOf(TDir, Direction::SouthWest, Direction::West, Direction::NorthWest, Direction::NoDirection)) {
+		out.SetPixel(center + AmOffset(AmWidthOffset::ThreeQuartersTileLeft, AmHeightOffset::QuarterTileDown), color); // west corner
+	}
+	if constexpr (IsAnyOf(TDir, Direction::South, Direction::SouthWest, Direction::West, Direction::NorthWest, Direction::SouthEast, Direction::NoDirection)) {
+		out.SetPixel(center + AmOffset(AmWidthOffset::HalfTileLeft, AmHeightOffset::HalfTileDown), color);             // southwest edge
+		out.SetPixel(center + AmOffset(AmWidthOffset::QuarterTileLeft, AmHeightOffset::ThreeQuartersTileDown), color); // southwest edge
+	}
+	if constexpr (IsAnyOf(TDir, Direction::South, Direction::SouthWest, Direction::SouthEast, Direction::NoDirection)) {
+		out.SetPixel(center + AmOffset(AmWidthOffset::None, AmHeightOffset::FullTileDown), color); // south corner
+	}
+	if constexpr (IsAnyOf(TDir, Direction::South, Direction::SouthWest, Direction::NorthEast, Direction::East, Direction::SouthEast, Direction::NoDirection)) {
+		out.SetPixel(center + AmOffset(AmWidthOffset::HalfTileRight, AmHeightOffset::HalfTileDown), color);             // southeast edge
+		out.SetPixel(center + AmOffset(AmWidthOffset::QuarterTileRight, AmHeightOffset::ThreeQuartersTileDown), color); // southeast edge
+	}
+	if constexpr (IsAnyOf(TDir, Direction::NorthEast, Direction::East, Direction::SouthEast, Direction::NoDirection)) {
+		out.SetPixel(center + AmOffset(AmWidthOffset::ThreeQuartersTileRight, AmHeightOffset::QuarterTileDown), color); // east corner
+	}
+	if constexpr (IsNoneOf(TDir, Direction::South, Direction::SouthWest, Direction::West)) {
+		out.SetPixel(center + AmOffset(AmWidthOffset::QuarterTileRight, AmHeightOffset::QuarterTileUp), color); // northeast edge
+		out.SetPixel(center + AmOffset(AmWidthOffset::HalfTileRight, AmHeightOffset::None), color);             // northeast edge
+	}
+	if constexpr (TDir != Direction::South) {
+		out.SetPixel(center + AmOffset(AmWidthOffset::None, AmHeightOffset::None), color); // north center
+	}
+	if constexpr (TDir != Direction::East) {
+		out.SetPixel(center + AmOffset(AmWidthOffset::QuarterTileLeft, AmHeightOffset::QuarterTileDown), color); // west center
+	}
+	if constexpr (TDir != Direction::West) {
+		out.SetPixel(center + AmOffset(AmWidthOffset::QuarterTileRight, AmHeightOffset::QuarterTileDown), color); // east center
+	}
+	if constexpr (TDir != Direction::North) {
+		out.SetPixel(center + AmOffset(AmWidthOffset::None, AmHeightOffset::HalfTileDown), color); // south center
+	}
+}
+
+/**
+ * @brief Draw 4 south-east facing lines, used to communicate trigger locations to the player.
+ */
+void DrawStairs(const Surface &out, Point center, uint8_t color)
+{
+	constexpr int NumStairSteps = 4;
+	const Displacement offset = AmOffset(AmWidthOffset::QuarterTileLeft, AmHeightOffset::QuarterTileDown);
+	AmWidthOffset w = AmWidthOffset::QuarterTileLeft;
+	AmHeightOffset h = AmHeightOffset::QuarterTileUp;
+
+	if (IsAnyOf(leveltype, DTYPE_CATACOMBS, DTYPE_HELL)) {
+		w = AmWidthOffset::QuarterTileLeft;
+		h = AmHeightOffset::ThreeQuartersTileUp;
+	}
+
+	// Initial point based on the 'center' position.
+	Point p = center + AmOffset(w, h);
+
+	for (int i = 0; i < NumStairSteps; ++i) {
+		DrawMapLineSE(out, p, AmLine(AmLineLength::DoubleTile), color);
+		p += offset;
+	}
+}
+/**
+ * @brief Redraws the bright line of the door diamond that gets overwritten by later drawn lines.
+ */
+void FixHorizontalDoor(const Surface &out, Point center, AutomapTile nwTile, uint8_t colorBright)
+{
+	if (leveltype != DTYPE_CATACOMBS && nwTile.hasFlag(AutomapTile::Flags::HorizontalDoor)) {
+		DrawMapLineNE(out, center + AmOffset(AmWidthOffset::HalfTileLeft, AmHeightOffset::HalfTileUp), AmLine(AmLineLength::FullTile), colorBright);
+	}
+}
+
+/**
+ * @brief Redraws the bright line of the door diamond that gets overwritten by later drawn lines.
+ */
+void FixVerticalDoor(const Surface &out, Point center, AutomapTile neTile, uint8_t colorBright)
+{
+	if (leveltype != DTYPE_CATACOMBS && neTile.hasFlag(AutomapTile::Flags::VerticalDoor)) {
+		DrawMapLineSE(out, center + AmOffset(AmWidthOffset::None, AmHeightOffset::FullTileUp), AmLine(AmLineLength::FullTile), colorBright);
+	}
+}
+
+/**
+ * @brief Draw half-tile length lines to connect walls to any walls to the north-west and/or north-east
+ */
+void DrawWallConnections(const Surface &out, Point center, AutomapTile nwTile, AutomapTile neTile, uint8_t colorBright, uint8_t colorDim)
+{
+	if (IsAnyOf(nwTile.type, AutomapTile::Types::HorizontalWallLava, AutomapTile::Types::Horizontal, AutomapTile::Types::HorizontalDiamond, AutomapTile::Types::FenceHorizontal, AutomapTile::Types::Cross, AutomapTile::Types::CaveVerticalWoodCross, AutomapTile::Types::CaveRightCorner)) {
+		DrawMapLineSE(out, center + AmOffset(AmWidthOffset::QuarterTileLeft, AmHeightOffset::ThreeQuartersTileUp), AmLine(AmLineLength::HalfTile), colorDim);
+		FixHorizontalDoor(out, center, nwTile, colorBright);
+	}
+	if (IsAnyOf(neTile.type, AutomapTile::Types::VerticalWallLava, AutomapTile::Types::Vertical, AutomapTile::Types::VerticalDiamond, AutomapTile::Types::FenceVertical, AutomapTile::Types::Cross, AutomapTile::Types::CaveHorizontalWoodCross, AutomapTile::Types::CaveLeftCorner)) {
+		DrawMapLineNE(out, center + AmOffset(AmWidthOffset::None, AmHeightOffset::HalfTileUp), AmLine(AmLineLength::HalfTile), colorDim);
+		FixVerticalDoor(out, center, neTile, colorBright);
+	}
+}
+
+/**
+ * @brief Draws a dotted line to represent a wall grate.
+ */
+void DrawMapVerticalGrate(const Surface &out, Point center, uint8_t colorDim)
+{
+	Point pos1 = center + AmOffset(AmWidthOffset::HalfTileLeft, AmHeightOffset::None) + AmOffset(AmWidthOffset::EighthTileRight, AmHeightOffset::EighthTileUp);
+	Point pos2 = center + AmOffset(AmWidthOffset::HalfTileLeft, AmHeightOffset::None);
+	Point pos3 = center + AmOffset(AmWidthOffset::HalfTileLeft, AmHeightOffset::None) + AmOffset(AmWidthOffset::EighthTileLeft, AmHeightOffset::EighthTileDown);
+
+	out.SetPixel(pos1 + Displacement { 0, 1 }, 0);
+	out.SetPixel(pos2 + Displacement { 0, 1 }, 0);
+	out.SetPixel(pos3 + Displacement { 0, 1 }, 0);
+	out.SetPixel(pos1, colorDim);
+	out.SetPixel(pos2, colorDim);
+	out.SetPixel(pos3, colorDim);
+}
+
+/**
+ * @brief Draws a dotted line to represent a wall grate.
+ */
+void DrawMapHorizontalGrate(const Surface &out, Point center, uint8_t colorDim)
+{
+	Point pos1 = center + AmOffset(AmWidthOffset::HalfTileRight, AmHeightOffset::None) + AmOffset(AmWidthOffset::EighthTileLeft, AmHeightOffset::EighthTileUp);
+	Point pos2 = center + AmOffset(AmWidthOffset::HalfTileRight, AmHeightOffset::None);
+	Point pos3 = center + AmOffset(AmWidthOffset::HalfTileRight, AmHeightOffset::None) + AmOffset(AmWidthOffset::EighthTileRight, AmHeightOffset::EighthTileDown);
+
+	out.SetPixel(pos1 + Displacement { 0, 1 }, 0);
+	out.SetPixel(pos2 + Displacement { 0, 1 }, 0);
+	out.SetPixel(pos3 + Displacement { 0, 1 }, 0);
+	out.SetPixel(pos1, colorDim);
+	out.SetPixel(pos2, colorDim);
+	out.SetPixel(pos3, colorDim);
+}
+
+/**
+ * Left-facing obstacle
+ */
+void DrawHorizontal(const Surface &out, Point center, AutomapTile tile, AutomapTile nwTile, AutomapTile neTile, AutomapTile seTile, uint8_t colorBright, uint8_t colorDim, uint8_t colorGrate)
+{
+	AmWidthOffset w = AmWidthOffset::None;
+	AmHeightOffset h = AmHeightOffset::HalfTileUp;
+	AmLineLength l = AmLineLength::FullAndHalfTile;
+
+	// Draw a diamond in the top tile
+	if (neTile.hasAnyFlag(AutomapTile::Flags::VerticalArch, AutomapTile::Flags::VerticalGrate)                                                                           // NE tile has an arch, so add a diamond for visual consistency
+	    || nwTile.hasAnyFlag(AutomapTile::Flags::HorizontalArch, AutomapTile::Flags::HorizontalGrate)                                                                    // NW tile has an arch, so add a diamond for visual consistency
+	    || tile.hasAnyFlag(AutomapTile::Flags::VerticalArch, AutomapTile::Flags::HorizontalArch, AutomapTile::Flags::VerticalGrate, AutomapTile::Flags::HorizontalGrate) // Current tile has an arch, add a diamond
+	    || tile.type == AutomapTile::Types::HorizontalDiamond) {                                                                                                         // wall ending in hell that should end with a diamond
+		w = AmWidthOffset::QuarterTileRight;
+		h = AmHeightOffset::QuarterTileUp;
+		l = AmLineLength::FullTile; // shorten line to avoid overdraw
+		DrawDiamond(out, center, colorDim);
+		FixHorizontalDoor(out, center, nwTile, colorBright);
+	}
+	// Shorten line to avoid overdraw
+	if (IsAnyOf(leveltype, DTYPE_CAVES, DTYPE_NEST)
+	    && IsAnyOf(tile.type, AutomapTile::Types::CaveVerticalCross, AutomapTile::Types::CaveVerticalWoodCross)
+	    && !(IsAnyOf(seTile.type, AutomapTile::Types::Horizontal, AutomapTile::Types::CaveVerticalCross, AutomapTile::Types::CaveVerticalWoodCross, AutomapTile::Types::Corner))) {
+		l = AmLineLength::FullTile;
+	}
+	// Draw the wall line if the wall is solid
+	if (!tile.HasFlag(AutomapTile::Flags::HorizontalPassage)) {
+		DrawMapLineSE(out, center + AmOffset(w, h), AmLine(l), colorDim);
+		return;
+	}
+	// Draw door or grate
+	if (tile.HasFlag(AutomapTile::Flags::HorizontalDoor)) {
+		DrawMapHorizontalDoor(out, center, nwTile, colorBright, colorDim);
+	} else if (tile.HasFlag(AutomapTile::Flags::HorizontalGrate)) {
+		DrawMapHorizontalGrate(out, center, colorGrate);
+	}
+}
+
+/**
+ * Right-facing obstacle
+ */
+void DrawVertical(const Surface &out, Point center, AutomapTile tile, AutomapTile nwTile, AutomapTile neTile, AutomapTile swTile, uint8_t colorBright, uint8_t colorDim, uint8_t colorGrate)
+{
+	AmWidthOffset w = AmWidthOffset::ThreeQuartersTileLeft;
+	AmHeightOffset h = AmHeightOffset::QuarterTileDown;
+	AmLineLength l = AmLineLength::FullAndHalfTile;
+
+	// Draw a diamond in the top tile
+	if (neTile.hasAnyFlag(AutomapTile::Flags::VerticalArch, AutomapTile::Flags::VerticalGrate)                                                                           // NE tile has an arch, so add a diamond for visual consistency
+	    || nwTile.hasAnyFlag(AutomapTile::Flags::HorizontalArch, AutomapTile::Flags::HorizontalGrate)                                                                    // NW tile has an arch, so add a diamond for visual consistency
+	    || tile.hasAnyFlag(AutomapTile::Flags::VerticalArch, AutomapTile::Flags::HorizontalArch, AutomapTile::Flags::VerticalGrate, AutomapTile::Flags::HorizontalGrate) // Current tile has an arch, add a diamond
+	    || tile.type == AutomapTile::Types::VerticalDiamond) {                                                                                                           // wall ending in hell that should end with a diamond
+		l = AmLineLength::FullTile;                                                                                                                                      // shorten line to avoid overdraw
+		DrawDiamond(out, center, colorDim);
+		FixVerticalDoor(out, center, nwTile, colorBright);
+	}
+	// Shorten line to avoid overdraw and adjust offset to match
+	if (IsAnyOf(leveltype, DTYPE_CAVES, DTYPE_NEST)
+	    && IsAnyOf(tile.type, AutomapTile::Types::CaveHorizontalCross, AutomapTile::Types::CaveHorizontalWoodCross)
+	    && !(IsAnyOf(swTile.type, AutomapTile::Types::Vertical, AutomapTile::Types::CaveHorizontalCross, AutomapTile::Types::CaveHorizontalWoodCross, AutomapTile::Types::Corner))) {
+		w = AmWidthOffset::HalfTileLeft;
+		h = AmHeightOffset::None;
+		l = AmLineLength::FullTile;
+	}
+	// Draw the wall line if the wall is solid
+	if (!tile.HasFlag(AutomapTile::Flags::VerticalPassage)) {
+		DrawMapLineNE(out, center + AmOffset(w, h), AmLine(l), colorDim);
+		return;
+	}
+	// Draw door or grate
+	if (tile.HasFlag(AutomapTile::Flags::VerticalDoor)) {
+		DrawMapVerticalDoor(out, center, neTile, colorBright, colorDim);
+	} else if (tile.HasFlag(AutomapTile::Flags::VerticalGrate)) {
+		DrawMapVerticalGrate(out, center, colorGrate);
+	}
+}
+
+void DrawCorner(const Surface &out, Point center, AutomapTile nwTile, AutomapTile neTile, uint8_t colorDim)
+{
+	if (nwTile.type == AutomapTile::Types::None && neTile.type == AutomapTile::Types::None)
+		DrawDiamond(out, center, colorDim);
+}
+
+/**
+ * @brief Draw half-tile length lines to connect walls to any walls to the south-west and/or south-east
+ * (For caves the horizontal/vertical flags are swapped)
+ */
+void DrawCaveWallConnections(const Surface &out, Point center, AutomapTile sTile, AutomapTile swTile, AutomapTile seTile, uint8_t colorDim)
+{
+	if (IsAnyOf(swTile.type, AutomapTile::Types::CaveVerticalWallLava, AutomapTile::Types::CaveVertical, AutomapTile::Types::CaveVerticalWood, AutomapTile::Types::CaveCross, AutomapTile::Types::CaveWoodCross, AutomapTile::Types::CaveRightWoodCross, AutomapTile::Types::CaveLeftWoodCross, AutomapTile::Types::CaveRightCorner)) {
+		DrawMapLineNE(out, center + AmOffset(AmWidthOffset::QuarterTileLeft, AmHeightOffset::ThreeQuartersTileDown), AmLine(AmLineLength::HalfTile), colorDim);
+	}
+	if (IsAnyOf(seTile.type, AutomapTile::Types::CaveHorizontalWallLava, AutomapTile::Types::CaveHorizontal, AutomapTile::Types::CaveHorizontalWood, AutomapTile::Types::CaveCross, AutomapTile::Types::CaveWoodCross, AutomapTile::Types::CaveRightWoodCross, AutomapTile::Types::CaveLeftWoodCross, AutomapTile::Types::CaveLeftCorner)) {
+		DrawMapLineSE(out, center + AmOffset(AmWidthOffset::None, AmHeightOffset::HalfTileDown), AmLine(AmLineLength::HalfTile), colorDim);
+	}
+}
+void DrawCaveHorizontalDirt(const Surface &out, Point center, AutomapTile tile, AutomapTile swTile, uint8_t colorDim)
+{
+	if (swTile.hasFlag(AutomapTile::Flags::Dirt) || (leveltype != DTYPE_TOWN && IsNoneOf(tile.type, AutomapTile::Types::CaveHorizontalWood, AutomapTile::Types::CaveHorizontalWoodCross, AutomapTile::Types::CaveWoodCross, AutomapTile::Types::CaveLeftWoodCross))) {
+		out.SetPixel(center + AmOffset(AmWidthOffset::ThreeQuartersTileLeft, AmHeightOffset::QuarterTileDown), colorDim);
+		out.SetPixel(center + AmOffset(AmWidthOffset::HalfTileLeft, AmHeightOffset::HalfTileDown), colorDim);
+		out.SetPixel(center + AmOffset(AmWidthOffset::QuarterTileLeft, AmHeightOffset::ThreeQuartersTileDown), colorDim);
+		out.SetPixel(center + AmOffset(AmWidthOffset::None, AmHeightOffset::FullTileDown), colorDim);
+	}
+}
+
+/**
+ * For caves the horizontal/vertical flags are swapped
+ */
+void DrawCaveHorizontal(const Surface &out, Point center, AutomapTile tile, AutomapTile nwTile, AutomapTile swTile, uint8_t colorBright, uint8_t colorDim)
+{
+	if (tile.hasFlag(AutomapTile::Flags::VerticalDoor)) {
+		DrawMapHorizontalDoor(out, center, nwTile, colorBright, colorDim);
+	} else {
+		AmWidthOffset w;
+		AmHeightOffset h;
+		AmLineLength l;
+
+		if (IsAnyOf(tile.type, AutomapTile::Types::CaveHorizontalCross, AutomapTile::Types::CaveHorizontalWoodCross)) {
+			w = AmWidthOffset::HalfTileLeft;
+			h = AmHeightOffset::None;
+			l = AmLineLength::FullTile;
+		} else {
+			w = AmWidthOffset::ThreeQuartersTileLeft;
+			h = AmHeightOffset::QuarterTileUp;
+			l = AmLineLength::FullAndHalfTile;
+		}
+		DrawCaveHorizontalDirt(out, center, tile, swTile, colorDim);
+		DrawMapLineSE(out, center + AmOffset(w, h), AmLine(l), colorDim);
+	}
+}
+
+void DrawCaveVerticalDirt(const Surface &out, Point center, AutomapTile tile, AutomapTile seTile, uint8_t colorDim)
+{
+	if (seTile.hasFlag(AutomapTile::Flags::Dirt) || (leveltype != DTYPE_TOWN && IsNoneOf(tile.type, AutomapTile::Types::CaveVerticalWood, AutomapTile::Types::CaveVerticalWoodCross, AutomapTile::Types::CaveWoodCross, AutomapTile::Types::CaveRightWoodCross))) {
+		out.SetPixel(center + AmOffset(AmWidthOffset::None, AmHeightOffset::FullTileDown), colorDim);
+		out.SetPixel(center + AmOffset(AmWidthOffset::QuarterTileRight, AmHeightOffset::ThreeQuartersTileDown), colorDim);
+		out.SetPixel(center + AmOffset(AmWidthOffset::HalfTileRight, AmHeightOffset::HalfTileDown), colorDim);
+		out.SetPixel(center + AmOffset(AmWidthOffset::ThreeQuartersTileRight, AmHeightOffset::QuarterTileDown), colorDim);
+	}
+}
+
+/**
+ * For caves the horizontal/vertical flags are swapped
+ */
+void DrawCaveVertical(const Surface &out, Point center, AutomapTile tile, AutomapTile neTile, AutomapTile seTile, uint8_t colorBright, uint8_t colorDim)
+{
+	if (tile.hasFlag(AutomapTile::Flags::HorizontalDoor)) {
+		DrawMapVerticalDoor(out, center, neTile, colorBright, colorDim);
+	} else {
+		AmLineLength l;
+
+		if (IsAnyOf(tile.type, AutomapTile::Types::CaveVerticalCross, AutomapTile::Types::CaveVerticalWoodCross)) {
+			l = AmLineLength::FullTile;
+		} else {
+			l = AmLineLength::FullAndHalfTile;
+		}
+		DrawCaveVerticalDirt(out, center, tile, seTile, colorDim);
+		DrawMapLineNE(out, { center + AmOffset(AmWidthOffset::None, AmHeightOffset::HalfTileDown) }, AmLine(l), colorDim);
+	}
+}
+
+void DrawCaveLeftCorner(const Surface &out, Point center, uint8_t colorDim)
+{
+	DrawMapLineSE(out, center + AmOffset(AmWidthOffset::ThreeQuartersTileLeft, AmHeightOffset::QuarterTileUp), AmLine(AmLineLength::HalfTile), colorDim);
+	DrawMapLineNE(out, center + AmOffset(AmWidthOffset::ThreeQuartersTileLeft, AmHeightOffset::QuarterTileDown), AmLine(AmLineLength::HalfTile), colorDim);
+}
+
+void DrawCaveRightCorner(const Surface &out, Point center, uint8_t colorDim)
+{
+	DrawMapLineSE(out, center + AmOffset(AmWidthOffset::HalfTileRight, AmHeightOffset::None), AmLine(AmLineLength::HalfTile), colorDim);
+	DrawMapLineNE(out, center + AmOffset(AmWidthOffset::HalfTileRight, AmHeightOffset::None), AmLine(AmLineLength::HalfTile), colorDim);
+}
+
+void DrawMapEllipse(const Surface &out, Point from, int radius, uint8_t colorIndex)
+{
+	const int a = radius;
+	const int b = radius / 2;
+
+	int x = 0;
+	int y = b;
+
+	// Offset ellipse so the center of the ellipse is the center of our megatile on the x plane
+	from.x -= radius;
+
+	// Initial point
+	out.SetPixel({ from.x, from.y + b }, colorIndex);
+	out.SetPixel({ from.x, from.y - b }, colorIndex);
+
+	// Initialize the parameters
+	int p1 = (b * b) - (a * a * b) + (a * a) / 4;
+
+	// Region 1
+	while ((b * b * x) < (a * a * y)) {
+		x++;
+		if (p1 < 0) {
+			p1 += (2 * b * b * x) + (b * b);
+		} else {
+			y--;
+			p1 += (2 * b * b * x) - (2 * a * a * y) + (b * b);
+		}
+
+		out.SetPixel({ from.x + x, from.y + y }, colorIndex);
+		out.SetPixel({ from.x - x, from.y + y }, colorIndex);
+		out.SetPixel({ from.x + x, from.y - y }, colorIndex);
+		out.SetPixel({ from.x - x, from.y - y }, colorIndex);
+	}
+
+	// Initialize the second parameter for Region 2
+	int p2 = (b * b * ((x + 1) * (x + 1))) + (a * a * ((y - 1) * (y - 1))) - (a * a * b * b);
+
+	// Region 2
+	while (y > 0) {
+		y--;
+		if (p2 > 0) {
+			p2 += (-2 * a * a * y) + (a * a);
+		} else {
+			x++;
+			p2 += (2 * b * b * x) - (2 * a * a * y) + (a * a);
+		}
+
+		out.SetPixel({ from.x + x, from.y + y }, colorIndex);
+		out.SetPixel({ from.x - x, from.y + y }, colorIndex);
+		out.SetPixel({ from.x + x, from.y - y }, colorIndex);
+		out.SetPixel({ from.x - x, from.y - y }, colorIndex);
+	}
+}
+
+void DrawMapStar(const Surface &out, Point from, int radius, uint8_t color)
+{
+	const int scaleFactor = 128;
+	Point anchors[5];
+
+	// Offset star so the center of the star is the center of our megatile on the x plane
+	from.x -= radius;
+
+	anchors[0] = { from.x - (121 * radius / scaleFactor), from.y + (19 * radius / scaleFactor) }; // Left Point
+	anchors[1] = { from.x + (121 * radius / scaleFactor), from.y + (19 * radius / scaleFactor) }; // Right Point
+	anchors[2] = { from.x, from.y + (64 * radius / scaleFactor) };                                // Bottom Point
+	anchors[3] = { from.x - (75 * radius / scaleFactor), from.y - (51 * radius / scaleFactor) };  // Top Left Point
+	anchors[4] = { from.x + (75 * radius / scaleFactor), from.y - (51 * radius / scaleFactor) };  // Top Right Point
+
+	// Draw lines between the anchors to form a star
+	DrawMapFreeLine(out, anchors[3], anchors[1], color); // Connect Top Left -> Right
+	DrawMapFreeLine(out, anchors[1], anchors[0], color); // Connect Right -> Left
+	DrawMapFreeLine(out, anchors[0], anchors[4], color); // Connect Left -> Top Right
+	DrawMapFreeLine(out, anchors[4], anchors[2], color); // Connect Top Right -> Bottom
+	DrawMapFreeLine(out, anchors[2], anchors[3], color); // Connect Bottom -> Top Left
+}
+
+/**
+ * @brief Check if a given tile has the provided AutomapTile flag
+ */
+bool HasAutomapFlag(Point position, AutomapTile::Flags type)
+{
+	if (position.x < 0 || position.x >= DMAXX || position.y < 0 || position.y >= DMAXX) {
+		return false;
+	}
+
+	return AutomapTypeTiles[dungeon[position.x][position.y]].hasFlag(type);
+}
+
+/**
+ * @brief Returns the automap shape at the given coordinate.
+ */
+AutomapTile GetAutomapType(Point position)
+{
+	if (position.x < 0 || position.x >= DMAXX || position.y < 0 || position.y >= DMAXX) {
+		return {};
+	}
+
+	AutomapTile tile = AutomapTypeTiles[dungeon[position.x][position.y]];
+	if (tile.type == AutomapTile::Types::Corner) {
+		if (HasAutomapFlag({ position.x - 1, position.y }, AutomapTile::Flags::HorizontalArch)) {
+			if (HasAutomapFlag({ position.x, position.y - 1 }, AutomapTile::Flags::VerticalArch)) {
+				tile.type = AutomapTile::Types::Diamond;
+			}
+		}
+	}
+
+	return tile;
+}
+
+/**
+ * @brief Returns the automap shape at the given coordinate.
+ */
+AutomapTile GetAutomapTypeView(Point map)
+{
+	if (map.x == -1 && map.y >= 0 && map.y < DMAXY && AutomapView[0][map.y] != MAP_EXP_NONE) {
+		if (HasAutomapFlag({ 0, map.y + 1 }, AutomapTile::Flags::Dirt) && HasAutomapFlag({ 0, map.y }, AutomapTile::Flags::Dirt) && HasAutomapFlag({ 0, map.y - 1 }, AutomapTile::Flags::Dirt)) {
+			return {};
+		}
+		return { AutomapTile::Types::None, AutomapTile::Flags::Dirt };
+	}
+
+	if (map.y == -1 && map.x >= 0 && map.x < DMAXY && AutomapView[map.x][0] != MAP_EXP_NONE) {
+		if (HasAutomapFlag({ map.x + 1, 0 }, AutomapTile::Flags::Dirt) && HasAutomapFlag({ map.x, 0 }, AutomapTile::Flags::Dirt) && HasAutomapFlag({ map.x - 1, 0 }, AutomapTile::Flags::Dirt)) {
+			return {};
+		}
+		return { AutomapTile::Types::None, AutomapTile::Flags::Dirt };
+	}
+
+	if (map.x < 0 || map.x >= DMAXX) {
+		return {};
+	}
+	if (map.y < 0 || map.y >= DMAXX) {
+		return {};
+	}
+	if (AutomapView[map.x][map.y] == MAP_EXP_NONE) {
+		return {};
+	}
+
+	return GetAutomapType(map);
+}
+
+/**
+ * @brief Renders the given automap shape at the specified screen coordinates.
+ */
+void DrawAutomapTile(const Surface &out, Point center, Point map)
+{
+	uint8_t colorBright = MapColorsBright;
+	uint8_t colorDim = MapColorsDim;
+	uint8_t colorGrate = MapColorsGrate;
+	MapExplorationType explorationType = static_cast<MapExplorationType>(AutomapView[std::clamp(map.x, 0, DMAXX - 1)][std::clamp(map.y, 0, DMAXY - 1)]);
+
+	switch (explorationType) {
+	case MAP_EXP_SHRINE:
+		colorDim = PAL16_GRAY + 11;
+		colorBright = PAL16_GRAY + 3;
+		colorGrate = PAL16_GRAY + 7;
+		break;
+	case MAP_EXP_OTHERS:
+		colorDim = PAL16_BEIGE + 10;
+		colorBright = PAL16_BEIGE + 2;
+		colorGrate = PAL16_BEIGE + 6;
+		break;
+	case MAP_EXP_SELF:
+	case MAP_EXP_NONE:
+	case MAP_EXP_OLD:
+		break;
+	}
+
+	bool noConnect = false;
+	AutomapTile tile = GetAutomapTypeView(map + Direction::NoDirection);
+	AutomapTile nwTile = GetAutomapTypeView(map + Direction::NorthWest);
+	AutomapTile neTile = GetAutomapTypeView(map + Direction::NorthEast);
+
+	// If the tile is an arch, grate, or diamond, we draw a diamond and therefore don't want connection lines
+	if (tile.hasAnyFlag(AutomapTile::Flags::HorizontalArch, AutomapTile::Flags::VerticalArch, AutomapTile::Flags::HorizontalGrate, AutomapTile::Flags::VerticalGrate)
+	    || nwTile.hasAnyFlag(AutomapTile::Flags::HorizontalArch, AutomapTile::Flags::HorizontalGrate)
+	    || neTile.hasAnyFlag(AutomapTile::Flags::VerticalArch, AutomapTile::Flags::VerticalGrate)
+	    || tile.type == AutomapTile::Types::Diamond) {
+		noConnect = true;
+	}
+
+	// These tilesets have doors where the connection lines would be drawn
+	if (IsAnyOf(leveltype, DTYPE_CATACOMBS, DTYPE_CAVES) && (tile.hasFlag(AutomapTile::Flags::HorizontalDoor) || tile.hasFlag(AutomapTile::Flags::VerticalDoor)))
+		noConnect = true;
+
+	const AutomapTile swTile = GetAutomapTypeView(map + Direction::SouthWest);
+	const AutomapTile sTile = GetAutomapTypeView(map + Direction::South);
+	const AutomapTile seTile = GetAutomapTypeView(map + Direction::SouthEast);
+	const AutomapTile nTile = GetAutomapTypeView(map + Direction::North);
+	const AutomapTile wTile = GetAutomapTypeView(map + Direction::West);
+	const AutomapTile eTile = GetAutomapTypeView(map + Direction::East);
+
+	if ((leveltype == DTYPE_TOWN && tile.hasFlag(AutomapTile::Flags::Dirt))
+	    || (tile.hasFlag(AutomapTile::Flags::Dirt)
+	        && (tile.type != AutomapTile::Types::None
+	            || swTile.type != AutomapTile::Types::None
+	            || sTile.type != AutomapTile::Types::None
+	            || seTile.type != AutomapTile::Types::None
+	            || IsAnyOf(nwTile.type, AutomapTile::Types::CaveCross, AutomapTile::Types::CaveVertical, AutomapTile::Types::CaveVerticalCross, AutomapTile::Types::CaveVerticalWallLava, AutomapTile::Types::CaveLeftWoodCross)
+	            || IsAnyOf(nTile.type, AutomapTile::Types::CaveCross)
+	            || IsAnyOf(neTile.type, AutomapTile::Types::CaveCross, AutomapTile::Types::CaveHorizontal, AutomapTile::Types::CaveHorizontalCross, AutomapTile::Types::CaveHorizontalWallLava, AutomapTile::Types::CaveRightWoodCross)
+	            || IsAnyOf(wTile.type, AutomapTile::Types::CaveVerticalCross)
+	            || IsAnyOf(eTile.type, AutomapTile::Types::CaveHorizontalCross)))) {
+		DrawDirt(out, center, nwTile, neTile, colorDim);
+	}
+
+	if (tile.hasFlag(AutomapTile::Flags::Stairs)) {
+		DrawStairs(out, center, colorBright);
+	}
+
+	if (!noConnect) {
+		if (IsAnyOf(leveltype, DTYPE_TOWN, DTYPE_CAVES, DTYPE_NEST)) {
+			DrawCaveWallConnections(out, center, sTile, swTile, seTile, colorDim);
+		}
+		DrawWallConnections(out, center, nwTile, neTile, colorBright, colorDim);
+	}
+
+	uint8_t lavaColor = MapColorsLava;
+	if (leveltype == DTYPE_NEST) {
+		lavaColor = MapColorsAcid;
+	} else if (setlevel && setlvlnum == Quests[Q_PWATER]._qslvl) {
+		if (Quests[Q_PWATER]._qactive != QUEST_DONE) {
+			lavaColor = MapColorsAcid;
+		} else {
+			lavaColor = MapColorsWater;
+		}
+	}
+
+	switch (tile.type) {
+	case AutomapTile::Types::Diamond: // stand-alone column or other unpassable object
+		DrawDiamond(out, center, colorDim);
+		break;
+	case AutomapTile::Types::Vertical:
+	case AutomapTile::Types::FenceVertical:
+	case AutomapTile::Types::VerticalDiamond:
+		DrawVertical(out, center, tile, nwTile, neTile, swTile, colorBright, colorDim, colorGrate);
+		break;
+	case AutomapTile::Types::Horizontal:
+	case AutomapTile::Types::FenceHorizontal:
+	case AutomapTile::Types::HorizontalDiamond:
+		DrawHorizontal(out, center, tile, nwTile, neTile, seTile, colorBright, colorDim, colorGrate);
+		break;
+	case AutomapTile::Types::Cross:
+		DrawVertical(out, center, tile, nwTile, neTile, swTile, colorBright, colorDim, colorGrate);
+		DrawHorizontal(out, center, tile, nwTile, neTile, seTile, colorBright, colorDim, colorGrate);
+		break;
+	case AutomapTile::Types::CaveHorizontalCross:
+	case AutomapTile::Types::CaveHorizontalWoodCross:
+		DrawVertical(out, center, tile, nwTile, neTile, swTile, colorBright, colorDim, colorGrate);
+		DrawCaveHorizontal(out, center, tile, nwTile, swTile, colorBright, colorDim);
+		break;
+	case AutomapTile::Types::CaveVerticalCross:
+	case AutomapTile::Types::CaveVerticalWoodCross:
+		DrawHorizontal(out, center, tile, nwTile, neTile, seTile, colorBright, colorDim, colorGrate);
+		DrawCaveVertical(out, center, tile, neTile, seTile, colorBright, colorDim);
+		break;
+	case AutomapTile::Types::CaveHorizontal:
+	case AutomapTile::Types::CaveHorizontalWood:
+		DrawCaveHorizontal(out, center, tile, nwTile, swTile, colorBright, colorDim);
+		break;
+	case AutomapTile::Types::CaveVertical:
+	case AutomapTile::Types::CaveVerticalWood:
+		DrawCaveVertical(out, center, tile, neTile, seTile, colorBright, colorDim);
+		break;
+	case AutomapTile::Types::CaveCross:
+		// Add the missing dirt pixel
+		out.SetPixel(center + AmOffset(AmWidthOffset::None, AmHeightOffset::FullTileDown), colorDim);
+		[[fallthrough]];
+	case AutomapTile::Types::CaveWoodCross:
+	case AutomapTile::Types::CaveRightWoodCross:
+	case AutomapTile::Types::CaveLeftWoodCross:
+		DrawCaveHorizontal(out, center, tile, nwTile, swTile, colorBright, colorDim);
+		DrawCaveVertical(out, center, tile, neTile, seTile, colorBright, colorDim);
+		break;
+	case AutomapTile::Types::CaveLeftCorner:
+		DrawCaveLeftCorner(out, center, colorDim);
+		break;
+	case AutomapTile::Types::CaveRightCorner:
+		DrawCaveRightCorner(out, center, colorDim);
+		break;
+	case AutomapTile::Types::Corner:
+		DrawCorner(out, center, nwTile, neTile, colorDim);
+		break;
+	case AutomapTile::Types::CaveBottomCorner:
+		// Add the missing dirt pixel
+		// BUGFIX: A tile in poisoned water supply isn't drawing this pixel
+		out.SetPixel(center + AmOffset(AmWidthOffset::None, AmHeightOffset::FullTileDown), colorDim);
+		break;
+	case AutomapTile::Types::None:
+		break;
+	case AutomapTile::Types::Bridge:
+		DrawBridge(out, center, MapColorsItem);
+		break;
+	case AutomapTile::Types::River:
+		DrawRiver(out, center, MapColorsItem);
+		break;
+	case AutomapTile::Types::RiverCornerEast:
+		DrawRiverCornerEast(out, center, MapColorsItem);
+		break;
+	case AutomapTile::Types::RiverCornerNorth:
+		DrawRiverCornerNorth(out, center, MapColorsItem);
+		break;
+	case AutomapTile::Types::RiverCornerSouth:
+		DrawRiverCornerSouth(out, center, MapColorsItem);
+		break;
+	case AutomapTile::Types::RiverCornerWest:
+		DrawRiverCornerWest(out, center, MapColorsItem);
+		break;
+	case AutomapTile::Types::RiverForkIn:
+		DrawRiverForkIn(out, center, MapColorsItem);
+		break;
+	case AutomapTile::Types::RiverForkOut:
+		DrawRiverForkOut(out, center, MapColorsItem);
+		break;
+	case AutomapTile::Types::RiverLeftIn:
+		DrawRiverLeftIn(out, center, MapColorsItem);
+		break;
+	case AutomapTile::Types::RiverLeftOut:
+		DrawRiverLeftOut(out, center, MapColorsItem);
+		break;
+	case AutomapTile::Types::RiverRightIn:
+		DrawRiverRightIn(out, center, MapColorsItem);
+		break;
+	case AutomapTile::Types::RiverRightOut:
+		DrawRiverRightOut(out, center, MapColorsItem);
+		break;
+	case AutomapTile::Types::HorizontalLavaThin:
+		DrawLavaRiver<Direction::NorthWest, Direction::SouthEast>(out, center, lavaColor, false);
+		break;
+	case AutomapTile::Types::VerticalLavaThin:
+		DrawLavaRiver<Direction::NorthEast, Direction::SouthWest>(out, center, lavaColor, false);
+		break;
+	case AutomapTile::Types::BendSouthLavaThin:
+		DrawLavaRiver<Direction::SouthWest, Direction::SouthEast>(out, center, lavaColor, false);
+		break;
+	case AutomapTile::Types::BendWestLavaThin:
+		DrawLavaRiver<Direction::NorthWest, Direction::SouthWest>(out, center, lavaColor, false);
+		break;
+	case AutomapTile::Types::BendEastLavaThin:
+		DrawLavaRiver<Direction::NorthEast, Direction::SouthEast>(out, center, lavaColor, false);
+		break;
+	case AutomapTile::Types::BendNorthLavaThin:
+		DrawLavaRiver<Direction::NorthWest, Direction::NorthEast>(out, center, lavaColor, false);
+		break;
+	case AutomapTile::Types::VerticalWallLava:
+		DrawVertical(out, center, tile, nwTile, neTile, swTile, colorBright, colorDim);
+		DrawLavaRiver<Direction::SouthEast, Direction::NoDirection>(out, center, lavaColor, false);
+		break;
+	case AutomapTile::Types::HorizontalWallLava:
+		DrawHorizontal(out, center, tile, nwTile, neTile, swTile, colorBright, colorDim);
+		DrawLavaRiver<Direction::SouthWest, Direction::NoDirection>(out, center, lavaColor, false);
+		break;
+	case AutomapTile::Types::SELava:
+		DrawLava<Direction::SouthEast>(out, center, lavaColor);
+		break;
+	case AutomapTile::Types::SWLava:
+		DrawLava<Direction::SouthWest>(out, center, lavaColor);
+		break;
+	case AutomapTile::Types::NELava:
+		DrawLava<Direction::NorthEast>(out, center, lavaColor);
+		break;
+	case AutomapTile::Types::NWLava:
+		DrawLava<Direction::NorthWest>(out, center, lavaColor);
+		break;
+	case AutomapTile::Types::SLava:
+		DrawLava<Direction::South>(out, center, lavaColor);
+		break;
+	case AutomapTile::Types::WLava:
+		DrawLava<Direction::West>(out, center, lavaColor);
+		break;
+	case AutomapTile::Types::ELava:
+		DrawLava<Direction::East>(out, center, lavaColor);
+		break;
+	case AutomapTile::Types::NLava:
+		DrawLava<Direction::North>(out, center, lavaColor);
+		break;
+	case AutomapTile::Types::Lava:
+		DrawLava<Direction::NoDirection>(out, center, lavaColor);
+		break;
+	case AutomapTile::Types::CaveHorizontalWallLava:
+		DrawCaveHorizontal(out, center, tile, nwTile, swTile, colorBright, colorDim);
+		DrawLavaRiver<Direction::NorthEast, Direction::NoDirection>(out, center, lavaColor, false);
+		break;
+	case AutomapTile::Types::CaveVerticalWallLava:
+		DrawCaveVertical(out, center, tile, neTile, seTile, colorBright, colorDim);
+		DrawLavaRiver<Direction::NorthWest, Direction::NoDirection>(out, center, lavaColor, false);
+		break;
+	case AutomapTile::Types::HorizontalBridgeLava:
+		DrawLavaRiver<Direction::NorthWest, Direction::SouthEast>(out, center, lavaColor, true);
+		break;
+	case AutomapTile::Types::VerticalBridgeLava:
+		DrawLavaRiver<Direction::NorthEast, Direction::SouthWest>(out, center, lavaColor, true);
+		break;
+	case AutomapTile::Types::PentagramClosed:
+		// Functions are called twice to integrate shadow. Shadows are not drawn inside these functions to avoid shadows being drawn on top of normal pixels.
+		DrawMapEllipse(out, center + Displacement { 0, 1 }, AmLine(AmLineLength::OctupleTile), 0); // shadow
+		DrawMapStar(out, center + Displacement { 0, 1 }, AmLine(AmLineLength::OctupleTile), 0);    // shadow
+		DrawMapEllipse(out, center, AmLine(AmLineLength::OctupleTile), colorDim);
+		DrawMapStar(out, center, AmLine(AmLineLength::OctupleTile), colorDim);
+		break;
+	case AutomapTile::Types::PentagramOpen:
+		// Functions are called twice to integrate shadow. Shadows are not drawn inside these functions to avoid shadows being drawn on top of normal pixels.
+		DrawMapEllipse(out, center + Displacement { 0, 1 }, AmLine(AmLineLength::OctupleTile), 0); // shadow
+		DrawMapStar(out, center + Displacement { 0, 1 }, AmLine(AmLineLength::OctupleTile), 0);    // shadow
+		DrawMapEllipse(out, center, AmLine(AmLineLength::OctupleTile), MapColorsPentagramOpen);
+		DrawMapStar(out, center, AmLine(AmLineLength::OctupleTile), MapColorsPentagramOpen);
+		break;
+	}
+}
+
+void SearchAutomapItem(const Surface &out, const Displacement &myPlayerOffset, int searchRadius, tl::function_ref<bool(Point position)> highlightTile)
+{
+	const Player &player = *MyPlayer;
+	Point tile = player.position.tile;
+	if (player._pmode == PM_WALK_SIDEWAYS) {
+		tile = player.position.future;
+		if (player._pdir == Direction::West)
+			tile.x++;
+		else
+			tile.y++;
+	}
+
+	const int startX = std::clamp(tile.x - searchRadius, 0, MAXDUNX);
+	const int startY = std::clamp(tile.y - searchRadius, 0, MAXDUNY);
+
+	const int endX = std::clamp(tile.x + searchRadius, 0, MAXDUNX);
+	const int endY = std::clamp(tile.y + searchRadius, 0, MAXDUNY);
+
+	for (int i = startX; i < endX; i++) {
+		for (int j = startY; j < endY; j++) {
+			if (!highlightTile({ i, j }))
+				continue;
+
+			int px = i - 2 * AutomapOffset.deltaX - ViewPosition.x;
+			int py = j - 2 * AutomapOffset.deltaY - ViewPosition.y;
+
+			Point screen = {
+				(myPlayerOffset.deltaX * AutoMapScale / 100 / 2) + (px - py) * AmLine(AmLineLength::DoubleTile) + gnScreenWidth / 2,
+				(myPlayerOffset.deltaY * AutoMapScale / 100 / 2) + (px + py) * AmLine(AmLineLength::FullTile) + (gnScreenHeight - GetMainPanel().size.height) / 2
+			};
+
+			if (CanPanelsCoverView()) {
+				if (IsRightPanelOpen())
+					screen.x -= 160;
+				if (IsLeftPanelOpen())
+					screen.x += 160;
+			}
+			screen.y -= AmLine(AmLineLength::FullTile);
+			DrawDiamond(out, screen, MapColorsItem);
+		}
+	}
+}
+
+/**
+ * @brief Renders an arrow on the automap, centered on and facing the direction of the player.
+ */
+void DrawAutomapPlr(const Surface &out, const Displacement &myPlayerOffset, int playerId)
+{
+	int playerColor = MapColorsPlayer + (8 * playerId) % 128;
+
+	Player &player = Players[playerId];
+	Point tile = player.position.tile;
+	if (player._pmode == PM_WALK_SIDEWAYS) {
+		tile = player.position.future;
+	}
+
+	int px = tile.x - 2 * AutomapOffset.deltaX - ViewPosition.x;
+	int py = tile.y - 2 * AutomapOffset.deltaY - ViewPosition.y;
+
+	Displacement playerOffset = {};
+	if (player.isWalking())
+		playerOffset = GetOffsetForWalking(player.AnimInfo, player._pdir);
+
+	Point base = {
+		((playerOffset.deltaX + myPlayerOffset.deltaX) * AutoMapScale / 100 / 2) + (px - py) * AmLine(AmLineLength::DoubleTile) + gnScreenWidth / 2,
+		((playerOffset.deltaY + myPlayerOffset.deltaY) * AutoMapScale / 100 / 2) + (px + py) * AmLine(AmLineLength::FullTile) + (gnScreenHeight - GetMainPanel().size.height) / 2 + AmOffset(AmWidthOffset::None, AmHeightOffset::FullTileDown).deltaY
+	};
+
+	if (CanPanelsCoverView()) {
+		if (IsRightPanelOpen())
+			base.x -= gnScreenWidth / 4;
+		if (IsLeftPanelOpen())
+			base.x += gnScreenWidth / 4;
+	}
+	base.y -= AmLine(AmLineLength::DoubleTile);
+
+	switch (player._pdir) {
+	case Direction::North: {
+		const Point point = base + AmOffset(AmWidthOffset::None, AmHeightOffset::FullTileUp);
+		DrawVerticalLine(out, point, AmLine(AmLineLength::DoubleTile), playerColor);
+		DrawMapLineSteepNE(out, point + AmOffset(AmWidthOffset::EighthTileLeft, AmHeightOffset::HalfTileDown), AmLine(AmLineLength::HalfTile), playerColor);
+		DrawMapLineSteepNW(out, point + AmOffset(AmWidthOffset::EighthTileRight, AmHeightOffset::HalfTileDown), AmLine(AmLineLength::HalfTile), playerColor);
+	} break;
+	case Direction::NorthEast: {
+		const Point point = base + AmOffset(AmWidthOffset::HalfTileRight, AmHeightOffset::HalfTileUp);
+		DrawHorizontalLine(out, point + AmOffset(AmWidthOffset::QuarterTileLeft, AmHeightOffset::None), AmLine(AmLineLength::FullTile), playerColor);
+		DrawMapLineNE(out, point + AmOffset(AmWidthOffset::HalfTileLeft, AmHeightOffset::HalfTileDown), AmLine(AmLineLength::FullTile), playerColor);
+		DrawMapLineSteepSW(out, point, AmLine(AmLineLength::HalfTile), playerColor);
+	} break;
+	case Direction::East: {
+		const Point point = base + AmOffset(AmWidthOffset::HalfTileRight, AmHeightOffset::None);
+		DrawMapLineNW(out, point, AmLine(AmLineLength::HalfTile), playerColor);
+		DrawHorizontalLine(out, point + AmOffset(AmWidthOffset::HalfTileLeft, AmHeightOffset::None), AmLine(AmLineLength::DoubleTile), playerColor);
+		DrawMapLineSW(out, point, AmLine(AmLineLength::HalfTile), playerColor);
+	} break;
+	case Direction::SouthEast: {
+		const Point point = base + AmOffset(AmWidthOffset::HalfTileRight, AmHeightOffset::HalfTileDown);
+		DrawMapLineSteepNW(out, point, AmLine(AmLineLength::HalfTile), playerColor);
+		DrawMapLineSE(out, point + AmOffset(AmWidthOffset::HalfTileLeft, AmHeightOffset::HalfTileUp), AmLine(AmLineLength::FullTile), playerColor);
+		DrawHorizontalLine(out, point + AmOffset(AmWidthOffset::QuarterTileLeft, AmHeightOffset::None) + Displacement { -1, 0 }, AmLine(AmLineLength::FullTile) + 1, playerColor);
+	} break;
+	case Direction::South: {
+		const Point point = base + AmOffset(AmWidthOffset::None, AmHeightOffset::FullTileDown);
+		DrawVerticalLine(out, point + AmOffset(AmWidthOffset::None, AmHeightOffset::FullTileUp), AmLine(AmLineLength::DoubleTile), playerColor);
+		DrawMapLineSteepSW(out, point + AmOffset(AmWidthOffset::EighthTileRight, AmHeightOffset::HalfTileUp), AmLine(AmLineLength::HalfTile), playerColor);
+		DrawMapLineSteepSE(out, point + AmOffset(AmWidthOffset::EighthTileLeft, AmHeightOffset::HalfTileUp), AmLine(AmLineLength::HalfTile), playerColor);
+	} break;
+	case Direction::SouthWest: {
+		const Point point = base + AmOffset(AmWidthOffset::HalfTileLeft, AmHeightOffset::HalfTileDown);
+		DrawMapLineSteepNE(out, point, AmLine(AmLineLength::HalfTile), playerColor);
+		DrawMapLineSW(out, point + AmOffset(AmWidthOffset::HalfTileRight, AmHeightOffset::HalfTileUp), AmLine(AmLineLength::FullTile), playerColor);
+		DrawHorizontalLine(out, point, AmLine(AmLineLength::FullTile) + 1, playerColor);
+	} break;
+	case Direction::West: {
+		const Point point = base + AmOffset(AmWidthOffset::HalfTileLeft, AmHeightOffset::None);
+		DrawMapLineNE(out, point, AmLine(AmLineLength::HalfTile), playerColor);
+		DrawHorizontalLine(out, point, AmLine(AmLineLength::DoubleTile) + 1, playerColor);
+		DrawMapLineSE(out, point, AmLine(AmLineLength::HalfTile), playerColor);
+	} break;
+	case Direction::NorthWest: {
+		const Point point = base + AmOffset(AmWidthOffset::HalfTileLeft, AmHeightOffset::HalfTileUp);
+		DrawMapLineNW(out, point + AmOffset(AmWidthOffset::HalfTileRight, AmHeightOffset::HalfTileDown), AmLine(AmLineLength::FullTile), playerColor);
+		DrawHorizontalLine(out, point, AmLine(AmLineLength::FullTile) + 1, playerColor);
+		DrawMapLineSteepSE(out, point, AmLine(AmLineLength::HalfTile), playerColor);
+	} break;
+	case Direction::NoDirection:
+		break;
+	}
+}
+
+/**
+ * @brief Renders game info, such as the name of the current level, and in multi player the name of the game and the game password.
+ */
+void DrawAutomapText(const Surface &out)
+{
+	Point linePosition { 8, 8 };
+
+	if (gbIsMultiplayer) {
+		if (GameName != "0.0.0.0" && !IsLoopback) {
+			std::string description = std::string(_("Game: "));
+			description.append(GameName);
+			DrawString(out, description, linePosition);
+			linePosition.y += 15;
+		}
+
+		std::string description;
+		if (IsLoopback) {
+			description = std::string(_("Offline Game"));
+		} else if (!PublicGame) {
+			description = std::string(_("Password: "));
+			description.append(GamePassword);
+		} else {
+			description = std::string(_("Public Game"));
+		}
+		DrawString(out, description, linePosition);
+		linePosition.y += 15;
+	}
+
+	if (setlevel) {
+		DrawString(out, _(QuestLevelNames[setlvlnum]), linePosition);
+		return;
+	}
+
+	std::string description;
+	switch (leveltype) {
+	case DTYPE_NEST:
+		description = fmt::format(fmt::runtime(_("Level: Nest {:d}")), currlevel - 16);
+		break;
+	case DTYPE_CRYPT:
+		description = fmt::format(fmt::runtime(_("Level: Crypt {:d}")), currlevel - 20);
+		break;
+	case DTYPE_TOWN:
+		description = std::string(_("Town"));
+		break;
+	default:
+		description = fmt::format(fmt::runtime(_("Level: {:d}")), currlevel);
+		break;
+	}
+
+	DrawString(out, description, linePosition);
+	linePosition.y += 15;
+	std::string_view difficulty;
+	switch (sgGameInitInfo.nDifficulty) {
+	case DIFF_NORMAL:
+		difficulty = _("Normal");
+		break;
+	case DIFF_NIGHTMARE:
+		difficulty = _("Nightmare");
+		break;
+	case DIFF_HELL:
+		difficulty = _("Hell");
+		break;
+	}
+
+	std::string difficultyString = fmt::format(fmt::runtime(_(/* TRANSLATORS: {:s} means: Game Difficulty. */ "Difficulty: {:s}")), difficulty);
+	DrawString(out, difficultyString, linePosition);
+
+#ifdef _DEBUG
+	UiFlags debugColor = UiFlags::ColorOrange;
+
+	linePosition.y += 45;
+	if (DebugGodMode) {
+		linePosition.y += 15;
+		DrawString(out, "God Mode", linePosition, debugColor);
+	}
+	if (DisableLighting) {
+		linePosition.y += 15;
+		DrawString(out, "Fullbright", linePosition, debugColor);
+	}
+	if (DebugVision) {
+		linePosition.y += 15;
+		DrawString(out, "Draw Vision", linePosition, debugColor);
+	}
+	if (DebugPath) {
+		linePosition.y += 15;
+		DrawString(out, "Draw Path", linePosition, debugColor);
+	}
+	if (DebugGrid) {
+		linePosition.y += 15;
+		DrawString(out, "Draw Grid", linePosition, debugColor);
+	}
+	if (DebugScrollViewEnabled) {
+		linePosition.y += 15;
+		DrawString(out, "Scroll View", linePosition, debugColor);
+	}
+#endif
+}
+
+std::unique_ptr<AutomapTile[]> LoadAutomapData(size_t &tileCount)
+{
+	switch (leveltype) {
+	case DTYPE_TOWN:
+		return LoadFileInMem<AutomapTile>("levels\\towndata\\automap.amp", &tileCount);
+	case DTYPE_CATHEDRAL:
+		return LoadFileInMem<AutomapTile>("levels\\l1data\\l1.amp", &tileCount);
+	case DTYPE_CATACOMBS:
+		return LoadFileInMem<AutomapTile>("levels\\l2data\\l2.amp", &tileCount);
+	case DTYPE_CAVES:
+		return LoadFileInMem<AutomapTile>("levels\\l3data\\l3.amp", &tileCount);
+	case DTYPE_HELL:
+		return LoadFileInMem<AutomapTile>("levels\\l4data\\l4.amp", &tileCount);
+	case DTYPE_NEST:
+		return LoadFileInMem<AutomapTile>("nlevels\\l6data\\l6.amp", &tileCount);
+	case DTYPE_CRYPT:
+		return LoadFileInMem<AutomapTile>("nlevels\\l5data\\l5.amp", &tileCount);
+	default:
+		return nullptr;
+	}
+}
+
+} // namespace
+
+bool AutomapActive;
+uint8_t AutomapView[DMAXX][DMAXY];
+int AutoMapScale;
+Displacement AutomapOffset;
+
+void InitAutomapOnce()
+{
+	AutomapActive = false;
+	AutoMapScale = 50;
+}
+
+void InitAutomap()
+{
+	size_t tileCount = 0;
+	std::unique_ptr<AutomapTile[]> tileTypes = LoadAutomapData(tileCount);
+
+	switch (leveltype) {
+	case DTYPE_CATACOMBS:
+		tileTypes[41] = { AutomapTile::Types::FenceHorizontal };
+		break;
+	case DTYPE_TOWN: // Town automap uses a dun file that contains caves tileset
+	case DTYPE_CAVES:
+	case DTYPE_NEST:
+		tileTypes[4] = { AutomapTile::Types::CaveBottomCorner };
+		tileTypes[12] = { AutomapTile::Types::CaveRightCorner };
+		tileTypes[13] = { AutomapTile::Types::CaveLeftCorner };
+		if (IsAnyOf(leveltype, DTYPE_CAVES)) {
+			tileTypes[129] = { AutomapTile::Types::CaveHorizontalWoodCross };
+			tileTypes[131] = { AutomapTile::Types::CaveHorizontalWoodCross };
+			tileTypes[133] = { AutomapTile::Types::CaveHorizontalWood };
+			tileTypes[135] = { AutomapTile::Types::CaveHorizontalWood };
+			tileTypes[150] = { AutomapTile::Types::CaveHorizontalWood };
+			tileTypes[145] = { AutomapTile::Types::CaveHorizontalWood, AutomapTile::Flags::VerticalDoor };
+			tileTypes[147] = { AutomapTile::Types::CaveHorizontalWood, AutomapTile::Flags::VerticalDoor };
+			tileTypes[130] = { AutomapTile::Types::CaveVerticalWoodCross };
+			tileTypes[132] = { AutomapTile::Types::CaveVerticalWoodCross };
+			tileTypes[134] = { AutomapTile::Types::CaveVerticalWood };
+			tileTypes[136] = { AutomapTile::Types::CaveVerticalWood };
+			tileTypes[151] = { AutomapTile::Types::CaveVerticalWood };
+			tileTypes[146] = { AutomapTile::Types::CaveVerticalWood, AutomapTile::Flags::HorizontalDoor };
+			tileTypes[148] = { AutomapTile::Types::CaveVerticalWood, AutomapTile::Flags::HorizontalDoor };
+			tileTypes[137] = { AutomapTile::Types::CaveWoodCross };
+			tileTypes[140] = { AutomapTile::Types::CaveWoodCross };
+			tileTypes[141] = { AutomapTile::Types::CaveWoodCross };
+			tileTypes[142] = { AutomapTile::Types::CaveWoodCross };
+			tileTypes[138] = { AutomapTile::Types::CaveRightWoodCross };
+			tileTypes[139] = { AutomapTile::Types::CaveLeftWoodCross };
+			tileTypes[14] = { AutomapTile::Types::HorizontalLavaThin };
+			tileTypes[15] = { AutomapTile::Types::HorizontalLavaThin };
+			tileTypes[16] = { AutomapTile::Types::VerticalLavaThin };
+			tileTypes[17] = { AutomapTile::Types::VerticalLavaThin };
+			tileTypes[18] = { AutomapTile::Types::BendSouthLavaThin };
+			tileTypes[19] = { AutomapTile::Types::BendWestLavaThin };
+			tileTypes[20] = { AutomapTile::Types::BendEastLavaThin };
+			tileTypes[21] = { AutomapTile::Types::BendNorthLavaThin };
+			tileTypes[22] = { AutomapTile::Types::VerticalWallLava };
+			tileTypes[23] = { AutomapTile::Types::HorizontalWallLava };
+			tileTypes[24] = { AutomapTile::Types::SELava };
+			tileTypes[25] = { AutomapTile::Types::SWLava };
+			tileTypes[26] = { AutomapTile::Types::NELava };
+			tileTypes[27] = { AutomapTile::Types::NWLava };
+			tileTypes[28] = { AutomapTile::Types::SLava };
+			tileTypes[29] = { AutomapTile::Types::WLava };
+			tileTypes[30] = { AutomapTile::Types::ELava };
+			tileTypes[31] = { AutomapTile::Types::NLava };
+			tileTypes[32] = { AutomapTile::Types::Lava };
+			tileTypes[33] = { AutomapTile::Types::Lava };
+			tileTypes[34] = { AutomapTile::Types::Lava };
+			tileTypes[35] = { AutomapTile::Types::Lava };
+			tileTypes[36] = { AutomapTile::Types::Lava };
+			tileTypes[37] = { AutomapTile::Types::Lava };
+			tileTypes[38] = { AutomapTile::Types::Lava };
+			tileTypes[39] = { AutomapTile::Types::Lava };
+			tileTypes[40] = { AutomapTile::Types::Lava };
+			tileTypes[41] = { AutomapTile::Types::CaveHorizontalWallLava };
+			tileTypes[42] = { AutomapTile::Types::CaveVerticalWallLava };
+			tileTypes[43] = { AutomapTile::Types::HorizontalBridgeLava };
+			tileTypes[44] = { AutomapTile::Types::VerticalBridgeLava };
+		} else if (IsAnyOf(leveltype, DTYPE_NEST)) {
+			tileTypes[102] = { AutomapTile::Types::HorizontalLavaThin };
+			tileTypes[103] = { AutomapTile::Types::HorizontalLavaThin };
+			tileTypes[108] = { AutomapTile::Types::HorizontalLavaThin };
+			tileTypes[104] = { AutomapTile::Types::VerticalLavaThin };
+			tileTypes[105] = { AutomapTile::Types::VerticalLavaThin };
+			tileTypes[107] = { AutomapTile::Types::VerticalLavaThin };
+			tileTypes[112] = { AutomapTile::Types::BendSouthLavaThin };
+			tileTypes[113] = { AutomapTile::Types::BendWestLavaThin };
+			tileTypes[110] = { AutomapTile::Types::BendEastLavaThin };
+			tileTypes[111] = { AutomapTile::Types::BendNorthLavaThin };
+			tileTypes[134] = { AutomapTile::Types::VerticalWallLava };
+			tileTypes[135] = { AutomapTile::Types::HorizontalWallLava };
+			tileTypes[118] = { AutomapTile::Types::SELava };
+			tileTypes[119] = { AutomapTile::Types::SWLava };
+			tileTypes[120] = { AutomapTile::Types::NELava };
+			tileTypes[121] = { AutomapTile::Types::NWLava };
+			tileTypes[106] = { AutomapTile::Types::SLava };
+			tileTypes[114] = { AutomapTile::Types::WLava };
+			tileTypes[130] = { AutomapTile::Types::ELava };
+			tileTypes[122] = { AutomapTile::Types::NLava };
+			tileTypes[117] = { AutomapTile::Types::Lava };
+			tileTypes[124] = { AutomapTile::Types::Lava };
+			tileTypes[126] = { AutomapTile::Types::Lava };
+			tileTypes[127] = { AutomapTile::Types::Lava };
+			tileTypes[128] = { AutomapTile::Types::Lava };
+			tileTypes[129] = { AutomapTile::Types::Lava };
+			tileTypes[131] = { AutomapTile::Types::Lava };
+			tileTypes[132] = { AutomapTile::Types::Lava };
+			tileTypes[133] = { AutomapTile::Types::Lava };
+			tileTypes[136] = { AutomapTile::Types::CaveHorizontalWallLava };
+			tileTypes[137] = { AutomapTile::Types::CaveVerticalWallLava };
+			tileTypes[115] = { AutomapTile::Types::HorizontalBridgeLava };
+			tileTypes[116] = { AutomapTile::Types::VerticalBridgeLava };
+		}
+		break;
+	case DTYPE_HELL:
+		tileTypes[51] = { AutomapTile::Types::VerticalDiamond };
+		tileTypes[55] = { AutomapTile::Types::HorizontalDiamond };
+		tileTypes[102] = { AutomapTile::Types::PentagramClosed };
+		tileTypes[111] = { AutomapTile::Types::PentagramOpen };
+		break;
+	default:
+		break;
+	}
+	for (unsigned i = 0; i < tileCount; i++) {
+		AutomapTypeTiles[i + 1] = tileTypes[i];
+	}
+
+	memset(AutomapView, 0, sizeof(AutomapView));
+
+	for (auto &column : dFlags)
+		for (auto &dFlag : column)
+			dFlag &= ~DungeonFlag::Explored;
+}
+
+void SetAutomapType(AutomapType type)
+{
+	CurrentAutomapType = type;
+}
+
+AutomapType GetAutomapType()
+{
+	return CurrentAutomapType;
+}
+
+void StartAutomap()
+{
+	AutomapOffset = { 0, 0 };
+	AutomapActive = true;
+}
+
+void AutomapUp()
+{
+	AutomapOffset.deltaX--;
+	AutomapOffset.deltaY--;
+}
+
+void AutomapDown()
+{
+	AutomapOffset.deltaX++;
+	AutomapOffset.deltaY++;
+}
+
+void AutomapLeft()
+{
+	AutomapOffset.deltaX--;
+	AutomapOffset.deltaY++;
+}
+
+void AutomapRight()
+{
+	AutomapOffset.deltaX++;
+	AutomapOffset.deltaY--;
+}
+
+void AutomapZoomIn()
+{
+	if (AutoMapScale >= 200)
+		return;
+
+	AutoMapScale += 25;
+}
+
+void AutomapZoomOut()
+{
+	if (AutoMapScale <= 25)
+		return;
+
+	AutoMapScale -= 25;
+}
+
+void DrawAutomap(const Surface &out)
+{
+	Automap = { (ViewPosition.x - 8) / 2, (ViewPosition.y - 8) / 2 };
+	if (leveltype != DTYPE_TOWN) {
+		Automap += { -4, -4 };
+	}
+	while (Automap.x + AutomapOffset.deltaX < 0)
+		AutomapOffset.deltaX++;
+	while (Automap.x + AutomapOffset.deltaX >= DMAXX)
+		AutomapOffset.deltaX--;
+
+	while (Automap.y + AutomapOffset.deltaY < 0)
+		AutomapOffset.deltaY++;
+	while (Automap.y + AutomapOffset.deltaY >= DMAXY)
+		AutomapOffset.deltaY--;
+
+	Automap += AutomapOffset;
+
+	const Player &myPlayer = *MyPlayer;
+	Displacement myPlayerOffset = {};
+	if (myPlayer.isWalking())
+		myPlayerOffset = GetOffsetForWalking(myPlayer.AnimInfo, myPlayer._pdir, true);
+
+	int d = (AutoMapScale * 64) / 100;
+	int cells = 2 * (gnScreenWidth / 2 / d) + 1;
+	if (((gnScreenWidth / 2) % d) != 0)
+		cells++;
+	if (((gnScreenWidth / 2) % d) >= (AutoMapScale * 32) / 100)
+		cells++;
+	if ((myPlayerOffset.deltaX + myPlayerOffset.deltaY) != 0)
+		cells++;
+
+	Point screen {
+		gnScreenWidth / 2,
+		(gnScreenHeight - GetMainPanel().size.height) / 2
+	};
+
+	screen += AmOffset(AmWidthOffset::None, AmHeightOffset::HalfTileDown);
+
+	if ((cells & 1) != 0) {
+		screen.x -= AmOffset(AmWidthOffset::DoubleTileRight, AmHeightOffset::None).deltaX * ((cells - 1) / 2);
+		screen.y -= AmOffset(AmWidthOffset::None, AmHeightOffset::DoubleTileDown).deltaY * ((cells + 1) / 2);
+
+	} else {
+		screen.x -= AmOffset(AmWidthOffset::DoubleTileRight, AmHeightOffset::None).deltaX * (cells / 2) + AmOffset(AmWidthOffset::FullTileLeft, AmHeightOffset::None).deltaX;
+		screen.y -= AmOffset(AmWidthOffset::None, AmHeightOffset::DoubleTileDown).deltaY * (cells / 2) + AmOffset(AmWidthOffset::None, AmHeightOffset::FullTileDown).deltaY;
+	}
+	if ((ViewPosition.x & 1) != 0) {
+		screen.x -= AmOffset(AmWidthOffset::HalfTileRight, AmHeightOffset::None).deltaX;
+		screen.y -= AmOffset(AmWidthOffset::None, AmHeightOffset::HalfTileDown).deltaY;
+	}
+	if ((ViewPosition.y & 1) != 0) {
+		screen.x += AmOffset(AmWidthOffset::HalfTileRight, AmHeightOffset::None).deltaX;
+		screen.y -= AmOffset(AmWidthOffset::None, AmHeightOffset::HalfTileDown).deltaY;
+	}
+
+	screen.x += AutoMapScale * myPlayerOffset.deltaX / 100 / 2;
+	screen.y += AutoMapScale * myPlayerOffset.deltaY / 100 / 2;
+
+	if (CanPanelsCoverView()) {
+		if (IsRightPanelOpen()) {
+			screen.x -= gnScreenWidth / 4;
+		}
+		if (IsLeftPanelOpen()) {
+			screen.x += gnScreenWidth / 4;
+		}
+	}
+
+	Point map = { Automap.x - cells, Automap.y - 1 };
+
+	for (int i = 0; i <= cells + 1; i++) {
+		Point tile1 = screen;
+		for (int j = 0; j < cells; j++) {
+			DrawAutomapTile(out, tile1, { map.x + j, map.y - j });
+			tile1.x += AmOffset(AmWidthOffset::DoubleTileRight, AmHeightOffset::None).deltaX;
+		}
+		map.y++;
+
+		Point tile2 = screen + AmOffset(AmWidthOffset::FullTileLeft, AmHeightOffset::FullTileDown);
+		for (int j = 0; j <= cells; j++) {
+			DrawAutomapTile(out, tile2, { map.x + j, map.y - j });
+			tile2.x += AmOffset(AmWidthOffset::DoubleTileRight, AmHeightOffset::None).deltaX;
+		}
+		map.x++;
+		screen.y += AmOffset(AmWidthOffset::None, AmHeightOffset::DoubleTileDown).deltaY;
+	}
+
+	for (size_t playerId = 0; playerId < Players.size(); playerId++) {
+		Player &player = Players[playerId];
+		if (player.isOnActiveLevel() && player.plractive && !player._pLvlChanging && (&player == MyPlayer || player.friendlyMode)) {
+			DrawAutomapPlr(out, myPlayerOffset, playerId);
+		}
+	}
+
+	if (AutoMapShowItems)
+		SearchAutomapItem(out, myPlayerOffset, 8, [](Point position) { return dItem[position.x][position.y] != 0; });
+#ifdef _DEBUG
+	if (IsDebugAutomapHighlightNeeded())
+		SearchAutomapItem(out, myPlayerOffset, std::max(MAXDUNX, MAXDUNY), ShouldHighlightDebugAutomapTile);
+#endif
+
+	DrawAutomapText(out);
+}
+
+void UpdateAutomapExplorer(Point map, MapExplorationType explorer)
+{
+	if (AutomapView[map.x][map.y] < explorer)
+		AutomapView[map.x][map.y] = explorer;
+}
+
+void SetAutomapView(Point position, MapExplorationType explorer)
+{
+	const Point map { (position.x - 16) / 2, (position.y - 16) / 2 };
+
+	if (map.x < 0 || map.x >= DMAXX || map.y < 0 || map.y >= DMAXY) {
+		return;
+	}
+
+	UpdateAutomapExplorer(map, explorer);
+
+	AutomapTile tile = GetAutomapType(map);
+	bool solid = tile.hasFlag(AutomapTile::Flags::Dirt);
+
+	switch (tile.type) {
+	case AutomapTile::Types::Vertical:
+		if (solid) {
+			auto tileSW = GetAutomapType({ map.x, map.y + 1 });
+			if (tileSW.type == AutomapTile::Types::Corner && tileSW.hasFlag(AutomapTile::Flags::Dirt))
+				UpdateAutomapExplorer({ map.x, map.y + 1 }, explorer);
+		} else if (HasAutomapFlag({ map.x - 1, map.y }, AutomapTile::Flags::Dirt)) {
+			UpdateAutomapExplorer({ map.x - 1, map.y }, explorer);
+		}
+		break;
+	case AutomapTile::Types::Horizontal:
+		if (solid) {
+			auto tileSE = GetAutomapType({ map.x + 1, map.y });
+			if (tileSE.type == AutomapTile::Types::Corner && tileSE.hasFlag(AutomapTile::Flags::Dirt))
+				UpdateAutomapExplorer({ map.x + 1, map.y }, explorer);
+		} else if (HasAutomapFlag({ map.x, map.y - 1 }, AutomapTile::Flags::Dirt)) {
+			UpdateAutomapExplorer({ map.x, map.y - 1 }, explorer);
+		}
+		break;
+	case AutomapTile::Types::Cross:
+		if (solid) {
+			auto tileSW = GetAutomapType({ map.x, map.y + 1 });
+			if (tileSW.type == AutomapTile::Types::Corner && tileSW.hasFlag(AutomapTile::Flags::Dirt))
+				UpdateAutomapExplorer({ map.x, map.y + 1 }, explorer);
+			auto tileSE = GetAutomapType({ map.x + 1, map.y });
+			if (tileSE.type == AutomapTile::Types::Corner && tileSE.hasFlag(AutomapTile::Flags::Dirt))
+				UpdateAutomapExplorer({ map.x + 1, map.y }, explorer);
+		} else {
+			if (HasAutomapFlag({ map.x - 1, map.y }, AutomapTile::Flags::Dirt))
+				UpdateAutomapExplorer({ map.x - 1, map.y }, explorer);
+			if (HasAutomapFlag({ map.x, map.y - 1 }, AutomapTile::Flags::Dirt))
+				UpdateAutomapExplorer({ map.x, map.y - 1 }, explorer);
+			if (HasAutomapFlag({ map.x - 1, map.y - 1 }, AutomapTile::Flags::Dirt))
+				UpdateAutomapExplorer({ map.x - 1, map.y - 1 }, explorer);
+		}
+		break;
+	case AutomapTile::Types::FenceVertical:
+		if (solid) {
+			if (HasAutomapFlag({ map.x, map.y - 1 }, AutomapTile::Flags::Dirt))
+				UpdateAutomapExplorer({ map.x, map.y - 1 }, explorer);
+			auto tileSW = GetAutomapType({ map.x, map.y + 1 });
+			if (tileSW.type == AutomapTile::Types::Corner && tileSW.hasFlag(AutomapTile::Flags::Dirt))
+				UpdateAutomapExplorer({ map.x, map.y + 1 }, explorer);
+		} else if (HasAutomapFlag({ map.x - 1, map.y }, AutomapTile::Flags::Dirt)) {
+			UpdateAutomapExplorer({ map.x - 1, map.y }, explorer);
+		}
+		break;
+	case AutomapTile::Types::FenceHorizontal:
+		if (solid) {
+			if (HasAutomapFlag({ map.x - 1, map.y }, AutomapTile::Flags::Dirt))
+				UpdateAutomapExplorer({ map.x - 1, map.y }, explorer);
+			auto tileSE = GetAutomapType({ map.x + 1, map.y });
+			if (tileSE.type == AutomapTile::Types::Corner && tileSE.hasFlag(AutomapTile::Flags::Dirt))
+				UpdateAutomapExplorer({ map.x + 1, map.y }, explorer);
+		} else if (HasAutomapFlag({ map.x, map.y - 1 }, AutomapTile::Flags::Dirt)) {
+			UpdateAutomapExplorer({ map.x, map.y - 1 }, explorer);
+		}
+		break;
+	default:
+		break;
+	}
+}
+
+void AutomapZoomReset()
+{
+	AutomapOffset = { 0, 0 };
+}
+
+} // namespace devilution