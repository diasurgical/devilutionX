--- conflicted
+++ resolved
@@ -1,843 +1,825 @@
-/**
- * @file automap.cpp
- *
- * Implementation of the in-game map overlay.
- */
-#include "automap.h"
-
-#include <fmt/format.h>
-
-#include "control.h"
-#include "engine/load_file.hpp"
-#include "engine/render/automap_render.hpp"
-#include "inv.h"
-#include "monster.h"
-#include "palette.h"
-#include "player.h"
-#include "setmaps.h"
-#include "trigs.h"
-#include "utils/language.h"
-#include "utils/stdcompat/algorithm.hpp"
-#include "utils/ui_fwd.h"
-#include "utils/utf8.hpp"
-
-namespace devilution {
-
-namespace {
-Point Automap;
-
-enum MapColors : uint8_t {
-	/** color used to draw the player's arrow */
-	MapColorsPlayer = (PAL8_ORANGE + 1),
-	/** color for bright map lines (doors, stairs etc.) */
-	MapColorsBright = PAL8_YELLOW,
-	/** color for dim map lines/dots */
-	MapColorsDim = (PAL16_YELLOW + 8),
-	/** color for items on automap */
-	MapColorsItem = (PAL8_BLUE + 1),
-};
-
-struct AutomapTile {
-	/** The general shape of the tile */
-	enum class Types : uint8_t {
-		None,
-		Diamond,
-		Vertical,
-		Horizontal,
-		Cross,
-		FenceVertical,
-		FenceHorizontal,
-		Corner,
-		CaveHorizontalCross,
-		CaveVerticalCross,
-		CaveHorizontal,
-		CaveVertical,
-		CaveCross,
-	};
-
-	Types type;
-
-	/** Additional details about the given tile */
-	enum class Flags : uint8_t {
-		// clang-format off
-		VerticalDoor      = 1 << 0,
-		HorizontalDoor    = 1 << 1,
-		VerticalArch      = 1 << 2,
-		HorizontalArch    = 1 << 3,
-		VerticalGrate     = 1 << 4,
-		HorizontalGrate   = 1 << 5,
-		VerticalPassage   = VerticalDoor | VerticalArch | VerticalGrate,
-		HorizontalPassage = HorizontalDoor | HorizontalArch | HorizontalGrate,
-		Dirt              = 1 << 6,
-		Stairs            = 1 << 7,
-		// clang-format on
-	};
-
-	Flags flags;
-
-	constexpr bool HasFlag(Flags test) const
-	{
-		return (static_cast<uint8_t>(flags) & static_cast<uint8_t>(test)) != 0;
-	}
-};
-
-/**
- * Maps from tile_id to automap type.
- */
-std::array<AutomapTile, 256> AutomapTypeTiles;
-
-void DrawDiamond(const Surface &out, Point center, uint8_t color)
-{
-	const Point left { center.x - AmLine16, center.y };
-	const Point top { center.x, center.y - AmLine8 };
-	const Point bottom { center.x, center.y + AmLine8 };
-
-	DrawMapLineNE(out, left, AmLine8, color);
-	DrawMapLineSE(out, left, AmLine8, color);
-	DrawMapLineSE(out, top, AmLine8, color);
-	DrawMapLineNE(out, bottom, AmLine8, color);
-}
-
-void DrawMapVerticalDoor(const Surface &out, Point center, uint8_t colorBright, uint8_t colorDim)
-{
-	DrawMapLineNE(out, { center.x + AmLine8, center.y - AmLine4 }, AmLine4, colorDim);
-	DrawMapLineNE(out, { center.x - AmLine16, center.y + AmLine8 }, AmLine4, colorDim);
-	DrawDiamond(out, center, colorBright);
-}
-
-void DrawMapHorizontalDoor(const Surface &out, Point center, uint8_t colorBright, uint8_t colorDim)
-{
-	DrawMapLineSE(out, { center.x - AmLine16, center.y - AmLine8 }, AmLine4, colorDim);
-	DrawMapLineSE(out, { center.x + AmLine8, center.y + AmLine4 }, AmLine4, colorDim);
-	DrawDiamond(out, center, colorBright);
-}
-
-void DrawDirt(const Surface &out, Point center, uint8_t color)
-{
-	out.SetPixel(center, color);
-	out.SetPixel({ center.x - AmLine8, center.y - AmLine4 }, color);
-	out.SetPixel({ center.x - AmLine8, center.y + AmLine4 }, color);
-	out.SetPixel({ center.x + AmLine8, center.y - AmLine4 }, color);
-	out.SetPixel({ center.x + AmLine8, center.y + AmLine4 }, color);
-	out.SetPixel({ center.x - AmLine16, center.y }, color);
-	out.SetPixel({ center.x + AmLine16, center.y }, color);
-	out.SetPixel({ center.x, center.y - AmLine8 }, color);
-	out.SetPixel({ center.x, center.y + AmLine8 }, color);
-	out.SetPixel({ center.x + AmLine8 - AmLine32, center.y + AmLine4 }, color);
-	out.SetPixel({ center.x - AmLine8 + AmLine32, center.y + AmLine4 }, color);
-	out.SetPixel({ center.x - AmLine16, center.y + AmLine8 }, color);
-	out.SetPixel({ center.x + AmLine16, center.y + AmLine8 }, color);
-	out.SetPixel({ center.x - AmLine8, center.y + AmLine16 - AmLine4 }, color);
-	out.SetPixel({ center.x + AmLine8, center.y + AmLine16 - AmLine4 }, color);
-	out.SetPixel({ center.x, center.y + AmLine16 }, color);
-}
-
-void DrawStairs(const Surface &out, Point center, uint8_t color)
-{
-	constexpr int NumStairSteps = 4;
-	const Displacement offset = { -AmLine8, AmLine4 };
-	Point p = { center.x - AmLine8, center.y - AmLine8 - AmLine4 };
-	for (int i = 0; i < NumStairSteps; ++i) {
-		DrawMapLineSE(out, p, AmLine16, color);
-		p += offset;
-	}
-}
-
-/**
- * Left-facing obstacle
- */
-void DrawHorizontal(const Surface &out, Point center, AutomapTile tile, uint8_t colorBright, uint8_t colorDim)
-{
-	if (!tile.HasFlag(AutomapTile::Flags::HorizontalPassage)) {
-		DrawMapLineSE(out, { center.x, center.y - AmLine16 }, AmLine16, colorDim);
-		return;
-	}
-	if (tile.HasFlag(AutomapTile::Flags::HorizontalDoor)) {
-		DrawMapHorizontalDoor(out, { center.x + AmLine16, center.y - AmLine8 }, colorBright, colorDim);
-	}
-	if (tile.HasFlag(AutomapTile::Flags::HorizontalGrate)) {
-		DrawMapLineSE(out, { center.x + AmLine16, center.y - AmLine8 }, AmLine8, colorDim);
-		DrawDiamond(out, { center.x, center.y - AmLine8 }, colorDim);
-	} else if (tile.HasFlag(AutomapTile::Flags::HorizontalArch)) {
-		DrawDiamond(out, { center.x, center.y - AmLine8 }, colorDim);
-	}
-}
-
-/**
- * Right-facing obstacle
- */
-void DrawVertical(const Surface &out, Point center, AutomapTile tile, uint8_t colorBright, uint8_t colorDim)
-{
-	if (!tile.HasFlag(AutomapTile::Flags::VerticalPassage)) {
-		DrawMapLineNE(out, { center.x - AmLine32, center.y }, AmLine16, colorDim);
-		return;
-	}
-	if (tile.HasFlag(AutomapTile::Flags::VerticalDoor)) { // two wall segments with a door in the middle
-		DrawMapVerticalDoor(out, { center.x - AmLine16, center.y - AmLine8 }, colorBright, colorDim);
-	}
-	if (tile.HasFlag(AutomapTile::Flags::VerticalGrate)) { // right-facing half-wall
-		DrawMapLineNE(out, { center.x - AmLine32, center.y }, AmLine8, colorDim);
-		DrawDiamond(out, { center.x, center.y - AmLine8 }, colorDim);
-	} else if (tile.HasFlag(AutomapTile::Flags::VerticalArch)) { // window or passable column
-		DrawDiamond(out, { center.x, center.y - AmLine8 }, colorDim);
-	}
-}
-
-/**
- * For caves the horizontal/vertical flags are swapped
- */
-void DrawCaveHorizontal(const Surface &out, Point center, AutomapTile tile, uint8_t colorBright, uint8_t colorDim)
-{
-	if (tile.HasFlag(AutomapTile::Flags::VerticalDoor)) {
-		DrawMapHorizontalDoor(out, { center.x - AmLine16, center.y + AmLine8 }, colorBright, colorDim);
-	} else {
-		DrawMapLineSE(out, { center.x - AmLine32, center.y }, AmLine16, colorDim);
-	}
-}
-
-/**
- * For caves the horizontal/vertical flags are swapped
- */
-void DrawCaveVertical(const Surface &out, Point center, AutomapTile tile, uint8_t colorBright, uint8_t colorDim)
-{
-	if (tile.HasFlag(AutomapTile::Flags::HorizontalDoor)) {
-		DrawMapVerticalDoor(out, { center.x + AmLine16, center.y + AmLine8 }, colorBright, colorDim);
-	} else {
-		DrawMapLineNE(out, { center.x, center.y + AmLine16 }, AmLine16, colorDim);
-	}
-}
-
-/**
- * @brief Check if a given tile has the provided AutomapTile flag
- */
-bool HasAutomapFlag(Point position, AutomapTile::Flags type)
-{
-	if (position.x < 0 || position.x >= DMAXX || position.y < 0 || position.y >= DMAXX) {
-		return false;
-	}
-
-	return AutomapTypeTiles[dungeon[position.x][position.y]].HasFlag(type);
-}
-
-/**
- * @brief Returns the automap shape at the given coordinate.
- */
-AutomapTile GetAutomapType(Point position)
-{
-	if (position.x < 0 || position.x >= DMAXX || position.y < 0 || position.y >= DMAXX) {
-		return {};
-	}
-
-	AutomapTile tile = AutomapTypeTiles[dungeon[position.x][position.y]];
-	if (tile.type == AutomapTile::Types::Corner) {
-		if (HasAutomapFlag({ position.x - 1, position.y }, AutomapTile::Flags::HorizontalArch)) {
-			if (HasAutomapFlag({ position.x, position.y - 1 }, AutomapTile::Flags::VerticalArch)) {
-				tile.type = AutomapTile::Types::Diamond;
-			}
-		}
-	}
-
-	return tile;
-}
-
-/**
- * @brief Returns the automap shape at the given coordinate.
- */
-AutomapTile GetAutomapTypeView(Point map)
-{
-	if (map.x == -1 && map.y >= 0 && map.y < DMAXY && AutomapView[0][map.y] != MAP_EXP_NONE) {
-		if (HasAutomapFlag({ 0, map.y + 1 }, AutomapTile::Flags::Dirt) && HasAutomapFlag({ 0, map.y }, AutomapTile::Flags::Dirt) && HasAutomapFlag({ 0, map.y - 1 }, AutomapTile::Flags::Dirt)) {
-			return {};
-		}
-		return { AutomapTile::Types::None, AutomapTile::Flags::Dirt };
-	}
-
-	if (map.y == -1 && map.x >= 0 && map.x < DMAXY && AutomapView[map.x][0] != MAP_EXP_NONE) {
-		if (HasAutomapFlag({ map.x + 1, 0 }, AutomapTile::Flags::Dirt) && HasAutomapFlag({ map.x, 0 }, AutomapTile::Flags::Dirt) && HasAutomapFlag({ map.x - 1, 0 }, AutomapTile::Flags::Dirt)) {
-			return {};
-		}
-		return { AutomapTile::Types::None, AutomapTile::Flags::Dirt };
-	}
-
-	if (map.x < 0 || map.x >= DMAXX) {
-		return {};
-	}
-	if (map.y < 0 || map.y >= DMAXX) {
-		return {};
-	}
-	if (AutomapView[map.x][map.y] == MAP_EXP_NONE) {
-		return {};
-	}
-
-	return GetAutomapType(map);
-}
-
-/**
- * @brief Renders the given automap shape at the specified screen coordinates.
- */
-void DrawAutomapTile(const Surface &out, Point center, Point map)
-{
-	AutomapTile tile = GetAutomapTypeView(map);
-	uint8_t colorBright = MapColorsBright;
-	uint8_t colorDim = MapColorsDim;
-	MapExplorationType explorationType = static_cast<MapExplorationType>(AutomapView[clamp(map.x, 0, DMAXX - 1)][clamp(map.y, 0, DMAXY - 1)]);
-
-	switch (explorationType) {
-	case MAP_EXP_SHRINE:
-		colorDim = PAL16_GRAY + 11;
-		colorBright = PAL16_GRAY + 3;
-		break;
-	case MAP_EXP_OTHERS:
-		colorDim = PAL16_BEIGE + 10;
-		colorBright = PAL16_BEIGE + 2;
-		break;
-	case MAP_EXP_SELF:
-	case MAP_EXP_NONE:
-	case MAP_EXP_OLD:
-		break;
-	}
-
-	if (tile.HasFlag(AutomapTile::Flags::Dirt)) {
-		DrawDirt(out, center, colorDim);
-	}
-
-	if (tile.HasFlag(AutomapTile::Flags::Stairs)) {
-		DrawStairs(out, center, colorBright);
-	}
-
-	switch (tile.type) {
-	case AutomapTile::Types::Diamond: // stand-alone column or other unpassable object
-		DrawDiamond(out, { center.x, center.y - AmLine8 }, colorDim);
-		break;
-	case AutomapTile::Types::Vertical:
-	case AutomapTile::Types::FenceVertical:
-		DrawVertical(out, center, tile, colorBright, colorDim);
-		break;
-	case AutomapTile::Types::Horizontal:
-	case AutomapTile::Types::FenceHorizontal:
-		DrawHorizontal(out, center, tile, colorBright, colorDim);
-		break;
-	case AutomapTile::Types::Cross:
-		DrawVertical(out, center, tile, colorBright, colorDim);
-		DrawHorizontal(out, center, tile, colorBright, colorDim);
-		break;
-	case AutomapTile::Types::CaveHorizontalCross:
-		DrawVertical(out, center, tile, colorBright, colorDim);
-		DrawCaveHorizontal(out, center, tile, colorBright, colorDim);
-		break;
-	case AutomapTile::Types::CaveVerticalCross:
-		DrawHorizontal(out, center, tile, colorBright, colorDim);
-		DrawCaveVertical(out, center, tile, colorBright, colorDim);
-		break;
-	case AutomapTile::Types::CaveHorizontal:
-		DrawCaveHorizontal(out, center, tile, colorBright, colorDim);
-		break;
-	case AutomapTile::Types::CaveVertical:
-		DrawCaveVertical(out, center, tile, colorBright, colorDim);
-		break;
-	case AutomapTile::Types::CaveCross:
-		DrawCaveHorizontal(out, center, tile, colorBright, colorDim);
-		DrawCaveVertical(out, center, tile, colorBright, colorDim);
-		break;
-	case AutomapTile::Types::Corner:
-	case AutomapTile::Types::None:
-		break;
-	}
-}
-
-void SearchAutomapItem(const Surface &out, const Displacement &myPlayerOffset)
-{
-	auto &myPlayer = Players[MyPlayerId];
-	Point tile = myPlayer.position.tile;
-	if (myPlayer._pmode == PM_WALK3) {
-		tile = myPlayer.position.future;
-		if (myPlayer._pdir == Direction::West)
-			tile.x++;
-		else
-			tile.y++;
-	}
-
-	const int startX = clamp(tile.x - 8, 0, MAXDUNX);
-	const int startY = clamp(tile.y - 8, 0, MAXDUNY);
-
-	const int endX = clamp(tile.x + 8, 0, MAXDUNX);
-	const int endY = clamp(tile.y + 8, 0, MAXDUNY);
-
-	for (int i = startX; i < endX; i++) {
-		for (int j = startY; j < endY; j++) {
-			if (dItem[i][j] == 0)
-				continue;
-
-			int px = i - 2 * AutomapOffset.deltaX - ViewPosition.x;
-			int py = j - 2 * AutomapOffset.deltaY - ViewPosition.y;
-
-			Point screen = {
-				(myPlayerOffset.deltaX * AutoMapScale / 100 / 2) + (px - py) * AmLine16 + gnScreenWidth / 2,
-				(myPlayerOffset.deltaY * AutoMapScale / 100 / 2) + (px + py) * AmLine8 + (gnScreenHeight - PANEL_HEIGHT) / 2
-			};
-
-			if (CanPanelsCoverView()) {
-				if (invflag || sbookflag)
-					screen.x -= 160;
-				if (chrflag || QuestLogIsOpen)
-					screen.x += 160;
-			}
-			screen.y -= AmLine8;
-			DrawDiamond(out, screen, MapColorsItem);
-		}
-	}
-}
-
-/**
- * @brief Renders an arrow on the automap, centered on and facing the direction of the player.
- */
-void DrawAutomapPlr(const Surface &out, const Displacement &myPlayerOffset, int playerId)
-{
-	int playerColor = MapColorsPlayer + (8 * playerId) % 128;
-
-	auto &player = Players[playerId];
-	Point tile = player.position.tile;
-	if (player._pmode == PM_WALK3) {
-		tile = player.position.future;
-	}
-
-	int px = tile.x - 2 * AutomapOffset.deltaX - ViewPosition.x;
-	int py = tile.y - 2 * AutomapOffset.deltaY - ViewPosition.y;
-
-	Displacement playerOffset = player.position.offset;
-	if (player.IsWalking())
-		playerOffset = GetOffsetForWalking(player.AnimInfo, player._pdir);
-
-	Point base = {
-		((playerOffset.deltaX + myPlayerOffset.deltaX) * AutoMapScale / 100 / 2) + (px - py) * AmLine16 + gnScreenWidth / 2,
-		((playerOffset.deltaY + myPlayerOffset.deltaY) * AutoMapScale / 100 / 2) + (px + py) * AmLine8 + (gnScreenHeight - PANEL_HEIGHT) / 2
-	};
-
-	if (CanPanelsCoverView()) {
-		if (invflag || sbookflag)
-			base.x -= gnScreenWidth / 4;
-		if (chrflag || QuestLogIsOpen)
-			base.x += gnScreenWidth / 4;
-	}
-	base.y -= AmLine16;
-
-	switch (player._pdir) {
-	case Direction::North: {
-		const Point point { base.x, base.y - AmLine16 };
-		DrawVerticalLine(out, point, AmLine16, playerColor);
-		DrawMapLineSteepNE(out, { point.x - AmLine4, point.y + 2 * AmLine4 }, AmLine4, playerColor);
-		DrawMapLineSteepNW(out, { point.x + AmLine4, point.y + 2 * AmLine4 }, AmLine4, playerColor);
-	} break;
-	case Direction::NorthEast: {
-		const Point point { base.x + AmLine16, base.y - AmLine8 };
-		DrawHorizontalLine(out, { point.x - AmLine8, point.y }, AmLine8, playerColor);
-		DrawMapLineNE(out, { point.x - 2 * AmLine8, point.y + AmLine8 }, AmLine8, playerColor);
-		DrawMapLineSteepSW(out, point, AmLine4, playerColor);
-	} break;
-	case Direction::East: {
-		const Point point { base.x + AmLine16, base.y };
-		DrawMapLineNW(out, point, AmLine4, playerColor);
-		DrawHorizontalLine(out, { point.x - AmLine16, point.y }, AmLine16, playerColor);
-		DrawMapLineSW(out, point, AmLine4, playerColor);
-	} break;
-	case Direction::SouthEast: {
-		const Point point { base.x + AmLine16, base.y + AmLine8 };
-		DrawMapLineSteepNW(out, point, AmLine4, playerColor);
-		DrawMapLineSE(out, { point.x - 2 * AmLine8, point.y - AmLine8 }, AmLine8, playerColor);
-		DrawHorizontalLine(out, { point.x - (AmLine8 + 1), point.y }, AmLine8 + 1, playerColor);
-	} break;
-	case Direction::South: {
-		const Point point { base.x, base.y + AmLine16 };
-		DrawVerticalLine(out, { point.x, point.y - AmLine16 }, AmLine16, playerColor);
-		DrawMapLineSteepSW(out, { point.x + AmLine4, point.y - 2 * AmLine4 }, AmLine4, playerColor);
-		DrawMapLineSteepSE(out, { point.x - AmLine4, point.y - 2 * AmLine4 }, AmLine4, playerColor);
-	} break;
-	case Direction::SouthWest: {
-		const Point point { base.x - AmLine16, base.y + AmLine8 };
-		DrawMapLineSteepNE(out, point, AmLine4, playerColor);
-		DrawMapLineSW(out, { point.x + 2 * AmLine8, point.y - AmLine8 }, AmLine8, playerColor);
-		DrawHorizontalLine(out, point, AmLine8 + 1, playerColor);
-	} break;
-	case Direction::West: {
-		const Point point { base.x - AmLine16, base.y };
-		DrawMapLineNE(out, point, AmLine4, playerColor);
-		DrawHorizontalLine(out, point, AmLine16 + 1, playerColor);
-		DrawMapLineSE(out, point, AmLine4, playerColor);
-	} break;
-	case Direction::NorthWest: {
-		const Point point { base.x - AmLine16, base.y - AmLine8 };
-		DrawMapLineNW(out, { point.x + 2 * AmLine8, point.y + AmLine8 }, AmLine8, playerColor);
-		DrawHorizontalLine(out, point, AmLine8 + 1, playerColor);
-		DrawMapLineSteepSE(out, point, AmLine4, playerColor);
-	} break;
-	}
-}
-
-/**
- * @brief Renders game info, such as the name of the current level, and in multi player the name of the game and the game password.
- */
-void DrawAutomapText(const Surface &out)
-{
-	char desc[256];
-	Point linePosition { 8, 8 };
-
-	if (gbIsMultiplayer) {
-		if (strcasecmp("0.0.0.0", szPlayerName) != 0) {
-			strcat(strcpy(desc, _("Game: ")), szPlayerName);
-			DrawString(out, desc, linePosition);
-			linePosition.y += 15;
-		}
-
-		if (!PublicGame)
-			strcat(strcpy(desc, _("Password: ")), szPlayerDescript);
-		else
-			strcpy(desc, _("Public Game"));
-		DrawString(out, desc, linePosition);
-		linePosition.y += 15;
-	}
-
-	if (setlevel)
-		DrawString(out, _(QuestLevelNames[setlvlnum]), linePosition);
-<<<<<<< HEAD
-	else
-		DrawString(out, LvlNames[currlevel], linePosition);
-	linePosition.y += 15;
-
-=======
-		return;
-	}
-
-	if (currlevel != 0) {
-		if (currlevel >= 17 && currlevel <= 20) {
-			strcpy(desc, fmt::format(_("Level: Nest {:d}"), currlevel - 16).c_str());
-		} else if (currlevel >= 21 && currlevel <= 24) {
-			strcpy(desc, fmt::format(_("Level: Crypt {:d}"), currlevel - 20).c_str());
-		} else {
-			strcpy(desc, fmt::format(_("Level: {:d}"), currlevel).c_str());
-		}
-
-		DrawString(out, desc, linePosition);
-		linePosition.y += 15;
-	}
->>>>>>> 9b32c8d5
-	string_view difficulty;
-	switch (sgGameInitInfo.nDifficulty) {
-	case DIFF_NORMAL:
-		difficulty = _("Normal");
-		break;
-	case DIFF_NIGHTMARE:
-		difficulty = _("Nightmare");
-		break;
-	case DIFF_HELL:
-		difficulty = _("Hell");
-		break;
-	}
-	CopyUtf8(desc, fmt::format(_(/* TRANSLATORS: {:s} means: Game Difficulty. */ "Difficulty: {:s}"), difficulty), sizeof(desc));
-	DrawString(out, desc, linePosition);
-}
-
-std::unique_ptr<AutomapTile[]> LoadAutomapData(size_t &tileCount)
-{
-	switch (leveltype) {
-	case DTYPE_CATHEDRAL:
-		if (currlevel < 21)
-			return LoadFileInMem<AutomapTile>("Levels\\L1Data\\L1.AMP", &tileCount);
-		return LoadFileInMem<AutomapTile>("NLevels\\L5Data\\L5.AMP", &tileCount);
-	case DTYPE_CATACOMBS:
-		return LoadFileInMem<AutomapTile>("Levels\\L2Data\\L2.AMP", &tileCount);
-	case DTYPE_CAVES:
-		if (currlevel < 17)
-			return LoadFileInMem<AutomapTile>("Levels\\L3Data\\L3.AMP", &tileCount);
-		return LoadFileInMem<AutomapTile>("NLevels\\L6Data\\L6.AMP", &tileCount);
-	case DTYPE_HELL:
-		return LoadFileInMem<AutomapTile>("Levels\\L4Data\\L4.AMP", &tileCount);
-	default:
-		return nullptr;
-	}
-}
-
-} // namespace
-
-bool AutomapActive;
-uint8_t AutomapView[DMAXX][DMAXY];
-int AutoMapScale;
-Displacement AutomapOffset;
-int AmLine64;
-int AmLine32;
-int AmLine16;
-int AmLine8;
-int AmLine4;
-
-void InitAutomapOnce()
-{
-	AutomapActive = false;
-	AutoMapScale = 50;
-	AmLine64 = 32;
-	AmLine32 = 16;
-	AmLine16 = 8;
-	AmLine8 = 4;
-	AmLine4 = 2;
-}
-
-void InitAutomap()
-{
-	size_t tileCount = 0;
-	std::unique_ptr<AutomapTile[]> tileTypes = LoadAutomapData(tileCount);
-	for (unsigned i = 0; i < tileCount; i++) {
-		AutomapTypeTiles[i + 1] = tileTypes[i];
-	}
-
-	memset(AutomapView, 0, sizeof(AutomapView));
-
-	for (auto &column : dFlags)
-		for (auto &dFlag : column)
-			dFlag &= ~DungeonFlag::Explored;
-}
-
-void StartAutomap()
-{
-	AutomapOffset = { 0, 0 };
-	AutomapActive = true;
-}
-
-void AutomapUp()
-{
-	AutomapOffset.deltaX--;
-	AutomapOffset.deltaY--;
-}
-
-void AutomapDown()
-{
-	AutomapOffset.deltaX++;
-	AutomapOffset.deltaY++;
-}
-
-void AutomapLeft()
-{
-	AutomapOffset.deltaX--;
-	AutomapOffset.deltaY++;
-}
-
-void AutomapRight()
-{
-	AutomapOffset.deltaX++;
-	AutomapOffset.deltaY--;
-}
-
-void AutomapZoomIn()
-{
-	if (AutoMapScale >= 200)
-		return;
-
-	AutoMapScale += 5;
-	AmLine64 = (AutoMapScale * 64) / 100;
-	AmLine32 = AmLine64 / 2;
-	AmLine16 = AmLine32 / 2;
-	AmLine8 = AmLine16 / 2;
-	AmLine4 = AmLine8 / 2;
-}
-
-void AutomapZoomOut()
-{
-	if (AutoMapScale <= 50)
-		return;
-
-	AutoMapScale -= 5;
-	AmLine64 = (AutoMapScale * 64) / 100;
-	AmLine32 = AmLine64 / 2;
-	AmLine16 = AmLine32 / 2;
-	AmLine8 = AmLine16 / 2;
-	AmLine4 = AmLine8 / 2;
-}
-
-void DrawAutomap(const Surface &out)
-{
-	if (leveltype == DTYPE_TOWN) {
-		DrawAutomapText(out);
-		return;
-	}
-
-	Automap = { (ViewPosition.x - 16) / 2, (ViewPosition.y - 16) / 2 };
-	while (Automap.x + AutomapOffset.deltaX < 0)
-		AutomapOffset.deltaX++;
-	while (Automap.x + AutomapOffset.deltaX >= DMAXX)
-		AutomapOffset.deltaX--;
-
-	while (Automap.y + AutomapOffset.deltaY < 0)
-		AutomapOffset.deltaY++;
-	while (Automap.y + AutomapOffset.deltaY >= DMAXY)
-		AutomapOffset.deltaY--;
-
-	Automap += AutomapOffset;
-
-	const auto &myPlayer = Players[MyPlayerId];
-	Displacement myPlayerOffset = ScrollInfo.offset;
-	if (myPlayer.IsWalking())
-		myPlayerOffset = GetOffsetForWalking(myPlayer.AnimInfo, myPlayer._pdir, true);
-
-	int d = (AutoMapScale * 64) / 100;
-	int cells = 2 * (gnScreenWidth / 2 / d) + 1;
-	if (((gnScreenWidth / 2) % d) != 0)
-		cells++;
-	if (((gnScreenWidth / 2) % d) >= (AutoMapScale * 32) / 100)
-		cells++;
-	if ((myPlayerOffset.deltaX + myPlayerOffset.deltaY) != 0)
-		cells++;
-
-	Point screen {
-		gnScreenWidth / 2,
-		(gnScreenHeight - PANEL_HEIGHT) / 2
-	};
-	if ((cells & 1) != 0) {
-		screen.x -= AmLine64 * ((cells - 1) / 2);
-		screen.y -= AmLine32 * ((cells + 1) / 2);
-	} else {
-		screen.x -= AmLine64 * (cells / 2) - AmLine32;
-		screen.y -= AmLine32 * (cells / 2) + AmLine16;
-	}
-	if ((ViewPosition.x & 1) != 0) {
-		screen.x -= AmLine16;
-		screen.y -= AmLine8;
-	}
-	if ((ViewPosition.y & 1) != 0) {
-		screen.x += AmLine16;
-		screen.y -= AmLine8;
-	}
-
-	screen.x += AutoMapScale * myPlayerOffset.deltaX / 100 / 2;
-	screen.y += AutoMapScale * myPlayerOffset.deltaY / 100 / 2;
-
-	if (CanPanelsCoverView()) {
-		if (invflag || sbookflag) {
-			screen.x -= gnScreenWidth / 4;
-		}
-		if (chrflag || QuestLogIsOpen) {
-			screen.x += gnScreenWidth / 4;
-		}
-	}
-
-	Point map = { Automap.x - cells, Automap.y - 1 };
-
-	for (int i = 0; i <= cells + 1; i++) {
-		Point tile1 = screen;
-		for (int j = 0; j < cells; j++) {
-			DrawAutomapTile(out, tile1, { map.x + j, map.y - j });
-			tile1.x += AmLine64;
-		}
-		map.y++;
-
-		Point tile2 { screen.x - AmLine32, screen.y + AmLine16 };
-		for (int j = 0; j <= cells; j++) {
-			DrawAutomapTile(out, tile2, { map.x + j, map.y - j });
-			tile2.x += AmLine64;
-		}
-		map.x++;
-		screen.y += AmLine32;
-	}
-
-	for (int playerId = 0; playerId < MAX_PLRS; playerId++) {
-		auto &player = Players[playerId];
-		if (player.plrlevel == myPlayer.plrlevel && player.plractive && !player._pLvlChanging) {
-			DrawAutomapPlr(out, myPlayerOffset, playerId);
-		}
-	}
-
-	if (AutoMapShowItems)
-		SearchAutomapItem(out, myPlayerOffset);
-
-	DrawAutomapText(out);
-}
-
-void UpdateAutomapExplorer(Point map, MapExplorationType explorer)
-{
-	if (AutomapView[map.x][map.y] < explorer)
-		AutomapView[map.x][map.y] = explorer;
-}
-
-void SetAutomapView(Point position, MapExplorationType explorer)
-{
-	const Point map { (position.x - 16) / 2, (position.y - 16) / 2 };
-
-	if (map.x < 0 || map.x >= DMAXX || map.y < 0 || map.y >= DMAXY) {
-		return;
-	}
-
-	UpdateAutomapExplorer(map, explorer);
-
-	AutomapTile tile = GetAutomapType(map);
-	bool solid = tile.HasFlag(AutomapTile::Flags::Dirt);
-
-	switch (tile.type) {
-	case AutomapTile::Types::Vertical:
-		if (solid) {
-			auto tileSW = GetAutomapType({ map.x, map.y + 1 });
-			if (tileSW.type == AutomapTile::Types::Corner && tileSW.HasFlag(AutomapTile::Flags::Dirt))
-				UpdateAutomapExplorer({ map.x, map.y + 1 }, explorer);
-		} else if (HasAutomapFlag({ map.x - 1, map.y }, AutomapTile::Flags::Dirt)) {
-			UpdateAutomapExplorer({ map.x - 1, map.y }, explorer);
-		}
-		break;
-	case AutomapTile::Types::Horizontal:
-		if (solid) {
-			auto tileSE = GetAutomapType({ map.x + 1, map.y });
-			if (tileSE.type == AutomapTile::Types::Corner && tileSE.HasFlag(AutomapTile::Flags::Dirt))
-				UpdateAutomapExplorer({ map.x + 1, map.y }, explorer);
-		} else if (HasAutomapFlag({ map.x, map.y - 1 }, AutomapTile::Flags::Dirt)) {
-			UpdateAutomapExplorer({ map.x, map.y - 1 }, explorer);
-		}
-		break;
-	case AutomapTile::Types::Cross:
-		if (solid) {
-			auto tileSW = GetAutomapType({ map.x, map.y + 1 });
-			if (tileSW.type == AutomapTile::Types::Corner && tileSW.HasFlag(AutomapTile::Flags::Dirt))
-				UpdateAutomapExplorer({ map.x, map.y + 1 }, explorer);
-			auto tileSE = GetAutomapType({ map.x + 1, map.y });
-			if (tileSE.type == AutomapTile::Types::Corner && tileSE.HasFlag(AutomapTile::Flags::Dirt))
-				UpdateAutomapExplorer({ map.x + 1, map.y }, explorer);
-		} else {
-			if (HasAutomapFlag({ map.x - 1, map.y }, AutomapTile::Flags::Dirt))
-				UpdateAutomapExplorer({ map.x - 1, map.y }, explorer);
-			if (HasAutomapFlag({ map.x, map.y - 1 }, AutomapTile::Flags::Dirt))
-				UpdateAutomapExplorer({ map.x, map.y - 1 }, explorer);
-			if (HasAutomapFlag({ map.x - 1, map.y - 1 }, AutomapTile::Flags::Dirt))
-				UpdateAutomapExplorer({ map.x - 1, map.y - 1 }, explorer);
-		}
-		break;
-	case AutomapTile::Types::FenceVertical:
-		if (solid) {
-			if (HasAutomapFlag({ map.x, map.y - 1 }, AutomapTile::Flags::Dirt))
-				UpdateAutomapExplorer({ map.x, map.y - 1 }, explorer);
-			auto tileSW = GetAutomapType({ map.x, map.y + 1 });
-			if (tileSW.type == AutomapTile::Types::Corner && tileSW.HasFlag(AutomapTile::Flags::Dirt))
-				UpdateAutomapExplorer({ map.x, map.y + 1 }, explorer);
-		} else if (HasAutomapFlag({ map.x - 1, map.y }, AutomapTile::Flags::Dirt)) {
-			UpdateAutomapExplorer({ map.x - 1, map.y }, explorer);
-		}
-		break;
-	case AutomapTile::Types::FenceHorizontal:
-		if (solid) {
-			if (HasAutomapFlag({ map.x - 1, map.y }, AutomapTile::Flags::Dirt))
-				UpdateAutomapExplorer({ map.x - 1, map.y }, explorer);
-			auto tileSE = GetAutomapType({ map.x + 1, map.y });
-			if (tileSE.type == AutomapTile::Types::Corner && tileSE.HasFlag(AutomapTile::Flags::Dirt))
-				UpdateAutomapExplorer({ map.x + 1, map.y }, explorer);
-		} else if (HasAutomapFlag({ map.x, map.y - 1 }, AutomapTile::Flags::Dirt)) {
-			UpdateAutomapExplorer({ map.x, map.y - 1 }, explorer);
-		}
-		break;
-	default:
-		break;
-	}
-}
-
-void AutomapZoomReset()
-{
-	AutomapOffset = { 0, 0 };
-	AmLine64 = (AutoMapScale * 64) / 100;
-	AmLine32 = AmLine64 / 2;
-	AmLine16 = AmLine32 / 2;
-	AmLine8 = AmLine16 / 2;
-	AmLine4 = AmLine8 / 2;
-}
-
-} // namespace devilution
+/**
+ * @file automap.cpp
+ *
+ * Implementation of the in-game map overlay.
+ */
+#include "automap.h"
+
+#include <fmt/format.h>
+
+#include "control.h"
+#include "engine/load_file.hpp"
+#include "engine/render/automap_render.hpp"
+#include "inv.h"
+#include "monster.h"
+#include "palette.h"
+#include "player.h"
+#include "setmaps.h"
+#include "trigs.h"
+#include "utils/language.h"
+#include "utils/stdcompat/algorithm.hpp"
+#include "utils/ui_fwd.h"
+#include "utils/utf8.hpp"
+
+namespace devilution {
+
+namespace {
+Point Automap;
+
+enum MapColors : uint8_t {
+	/** color used to draw the player's arrow */
+	MapColorsPlayer = (PAL8_ORANGE + 1),
+	/** color for bright map lines (doors, stairs etc.) */
+	MapColorsBright = PAL8_YELLOW,
+	/** color for dim map lines/dots */
+	MapColorsDim = (PAL16_YELLOW + 8),
+	/** color for items on automap */
+	MapColorsItem = (PAL8_BLUE + 1),
+};
+
+struct AutomapTile {
+	/** The general shape of the tile */
+	enum class Types : uint8_t {
+		None,
+		Diamond,
+		Vertical,
+		Horizontal,
+		Cross,
+		FenceVertical,
+		FenceHorizontal,
+		Corner,
+		CaveHorizontalCross,
+		CaveVerticalCross,
+		CaveHorizontal,
+		CaveVertical,
+		CaveCross,
+	};
+
+	Types type;
+
+	/** Additional details about the given tile */
+	enum class Flags : uint8_t {
+		// clang-format off
+		VerticalDoor      = 1 << 0,
+		HorizontalDoor    = 1 << 1,
+		VerticalArch      = 1 << 2,
+		HorizontalArch    = 1 << 3,
+		VerticalGrate     = 1 << 4,
+		HorizontalGrate   = 1 << 5,
+		VerticalPassage   = VerticalDoor | VerticalArch | VerticalGrate,
+		HorizontalPassage = HorizontalDoor | HorizontalArch | HorizontalGrate,
+		Dirt              = 1 << 6,
+		Stairs            = 1 << 7,
+		// clang-format on
+	};
+
+	Flags flags;
+
+	constexpr bool HasFlag(Flags test) const
+	{
+		return (static_cast<uint8_t>(flags) & static_cast<uint8_t>(test)) != 0;
+	}
+};
+
+/**
+ * Maps from tile_id to automap type.
+ */
+std::array<AutomapTile, 256> AutomapTypeTiles;
+
+void DrawDiamond(const Surface &out, Point center, uint8_t color)
+{
+	const Point left { center.x - AmLine16, center.y };
+	const Point top { center.x, center.y - AmLine8 };
+	const Point bottom { center.x, center.y + AmLine8 };
+
+	DrawMapLineNE(out, left, AmLine8, color);
+	DrawMapLineSE(out, left, AmLine8, color);
+	DrawMapLineSE(out, top, AmLine8, color);
+	DrawMapLineNE(out, bottom, AmLine8, color);
+}
+
+void DrawMapVerticalDoor(const Surface &out, Point center, uint8_t colorBright, uint8_t colorDim)
+{
+	DrawMapLineNE(out, { center.x + AmLine8, center.y - AmLine4 }, AmLine4, colorDim);
+	DrawMapLineNE(out, { center.x - AmLine16, center.y + AmLine8 }, AmLine4, colorDim);
+	DrawDiamond(out, center, colorBright);
+}
+
+void DrawMapHorizontalDoor(const Surface &out, Point center, uint8_t colorBright, uint8_t colorDim)
+{
+	DrawMapLineSE(out, { center.x - AmLine16, center.y - AmLine8 }, AmLine4, colorDim);
+	DrawMapLineSE(out, { center.x + AmLine8, center.y + AmLine4 }, AmLine4, colorDim);
+	DrawDiamond(out, center, colorBright);
+}
+
+void DrawDirt(const Surface &out, Point center, uint8_t color)
+{
+	out.SetPixel(center, color);
+	out.SetPixel({ center.x - AmLine8, center.y - AmLine4 }, color);
+	out.SetPixel({ center.x - AmLine8, center.y + AmLine4 }, color);
+	out.SetPixel({ center.x + AmLine8, center.y - AmLine4 }, color);
+	out.SetPixel({ center.x + AmLine8, center.y + AmLine4 }, color);
+	out.SetPixel({ center.x - AmLine16, center.y }, color);
+	out.SetPixel({ center.x + AmLine16, center.y }, color);
+	out.SetPixel({ center.x, center.y - AmLine8 }, color);
+	out.SetPixel({ center.x, center.y + AmLine8 }, color);
+	out.SetPixel({ center.x + AmLine8 - AmLine32, center.y + AmLine4 }, color);
+	out.SetPixel({ center.x - AmLine8 + AmLine32, center.y + AmLine4 }, color);
+	out.SetPixel({ center.x - AmLine16, center.y + AmLine8 }, color);
+	out.SetPixel({ center.x + AmLine16, center.y + AmLine8 }, color);
+	out.SetPixel({ center.x - AmLine8, center.y + AmLine16 - AmLine4 }, color);
+	out.SetPixel({ center.x + AmLine8, center.y + AmLine16 - AmLine4 }, color);
+	out.SetPixel({ center.x, center.y + AmLine16 }, color);
+}
+
+void DrawStairs(const Surface &out, Point center, uint8_t color)
+{
+	constexpr int NumStairSteps = 4;
+	const Displacement offset = { -AmLine8, AmLine4 };
+	Point p = { center.x - AmLine8, center.y - AmLine8 - AmLine4 };
+	for (int i = 0; i < NumStairSteps; ++i) {
+		DrawMapLineSE(out, p, AmLine16, color);
+		p += offset;
+	}
+}
+
+/**
+ * Left-facing obstacle
+ */
+void DrawHorizontal(const Surface &out, Point center, AutomapTile tile, uint8_t colorBright, uint8_t colorDim)
+{
+	if (!tile.HasFlag(AutomapTile::Flags::HorizontalPassage)) {
+		DrawMapLineSE(out, { center.x, center.y - AmLine16 }, AmLine16, colorDim);
+		return;
+	}
+	if (tile.HasFlag(AutomapTile::Flags::HorizontalDoor)) {
+		DrawMapHorizontalDoor(out, { center.x + AmLine16, center.y - AmLine8 }, colorBright, colorDim);
+	}
+	if (tile.HasFlag(AutomapTile::Flags::HorizontalGrate)) {
+		DrawMapLineSE(out, { center.x + AmLine16, center.y - AmLine8 }, AmLine8, colorDim);
+		DrawDiamond(out, { center.x, center.y - AmLine8 }, colorDim);
+	} else if (tile.HasFlag(AutomapTile::Flags::HorizontalArch)) {
+		DrawDiamond(out, { center.x, center.y - AmLine8 }, colorDim);
+	}
+}
+
+/**
+ * Right-facing obstacle
+ */
+void DrawVertical(const Surface &out, Point center, AutomapTile tile, uint8_t colorBright, uint8_t colorDim)
+{
+	if (!tile.HasFlag(AutomapTile::Flags::VerticalPassage)) {
+		DrawMapLineNE(out, { center.x - AmLine32, center.y }, AmLine16, colorDim);
+		return;
+	}
+	if (tile.HasFlag(AutomapTile::Flags::VerticalDoor)) { // two wall segments with a door in the middle
+		DrawMapVerticalDoor(out, { center.x - AmLine16, center.y - AmLine8 }, colorBright, colorDim);
+	}
+	if (tile.HasFlag(AutomapTile::Flags::VerticalGrate)) { // right-facing half-wall
+		DrawMapLineNE(out, { center.x - AmLine32, center.y }, AmLine8, colorDim);
+		DrawDiamond(out, { center.x, center.y - AmLine8 }, colorDim);
+	} else if (tile.HasFlag(AutomapTile::Flags::VerticalArch)) { // window or passable column
+		DrawDiamond(out, { center.x, center.y - AmLine8 }, colorDim);
+	}
+}
+
+/**
+ * For caves the horizontal/vertical flags are swapped
+ */
+void DrawCaveHorizontal(const Surface &out, Point center, AutomapTile tile, uint8_t colorBright, uint8_t colorDim)
+{
+	if (tile.HasFlag(AutomapTile::Flags::VerticalDoor)) {
+		DrawMapHorizontalDoor(out, { center.x - AmLine16, center.y + AmLine8 }, colorBright, colorDim);
+	} else {
+		DrawMapLineSE(out, { center.x - AmLine32, center.y }, AmLine16, colorDim);
+	}
+}
+
+/**
+ * For caves the horizontal/vertical flags are swapped
+ */
+void DrawCaveVertical(const Surface &out, Point center, AutomapTile tile, uint8_t colorBright, uint8_t colorDim)
+{
+	if (tile.HasFlag(AutomapTile::Flags::HorizontalDoor)) {
+		DrawMapVerticalDoor(out, { center.x + AmLine16, center.y + AmLine8 }, colorBright, colorDim);
+	} else {
+		DrawMapLineNE(out, { center.x, center.y + AmLine16 }, AmLine16, colorDim);
+	}
+}
+
+/**
+ * @brief Check if a given tile has the provided AutomapTile flag
+ */
+bool HasAutomapFlag(Point position, AutomapTile::Flags type)
+{
+	if (position.x < 0 || position.x >= DMAXX || position.y < 0 || position.y >= DMAXX) {
+		return false;
+	}
+
+	return AutomapTypeTiles[dungeon[position.x][position.y]].HasFlag(type);
+}
+
+/**
+ * @brief Returns the automap shape at the given coordinate.
+ */
+AutomapTile GetAutomapType(Point position)
+{
+	if (position.x < 0 || position.x >= DMAXX || position.y < 0 || position.y >= DMAXX) {
+		return {};
+	}
+
+	AutomapTile tile = AutomapTypeTiles[dungeon[position.x][position.y]];
+	if (tile.type == AutomapTile::Types::Corner) {
+		if (HasAutomapFlag({ position.x - 1, position.y }, AutomapTile::Flags::HorizontalArch)) {
+			if (HasAutomapFlag({ position.x, position.y - 1 }, AutomapTile::Flags::VerticalArch)) {
+				tile.type = AutomapTile::Types::Diamond;
+			}
+		}
+	}
+
+	return tile;
+}
+
+/**
+ * @brief Returns the automap shape at the given coordinate.
+ */
+AutomapTile GetAutomapTypeView(Point map)
+{
+	if (map.x == -1 && map.y >= 0 && map.y < DMAXY && AutomapView[0][map.y] != MAP_EXP_NONE) {
+		if (HasAutomapFlag({ 0, map.y + 1 }, AutomapTile::Flags::Dirt) && HasAutomapFlag({ 0, map.y }, AutomapTile::Flags::Dirt) && HasAutomapFlag({ 0, map.y - 1 }, AutomapTile::Flags::Dirt)) {
+			return {};
+		}
+		return { AutomapTile::Types::None, AutomapTile::Flags::Dirt };
+	}
+
+	if (map.y == -1 && map.x >= 0 && map.x < DMAXY && AutomapView[map.x][0] != MAP_EXP_NONE) {
+		if (HasAutomapFlag({ map.x + 1, 0 }, AutomapTile::Flags::Dirt) && HasAutomapFlag({ map.x, 0 }, AutomapTile::Flags::Dirt) && HasAutomapFlag({ map.x - 1, 0 }, AutomapTile::Flags::Dirt)) {
+			return {};
+		}
+		return { AutomapTile::Types::None, AutomapTile::Flags::Dirt };
+	}
+
+	if (map.x < 0 || map.x >= DMAXX) {
+		return {};
+	}
+	if (map.y < 0 || map.y >= DMAXX) {
+		return {};
+	}
+	if (AutomapView[map.x][map.y] == MAP_EXP_NONE) {
+		return {};
+	}
+
+	return GetAutomapType(map);
+}
+
+/**
+ * @brief Renders the given automap shape at the specified screen coordinates.
+ */
+void DrawAutomapTile(const Surface &out, Point center, Point map)
+{
+	AutomapTile tile = GetAutomapTypeView(map);
+	uint8_t colorBright = MapColorsBright;
+	uint8_t colorDim = MapColorsDim;
+	MapExplorationType explorationType = static_cast<MapExplorationType>(AutomapView[clamp(map.x, 0, DMAXX - 1)][clamp(map.y, 0, DMAXY - 1)]);
+
+	switch (explorationType) {
+	case MAP_EXP_SHRINE:
+		colorDim = PAL16_GRAY + 11;
+		colorBright = PAL16_GRAY + 3;
+		break;
+	case MAP_EXP_OTHERS:
+		colorDim = PAL16_BEIGE + 10;
+		colorBright = PAL16_BEIGE + 2;
+		break;
+	case MAP_EXP_SELF:
+	case MAP_EXP_NONE:
+	case MAP_EXP_OLD:
+		break;
+	}
+
+	if (tile.HasFlag(AutomapTile::Flags::Dirt)) {
+		DrawDirt(out, center, colorDim);
+	}
+
+	if (tile.HasFlag(AutomapTile::Flags::Stairs)) {
+		DrawStairs(out, center, colorBright);
+	}
+
+	switch (tile.type) {
+	case AutomapTile::Types::Diamond: // stand-alone column or other unpassable object
+		DrawDiamond(out, { center.x, center.y - AmLine8 }, colorDim);
+		break;
+	case AutomapTile::Types::Vertical:
+	case AutomapTile::Types::FenceVertical:
+		DrawVertical(out, center, tile, colorBright, colorDim);
+		break;
+	case AutomapTile::Types::Horizontal:
+	case AutomapTile::Types::FenceHorizontal:
+		DrawHorizontal(out, center, tile, colorBright, colorDim);
+		break;
+	case AutomapTile::Types::Cross:
+		DrawVertical(out, center, tile, colorBright, colorDim);
+		DrawHorizontal(out, center, tile, colorBright, colorDim);
+		break;
+	case AutomapTile::Types::CaveHorizontalCross:
+		DrawVertical(out, center, tile, colorBright, colorDim);
+		DrawCaveHorizontal(out, center, tile, colorBright, colorDim);
+		break;
+	case AutomapTile::Types::CaveVerticalCross:
+		DrawHorizontal(out, center, tile, colorBright, colorDim);
+		DrawCaveVertical(out, center, tile, colorBright, colorDim);
+		break;
+	case AutomapTile::Types::CaveHorizontal:
+		DrawCaveHorizontal(out, center, tile, colorBright, colorDim);
+		break;
+	case AutomapTile::Types::CaveVertical:
+		DrawCaveVertical(out, center, tile, colorBright, colorDim);
+		break;
+	case AutomapTile::Types::CaveCross:
+		DrawCaveHorizontal(out, center, tile, colorBright, colorDim);
+		DrawCaveVertical(out, center, tile, colorBright, colorDim);
+		break;
+	case AutomapTile::Types::Corner:
+	case AutomapTile::Types::None:
+		break;
+	}
+}
+
+void SearchAutomapItem(const Surface &out, const Displacement &myPlayerOffset)
+{
+	auto &myPlayer = Players[MyPlayerId];
+	Point tile = myPlayer.position.tile;
+	if (myPlayer._pmode == PM_WALK3) {
+		tile = myPlayer.position.future;
+		if (myPlayer._pdir == Direction::West)
+			tile.x++;
+		else
+			tile.y++;
+	}
+
+	const int startX = clamp(tile.x - 8, 0, MAXDUNX);
+	const int startY = clamp(tile.y - 8, 0, MAXDUNY);
+
+	const int endX = clamp(tile.x + 8, 0, MAXDUNX);
+	const int endY = clamp(tile.y + 8, 0, MAXDUNY);
+
+	for (int i = startX; i < endX; i++) {
+		for (int j = startY; j < endY; j++) {
+			if (dItem[i][j] == 0)
+				continue;
+
+			int px = i - 2 * AutomapOffset.deltaX - ViewPosition.x;
+			int py = j - 2 * AutomapOffset.deltaY - ViewPosition.y;
+
+			Point screen = {
+				(myPlayerOffset.deltaX * AutoMapScale / 100 / 2) + (px - py) * AmLine16 + gnScreenWidth / 2,
+				(myPlayerOffset.deltaY * AutoMapScale / 100 / 2) + (px + py) * AmLine8 + (gnScreenHeight - PANEL_HEIGHT) / 2
+			};
+
+			if (CanPanelsCoverView()) {
+				if (invflag || sbookflag)
+					screen.x -= 160;
+				if (chrflag || QuestLogIsOpen)
+					screen.x += 160;
+			}
+			screen.y -= AmLine8;
+			DrawDiamond(out, screen, MapColorsItem);
+		}
+	}
+}
+
+/**
+ * @brief Renders an arrow on the automap, centered on and facing the direction of the player.
+ */
+void DrawAutomapPlr(const Surface &out, const Displacement &myPlayerOffset, int playerId)
+{
+	int playerColor = MapColorsPlayer + (8 * playerId) % 128;
+
+	auto &player = Players[playerId];
+	Point tile = player.position.tile;
+	if (player._pmode == PM_WALK3) {
+		tile = player.position.future;
+	}
+
+	int px = tile.x - 2 * AutomapOffset.deltaX - ViewPosition.x;
+	int py = tile.y - 2 * AutomapOffset.deltaY - ViewPosition.y;
+
+	Displacement playerOffset = player.position.offset;
+	if (player.IsWalking())
+		playerOffset = GetOffsetForWalking(player.AnimInfo, player._pdir);
+
+	Point base = {
+		((playerOffset.deltaX + myPlayerOffset.deltaX) * AutoMapScale / 100 / 2) + (px - py) * AmLine16 + gnScreenWidth / 2,
+		((playerOffset.deltaY + myPlayerOffset.deltaY) * AutoMapScale / 100 / 2) + (px + py) * AmLine8 + (gnScreenHeight - PANEL_HEIGHT) / 2
+	};
+
+	if (CanPanelsCoverView()) {
+		if (invflag || sbookflag)
+			base.x -= gnScreenWidth / 4;
+		if (chrflag || QuestLogIsOpen)
+			base.x += gnScreenWidth / 4;
+	}
+	base.y -= AmLine16;
+
+	switch (player._pdir) {
+	case Direction::North: {
+		const Point point { base.x, base.y - AmLine16 };
+		DrawVerticalLine(out, point, AmLine16, playerColor);
+		DrawMapLineSteepNE(out, { point.x - AmLine4, point.y + 2 * AmLine4 }, AmLine4, playerColor);
+		DrawMapLineSteepNW(out, { point.x + AmLine4, point.y + 2 * AmLine4 }, AmLine4, playerColor);
+	} break;
+	case Direction::NorthEast: {
+		const Point point { base.x + AmLine16, base.y - AmLine8 };
+		DrawHorizontalLine(out, { point.x - AmLine8, point.y }, AmLine8, playerColor);
+		DrawMapLineNE(out, { point.x - 2 * AmLine8, point.y + AmLine8 }, AmLine8, playerColor);
+		DrawMapLineSteepSW(out, point, AmLine4, playerColor);
+	} break;
+	case Direction::East: {
+		const Point point { base.x + AmLine16, base.y };
+		DrawMapLineNW(out, point, AmLine4, playerColor);
+		DrawHorizontalLine(out, { point.x - AmLine16, point.y }, AmLine16, playerColor);
+		DrawMapLineSW(out, point, AmLine4, playerColor);
+	} break;
+	case Direction::SouthEast: {
+		const Point point { base.x + AmLine16, base.y + AmLine8 };
+		DrawMapLineSteepNW(out, point, AmLine4, playerColor);
+		DrawMapLineSE(out, { point.x - 2 * AmLine8, point.y - AmLine8 }, AmLine8, playerColor);
+		DrawHorizontalLine(out, { point.x - (AmLine8 + 1), point.y }, AmLine8 + 1, playerColor);
+	} break;
+	case Direction::South: {
+		const Point point { base.x, base.y + AmLine16 };
+		DrawVerticalLine(out, { point.x, point.y - AmLine16 }, AmLine16, playerColor);
+		DrawMapLineSteepSW(out, { point.x + AmLine4, point.y - 2 * AmLine4 }, AmLine4, playerColor);
+		DrawMapLineSteepSE(out, { point.x - AmLine4, point.y - 2 * AmLine4 }, AmLine4, playerColor);
+	} break;
+	case Direction::SouthWest: {
+		const Point point { base.x - AmLine16, base.y + AmLine8 };
+		DrawMapLineSteepNE(out, point, AmLine4, playerColor);
+		DrawMapLineSW(out, { point.x + 2 * AmLine8, point.y - AmLine8 }, AmLine8, playerColor);
+		DrawHorizontalLine(out, point, AmLine8 + 1, playerColor);
+	} break;
+	case Direction::West: {
+		const Point point { base.x - AmLine16, base.y };
+		DrawMapLineNE(out, point, AmLine4, playerColor);
+		DrawHorizontalLine(out, point, AmLine16 + 1, playerColor);
+		DrawMapLineSE(out, point, AmLine4, playerColor);
+	} break;
+	case Direction::NorthWest: {
+		const Point point { base.x - AmLine16, base.y - AmLine8 };
+		DrawMapLineNW(out, { point.x + 2 * AmLine8, point.y + AmLine8 }, AmLine8, playerColor);
+		DrawHorizontalLine(out, point, AmLine8 + 1, playerColor);
+		DrawMapLineSteepSE(out, point, AmLine4, playerColor);
+	} break;
+	}
+}
+
+/**
+ * @brief Renders game info, such as the name of the current level, and in multi player the name of the game and the game password.
+ */
+void DrawAutomapText(const Surface &out)
+{
+	char desc[256];
+	Point linePosition { 8, 8 };
+
+	if (gbIsMultiplayer) {
+		if (strcasecmp("0.0.0.0", szPlayerName) != 0) {
+			strcat(strcpy(desc, _("Game: ")), szPlayerName);
+			DrawString(out, desc, linePosition);
+			linePosition.y += 15;
+		}
+
+		if (!PublicGame)
+			strcat(strcpy(desc, _("Password: ")), szPlayerDescript);
+		else
+			strcpy(desc, _("Public Game"));
+		DrawString(out, desc, linePosition);
+		linePosition.y += 15;
+	}
+
+	if (setlevel)
+		DrawString(out, _(QuestLevelNames[setlvlnum]), linePosition);
+	else
+		DrawString(out, LvlNames[currlevel], linePosition);
+	linePosition.y += 15;
+
+	string_view difficulty;
+	switch (sgGameInitInfo.nDifficulty) {
+	case DIFF_NORMAL:
+		difficulty = _("Normal");
+		break;
+	case DIFF_NIGHTMARE:
+		difficulty = _("Nightmare");
+		break;
+	case DIFF_HELL:
+		difficulty = _("Hell");
+		break;
+	}
+	CopyUtf8(desc, fmt::format(_(/* TRANSLATORS: {:s} means: Game Difficulty. */ "Difficulty: {:s}"), difficulty), sizeof(desc));
+	DrawString(out, desc, linePosition);
+}
+
+std::unique_ptr<AutomapTile[]> LoadAutomapData(size_t &tileCount)
+{
+	switch (leveltype) {
+	case DTYPE_CATHEDRAL:
+		if (currlevel < 21)
+			return LoadFileInMem<AutomapTile>("Levels\\L1Data\\L1.AMP", &tileCount);
+		return LoadFileInMem<AutomapTile>("NLevels\\L5Data\\L5.AMP", &tileCount);
+	case DTYPE_CATACOMBS:
+		return LoadFileInMem<AutomapTile>("Levels\\L2Data\\L2.AMP", &tileCount);
+	case DTYPE_CAVES:
+		if (currlevel < 17)
+			return LoadFileInMem<AutomapTile>("Levels\\L3Data\\L3.AMP", &tileCount);
+		return LoadFileInMem<AutomapTile>("NLevels\\L6Data\\L6.AMP", &tileCount);
+	case DTYPE_HELL:
+		return LoadFileInMem<AutomapTile>("Levels\\L4Data\\L4.AMP", &tileCount);
+	default:
+		return nullptr;
+	}
+}
+
+} // namespace
+
+bool AutomapActive;
+uint8_t AutomapView[DMAXX][DMAXY];
+int AutoMapScale;
+Displacement AutomapOffset;
+int AmLine64;
+int AmLine32;
+int AmLine16;
+int AmLine8;
+int AmLine4;
+
+void InitAutomapOnce()
+{
+	AutomapActive = false;
+	AutoMapScale = 50;
+	AmLine64 = 32;
+	AmLine32 = 16;
+	AmLine16 = 8;
+	AmLine8 = 4;
+	AmLine4 = 2;
+}
+
+void InitAutomap()
+{
+	size_t tileCount = 0;
+	std::unique_ptr<AutomapTile[]> tileTypes = LoadAutomapData(tileCount);
+	for (unsigned i = 0; i < tileCount; i++) {
+		AutomapTypeTiles[i + 1] = tileTypes[i];
+	}
+
+	memset(AutomapView, 0, sizeof(AutomapView));
+
+	for (auto &column : dFlags)
+		for (auto &dFlag : column)
+			dFlag &= ~DungeonFlag::Explored;
+}
+
+void StartAutomap()
+{
+	AutomapOffset = { 0, 0 };
+	AutomapActive = true;
+}
+
+void AutomapUp()
+{
+	AutomapOffset.deltaX--;
+	AutomapOffset.deltaY--;
+}
+
+void AutomapDown()
+{
+	AutomapOffset.deltaX++;
+	AutomapOffset.deltaY++;
+}
+
+void AutomapLeft()
+{
+	AutomapOffset.deltaX--;
+	AutomapOffset.deltaY++;
+}
+
+void AutomapRight()
+{
+	AutomapOffset.deltaX++;
+	AutomapOffset.deltaY--;
+}
+
+void AutomapZoomIn()
+{
+	if (AutoMapScale >= 200)
+		return;
+
+	AutoMapScale += 5;
+	AmLine64 = (AutoMapScale * 64) / 100;
+	AmLine32 = AmLine64 / 2;
+	AmLine16 = AmLine32 / 2;
+	AmLine8 = AmLine16 / 2;
+	AmLine4 = AmLine8 / 2;
+}
+
+void AutomapZoomOut()
+{
+	if (AutoMapScale <= 50)
+		return;
+
+	AutoMapScale -= 5;
+	AmLine64 = (AutoMapScale * 64) / 100;
+	AmLine32 = AmLine64 / 2;
+	AmLine16 = AmLine32 / 2;
+	AmLine8 = AmLine16 / 2;
+	AmLine4 = AmLine8 / 2;
+}
+
+void DrawAutomap(const Surface &out)
+{
+	if (leveltype == DTYPE_TOWN) {
+		DrawAutomapText(out);
+		return;
+	}
+
+	Automap = { (ViewPosition.x - 16) / 2, (ViewPosition.y - 16) / 2 };
+	while (Automap.x + AutomapOffset.deltaX < 0)
+		AutomapOffset.deltaX++;
+	while (Automap.x + AutomapOffset.deltaX >= DMAXX)
+		AutomapOffset.deltaX--;
+
+	while (Automap.y + AutomapOffset.deltaY < 0)
+		AutomapOffset.deltaY++;
+	while (Automap.y + AutomapOffset.deltaY >= DMAXY)
+		AutomapOffset.deltaY--;
+
+	Automap += AutomapOffset;
+
+	const auto &myPlayer = Players[MyPlayerId];
+	Displacement myPlayerOffset = ScrollInfo.offset;
+	if (myPlayer.IsWalking())
+		myPlayerOffset = GetOffsetForWalking(myPlayer.AnimInfo, myPlayer._pdir, true);
+
+	int d = (AutoMapScale * 64) / 100;
+	int cells = 2 * (gnScreenWidth / 2 / d) + 1;
+	if (((gnScreenWidth / 2) % d) != 0)
+		cells++;
+	if (((gnScreenWidth / 2) % d) >= (AutoMapScale * 32) / 100)
+		cells++;
+	if ((myPlayerOffset.deltaX + myPlayerOffset.deltaY) != 0)
+		cells++;
+
+	Point screen {
+		gnScreenWidth / 2,
+		(gnScreenHeight - PANEL_HEIGHT) / 2
+	};
+	if ((cells & 1) != 0) {
+		screen.x -= AmLine64 * ((cells - 1) / 2);
+		screen.y -= AmLine32 * ((cells + 1) / 2);
+	} else {
+		screen.x -= AmLine64 * (cells / 2) - AmLine32;
+		screen.y -= AmLine32 * (cells / 2) + AmLine16;
+	}
+	if ((ViewPosition.x & 1) != 0) {
+		screen.x -= AmLine16;
+		screen.y -= AmLine8;
+	}
+	if ((ViewPosition.y & 1) != 0) {
+		screen.x += AmLine16;
+		screen.y -= AmLine8;
+	}
+
+	screen.x += AutoMapScale * myPlayerOffset.deltaX / 100 / 2;
+	screen.y += AutoMapScale * myPlayerOffset.deltaY / 100 / 2;
+
+	if (CanPanelsCoverView()) {
+		if (invflag || sbookflag) {
+			screen.x -= gnScreenWidth / 4;
+		}
+		if (chrflag || QuestLogIsOpen) {
+			screen.x += gnScreenWidth / 4;
+		}
+	}
+
+	Point map = { Automap.x - cells, Automap.y - 1 };
+
+	for (int i = 0; i <= cells + 1; i++) {
+		Point tile1 = screen;
+		for (int j = 0; j < cells; j++) {
+			DrawAutomapTile(out, tile1, { map.x + j, map.y - j });
+			tile1.x += AmLine64;
+		}
+		map.y++;
+
+		Point tile2 { screen.x - AmLine32, screen.y + AmLine16 };
+		for (int j = 0; j <= cells; j++) {
+			DrawAutomapTile(out, tile2, { map.x + j, map.y - j });
+			tile2.x += AmLine64;
+		}
+		map.x++;
+		screen.y += AmLine32;
+	}
+
+	for (int playerId = 0; playerId < MAX_PLRS; playerId++) {
+		auto &player = Players[playerId];
+		if (player.plrlevel == myPlayer.plrlevel && player.plractive && !player._pLvlChanging) {
+			DrawAutomapPlr(out, myPlayerOffset, playerId);
+		}
+	}
+
+	if (AutoMapShowItems)
+		SearchAutomapItem(out, myPlayerOffset);
+
+	DrawAutomapText(out);
+}
+
+void UpdateAutomapExplorer(Point map, MapExplorationType explorer)
+{
+	if (AutomapView[map.x][map.y] < explorer)
+		AutomapView[map.x][map.y] = explorer;
+}
+
+void SetAutomapView(Point position, MapExplorationType explorer)
+{
+	const Point map { (position.x - 16) / 2, (position.y - 16) / 2 };
+
+	if (map.x < 0 || map.x >= DMAXX || map.y < 0 || map.y >= DMAXY) {
+		return;
+	}
+
+	UpdateAutomapExplorer(map, explorer);
+
+	AutomapTile tile = GetAutomapType(map);
+	bool solid = tile.HasFlag(AutomapTile::Flags::Dirt);
+
+	switch (tile.type) {
+	case AutomapTile::Types::Vertical:
+		if (solid) {
+			auto tileSW = GetAutomapType({ map.x, map.y + 1 });
+			if (tileSW.type == AutomapTile::Types::Corner && tileSW.HasFlag(AutomapTile::Flags::Dirt))
+				UpdateAutomapExplorer({ map.x, map.y + 1 }, explorer);
+		} else if (HasAutomapFlag({ map.x - 1, map.y }, AutomapTile::Flags::Dirt)) {
+			UpdateAutomapExplorer({ map.x - 1, map.y }, explorer);
+		}
+		break;
+	case AutomapTile::Types::Horizontal:
+		if (solid) {
+			auto tileSE = GetAutomapType({ map.x + 1, map.y });
+			if (tileSE.type == AutomapTile::Types::Corner && tileSE.HasFlag(AutomapTile::Flags::Dirt))
+				UpdateAutomapExplorer({ map.x + 1, map.y }, explorer);
+		} else if (HasAutomapFlag({ map.x, map.y - 1 }, AutomapTile::Flags::Dirt)) {
+			UpdateAutomapExplorer({ map.x, map.y - 1 }, explorer);
+		}
+		break;
+	case AutomapTile::Types::Cross:
+		if (solid) {
+			auto tileSW = GetAutomapType({ map.x, map.y + 1 });
+			if (tileSW.type == AutomapTile::Types::Corner && tileSW.HasFlag(AutomapTile::Flags::Dirt))
+				UpdateAutomapExplorer({ map.x, map.y + 1 }, explorer);
+			auto tileSE = GetAutomapType({ map.x + 1, map.y });
+			if (tileSE.type == AutomapTile::Types::Corner && tileSE.HasFlag(AutomapTile::Flags::Dirt))
+				UpdateAutomapExplorer({ map.x + 1, map.y }, explorer);
+		} else {
+			if (HasAutomapFlag({ map.x - 1, map.y }, AutomapTile::Flags::Dirt))
+				UpdateAutomapExplorer({ map.x - 1, map.y }, explorer);
+			if (HasAutomapFlag({ map.x, map.y - 1 }, AutomapTile::Flags::Dirt))
+				UpdateAutomapExplorer({ map.x, map.y - 1 }, explorer);
+			if (HasAutomapFlag({ map.x - 1, map.y - 1 }, AutomapTile::Flags::Dirt))
+				UpdateAutomapExplorer({ map.x - 1, map.y - 1 }, explorer);
+		}
+		break;
+	case AutomapTile::Types::FenceVertical:
+		if (solid) {
+			if (HasAutomapFlag({ map.x, map.y - 1 }, AutomapTile::Flags::Dirt))
+				UpdateAutomapExplorer({ map.x, map.y - 1 }, explorer);
+			auto tileSW = GetAutomapType({ map.x, map.y + 1 });
+			if (tileSW.type == AutomapTile::Types::Corner && tileSW.HasFlag(AutomapTile::Flags::Dirt))
+				UpdateAutomapExplorer({ map.x, map.y + 1 }, explorer);
+		} else if (HasAutomapFlag({ map.x - 1, map.y }, AutomapTile::Flags::Dirt)) {
+			UpdateAutomapExplorer({ map.x - 1, map.y }, explorer);
+		}
+		break;
+	case AutomapTile::Types::FenceHorizontal:
+		if (solid) {
+			if (HasAutomapFlag({ map.x - 1, map.y }, AutomapTile::Flags::Dirt))
+				UpdateAutomapExplorer({ map.x - 1, map.y }, explorer);
+			auto tileSE = GetAutomapType({ map.x + 1, map.y });
+			if (tileSE.type == AutomapTile::Types::Corner && tileSE.HasFlag(AutomapTile::Flags::Dirt))
+				UpdateAutomapExplorer({ map.x + 1, map.y }, explorer);
+		} else if (HasAutomapFlag({ map.x, map.y - 1 }, AutomapTile::Flags::Dirt)) {
+			UpdateAutomapExplorer({ map.x, map.y - 1 }, explorer);
+		}
+		break;
+	default:
+		break;
+	}
+}
+
+void AutomapZoomReset()
+{
+	AutomapOffset = { 0, 0 };
+	AmLine64 = (AutoMapScale * 64) / 100;
+	AmLine32 = AmLine64 / 2;
+	AmLine16 = AmLine32 / 2;
+	AmLine8 = AmLine16 / 2;
+	AmLine4 = AmLine8 / 2;
+}
+
+} // namespace devilution