#include "diablo.h"

<<<<<<< HEAD
DEVILUTION_BEGIN_NAMESPACE

unsigned char *tbuff;
=======
BYTE *tbuff;
>>>>>>> d70bd3a1

void LoadGame(BOOL firstflag)
{
	int i, j;
	DWORD dwLen;
	char szName[MAX_PATH];
	BYTE *LoadBuff;
	int _ViewX, _ViewY, _nummonsters, _numitems, _nummissiles, _nobjects;

	FreeGameMem();
	pfile_remove_temp_files();
	pfile_get_game_name(szName);
	LoadBuff = pfile_read(szName, &dwLen);
	tbuff = LoadBuff;

	if (ILoad() != 'RETL')
		app_fatal("Invalid save file");

	setlevel = OLoad();
	setlvlnum = WLoad();
	currlevel = WLoad();
	leveltype = WLoad();
	_ViewX = WLoad();
	_ViewY = WLoad();
	invflag = OLoad();
	chrflag = OLoad();
	_nummonsters = WLoad();
	_numitems = WLoad();
	_nummissiles = WLoad();
	_nobjects = WLoad();

	for (i = 0; i < NUMLEVELS; i++) {
		glSeedTbl[i] = ILoad();
		gnLevelTypeTbl[i] = WLoad();
	}

	LoadPlayer(myplr);

	for (i = 0; i < MAXQUESTS; i++)
		LoadQuest(i);
	for (i = 0; i < MAXPORTAL; i++)
		LoadPortal(i);

	LoadGameLevel(firstflag, 4);
	SyncInitPlr(myplr);
	SyncPlrAnim(myplr);

	ViewX = _ViewX;
	ViewY = _ViewY;
	nummonsters = _nummonsters;
	numitems = _numitems;
	nummissiles = _nummissiles;
	nobjects = _nobjects;

	for (i = 0; i < MAXMONSTERS; i++)
		monstkills[i] = ILoad();

	if (leveltype) {
		for (i = 0; i < MAXMONSTERS; i++)
			monstactive[i] = WLoad();
		for (i = 0; i < nummonsters; i++)
			LoadMonster(monstactive[i]);
		for (i = 0; i < MAXMISSILES; i++)
			missileactive[i] = BLoad();
		for (i = 0; i < MAXMISSILES; i++)
			missileavail[i] = BLoad();
		for (i = 0; i < nummissiles; i++)
			LoadMissile(missileactive[i]);
		for (i = 0; i < MAXOBJECTS; i++)
			objectactive[i] = BLoad();
		for (i = 0; i < MAXOBJECTS; i++)
			objectavail[i] = BLoad();
		for (i = 0; i < nobjects; i++)
			LoadObject(objectactive[i]);
		for (i = 0; i < nobjects; i++)
			SyncObjectAnim(objectactive[i]);

		numlights = WLoad();

		for (i = 0; i < MAXLIGHTS; i++)
			lightactive[i] = BLoad();
		for (i = 0; i < numlights; i++)
			LoadLighting(lightactive[i]);

		visionid = WLoad();
		numvision = WLoad();

		for (i = 0; i < numvision; i++)
			LoadVision(i);
	}

	for (i = 0; i < MAXITEMS; i++)
		itemactive[i] = BLoad();
	for (i = 0; i < MAXITEMS; i++)
		itemavail[i] = BLoad();
	for (i = 0; i < numitems; i++)
		LoadItem(itemactive[i]);
	for (i = 0; i < 128; i++)
		UniqueItemFlag[i] = OLoad();

	for (j = 0; j < MAXDUNY; j++) {
		for (i = 0; i < MAXDUNX; i++)
			dLight[i][j] = BLoad();
	}
	for (j = 0; j < MAXDUNY; j++) {
		for (i = 0; i < MAXDUNX; i++)
			dFlags[i][j] = BLoad();
	}
	for (j = 0; j < MAXDUNY; j++) {
		for (i = 0; i < MAXDUNX; i++)
			dPlayer[i][j] = BLoad();
	}
	for (j = 0; j < MAXDUNY; j++) {
		for (i = 0; i < MAXDUNX; i++)
			dItem[i][j] = BLoad();
	}

	if (leveltype) {
		for (j = 0; j < MAXDUNY; j++) {
			for (i = 0; i < MAXDUNX; i++)
				dMonster[i][j] = WLoad();
		}
		for (j = 0; j < MAXDUNY; j++) {
			for (i = 0; i < MAXDUNX; i++)
				dDead[i][j] = BLoad();
		}
		for (j = 0; j < MAXDUNY; j++) {
			for (i = 0; i < MAXDUNX; i++)
				dObject[i][j] = BLoad();
		}
		for (j = 0; j < MAXDUNY; j++) {
			for (i = 0; i < MAXDUNX; i++)
				dLight[i][j] = BLoad();
		}
		for (j = 0; j < MAXDUNY; j++) {
			for (i = 0; i < MAXDUNX; i++)
				dPreLight[i][j] = BLoad();
		}
		for (j = 0; j < DMAXY; j++) {
			for (i = 0; i < DMAXX; i++)
				automapview[i][j] = OLoad();
		}
		for (j = 0; j < MAXDUNY; j++) {
			for (i = 0; i < MAXDUNX; i++)
				dMissile[i][j] = BLoad();
		}
	}

	numpremium = WLoad();
	premiumlevel = WLoad();

	for (i = 0; i < 6; i++)
		LoadPremium(i);

	automapflag = OLoad();
	AutoMapScale = WLoad();
	mem_free_dbg(LoadBuff);
	AutomapZoomReset();
	ResyncQuests();

	if (leveltype)
		ProcessLightList();

	RedoPlayerVision();
	ProcessVisionList();
	missiles_process_charge();
	ResetPal();
	SetCursor_(CURSOR_HAND);
	gbProcessPlayers = TRUE;
}

char BLoad()
{
	return *tbuff++;
}

int WLoad()
{
	int rv = *tbuff++ << 24;
	rv |= *tbuff++ << 16;
	rv |= *tbuff++ << 8;
	rv |= *tbuff++;

	return rv;
}

int ILoad()
{
	int rv = *tbuff++ << 24;
	rv |= *tbuff++ << 16;
	rv |= *tbuff++ << 8;
	rv |= *tbuff++;

	return rv;
}

BOOL OLoad()
{
	if (*tbuff++ == TRUE)
		return TRUE;
	else
		return FALSE;
}

void LoadPlayer(int i)
{
	memcpy(&plr[i], tbuff, sizeof(*plr) - (10 * sizeof(void *)));
	tbuff += sizeof(*plr) - (10 * sizeof(void *)); // omit last 10 pointers
}

void LoadMonster(int i)
{
	memcpy(&monster[i], tbuff, sizeof(*monster) - (3 * sizeof(void *)));
	tbuff += sizeof(*monster) - (3 * sizeof(void *)); // omit last 3 pointers
	SyncMonsterAnim(i);
}

void LoadMissile(int i)
{
	memcpy(&missile[i], tbuff, sizeof(*missile));
	tbuff += sizeof(*missile);
}

void LoadObject(int i)
{
	memcpy(&object[i], tbuff, sizeof(*object));
	tbuff += sizeof(*object);
}

void LoadItem(int i)
{
	memcpy(&item[i], tbuff, sizeof(*item));
	tbuff += sizeof(*item);
	GetItemFrm(i);
}

void LoadPremium(int i)
{
	memcpy(&premiumitem[i], tbuff, sizeof(*premiumitem));
	tbuff += sizeof(*premiumitem);
}

void LoadQuest(int i)
{
	memcpy(&quests[i], tbuff, sizeof(*quests));
	tbuff += sizeof(*quests);
	ReturnLvlX = WLoad();
	ReturnLvlY = WLoad();
	ReturnLvl = WLoad();
	ReturnLvlT = WLoad();
	DoomQuestState = WLoad();
}

void LoadLighting(int i)
{
	memcpy(&LightList[i], tbuff, sizeof(*LightList));
	tbuff += sizeof(*LightList);
}

void LoadVision(int i)
{
	memcpy(&VisionList[i], tbuff, sizeof(*VisionList));
	tbuff += sizeof(*VisionList);
}

void LoadPortal(int i)
{
	memcpy(&portal[i], tbuff, sizeof(*portal));
	tbuff += sizeof(*portal);
}

void SaveGame()
{
	int i, j;
	char szName[MAX_PATH];

	DWORD dwLen = codec_get_encoded_len(FILEBUFF);
	BYTE *SaveBuff = DiabloAllocPtr(dwLen);
	tbuff = SaveBuff;

	ISave('RETL');
	OSave((unsigned char)setlevel);
	WSave(setlvlnum);
	WSave(currlevel);
	WSave((unsigned char)leveltype);
	WSave(ViewX);
	WSave(ViewY);
	OSave(invflag);
	OSave(chrflag);
	WSave(nummonsters);
	WSave(numitems);
	WSave(nummissiles);
	WSave(nobjects);

	for (i = 0; i < NUMLEVELS; i++) {
		ISave(glSeedTbl[i]);
		WSave(gnLevelTypeTbl[i]);
	}

	SavePlayer(myplr);

	for (i = 0; i < MAXQUESTS; i++)
		SaveQuest(i);
	for (i = 0; i < MAXPORTAL; i++)
		SavePortal(i);
	for (i = 0; i < MAXMONSTERS; i++)
		ISave(monstkills[i]);

	if (leveltype) {
		for (i = 0; i < MAXMONSTERS; i++)
			WSave(monstactive[i]);
		for (i = 0; i < nummonsters; i++)
			SaveMonster(monstactive[i]);
		for (i = 0; i < MAXMISSILES; i++)
			BSave(missileactive[i]);
		for (i = 0; i < MAXMISSILES; i++)
			BSave(missileavail[i]);
		for (i = 0; i < nummissiles; i++)
			SaveMissile(missileactive[i]);
		for (i = 0; i < MAXOBJECTS; i++)
			BSave(objectactive[i]);
		for (i = 0; i < MAXOBJECTS; i++)
			BSave(objectavail[i]);
		for (i = 0; i < nobjects; i++)
			SaveObject(objectactive[i]);

		WSave(numlights);

		for (i = 0; i < MAXLIGHTS; i++)
			BSave(lightactive[i]);
		for (i = 0; i < numlights; i++)
			SaveLighting(lightactive[i]);

		WSave(visionid);
		WSave(numvision);

		for (i = 0; i < numvision; i++)
			SaveVision(i);
	}

	for (i = 0; i < MAXITEMS; i++)
		BSave(itemactive[i]);
	for (i = 0; i < MAXITEMS; i++)
		BSave(itemavail[i]);
	for (i = 0; i < numitems; i++)
		SaveItem(itemactive[i]);
	for (i = 0; i < 128; i++)
		OSave(UniqueItemFlag[i]);

	for (j = 0; j < MAXDUNY; j++) {
		for (i = 0; i < MAXDUNX; i++)
			BSave(dLight[i][j]);
	}
	for (j = 0; j < MAXDUNY; j++) {
		for (i = 0; i < MAXDUNX; i++)
			BSave(dFlags[i][j] & ~(DFLAG_MISSILE | DFLAG_VISIBLE | DFLAG_DEAD_PLAYER));
	}
	for (j = 0; j < MAXDUNY; j++) {
		for (i = 0; i < MAXDUNX; i++)
			BSave(dPlayer[i][j]);
	}
	for (j = 0; j < MAXDUNY; j++) {
		for (i = 0; i < MAXDUNX; i++)
			BSave(dItem[i][j]);
	}

	if (leveltype) {
		for (j = 0; j < MAXDUNY; j++) {
			for (i = 0; i < MAXDUNX; i++)
				WSave(dMonster[i][j]);
		}
		for (j = 0; j < MAXDUNY; j++) {
			for (i = 0; i < MAXDUNX; i++)
				BSave(dDead[i][j]);
		}
		for (j = 0; j < MAXDUNY; j++) {
			for (i = 0; i < MAXDUNX; i++)
				BSave(dObject[i][j]);
		}
		for (j = 0; j < MAXDUNY; j++) {
			for (i = 0; i < MAXDUNX; i++)
				BSave(dLight[i][j]);
		}
		for (j = 0; j < MAXDUNY; j++) {
			for (i = 0; i < MAXDUNX; i++)
				BSave(dPreLight[i][j]);
		}
		for (j = 0; j < DMAXY; j++) {
			for (i = 0; i < DMAXX; i++)
				OSave(automapview[i][j]);
		}
		for (j = 0; j < MAXDUNY; j++) {
			for (i = 0; i < MAXDUNX; i++)
				BSave(dMissile[i][j]);
		}
	}

	WSave(numpremium);
	WSave(premiumlevel);

	for (i = 0; i < 6; i++)
		SavePremium(i);

	OSave(automapflag);
	WSave(AutoMapScale);
	pfile_get_game_name(szName);
	dwLen = codec_get_encoded_len(tbuff - SaveBuff);
	pfile_write_save_file(szName, SaveBuff, tbuff - SaveBuff, dwLen);
	mem_free_dbg(SaveBuff);
	gbValidSaveFile = TRUE;
	pfile_rename_temp_to_perm();
	pfile_write_hero();
}

void BSave(char v)
{
	*tbuff++ = v;
}

void WSave(int v)
{
	*tbuff++ = v >> 24;
	*tbuff++ = v >> 16;
	*tbuff++ = v >> 8;
	*tbuff++ = v;
}

void ISave(int v)
{
	*tbuff++ = v >> 24;
	*tbuff++ = v >> 16;
	*tbuff++ = v >> 8;
	*tbuff++ = v;
}

void OSave(BOOL v)
{
	if (v != FALSE)
		*tbuff++ = TRUE;
	else
		*tbuff++ = FALSE;
}

void SavePlayer(int i)
{
	memcpy(tbuff, &plr[i], sizeof(*plr) - (10 * sizeof(void *)));
	tbuff += sizeof(*plr) - (10 * sizeof(void *)); // omit last 10 pointers
}

void SaveMonster(int i)
{
	memcpy(tbuff, &monster[i], sizeof(*monster) - (3 * sizeof(void *)));
	tbuff += sizeof(*monster) - (3 * sizeof(void *)); // omit last 3 pointers
}

void SaveMissile(int i)
{
	memcpy(tbuff, &missile[i], sizeof(*missile));
	tbuff += sizeof(*missile);
}

void SaveObject(int i)
{
	memcpy(tbuff, &object[i], sizeof(*object));
	tbuff += sizeof(*object);
}

void SaveItem(int i)
{
	memcpy(tbuff, &item[i], sizeof(*item));
	tbuff += sizeof(*item);
}

void SavePremium(int i)
{
	memcpy(tbuff, &premiumitem[i], sizeof(*premiumitem));
	tbuff += sizeof(*premiumitem);
}

void SaveQuest(int i)
{
	memcpy(tbuff, &quests[i], sizeof(*quests));
	tbuff += sizeof(*quests);
	WSave(ReturnLvlX);
	WSave(ReturnLvlY);
	WSave(ReturnLvl);
	WSave(ReturnLvlT);
	WSave(DoomQuestState);
}

void SaveLighting(int i)
{
	memcpy(tbuff, &LightList[i], sizeof(*LightList));
	tbuff += sizeof(*LightList);
}

void SaveVision(int i)
{
	memcpy(tbuff, &VisionList[i], sizeof(*VisionList));
	tbuff += sizeof(*VisionList);
}

void SavePortal(int i)
{
	memcpy(tbuff, &portal[i], sizeof(*portal));
	tbuff += sizeof(*portal);
}

void SaveLevel()
{
	int i, j;
	char szName[MAX_PATH];
	int dwLen;
	unsigned char *SaveBuff;

	if (!currlevel)
		glSeedTbl[0] = GetRndSeed();

	dwLen = codec_get_encoded_len(FILEBUFF);
	SaveBuff = DiabloAllocPtr(dwLen);
	tbuff = SaveBuff;

	if (leveltype) {
		for (j = 0; j < MAXDUNY; j++) {
			for (i = 0; i < MAXDUNX; i++)
				BSave(dDead[i][j]);
		}
	}

	WSave(nummonsters);
	WSave(numitems);
	WSave(nobjects);

	if (leveltype) {
		for (i = 0; i < MAXMONSTERS; i++)
			WSave(monstactive[i]);
		for (i = 0; i < nummonsters; i++)
			SaveMonster(monstactive[i]);
		for (i = 0; i < MAXOBJECTS; i++)
			BSave(objectactive[i]);
		for (i = 0; i < MAXOBJECTS; i++)
			BSave(objectavail[i]);
		for (i = 0; i < nobjects; i++)
			SaveObject(objectactive[i]);
	}

	for (i = 0; i < MAXITEMS; i++)
		BSave(itemactive[i]);
	for (i = 0; i < MAXITEMS; i++)
		BSave(itemavail[i]);
	for (i = 0; i < numitems; i++)
		SaveItem(itemactive[i]);

	for (j = 0; j < MAXDUNY; j++) {
		for (i = 0; i < MAXDUNX; i++)
			BSave(dFlags[i][j] & ~(DFLAG_MISSILE | DFLAG_VISIBLE | DFLAG_DEAD_PLAYER));
	}
	for (j = 0; j < MAXDUNY; j++) {
		for (i = 0; i < MAXDUNX; i++)
			BSave(dItem[i][j]);
	}

	if (leveltype) {
		for (j = 0; j < MAXDUNY; j++) {
			for (i = 0; i < MAXDUNX; i++)
				WSave(dMonster[i][j]);
		}
		for (j = 0; j < MAXDUNY; j++) {
			for (i = 0; i < MAXDUNX; i++)
				BSave(dObject[i][j]);
		}
		for (j = 0; j < MAXDUNY; j++) {
			for (i = 0; i < MAXDUNX; i++)
				BSave(dLight[i][j]);
		}
		for (j = 0; j < MAXDUNY; j++) {
			for (i = 0; i < MAXDUNX; i++)
				BSave(dPreLight[i][j]);
		}
		for (j = 0; j < DMAXY; j++) {
			for (i = 0; i < DMAXX; i++)
				OSave(automapview[i][j]);
		}
		for (j = 0; j < MAXDUNY; j++) {
			for (i = 0; i < MAXDUNX; i++)
				BSave(dMissile[i][j]);
		}
	}

	GetTempLevelNames(szName);
	dwLen = codec_get_encoded_len(tbuff - SaveBuff);
	pfile_write_save_file(szName, SaveBuff, tbuff - SaveBuff, dwLen);
	mem_free_dbg(SaveBuff);

	if (setlevel == 0)
		plr[myplr]._pLvlVisited[currlevel] = 1;
	else
		plr[myplr]._pSLvlVisited[setlvlnum] = 1;
}

void LoadLevel()
{
	int i, j;
	DWORD dwLen;
	char szName[MAX_PATH];
	BYTE *LoadBuff;

	GetPermLevelNames(szName);
	LoadBuff = pfile_read(szName, &dwLen);
	tbuff = LoadBuff;

	if (leveltype) {
		for (j = 0; j < MAXDUNY; j++) {
			for (i = 0; i < MAXDUNX; i++)
				dDead[i][j] = BLoad();
		}
		SetDead();
	}

	nummonsters = WLoad();
	numitems = WLoad();
	nobjects = WLoad();

	if (leveltype) {
		for (i = 0; i < MAXMONSTERS; i++)
			monstactive[i] = WLoad();
		for (i = 0; i < nummonsters; i++)
			LoadMonster(monstactive[i]);
		for (i = 0; i < MAXOBJECTS; i++)
			objectactive[i] = BLoad();
		for (i = 0; i < MAXOBJECTS; i++)
			objectavail[i] = BLoad();
		for (i = 0; i < nobjects; i++)
			LoadObject(objectactive[i]);
		for (i = 0; i < nobjects; i++)
			SyncObjectAnim(objectactive[i]);
	}

	for (i = 0; i < MAXITEMS; i++)
		itemactive[i] = BLoad();
	for (i = 0; i < MAXITEMS; i++)
		itemavail[i] = BLoad();
	for (i = 0; i < numitems; i++)
		LoadItem(itemactive[i]);

	for (j = 0; j < MAXDUNY; j++) {
		for (i = 0; i < MAXDUNX; i++)
			dFlags[i][j] = BLoad();
	}
	for (j = 0; j < MAXDUNY; j++) {
		for (i = 0; i < MAXDUNX; i++)
			dItem[i][j] = BLoad();
	}

	if (leveltype) {
		for (j = 0; j < MAXDUNY; j++) {
			for (i = 0; i < MAXDUNX; i++)
				dMonster[i][j] = WLoad();
		}
		for (j = 0; j < MAXDUNY; j++) {
			for (i = 0; i < MAXDUNX; i++)
				dObject[i][j] = BLoad();
		}
		for (j = 0; j < MAXDUNY; j++) {
			for (i = 0; i < MAXDUNX; i++)
				dLight[i][j] = BLoad();
		}
		for (j = 0; j < MAXDUNY; j++) {
			for (i = 0; i < MAXDUNX; i++)
				dPreLight[i][j] = BLoad();
		}
		for (j = 0; j < DMAXY; j++) {
			for (i = 0; i < DMAXX; i++)
				automapview[i][j] = OLoad();
		}
		for (j = 0; j < MAXDUNY; j++) {
			for (i = 0; i < MAXDUNX; i++)
				dMissile[i][j] = 0; /// BUGFIX: supposed to load saved missiles with "BLoad()"?
		}
	}

	AutomapZoomReset();
	ResyncQuests();
	SyncPortals();
	dolighting = 1;

	for (i = 0; i < MAX_PLRS; i++) {
		if (plr[i].plractive && currlevel == plr[i].plrlevel)
			LightList[plr[i]._plid]._lunflag = 1;
	}

	mem_free_dbg(LoadBuff);
<<<<<<< HEAD
}
// 642A18: using guessed type int dolighting;

DEVILUTION_END_NAMESPACE

=======
}

>>>>>>> d70bd3a1
<|MERGE_RESOLUTION|>--- conflicted
+++ resolved
@@ -1,711 +1,700 @@
-#include "diablo.h"
-
-<<<<<<< HEAD
-DEVILUTION_BEGIN_NAMESPACE
-
-unsigned char *tbuff;
-=======
-BYTE *tbuff;
->>>>>>> d70bd3a1
-
-void LoadGame(BOOL firstflag)
-{
-	int i, j;
-	DWORD dwLen;
-	char szName[MAX_PATH];
-	BYTE *LoadBuff;
-	int _ViewX, _ViewY, _nummonsters, _numitems, _nummissiles, _nobjects;
-
-	FreeGameMem();
-	pfile_remove_temp_files();
-	pfile_get_game_name(szName);
-	LoadBuff = pfile_read(szName, &dwLen);
-	tbuff = LoadBuff;
-
-	if (ILoad() != 'RETL')
-		app_fatal("Invalid save file");
-
-	setlevel = OLoad();
-	setlvlnum = WLoad();
-	currlevel = WLoad();
-	leveltype = WLoad();
-	_ViewX = WLoad();
-	_ViewY = WLoad();
-	invflag = OLoad();
-	chrflag = OLoad();
-	_nummonsters = WLoad();
-	_numitems = WLoad();
-	_nummissiles = WLoad();
-	_nobjects = WLoad();
-
-	for (i = 0; i < NUMLEVELS; i++) {
-		glSeedTbl[i] = ILoad();
-		gnLevelTypeTbl[i] = WLoad();
-	}
-
-	LoadPlayer(myplr);
-
-	for (i = 0; i < MAXQUESTS; i++)
-		LoadQuest(i);
-	for (i = 0; i < MAXPORTAL; i++)
-		LoadPortal(i);
-
-	LoadGameLevel(firstflag, 4);
-	SyncInitPlr(myplr);
-	SyncPlrAnim(myplr);
-
-	ViewX = _ViewX;
-	ViewY = _ViewY;
-	nummonsters = _nummonsters;
-	numitems = _numitems;
-	nummissiles = _nummissiles;
-	nobjects = _nobjects;
-
-	for (i = 0; i < MAXMONSTERS; i++)
-		monstkills[i] = ILoad();
-
-	if (leveltype) {
-		for (i = 0; i < MAXMONSTERS; i++)
-			monstactive[i] = WLoad();
-		for (i = 0; i < nummonsters; i++)
-			LoadMonster(monstactive[i]);
-		for (i = 0; i < MAXMISSILES; i++)
-			missileactive[i] = BLoad();
-		for (i = 0; i < MAXMISSILES; i++)
-			missileavail[i] = BLoad();
-		for (i = 0; i < nummissiles; i++)
-			LoadMissile(missileactive[i]);
-		for (i = 0; i < MAXOBJECTS; i++)
-			objectactive[i] = BLoad();
-		for (i = 0; i < MAXOBJECTS; i++)
-			objectavail[i] = BLoad();
-		for (i = 0; i < nobjects; i++)
-			LoadObject(objectactive[i]);
-		for (i = 0; i < nobjects; i++)
-			SyncObjectAnim(objectactive[i]);
-
-		numlights = WLoad();
-
-		for (i = 0; i < MAXLIGHTS; i++)
-			lightactive[i] = BLoad();
-		for (i = 0; i < numlights; i++)
-			LoadLighting(lightactive[i]);
-
-		visionid = WLoad();
-		numvision = WLoad();
-
-		for (i = 0; i < numvision; i++)
-			LoadVision(i);
-	}
-
-	for (i = 0; i < MAXITEMS; i++)
-		itemactive[i] = BLoad();
-	for (i = 0; i < MAXITEMS; i++)
-		itemavail[i] = BLoad();
-	for (i = 0; i < numitems; i++)
-		LoadItem(itemactive[i]);
-	for (i = 0; i < 128; i++)
-		UniqueItemFlag[i] = OLoad();
-
-	for (j = 0; j < MAXDUNY; j++) {
-		for (i = 0; i < MAXDUNX; i++)
-			dLight[i][j] = BLoad();
-	}
-	for (j = 0; j < MAXDUNY; j++) {
-		for (i = 0; i < MAXDUNX; i++)
-			dFlags[i][j] = BLoad();
-	}
-	for (j = 0; j < MAXDUNY; j++) {
-		for (i = 0; i < MAXDUNX; i++)
-			dPlayer[i][j] = BLoad();
-	}
-	for (j = 0; j < MAXDUNY; j++) {
-		for (i = 0; i < MAXDUNX; i++)
-			dItem[i][j] = BLoad();
-	}
-
-	if (leveltype) {
-		for (j = 0; j < MAXDUNY; j++) {
-			for (i = 0; i < MAXDUNX; i++)
-				dMonster[i][j] = WLoad();
-		}
-		for (j = 0; j < MAXDUNY; j++) {
-			for (i = 0; i < MAXDUNX; i++)
-				dDead[i][j] = BLoad();
-		}
-		for (j = 0; j < MAXDUNY; j++) {
-			for (i = 0; i < MAXDUNX; i++)
-				dObject[i][j] = BLoad();
-		}
-		for (j = 0; j < MAXDUNY; j++) {
-			for (i = 0; i < MAXDUNX; i++)
-				dLight[i][j] = BLoad();
-		}
-		for (j = 0; j < MAXDUNY; j++) {
-			for (i = 0; i < MAXDUNX; i++)
-				dPreLight[i][j] = BLoad();
-		}
-		for (j = 0; j < DMAXY; j++) {
-			for (i = 0; i < DMAXX; i++)
-				automapview[i][j] = OLoad();
-		}
-		for (j = 0; j < MAXDUNY; j++) {
-			for (i = 0; i < MAXDUNX; i++)
-				dMissile[i][j] = BLoad();
-		}
-	}
-
-	numpremium = WLoad();
-	premiumlevel = WLoad();
-
-	for (i = 0; i < 6; i++)
-		LoadPremium(i);
-
-	automapflag = OLoad();
-	AutoMapScale = WLoad();
-	mem_free_dbg(LoadBuff);
-	AutomapZoomReset();
-	ResyncQuests();
-
-	if (leveltype)
-		ProcessLightList();
-
-	RedoPlayerVision();
-	ProcessVisionList();
-	missiles_process_charge();
-	ResetPal();
-	SetCursor_(CURSOR_HAND);
-	gbProcessPlayers = TRUE;
-}
-
-char BLoad()
-{
-	return *tbuff++;
-}
-
-int WLoad()
-{
-	int rv = *tbuff++ << 24;
-	rv |= *tbuff++ << 16;
-	rv |= *tbuff++ << 8;
-	rv |= *tbuff++;
-
-	return rv;
-}
-
-int ILoad()
-{
-	int rv = *tbuff++ << 24;
-	rv |= *tbuff++ << 16;
-	rv |= *tbuff++ << 8;
-	rv |= *tbuff++;
-
-	return rv;
-}
-
-BOOL OLoad()
-{
-	if (*tbuff++ == TRUE)
-		return TRUE;
-	else
-		return FALSE;
-}
-
-void LoadPlayer(int i)
-{
-	memcpy(&plr[i], tbuff, sizeof(*plr) - (10 * sizeof(void *)));
-	tbuff += sizeof(*plr) - (10 * sizeof(void *)); // omit last 10 pointers
-}
-
-void LoadMonster(int i)
-{
-	memcpy(&monster[i], tbuff, sizeof(*monster) - (3 * sizeof(void *)));
-	tbuff += sizeof(*monster) - (3 * sizeof(void *)); // omit last 3 pointers
-	SyncMonsterAnim(i);
-}
-
-void LoadMissile(int i)
-{
-	memcpy(&missile[i], tbuff, sizeof(*missile));
-	tbuff += sizeof(*missile);
-}
-
-void LoadObject(int i)
-{
-	memcpy(&object[i], tbuff, sizeof(*object));
-	tbuff += sizeof(*object);
-}
-
-void LoadItem(int i)
-{
-	memcpy(&item[i], tbuff, sizeof(*item));
-	tbuff += sizeof(*item);
-	GetItemFrm(i);
-}
-
-void LoadPremium(int i)
-{
-	memcpy(&premiumitem[i], tbuff, sizeof(*premiumitem));
-	tbuff += sizeof(*premiumitem);
-}
-
-void LoadQuest(int i)
-{
-	memcpy(&quests[i], tbuff, sizeof(*quests));
-	tbuff += sizeof(*quests);
-	ReturnLvlX = WLoad();
-	ReturnLvlY = WLoad();
-	ReturnLvl = WLoad();
-	ReturnLvlT = WLoad();
-	DoomQuestState = WLoad();
-}
-
-void LoadLighting(int i)
-{
-	memcpy(&LightList[i], tbuff, sizeof(*LightList));
-	tbuff += sizeof(*LightList);
-}
-
-void LoadVision(int i)
-{
-	memcpy(&VisionList[i], tbuff, sizeof(*VisionList));
-	tbuff += sizeof(*VisionList);
-}
-
-void LoadPortal(int i)
-{
-	memcpy(&portal[i], tbuff, sizeof(*portal));
-	tbuff += sizeof(*portal);
-}
-
-void SaveGame()
-{
-	int i, j;
-	char szName[MAX_PATH];
-
-	DWORD dwLen = codec_get_encoded_len(FILEBUFF);
-	BYTE *SaveBuff = DiabloAllocPtr(dwLen);
-	tbuff = SaveBuff;
-
-	ISave('RETL');
-	OSave((unsigned char)setlevel);
-	WSave(setlvlnum);
-	WSave(currlevel);
-	WSave((unsigned char)leveltype);
-	WSave(ViewX);
-	WSave(ViewY);
-	OSave(invflag);
-	OSave(chrflag);
-	WSave(nummonsters);
-	WSave(numitems);
-	WSave(nummissiles);
-	WSave(nobjects);
-
-	for (i = 0; i < NUMLEVELS; i++) {
-		ISave(glSeedTbl[i]);
-		WSave(gnLevelTypeTbl[i]);
-	}
-
-	SavePlayer(myplr);
-
-	for (i = 0; i < MAXQUESTS; i++)
-		SaveQuest(i);
-	for (i = 0; i < MAXPORTAL; i++)
-		SavePortal(i);
-	for (i = 0; i < MAXMONSTERS; i++)
-		ISave(monstkills[i]);
-
-	if (leveltype) {
-		for (i = 0; i < MAXMONSTERS; i++)
-			WSave(monstactive[i]);
-		for (i = 0; i < nummonsters; i++)
-			SaveMonster(monstactive[i]);
-		for (i = 0; i < MAXMISSILES; i++)
-			BSave(missileactive[i]);
-		for (i = 0; i < MAXMISSILES; i++)
-			BSave(missileavail[i]);
-		for (i = 0; i < nummissiles; i++)
-			SaveMissile(missileactive[i]);
-		for (i = 0; i < MAXOBJECTS; i++)
-			BSave(objectactive[i]);
-		for (i = 0; i < MAXOBJECTS; i++)
-			BSave(objectavail[i]);
-		for (i = 0; i < nobjects; i++)
-			SaveObject(objectactive[i]);
-
-		WSave(numlights);
-
-		for (i = 0; i < MAXLIGHTS; i++)
-			BSave(lightactive[i]);
-		for (i = 0; i < numlights; i++)
-			SaveLighting(lightactive[i]);
-
-		WSave(visionid);
-		WSave(numvision);
-
-		for (i = 0; i < numvision; i++)
-			SaveVision(i);
-	}
-
-	for (i = 0; i < MAXITEMS; i++)
-		BSave(itemactive[i]);
-	for (i = 0; i < MAXITEMS; i++)
-		BSave(itemavail[i]);
-	for (i = 0; i < numitems; i++)
-		SaveItem(itemactive[i]);
-	for (i = 0; i < 128; i++)
-		OSave(UniqueItemFlag[i]);
-
-	for (j = 0; j < MAXDUNY; j++) {
-		for (i = 0; i < MAXDUNX; i++)
-			BSave(dLight[i][j]);
-	}
-	for (j = 0; j < MAXDUNY; j++) {
-		for (i = 0; i < MAXDUNX; i++)
-			BSave(dFlags[i][j] & ~(DFLAG_MISSILE | DFLAG_VISIBLE | DFLAG_DEAD_PLAYER));
-	}
-	for (j = 0; j < MAXDUNY; j++) {
-		for (i = 0; i < MAXDUNX; i++)
-			BSave(dPlayer[i][j]);
-	}
-	for (j = 0; j < MAXDUNY; j++) {
-		for (i = 0; i < MAXDUNX; i++)
-			BSave(dItem[i][j]);
-	}
-
-	if (leveltype) {
-		for (j = 0; j < MAXDUNY; j++) {
-			for (i = 0; i < MAXDUNX; i++)
-				WSave(dMonster[i][j]);
-		}
-		for (j = 0; j < MAXDUNY; j++) {
-			for (i = 0; i < MAXDUNX; i++)
-				BSave(dDead[i][j]);
-		}
-		for (j = 0; j < MAXDUNY; j++) {
-			for (i = 0; i < MAXDUNX; i++)
-				BSave(dObject[i][j]);
-		}
-		for (j = 0; j < MAXDUNY; j++) {
-			for (i = 0; i < MAXDUNX; i++)
-				BSave(dLight[i][j]);
-		}
-		for (j = 0; j < MAXDUNY; j++) {
-			for (i = 0; i < MAXDUNX; i++)
-				BSave(dPreLight[i][j]);
-		}
-		for (j = 0; j < DMAXY; j++) {
-			for (i = 0; i < DMAXX; i++)
-				OSave(automapview[i][j]);
-		}
-		for (j = 0; j < MAXDUNY; j++) {
-			for (i = 0; i < MAXDUNX; i++)
-				BSave(dMissile[i][j]);
-		}
-	}
-
-	WSave(numpremium);
-	WSave(premiumlevel);
-
-	for (i = 0; i < 6; i++)
-		SavePremium(i);
-
-	OSave(automapflag);
-	WSave(AutoMapScale);
-	pfile_get_game_name(szName);
-	dwLen = codec_get_encoded_len(tbuff - SaveBuff);
-	pfile_write_save_file(szName, SaveBuff, tbuff - SaveBuff, dwLen);
-	mem_free_dbg(SaveBuff);
-	gbValidSaveFile = TRUE;
-	pfile_rename_temp_to_perm();
-	pfile_write_hero();
-}
-
-void BSave(char v)
-{
-	*tbuff++ = v;
-}
-
-void WSave(int v)
-{
-	*tbuff++ = v >> 24;
-	*tbuff++ = v >> 16;
-	*tbuff++ = v >> 8;
-	*tbuff++ = v;
-}
-
-void ISave(int v)
-{
-	*tbuff++ = v >> 24;
-	*tbuff++ = v >> 16;
-	*tbuff++ = v >> 8;
-	*tbuff++ = v;
-}
-
-void OSave(BOOL v)
-{
-	if (v != FALSE)
-		*tbuff++ = TRUE;
-	else
-		*tbuff++ = FALSE;
-}
-
-void SavePlayer(int i)
-{
-	memcpy(tbuff, &plr[i], sizeof(*plr) - (10 * sizeof(void *)));
-	tbuff += sizeof(*plr) - (10 * sizeof(void *)); // omit last 10 pointers
-}
-
-void SaveMonster(int i)
-{
-	memcpy(tbuff, &monster[i], sizeof(*monster) - (3 * sizeof(void *)));
-	tbuff += sizeof(*monster) - (3 * sizeof(void *)); // omit last 3 pointers
-}
-
-void SaveMissile(int i)
-{
-	memcpy(tbuff, &missile[i], sizeof(*missile));
-	tbuff += sizeof(*missile);
-}
-
-void SaveObject(int i)
-{
-	memcpy(tbuff, &object[i], sizeof(*object));
-	tbuff += sizeof(*object);
-}
-
-void SaveItem(int i)
-{
-	memcpy(tbuff, &item[i], sizeof(*item));
-	tbuff += sizeof(*item);
-}
-
-void SavePremium(int i)
-{
-	memcpy(tbuff, &premiumitem[i], sizeof(*premiumitem));
-	tbuff += sizeof(*premiumitem);
-}
-
-void SaveQuest(int i)
-{
-	memcpy(tbuff, &quests[i], sizeof(*quests));
-	tbuff += sizeof(*quests);
-	WSave(ReturnLvlX);
-	WSave(ReturnLvlY);
-	WSave(ReturnLvl);
-	WSave(ReturnLvlT);
-	WSave(DoomQuestState);
-}
-
-void SaveLighting(int i)
-{
-	memcpy(tbuff, &LightList[i], sizeof(*LightList));
-	tbuff += sizeof(*LightList);
-}
-
-void SaveVision(int i)
-{
-	memcpy(tbuff, &VisionList[i], sizeof(*VisionList));
-	tbuff += sizeof(*VisionList);
-}
-
-void SavePortal(int i)
-{
-	memcpy(tbuff, &portal[i], sizeof(*portal));
-	tbuff += sizeof(*portal);
-}
-
-void SaveLevel()
-{
-	int i, j;
-	char szName[MAX_PATH];
-	int dwLen;
-	unsigned char *SaveBuff;
-
-	if (!currlevel)
-		glSeedTbl[0] = GetRndSeed();
-
-	dwLen = codec_get_encoded_len(FILEBUFF);
-	SaveBuff = DiabloAllocPtr(dwLen);
-	tbuff = SaveBuff;
-
-	if (leveltype) {
-		for (j = 0; j < MAXDUNY; j++) {
-			for (i = 0; i < MAXDUNX; i++)
-				BSave(dDead[i][j]);
-		}
-	}
-
-	WSave(nummonsters);
-	WSave(numitems);
-	WSave(nobjects);
-
-	if (leveltype) {
-		for (i = 0; i < MAXMONSTERS; i++)
-			WSave(monstactive[i]);
-		for (i = 0; i < nummonsters; i++)
-			SaveMonster(monstactive[i]);
-		for (i = 0; i < MAXOBJECTS; i++)
-			BSave(objectactive[i]);
-		for (i = 0; i < MAXOBJECTS; i++)
-			BSave(objectavail[i]);
-		for (i = 0; i < nobjects; i++)
-			SaveObject(objectactive[i]);
-	}
-
-	for (i = 0; i < MAXITEMS; i++)
-		BSave(itemactive[i]);
-	for (i = 0; i < MAXITEMS; i++)
-		BSave(itemavail[i]);
-	for (i = 0; i < numitems; i++)
-		SaveItem(itemactive[i]);
-
-	for (j = 0; j < MAXDUNY; j++) {
-		for (i = 0; i < MAXDUNX; i++)
-			BSave(dFlags[i][j] & ~(DFLAG_MISSILE | DFLAG_VISIBLE | DFLAG_DEAD_PLAYER));
-	}
-	for (j = 0; j < MAXDUNY; j++) {
-		for (i = 0; i < MAXDUNX; i++)
-			BSave(dItem[i][j]);
-	}
-
-	if (leveltype) {
-		for (j = 0; j < MAXDUNY; j++) {
-			for (i = 0; i < MAXDUNX; i++)
-				WSave(dMonster[i][j]);
-		}
-		for (j = 0; j < MAXDUNY; j++) {
-			for (i = 0; i < MAXDUNX; i++)
-				BSave(dObject[i][j]);
-		}
-		for (j = 0; j < MAXDUNY; j++) {
-			for (i = 0; i < MAXDUNX; i++)
-				BSave(dLight[i][j]);
-		}
-		for (j = 0; j < MAXDUNY; j++) {
-			for (i = 0; i < MAXDUNX; i++)
-				BSave(dPreLight[i][j]);
-		}
-		for (j = 0; j < DMAXY; j++) {
-			for (i = 0; i < DMAXX; i++)
-				OSave(automapview[i][j]);
-		}
-		for (j = 0; j < MAXDUNY; j++) {
-			for (i = 0; i < MAXDUNX; i++)
-				BSave(dMissile[i][j]);
-		}
-	}
-
-	GetTempLevelNames(szName);
-	dwLen = codec_get_encoded_len(tbuff - SaveBuff);
-	pfile_write_save_file(szName, SaveBuff, tbuff - SaveBuff, dwLen);
-	mem_free_dbg(SaveBuff);
-
-	if (setlevel == 0)
-		plr[myplr]._pLvlVisited[currlevel] = 1;
-	else
-		plr[myplr]._pSLvlVisited[setlvlnum] = 1;
-}
-
-void LoadLevel()
-{
-	int i, j;
-	DWORD dwLen;
-	char szName[MAX_PATH];
-	BYTE *LoadBuff;
-
-	GetPermLevelNames(szName);
-	LoadBuff = pfile_read(szName, &dwLen);
-	tbuff = LoadBuff;
-
-	if (leveltype) {
-		for (j = 0; j < MAXDUNY; j++) {
-			for (i = 0; i < MAXDUNX; i++)
-				dDead[i][j] = BLoad();
-		}
-		SetDead();
-	}
-
-	nummonsters = WLoad();
-	numitems = WLoad();
-	nobjects = WLoad();
-
-	if (leveltype) {
-		for (i = 0; i < MAXMONSTERS; i++)
-			monstactive[i] = WLoad();
-		for (i = 0; i < nummonsters; i++)
-			LoadMonster(monstactive[i]);
-		for (i = 0; i < MAXOBJECTS; i++)
-			objectactive[i] = BLoad();
-		for (i = 0; i < MAXOBJECTS; i++)
-			objectavail[i] = BLoad();
-		for (i = 0; i < nobjects; i++)
-			LoadObject(objectactive[i]);
-		for (i = 0; i < nobjects; i++)
-			SyncObjectAnim(objectactive[i]);
-	}
-
-	for (i = 0; i < MAXITEMS; i++)
-		itemactive[i] = BLoad();
-	for (i = 0; i < MAXITEMS; i++)
-		itemavail[i] = BLoad();
-	for (i = 0; i < numitems; i++)
-		LoadItem(itemactive[i]);
-
-	for (j = 0; j < MAXDUNY; j++) {
-		for (i = 0; i < MAXDUNX; i++)
-			dFlags[i][j] = BLoad();
-	}
-	for (j = 0; j < MAXDUNY; j++) {
-		for (i = 0; i < MAXDUNX; i++)
-			dItem[i][j] = BLoad();
-	}
-
-	if (leveltype) {
-		for (j = 0; j < MAXDUNY; j++) {
-			for (i = 0; i < MAXDUNX; i++)
-				dMonster[i][j] = WLoad();
-		}
-		for (j = 0; j < MAXDUNY; j++) {
-			for (i = 0; i < MAXDUNX; i++)
-				dObject[i][j] = BLoad();
-		}
-		for (j = 0; j < MAXDUNY; j++) {
-			for (i = 0; i < MAXDUNX; i++)
-				dLight[i][j] = BLoad();
-		}
-		for (j = 0; j < MAXDUNY; j++) {
-			for (i = 0; i < MAXDUNX; i++)
-				dPreLight[i][j] = BLoad();
-		}
-		for (j = 0; j < DMAXY; j++) {
-			for (i = 0; i < DMAXX; i++)
-				automapview[i][j] = OLoad();
-		}
-		for (j = 0; j < MAXDUNY; j++) {
-			for (i = 0; i < MAXDUNX; i++)
-				dMissile[i][j] = 0; /// BUGFIX: supposed to load saved missiles with "BLoad()"?
-		}
-	}
-
-	AutomapZoomReset();
-	ResyncQuests();
-	SyncPortals();
-	dolighting = 1;
-
-	for (i = 0; i < MAX_PLRS; i++) {
-		if (plr[i].plractive && currlevel == plr[i].plrlevel)
-			LightList[plr[i]._plid]._lunflag = 1;
-	}
-
-	mem_free_dbg(LoadBuff);
-<<<<<<< HEAD
-}
-// 642A18: using guessed type int dolighting;
-
-DEVILUTION_END_NAMESPACE
-
-=======
-}
-
->>>>>>> d70bd3a1
+#include "diablo.h"
+
+DEVILUTION_BEGIN_NAMESPACE
+
+BYTE *tbuff;
+
+void LoadGame(BOOL firstflag)
+{
+	int i, j;
+	DWORD dwLen;
+	char szName[MAX_PATH];
+	BYTE *LoadBuff;
+	int _ViewX, _ViewY, _nummonsters, _numitems, _nummissiles, _nobjects;
+
+	FreeGameMem();
+	pfile_remove_temp_files();
+	pfile_get_game_name(szName);
+	LoadBuff = pfile_read(szName, &dwLen);
+	tbuff = LoadBuff;
+
+	if (ILoad() != 'RETL')
+		app_fatal("Invalid save file");
+
+	setlevel = OLoad();
+	setlvlnum = WLoad();
+	currlevel = WLoad();
+	leveltype = WLoad();
+	_ViewX = WLoad();
+	_ViewY = WLoad();
+	invflag = OLoad();
+	chrflag = OLoad();
+	_nummonsters = WLoad();
+	_numitems = WLoad();
+	_nummissiles = WLoad();
+	_nobjects = WLoad();
+
+	for (i = 0; i < NUMLEVELS; i++) {
+		glSeedTbl[i] = ILoad();
+		gnLevelTypeTbl[i] = WLoad();
+	}
+
+	LoadPlayer(myplr);
+
+	for (i = 0; i < MAXQUESTS; i++)
+		LoadQuest(i);
+	for (i = 0; i < MAXPORTAL; i++)
+		LoadPortal(i);
+
+	LoadGameLevel(firstflag, 4);
+	SyncInitPlr(myplr);
+	SyncPlrAnim(myplr);
+
+	ViewX = _ViewX;
+	ViewY = _ViewY;
+	nummonsters = _nummonsters;
+	numitems = _numitems;
+	nummissiles = _nummissiles;
+	nobjects = _nobjects;
+
+	for (i = 0; i < MAXMONSTERS; i++)
+		monstkills[i] = ILoad();
+
+	if (leveltype) {
+		for (i = 0; i < MAXMONSTERS; i++)
+			monstactive[i] = WLoad();
+		for (i = 0; i < nummonsters; i++)
+			LoadMonster(monstactive[i]);
+		for (i = 0; i < MAXMISSILES; i++)
+			missileactive[i] = BLoad();
+		for (i = 0; i < MAXMISSILES; i++)
+			missileavail[i] = BLoad();
+		for (i = 0; i < nummissiles; i++)
+			LoadMissile(missileactive[i]);
+		for (i = 0; i < MAXOBJECTS; i++)
+			objectactive[i] = BLoad();
+		for (i = 0; i < MAXOBJECTS; i++)
+			objectavail[i] = BLoad();
+		for (i = 0; i < nobjects; i++)
+			LoadObject(objectactive[i]);
+		for (i = 0; i < nobjects; i++)
+			SyncObjectAnim(objectactive[i]);
+
+		numlights = WLoad();
+
+		for (i = 0; i < MAXLIGHTS; i++)
+			lightactive[i] = BLoad();
+		for (i = 0; i < numlights; i++)
+			LoadLighting(lightactive[i]);
+
+		visionid = WLoad();
+		numvision = WLoad();
+
+		for (i = 0; i < numvision; i++)
+			LoadVision(i);
+	}
+
+	for (i = 0; i < MAXITEMS; i++)
+		itemactive[i] = BLoad();
+	for (i = 0; i < MAXITEMS; i++)
+		itemavail[i] = BLoad();
+	for (i = 0; i < numitems; i++)
+		LoadItem(itemactive[i]);
+	for (i = 0; i < 128; i++)
+		UniqueItemFlag[i] = OLoad();
+
+	for (j = 0; j < MAXDUNY; j++) {
+		for (i = 0; i < MAXDUNX; i++)
+			dLight[i][j] = BLoad();
+	}
+	for (j = 0; j < MAXDUNY; j++) {
+		for (i = 0; i < MAXDUNX; i++)
+			dFlags[i][j] = BLoad();
+	}
+	for (j = 0; j < MAXDUNY; j++) {
+		for (i = 0; i < MAXDUNX; i++)
+			dPlayer[i][j] = BLoad();
+	}
+	for (j = 0; j < MAXDUNY; j++) {
+		for (i = 0; i < MAXDUNX; i++)
+			dItem[i][j] = BLoad();
+	}
+
+	if (leveltype) {
+		for (j = 0; j < MAXDUNY; j++) {
+			for (i = 0; i < MAXDUNX; i++)
+				dMonster[i][j] = WLoad();
+		}
+		for (j = 0; j < MAXDUNY; j++) {
+			for (i = 0; i < MAXDUNX; i++)
+				dDead[i][j] = BLoad();
+		}
+		for (j = 0; j < MAXDUNY; j++) {
+			for (i = 0; i < MAXDUNX; i++)
+				dObject[i][j] = BLoad();
+		}
+		for (j = 0; j < MAXDUNY; j++) {
+			for (i = 0; i < MAXDUNX; i++)
+				dLight[i][j] = BLoad();
+		}
+		for (j = 0; j < MAXDUNY; j++) {
+			for (i = 0; i < MAXDUNX; i++)
+				dPreLight[i][j] = BLoad();
+		}
+		for (j = 0; j < DMAXY; j++) {
+			for (i = 0; i < DMAXX; i++)
+				automapview[i][j] = OLoad();
+		}
+		for (j = 0; j < MAXDUNY; j++) {
+			for (i = 0; i < MAXDUNX; i++)
+				dMissile[i][j] = BLoad();
+		}
+	}
+
+	numpremium = WLoad();
+	premiumlevel = WLoad();
+
+	for (i = 0; i < 6; i++)
+		LoadPremium(i);
+
+	automapflag = OLoad();
+	AutoMapScale = WLoad();
+	mem_free_dbg(LoadBuff);
+	AutomapZoomReset();
+	ResyncQuests();
+
+	if (leveltype)
+		ProcessLightList();
+
+	RedoPlayerVision();
+	ProcessVisionList();
+	missiles_process_charge();
+	ResetPal();
+	SetCursor_(CURSOR_HAND);
+	gbProcessPlayers = TRUE;
+}
+
+char BLoad()
+{
+	return *tbuff++;
+}
+
+int WLoad()
+{
+	int rv = *tbuff++ << 24;
+	rv |= *tbuff++ << 16;
+	rv |= *tbuff++ << 8;
+	rv |= *tbuff++;
+
+	return rv;
+}
+
+int ILoad()
+{
+	int rv = *tbuff++ << 24;
+	rv |= *tbuff++ << 16;
+	rv |= *tbuff++ << 8;
+	rv |= *tbuff++;
+
+	return rv;
+}
+
+BOOL OLoad()
+{
+	if (*tbuff++ == TRUE)
+		return TRUE;
+	else
+		return FALSE;
+}
+
+void LoadPlayer(int i)
+{
+	memcpy(&plr[i], tbuff, sizeof(*plr) - (10 * sizeof(void *)));
+	tbuff += sizeof(*plr) - (10 * sizeof(void *)); // omit last 10 pointers
+}
+
+void LoadMonster(int i)
+{
+	memcpy(&monster[i], tbuff, sizeof(*monster) - (3 * sizeof(void *)));
+	tbuff += sizeof(*monster) - (3 * sizeof(void *)); // omit last 3 pointers
+	SyncMonsterAnim(i);
+}
+
+void LoadMissile(int i)
+{
+	memcpy(&missile[i], tbuff, sizeof(*missile));
+	tbuff += sizeof(*missile);
+}
+
+void LoadObject(int i)
+{
+	memcpy(&object[i], tbuff, sizeof(*object));
+	tbuff += sizeof(*object);
+}
+
+void LoadItem(int i)
+{
+	memcpy(&item[i], tbuff, sizeof(*item));
+	tbuff += sizeof(*item);
+	GetItemFrm(i);
+}
+
+void LoadPremium(int i)
+{
+	memcpy(&premiumitem[i], tbuff, sizeof(*premiumitem));
+	tbuff += sizeof(*premiumitem);
+}
+
+void LoadQuest(int i)
+{
+	memcpy(&quests[i], tbuff, sizeof(*quests));
+	tbuff += sizeof(*quests);
+	ReturnLvlX = WLoad();
+	ReturnLvlY = WLoad();
+	ReturnLvl = WLoad();
+	ReturnLvlT = WLoad();
+	DoomQuestState = WLoad();
+}
+
+void LoadLighting(int i)
+{
+	memcpy(&LightList[i], tbuff, sizeof(*LightList));
+	tbuff += sizeof(*LightList);
+}
+
+void LoadVision(int i)
+{
+	memcpy(&VisionList[i], tbuff, sizeof(*VisionList));
+	tbuff += sizeof(*VisionList);
+}
+
+void LoadPortal(int i)
+{
+	memcpy(&portal[i], tbuff, sizeof(*portal));
+	tbuff += sizeof(*portal);
+}
+
+void SaveGame()
+{
+	int i, j;
+	char szName[MAX_PATH];
+
+	DWORD dwLen = codec_get_encoded_len(FILEBUFF);
+	BYTE *SaveBuff = DiabloAllocPtr(dwLen);
+	tbuff = SaveBuff;
+
+	ISave('RETL');
+	OSave((unsigned char)setlevel);
+	WSave(setlvlnum);
+	WSave(currlevel);
+	WSave((unsigned char)leveltype);
+	WSave(ViewX);
+	WSave(ViewY);
+	OSave(invflag);
+	OSave(chrflag);
+	WSave(nummonsters);
+	WSave(numitems);
+	WSave(nummissiles);
+	WSave(nobjects);
+
+	for (i = 0; i < NUMLEVELS; i++) {
+		ISave(glSeedTbl[i]);
+		WSave(gnLevelTypeTbl[i]);
+	}
+
+	SavePlayer(myplr);
+
+	for (i = 0; i < MAXQUESTS; i++)
+		SaveQuest(i);
+	for (i = 0; i < MAXPORTAL; i++)
+		SavePortal(i);
+	for (i = 0; i < MAXMONSTERS; i++)
+		ISave(monstkills[i]);
+
+	if (leveltype) {
+		for (i = 0; i < MAXMONSTERS; i++)
+			WSave(monstactive[i]);
+		for (i = 0; i < nummonsters; i++)
+			SaveMonster(monstactive[i]);
+		for (i = 0; i < MAXMISSILES; i++)
+			BSave(missileactive[i]);
+		for (i = 0; i < MAXMISSILES; i++)
+			BSave(missileavail[i]);
+		for (i = 0; i < nummissiles; i++)
+			SaveMissile(missileactive[i]);
+		for (i = 0; i < MAXOBJECTS; i++)
+			BSave(objectactive[i]);
+		for (i = 0; i < MAXOBJECTS; i++)
+			BSave(objectavail[i]);
+		for (i = 0; i < nobjects; i++)
+			SaveObject(objectactive[i]);
+
+		WSave(numlights);
+
+		for (i = 0; i < MAXLIGHTS; i++)
+			BSave(lightactive[i]);
+		for (i = 0; i < numlights; i++)
+			SaveLighting(lightactive[i]);
+
+		WSave(visionid);
+		WSave(numvision);
+
+		for (i = 0; i < numvision; i++)
+			SaveVision(i);
+	}
+
+	for (i = 0; i < MAXITEMS; i++)
+		BSave(itemactive[i]);
+	for (i = 0; i < MAXITEMS; i++)
+		BSave(itemavail[i]);
+	for (i = 0; i < numitems; i++)
+		SaveItem(itemactive[i]);
+	for (i = 0; i < 128; i++)
+		OSave(UniqueItemFlag[i]);
+
+	for (j = 0; j < MAXDUNY; j++) {
+		for (i = 0; i < MAXDUNX; i++)
+			BSave(dLight[i][j]);
+	}
+	for (j = 0; j < MAXDUNY; j++) {
+		for (i = 0; i < MAXDUNX; i++)
+			BSave(dFlags[i][j] & ~(DFLAG_MISSILE | DFLAG_VISIBLE | DFLAG_DEAD_PLAYER));
+	}
+	for (j = 0; j < MAXDUNY; j++) {
+		for (i = 0; i < MAXDUNX; i++)
+			BSave(dPlayer[i][j]);
+	}
+	for (j = 0; j < MAXDUNY; j++) {
+		for (i = 0; i < MAXDUNX; i++)
+			BSave(dItem[i][j]);
+	}
+
+	if (leveltype) {
+		for (j = 0; j < MAXDUNY; j++) {
+			for (i = 0; i < MAXDUNX; i++)
+				WSave(dMonster[i][j]);
+		}
+		for (j = 0; j < MAXDUNY; j++) {
+			for (i = 0; i < MAXDUNX; i++)
+				BSave(dDead[i][j]);
+		}
+		for (j = 0; j < MAXDUNY; j++) {
+			for (i = 0; i < MAXDUNX; i++)
+				BSave(dObject[i][j]);
+		}
+		for (j = 0; j < MAXDUNY; j++) {
+			for (i = 0; i < MAXDUNX; i++)
+				BSave(dLight[i][j]);
+		}
+		for (j = 0; j < MAXDUNY; j++) {
+			for (i = 0; i < MAXDUNX; i++)
+				BSave(dPreLight[i][j]);
+		}
+		for (j = 0; j < DMAXY; j++) {
+			for (i = 0; i < DMAXX; i++)
+				OSave(automapview[i][j]);
+		}
+		for (j = 0; j < MAXDUNY; j++) {
+			for (i = 0; i < MAXDUNX; i++)
+				BSave(dMissile[i][j]);
+		}
+	}
+
+	WSave(numpremium);
+	WSave(premiumlevel);
+
+	for (i = 0; i < 6; i++)
+		SavePremium(i);
+
+	OSave(automapflag);
+	WSave(AutoMapScale);
+	pfile_get_game_name(szName);
+	dwLen = codec_get_encoded_len(tbuff - SaveBuff);
+	pfile_write_save_file(szName, SaveBuff, tbuff - SaveBuff, dwLen);
+	mem_free_dbg(SaveBuff);
+	gbValidSaveFile = TRUE;
+	pfile_rename_temp_to_perm();
+	pfile_write_hero();
+}
+
+void BSave(char v)
+{
+	*tbuff++ = v;
+}
+
+void WSave(int v)
+{
+	*tbuff++ = v >> 24;
+	*tbuff++ = v >> 16;
+	*tbuff++ = v >> 8;
+	*tbuff++ = v;
+}
+
+void ISave(int v)
+{
+	*tbuff++ = v >> 24;
+	*tbuff++ = v >> 16;
+	*tbuff++ = v >> 8;
+	*tbuff++ = v;
+}
+
+void OSave(BOOL v)
+{
+	if (v != FALSE)
+		*tbuff++ = TRUE;
+	else
+		*tbuff++ = FALSE;
+}
+
+void SavePlayer(int i)
+{
+	memcpy(tbuff, &plr[i], sizeof(*plr) - (10 * sizeof(void *)));
+	tbuff += sizeof(*plr) - (10 * sizeof(void *)); // omit last 10 pointers
+}
+
+void SaveMonster(int i)
+{
+	memcpy(tbuff, &monster[i], sizeof(*monster) - (3 * sizeof(void *)));
+	tbuff += sizeof(*monster) - (3 * sizeof(void *)); // omit last 3 pointers
+}
+
+void SaveMissile(int i)
+{
+	memcpy(tbuff, &missile[i], sizeof(*missile));
+	tbuff += sizeof(*missile);
+}
+
+void SaveObject(int i)
+{
+	memcpy(tbuff, &object[i], sizeof(*object));
+	tbuff += sizeof(*object);
+}
+
+void SaveItem(int i)
+{
+	memcpy(tbuff, &item[i], sizeof(*item));
+	tbuff += sizeof(*item);
+}
+
+void SavePremium(int i)
+{
+	memcpy(tbuff, &premiumitem[i], sizeof(*premiumitem));
+	tbuff += sizeof(*premiumitem);
+}
+
+void SaveQuest(int i)
+{
+	memcpy(tbuff, &quests[i], sizeof(*quests));
+	tbuff += sizeof(*quests);
+	WSave(ReturnLvlX);
+	WSave(ReturnLvlY);
+	WSave(ReturnLvl);
+	WSave(ReturnLvlT);
+	WSave(DoomQuestState);
+}
+
+void SaveLighting(int i)
+{
+	memcpy(tbuff, &LightList[i], sizeof(*LightList));
+	tbuff += sizeof(*LightList);
+}
+
+void SaveVision(int i)
+{
+	memcpy(tbuff, &VisionList[i], sizeof(*VisionList));
+	tbuff += sizeof(*VisionList);
+}
+
+void SavePortal(int i)
+{
+	memcpy(tbuff, &portal[i], sizeof(*portal));
+	tbuff += sizeof(*portal);
+}
+
+void SaveLevel()
+{
+	int i, j;
+	char szName[MAX_PATH];
+	int dwLen;
+	unsigned char *SaveBuff;
+
+	if (!currlevel)
+		glSeedTbl[0] = GetRndSeed();
+
+	dwLen = codec_get_encoded_len(FILEBUFF);
+	SaveBuff = DiabloAllocPtr(dwLen);
+	tbuff = SaveBuff;
+
+	if (leveltype) {
+		for (j = 0; j < MAXDUNY; j++) {
+			for (i = 0; i < MAXDUNX; i++)
+				BSave(dDead[i][j]);
+		}
+	}
+
+	WSave(nummonsters);
+	WSave(numitems);
+	WSave(nobjects);
+
+	if (leveltype) {
+		for (i = 0; i < MAXMONSTERS; i++)
+			WSave(monstactive[i]);
+		for (i = 0; i < nummonsters; i++)
+			SaveMonster(monstactive[i]);
+		for (i = 0; i < MAXOBJECTS; i++)
+			BSave(objectactive[i]);
+		for (i = 0; i < MAXOBJECTS; i++)
+			BSave(objectavail[i]);
+		for (i = 0; i < nobjects; i++)
+			SaveObject(objectactive[i]);
+	}
+
+	for (i = 0; i < MAXITEMS; i++)
+		BSave(itemactive[i]);
+	for (i = 0; i < MAXITEMS; i++)
+		BSave(itemavail[i]);
+	for (i = 0; i < numitems; i++)
+		SaveItem(itemactive[i]);
+
+	for (j = 0; j < MAXDUNY; j++) {
+		for (i = 0; i < MAXDUNX; i++)
+			BSave(dFlags[i][j] & ~(DFLAG_MISSILE | DFLAG_VISIBLE | DFLAG_DEAD_PLAYER));
+	}
+	for (j = 0; j < MAXDUNY; j++) {
+		for (i = 0; i < MAXDUNX; i++)
+			BSave(dItem[i][j]);
+	}
+
+	if (leveltype) {
+		for (j = 0; j < MAXDUNY; j++) {
+			for (i = 0; i < MAXDUNX; i++)
+				WSave(dMonster[i][j]);
+		}
+		for (j = 0; j < MAXDUNY; j++) {
+			for (i = 0; i < MAXDUNX; i++)
+				BSave(dObject[i][j]);
+		}
+		for (j = 0; j < MAXDUNY; j++) {
+			for (i = 0; i < MAXDUNX; i++)
+				BSave(dLight[i][j]);
+		}
+		for (j = 0; j < MAXDUNY; j++) {
+			for (i = 0; i < MAXDUNX; i++)
+				BSave(dPreLight[i][j]);
+		}
+		for (j = 0; j < DMAXY; j++) {
+			for (i = 0; i < DMAXX; i++)
+				OSave(automapview[i][j]);
+		}
+		for (j = 0; j < MAXDUNY; j++) {
+			for (i = 0; i < MAXDUNX; i++)
+				BSave(dMissile[i][j]);
+		}
+	}
+
+	GetTempLevelNames(szName);
+	dwLen = codec_get_encoded_len(tbuff - SaveBuff);
+	pfile_write_save_file(szName, SaveBuff, tbuff - SaveBuff, dwLen);
+	mem_free_dbg(SaveBuff);
+
+	if (setlevel == 0)
+		plr[myplr]._pLvlVisited[currlevel] = 1;
+	else
+		plr[myplr]._pSLvlVisited[setlvlnum] = 1;
+}
+
+void LoadLevel()
+{
+	int i, j;
+	DWORD dwLen;
+	char szName[MAX_PATH];
+	BYTE *LoadBuff;
+
+	GetPermLevelNames(szName);
+	LoadBuff = pfile_read(szName, &dwLen);
+	tbuff = LoadBuff;
+
+	if (leveltype) {
+		for (j = 0; j < MAXDUNY; j++) {
+			for (i = 0; i < MAXDUNX; i++)
+				dDead[i][j] = BLoad();
+		}
+		SetDead();
+	}
+
+	nummonsters = WLoad();
+	numitems = WLoad();
+	nobjects = WLoad();
+
+	if (leveltype) {
+		for (i = 0; i < MAXMONSTERS; i++)
+			monstactive[i] = WLoad();
+		for (i = 0; i < nummonsters; i++)
+			LoadMonster(monstactive[i]);
+		for (i = 0; i < MAXOBJECTS; i++)
+			objectactive[i] = BLoad();
+		for (i = 0; i < MAXOBJECTS; i++)
+			objectavail[i] = BLoad();
+		for (i = 0; i < nobjects; i++)
+			LoadObject(objectactive[i]);
+		for (i = 0; i < nobjects; i++)
+			SyncObjectAnim(objectactive[i]);
+	}
+
+	for (i = 0; i < MAXITEMS; i++)
+		itemactive[i] = BLoad();
+	for (i = 0; i < MAXITEMS; i++)
+		itemavail[i] = BLoad();
+	for (i = 0; i < numitems; i++)
+		LoadItem(itemactive[i]);
+
+	for (j = 0; j < MAXDUNY; j++) {
+		for (i = 0; i < MAXDUNX; i++)
+			dFlags[i][j] = BLoad();
+	}
+	for (j = 0; j < MAXDUNY; j++) {
+		for (i = 0; i < MAXDUNX; i++)
+			dItem[i][j] = BLoad();
+	}
+
+	if (leveltype) {
+		for (j = 0; j < MAXDUNY; j++) {
+			for (i = 0; i < MAXDUNX; i++)
+				dMonster[i][j] = WLoad();
+		}
+		for (j = 0; j < MAXDUNY; j++) {
+			for (i = 0; i < MAXDUNX; i++)
+				dObject[i][j] = BLoad();
+		}
+		for (j = 0; j < MAXDUNY; j++) {
+			for (i = 0; i < MAXDUNX; i++)
+				dLight[i][j] = BLoad();
+		}
+		for (j = 0; j < MAXDUNY; j++) {
+			for (i = 0; i < MAXDUNX; i++)
+				dPreLight[i][j] = BLoad();
+		}
+		for (j = 0; j < DMAXY; j++) {
+			for (i = 0; i < DMAXX; i++)
+				automapview[i][j] = OLoad();
+		}
+		for (j = 0; j < MAXDUNY; j++) {
+			for (i = 0; i < MAXDUNX; i++)
+				dMissile[i][j] = 0; /// BUGFIX: supposed to load saved missiles with "BLoad()"?
+		}
+	}
+
+	AutomapZoomReset();
+	ResyncQuests();
+	SyncPortals();
+	dolighting = 1;
+
+	for (i = 0; i < MAX_PLRS; i++) {
+		if (plr[i].plractive && currlevel == plr[i].plrlevel)
+			LightList[plr[i]._plid]._lunflag = 1;
+	}
+
+	mem_free_dbg(LoadBuff);
+}
+
+DEVILUTION_END_NAMESPACE