--- conflicted
+++ resolved
@@ -1,83 +1,80 @@
-#pragma once
-
-namespace devilution {
-
-struct Size {
-	int width;
-	int height;
-
-	Size() = default;
-
-	constexpr Size(int width, int height)
-	    : width(width)
-	    , height(height)
-	{
-	}
-
-	explicit constexpr Size(int size)
-	    : width(size)
-	    , height(size)
-	{
-	}
-
-	bool operator==(const Size &other) const
-	{
-		return width == other.width && height == other.height;
-	}
-
-	bool operator!=(const Size &other) const
-	{
-		return !(*this == other);
-	}
-
-	constexpr Size &operator+=(const int factor)
-	{
-		width += factor;
-		height += factor;
-		return *this;
-	}
-
-	constexpr Size &operator*=(const int factor)
-	{
-		width *= factor;
-		height *= factor;
-		return *this;
-	}
-
-	constexpr Size &operator*=(const float factor)
-	{
-		width = static_cast<int>(width * factor);
-		height = static_cast<int>(height * factor);
-		return *this;
-	}
-
-	constexpr Size &operator/=(const int factor)
-	{
-		width /= factor;
-		height /= factor;
-		return *this;
-	}
-
-<<<<<<< HEAD
-=======
-	constexpr friend Size operator+(Size a, const int factor)
-	{
-		a += factor;
-		return a;
-	}
-
->>>>>>> 6a04d441
-	constexpr friend Size operator*(Size a, const int factor)
-	{
-		a *= factor;
-		return a;
-	}
-
-	constexpr friend Size operator/(Size a, const int factor)
-	{
-		a /= factor;
-		return a;
-	}
-};
-
-} // namespace devilution
+#pragma once
+
+namespace devilution {
+
+struct Size {
+	int width;
+	int height;
+
+	Size() = default;
+
+	constexpr Size(int width, int height)
+	    : width(width)
+	    , height(height)
+	{
+	}
+
+	explicit constexpr Size(int size)
+	    : width(size)
+	    , height(size)
+	{
+	}
+
+	bool operator==(const Size &other) const
+	{
+		return width == other.width && height == other.height;
+	}
+
+	bool operator!=(const Size &other) const
+	{
+		return !(*this == other);
+	}
+
+	constexpr Size &operator+=(const int factor)
+	{
+		width += factor;
+		height += factor;
+		return *this;
+	}
+
+	constexpr Size &operator*=(const int factor)
+	{
+		width *= factor;
+		height *= factor;
+		return *this;
+	}
+
+	constexpr Size &operator*=(const float factor)
+	{
+		width = static_cast<int>(width * factor);
+		height = static_cast<int>(height * factor);
+		return *this;
+	}
+
+	constexpr Size &operator/=(const int factor)
+	{
+		width /= factor;
+		height /= factor;
+		return *this;
+	}
+
+	constexpr friend Size operator+(Size a, const int factor)
+	{
+		a += factor;
+		return a;
+	}
+
+	constexpr friend Size operator*(Size a, const int factor)
+	{
+		a *= factor;
+		return a;
+	}
+
+	constexpr friend Size operator/(Size a, const int factor)
+	{
+		a /= factor;
+		return a;
+	}
+};
+
+} // namespace devilution