--- conflicted
+++ resolved
@@ -1,1769 +1,1751 @@
-/**
- * @file scrollrt.cpp
- *
- * Implementation of functionality for rendering the dungeons, monsters and calling other render routines.
- */
-#include "engine/render/scrollrt.h"
-
-#include <fmt/compile.h>
-
-#include "DiabloUI/ui_flags.hpp"
-#include "automap.h"
-#include "controls/plrctrls.h"
-#include "controls/touch/renderers.h"
-#include "cursor.h"
-#include "dead.h"
-#include "doom.h"
-#include "engine/dx.h"
-#include "engine/render/cel_render.hpp"
-#include "engine/render/cl2_render.hpp"
-#include "engine/render/dun_render.hpp"
-#include "engine/render/text_render.hpp"
-#include "engine/trn.hpp"
-#include "error.h"
-#include "gmenu.h"
-#include "help.h"
-#include "hwcursor.hpp"
-#include "init.h"
-#include "inv.h"
-#include "lighting.h"
-#include "minitext.h"
-#include "missiles.h"
-#include "nthread.h"
-#include "panels/charpanel.hpp"
-#include "plrmsg.h"
-#include "qol/chatlog.h"
-#include "qol/itemlabels.h"
-#include "qol/monhealthbar.h"
-#include "qol/stash.h"
-#include "qol/xpbar.h"
-#include "stores.h"
-#include "towners.h"
-#include "utils/bitset2d.hpp"
-#include "utils/display.h"
-#include "utils/endian.hpp"
-#include "utils/log.hpp"
-
-#ifdef _DEBUG
-#include "debug.h"
-#endif
-
-namespace devilution {
-
-/**
- * Specifies the current light entry.
- */
-int LightTableIndex;
-
-/**
- * Specifies the current MIN block of the level CEL file, as used during rendering of the level tiles.
- *
- * frameNum  := block & 0x0FFF
- * frameType := block & 0x7000 >> 12
- */
-uint32_t level_cel_block;
-bool AutoMapShowItems;
-/**
- * Specifies the type of arches to render.
- */
-char arch_draw_type;
-/**
- * Specifies whether transparency is active for the current CEL file being decoded.
- */
-bool cel_transparency_active;
-/**
- * Specifies whether foliage (tile has extra content that overlaps previous tile) being rendered.
- */
-bool cel_foliage_active = false;
-/**
- * Specifies the current dungeon piece ID of the level, as used during rendering of the level tiles.
- */
-int level_piece_id;
-
-// DevilutionX extension.
-extern void DrawControllerModifierHints(const Surface &out);
-
-bool frameflag;
-
-namespace {
-/**
- * @brief Hash algorithm for point
- */
-struct PointHash {
-	std::size_t operator()(Point const &s) const noexcept
-	{
-		return s.x ^ (s.y << 1);
-	}
-};
-
-/**
- * @brief Contains all Missile at rendering position
- */
-std::unordered_multimap<Point, Missile *, PointHash> MissilesAtRenderingTile;
-
-/**
- * @brief Could the missile (at the next game tick) collide? This method is a simplified version of CheckMissileCol (for example without random).
- */
-bool CouldMissileCollide(Point tile, bool checkPlayerAndMonster)
-{
-	if (!InDungeonBounds(tile))
-		return true;
-	if (checkPlayerAndMonster) {
-		if (dMonster[tile.x][tile.y] > 0)
-			return true;
-		if (dPlayer[tile.x][tile.y] > 0)
-			return true;
-	}
-
-	return IsMissileBlockedByTile(tile);
-}
-
-void UpdateMissileRendererData(Missile &m)
-{
-	m.position.tileForRendering = m.position.tile;
-	m.position.offsetForRendering = m.position.offset;
-
-	const MissileMovementDistrubution missileMovement = MissilesData[m._mitype].MovementDistribution;
-	// don't calculate missile position if they don't move
-	if (missileMovement == MissileMovementDistrubution::Disabled || m.position.velocity == Displacement {})
-		return;
-
-	float fProgress = gfProgressToNextGameTick;
-	Displacement velocity = m.position.velocity * fProgress;
-	Displacement traveled = m.position.traveled + velocity;
-
-	int mx = traveled.deltaX >> 16;
-	int my = traveled.deltaY >> 16;
-	int dx = (mx + 2 * my) / 64;
-	int dy = (2 * my - mx) / 64;
-
-	// calculcate the future missile position
-	m.position.tileForRendering = m.position.start + Displacement { dx, dy };
-	m.position.offsetForRendering = { mx + (dy * 32) - (dx * 32), my - (dx * 16) - (dy * 16) };
-
-	// In some cases this calculcated position is invalid.
-	// For example a missile shouldn't move inside a wall.
-	// In this case the game logic don't advance the missile position and removes the missile or shows an explosion animation at the old position.
-	// For the animation distribution logic this means we are not allowed to move to a tile where the missile could collide, cause this could be a invalid position.
-
-	// If we are still at the current tile, this tile was already checked and is a valid tile
-	if (m.position.tileForRendering == m.position.tile)
-		return;
-
-	// If no collision can happen at the new tile we can advance
-	if (!CouldMissileCollide(m.position.tileForRendering, missileMovement == MissileMovementDistrubution::Blockable))
-		return;
-
-	// The new tile could be invalid, so don't advance to it.
-	// We search the last offset that is in the old (valid) tile.
-	// Implementation note: If someone knows the correct math to calculate this without the loop, I would really appreciate it.
-	while (m.position.tile != m.position.tileForRendering) {
-		fProgress -= 0.01F;
-
-		if (fProgress <= 0.0F) {
-			m.position.tileForRendering = m.position.tile;
-			m.position.offsetForRendering = m.position.offset;
-			return;
-		}
-
-		velocity = m.position.velocity * fProgress;
-		traveled = m.position.traveled + velocity;
-
-		mx = traveled.deltaX >> 16;
-		my = traveled.deltaY >> 16;
-		dx = (mx + 2 * my) / 64;
-		dy = (2 * my - mx) / 64;
-
-		m.position.tileForRendering = m.position.start + Displacement { dx, dy };
-		m.position.offsetForRendering = { mx + (dy * 32) - (dx * 32), my - (dx * 16) - (dy * 16) };
-	}
-}
-
-void UpdateMissilesRendererData()
-{
-	MissilesAtRenderingTile.clear();
-
-	for (auto &m : Missiles) {
-		UpdateMissileRendererData(m);
-		MissilesAtRenderingTile.insert(std::make_pair(m.position.tileForRendering, &m));
-	}
-}
-
-uint32_t sgdwCursWdtOld;
-int sgdwCursX;
-int sgdwCursY;
-/**
- * Lower bound of back buffer.
- */
-uint32_t sgdwCursHgt;
-
-int sgdwCursXOld;
-int sgdwCursYOld;
-
-uint32_t sgdwCursWdt;
-BYTE sgSaveBack[8192];
-uint32_t sgdwCursHgtOld;
-
-/**
- * @brief Keeps track of which tiles have been rendered already.
- */
-Bitset2d<MAXDUNX, MAXDUNY> dRendered;
-
-int lastFpsUpdateInMs;
-
-const char *const PlayerModeNames[] = {
-	"standing",
-	"walking (1)",
-	"walking (2)",
-	"walking (3)",
-	"attacking (melee)",
-	"attacking (ranged)",
-	"blocking",
-	"getting hit",
-	"dying",
-	"casting a spell",
-	"changing levels",
-	"quitting"
-};
-
-void BlitCursor(BYTE *dst, std::uint32_t dstPitch, BYTE *src, std::uint32_t srcPitch)
-{
-	for (std::uint32_t i = 0; i < sgdwCursHgt; ++i, src += srcPitch, dst += dstPitch) {
-		memcpy(dst, src, sgdwCursWdt);
-	}
-}
-
-/**
- * @brief Remove the cursor from the buffer
- */
-void UndrawCursor(const Surface &out)
-{
-	if (sgdwCursWdt == 0) {
-		return;
-	}
-
-	BlitCursor(out.at(sgdwCursX, sgdwCursY), out.pitch(), sgSaveBack, sgdwCursWdt);
-
-	sgdwCursXOld = sgdwCursX;
-	sgdwCursYOld = sgdwCursY;
-	sgdwCursWdtOld = sgdwCursWdt;
-	sgdwCursHgtOld = sgdwCursHgt;
-	sgdwCursWdt = 0;
-}
-
-bool ShouldShowCursor()
-{
-	if (ControlMode == ControlTypes::KeyboardAndMouse)
-		return true;
-	if (pcurs == CURSOR_TELEPORT)
-		return true;
-	if (invflag)
-		return true;
-	if (chrflag && MyPlayer->_pStatPts > 0)
-		return true;
-
-	return false;
-}
-
-/**
- * @brief Save the content behind the cursor to a temporary buffer, then draw the cursor.
- */
-void DrawCursor(const Surface &out)
-{
-	if (pcurs <= CURSOR_NONE || !ShouldShowCursor()) {
-		return;
-	}
-
-	Size cursSize = GetInvItemSize(pcurs);
-	if (cursSize.width == 0 || cursSize.height == 0) {
-		return;
-	}
-
-	// Copy the buffer before the item cursor and its 1px outline are drawn to a temporary buffer.
-	const int outlineWidth = !MyPlayer->HoldItem.isEmpty() ? 1 : 0;
-
-	if (MousePosition.x < -cursSize.width - outlineWidth || MousePosition.x - outlineWidth >= out.w() || MousePosition.y < -cursSize.height - outlineWidth || MousePosition.y - outlineWidth >= out.h())
-		return;
-
-	constexpr auto Clip = [](int &pos, std::uint32_t &length, std::uint32_t posEnd) {
-		if (pos < 0) {
-			length += pos;
-			pos = 0;
-		} else if (pos + length > posEnd) {
-			length = posEnd - pos;
-		}
-	};
-
-	sgdwCursX = MousePosition.x - outlineWidth;
-	sgdwCursWdt = cursSize.width + 2 * outlineWidth;
-	Clip(sgdwCursX, sgdwCursWdt, out.w());
-
-	sgdwCursY = MousePosition.y - outlineWidth;
-	sgdwCursHgt = cursSize.height + 2 * outlineWidth;
-	Clip(sgdwCursY, sgdwCursHgt, out.h());
-
-	BlitCursor(sgSaveBack, sgdwCursWdt, out.at(sgdwCursX, sgdwCursY), out.pitch());
-	CelDrawCursor(out, MousePosition + Displacement { 0, cursSize.height - 1 }, pcurs);
-}
-
-/**
- * @brief Render a missile sprite
- * @param out Output buffer
- * @param m Pointer to Missile struct
- * @param targetBufferPosition Output buffer coordinate
- * @param pre Is the sprite in the background
- */
-void DrawMissilePrivate(const Surface &out, const Missile &missile, Point targetBufferPosition, bool pre)
-{
-	if (missile._miPreFlag != pre || !missile._miDrawFlag)
-		return;
-
-	if (missile._miAnimData == nullptr) {
-		Log("Draw Missile 2 type {}: NULL Cel Buffer", missile._mitype);
-		return;
-	}
-	int nCel = missile._miAnimFrame - 1;
-	const uint32_t frames = LoadLE32(missile._miAnimData);
-	if (nCel < 0 || frames > 50 || nCel >= static_cast<int>(frames)) {
-		Log("Draw Missile 2: frame {} of {}, missile type=={}", nCel, frames, missile._mitype);
-		return;
-	}
-
-	const Point missileRenderPosition { targetBufferPosition + missile.position.offsetForRendering - Displacement { missile._miAnimWidth2, 0 } };
-	CelSprite cel { missile._miAnimData, missile._miAnimWidth };
-	if (missile._miUniqTrans != 0)
-		Cl2DrawTRN(out, missileRenderPosition.x, missileRenderPosition.y, cel, nCel, Monsters[missile._misource].uniqueMonsterTRN.get());
-	else if (missile._miLightFlag)
-		Cl2DrawLight(out, missileRenderPosition.x, missileRenderPosition.y, cel, nCel);
-	else
-		Cl2Draw(out, missileRenderPosition.x, missileRenderPosition.y, cel, nCel);
-}
-
-/**
- * @brief Render a missile sprites for a given tile
- * @param out Output buffer
- * @param tilePosition dPiece coordinates
- * @param targetBufferPosition Output buffer coordinates
- * @param pre Is the sprite in the background
- */
-void DrawMissile(const Surface &out, Point tilePosition, Point targetBufferPosition, bool pre)
-{
-	const auto range = MissilesAtRenderingTile.equal_range(tilePosition);
-	for (auto it = range.first; it != range.second; it++) {
-		DrawMissilePrivate(out, *it->second, targetBufferPosition, pre);
-	}
-}
-
-/**
- * @brief Render a monster sprite
- * @param out Output buffer
- * @param tilePosition dPiece coordinates
- * @param targetBufferPosition Output buffer coordinates
- * @param m Id of monster
- */
-void DrawMonster(const Surface &out, Point tilePosition, Point targetBufferPosition, const Monster &monster)
-{
-	if (!monster.animInfo.celSprite) {
-		Log("Draw Monster \"{}\": NULL Cel Buffer", monster.name);
-		return;
-	}
-
-	constexpr auto getMonsterModeDisplayName = [](MonsterMode monsterMode) {
-		switch (monsterMode) {
-		case MonsterMode::Stand:
-			return "standing";
-
-		case MonsterMode::MoveNorthwards:
-			return "moving (northwards)";
-
-		case MonsterMode::MoveSouthwards:
-			return "moving (southwards)";
-
-		case MonsterMode::MoveSideways:
-			return "moving (sideways)";
-
-		case MonsterMode::MeleeAttack:
-			return "attacking (melee)";
-
-		case MonsterMode::HitRecovery:
-			return "getting hit";
-
-		case MonsterMode::Death:
-			return "dying";
-
-		case MonsterMode::SpecialMeleeAttack:
-			return "attacking (special melee)";
-
-		case MonsterMode::FadeIn:
-			return "fading in";
-
-		case MonsterMode::FadeOut:
-			return "fading out";
-
-		case MonsterMode::RangedAttack:
-			return "attacking (ranged)";
-
-		case MonsterMode::SpecialStand:
-			return "standing (special)";
-
-		case MonsterMode::SpecialRangedAttack:
-			return "attacking (special ranged)";
-
-		case MonsterMode::Delay:
-			return "delaying";
-
-		case MonsterMode::Charge:
-			return "charging";
-
-		case MonsterMode::Petrified:
-			return "petrified";
-
-		case MonsterMode::Heal:
-			return "healing";
-
-		case MonsterMode::Talk:
-			return "talking";
-
-		default:
-			app_fatal("Invalid monster mode.");
-		}
-	};
-
-<<<<<<< HEAD
-	int nCel = monster.animInfo.GetFrameToUseForRendering();
-	const uint32_t frames = LoadLE32(monster.animInfo.celSprite->Data());
-=======
-	int nCel = monster.AnimInfo.getFrameToUseForRendering();
-	const uint32_t frames = LoadLE32(monster.AnimInfo.celSprite->Data());
->>>>>>> c126839b
-	if (nCel < 0 || frames > 50 || nCel >= static_cast<int>(frames)) {
-		Log(
-		    "Draw Monster \"{}\" {}: facing {}, frame {} of {}",
-		    monster.name,
-		    getMonsterModeDisplayName(monster.mode),
-		    DirectionToString(monster.direction),
-		    nCel,
-		    frames);
-		return;
-	}
-
-	const auto &cel = *monster.animInfo.celSprite;
-
-	if (!IsTileLit(tilePosition)) {
-		Cl2DrawTRN(out, targetBufferPosition.x, targetBufferPosition.y, cel, nCel, GetInfravisionTRN());
-		return;
-	}
-	uint8_t *trn = nullptr;
-	if (monster.uniqType != 0)
-		trn = monster.uniqueMonsterTRN.get();
-	if (monster.mode == MonsterMode::Petrified)
-		trn = GetStoneTRN();
-	if (MyPlayer->_pInfraFlag && LightTableIndex > 8)
-		trn = GetInfravisionTRN();
-	if (trn != nullptr)
-		Cl2DrawTRN(out, targetBufferPosition.x, targetBufferPosition.y, cel, nCel, trn);
-	else
-		Cl2DrawLight(out, targetBufferPosition.x, targetBufferPosition.y, cel, nCel);
-}
-
-/**
- * @brief Helper for rendering a specific player icon (Mana Shield or Reflect)
- */
-void DrawPlayerIconHelper(const Surface &out, missile_graphic_id missileGraphicId, Point position, bool lighting, bool infraVision)
-{
-	position.x -= MissileSpriteData[missileGraphicId].animWidth2;
-
-	const CelSprite cel = MissileSpriteData[missileGraphicId].Sprite();
-
-	if (!lighting) {
-		Cl2Draw(out, position.x, position.y, cel, 0);
-		return;
-	}
-
-	if (infraVision) {
-		Cl2DrawTRN(out, position.x, position.y, cel, 0, GetInfravisionTRN());
-		return;
-	}
-
-	Cl2DrawLight(out, position.x, position.y, cel, 0);
-}
-
-/**
- * @brief Helper for rendering player icons (Mana Shield and Reflect)
- * @param out Output buffer
- * @param position Output buffer coordinates
- * @param lighting Should lighting be applied
- */
-void DrawPlayerIcons(const Surface &out, const Player &player, Point position, bool infraVision)
-{
-	if (player.pManaShield)
-		DrawPlayerIconHelper(out, MFILE_MANASHLD, position, &player != MyPlayer, infraVision);
-	if (player.wReflections > 0)
-		DrawPlayerIconHelper(out, MFILE_REFLECT, position + Displacement { 0, 16 }, &player != MyPlayer, infraVision);
-}
-
-/**
- * @brief Render a player sprite
- * @param out Output buffer
- * @param tilePosition dPiece coordinates
- * @param targetBufferPosition Output buffer coordinates
- */
-void DrawPlayer(const Surface &out, const Player &player, Point tilePosition, Point targetBufferPosition)
-{
-	if (!IsTileLit(tilePosition) && !MyPlayer->_pInfraFlag && leveltype != DTYPE_TOWN) {
-		return;
-	}
-
-	OptionalCelSprite sprite = player.AnimInfo.celSprite;
-	int nCel = player.AnimInfo.getFrameToUseForRendering();
-
-	if (player.previewCelSprite) {
-		sprite = player.previewCelSprite;
-		nCel = 0;
-	}
-
-	if (!sprite) {
-		Log("Drawing player {} \"{}\": NULL CelSprite", std::distance(const_cast<const Player *>(&Players[0]), &player), player._pName);
-		return;
-	}
-
-	Point spriteBufferPosition = targetBufferPosition - Displacement { CalculateWidth2(sprite ? sprite->Width() : 96), 0 };
-
-	const uint32_t frames = LoadLE32(sprite->Data());
-	if (nCel < 0 || frames > 50 || nCel >= static_cast<int>(frames)) {
-		const char *szMode = "unknown action";
-		if (player._pmode <= PM_QUIT)
-			szMode = PlayerModeNames[player._pmode];
-		Log(
-		    "Drawing player {} \"{}\" {}: facing {}, frame {} of {}",
-		    std::distance(const_cast<const Player *>(&Players[0]), &player),
-		    player._pName,
-		    szMode,
-		    DirectionToString(player._pdir),
-		    nCel,
-		    frames);
-		return;
-	}
-
-	if (pcursplr >= 0 && pcursplr < MAX_PLRS && &player == &Players[pcursplr])
-		Cl2DrawOutline(out, 165, spriteBufferPosition.x, spriteBufferPosition.y, *sprite, nCel);
-
-	if (&player == MyPlayer) {
-		Cl2Draw(out, spriteBufferPosition.x, spriteBufferPosition.y, *sprite, nCel);
-		DrawPlayerIcons(out, player, targetBufferPosition, false);
-		return;
-	}
-
-	if (!IsTileLit(tilePosition) || (MyPlayer->_pInfraFlag && LightTableIndex > 8)) {
-		Cl2DrawTRN(out, spriteBufferPosition.x, spriteBufferPosition.y, *sprite, nCel, GetInfravisionTRN());
-		DrawPlayerIcons(out, player, targetBufferPosition, true);
-		return;
-	}
-
-	int l = LightTableIndex;
-	if (LightTableIndex < 5)
-		LightTableIndex = 0;
-	else
-		LightTableIndex -= 5;
-
-	Cl2DrawLight(out, spriteBufferPosition.x, spriteBufferPosition.y, *sprite, nCel);
-	DrawPlayerIcons(out, player, targetBufferPosition, false);
-
-	LightTableIndex = l;
-}
-
-/**
- * @brief Render a player sprite
- * @param out Output buffer
- * @param tilePosition dPiece coordinates
- * @param targetBufferPosition Output buffer coordinates
- */
-void DrawDeadPlayer(const Surface &out, Point tilePosition, Point targetBufferPosition)
-{
-	dFlags[tilePosition.x][tilePosition.y] &= ~DungeonFlag::DeadPlayer;
-
-	for (int i = 0; i < MAX_PLRS; i++) {
-		Player &player = Players[i];
-		if (player.plractive && player._pHitPoints == 0 && player.isOnActiveLevel() && player.position.tile == tilePosition) {
-			dFlags[tilePosition.x][tilePosition.y] |= DungeonFlag::DeadPlayer;
-			const Point playerRenderPosition { targetBufferPosition + player.position.offset };
-			DrawPlayer(out, player, tilePosition, playerRenderPosition);
-		}
-	}
-}
-
-/**
- * @brief Render an object sprite
- * @param out Output buffer
- * @param tilePosition dPiece coordinates
- * @param targetBufferPosition Output buffer coordinates
- * @param pre Is the sprite in the background
- */
-void DrawObject(const Surface &out, Point tilePosition, Point targetBufferPosition, bool pre)
-{
-	if (LightTableIndex >= LightsMax) {
-		return;
-	}
-
-	Object *object = ObjectAtPosition(tilePosition);
-	if (object == nullptr) {
-		return;
-	}
-
-	const Object &objectToDraw = *object;
-	if (objectToDraw._oPreFlag != pre) {
-		return;
-	}
-
-	Point screenPosition = targetBufferPosition - Displacement { CalculateWidth2(objectToDraw._oAnimWidth), 0 };
-	if (objectToDraw.position != tilePosition) {
-		// drawing a large or offset object, calculate the correct position for the center of the sprite
-		Displacement worldOffset = objectToDraw.position - tilePosition;
-		screenPosition -= worldOffset.worldToScreen();
-	}
-
-	byte *pCelBuff = objectToDraw._oAnimData;
-	if (pCelBuff == nullptr) {
-		Log("Draw Object type {}: NULL Cel Buffer", objectToDraw._otype);
-		return;
-	}
-
-	const uint32_t nCel = objectToDraw._oAnimFrame - 1;
-	const uint32_t frames = LoadLE32(pCelBuff);
-	if (nCel == static_cast<uint32_t>(-1) || frames > 50 || nCel >= frames) {
-		Log("Draw Object: frame {} of {}, object type=={}", nCel, frames, objectToDraw._otype);
-		return;
-	}
-
-	CelSprite cel { objectToDraw._oAnimData, objectToDraw._oAnimWidth };
-	if (pcursobj != -1 && &objectToDraw == &Objects[pcursobj]) {
-		CelBlitOutlineTo(out, 194, screenPosition, cel, nCel);
-	}
-	if (objectToDraw._oLight) {
-		CelClippedDrawLightTo(out, screenPosition, cel, nCel);
-	} else {
-		CelClippedDrawTo(out, screenPosition, cel, nCel);
-	}
-}
-
-static void DrawDungeon(const Surface & /*out*/, Point /*tilePosition*/, Point /*targetBufferPosition*/);
-
-/**
- * @brief Render a cell
- * @param out Target buffer
- * @param tilePosition dPiece coordinates
- * @param targetBufferPosition Target buffer coordinates
- */
-void DrawCell(const Surface &out, Point tilePosition, Point targetBufferPosition)
-{
-	level_piece_id = dPiece[tilePosition.x][tilePosition.y];
-	MICROS *pMap = &DPieceMicros[level_piece_id];
-	cel_transparency_active = TileHasAny(level_piece_id, TileProperties::Transparent) && TransList[dTransVal[tilePosition.x][tilePosition.y]];
-	cel_foliage_active = !TileHasAny(level_piece_id, TileProperties::Solid);
-	for (int i = 0; i < (MicroTileLen / 2); i++) {
-		level_cel_block = pMap->mt[2 * i];
-		if (level_cel_block != 0) {
-			arch_draw_type = i == 0 ? 1 : 0;
-			RenderTile(out, targetBufferPosition);
-		}
-		level_cel_block = pMap->mt[2 * i + 1];
-		if (level_cel_block != 0) {
-			arch_draw_type = i == 0 ? 2 : 0;
-			RenderTile(out, targetBufferPosition + Displacement { TILE_WIDTH / 2, 0 });
-		}
-		targetBufferPosition.y -= TILE_HEIGHT;
-	}
-	cel_foliage_active = false;
-}
-
-/**
- * @brief Render a floor tiles
- * @param out Target buffer
- * @param tilePosition dPiece coordinates
- * @param targetBufferPosition Target buffer coordinate
- */
-void DrawFloor(const Surface &out, Point tilePosition, Point targetBufferPosition)
-{
-	cel_transparency_active = false;
-	LightTableIndex = dLight[tilePosition.x][tilePosition.y];
-
-	arch_draw_type = 1; // Left
-	int pn = dPiece[tilePosition.x][tilePosition.y];
-	level_cel_block = DPieceMicros[pn].mt[0];
-	if (level_cel_block != 0) {
-		RenderTile(out, targetBufferPosition);
-	}
-	arch_draw_type = 2; // Right
-	level_cel_block = DPieceMicros[pn].mt[1];
-	if (level_cel_block != 0) {
-		RenderTile(out, targetBufferPosition + Displacement { TILE_WIDTH / 2, 0 });
-	}
-}
-
-/**
- * @brief Draw item for a given tile
- * @param out Output buffer
- * @param tilePosition dPiece coordinates
- * @param targetBufferPosition Output buffer coordinates
- * @param pre Is the sprite in the background
- */
-void DrawItem(const Surface &out, Point tilePosition, Point targetBufferPosition, bool pre)
-{
-	int8_t bItem = dItem[tilePosition.x][tilePosition.y];
-
-	if (bItem <= 0)
-		return;
-
-	auto &item = Items[bItem - 1];
-	if (item._iPostDraw == pre)
-		return;
-
-	OptionalCelSprite cel = item.AnimInfo.celSprite;
-	if (!cel) {
-		Log("Draw Item \"{}\" 1: NULL CelSprite", item._iIName);
-		return;
-	}
-
-	int nCel = item.AnimInfo.getFrameToUseForRendering();
-	const uint32_t frames = LoadLE32(cel->Data());
-	if (nCel < 0 || frames > 50 || nCel >= static_cast<int>(frames)) {
-		Log("Draw \"{}\" Item 1: frame {} of {}, item type=={}", item._iIName, nCel, frames, ItemTypeToString(item._itype));
-		return;
-	}
-
-	int px = targetBufferPosition.x - CalculateWidth2(cel->Width());
-	const Point position { px, targetBufferPosition.y };
-	if (bItem - 1 == pcursitem || AutoMapShowItems) {
-		CelBlitOutlineTo(out, GetOutlineColor(item, false), position, *cel, nCel);
-	}
-	CelClippedDrawLightTo(out, position, *cel, nCel);
-	if (item.AnimInfo.currentFrame == item.AnimInfo.numberOfFrames - 1 || item._iCurs == ICURS_MAGIC_ROCK)
-		AddItemToLabelQueue(bItem - 1, px, targetBufferPosition.y);
-}
-
-/**
- * @brief Check if and how a monster should be rendered
- * @param out Output buffer
- * @param tilePosition dPiece coordinates
- * @param targetBufferPosition Output buffer coordinates
- */
-void DrawMonsterHelper(const Surface &out, Point tilePosition, Point targetBufferPosition)
-{
-	int mi = abs(dMonster[tilePosition.x][tilePosition.y]) - 1;
-
-	if (leveltype == DTYPE_TOWN) {
-		auto &towner = Towners[mi];
-		int px = targetBufferPosition.x - CalculateWidth2(towner._tAnimWidth);
-		const Point position { px, targetBufferPosition.y };
-		const CelSprite sprite = towner.Sprite();
-		if (mi == pcursmonst) {
-			CelBlitOutlineTo(out, 166, position, sprite, towner._tAnimFrame);
-		}
-		assert(towner._tAnimData);
-		CelClippedDrawTo(out, position, sprite, towner._tAnimFrame);
-		return;
-	}
-
-	if (!IsTileLit(tilePosition) && !MyPlayer->_pInfraFlag)
-		return;
-
-	if (mi < 0 || mi >= MaxMonsters) {
-		Log("Draw Monster: tried to draw illegal monster {}", mi);
-		return;
-	}
-
-	const auto &monster = Monsters[mi];
-	if ((monster.flags & MFLAG_HIDDEN) != 0) {
-		return;
-	}
-
-<<<<<<< HEAD
-	if (monster.type == nullptr) {
-		Log("Draw Monster \"{}\": uninitialized monster", monster.name);
-		return;
-	}
-
-	CelSprite cel = *monster.animInfo.celSprite;
-=======
-	CelSprite cel = *monster.AnimInfo.celSprite;
->>>>>>> c126839b
-
-	Displacement offset = monster.position.offset;
-	if (monster.isWalking()) {
-		offset = GetOffsetForWalking(monster.animInfo, monster.direction);
-	}
-
-	const Point monsterRenderPosition { targetBufferPosition + offset - Displacement { CalculateWidth2(cel.Width()), 0 } };
-	if (mi == pcursmonst) {
-<<<<<<< HEAD
-		Cl2DrawOutline(out, 233, monsterRenderPosition.x, monsterRenderPosition.y, cel, monster.animInfo.GetFrameToUseForRendering());
-=======
-		Cl2DrawOutline(out, 233, monsterRenderPosition.x, monsterRenderPosition.y, cel, monster.AnimInfo.getFrameToUseForRendering());
->>>>>>> c126839b
-	}
-	DrawMonster(out, tilePosition, monsterRenderPosition, monster);
-}
-
-/**
- * @brief Check if and how a player should be rendered
- * @param out Output buffer
- * @param tilePosition dPiece coordinates
- * @param targetBufferPosition Output buffer coordinates
- */
-void DrawPlayerHelper(const Surface &out, const Player &player, Point tilePosition, Point targetBufferPosition)
-{
-	Displacement offset = player.position.offset;
-	if (player.IsWalking()) {
-		offset = GetOffsetForWalking(player.AnimInfo, player._pdir);
-	}
-
-	const Point playerRenderPosition { targetBufferPosition + offset };
-
-	DrawPlayer(out, player, tilePosition, playerRenderPosition);
-}
-
-/**
- * @brief Render object sprites
- * @param out Target buffer
- * @param tilePosition dPiece coordinates
- * @param targetBufferPosition Target buffer coordinates
- */
-void DrawDungeon(const Surface &out, Point tilePosition, Point targetBufferPosition)
-{
-	assert(InDungeonBounds(tilePosition));
-
-	if (dRendered.test(tilePosition.x, tilePosition.y))
-		return;
-	dRendered.set(tilePosition.x, tilePosition.y);
-
-	LightTableIndex = dLight[tilePosition.x][tilePosition.y];
-
-	DrawCell(out, tilePosition, targetBufferPosition);
-
-	int8_t bDead = dCorpse[tilePosition.x][tilePosition.y];
-	int8_t bMap = dTransVal[tilePosition.x][tilePosition.y];
-
-#ifdef _DEBUG
-	if (DebugVision && IsTileLit(tilePosition)) {
-		CelClippedDrawTo(out, targetBufferPosition, CelSprite { *pSquareCel }, 1);
-	}
-#endif
-
-	if (MissilePreFlag) {
-		DrawMissile(out, tilePosition, targetBufferPosition, true);
-	}
-
-	if (LightTableIndex < LightsMax && bDead != 0) {
-		do {
-			Corpse *pDeadGuy = &Corpses[(bDead & 0x1F) - 1];
-			int px = targetBufferPosition.x - CalculateWidth2(pDeadGuy->width);
-			const byte *pCelBuff = pDeadGuy->data[(bDead >> 5) & 7];
-			assert(pCelBuff != nullptr);
-			const uint32_t frames = LoadLE32(pCelBuff);
-			const int nCel = pDeadGuy->frame;
-			if (nCel < 0 || frames >= 50 || nCel > static_cast<int>(frames)) {
-				Log("Unclipped dead: frame {} of {}, deadnum=={}", nCel, frames, (bDead & 0x1F) - 1);
-				break;
-			}
-			if (pDeadGuy->translationPaletteIndex != 0) {
-				uint8_t *trn = Monsters[pDeadGuy->translationPaletteIndex - 1].uniqueMonsterTRN.get();
-				Cl2DrawTRN(out, px, targetBufferPosition.y, CelSprite(pCelBuff, pDeadGuy->width), nCel, trn);
-			} else {
-				Cl2DrawLight(out, px, targetBufferPosition.y, CelSprite(pCelBuff, pDeadGuy->width), nCel);
-			}
-		} while (false);
-	}
-	DrawObject(out, tilePosition, targetBufferPosition, true);
-	DrawItem(out, tilePosition, targetBufferPosition, true);
-
-	if (TileContainsDeadPlayer(tilePosition)) {
-		DrawDeadPlayer(out, tilePosition, targetBufferPosition);
-	}
-	int8_t playerId = dPlayer[tilePosition.x][tilePosition.y];
-	if (playerId > 0 && playerId <= MAX_PLRS) {
-		DrawPlayerHelper(out, Players[abs(playerId) - 1], tilePosition, targetBufferPosition);
-	}
-	if (dMonster[tilePosition.x][tilePosition.y] > 0) {
-		DrawMonsterHelper(out, tilePosition, targetBufferPosition);
-	}
-	DrawMissile(out, tilePosition, targetBufferPosition, false);
-	DrawObject(out, tilePosition, targetBufferPosition, false);
-	DrawItem(out, tilePosition, targetBufferPosition, false);
-
-	if (leveltype != DTYPE_TOWN) {
-		char bArch = dSpecial[tilePosition.x][tilePosition.y];
-		if (bArch != 0) {
-			cel_transparency_active = TransList[bMap];
-#ifdef _DEBUG
-			if (GetAsyncKeyState(DVL_VK_MENU)) {
-				cel_transparency_active = false; // Turn transparency off here for debugging
-			}
-#endif
-			CelClippedBlitLightTransTo(out, targetBufferPosition, CelSprite { *pSpecialCels }, bArch - 1);
-#ifdef _DEBUG
-			if (GetAsyncKeyState(DVL_VK_MENU)) {
-				cel_transparency_active = TransList[bMap]; // Turn transparency back to its normal state
-			}
-#endif
-		}
-	} else {
-		// Tree leaves should always cover player when entering or leaving the tile,
-		// So delay the rendering until after the next row is being drawn.
-		// This could probably have been better solved by sprites in screen space.
-		if (tilePosition.x > 0 && tilePosition.y > 0 && targetBufferPosition.y > TILE_HEIGHT) {
-			char bArch = dSpecial[tilePosition.x - 1][tilePosition.y - 1];
-			if (bArch != 0) {
-				CelDrawTo(out, targetBufferPosition + Displacement { 0, -TILE_HEIGHT }, CelSprite { *pSpecialCels }, bArch - 1);
-			}
-		}
-	}
-}
-
-/**
- * @brief Render a row of tiles
- * @param out Buffer to render to
- * @param tilePosition dPiece coordinates
- * @param targetBufferPosition Target buffer coordinates
- * @param rows Number of rows
- * @param columns Tile in a row
- */
-void DrawFloor(const Surface &out, Point tilePosition, Point targetBufferPosition, int rows, int columns)
-{
-	for (int i = 0; i < rows; i++) {
-		for (int j = 0; j < columns; j++) {
-			if (InDungeonBounds(tilePosition)) {
-				if (!TileHasAny(dPiece[tilePosition.x][tilePosition.y], TileProperties::Solid))
-					DrawFloor(out, tilePosition, targetBufferPosition);
-			} else {
-				world_draw_black_tile(out, targetBufferPosition.x, targetBufferPosition.y);
-			}
-			tilePosition += Direction::East;
-			targetBufferPosition.x += TILE_WIDTH;
-		}
-		// Return to start of row
-		tilePosition += Displacement(Direction::West) * columns;
-		targetBufferPosition.x -= columns * TILE_WIDTH;
-
-		// Jump to next row
-		targetBufferPosition.y += TILE_HEIGHT / 2;
-		if ((i & 1) != 0) {
-			tilePosition.x++;
-			columns--;
-			targetBufferPosition.x += TILE_WIDTH / 2;
-		} else {
-			tilePosition.y++;
-			columns++;
-			targetBufferPosition.x -= TILE_WIDTH / 2;
-		}
-	}
-}
-
-bool IsWall(Point position)
-{
-	return TileHasAny(dPiece[position.x][position.y], TileProperties::Solid) || dSpecial[position.x][position.y] != 0;
-}
-
-/**
- * @brief Render a row of tile
- * @param out Output buffer
- * @param tilePosition dPiece coordinates
- * @param targetBufferPosition Buffer coordinates
- * @param rows Number of rows
- * @param columns Tile in a row
- */
-void DrawTileContent(const Surface &out, Point tilePosition, Point targetBufferPosition, int rows, int columns)
-{
-	// Keep evaluating until MicroTiles can't affect screen
-	rows += MicroTileLen;
-	dRendered.reset();
-
-	for (int i = 0; i < rows; i++) {
-		for (int j = 0; j < columns; j++) {
-			if (InDungeonBounds(tilePosition)) {
-#ifdef _DEBUG
-				DebugCoordsMap[tilePosition.x + tilePosition.y * MAXDUNX] = targetBufferPosition;
-#endif
-				if (tilePosition.x + 1 < MAXDUNX && tilePosition.y - 1 >= 0 && targetBufferPosition.x + TILE_WIDTH <= gnScreenWidth) {
-					// Render objects behind walls first to prevent sprites, that are moving
-					// between tiles, from poking through the walls as they exceed the tile bounds.
-					// A proper fix for this would probably be to layout the sceen and render by
-					// sprite screen position rather than tile position.
-					if (IsWall(tilePosition) && (IsWall(tilePosition + Displacement { 1, 0 }) || (tilePosition.x > 0 && IsWall(tilePosition + Displacement { -1, 0 })))) { // Part of a wall aligned on the x-axis
-						if (IsTileNotSolid(tilePosition + Displacement { 1, -1 }) && IsTileNotSolid(tilePosition + Displacement { 0, -1 })) {                              // Has walkable area behind it
-							DrawDungeon(out, tilePosition + Direction::East, { targetBufferPosition.x + TILE_WIDTH, targetBufferPosition.y });
-						}
-					}
-				}
-				DrawDungeon(out, tilePosition, targetBufferPosition);
-			}
-			tilePosition += Direction::East;
-			targetBufferPosition.x += TILE_WIDTH;
-		}
-		// Return to start of row
-		tilePosition += Displacement(Direction::West) * columns;
-		targetBufferPosition.x -= columns * TILE_WIDTH;
-
-		// Jump to next row
-		targetBufferPosition.y += TILE_HEIGHT / 2;
-		if ((i & 1) != 0) {
-			tilePosition.x++;
-			columns--;
-			targetBufferPosition.x += TILE_WIDTH / 2;
-		} else {
-			tilePosition.y++;
-			columns++;
-			targetBufferPosition.x -= TILE_WIDTH / 2;
-		}
-	}
-}
-
-/**
- * @brief Scale up the top left part of the buffer 2x.
- */
-void Zoom(const Surface &out)
-{
-	int viewportWidth = out.w();
-	int viewportOffsetX = 0;
-	if (CanPanelsCoverView()) {
-		if (IsLeftPanelOpen()) {
-			viewportWidth -= SidePanelSize.width;
-			viewportOffsetX = SidePanelSize.width;
-		} else if (IsRightPanelOpen()) {
-			viewportWidth -= SidePanelSize.width;
-		}
-	}
-
-	// We round to even for the source width and height.
-	// If the width / height was odd, we copy just one extra pixel / row later on.
-	const int srcWidth = (viewportWidth + 1) / 2;
-	const int doubleableWidth = viewportWidth / 2;
-	const int srcHeight = (out.h() + 1) / 2;
-	const int doubleableHeight = out.h() / 2;
-
-	BYTE *src = out.at(srcWidth - 1, srcHeight - 1);
-	BYTE *dst = out.at(viewportOffsetX + viewportWidth - 1, out.h() - 1);
-	const bool oddViewportWidth = (viewportWidth % 2) == 1;
-
-	for (int hgt = 0; hgt < doubleableHeight; hgt++) {
-		// Double the pixels in the line.
-		for (int i = 0; i < doubleableWidth; i++) {
-			*dst-- = *src;
-			*dst-- = *src;
-			--src;
-		}
-
-		// Copy a single extra pixel if the output width is odd.
-		if (oddViewportWidth) {
-			*dst-- = *src;
-			--src;
-		}
-
-		// Skip the rest of the source line.
-		src -= (out.pitch() - srcWidth);
-
-		// Double the line.
-		memcpy(dst - out.pitch() + 1, dst + 1, viewportWidth);
-
-		// Skip the rest of the destination line.
-		dst -= 2 * out.pitch() - viewportWidth;
-	}
-	if ((out.h() % 2) == 1) {
-		memcpy(dst - out.pitch() + 1, dst + 1, viewportWidth);
-	}
-}
-
-Displacement tileOffset;
-Displacement tileShift;
-int tileColums;
-int tileRows;
-
-/**
- * @brief Configure render and process screen rows
- * @param full_out Buffer to render to
- * @param position Center of view in dPiece coordinate
- */
-void DrawGame(const Surface &fullOut, Point position)
-{
-	// Limit rendering to the view area
-	const Surface &out = zoomflag
-	    ? fullOut.subregionY(0, gnViewportHeight)
-	    : fullOut.subregionY(0, (gnViewportHeight + 1) / 2);
-
-	// Adjust by player offset and tile grid alignment
-	Player &myPlayer = *MyPlayer;
-	Displacement offset = ScrollInfo.offset;
-	if (myPlayer.IsWalking())
-		offset = GetOffsetForWalking(myPlayer.AnimInfo, myPlayer._pdir, true);
-	int sx = offset.deltaX + tileOffset.deltaX;
-	int sy = offset.deltaY + tileOffset.deltaY;
-
-	int columns = tileColums;
-	int rows = tileRows;
-
-	position += tileShift;
-
-	// Skip rendering parts covered by the panels
-	if (CanPanelsCoverView()) {
-		if (zoomflag) {
-			if (IsLeftPanelOpen()) {
-				position += Displacement(Direction::East) * 2;
-				columns -= 4;
-				sx += SidePanelSize.width - TILE_WIDTH / 2;
-			}
-			if (IsRightPanelOpen()) {
-				position += Displacement(Direction::East) * 2;
-				columns -= 4;
-				sx += -TILE_WIDTH / 2;
-			}
-		} else {
-			if (IsLeftPanelOpen()) {
-				position += Direction::East;
-				columns -= 2;
-				sx += -TILE_WIDTH / 2 / 2; // SPANEL_WIDTH accounted for in Zoom()
-			}
-			if (IsRightPanelOpen()) {
-				position += Direction::East;
-				columns -= 2;
-				sx += -TILE_WIDTH / 2 / 2;
-			}
-		}
-	}
-
-	UpdateMissilesRendererData();
-
-	// Draw areas moving in and out of the screen
-	switch (ScrollInfo._sdir) {
-	case ScrollDirection::North:
-		sy -= TILE_HEIGHT;
-		position += Direction::North;
-		rows += 2;
-		break;
-	case ScrollDirection::NorthEast:
-		sy -= TILE_HEIGHT;
-		position += Direction::North;
-		columns++;
-		rows += 2;
-		break;
-	case ScrollDirection::East:
-		columns++;
-		break;
-	case ScrollDirection::SouthEast:
-		columns++;
-		rows++;
-		break;
-	case ScrollDirection::South:
-		rows += 2;
-		break;
-	case ScrollDirection::SouthWest:
-		sx -= TILE_WIDTH;
-		position += Direction::West;
-		columns++;
-		rows++;
-		break;
-	case ScrollDirection::West:
-		sx -= TILE_WIDTH;
-		position += Direction::West;
-		columns++;
-		break;
-	case ScrollDirection::NorthWest:
-		sx -= TILE_WIDTH / 2;
-		sy -= TILE_HEIGHT / 2;
-		position += Direction::NorthWest;
-		columns++;
-		rows++;
-		break;
-	case ScrollDirection::None:
-		break;
-	}
-
-	DrawFloor(out, position, { sx, sy }, rows, columns);
-	DrawTileContent(out, position, { sx, sy }, rows, columns);
-
-	if (!zoomflag) {
-		Zoom(fullOut.subregionY(0, gnViewportHeight));
-	}
-}
-
-/**
- * @brief Start rendering of screen, town variation
- * @param out Buffer to render to
- * @param startPosition Center of view in dPiece coordinates
- */
-void DrawView(const Surface &out, Point startPosition)
-{
-#ifdef _DEBUG
-	DebugCoordsMap.clear();
-#endif
-	DrawGame(out, startPosition);
-	if (AutomapActive) {
-		DrawAutomap(out.subregionY(0, gnViewportHeight));
-	}
-#ifdef _DEBUG
-	bool debugGridTextNeeded = IsDebugGridTextNeeded();
-	if (debugGridTextNeeded || DebugGrid) {
-		// force redrawing or debug stuff stays on panel on 640x480 resolution
-		force_redraw = 255;
-		char debugGridTextBuffer[10];
-		bool megaTiles = IsDebugGridInMegatiles();
-
-		for (auto m : DebugCoordsMap) {
-			Point dunCoords = { m.first % MAXDUNX, m.first / MAXDUNX };
-			if (megaTiles && (dunCoords.x % 2 == 1 || dunCoords.y % 2 == 1))
-				continue;
-			Point pixelCoords = m.second;
-			if (megaTiles)
-				pixelCoords += Displacement { 0, TILE_HEIGHT / 2 };
-			if (!zoomflag)
-				pixelCoords *= 2;
-			if (debugGridTextNeeded && GetDebugGridText(dunCoords, debugGridTextBuffer)) {
-				Size tileSize = { TILE_WIDTH, TILE_HEIGHT };
-				if (!zoomflag)
-					tileSize *= 2;
-				DrawString(out, debugGridTextBuffer, { pixelCoords - Displacement { 0, tileSize.height }, tileSize }, UiFlags::ColorRed | UiFlags::AlignCenter | UiFlags::VerticalCenter);
-			}
-			if (DebugGrid) {
-				auto DrawDebugSquare = [&out](Point center, Displacement hor, Displacement ver, uint8_t col) {
-					auto DrawLine = [&out](Point from, Point to, uint8_t col) {
-						int dx = to.x - from.x;
-						int dy = to.y - from.y;
-						int steps = abs(dx) > abs(dy) ? abs(dx) : abs(dy);
-						float ix = dx / (float)steps;
-						float iy = dy / (float)steps;
-						float sx = from.x;
-						float sy = from.y;
-
-						for (int i = 0; i <= steps; i++, sx += ix, sy += iy)
-							out.SetPixel({ (int)sx, (int)sy }, col);
-					};
-					DrawLine(center - hor, center + ver, col);
-					DrawLine(center + hor, center + ver, col);
-					DrawLine(center - hor, center - ver, col);
-					DrawLine(center + hor, center - ver, col);
-				};
-
-				Displacement hor = { TILE_WIDTH / 2, 0 };
-				Displacement ver = { 0, TILE_HEIGHT / 2 };
-				if (!zoomflag) {
-					hor *= 2;
-					ver *= 2;
-				}
-				Point center = pixelCoords + hor - ver;
-
-				if (megaTiles) {
-					hor *= 2;
-					ver *= 2;
-				}
-
-				uint8_t col = PAL16_BEIGE;
-
-				DrawDebugSquare(center, hor, ver, col);
-			}
-		}
-	}
-#endif
-	DrawMonsterHealthBar(out);
-	DrawItemNameLabels(out);
-
-	if (stextflag != STORE_NONE && !qtextflag)
-		DrawSText(out);
-	if (invflag) {
-		DrawInv(out);
-	} else if (sbookflag) {
-		DrawSpellBook(out);
-	}
-
-	DrawDurIcon(out);
-
-	if (chrflag) {
-		DrawChr(out);
-	} else if (QuestLogIsOpen) {
-		DrawQuestLog(out);
-	} else if (IsStashOpen) {
-		DrawStash(out);
-	}
-	DrawLevelUpIcon(out);
-	if (ShowUniqueItemInfoBox) {
-		DrawUniqueInfo(out);
-	}
-	if (qtextflag) {
-		DrawQText(out);
-	}
-	if (spselflag) {
-		DrawSpellList(out);
-	}
-	if (dropGoldFlag) {
-		DrawGoldSplit(out, dropGoldValue);
-	}
-	DrawGoldWithdraw(out, WithdrawGoldValue);
-	if (HelpFlag) {
-		DrawHelp(out);
-	}
-	if (ChatLogFlag) {
-		DrawChatLog(out);
-	}
-	if (IsDiabloMsgAvailable()) {
-		DrawDiabloMsg(out);
-	}
-	if (MyPlayerIsDead) {
-		RedBack(out);
-	} else if (PauseMode != 0) {
-		gmenu_draw_pause(out);
-	}
-
-	DrawControllerModifierHints(out);
-	DrawPlrMsg(out);
-	gmenu_draw(out);
-	doom_draw(out);
-	DrawInfoBox(out);
-	control_update_life_mana(); // Update life/mana totals before rendering any portion of the flask.
-	DrawLifeFlaskUpper(out);
-	DrawManaFlaskUpper(out);
-}
-
-/**
- * @brief Display the current average FPS over 1 sec
- */
-void DrawFPS(const Surface &out)
-{
-	static int framesSinceLastUpdate = 0;
-	static string_view formatted {};
-
-	if (!frameflag || !gbActive) {
-		return;
-	}
-
-	framesSinceLastUpdate++;
-	uint32_t runtimeInMs = SDL_GetTicks();
-	uint32_t msSinceLastUpdate = runtimeInMs - lastFpsUpdateInMs;
-	if (msSinceLastUpdate >= 1000) {
-		lastFpsUpdateInMs = runtimeInMs;
-		int framerate = 1000 * framesSinceLastUpdate / msSinceLastUpdate;
-		framesSinceLastUpdate = 0;
-
-		static char buf[12] {};
-		const char *end = fmt::format_to_n(buf, sizeof(buf), FMT_COMPILE("{} FPS"), framerate).out;
-		formatted = { buf, static_cast<string_view::size_type>(end - buf) };
-	};
-	DrawString(out, formatted, Point { 8, 68 }, UiFlags::ColorRed);
-}
-
-/**
- * @brief Update part of the screen from the back buffer
- * @param dwX Back buffer coordinate
- * @param dwY Back buffer coordinate
- * @param dwWdt Back buffer coordinate
- * @param dwHgt Back buffer coordinate
- */
-void DoBlitScreen(Sint16 dwX, Sint16 dwY, Uint16 dwWdt, Uint16 dwHgt)
-{
-	// In SDL1 SDL_Rect x and y are Sint16. Cast explicitly to avoid a compiler warning.
-	using CoordType = decltype(SDL_Rect {}.x);
-	SDL_Rect srcRect {
-		static_cast<CoordType>(dwX),
-		static_cast<CoordType>(dwY),
-		dwWdt, dwHgt
-	};
-	SDL_Rect dstRect { dwX, dwY, dwWdt, dwHgt };
-
-	BltFast(&srcRect, &dstRect);
-}
-
-/**
- * @brief Check render pipeline and blit individual screen parts
- * @param dwHgt Section of screen to update from top to bottom
- * @param draw_desc Render info box
- * @param draw_hp Render health bar
- * @param draw_mana Render mana bar
- * @param draw_sbar Render belt
- * @param draw_btn Render panel buttons
- */
-void DrawMain(int dwHgt, bool drawDesc, bool drawHp, bool drawMana, bool drawSbar, bool drawBtn)
-{
-	if (!gbActive || RenderDirectlyToOutputSurface) {
-		return;
-	}
-
-	assert(dwHgt >= 0 && dwHgt <= gnScreenHeight);
-
-	if (dwHgt > 0) {
-		DoBlitScreen(0, 0, gnScreenWidth, dwHgt);
-	}
-	if (dwHgt < gnScreenHeight) {
-		const Point mainPanelPosition = GetMainPanel().position;
-		if (drawSbar) {
-			DoBlitScreen(mainPanelPosition.x + 204, mainPanelPosition.y + 5, 232, 28);
-		}
-		if (drawDesc) {
-			DoBlitScreen(mainPanelPosition.x + 176, mainPanelPosition.y + 46, 288, 63);
-		}
-		if (drawMana) {
-			DoBlitScreen(mainPanelPosition.x + 460, mainPanelPosition.y, 88, 72);
-			DoBlitScreen(mainPanelPosition.x + 564, mainPanelPosition.y + 64, 56, 56);
-		}
-		if (drawHp) {
-			DoBlitScreen(mainPanelPosition.x + 96, mainPanelPosition.y, 88, 72);
-		}
-		if (drawBtn) {
-			DoBlitScreen(mainPanelPosition.x + 8, mainPanelPosition.y + 5, 72, 119);
-			DoBlitScreen(mainPanelPosition.x + 556, mainPanelPosition.y + 5, 72, 48);
-			if (gbIsMultiplayer) {
-				DoBlitScreen(mainPanelPosition.x + 84, mainPanelPosition.y + 91, 36, 32);
-				DoBlitScreen(mainPanelPosition.x + 524, mainPanelPosition.y + 91, 36, 32);
-			}
-		}
-		if (sgdwCursWdtOld != 0) {
-			DoBlitScreen(sgdwCursXOld, sgdwCursYOld, sgdwCursWdtOld, sgdwCursHgtOld);
-		}
-		if (sgdwCursWdt != 0) {
-			DoBlitScreen(sgdwCursX, sgdwCursY, sgdwCursWdt, sgdwCursHgt);
-		}
-	}
-}
-
-} // namespace
-
-Displacement GetOffsetForWalking(const AnimationInfo &animationInfo, const Direction dir, bool cameraMode /*= false*/)
-{
-	// clang-format off
-	//                                           South,        SouthWest,    West,         NorthWest,    North,        NorthEast,     East,         SouthEast,
-	constexpr Displacement StartOffset[8]    = { {   0, -32 }, {  32, -16 }, {  64,   0 }, {   0,   0 }, {   0,   0 }, {  0,    0 },  { -64,   0 }, { -32, -16 } };
-	constexpr Displacement MovingOffset[8]   = { {   0,  32 }, { -32,  16 }, { -64,   0 }, { -32, -16 }, {   0, -32 }, {  32, -16 },  {  64,   0 }, {  32,  16 } };
-	// clang-format on
-
-	float fAnimationProgress = animationInfo.getAnimationProgress();
-	Displacement offset = MovingOffset[static_cast<size_t>(dir)];
-	offset *= fAnimationProgress;
-
-	if (cameraMode) {
-		offset = -offset;
-	} else {
-		offset += StartOffset[static_cast<size_t>(dir)];
-	}
-
-	return offset;
-}
-
-void ClearCursor() // CODE_FIX: this was supposed to be in cursor.cpp
-{
-	sgdwCursWdt = 0;
-	sgdwCursWdtOld = 0;
-}
-
-void ShiftGrid(int *x, int *y, int horizontal, int vertical)
-{
-	*x += vertical + horizontal;
-	*y += vertical - horizontal;
-}
-
-int RowsCoveredByPanel()
-{
-	auto &mainPanelSize = GetMainPanel().size;
-	if (GetScreenWidth() <= mainPanelSize.width) {
-		return 0;
-	}
-
-	int rows = mainPanelSize.height / TILE_HEIGHT;
-	if (!zoomflag) {
-		rows /= 2;
-	}
-
-	return rows;
-}
-
-void CalcTileOffset(int *offsetX, int *offsetY)
-{
-	uint16_t screenWidth = GetScreenWidth();
-	uint16_t viewportHeight = GetViewportHeight();
-
-	int x;
-	int y;
-
-	if (zoomflag) {
-		x = screenWidth % TILE_WIDTH;
-		y = viewportHeight % TILE_HEIGHT;
-	} else {
-		x = (screenWidth / 2) % TILE_WIDTH;
-		y = (viewportHeight / 2) % TILE_HEIGHT;
-	}
-
-	if (x != 0)
-		x = (TILE_WIDTH - x) / 2;
-	if (y != 0)
-		y = (TILE_HEIGHT - y) / 2;
-
-	*offsetX = x;
-	*offsetY = y;
-}
-
-void TilesInView(int *rcolumns, int *rrows)
-{
-	uint16_t screenWidth = GetScreenWidth();
-	uint16_t viewportHeight = GetViewportHeight();
-
-	int columns = screenWidth / TILE_WIDTH;
-	if ((screenWidth % TILE_WIDTH) != 0) {
-		columns++;
-	}
-	int rows = viewportHeight / TILE_HEIGHT;
-	if ((viewportHeight % TILE_HEIGHT) != 0) {
-		rows++;
-	}
-
-	if (!zoomflag) {
-		// Half the number of tiles, rounded up
-		if ((columns & 1) != 0) {
-			columns++;
-		}
-		columns /= 2;
-		if ((rows & 1) != 0) {
-			rows++;
-		}
-		rows /= 2;
-	}
-
-	*rcolumns = columns;
-	*rrows = rows;
-}
-
-void CalcViewportGeometry()
-{
-	tileShift = { 0, 0 };
-
-	// Adjust by player offset and tile grid alignment
-	int xo = 0;
-	int yo = 0;
-	CalcTileOffset(&xo, &yo);
-	tileOffset = { -xo, -yo - 1 + TILE_HEIGHT / 2 };
-
-	TilesInView(&tileColums, &tileRows);
-	int lrow = tileRows - RowsCoveredByPanel();
-
-	// Center player tile on screen
-	tileShift += Displacement(Direction::West) * (tileColums / 2);
-	tileShift += Displacement(Direction::North) * (lrow / 2);
-
-	tileRows *= 2;
-
-	// Align grid
-	if ((tileColums & 1) == 0) {
-		tileShift.deltaY--; // Shift player row to one that can be centered with out pixel offset
-		if ((lrow & 1) == 0) {
-			// Offset tile to vertically align the player when both rows and colums are even
-			tileRows++;
-			tileOffset.deltaY -= TILE_HEIGHT / 2;
-		}
-	} else if ((tileColums & 1) != 0 && (lrow & 1) != 0) {
-		// Offset tile to vertically align the player when both rows and colums are odd
-		tileShift += Displacement(Direction::North);
-		tileRows++;
-		tileOffset.deltaY -= TILE_HEIGHT / 2;
-	}
-
-	// Slightly lower the zoomed view
-	if (!zoomflag) {
-		tileOffset.deltaY += TILE_HEIGHT / 4;
-		if (yo < TILE_HEIGHT / 4)
-			tileRows++;
-	}
-
-	tileRows++; // Cover lower edge saw tooth, right edge accounted for in scrollrt_draw()
-}
-
-extern SDL_Surface *PalSurface;
-
-void ClearScreenBuffer()
-{
-	assert(PalSurface != nullptr);
-	SDL_FillRect(PalSurface, nullptr, 0);
-}
-
-#ifdef _DEBUG
-void ScrollView()
-{
-	bool scroll;
-
-	if (!MyPlayer->HoldItem.isEmpty())
-		return;
-
-	scroll = false;
-
-	if (MousePosition.x < 20) {
-		if (dmaxPosition.y - 1 <= ViewPosition.y || dminPosition.x >= ViewPosition.x) {
-			if (dmaxPosition.y - 1 > ViewPosition.y) {
-				ViewPosition.y++;
-				scroll = true;
-			}
-			if (dminPosition.x < ViewPosition.x) {
-				ViewPosition.x--;
-				scroll = true;
-			}
-		} else {
-			ViewPosition.y++;
-			ViewPosition.x--;
-			scroll = true;
-		}
-	}
-	if (MousePosition.x > gnScreenWidth - 20) {
-		if (dmaxPosition.x - 1 <= ViewPosition.x || dminPosition.y >= ViewPosition.y) {
-			if (dmaxPosition.x - 1 > ViewPosition.x) {
-				ViewPosition.x++;
-				scroll = true;
-			}
-			if (dminPosition.y < ViewPosition.y) {
-				ViewPosition.y--;
-				scroll = true;
-			}
-		} else {
-			ViewPosition.y--;
-			ViewPosition.x++;
-			scroll = true;
-		}
-	}
-	if (MousePosition.y < 20) {
-		if (dminPosition.y >= ViewPosition.y || dminPosition.x >= ViewPosition.x) {
-			if (dminPosition.y < ViewPosition.y) {
-				ViewPosition.y--;
-				scroll = true;
-			}
-			if (dminPosition.x < ViewPosition.x) {
-				ViewPosition.x--;
-				scroll = true;
-			}
-		} else {
-			ViewPosition.x--;
-			ViewPosition.y--;
-			scroll = true;
-		}
-	}
-	if (MousePosition.y > gnScreenHeight - 20) {
-		if (dmaxPosition.y - 1 <= ViewPosition.y || dmaxPosition.x - 1 <= ViewPosition.x) {
-			if (dmaxPosition.y - 1 > ViewPosition.y) {
-				ViewPosition.y++;
-				scroll = true;
-			}
-			if (dmaxPosition.x - 1 > ViewPosition.x) {
-				ViewPosition.x++;
-				scroll = true;
-			}
-		} else {
-			ViewPosition.x++;
-			ViewPosition.y++;
-			scroll = true;
-		}
-	}
-
-	if (scroll)
-		ScrollInfo._sdir = ScrollDirection::None;
-}
-#endif
-
-void EnableFrameCount()
-{
-	frameflag = true;
-	lastFpsUpdateInMs = SDL_GetTicks();
-}
-
-void scrollrt_draw_game_screen()
-{
-	int hgt = 0;
-
-	if (force_redraw == 255) {
-		force_redraw = 0;
-		hgt = gnScreenHeight;
-	}
-
-	if (IsHardwareCursor()) {
-		SetHardwareCursorVisible(ShouldShowCursor());
-	} else {
-		DrawCursor(GlobalBackBuffer());
-	}
-
-	DrawMain(hgt, false, false, false, false, false);
-
-	RenderPresent();
-
-	if (!IsHardwareCursor()) {
-		UndrawCursor(GlobalBackBuffer());
-	}
-}
-
-void DrawAndBlit()
-{
-	if (!gbRunGame) {
-		return;
-	}
-
-	int hgt = 0;
-	bool ddsdesc = false;
-	bool ctrlPan = false;
-
-	const Rectangle &mainPanel = GetMainPanel();
-
-	if (gnScreenWidth > mainPanel.size.width || force_redraw == 255 || IsHighlightingLabelsEnabled()) {
-		drawhpflag = true;
-		drawmanaflag = true;
-		drawbtnflag = true;
-		drawsbarflag = true;
-		ddsdesc = false;
-		ctrlPan = true;
-		hgt = gnScreenHeight;
-	} else if (force_redraw == 1) {
-		ddsdesc = true;
-		ctrlPan = false;
-		hgt = gnViewportHeight;
-	}
-
-	force_redraw = 0;
-
-	const Surface &out = GlobalBackBuffer();
-	UndrawCursor(out);
-
-	nthread_UpdateProgressToNextGameTick();
-
-	DrawView(out, ViewPosition);
-	if (ctrlPan) {
-		DrawCtrlPan(out);
-	}
-	if (drawhpflag) {
-		DrawLifeFlaskLower(out);
-	}
-	if (drawmanaflag) {
-		DrawManaFlaskLower(out);
-
-		DrawSpell(out);
-	}
-	if (drawbtnflag) {
-		DrawCtrlBtns(out);
-	}
-	if (drawsbarflag) {
-		DrawInvBelt(out);
-	}
-	if (talkflag) {
-		DrawTalkPan(out);
-		hgt = gnScreenHeight;
-	}
-	DrawXPBar(out);
-	if (*sgOptions.Graphics.showHealthValues)
-		DrawFlaskValues(out, { mainPanel.position.x + 134, mainPanel.position.y + 28 }, MyPlayer->_pHitPoints >> 6, MyPlayer->_pMaxHP >> 6);
-	if (*sgOptions.Graphics.showManaValues)
-		DrawFlaskValues(out, { mainPanel.position.x + mainPanel.size.width - 138, mainPanel.position.y + 28 }, MyPlayer->_pMana >> 6, MyPlayer->_pMaxMana >> 6);
-
-	if (IsHardwareCursor()) {
-		SetHardwareCursorVisible(ShouldShowCursor());
-	} else {
-		DrawCursor(out);
-	}
-
-	DrawFPS(out);
-
-	DrawMain(hgt, ddsdesc, drawhpflag, drawmanaflag, drawsbarflag, drawbtnflag);
-
-	RenderPresent();
-
-	drawhpflag = false;
-	drawmanaflag = false;
-	drawbtnflag = false;
-	drawsbarflag = false;
-}
-
-} // namespace devilution
+/**
+ * @file scrollrt.cpp
+ *
+ * Implementation of functionality for rendering the dungeons, monsters and calling other render routines.
+ */
+#include "engine/render/scrollrt.h"
+
+#include <fmt/compile.h>
+
+#include "DiabloUI/ui_flags.hpp"
+#include "automap.h"
+#include "controls/plrctrls.h"
+#include "controls/touch/renderers.h"
+#include "cursor.h"
+#include "dead.h"
+#include "doom.h"
+#include "engine/dx.h"
+#include "engine/render/cel_render.hpp"
+#include "engine/render/cl2_render.hpp"
+#include "engine/render/dun_render.hpp"
+#include "engine/render/text_render.hpp"
+#include "engine/trn.hpp"
+#include "error.h"
+#include "gmenu.h"
+#include "help.h"
+#include "hwcursor.hpp"
+#include "init.h"
+#include "inv.h"
+#include "lighting.h"
+#include "minitext.h"
+#include "missiles.h"
+#include "nthread.h"
+#include "panels/charpanel.hpp"
+#include "plrmsg.h"
+#include "qol/chatlog.h"
+#include "qol/itemlabels.h"
+#include "qol/monhealthbar.h"
+#include "qol/stash.h"
+#include "qol/xpbar.h"
+#include "stores.h"
+#include "towners.h"
+#include "utils/bitset2d.hpp"
+#include "utils/display.h"
+#include "utils/endian.hpp"
+#include "utils/log.hpp"
+
+#ifdef _DEBUG
+#include "debug.h"
+#endif
+
+namespace devilution {
+
+/**
+ * Specifies the current light entry.
+ */
+int LightTableIndex;
+
+/**
+ * Specifies the current MIN block of the level CEL file, as used during rendering of the level tiles.
+ *
+ * frameNum  := block & 0x0FFF
+ * frameType := block & 0x7000 >> 12
+ */
+uint32_t level_cel_block;
+bool AutoMapShowItems;
+/**
+ * Specifies the type of arches to render.
+ */
+char arch_draw_type;
+/**
+ * Specifies whether transparency is active for the current CEL file being decoded.
+ */
+bool cel_transparency_active;
+/**
+ * Specifies whether foliage (tile has extra content that overlaps previous tile) being rendered.
+ */
+bool cel_foliage_active = false;
+/**
+ * Specifies the current dungeon piece ID of the level, as used during rendering of the level tiles.
+ */
+int level_piece_id;
+
+// DevilutionX extension.
+extern void DrawControllerModifierHints(const Surface &out);
+
+bool frameflag;
+
+namespace {
+/**
+ * @brief Hash algorithm for point
+ */
+struct PointHash {
+	std::size_t operator()(Point const &s) const noexcept
+	{
+		return s.x ^ (s.y << 1);
+	}
+};
+
+/**
+ * @brief Contains all Missile at rendering position
+ */
+std::unordered_multimap<Point, Missile *, PointHash> MissilesAtRenderingTile;
+
+/**
+ * @brief Could the missile (at the next game tick) collide? This method is a simplified version of CheckMissileCol (for example without random).
+ */
+bool CouldMissileCollide(Point tile, bool checkPlayerAndMonster)
+{
+	if (!InDungeonBounds(tile))
+		return true;
+	if (checkPlayerAndMonster) {
+		if (dMonster[tile.x][tile.y] > 0)
+			return true;
+		if (dPlayer[tile.x][tile.y] > 0)
+			return true;
+	}
+
+	return IsMissileBlockedByTile(tile);
+}
+
+void UpdateMissileRendererData(Missile &m)
+{
+	m.position.tileForRendering = m.position.tile;
+	m.position.offsetForRendering = m.position.offset;
+
+	const MissileMovementDistrubution missileMovement = MissilesData[m._mitype].MovementDistribution;
+	// don't calculate missile position if they don't move
+	if (missileMovement == MissileMovementDistrubution::Disabled || m.position.velocity == Displacement {})
+		return;
+
+	float fProgress = gfProgressToNextGameTick;
+	Displacement velocity = m.position.velocity * fProgress;
+	Displacement traveled = m.position.traveled + velocity;
+
+	int mx = traveled.deltaX >> 16;
+	int my = traveled.deltaY >> 16;
+	int dx = (mx + 2 * my) / 64;
+	int dy = (2 * my - mx) / 64;
+
+	// calculcate the future missile position
+	m.position.tileForRendering = m.position.start + Displacement { dx, dy };
+	m.position.offsetForRendering = { mx + (dy * 32) - (dx * 32), my - (dx * 16) - (dy * 16) };
+
+	// In some cases this calculcated position is invalid.
+	// For example a missile shouldn't move inside a wall.
+	// In this case the game logic don't advance the missile position and removes the missile or shows an explosion animation at the old position.
+	// For the animation distribution logic this means we are not allowed to move to a tile where the missile could collide, cause this could be a invalid position.
+
+	// If we are still at the current tile, this tile was already checked and is a valid tile
+	if (m.position.tileForRendering == m.position.tile)
+		return;
+
+	// If no collision can happen at the new tile we can advance
+	if (!CouldMissileCollide(m.position.tileForRendering, missileMovement == MissileMovementDistrubution::Blockable))
+		return;
+
+	// The new tile could be invalid, so don't advance to it.
+	// We search the last offset that is in the old (valid) tile.
+	// Implementation note: If someone knows the correct math to calculate this without the loop, I would really appreciate it.
+	while (m.position.tile != m.position.tileForRendering) {
+		fProgress -= 0.01F;
+
+		if (fProgress <= 0.0F) {
+			m.position.tileForRendering = m.position.tile;
+			m.position.offsetForRendering = m.position.offset;
+			return;
+		}
+
+		velocity = m.position.velocity * fProgress;
+		traveled = m.position.traveled + velocity;
+
+		mx = traveled.deltaX >> 16;
+		my = traveled.deltaY >> 16;
+		dx = (mx + 2 * my) / 64;
+		dy = (2 * my - mx) / 64;
+
+		m.position.tileForRendering = m.position.start + Displacement { dx, dy };
+		m.position.offsetForRendering = { mx + (dy * 32) - (dx * 32), my - (dx * 16) - (dy * 16) };
+	}
+}
+
+void UpdateMissilesRendererData()
+{
+	MissilesAtRenderingTile.clear();
+
+	for (auto &m : Missiles) {
+		UpdateMissileRendererData(m);
+		MissilesAtRenderingTile.insert(std::make_pair(m.position.tileForRendering, &m));
+	}
+}
+
+uint32_t sgdwCursWdtOld;
+int sgdwCursX;
+int sgdwCursY;
+/**
+ * Lower bound of back buffer.
+ */
+uint32_t sgdwCursHgt;
+
+int sgdwCursXOld;
+int sgdwCursYOld;
+
+uint32_t sgdwCursWdt;
+BYTE sgSaveBack[8192];
+uint32_t sgdwCursHgtOld;
+
+/**
+ * @brief Keeps track of which tiles have been rendered already.
+ */
+Bitset2d<MAXDUNX, MAXDUNY> dRendered;
+
+int lastFpsUpdateInMs;
+
+const char *const PlayerModeNames[] = {
+	"standing",
+	"walking (1)",
+	"walking (2)",
+	"walking (3)",
+	"attacking (melee)",
+	"attacking (ranged)",
+	"blocking",
+	"getting hit",
+	"dying",
+	"casting a spell",
+	"changing levels",
+	"quitting"
+};
+
+void BlitCursor(BYTE *dst, std::uint32_t dstPitch, BYTE *src, std::uint32_t srcPitch)
+{
+	for (std::uint32_t i = 0; i < sgdwCursHgt; ++i, src += srcPitch, dst += dstPitch) {
+		memcpy(dst, src, sgdwCursWdt);
+	}
+}
+
+/**
+ * @brief Remove the cursor from the buffer
+ */
+void UndrawCursor(const Surface &out)
+{
+	if (sgdwCursWdt == 0) {
+		return;
+	}
+
+	BlitCursor(out.at(sgdwCursX, sgdwCursY), out.pitch(), sgSaveBack, sgdwCursWdt);
+
+	sgdwCursXOld = sgdwCursX;
+	sgdwCursYOld = sgdwCursY;
+	sgdwCursWdtOld = sgdwCursWdt;
+	sgdwCursHgtOld = sgdwCursHgt;
+	sgdwCursWdt = 0;
+}
+
+bool ShouldShowCursor()
+{
+	if (ControlMode == ControlTypes::KeyboardAndMouse)
+		return true;
+	if (pcurs == CURSOR_TELEPORT)
+		return true;
+	if (invflag)
+		return true;
+	if (chrflag && MyPlayer->_pStatPts > 0)
+		return true;
+
+	return false;
+}
+
+/**
+ * @brief Save the content behind the cursor to a temporary buffer, then draw the cursor.
+ */
+void DrawCursor(const Surface &out)
+{
+	if (pcurs <= CURSOR_NONE || !ShouldShowCursor()) {
+		return;
+	}
+
+	Size cursSize = GetInvItemSize(pcurs);
+	if (cursSize.width == 0 || cursSize.height == 0) {
+		return;
+	}
+
+	// Copy the buffer before the item cursor and its 1px outline are drawn to a temporary buffer.
+	const int outlineWidth = !MyPlayer->HoldItem.isEmpty() ? 1 : 0;
+
+	if (MousePosition.x < -cursSize.width - outlineWidth || MousePosition.x - outlineWidth >= out.w() || MousePosition.y < -cursSize.height - outlineWidth || MousePosition.y - outlineWidth >= out.h())
+		return;
+
+	constexpr auto Clip = [](int &pos, std::uint32_t &length, std::uint32_t posEnd) {
+		if (pos < 0) {
+			length += pos;
+			pos = 0;
+		} else if (pos + length > posEnd) {
+			length = posEnd - pos;
+		}
+	};
+
+	sgdwCursX = MousePosition.x - outlineWidth;
+	sgdwCursWdt = cursSize.width + 2 * outlineWidth;
+	Clip(sgdwCursX, sgdwCursWdt, out.w());
+
+	sgdwCursY = MousePosition.y - outlineWidth;
+	sgdwCursHgt = cursSize.height + 2 * outlineWidth;
+	Clip(sgdwCursY, sgdwCursHgt, out.h());
+
+	BlitCursor(sgSaveBack, sgdwCursWdt, out.at(sgdwCursX, sgdwCursY), out.pitch());
+	CelDrawCursor(out, MousePosition + Displacement { 0, cursSize.height - 1 }, pcurs);
+}
+
+/**
+ * @brief Render a missile sprite
+ * @param out Output buffer
+ * @param m Pointer to Missile struct
+ * @param targetBufferPosition Output buffer coordinate
+ * @param pre Is the sprite in the background
+ */
+void DrawMissilePrivate(const Surface &out, const Missile &missile, Point targetBufferPosition, bool pre)
+{
+	if (missile._miPreFlag != pre || !missile._miDrawFlag)
+		return;
+
+	if (missile._miAnimData == nullptr) {
+		Log("Draw Missile 2 type {}: NULL Cel Buffer", missile._mitype);
+		return;
+	}
+	int nCel = missile._miAnimFrame - 1;
+	const uint32_t frames = LoadLE32(missile._miAnimData);
+	if (nCel < 0 || frames > 50 || nCel >= static_cast<int>(frames)) {
+		Log("Draw Missile 2: frame {} of {}, missile type=={}", nCel, frames, missile._mitype);
+		return;
+	}
+
+	const Point missileRenderPosition { targetBufferPosition + missile.position.offsetForRendering - Displacement { missile._miAnimWidth2, 0 } };
+	CelSprite cel { missile._miAnimData, missile._miAnimWidth };
+	if (missile._miUniqTrans != 0)
+		Cl2DrawTRN(out, missileRenderPosition.x, missileRenderPosition.y, cel, nCel, Monsters[missile._misource].uniqueMonsterTRN.get());
+	else if (missile._miLightFlag)
+		Cl2DrawLight(out, missileRenderPosition.x, missileRenderPosition.y, cel, nCel);
+	else
+		Cl2Draw(out, missileRenderPosition.x, missileRenderPosition.y, cel, nCel);
+}
+
+/**
+ * @brief Render a missile sprites for a given tile
+ * @param out Output buffer
+ * @param tilePosition dPiece coordinates
+ * @param targetBufferPosition Output buffer coordinates
+ * @param pre Is the sprite in the background
+ */
+void DrawMissile(const Surface &out, Point tilePosition, Point targetBufferPosition, bool pre)
+{
+	const auto range = MissilesAtRenderingTile.equal_range(tilePosition);
+	for (auto it = range.first; it != range.second; it++) {
+		DrawMissilePrivate(out, *it->second, targetBufferPosition, pre);
+	}
+}
+
+/**
+ * @brief Render a monster sprite
+ * @param out Output buffer
+ * @param tilePosition dPiece coordinates
+ * @param targetBufferPosition Output buffer coordinates
+ * @param m Id of monster
+ */
+void DrawMonster(const Surface &out, Point tilePosition, Point targetBufferPosition, const Monster &monster)
+{
+	if (!monster.animInfo.celSprite) {
+		Log("Draw Monster \"{}\": NULL Cel Buffer", monster.name);
+		return;
+	}
+
+	constexpr auto getMonsterModeDisplayName = [](MonsterMode monsterMode) {
+		switch (monsterMode) {
+		case MonsterMode::Stand:
+			return "standing";
+
+		case MonsterMode::MoveNorthwards:
+			return "moving (northwards)";
+
+		case MonsterMode::MoveSouthwards:
+			return "moving (southwards)";
+
+		case MonsterMode::MoveSideways:
+			return "moving (sideways)";
+
+		case MonsterMode::MeleeAttack:
+			return "attacking (melee)";
+
+		case MonsterMode::HitRecovery:
+			return "getting hit";
+
+		case MonsterMode::Death:
+			return "dying";
+
+		case MonsterMode::SpecialMeleeAttack:
+			return "attacking (special melee)";
+
+		case MonsterMode::FadeIn:
+			return "fading in";
+
+		case MonsterMode::FadeOut:
+			return "fading out";
+
+		case MonsterMode::RangedAttack:
+			return "attacking (ranged)";
+
+		case MonsterMode::SpecialStand:
+			return "standing (special)";
+
+		case MonsterMode::SpecialRangedAttack:
+			return "attacking (special ranged)";
+
+		case MonsterMode::Delay:
+			return "delaying";
+
+		case MonsterMode::Charge:
+			return "charging";
+
+		case MonsterMode::Petrified:
+			return "petrified";
+
+		case MonsterMode::Heal:
+			return "healing";
+
+		case MonsterMode::Talk:
+			return "talking";
+
+		default:
+			app_fatal("Invalid monster mode.");
+		}
+	};
+
+	int nCel = monster.animInfo.getFrameToUseForRendering();
+	const uint32_t frames = LoadLE32(monster.animInfo.celSprite->Data());
+	if (nCel < 0 || frames > 50 || nCel >= static_cast<int>(frames)) {
+		Log(
+		    "Draw Monster \"{}\" {}: facing {}, frame {} of {}",
+		    monster.name,
+		    getMonsterModeDisplayName(monster.mode),
+		    DirectionToString(monster.direction),
+		    nCel,
+		    frames);
+		return;
+	}
+
+	const auto &cel = *monster.animInfo.celSprite;
+
+	if (!IsTileLit(tilePosition)) {
+		Cl2DrawTRN(out, targetBufferPosition.x, targetBufferPosition.y, cel, nCel, GetInfravisionTRN());
+		return;
+	}
+	uint8_t *trn = nullptr;
+	if (monster.uniqType != 0)
+		trn = monster.uniqueMonsterTRN.get();
+	if (monster.mode == MonsterMode::Petrified)
+		trn = GetStoneTRN();
+	if (MyPlayer->_pInfraFlag && LightTableIndex > 8)
+		trn = GetInfravisionTRN();
+	if (trn != nullptr)
+		Cl2DrawTRN(out, targetBufferPosition.x, targetBufferPosition.y, cel, nCel, trn);
+	else
+		Cl2DrawLight(out, targetBufferPosition.x, targetBufferPosition.y, cel, nCel);
+}
+
+/**
+ * @brief Helper for rendering a specific player icon (Mana Shield or Reflect)
+ */
+void DrawPlayerIconHelper(const Surface &out, missile_graphic_id missileGraphicId, Point position, bool lighting, bool infraVision)
+{
+	position.x -= MissileSpriteData[missileGraphicId].animWidth2;
+
+	const CelSprite cel = MissileSpriteData[missileGraphicId].Sprite();
+
+	if (!lighting) {
+		Cl2Draw(out, position.x, position.y, cel, 0);
+		return;
+	}
+
+	if (infraVision) {
+		Cl2DrawTRN(out, position.x, position.y, cel, 0, GetInfravisionTRN());
+		return;
+	}
+
+	Cl2DrawLight(out, position.x, position.y, cel, 0);
+}
+
+/**
+ * @brief Helper for rendering player icons (Mana Shield and Reflect)
+ * @param out Output buffer
+ * @param position Output buffer coordinates
+ * @param lighting Should lighting be applied
+ */
+void DrawPlayerIcons(const Surface &out, const Player &player, Point position, bool infraVision)
+{
+	if (player.pManaShield)
+		DrawPlayerIconHelper(out, MFILE_MANASHLD, position, &player != MyPlayer, infraVision);
+	if (player.wReflections > 0)
+		DrawPlayerIconHelper(out, MFILE_REFLECT, position + Displacement { 0, 16 }, &player != MyPlayer, infraVision);
+}
+
+/**
+ * @brief Render a player sprite
+ * @param out Output buffer
+ * @param tilePosition dPiece coordinates
+ * @param targetBufferPosition Output buffer coordinates
+ */
+void DrawPlayer(const Surface &out, const Player &player, Point tilePosition, Point targetBufferPosition)
+{
+	if (!IsTileLit(tilePosition) && !MyPlayer->_pInfraFlag && leveltype != DTYPE_TOWN) {
+		return;
+	}
+
+	OptionalCelSprite sprite = player.AnimInfo.celSprite;
+	int nCel = player.AnimInfo.getFrameToUseForRendering();
+
+	if (player.previewCelSprite) {
+		sprite = player.previewCelSprite;
+		nCel = 0;
+	}
+
+	if (!sprite) {
+		Log("Drawing player {} \"{}\": NULL CelSprite", std::distance(const_cast<const Player *>(&Players[0]), &player), player._pName);
+		return;
+	}
+
+	Point spriteBufferPosition = targetBufferPosition - Displacement { CalculateWidth2(sprite ? sprite->Width() : 96), 0 };
+
+	const uint32_t frames = LoadLE32(sprite->Data());
+	if (nCel < 0 || frames > 50 || nCel >= static_cast<int>(frames)) {
+		const char *szMode = "unknown action";
+		if (player._pmode <= PM_QUIT)
+			szMode = PlayerModeNames[player._pmode];
+		Log(
+		    "Drawing player {} \"{}\" {}: facing {}, frame {} of {}",
+		    std::distance(const_cast<const Player *>(&Players[0]), &player),
+		    player._pName,
+		    szMode,
+		    DirectionToString(player._pdir),
+		    nCel,
+		    frames);
+		return;
+	}
+
+	if (pcursplr >= 0 && pcursplr < MAX_PLRS && &player == &Players[pcursplr])
+		Cl2DrawOutline(out, 165, spriteBufferPosition.x, spriteBufferPosition.y, *sprite, nCel);
+
+	if (&player == MyPlayer) {
+		Cl2Draw(out, spriteBufferPosition.x, spriteBufferPosition.y, *sprite, nCel);
+		DrawPlayerIcons(out, player, targetBufferPosition, false);
+		return;
+	}
+
+	if (!IsTileLit(tilePosition) || (MyPlayer->_pInfraFlag && LightTableIndex > 8)) {
+		Cl2DrawTRN(out, spriteBufferPosition.x, spriteBufferPosition.y, *sprite, nCel, GetInfravisionTRN());
+		DrawPlayerIcons(out, player, targetBufferPosition, true);
+		return;
+	}
+
+	int l = LightTableIndex;
+	if (LightTableIndex < 5)
+		LightTableIndex = 0;
+	else
+		LightTableIndex -= 5;
+
+	Cl2DrawLight(out, spriteBufferPosition.x, spriteBufferPosition.y, *sprite, nCel);
+	DrawPlayerIcons(out, player, targetBufferPosition, false);
+
+	LightTableIndex = l;
+}
+
+/**
+ * @brief Render a player sprite
+ * @param out Output buffer
+ * @param tilePosition dPiece coordinates
+ * @param targetBufferPosition Output buffer coordinates
+ */
+void DrawDeadPlayer(const Surface &out, Point tilePosition, Point targetBufferPosition)
+{
+	dFlags[tilePosition.x][tilePosition.y] &= ~DungeonFlag::DeadPlayer;
+
+	for (int i = 0; i < MAX_PLRS; i++) {
+		Player &player = Players[i];
+		if (player.plractive && player._pHitPoints == 0 && player.isOnActiveLevel() && player.position.tile == tilePosition) {
+			dFlags[tilePosition.x][tilePosition.y] |= DungeonFlag::DeadPlayer;
+			const Point playerRenderPosition { targetBufferPosition + player.position.offset };
+			DrawPlayer(out, player, tilePosition, playerRenderPosition);
+		}
+	}
+}
+
+/**
+ * @brief Render an object sprite
+ * @param out Output buffer
+ * @param tilePosition dPiece coordinates
+ * @param targetBufferPosition Output buffer coordinates
+ * @param pre Is the sprite in the background
+ */
+void DrawObject(const Surface &out, Point tilePosition, Point targetBufferPosition, bool pre)
+{
+	if (LightTableIndex >= LightsMax) {
+		return;
+	}
+
+	Object *object = ObjectAtPosition(tilePosition);
+	if (object == nullptr) {
+		return;
+	}
+
+	const Object &objectToDraw = *object;
+	if (objectToDraw._oPreFlag != pre) {
+		return;
+	}
+
+	Point screenPosition = targetBufferPosition - Displacement { CalculateWidth2(objectToDraw._oAnimWidth), 0 };
+	if (objectToDraw.position != tilePosition) {
+		// drawing a large or offset object, calculate the correct position for the center of the sprite
+		Displacement worldOffset = objectToDraw.position - tilePosition;
+		screenPosition -= worldOffset.worldToScreen();
+	}
+
+	byte *pCelBuff = objectToDraw._oAnimData;
+	if (pCelBuff == nullptr) {
+		Log("Draw Object type {}: NULL Cel Buffer", objectToDraw._otype);
+		return;
+	}
+
+	const uint32_t nCel = objectToDraw._oAnimFrame - 1;
+	const uint32_t frames = LoadLE32(pCelBuff);
+	if (nCel == static_cast<uint32_t>(-1) || frames > 50 || nCel >= frames) {
+		Log("Draw Object: frame {} of {}, object type=={}", nCel, frames, objectToDraw._otype);
+		return;
+	}
+
+	CelSprite cel { objectToDraw._oAnimData, objectToDraw._oAnimWidth };
+	if (pcursobj != -1 && &objectToDraw == &Objects[pcursobj]) {
+		CelBlitOutlineTo(out, 194, screenPosition, cel, nCel);
+	}
+	if (objectToDraw._oLight) {
+		CelClippedDrawLightTo(out, screenPosition, cel, nCel);
+	} else {
+		CelClippedDrawTo(out, screenPosition, cel, nCel);
+	}
+}
+
+static void DrawDungeon(const Surface & /*out*/, Point /*tilePosition*/, Point /*targetBufferPosition*/);
+
+/**
+ * @brief Render a cell
+ * @param out Target buffer
+ * @param tilePosition dPiece coordinates
+ * @param targetBufferPosition Target buffer coordinates
+ */
+void DrawCell(const Surface &out, Point tilePosition, Point targetBufferPosition)
+{
+	level_piece_id = dPiece[tilePosition.x][tilePosition.y];
+	MICROS *pMap = &DPieceMicros[level_piece_id];
+	cel_transparency_active = TileHasAny(level_piece_id, TileProperties::Transparent) && TransList[dTransVal[tilePosition.x][tilePosition.y]];
+	cel_foliage_active = !TileHasAny(level_piece_id, TileProperties::Solid);
+	for (int i = 0; i < (MicroTileLen / 2); i++) {
+		level_cel_block = pMap->mt[2 * i];
+		if (level_cel_block != 0) {
+			arch_draw_type = i == 0 ? 1 : 0;
+			RenderTile(out, targetBufferPosition);
+		}
+		level_cel_block = pMap->mt[2 * i + 1];
+		if (level_cel_block != 0) {
+			arch_draw_type = i == 0 ? 2 : 0;
+			RenderTile(out, targetBufferPosition + Displacement { TILE_WIDTH / 2, 0 });
+		}
+		targetBufferPosition.y -= TILE_HEIGHT;
+	}
+	cel_foliage_active = false;
+}
+
+/**
+ * @brief Render a floor tiles
+ * @param out Target buffer
+ * @param tilePosition dPiece coordinates
+ * @param targetBufferPosition Target buffer coordinate
+ */
+void DrawFloor(const Surface &out, Point tilePosition, Point targetBufferPosition)
+{
+	cel_transparency_active = false;
+	LightTableIndex = dLight[tilePosition.x][tilePosition.y];
+
+	arch_draw_type = 1; // Left
+	int pn = dPiece[tilePosition.x][tilePosition.y];
+	level_cel_block = DPieceMicros[pn].mt[0];
+	if (level_cel_block != 0) {
+		RenderTile(out, targetBufferPosition);
+	}
+	arch_draw_type = 2; // Right
+	level_cel_block = DPieceMicros[pn].mt[1];
+	if (level_cel_block != 0) {
+		RenderTile(out, targetBufferPosition + Displacement { TILE_WIDTH / 2, 0 });
+	}
+}
+
+/**
+ * @brief Draw item for a given tile
+ * @param out Output buffer
+ * @param tilePosition dPiece coordinates
+ * @param targetBufferPosition Output buffer coordinates
+ * @param pre Is the sprite in the background
+ */
+void DrawItem(const Surface &out, Point tilePosition, Point targetBufferPosition, bool pre)
+{
+	int8_t bItem = dItem[tilePosition.x][tilePosition.y];
+
+	if (bItem <= 0)
+		return;
+
+	auto &item = Items[bItem - 1];
+	if (item._iPostDraw == pre)
+		return;
+
+	OptionalCelSprite cel = item.AnimInfo.celSprite;
+	if (!cel) {
+		Log("Draw Item \"{}\" 1: NULL CelSprite", item._iIName);
+		return;
+	}
+
+	int nCel = item.AnimInfo.getFrameToUseForRendering();
+	const uint32_t frames = LoadLE32(cel->Data());
+	if (nCel < 0 || frames > 50 || nCel >= static_cast<int>(frames)) {
+		Log("Draw \"{}\" Item 1: frame {} of {}, item type=={}", item._iIName, nCel, frames, ItemTypeToString(item._itype));
+		return;
+	}
+
+	int px = targetBufferPosition.x - CalculateWidth2(cel->Width());
+	const Point position { px, targetBufferPosition.y };
+	if (bItem - 1 == pcursitem || AutoMapShowItems) {
+		CelBlitOutlineTo(out, GetOutlineColor(item, false), position, *cel, nCel);
+	}
+	CelClippedDrawLightTo(out, position, *cel, nCel);
+	if (item.AnimInfo.currentFrame == item.AnimInfo.numberOfFrames - 1 || item._iCurs == ICURS_MAGIC_ROCK)
+		AddItemToLabelQueue(bItem - 1, px, targetBufferPosition.y);
+}
+
+/**
+ * @brief Check if and how a monster should be rendered
+ * @param out Output buffer
+ * @param tilePosition dPiece coordinates
+ * @param targetBufferPosition Output buffer coordinates
+ */
+void DrawMonsterHelper(const Surface &out, Point tilePosition, Point targetBufferPosition)
+{
+	int mi = abs(dMonster[tilePosition.x][tilePosition.y]) - 1;
+
+	if (leveltype == DTYPE_TOWN) {
+		auto &towner = Towners[mi];
+		int px = targetBufferPosition.x - CalculateWidth2(towner._tAnimWidth);
+		const Point position { px, targetBufferPosition.y };
+		const CelSprite sprite = towner.Sprite();
+		if (mi == pcursmonst) {
+			CelBlitOutlineTo(out, 166, position, sprite, towner._tAnimFrame);
+		}
+		assert(towner._tAnimData);
+		CelClippedDrawTo(out, position, sprite, towner._tAnimFrame);
+		return;
+	}
+
+	if (!IsTileLit(tilePosition) && !MyPlayer->_pInfraFlag)
+		return;
+
+	if (mi < 0 || mi >= MaxMonsters) {
+		Log("Draw Monster: tried to draw illegal monster {}", mi);
+		return;
+	}
+
+	const auto &monster = Monsters[mi];
+	if ((monster.flags & MFLAG_HIDDEN) != 0) {
+		return;
+	}
+
+	CelSprite cel = *monster.AnimInfo.celSprite;
+
+	Displacement offset = monster.position.offset;
+	if (monster.isWalking()) {
+		offset = GetOffsetForWalking(monster.animInfo, monster.direction);
+	}
+
+	const Point monsterRenderPosition { targetBufferPosition + offset - Displacement { CalculateWidth2(cel.Width()), 0 } };
+	if (mi == pcursmonst) {
+		Cl2DrawOutline(out, 233, monsterRenderPosition.x, monsterRenderPosition.y, cel, monster.animInfo.getFrameToUseForRendering());
+	}
+	DrawMonster(out, tilePosition, monsterRenderPosition, monster);
+}
+
+/**
+ * @brief Check if and how a player should be rendered
+ * @param out Output buffer
+ * @param tilePosition dPiece coordinates
+ * @param targetBufferPosition Output buffer coordinates
+ */
+void DrawPlayerHelper(const Surface &out, const Player &player, Point tilePosition, Point targetBufferPosition)
+{
+	Displacement offset = player.position.offset;
+	if (player.IsWalking()) {
+		offset = GetOffsetForWalking(player.AnimInfo, player._pdir);
+	}
+
+	const Point playerRenderPosition { targetBufferPosition + offset };
+
+	DrawPlayer(out, player, tilePosition, playerRenderPosition);
+}
+
+/**
+ * @brief Render object sprites
+ * @param out Target buffer
+ * @param tilePosition dPiece coordinates
+ * @param targetBufferPosition Target buffer coordinates
+ */
+void DrawDungeon(const Surface &out, Point tilePosition, Point targetBufferPosition)
+{
+	assert(InDungeonBounds(tilePosition));
+
+	if (dRendered.test(tilePosition.x, tilePosition.y))
+		return;
+	dRendered.set(tilePosition.x, tilePosition.y);
+
+	LightTableIndex = dLight[tilePosition.x][tilePosition.y];
+
+	DrawCell(out, tilePosition, targetBufferPosition);
+
+	int8_t bDead = dCorpse[tilePosition.x][tilePosition.y];
+	int8_t bMap = dTransVal[tilePosition.x][tilePosition.y];
+
+#ifdef _DEBUG
+	if (DebugVision && IsTileLit(tilePosition)) {
+		CelClippedDrawTo(out, targetBufferPosition, CelSprite { *pSquareCel }, 1);
+	}
+#endif
+
+	if (MissilePreFlag) {
+		DrawMissile(out, tilePosition, targetBufferPosition, true);
+	}
+
+	if (LightTableIndex < LightsMax && bDead != 0) {
+		do {
+			Corpse *pDeadGuy = &Corpses[(bDead & 0x1F) - 1];
+			int px = targetBufferPosition.x - CalculateWidth2(pDeadGuy->width);
+			const byte *pCelBuff = pDeadGuy->data[(bDead >> 5) & 7];
+			assert(pCelBuff != nullptr);
+			const uint32_t frames = LoadLE32(pCelBuff);
+			const int nCel = pDeadGuy->frame;
+			if (nCel < 0 || frames >= 50 || nCel > static_cast<int>(frames)) {
+				Log("Unclipped dead: frame {} of {}, deadnum=={}", nCel, frames, (bDead & 0x1F) - 1);
+				break;
+			}
+			if (pDeadGuy->translationPaletteIndex != 0) {
+				uint8_t *trn = Monsters[pDeadGuy->translationPaletteIndex - 1].uniqueMonsterTRN.get();
+				Cl2DrawTRN(out, px, targetBufferPosition.y, CelSprite(pCelBuff, pDeadGuy->width), nCel, trn);
+			} else {
+				Cl2DrawLight(out, px, targetBufferPosition.y, CelSprite(pCelBuff, pDeadGuy->width), nCel);
+			}
+		} while (false);
+	}
+	DrawObject(out, tilePosition, targetBufferPosition, true);
+	DrawItem(out, tilePosition, targetBufferPosition, true);
+
+	if (TileContainsDeadPlayer(tilePosition)) {
+		DrawDeadPlayer(out, tilePosition, targetBufferPosition);
+	}
+	int8_t playerId = dPlayer[tilePosition.x][tilePosition.y];
+	if (playerId > 0 && playerId <= MAX_PLRS) {
+		DrawPlayerHelper(out, Players[abs(playerId) - 1], tilePosition, targetBufferPosition);
+	}
+	if (dMonster[tilePosition.x][tilePosition.y] > 0) {
+		DrawMonsterHelper(out, tilePosition, targetBufferPosition);
+	}
+	DrawMissile(out, tilePosition, targetBufferPosition, false);
+	DrawObject(out, tilePosition, targetBufferPosition, false);
+	DrawItem(out, tilePosition, targetBufferPosition, false);
+
+	if (leveltype != DTYPE_TOWN) {
+		char bArch = dSpecial[tilePosition.x][tilePosition.y];
+		if (bArch != 0) {
+			cel_transparency_active = TransList[bMap];
+#ifdef _DEBUG
+			if (GetAsyncKeyState(DVL_VK_MENU)) {
+				cel_transparency_active = false; // Turn transparency off here for debugging
+			}
+#endif
+			CelClippedBlitLightTransTo(out, targetBufferPosition, CelSprite { *pSpecialCels }, bArch - 1);
+#ifdef _DEBUG
+			if (GetAsyncKeyState(DVL_VK_MENU)) {
+				cel_transparency_active = TransList[bMap]; // Turn transparency back to its normal state
+			}
+#endif
+		}
+	} else {
+		// Tree leaves should always cover player when entering or leaving the tile,
+		// So delay the rendering until after the next row is being drawn.
+		// This could probably have been better solved by sprites in screen space.
+		if (tilePosition.x > 0 && tilePosition.y > 0 && targetBufferPosition.y > TILE_HEIGHT) {
+			char bArch = dSpecial[tilePosition.x - 1][tilePosition.y - 1];
+			if (bArch != 0) {
+				CelDrawTo(out, targetBufferPosition + Displacement { 0, -TILE_HEIGHT }, CelSprite { *pSpecialCels }, bArch - 1);
+			}
+		}
+	}
+}
+
+/**
+ * @brief Render a row of tiles
+ * @param out Buffer to render to
+ * @param tilePosition dPiece coordinates
+ * @param targetBufferPosition Target buffer coordinates
+ * @param rows Number of rows
+ * @param columns Tile in a row
+ */
+void DrawFloor(const Surface &out, Point tilePosition, Point targetBufferPosition, int rows, int columns)
+{
+	for (int i = 0; i < rows; i++) {
+		for (int j = 0; j < columns; j++) {
+			if (InDungeonBounds(tilePosition)) {
+				if (!TileHasAny(dPiece[tilePosition.x][tilePosition.y], TileProperties::Solid))
+					DrawFloor(out, tilePosition, targetBufferPosition);
+			} else {
+				world_draw_black_tile(out, targetBufferPosition.x, targetBufferPosition.y);
+			}
+			tilePosition += Direction::East;
+			targetBufferPosition.x += TILE_WIDTH;
+		}
+		// Return to start of row
+		tilePosition += Displacement(Direction::West) * columns;
+		targetBufferPosition.x -= columns * TILE_WIDTH;
+
+		// Jump to next row
+		targetBufferPosition.y += TILE_HEIGHT / 2;
+		if ((i & 1) != 0) {
+			tilePosition.x++;
+			columns--;
+			targetBufferPosition.x += TILE_WIDTH / 2;
+		} else {
+			tilePosition.y++;
+			columns++;
+			targetBufferPosition.x -= TILE_WIDTH / 2;
+		}
+	}
+}
+
+bool IsWall(Point position)
+{
+	return TileHasAny(dPiece[position.x][position.y], TileProperties::Solid) || dSpecial[position.x][position.y] != 0;
+}
+
+/**
+ * @brief Render a row of tile
+ * @param out Output buffer
+ * @param tilePosition dPiece coordinates
+ * @param targetBufferPosition Buffer coordinates
+ * @param rows Number of rows
+ * @param columns Tile in a row
+ */
+void DrawTileContent(const Surface &out, Point tilePosition, Point targetBufferPosition, int rows, int columns)
+{
+	// Keep evaluating until MicroTiles can't affect screen
+	rows += MicroTileLen;
+	dRendered.reset();
+
+	for (int i = 0; i < rows; i++) {
+		for (int j = 0; j < columns; j++) {
+			if (InDungeonBounds(tilePosition)) {
+#ifdef _DEBUG
+				DebugCoordsMap[tilePosition.x + tilePosition.y * MAXDUNX] = targetBufferPosition;
+#endif
+				if (tilePosition.x + 1 < MAXDUNX && tilePosition.y - 1 >= 0 && targetBufferPosition.x + TILE_WIDTH <= gnScreenWidth) {
+					// Render objects behind walls first to prevent sprites, that are moving
+					// between tiles, from poking through the walls as they exceed the tile bounds.
+					// A proper fix for this would probably be to layout the sceen and render by
+					// sprite screen position rather than tile position.
+					if (IsWall(tilePosition) && (IsWall(tilePosition + Displacement { 1, 0 }) || (tilePosition.x > 0 && IsWall(tilePosition + Displacement { -1, 0 })))) { // Part of a wall aligned on the x-axis
+						if (IsTileNotSolid(tilePosition + Displacement { 1, -1 }) && IsTileNotSolid(tilePosition + Displacement { 0, -1 })) {                              // Has walkable area behind it
+							DrawDungeon(out, tilePosition + Direction::East, { targetBufferPosition.x + TILE_WIDTH, targetBufferPosition.y });
+						}
+					}
+				}
+				DrawDungeon(out, tilePosition, targetBufferPosition);
+			}
+			tilePosition += Direction::East;
+			targetBufferPosition.x += TILE_WIDTH;
+		}
+		// Return to start of row
+		tilePosition += Displacement(Direction::West) * columns;
+		targetBufferPosition.x -= columns * TILE_WIDTH;
+
+		// Jump to next row
+		targetBufferPosition.y += TILE_HEIGHT / 2;
+		if ((i & 1) != 0) {
+			tilePosition.x++;
+			columns--;
+			targetBufferPosition.x += TILE_WIDTH / 2;
+		} else {
+			tilePosition.y++;
+			columns++;
+			targetBufferPosition.x -= TILE_WIDTH / 2;
+		}
+	}
+}
+
+/**
+ * @brief Scale up the top left part of the buffer 2x.
+ */
+void Zoom(const Surface &out)
+{
+	int viewportWidth = out.w();
+	int viewportOffsetX = 0;
+	if (CanPanelsCoverView()) {
+		if (IsLeftPanelOpen()) {
+			viewportWidth -= SidePanelSize.width;
+			viewportOffsetX = SidePanelSize.width;
+		} else if (IsRightPanelOpen()) {
+			viewportWidth -= SidePanelSize.width;
+		}
+	}
+
+	// We round to even for the source width and height.
+	// If the width / height was odd, we copy just one extra pixel / row later on.
+	const int srcWidth = (viewportWidth + 1) / 2;
+	const int doubleableWidth = viewportWidth / 2;
+	const int srcHeight = (out.h() + 1) / 2;
+	const int doubleableHeight = out.h() / 2;
+
+	BYTE *src = out.at(srcWidth - 1, srcHeight - 1);
+	BYTE *dst = out.at(viewportOffsetX + viewportWidth - 1, out.h() - 1);
+	const bool oddViewportWidth = (viewportWidth % 2) == 1;
+
+	for (int hgt = 0; hgt < doubleableHeight; hgt++) {
+		// Double the pixels in the line.
+		for (int i = 0; i < doubleableWidth; i++) {
+			*dst-- = *src;
+			*dst-- = *src;
+			--src;
+		}
+
+		// Copy a single extra pixel if the output width is odd.
+		if (oddViewportWidth) {
+			*dst-- = *src;
+			--src;
+		}
+
+		// Skip the rest of the source line.
+		src -= (out.pitch() - srcWidth);
+
+		// Double the line.
+		memcpy(dst - out.pitch() + 1, dst + 1, viewportWidth);
+
+		// Skip the rest of the destination line.
+		dst -= 2 * out.pitch() - viewportWidth;
+	}
+	if ((out.h() % 2) == 1) {
+		memcpy(dst - out.pitch() + 1, dst + 1, viewportWidth);
+	}
+}
+
+Displacement tileOffset;
+Displacement tileShift;
+int tileColums;
+int tileRows;
+
+/**
+ * @brief Configure render and process screen rows
+ * @param full_out Buffer to render to
+ * @param position Center of view in dPiece coordinate
+ */
+void DrawGame(const Surface &fullOut, Point position)
+{
+	// Limit rendering to the view area
+	const Surface &out = zoomflag
+	    ? fullOut.subregionY(0, gnViewportHeight)
+	    : fullOut.subregionY(0, (gnViewportHeight + 1) / 2);
+
+	// Adjust by player offset and tile grid alignment
+	Player &myPlayer = *MyPlayer;
+	Displacement offset = ScrollInfo.offset;
+	if (myPlayer.IsWalking())
+		offset = GetOffsetForWalking(myPlayer.AnimInfo, myPlayer._pdir, true);
+	int sx = offset.deltaX + tileOffset.deltaX;
+	int sy = offset.deltaY + tileOffset.deltaY;
+
+	int columns = tileColums;
+	int rows = tileRows;
+
+	position += tileShift;
+
+	// Skip rendering parts covered by the panels
+	if (CanPanelsCoverView()) {
+		if (zoomflag) {
+			if (IsLeftPanelOpen()) {
+				position += Displacement(Direction::East) * 2;
+				columns -= 4;
+				sx += SidePanelSize.width - TILE_WIDTH / 2;
+			}
+			if (IsRightPanelOpen()) {
+				position += Displacement(Direction::East) * 2;
+				columns -= 4;
+				sx += -TILE_WIDTH / 2;
+			}
+		} else {
+			if (IsLeftPanelOpen()) {
+				position += Direction::East;
+				columns -= 2;
+				sx += -TILE_WIDTH / 2 / 2; // SPANEL_WIDTH accounted for in Zoom()
+			}
+			if (IsRightPanelOpen()) {
+				position += Direction::East;
+				columns -= 2;
+				sx += -TILE_WIDTH / 2 / 2;
+			}
+		}
+	}
+
+	UpdateMissilesRendererData();
+
+	// Draw areas moving in and out of the screen
+	switch (ScrollInfo._sdir) {
+	case ScrollDirection::North:
+		sy -= TILE_HEIGHT;
+		position += Direction::North;
+		rows += 2;
+		break;
+	case ScrollDirection::NorthEast:
+		sy -= TILE_HEIGHT;
+		position += Direction::North;
+		columns++;
+		rows += 2;
+		break;
+	case ScrollDirection::East:
+		columns++;
+		break;
+	case ScrollDirection::SouthEast:
+		columns++;
+		rows++;
+		break;
+	case ScrollDirection::South:
+		rows += 2;
+		break;
+	case ScrollDirection::SouthWest:
+		sx -= TILE_WIDTH;
+		position += Direction::West;
+		columns++;
+		rows++;
+		break;
+	case ScrollDirection::West:
+		sx -= TILE_WIDTH;
+		position += Direction::West;
+		columns++;
+		break;
+	case ScrollDirection::NorthWest:
+		sx -= TILE_WIDTH / 2;
+		sy -= TILE_HEIGHT / 2;
+		position += Direction::NorthWest;
+		columns++;
+		rows++;
+		break;
+	case ScrollDirection::None:
+		break;
+	}
+
+	DrawFloor(out, position, { sx, sy }, rows, columns);
+	DrawTileContent(out, position, { sx, sy }, rows, columns);
+
+	if (!zoomflag) {
+		Zoom(fullOut.subregionY(0, gnViewportHeight));
+	}
+}
+
+/**
+ * @brief Start rendering of screen, town variation
+ * @param out Buffer to render to
+ * @param startPosition Center of view in dPiece coordinates
+ */
+void DrawView(const Surface &out, Point startPosition)
+{
+#ifdef _DEBUG
+	DebugCoordsMap.clear();
+#endif
+	DrawGame(out, startPosition);
+	if (AutomapActive) {
+		DrawAutomap(out.subregionY(0, gnViewportHeight));
+	}
+#ifdef _DEBUG
+	bool debugGridTextNeeded = IsDebugGridTextNeeded();
+	if (debugGridTextNeeded || DebugGrid) {
+		// force redrawing or debug stuff stays on panel on 640x480 resolution
+		force_redraw = 255;
+		char debugGridTextBuffer[10];
+		bool megaTiles = IsDebugGridInMegatiles();
+
+		for (auto m : DebugCoordsMap) {
+			Point dunCoords = { m.first % MAXDUNX, m.first / MAXDUNX };
+			if (megaTiles && (dunCoords.x % 2 == 1 || dunCoords.y % 2 == 1))
+				continue;
+			Point pixelCoords = m.second;
+			if (megaTiles)
+				pixelCoords += Displacement { 0, TILE_HEIGHT / 2 };
+			if (!zoomflag)
+				pixelCoords *= 2;
+			if (debugGridTextNeeded && GetDebugGridText(dunCoords, debugGridTextBuffer)) {
+				Size tileSize = { TILE_WIDTH, TILE_HEIGHT };
+				if (!zoomflag)
+					tileSize *= 2;
+				DrawString(out, debugGridTextBuffer, { pixelCoords - Displacement { 0, tileSize.height }, tileSize }, UiFlags::ColorRed | UiFlags::AlignCenter | UiFlags::VerticalCenter);
+			}
+			if (DebugGrid) {
+				auto DrawDebugSquare = [&out](Point center, Displacement hor, Displacement ver, uint8_t col) {
+					auto DrawLine = [&out](Point from, Point to, uint8_t col) {
+						int dx = to.x - from.x;
+						int dy = to.y - from.y;
+						int steps = abs(dx) > abs(dy) ? abs(dx) : abs(dy);
+						float ix = dx / (float)steps;
+						float iy = dy / (float)steps;
+						float sx = from.x;
+						float sy = from.y;
+
+						for (int i = 0; i <= steps; i++, sx += ix, sy += iy)
+							out.SetPixel({ (int)sx, (int)sy }, col);
+					};
+					DrawLine(center - hor, center + ver, col);
+					DrawLine(center + hor, center + ver, col);
+					DrawLine(center - hor, center - ver, col);
+					DrawLine(center + hor, center - ver, col);
+				};
+
+				Displacement hor = { TILE_WIDTH / 2, 0 };
+				Displacement ver = { 0, TILE_HEIGHT / 2 };
+				if (!zoomflag) {
+					hor *= 2;
+					ver *= 2;
+				}
+				Point center = pixelCoords + hor - ver;
+
+				if (megaTiles) {
+					hor *= 2;
+					ver *= 2;
+				}
+
+				uint8_t col = PAL16_BEIGE;
+
+				DrawDebugSquare(center, hor, ver, col);
+			}
+		}
+	}
+#endif
+	DrawMonsterHealthBar(out);
+	DrawItemNameLabels(out);
+
+	if (stextflag != STORE_NONE && !qtextflag)
+		DrawSText(out);
+	if (invflag) {
+		DrawInv(out);
+	} else if (sbookflag) {
+		DrawSpellBook(out);
+	}
+
+	DrawDurIcon(out);
+
+	if (chrflag) {
+		DrawChr(out);
+	} else if (QuestLogIsOpen) {
+		DrawQuestLog(out);
+	} else if (IsStashOpen) {
+		DrawStash(out);
+	}
+	DrawLevelUpIcon(out);
+	if (ShowUniqueItemInfoBox) {
+		DrawUniqueInfo(out);
+	}
+	if (qtextflag) {
+		DrawQText(out);
+	}
+	if (spselflag) {
+		DrawSpellList(out);
+	}
+	if (dropGoldFlag) {
+		DrawGoldSplit(out, dropGoldValue);
+	}
+	DrawGoldWithdraw(out, WithdrawGoldValue);
+	if (HelpFlag) {
+		DrawHelp(out);
+	}
+	if (ChatLogFlag) {
+		DrawChatLog(out);
+	}
+	if (IsDiabloMsgAvailable()) {
+		DrawDiabloMsg(out);
+	}
+	if (MyPlayerIsDead) {
+		RedBack(out);
+	} else if (PauseMode != 0) {
+		gmenu_draw_pause(out);
+	}
+
+	DrawControllerModifierHints(out);
+	DrawPlrMsg(out);
+	gmenu_draw(out);
+	doom_draw(out);
+	DrawInfoBox(out);
+	control_update_life_mana(); // Update life/mana totals before rendering any portion of the flask.
+	DrawLifeFlaskUpper(out);
+	DrawManaFlaskUpper(out);
+}
+
+/**
+ * @brief Display the current average FPS over 1 sec
+ */
+void DrawFPS(const Surface &out)
+{
+	static int framesSinceLastUpdate = 0;
+	static string_view formatted {};
+
+	if (!frameflag || !gbActive) {
+		return;
+	}
+
+	framesSinceLastUpdate++;
+	uint32_t runtimeInMs = SDL_GetTicks();
+	uint32_t msSinceLastUpdate = runtimeInMs - lastFpsUpdateInMs;
+	if (msSinceLastUpdate >= 1000) {
+		lastFpsUpdateInMs = runtimeInMs;
+		int framerate = 1000 * framesSinceLastUpdate / msSinceLastUpdate;
+		framesSinceLastUpdate = 0;
+
+		static char buf[12] {};
+		const char *end = fmt::format_to_n(buf, sizeof(buf), FMT_COMPILE("{} FPS"), framerate).out;
+		formatted = { buf, static_cast<string_view::size_type>(end - buf) };
+	};
+	DrawString(out, formatted, Point { 8, 68 }, UiFlags::ColorRed);
+}
+
+/**
+ * @brief Update part of the screen from the back buffer
+ * @param dwX Back buffer coordinate
+ * @param dwY Back buffer coordinate
+ * @param dwWdt Back buffer coordinate
+ * @param dwHgt Back buffer coordinate
+ */
+void DoBlitScreen(Sint16 dwX, Sint16 dwY, Uint16 dwWdt, Uint16 dwHgt)
+{
+	// In SDL1 SDL_Rect x and y are Sint16. Cast explicitly to avoid a compiler warning.
+	using CoordType = decltype(SDL_Rect {}.x);
+	SDL_Rect srcRect {
+		static_cast<CoordType>(dwX),
+		static_cast<CoordType>(dwY),
+		dwWdt, dwHgt
+	};
+	SDL_Rect dstRect { dwX, dwY, dwWdt, dwHgt };
+
+	BltFast(&srcRect, &dstRect);
+}
+
+/**
+ * @brief Check render pipeline and blit individual screen parts
+ * @param dwHgt Section of screen to update from top to bottom
+ * @param draw_desc Render info box
+ * @param draw_hp Render health bar
+ * @param draw_mana Render mana bar
+ * @param draw_sbar Render belt
+ * @param draw_btn Render panel buttons
+ */
+void DrawMain(int dwHgt, bool drawDesc, bool drawHp, bool drawMana, bool drawSbar, bool drawBtn)
+{
+	if (!gbActive || RenderDirectlyToOutputSurface) {
+		return;
+	}
+
+	assert(dwHgt >= 0 && dwHgt <= gnScreenHeight);
+
+	if (dwHgt > 0) {
+		DoBlitScreen(0, 0, gnScreenWidth, dwHgt);
+	}
+	if (dwHgt < gnScreenHeight) {
+		const Point mainPanelPosition = GetMainPanel().position;
+		if (drawSbar) {
+			DoBlitScreen(mainPanelPosition.x + 204, mainPanelPosition.y + 5, 232, 28);
+		}
+		if (drawDesc) {
+			DoBlitScreen(mainPanelPosition.x + 176, mainPanelPosition.y + 46, 288, 63);
+		}
+		if (drawMana) {
+			DoBlitScreen(mainPanelPosition.x + 460, mainPanelPosition.y, 88, 72);
+			DoBlitScreen(mainPanelPosition.x + 564, mainPanelPosition.y + 64, 56, 56);
+		}
+		if (drawHp) {
+			DoBlitScreen(mainPanelPosition.x + 96, mainPanelPosition.y, 88, 72);
+		}
+		if (drawBtn) {
+			DoBlitScreen(mainPanelPosition.x + 8, mainPanelPosition.y + 5, 72, 119);
+			DoBlitScreen(mainPanelPosition.x + 556, mainPanelPosition.y + 5, 72, 48);
+			if (gbIsMultiplayer) {
+				DoBlitScreen(mainPanelPosition.x + 84, mainPanelPosition.y + 91, 36, 32);
+				DoBlitScreen(mainPanelPosition.x + 524, mainPanelPosition.y + 91, 36, 32);
+			}
+		}
+		if (sgdwCursWdtOld != 0) {
+			DoBlitScreen(sgdwCursXOld, sgdwCursYOld, sgdwCursWdtOld, sgdwCursHgtOld);
+		}
+		if (sgdwCursWdt != 0) {
+			DoBlitScreen(sgdwCursX, sgdwCursY, sgdwCursWdt, sgdwCursHgt);
+		}
+	}
+}
+
+} // namespace
+
+Displacement GetOffsetForWalking(const AnimationInfo &animationInfo, const Direction dir, bool cameraMode /*= false*/)
+{
+	// clang-format off
+	//                                           South,        SouthWest,    West,         NorthWest,    North,        NorthEast,     East,         SouthEast,
+	constexpr Displacement StartOffset[8]    = { {   0, -32 }, {  32, -16 }, {  64,   0 }, {   0,   0 }, {   0,   0 }, {  0,    0 },  { -64,   0 }, { -32, -16 } };
+	constexpr Displacement MovingOffset[8]   = { {   0,  32 }, { -32,  16 }, { -64,   0 }, { -32, -16 }, {   0, -32 }, {  32, -16 },  {  64,   0 }, {  32,  16 } };
+	// clang-format on
+
+	float fAnimationProgress = animationInfo.getAnimationProgress();
+	Displacement offset = MovingOffset[static_cast<size_t>(dir)];
+	offset *= fAnimationProgress;
+
+	if (cameraMode) {
+		offset = -offset;
+	} else {
+		offset += StartOffset[static_cast<size_t>(dir)];
+	}
+
+	return offset;
+}
+
+void ClearCursor() // CODE_FIX: this was supposed to be in cursor.cpp
+{
+	sgdwCursWdt = 0;
+	sgdwCursWdtOld = 0;
+}
+
+void ShiftGrid(int *x, int *y, int horizontal, int vertical)
+{
+	*x += vertical + horizontal;
+	*y += vertical - horizontal;
+}
+
+int RowsCoveredByPanel()
+{
+	auto &mainPanelSize = GetMainPanel().size;
+	if (GetScreenWidth() <= mainPanelSize.width) {
+		return 0;
+	}
+
+	int rows = mainPanelSize.height / TILE_HEIGHT;
+	if (!zoomflag) {
+		rows /= 2;
+	}
+
+	return rows;
+}
+
+void CalcTileOffset(int *offsetX, int *offsetY)
+{
+	uint16_t screenWidth = GetScreenWidth();
+	uint16_t viewportHeight = GetViewportHeight();
+
+	int x;
+	int y;
+
+	if (zoomflag) {
+		x = screenWidth % TILE_WIDTH;
+		y = viewportHeight % TILE_HEIGHT;
+	} else {
+		x = (screenWidth / 2) % TILE_WIDTH;
+		y = (viewportHeight / 2) % TILE_HEIGHT;
+	}
+
+	if (x != 0)
+		x = (TILE_WIDTH - x) / 2;
+	if (y != 0)
+		y = (TILE_HEIGHT - y) / 2;
+
+	*offsetX = x;
+	*offsetY = y;
+}
+
+void TilesInView(int *rcolumns, int *rrows)
+{
+	uint16_t screenWidth = GetScreenWidth();
+	uint16_t viewportHeight = GetViewportHeight();
+
+	int columns = screenWidth / TILE_WIDTH;
+	if ((screenWidth % TILE_WIDTH) != 0) {
+		columns++;
+	}
+	int rows = viewportHeight / TILE_HEIGHT;
+	if ((viewportHeight % TILE_HEIGHT) != 0) {
+		rows++;
+	}
+
+	if (!zoomflag) {
+		// Half the number of tiles, rounded up
+		if ((columns & 1) != 0) {
+			columns++;
+		}
+		columns /= 2;
+		if ((rows & 1) != 0) {
+			rows++;
+		}
+		rows /= 2;
+	}
+
+	*rcolumns = columns;
+	*rrows = rows;
+}
+
+void CalcViewportGeometry()
+{
+	tileShift = { 0, 0 };
+
+	// Adjust by player offset and tile grid alignment
+	int xo = 0;
+	int yo = 0;
+	CalcTileOffset(&xo, &yo);
+	tileOffset = { -xo, -yo - 1 + TILE_HEIGHT / 2 };
+
+	TilesInView(&tileColums, &tileRows);
+	int lrow = tileRows - RowsCoveredByPanel();
+
+	// Center player tile on screen
+	tileShift += Displacement(Direction::West) * (tileColums / 2);
+	tileShift += Displacement(Direction::North) * (lrow / 2);
+
+	tileRows *= 2;
+
+	// Align grid
+	if ((tileColums & 1) == 0) {
+		tileShift.deltaY--; // Shift player row to one that can be centered with out pixel offset
+		if ((lrow & 1) == 0) {
+			// Offset tile to vertically align the player when both rows and colums are even
+			tileRows++;
+			tileOffset.deltaY -= TILE_HEIGHT / 2;
+		}
+	} else if ((tileColums & 1) != 0 && (lrow & 1) != 0) {
+		// Offset tile to vertically align the player when both rows and colums are odd
+		tileShift += Displacement(Direction::North);
+		tileRows++;
+		tileOffset.deltaY -= TILE_HEIGHT / 2;
+	}
+
+	// Slightly lower the zoomed view
+	if (!zoomflag) {
+		tileOffset.deltaY += TILE_HEIGHT / 4;
+		if (yo < TILE_HEIGHT / 4)
+			tileRows++;
+	}
+
+	tileRows++; // Cover lower edge saw tooth, right edge accounted for in scrollrt_draw()
+}
+
+extern SDL_Surface *PalSurface;
+
+void ClearScreenBuffer()
+{
+	assert(PalSurface != nullptr);
+	SDL_FillRect(PalSurface, nullptr, 0);
+}
+
+#ifdef _DEBUG
+void ScrollView()
+{
+	bool scroll;
+
+	if (!MyPlayer->HoldItem.isEmpty())
+		return;
+
+	scroll = false;
+
+	if (MousePosition.x < 20) {
+		if (dmaxPosition.y - 1 <= ViewPosition.y || dminPosition.x >= ViewPosition.x) {
+			if (dmaxPosition.y - 1 > ViewPosition.y) {
+				ViewPosition.y++;
+				scroll = true;
+			}
+			if (dminPosition.x < ViewPosition.x) {
+				ViewPosition.x--;
+				scroll = true;
+			}
+		} else {
+			ViewPosition.y++;
+			ViewPosition.x--;
+			scroll = true;
+		}
+	}
+	if (MousePosition.x > gnScreenWidth - 20) {
+		if (dmaxPosition.x - 1 <= ViewPosition.x || dminPosition.y >= ViewPosition.y) {
+			if (dmaxPosition.x - 1 > ViewPosition.x) {
+				ViewPosition.x++;
+				scroll = true;
+			}
+			if (dminPosition.y < ViewPosition.y) {
+				ViewPosition.y--;
+				scroll = true;
+			}
+		} else {
+			ViewPosition.y--;
+			ViewPosition.x++;
+			scroll = true;
+		}
+	}
+	if (MousePosition.y < 20) {
+		if (dminPosition.y >= ViewPosition.y || dminPosition.x >= ViewPosition.x) {
+			if (dminPosition.y < ViewPosition.y) {
+				ViewPosition.y--;
+				scroll = true;
+			}
+			if (dminPosition.x < ViewPosition.x) {
+				ViewPosition.x--;
+				scroll = true;
+			}
+		} else {
+			ViewPosition.x--;
+			ViewPosition.y--;
+			scroll = true;
+		}
+	}
+	if (MousePosition.y > gnScreenHeight - 20) {
+		if (dmaxPosition.y - 1 <= ViewPosition.y || dmaxPosition.x - 1 <= ViewPosition.x) {
+			if (dmaxPosition.y - 1 > ViewPosition.y) {
+				ViewPosition.y++;
+				scroll = true;
+			}
+			if (dmaxPosition.x - 1 > ViewPosition.x) {
+				ViewPosition.x++;
+				scroll = true;
+			}
+		} else {
+			ViewPosition.x++;
+			ViewPosition.y++;
+			scroll = true;
+		}
+	}
+
+	if (scroll)
+		ScrollInfo._sdir = ScrollDirection::None;
+}
+#endif
+
+void EnableFrameCount()
+{
+	frameflag = true;
+	lastFpsUpdateInMs = SDL_GetTicks();
+}
+
+void scrollrt_draw_game_screen()
+{
+	int hgt = 0;
+
+	if (force_redraw == 255) {
+		force_redraw = 0;
+		hgt = gnScreenHeight;
+	}
+
+	if (IsHardwareCursor()) {
+		SetHardwareCursorVisible(ShouldShowCursor());
+	} else {
+		DrawCursor(GlobalBackBuffer());
+	}
+
+	DrawMain(hgt, false, false, false, false, false);
+
+	RenderPresent();
+
+	if (!IsHardwareCursor()) {
+		UndrawCursor(GlobalBackBuffer());
+	}
+}
+
+void DrawAndBlit()
+{
+	if (!gbRunGame) {
+		return;
+	}
+
+	int hgt = 0;
+	bool ddsdesc = false;
+	bool ctrlPan = false;
+
+	const Rectangle &mainPanel = GetMainPanel();
+
+	if (gnScreenWidth > mainPanel.size.width || force_redraw == 255 || IsHighlightingLabelsEnabled()) {
+		drawhpflag = true;
+		drawmanaflag = true;
+		drawbtnflag = true;
+		drawsbarflag = true;
+		ddsdesc = false;
+		ctrlPan = true;
+		hgt = gnScreenHeight;
+	} else if (force_redraw == 1) {
+		ddsdesc = true;
+		ctrlPan = false;
+		hgt = gnViewportHeight;
+	}
+
+	force_redraw = 0;
+
+	const Surface &out = GlobalBackBuffer();
+	UndrawCursor(out);
+
+	nthread_UpdateProgressToNextGameTick();
+
+	DrawView(out, ViewPosition);
+	if (ctrlPan) {
+		DrawCtrlPan(out);
+	}
+	if (drawhpflag) {
+		DrawLifeFlaskLower(out);
+	}
+	if (drawmanaflag) {
+		DrawManaFlaskLower(out);
+
+		DrawSpell(out);
+	}
+	if (drawbtnflag) {
+		DrawCtrlBtns(out);
+	}
+	if (drawsbarflag) {
+		DrawInvBelt(out);
+	}
+	if (talkflag) {
+		DrawTalkPan(out);
+		hgt = gnScreenHeight;
+	}
+	DrawXPBar(out);
+	if (*sgOptions.Graphics.showHealthValues)
+		DrawFlaskValues(out, { mainPanel.position.x + 134, mainPanel.position.y + 28 }, MyPlayer->_pHitPoints >> 6, MyPlayer->_pMaxHP >> 6);
+	if (*sgOptions.Graphics.showManaValues)
+		DrawFlaskValues(out, { mainPanel.position.x + mainPanel.size.width - 138, mainPanel.position.y + 28 }, MyPlayer->_pMana >> 6, MyPlayer->_pMaxMana >> 6);
+
+	if (IsHardwareCursor()) {
+		SetHardwareCursorVisible(ShouldShowCursor());
+	} else {
+		DrawCursor(out);
+	}
+
+	DrawFPS(out);
+
+	DrawMain(hgt, ddsdesc, drawhpflag, drawmanaflag, drawsbarflag, drawbtnflag);
+
+	RenderPresent();
+
+	drawhpflag = false;
+	drawmanaflag = false;
+	drawbtnflag = false;
+	drawsbarflag = false;
+}
+
+} // namespace devilution