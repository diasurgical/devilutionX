--- conflicted
+++ resolved
@@ -1,34 +1,28 @@
-/**
- * @file doom.h
- *
- * Interface of the map of the stars quest.
- */
-#ifndef __DOOM_H__
-#define __DOOM_H__
-
-<<<<<<< HEAD
-DEVILUTION_BEGIN_NAMESPACE
-
-#ifdef __cplusplus
-extern "C" {
-#endif
-
-extern int doom_quest_time;
-extern int doom_stars_drawn;
-extern BYTE *pDoomCel;
-=======
->>>>>>> c3380d31
-extern DIABOOL doomflag;
-extern int DoomQuestState;
-
-void doom_init();
-void doom_close();
-void doom_draw();
-
-#ifdef __cplusplus
-}
-#endif
-
-DEVILUTION_END_NAMESPACE
-
-#endif /* __DOOM_H__ */
+/**
+ * @file doom.h
+ *
+ * Interface of the map of the stars quest.
+ */
+#ifndef __DOOM_H__
+#define __DOOM_H__
+
+DEVILUTION_BEGIN_NAMESPACE
+
+#ifdef __cplusplus
+extern "C" {
+#endif
+
+extern DIABOOL doomflag;
+extern int DoomQuestState;
+
+void doom_init();
+void doom_close();
+void doom_draw();
+
+#ifdef __cplusplus
+}
+#endif
+
+DEVILUTION_END_NAMESPACE
+
+#endif /* __DOOM_H__ */