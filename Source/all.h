--- conflicted
+++ resolved
@@ -1,189 +1,100 @@
-<<<<<<< HEAD
-#ifndef __ALL_H__
-#define __ALL_H__
-
-#include <SDL.h>
-
-#ifdef USE_SDL1
-#include "sdl2_to_1_2_backports.h"
-#else
-#include "sdl2_backports.h"
-#endif
-
-#include "sdl_compat.h"
-
-#include "../types.h"
-
-#ifdef __cplusplus
-extern "C" {
-#endif
-#include "appfat.h"
-#include "automap.h"
-#include "capture.h"
-#include "codec.h"
-#include "control.h"
-#include "cursor.h"
-#include "dead.h"
-#include "debug.h"
-#include "diablo.h"
-#include "doom.h"
-#include "drlg_l1.h"
-#include "drlg_l2.h"
-#include "drlg_l3.h"
-#include "drlg_l4.h"
-#include "dthread.h"
-#include "dx.h"
-#include "effects.h"
-#include "encrypt.h"
-#include "engine.h"
-#include "error.h"
-#include "gamemenu.h"
-#include "gendung.h"
-#include "gmenu.h"
-#include "help.h"
-#include "init.h"
-#include "interfac.h"
-#include "inv.h"
-#include "itemdat.h"
-#include "items.h"
-#include "lighting.h"
-#include "loadsave.h"
-#include "mainmenu.h"
-#include "minitext.h"
-#include "misdat.h"
-#include "missiles.h"
-#include "monstdat.h"
-#include "monster.h"
-#include "movie.h"
-#include "mpqapi.h"
-#include "msg.h"
-#include "multi.h"
-#include "nthread.h"
-#include "objdat.h"
-#include "objects.h"
-#include "pack.h"
-#include "palette.h"
-#include "path.h"
-#include "pfile.h"
-#include "player.h"
-#include "plrmsg.h"
-#include "portal.h"
-#include "quests.h"
-#include "restrict.h"
-#include "scrollrt.h"
-#include "setmaps.h"
-#include "sha.h"
-#include "sound.h"
-#include "spelldat.h"
-#include "spells.h"
-#include "stores.h"
-#include "sync.h"
-#include "textdat.h" // check file name
-#include "themes.h"
-#include "tmsg.h"
-#include "town.h"
-#include "towners.h"
-#include "track.h"
-#include "trigs.h"
-#include "wave.h"
-#include "render.h" // linked last, likely .s/.asm
-#ifdef __cplusplus
-}
-#endif
-
-DEVILUTION_END_NAMESPACE
-
-#endif /* __ALL_H__ */
-=======
-/**
- * @file all.h
- *
- * Include all aplication headers.
- */
-#ifndef __ALL_H__
-#define __ALL_H__
-
-#include "../types.h"
-
-#ifdef __cplusplus
-extern "C" {
-#endif
-#include "appfat.h"
-#include "automap.h"
-#include "capture.h"
-#include "codec.h"
-#include "control.h"
-#include "cursor.h"
-#include "dead.h"
-#include "debug.h"
-#include "diablo.h"
-#include "doom.h"
-#include "drlg_l1.h"
-#include "drlg_l2.h"
-#include "drlg_l3.h"
-#include "drlg_l4.h"
-#include "dthread.h"
-#include "dx.h"
-#include "effects.h"
-#include "encrypt.h"
-#include "engine.h"
-#include "error.h"
-#include "fault.h"
-#include "gamemenu.h"
-#include "gendung.h"
-#include "gmenu.h"
-#include "help.h"
-#include "init.h"
-#include "interfac.h"
-#include "inv.h"
-#include "itemdat.h"
-#include "items.h"
-#include "lighting.h"
-#include "loadsave.h"
-#include "logging.h"
-#include "mainmenu.h"
-#include "minitext.h"
-#include "misdat.h"
-#include "missiles.h"
-#include "monstdat.h"
-#include "monster.h"
-#include "movie.h"
-#include "mpqapi.h"
-#include "msg.h"
-#include "msgcmd.h"
-#include "multi.h"
-#include "nthread.h"
-#include "objdat.h"
-#include "objects.h"
-#include "pack.h"
-#include "palette.h"
-#include "path.h"
-#include "pfile.h"
-#include "player.h"
-#include "plrmsg.h"
-#include "portal.h"
-#include "quests.h"
-#include "restrict.h"
-#include "scrollrt.h"
-#include "setmaps.h"
-#include "sha.h"
-#include "sound.h"
-#include "spelldat.h"
-#include "spells.h"
-#include "stores.h"
-#include "sync.h"
-#include "textdat.h" // check file name
-#include "themes.h"
-#include "tmsg.h"
-#include "town.h"
-#include "towners.h"
-#include "track.h"
-#include "trigs.h"
-#include "wave.h"
-#include "render.h" // linked last, likely .s/.asm
-#ifdef __cplusplus
-}
-#endif
-
-#endif /* __ALL_H__ */
->>>>>>> 312168d4
+/**
+ * @file all.h
+ *
+ * Include all aplication headers.
+ */
+#ifndef __ALL_H__
+#define __ALL_H__
+
+#include <SDL.h>
+
+#ifdef USE_SDL1
+#include "sdl2_to_1_2_backports.h"
+#else
+#include "sdl2_backports.h"
+#endif
+
+#include "sdl_compat.h"
+
+#include "../types.h"
+
+#ifdef __cplusplus
+extern "C" {
+#endif
+#include "appfat.h"
+#include "automap.h"
+#include "capture.h"
+#include "codec.h"
+#include "control.h"
+#include "cursor.h"
+#include "dead.h"
+#include "debug.h"
+#include "diablo.h"
+#include "doom.h"
+#include "drlg_l1.h"
+#include "drlg_l2.h"
+#include "drlg_l3.h"
+#include "drlg_l4.h"
+#include "dthread.h"
+#include "dx.h"
+#include "effects.h"
+#include "encrypt.h"
+#include "engine.h"
+#include "error.h"
+#include "gamemenu.h"
+#include "gendung.h"
+#include "gmenu.h"
+#include "help.h"
+#include "init.h"
+#include "interfac.h"
+#include "inv.h"
+#include "itemdat.h"
+#include "items.h"
+#include "lighting.h"
+#include "loadsave.h"
+#include "mainmenu.h"
+#include "minitext.h"
+#include "misdat.h"
+#include "missiles.h"
+#include "monstdat.h"
+#include "monster.h"
+#include "movie.h"
+#include "mpqapi.h"
+#include "msg.h"
+#include "multi.h"
+#include "nthread.h"
+#include "objdat.h"
+#include "objects.h"
+#include "pack.h"
+#include "palette.h"
+#include "path.h"
+#include "pfile.h"
+#include "player.h"
+#include "plrmsg.h"
+#include "portal.h"
+#include "quests.h"
+#include "restrict.h"
+#include "scrollrt.h"
+#include "setmaps.h"
+#include "sha.h"
+#include "sound.h"
+#include "spelldat.h"
+#include "spells.h"
+#include "stores.h"
+#include "sync.h"
+#include "textdat.h" // check file name
+#include "themes.h"
+#include "tmsg.h"
+#include "town.h"
+#include "towners.h"
+#include "track.h"
+#include "trigs.h"
+#include "wave.h"
+#include "render.h" // linked last, likely .s/.asm
+#ifdef __cplusplus
+}
+#endif
+
+DEVILUTION_END_NAMESPACE
+
+#endif /* __ALL_H__ */