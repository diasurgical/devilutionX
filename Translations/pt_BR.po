--- conflicted
+++ resolved
@@ -1738,15 +1738,9 @@
 "skill or spell, simply right-click in the main play area."
 msgstr ""
 "Ao clicar com o botão esquerdo no botão 'feitiço preparado' será aberto o "
-<<<<<<< HEAD
-"'Livro de acesso rápido' que lhe permite selecionar uma habilidade ou "
-"feitiço para uso imediato.  Para usar uma habilidade ou um feitiço "
-"preparado, simplesmente clique com o botão direito na área de jogo principal."
-=======
 "'Livro de acesso rápido' que lhe permite selecionar uma habilidade ou feitiço "
 "para uso imediato. Para usar uma habilidade ou um feitiço preparado, "
 "simplesmente clique com o botão direito na área de jogo principal."
->>>>>>> 8dbe16d4
 
 #: Source/help.cpp:84
 msgid ""
@@ -1767,15 +1761,9 @@
 "F7 or F8 keys after highlighting the spell you wish to assign."
 msgstr ""
 "Você pode designar até quatro teclas de atalho para habilidades, feitiços ou "
-<<<<<<< HEAD
-"pergaminhos.  Comece abrindo o 'livro de acesso rápido' como descrito na "
-"seção anterior. Pressione as teclas F5, F6, F7 ou F8 depois de destacar o "
-"feitiço que deseja designar."
-=======
 "pergaminhos. Comece abrindo o 'livro de acesso rápido' como descrito na seção "
 "anterior. Pressione as teclas F5, F6, F7 ou F8 depois de destacar o feitiço "
 "que deseja designar."
->>>>>>> 8dbe16d4
 
 #: Source/help.cpp:92
 msgid "$Spell Books"
