msgid ""
msgstr ""
"Project-Id-Version: DevilutionX\n"
<<<<<<< HEAD
"POT-Creation-Date: 2021-04-25 18:27+0200\n"
"PO-Revision-Date: 2021-04-30 18:48-0300\n"
=======
"POT-Creation-Date: 2021-05-02 00:18+0200\n"
"PO-Revision-Date: 2021-05-02 00:18+0200\n"
>>>>>>> c770ae67
"Last-Translator: Cyro Dubeux <xorycx@gmail.com>\n"
"Language-Team: \n"
"Language: pt_BR\n"
"MIME-Version: 1.0\n"
"Content-Type: text/plain; charset=UTF-8\n"
"Content-Transfer-Encoding: 8bit\n"
"X-Generator: Poedit 2.4.3\n"
"Plural-Forms: nplurals=2; plural=(n > 1);\n"
"X-Poedit-SourceCharset: UTF-8\n"
"X-Poedit-KeywordsList: _;N_\n"
"X-Poedit-Basepath: ..\n"
"X-Poedit-SearchPath-0: Source\n"

#: Source/DiabloUI/credits_lines.cpp:7
msgid "Game Design"
msgstr "Projeto de jogo"

#: Source/DiabloUI/credits_lines.cpp:10
msgid "Senior Designers"
msgstr "Projetistas sêniores"

#: Source/DiabloUI/credits_lines.cpp:13 Source/DiabloUI/credits_lines.cpp:232
msgid "Additional Design"
msgstr "Projeto adicional"

#: Source/DiabloUI/credits_lines.cpp:16 Source/DiabloUI/credits_lines.cpp:215
msgid "Lead Programmer"
msgstr "Programador líder"

#: Source/DiabloUI/credits_lines.cpp:19
msgid "Senior Programmers"
msgstr "Programadores sêniores"

#: Source/DiabloUI/credits_lines.cpp:23
msgid "Programming"
msgstr "Programação"

#: Source/DiabloUI/credits_lines.cpp:26
msgid "Special Guest Programmers"
msgstr "Programadores convidados especiais"

#: Source/DiabloUI/credits_lines.cpp:29
msgid "Battle.net Programming"
msgstr "Programação Battle.net"

#: Source/DiabloUI/credits_lines.cpp:32
msgid "Serial Communications Programming"
msgstr "Programação de comunicação serial"

#: Source/DiabloUI/credits_lines.cpp:35
msgid "Installer Programming"
msgstr "Programação do instalador"

#: Source/DiabloUI/credits_lines.cpp:38
msgid "Art Directors"
msgstr "Diretores de arte"

#: Source/DiabloUI/credits_lines.cpp:41
msgid "Artwork"
msgstr "Arte"

#: Source/DiabloUI/credits_lines.cpp:48
msgid "Technical Artwork"
msgstr "Arte técnica"

#: Source/DiabloUI/credits_lines.cpp:52
msgid "Cinematic Art Directors"
msgstr "Diretores de arte cinematográfica"

#: Source/DiabloUI/credits_lines.cpp:55
msgid "3D Cinematic Artwork"
msgstr "Arte cinematográfica 3D"

#: Source/DiabloUI/credits_lines.cpp:61
msgid "Cinematic Technical Artwork"
msgstr "Arte técnica cinematográfica"

#: Source/DiabloUI/credits_lines.cpp:64
msgid "Executive Producer"
msgstr "Produtor executivo"

#: Source/DiabloUI/credits_lines.cpp:67
msgid "Producer"
msgstr "Produtor"

#: Source/DiabloUI/credits_lines.cpp:70
msgid "Associate Producer"
msgstr "Produtor associado"

#: Source/DiabloUI/credits_lines.cpp:73
msgid "Diablo Strike Team"
msgstr "Equipe de ataque Diablo"

#: Source/DiabloUI/credits_lines.cpp:77 Source/gamemenu.cpp:73
msgid "Music"
msgstr "Música"

#: Source/DiabloUI/credits_lines.cpp:80
msgid "Sound Design"
msgstr "Projeto de som"

#: Source/DiabloUI/credits_lines.cpp:83
msgid "Cinematic Music & Sound"
msgstr "Música cinematográfica e som"

#: Source/DiabloUI/credits_lines.cpp:86
msgid "Voice Production, Direction & Casting"
msgstr "Produção de voz, direção e elenco"

#: Source/DiabloUI/credits_lines.cpp:89
msgid "Script & Story"
msgstr "Roteiro e história"

#: Source/DiabloUI/credits_lines.cpp:93
msgid "Voice Editing"
msgstr "Edição de voz"

#: Source/DiabloUI/credits_lines.cpp:96 Source/DiabloUI/credits_lines.cpp:250
msgid "Voices"
msgstr "Vozes"

#: Source/DiabloUI/credits_lines.cpp:101
msgid "Recording Engineer"
msgstr "Engenheiro de gravação"

#: Source/DiabloUI/credits_lines.cpp:104
msgid "Manual Design & Layout"
msgstr "Design e layout do manual"

#: Source/DiabloUI/credits_lines.cpp:108
msgid "Manual Artwork"
msgstr "Arte manual"

#: Source/DiabloUI/credits_lines.cpp:112
msgid "Provisional Director of QA (Lead Tester)"
msgstr "Diretor provisório de controle de qualidade (Testador principal)"

#: Source/DiabloUI/credits_lines.cpp:115
msgid "QA Assault Team (Testers)"
msgstr "Equipe de assalto do controle de qualidade (Testadores)"

#: Source/DiabloUI/credits_lines.cpp:120
msgid "QA Special Ops Team (Compatibility Testers)"
msgstr ""
"Forças especiais do controle de qualidade (Testadores de compatibilidade)"

#: Source/DiabloUI/credits_lines.cpp:123
msgid "QA Artillery Support (Additional Testers) "
msgstr "Suporte de artilharia do controle de qualidade (Testadores adicionais) "

#: Source/DiabloUI/credits_lines.cpp:127
msgid "QA Counterintelligence"
msgstr "Contrainteligência do controle de qualidade"

#: Source/DiabloUI/credits_lines.cpp:130
msgid "Order of Network Information Services"
msgstr "Ordem dos serviços de informações de rede"

#: Source/DiabloUI/credits_lines.cpp:134
msgid "Customer Support"
msgstr "Suporte ao cliente"

#: Source/DiabloUI/credits_lines.cpp:139
msgid "Sales"
msgstr "Vendas"

#: Source/DiabloUI/credits_lines.cpp:142
msgid "Dunsel"
msgstr "Dunsel"

#: Source/DiabloUI/credits_lines.cpp:145
msgid "Mr. Dabiri's Background Vocalists"
msgstr "Vocal de apoio do senhor Dabiri"

#: Source/DiabloUI/credits_lines.cpp:149
msgid "Public Relations"
msgstr "Relações públicas"

#: Source/DiabloUI/credits_lines.cpp:152
msgid "Marketing"
msgstr "Marketing"

#: Source/DiabloUI/credits_lines.cpp:155
msgid "International Sales"
msgstr "Vendas internacionais"

#: Source/DiabloUI/credits_lines.cpp:158
msgid "U.S. Sales"
msgstr "Vendas EUA"

#: Source/DiabloUI/credits_lines.cpp:161
msgid "Manufacturing"
msgstr "Produção"

#: Source/DiabloUI/credits_lines.cpp:164
msgid "Legal & Business"
msgstr "Jurídico e negócios"

#: Source/DiabloUI/credits_lines.cpp:167
msgid "Special Thanks To"
msgstr "Agradecimentos especiais para"

#: Source/DiabloUI/credits_lines.cpp:171
msgid "Thanks To"
msgstr "Agradecimentos a"

#: Source/DiabloUI/credits_lines.cpp:173
msgid "\tSchafer, Richard and Sandra Schaefer, Rick Bowles, Greg Bogden, "
msgstr "\tSchafer, Richard e Sandra Schaefer, Rick Bowles, Greg Bogden, "

#: Source/DiabloUI/credits_lines.cpp:190
msgid "\tThe Strike Team Deflectors, Tony Levin, Big Jim and the Twins, "
msgstr ""

#: Source/DiabloUI/credits_lines.cpp:198
msgid "\tSaag and all the folks at Davidson"
msgstr ""

#: Source/DiabloUI/credits_lines.cpp:200
msgid "In memory of"
msgstr "Em memória de"

#: Source/DiabloUI/credits_lines.cpp:206
msgid "Very Special Thanks to"
msgstr "Agradecimentos muito especiais a"

#: Source/DiabloUI/credits_lines.cpp:212
msgid "General Manager"
msgstr "Gerente geral"

#: Source/DiabloUI/credits_lines.cpp:218
msgid "Software Engineering"
msgstr "Engenharia de software"

#: Source/DiabloUI/credits_lines.cpp:221
msgid "Art Director"
msgstr "Diretores de arte"

#: Source/DiabloUI/credits_lines.cpp:224
msgid "Artists"
msgstr "Artistas"

#: Source/DiabloUI/credits_lines.cpp:228
msgid "Design"
msgstr "Projeto"

#: Source/DiabloUI/credits_lines.cpp:235
msgid "Sound Design, SFX & Audio Engineering"
msgstr "Projeto de som, efeitos sonoros  e engenharia de áudio"

#: Source/DiabloUI/credits_lines.cpp:238
msgid "Quality Assurance Lead"
msgstr "Líder do controle de qualidade"

#: Source/DiabloUI/credits_lines.cpp:241
msgid "Testers"
msgstr "Testadores"

#: Source/DiabloUI/credits_lines.cpp:246
msgid "Manual"
msgstr "Manual"

#: Source/DiabloUI/credits_lines.cpp:255
msgid "\tAdditional Work"
msgstr "\tArte adicional"

#: Source/DiabloUI/credits_lines.cpp:257
msgid "Quest Text Writing"
msgstr "Escritor dos textos das missões"

#: Source/DiabloUI/credits_lines.cpp:260 Source/DiabloUI/credits_lines.cpp:295
msgid "Thanks to"
msgstr "Agradecimentos a"

#: Source/DiabloUI/credits_lines.cpp:265
msgid "\t\t\tSpecial Thanks to Blizzard Entertainment"
msgstr "\t\t\tAgradecimentos especiais à Blizzard Entertainment"

#: Source/DiabloUI/credits_lines.cpp:270
msgid "\t\t\tSierra On-Line Inc. Northwest"
msgstr "\t\t\tSierra On-Line Inc. Northwest"

#: Source/DiabloUI/credits_lines.cpp:272
msgid "Quality Assurance Manager"
msgstr "Gerente do controle de qualidade"

#: Source/DiabloUI/credits_lines.cpp:275
msgid "Quality Assurance Lead Tester"
msgstr "Líder de teste do controle de qualidade"

#: Source/DiabloUI/credits_lines.cpp:278
msgid "Main Testers"
msgstr "Testadores principais"

#: Source/DiabloUI/credits_lines.cpp:281
msgid "Additional Testers"
msgstr "Testadores adicionais"

#: Source/DiabloUI/credits_lines.cpp:286
msgid "Product Marketing Manager"
msgstr "Gerente de marketing de produto"

#: Source/DiabloUI/credits_lines.cpp:289
msgid "Public Relations Manager"
msgstr "Gerente de relações públicas"

#: Source/DiabloUI/credits_lines.cpp:292
msgid "Associate Product Manager"
msgstr "Gerente de produto associado"

#: Source/DiabloUI/credits_lines.cpp:301
msgid "The Ring of One Thousand"
msgstr "O anel dos mil"

#: Source/DiabloUI/credits_lines.cpp:547
msgid "\tNo souls were sold in the making of this game."
msgstr "\tNenhuma alma foi vendida na criação deste jogo."

#: Source/DiabloUI/dialogs.cpp:171 Source/DiabloUI/dialogs.cpp:184
#: Source/DiabloUI/selconn.cpp:68 Source/DiabloUI/selgame.cpp:99
#: Source/DiabloUI/selgame.cpp:168 Source/DiabloUI/selgame.cpp:186
#: Source/DiabloUI/selgame.cpp:319 Source/DiabloUI/selgame.cpp:392
#: Source/DiabloUI/selhero.cpp:207 Source/DiabloUI/selhero.cpp:233
#: Source/DiabloUI/selhero.cpp:311 Source/DiabloUI/selhero.cpp:561
#: Source/DiabloUI/selok.cpp:74
msgid "OK"
msgstr "OK"

#: Source/DiabloUI/mainmenu.cpp:36
msgid "Single Player"
msgstr "Um jogador"

#: Source/DiabloUI/mainmenu.cpp:37
msgid "Multi Player"
msgstr "Multijogador"

#: Source/DiabloUI/mainmenu.cpp:38
msgid "Replay Intro"
msgstr "Repetir introdução"

#: Source/DiabloUI/mainmenu.cpp:39
msgid "Support"
msgstr "Suporte"

#: Source/DiabloUI/mainmenu.cpp:41
msgid "Credits"
msgstr "Créditos"

#: Source/DiabloUI/mainmenu.cpp:42
msgid "Exit Hellfire"
msgstr "Sair do Hellfire"

#: Source/DiabloUI/mainmenu.cpp:44
msgid "Show Credits"
msgstr "Exibir créditos"

#: Source/DiabloUI/mainmenu.cpp:45
msgid "Exit Diablo"
msgstr "Sair do Diablo"

#: Source/DiabloUI/mainmenu.cpp:110
msgid ""
"The Diablo introduction cinematic is only available in the full retail version "
"of Diablo. Visit https://www.gog.com/game/diablo to purchase."
msgstr ""
"A introdução cinematográfica da Diablo está disponível apenas na versão "
"comercial completa do Diablo. Visite https://www.gog.com/game/diablo para "
"comprar."

#: Source/DiabloUI/progress.cpp:46 Source/DiabloUI/selconn.cpp:71
#: Source/DiabloUI/selhero.cpp:210 Source/DiabloUI/selhero.cpp:236
#: Source/DiabloUI/selhero.cpp:314 Source/DiabloUI/selhero.cpp:568
msgid "Cancel"
msgstr "Cancelar"

#: Source/DiabloUI/selconn.cpp:34 Source/DiabloUI/selgame.cpp:82
#: Source/DiabloUI/selgame.cpp:377
msgid "Client-Server (TCP)"
msgstr "Cliente-servidor (TCP)"

#: Source/DiabloUI/selconn.cpp:36
msgid "Loopback"
msgstr "Loopback"

#: Source/DiabloUI/selconn.cpp:42 Source/DiabloUI/selgame.cpp:439
#: Source/DiabloUI/selgame.cpp:457
msgid "Multi Player Game"
msgstr "Jogo multijogador"

#: Source/DiabloUI/selconn.cpp:48
msgid "Requirements:"
msgstr "Requisitos:"

#: Source/DiabloUI/selconn.cpp:54
msgid "no gateway needed"
msgstr "sem gateway"

#: Source/DiabloUI/selconn.cpp:60
msgid "Select Connection"
msgstr "Selecione uma conexão"

#: Source/DiabloUI/selconn.cpp:63
msgid "Change Gateway"
msgstr "Mudar gateway"

#: Source/DiabloUI/selconn.cpp:102
msgid "All computers must be connected to a TCP-compatible network."
msgstr "Todos os computadores devem estar conectados a uma rede TCP compatível."

#: Source/DiabloUI/selconn.cpp:106
msgid "All computers must be connected to the internet."
msgstr "Todos os computadores devem estar conectados à internet."

#: Source/DiabloUI/selconn.cpp:110
msgid "Play by yourself with no network exposure."
msgstr "Jogue sozinho sem exposição na rede."

#: Source/DiabloUI/selconn.cpp:115
#, c-format
msgid "Players Supported: %d"
msgstr "Jogadores suport.: %d"

#: Source/DiabloUI/selgame.cpp:85 Source/DiabloUI/selgame.cpp:380
msgid "Description:"
msgstr "Descrição:"

#: Source/DiabloUI/selgame.cpp:91
msgid "Select Action"
msgstr "Selecionar ação"

#: Source/DiabloUI/selgame.cpp:93 Source/DiabloUI/selgame.cpp:156
#: Source/DiabloUI/selgame.cpp:300
msgid "Create Game"
msgstr "Criar jogo"

#: Source/DiabloUI/selgame.cpp:94
msgid "Join Game"
msgstr "Entrar no jogo"

#: Source/DiabloUI/selgame.cpp:102 Source/DiabloUI/selgame.cpp:171
#: Source/DiabloUI/selgame.cpp:189 Source/DiabloUI/selgame.cpp:322
#: Source/DiabloUI/selgame.cpp:395
msgid "CANCEL"
msgstr "CANCELAR"

#: Source/DiabloUI/selgame.cpp:111
msgid "Create a new game with a difficulty setting of your choice."
msgstr "Crie um novo jogo com uma dificuldade de sua escolha."

#: Source/DiabloUI/selgame.cpp:114
msgid ""
"Enter an IP or a hostname and join a game already in progress at that address."
msgstr ""
"Insira um IP ou nome do servidor e entre em um jogo já em andamento nesse "
"endereço."

#: Source/DiabloUI/selgame.cpp:159
msgid "Select Difficulty"
msgstr "Selecionar dificuldade"

#: Source/DiabloUI/selgame.cpp:161 Source/DiabloUI/selgame.cpp:208
#: Source/DiabloUI/selgame.cpp:311 Source/DiabloUI/selgame.cpp:331
#: Source/diablo.cpp:1449
msgid "Normal"
msgstr "Normal"

#: Source/DiabloUI/selgame.cpp:162 Source/DiabloUI/selgame.cpp:212
#: Source/diablo.cpp:1450
msgid "Nightmare"
msgstr "Pesadelo"

#: Source/DiabloUI/selgame.cpp:163 Source/DiabloUI/selgame.cpp:216
#: Source/diablo.cpp:1451
msgid "Hell"
msgstr "Inferno"

#: Source/DiabloUI/selgame.cpp:177
msgid "Join TCP Games"
msgstr "Entrar em jogos TCP"

#: Source/DiabloUI/selgame.cpp:180
msgid "Enter address"
msgstr "Inserir endereço"

#: Source/DiabloUI/selgame.cpp:209
msgid ""
"Normal Difficulty\n"
"This is where a starting character should begin the quest to defeat Diablo."
msgstr ""
"Dificuldade normal\n"
"É aqui que um personagem inicial deve começar a busca para derrotar Diablo."

#: Source/DiabloUI/selgame.cpp:213
msgid ""
"Nightmare Difficulty\n"
"The denizens of the Labyrinth have been bolstered and will prove to be a "
"greater challenge. This is recommended for experienced characters only."
msgstr ""
"Dificuldade pesadelo\n"
"Os habitantes do labirinto foram reforçados e provarão ser um grande desafio. "
"Recomendado apenas para personagens experientes."

#: Source/DiabloUI/selgame.cpp:217
msgid ""
"Hell Difficulty\n"
"The most powerful of the underworld's creatures lurk at the gateway into Hell. "
"Only the most experienced characters should venture in this realm."
msgstr ""
"Dificuldade inferno\n"
"As mais poderosas criaturas do submundo se escondem na porta de entrada do "
"Inferno. Somente os personagens mais experientes devem se aventurar nesse "
"reino."

#: Source/DiabloUI/selgame.cpp:232
msgid ""
"Your character must reach level 20 before you can enter a multiplayer game of "
"Nightmare difficulty."
msgstr ""
"Seu personagem deve atingir o nível 20 antes de poder entrar em um jogo "
"multijogador da dificuldade Pesadelo."

#: Source/DiabloUI/selgame.cpp:234
msgid ""
"Your character must reach level 30 before you can enter a multiplayer game of "
"Hell difficulty."
msgstr ""
"Seu personagem deve atingir o nível 30 antes de poder entrar em um jogo "
"multijogador da dificuldade Inferno."

#: Source/DiabloUI/selgame.cpp:309
msgid "Select Game Speed"
msgstr "Velocidade do jogo"

#: Source/DiabloUI/selgame.cpp:312 Source/DiabloUI/selgame.cpp:335
msgid "Fast"
msgstr "Rápido"

#: Source/DiabloUI/selgame.cpp:313 Source/DiabloUI/selgame.cpp:339
msgid "Faster"
msgstr "Muito rápido"

#: Source/DiabloUI/selgame.cpp:314 Source/DiabloUI/selgame.cpp:343
msgid "Fastest"
msgstr "Super rápido"

#: Source/DiabloUI/selgame.cpp:332
msgid ""
"Normal Speed\n"
"This is where a starting character should begin the quest to defeat Diablo."
msgstr ""
"Velocidade: Normal\n"
"É aqui que um personagem iniciante deve começar a missão para derrotar Diablo."

#: Source/DiabloUI/selgame.cpp:336
msgid ""
"Fast Speed\n"
"The denizens of the Labyrinth have been hastened and will prove to be a "
"greater challenge. This is recommended for experienced characters only."
msgstr ""
"Velocidade: Rápido\n"
"Os habitantes do Labirinto foram apressados ​​e provarão ser um desafio maior. "
"Isso é recomendado apenas para personagens experientes."

#: Source/DiabloUI/selgame.cpp:340
msgid ""
"Faster Speed\n"
"Most monsters of the dungeon will seek you out quicker than ever before. Only "
"an experienced champion should try their luck at this speed."
msgstr ""
"Velocidade: Muito rápido\n"
"A maioria dos monstros da masmorra irá procurá-lo mais rápido do que nunca. "
"Apenas um campeão experiente deve tentar a sorte nesta velocidade."

#: Source/DiabloUI/selgame.cpp:344
msgid ""
"Fastest Speed\n"
"The minions of the underworld will rush to attack without hesitation. Only a "
"true speed demon should enter at this pace."
msgstr ""
"Velocidade: Super rápido\n"
"Os asseclas do submundo correrão para atacar sem hesitação. Apenas um "
"verdadeiro demônio da velocidade deve entrar neste ritmo."

#: Source/DiabloUI/selgame.cpp:386
msgid "Enter Password"
msgstr "Inserir senha"

#: Source/DiabloUI/selgame.cpp:412
msgid "The host is running a different game than you."
msgstr "O anfitrião está executando um jogo diferente de você."

#: Source/DiabloUI/selgame.cpp:415
#, c-format
msgid "Your version %s does not match the host %d.%d.%d."
msgstr "Sua versão %s não corresponde com a do anfitrião %d.%d.%d."

#: Source/DiabloUI/selhero.cpp:123
msgid "New Hero"
msgstr "Novo herói"

#: Source/DiabloUI/selhero.cpp:185
msgid "Choose Class"
msgstr "Escolha uma classe"

#: Source/DiabloUI/selhero.cpp:189 Source/control.cpp:85
msgid "Warrior"
msgstr "Guerreiro"

#: Source/DiabloUI/selhero.cpp:190 Source/control.cpp:86
msgid "Rogue"
msgstr "Ladina"

#: Source/DiabloUI/selhero.cpp:191 Source/control.cpp:87
msgid "Sorcerer"
msgstr "Feiticeiro"

#: Source/DiabloUI/selhero.cpp:193 Source/control.cpp:88
msgid "Monk"
msgstr "Monge"

#: Source/DiabloUI/selhero.cpp:196 Source/control.cpp:89
msgid "Bard"
msgstr "Bardo"

#: Source/DiabloUI/selhero.cpp:199 Source/control.cpp:90
msgid "Barbarian"
msgstr "Bárbaro"

#: Source/DiabloUI/selhero.cpp:214 Source/DiabloUI/selhero.cpp:293
msgid "New Single Player Hero"
msgstr "Novo herói"

#: Source/DiabloUI/selhero.cpp:216 Source/DiabloUI/selhero.cpp:295
msgid "New Multi Player Hero"
msgstr "Novo herói multijogador"

#: Source/DiabloUI/selhero.cpp:225
msgid "Save File Exists"
msgstr "Jogo salvo existente"

#: Source/DiabloUI/selhero.cpp:228 Source/gamemenu.cpp:44
msgid "Load Game"
msgstr "Carregar jogo"

#: Source/DiabloUI/selhero.cpp:229 Source/gamemenu.cpp:43 Source/gamemenu.cpp:54
msgid "New Game"
msgstr "Novo jogo"

#: Source/DiabloUI/selhero.cpp:239 Source/DiabloUI/selhero.cpp:575
msgid "Single Player Characters"
msgstr "Personagens"

#: Source/DiabloUI/selhero.cpp:287
msgid ""
"The Rogue and Sorcerer are only available in the full retail version of "
"Diablo. Visit https://www.gog.com/game/diablo to purchase."
msgstr ""
"O Ladino e o Feiticeiro estão disponíveis apenas na versão comercial completa "
"do Diablo. Visite https://www.gog.com/game/diablo para comprar."

#: Source/DiabloUI/selhero.cpp:299 Source/DiabloUI/selhero.cpp:305
msgid "Enter Name"
msgstr "Inserir nome"

#: Source/DiabloUI/selhero.cpp:337
msgid ""
"Invalid name. A name cannot contain spaces, reserved characters, or reserved "
"words.\n"
msgstr ""
"Nome inválido. Um nome não pode conter espaços, caracteres reservados ou "
"palavras.\n"

#: Source/DiabloUI/selhero.cpp:345
#, c-format
msgid "Character already exists. Do you want to overwrite \"%s\"?"
msgstr "O personagem já existe. Você deseja substituir \"%s\"?"

#: Source/DiabloUI/selhero.cpp:357
msgid "Unable to create character."
msgstr "Não foi possível criar o personagem."

#: Source/DiabloUI/selhero.cpp:511 Source/DiabloUI/selhero.cpp:514
msgid "Level:"
msgstr "Nível:"

#: Source/DiabloUI/selhero.cpp:519
msgid "Strength:"
msgstr "Força:"

#: Source/DiabloUI/selhero.cpp:524
msgid "Magic:"
msgstr "Magia:"

#: Source/DiabloUI/selhero.cpp:529
msgid "Dexterity:"
msgstr "Destreza:"

#: Source/DiabloUI/selhero.cpp:534
msgid "Vitality:"
msgstr "Vitalidade:"

#: Source/DiabloUI/selhero.cpp:545
msgid "Select Hero"
msgstr "Selecione um herói"

#: Source/DiabloUI/selhero.cpp:564
msgid "Delete"
msgstr "Apagar"

#: Source/DiabloUI/selhero.cpp:573
msgid "Multi Player Characters"
msgstr "Personagens multijogador"

#: Source/DiabloUI/selhero.cpp:617
msgid "Delete Multi Player Hero"
msgstr "Apagar herói multijogador"

#: Source/DiabloUI/selhero.cpp:619
msgid "Delete Single Player Hero"
msgstr "Apagar herói"

#: Source/DiabloUI/selhero.cpp:621
#, c-format
msgid "Are you sure you want to delete the character \"%s\"?"
msgstr "Tem certeza de que deseja apagar o personagem \"%s\"?"

#: Source/DiabloUI/selyesno.cpp:61 Source/stores.cpp:888
msgid "Yes"
msgstr "Sim"

#: Source/DiabloUI/selyesno.cpp:62 Source/stores.cpp:889
msgid "No"
msgstr "Não"

#: Source/DiabloUI/support_lines.cpp:8
msgid "GOG.com maintains a web site at https://www.gog.com/forum/diablo"
msgstr ""

#: Source/DiabloUI/support_lines.cpp:9
msgid "Follow the links to visit the discussion boards associated with Diablo."
msgstr ""

#: Source/DiabloUI/support_lines.cpp:10
msgid "and the Hellfire expansion."
msgstr ""

#: Source/DiabloUI/support_lines.cpp:12
msgid "DevilutionX is maintained by Diasurgical, issues and bugs can be reported"
msgstr ""

#: Source/DiabloUI/support_lines.cpp:13
msgid "at this address: https://github.com/diasurgical/devilutionX"
msgstr ""

#: Source/DiabloUI/support_lines.cpp:14
msgid ""
"To help us better serve you, please be sure to include the version number,"
msgstr ""

#: Source/DiabloUI/support_lines.cpp:15
msgid "operating system, and the nature of the problem."
msgstr ""

#: Source/DiabloUI/support_lines.cpp:18
msgid "Disclaimer:"
msgstr ""

#: Source/DiabloUI/support_lines.cpp:19
msgid "  DevilutionX is not supported or maintained by Blizzard Entertainment,"
msgstr ""

#: Source/DiabloUI/support_lines.cpp:20
msgid "  nor GOG.com. Neither Blizzard Entertainment or GOG.com has not tested"
msgstr ""

#: Source/DiabloUI/support_lines.cpp:21
msgid "  or certified the quality or compatibility of DevilutionX. All inquiries"
msgstr ""

#: Source/DiabloUI/support_lines.cpp:22
msgid ""
"  regarding DevilutionX should be directed to Diasurgical, not to Blizzard"
msgstr ""

#: Source/DiabloUI/support_lines.cpp:23
msgid "  Entertainment or GOG.com."
msgstr ""

#: Source/DiabloUI/title.cpp:47
msgid "Copyright © 1996-2001 Blizzard Entertainment"
msgstr "Copyright © 1996-2001 Blizzard Entertainment"

#: Source/appfat.cpp:34
msgid "Error"
msgstr "Erro"

#: Source/appfat.cpp:117
#, c-format
msgid ""
"%s\n"
"\n"
"The error occurred at: %s line %d"
msgstr ""
"%s\n"
"\n"
"O erro ocorreu em: %s linha %d"

#: Source/appfat.cpp:137
#, c-format
msgid ""
"Unable to open a required file.\n"
"\n"
"Verify that the MD5 of diabdat.mpq matches one of the following values\n"
"011bc6518e6166206231080a4440b373\n"
"68f049866b44688a7af65ba766bef75a\n"
"\n"
"The problem occurred when loading:\n"
"%s"
msgstr ""
"Não foi possível abrir um arquivo necessário.\n"
"\n"
"Verifique se o MD5 do diabdat.mpq corresponde aos seguintes valores\n"
"011bc6518e6166206231080a4440b373\n"
"68f049866b44688a7af65ba766bef75a\n"
"\n"
"O problema ocorreu ao carregar:\n"
"%s"

#: Source/appfat.cpp:146 Source/appfat.cpp:164
msgid "Data File Error"
msgstr "Erro do arquivo de dados"

#: Source/appfat.cpp:160
msgid ""
"Unable to open main data archive (diabdat.mpq or spawn.mpq).\n"
"\n"
"Make sure that it is in the game folder and that the file name is in all "
"lowercase."
msgstr ""
"Não foi possível abrir o arquivo de dados principal (diabdat.mpq ou spawn."
"mpq).\n"
"\n"
"Certifique-se de que está na pasta do jogo e que o nome do arquivo está todo "
"em minúsculas."

#: Source/appfat.cpp:175
#, c-format
msgid ""
"Unable to write to location:\n"
"%s"
msgstr ""
"Não foi possível gravar no local:\n"
"%s"

#: Source/appfat.cpp:177
msgid "Read-Only Directory Error"
msgstr "Erro de diretório, somente leitura"

#: Source/automap.cpp:420
msgid "game: "
msgstr "jogo: "

#: Source/automap.cpp:424
msgid "password: "
msgstr "senha: "

#: Source/automap.cpp:434 Source/items.cpp:3868
#, c-format
msgid "Level: %i"
msgstr "Nível: %i"

#: Source/automap.cpp:436
#, c-format
msgid "Level: Crypt %i"
msgstr "Nível: Cripta %i"

#: Source/automap.cpp:438
#, c-format
msgid "Level: Nest %i"
msgstr "Nível: Enxame %i"

#: Source/control.cpp:239
msgid "Tab"
msgstr ""

#: Source/control.cpp:239
msgid "Esc"
msgstr ""

#: Source/control.cpp:239
msgid "Enter"
msgstr ""

#: Source/control.cpp:242
msgid "Character Information"
msgstr "Informações do personagem"

#: Source/control.cpp:243
msgid "Quests log"
msgstr "Registro de missões"

#: Source/control.cpp:244
msgid "Automap"
msgstr "Automapa"

#: Source/control.cpp:245
msgid "Main Menu"
msgstr "Menu Principal"

#: Source/control.cpp:246
msgid "Inventory"
msgstr "Inventário"

#: Source/control.cpp:247
msgid "Spell book"
msgstr "Livro de magias"

#: Source/control.cpp:248
msgid "Send Message"
msgstr "Enviar Mensagem"

#: Source/control.cpp:432 Source/control.cpp:1029
#, c-format
msgid "%s Skill"
msgstr "Habilidade de %s"

#: Source/control.cpp:435 Source/control.cpp:1033
#, c-format
msgid "%s Spell"
msgstr "Magia de %s"

#: Source/control.cpp:437
msgid "Damages undead only"
msgstr "Atinge apenas mortos-vivos"

#: Source/control.cpp:441 Source/control.cpp:1039 Source/control.cpp:1865
msgid "Spell Level 0 - Unusable"
msgstr "Nível da magia 0 - Inutilizável"

#: Source/control.cpp:443 Source/control.cpp:1041 Source/control.cpp:1867
#, c-format
msgid "Spell Level %i"
msgstr "Nível do feitiço %i"

#: Source/control.cpp:447 Source/control.cpp:1045
#, c-format
msgid "Scroll of %s"
msgstr "Pergaminho de %s"

#: Source/control.cpp:464 Source/control.cpp:1063
msgid "1 Scroll"
msgstr "1 Pergaminho"

#: Source/control.cpp:466 Source/control.cpp:1065
#, c-format
msgid "%i Scrolls"
msgstr "%i Pergaminhos"

#: Source/control.cpp:470 Source/control.cpp:1069 Source/items.cpp:1597
#, c-format
msgid "Staff of %s"
msgstr "Cajado de %s"

#: Source/control.cpp:472 Source/control.cpp:1072
msgid "1 Charge"
msgstr "1 Carga"

#: Source/control.cpp:474 Source/control.cpp:1074
#, c-format
msgid "%i Charges"
msgstr "%i Cargas"

#: Source/control.cpp:483
#, c-format
msgid "Spell Hotkey #F%i"
msgstr "Tecla de atalho #F%i"

#: Source/control.cpp:1005
msgid "Player friendly"
msgstr "Amigável a jogadores"

#: Source/control.cpp:1007
msgid "Player attack"
msgstr "Hostil a jogadores"

#: Source/control.cpp:1010
#, c-format
msgid "Hotkey: %s"
msgstr "Tecla de atalho: %s"

#: Source/control.cpp:1019
msgid "Select current spell button"
msgstr "Selecionar botão da magia atual"

#: Source/control.cpp:1023
msgid "Hotkey: 's'"
msgstr "Tecla de atalho: 's'"

#: Source/control.cpp:1261
#, fuzzy, c-format
#| msgid "%i gold %s"
msgid "%i gold piece"
msgid_plural "%i gold pieces"
msgstr[0] "%i %s de ouro"
msgstr[1] "%i %s de ouro"

#: Source/control.cpp:1264
msgid "Requirements not met"
msgstr "Pré-requisitos não atendidos"

#: Source/control.cpp:1300
#, c-format
msgid "%s, Level: %i"
msgstr "%s, Nível: %i"

#: Source/control.cpp:1302
#, c-format
msgid "Hit Points %i of %i"
msgstr "Pontos de vida %i de %i"

#: Source/control.cpp:1375
msgid "None"
msgstr "Nenhum"

#: Source/control.cpp:1443 Source/control.cpp:1455 Source/control.cpp:1467
msgid "MAX"
msgstr "MÁX"

#: Source/control.cpp:1585
msgid "Level Up"
msgstr ""

#: Source/control.cpp:1841
msgid "Skill"
msgstr "Habilidade"

#: Source/control.cpp:1844
#, c-format
msgid "Staff (%i charges)"
msgstr "Cajado (%i cargas)"

#: Source/control.cpp:1852
#, c-format
msgid "Mana: %i  Dam: %i - %i"
msgstr "Mana:%i  Dano:%i - %i"

#: Source/control.cpp:1854
#, c-format
msgid "Mana: %i   Dam: n/a"
msgstr "Mana: %i   Dano: NA"

#: Source/control.cpp:1857
#, c-format
msgid "Mana: %i  Dam: 1/3 tgt hp"
msgstr "Mana: %i  Dano: 1/3 da vida do oponente"

#: Source/control.cpp:1904
#, c-format
msgid "You have %u gold"
msgstr "Você tem %u peças de ouro"

#: Source/control.cpp:1906
#, fuzzy, c-format
#| msgid "%s.  How many do"
msgid "piece.  How many do"
msgid_plural "pieces.  How many do"
msgstr[0] "%s.  Quantos quer"
msgstr[1] "%s.  Quantos quer"

#: Source/control.cpp:1908
msgid "you want to remove?"
msgstr "remover?"

#: Source/controls/modifier_hints.cpp:117
msgid "Menu"
msgstr "Menu"

#: Source/controls/modifier_hints.cpp:117
msgid "Inv"
msgstr "Invent."

#: Source/controls/modifier_hints.cpp:117
msgid "Map"
msgstr "Mapa"

#: Source/controls/modifier_hints.cpp:117
msgid "Char"
msgstr "Person."

#: Source/controls/modifier_hints.cpp:118
msgid "Spells"
msgstr "Feitiços"

#: Source/controls/modifier_hints.cpp:118
msgid "Quests"
msgstr "Missões"

#: Source/cursor.cpp:181 Source/spelldat.cpp:22
msgid "Town Portal"
msgstr "Portal da cidade"

#: Source/cursor.cpp:182
#, c-format
msgid "from %s"
msgstr "de %s"

#: Source/cursor.cpp:207
msgid "Portal to"
msgstr "Portal para"

#: Source/cursor.cpp:209
msgid "The Unholy Altar"
msgstr "O altar profano"

#: Source/cursor.cpp:211
msgid "level 15"
msgstr "o nível 15"

#: Source/diablo.cpp:138
msgid "I need help! Come Here!"
msgstr "Preciso de ajuda! Venha aqui!"

#: Source/diablo.cpp:139
msgid "Follow me."
msgstr "Siga-me."

#: Source/diablo.cpp:140
msgid "Here's something for you."
msgstr "Tenho uma coisa para você."

#: Source/diablo.cpp:141
msgid "Now you DIE!"
msgstr "Agora você MORRE!"

#: Source/diablo.cpp:160
msgid "Options:\n"
msgstr "Opções:\n"

#: Source/diablo.cpp:161
msgid "Print this message and exit"
msgstr ""

#: Source/diablo.cpp:162
msgid "Print the version and exit"
msgstr ""

#: Source/diablo.cpp:163
msgid "Specify the folder of diabdat.mpq"
msgstr ""

#: Source/diablo.cpp:164
msgid "Specify the folder of save files"
msgstr ""

#: Source/diablo.cpp:165
msgid "Specify the location of diablo.ini"
msgstr ""

#: Source/diablo.cpp:166
msgid "Specify the location of the .ttf font"
msgstr ""

#: Source/diablo.cpp:167
msgid "Specify the name of a custom .ttf font"
msgstr ""

#: Source/diablo.cpp:168
msgid "Skip startup videos"
msgstr "Pular vídeos de abertura"

#: Source/diablo.cpp:169
msgid "Display frames per second"
msgstr "Exibir quadros por segundo"

#: Source/diablo.cpp:170
msgid "Run in windowed mode"
msgstr "Executar no modo janela"

#: Source/diablo.cpp:171
msgid "Enable verbose logging"
msgstr "Ativar relatório detalhado"

#: Source/diablo.cpp:172
msgid "Force spawn mode even if diabdat.mpq is found"
msgstr ""

#: Source/diablo.cpp:173
msgid ""
"\n"
"Hellfire options:\n"
msgstr ""
"\n"
"Opções do Hellfire:\n"

#: Source/diablo.cpp:174
msgid "Force diablo mode even if hellfire.mpq is found"
msgstr "Forçar o modo Diablo mesmo se o arquivo hellfire.mpq for encontrado"

#: Source/diablo.cpp:175
msgid "Use alternate nest palette"
msgstr ""

#: Source/diablo.cpp:191
msgid ""
"\n"
"Report bugs at https://github.com/diasurgical/devilutionX/\n"
msgstr ""

#: Source/diablo.cpp:267
#, c-format
msgid "unrecognized option '%s'\n"
msgstr ""

#: Source/diablo.cpp:649
#, c-format
msgid "version %s"
msgstr ""

#: Source/diablo.cpp:1172
msgid "No help available"
msgstr "Nenhuma ajuda disponível"

#: Source/diablo.cpp:1173
msgid "while in stores"
msgstr "enquanto estiver nas lojas"

#: Source/diablo.cpp:1453
#, c-format
msgid "%s, mode = %s"
msgstr "%s, modo = %s"

#: Source/diablo.cpp:2152
msgid "-- Network timeout --"
msgstr "-- Tempo limite da rede excedido --"

#: Source/diablo.cpp:2153
msgid "-- Waiting for players --"
msgstr "-- Aguardando jogadores --"

#: Source/dvlnet/loopback.cpp:113
msgid "loopback"
msgstr "loopback"

#: Source/dvlnet/tcp_client.cpp:68
msgid "Unable to connect"
msgstr "Incapaz de se conectar"

#: Source/dvlnet/tcp_client.cpp:89
msgid "error: read 0 bytes from server"
msgstr ""

#: Source/error.cpp:22
msgid "No automap available in town"
msgstr "Automapa indisponível na cidade"

#: Source/error.cpp:23
msgid "No multiplayer functions in demo"
msgstr "Sem funções multijogador na versão demo"

#: Source/error.cpp:24
msgid "Direct Sound Creation Failed"
msgstr "Falha na criação de Direct Sound"

#: Source/error.cpp:25
msgid "Not available in shareware version"
msgstr "Indisponível na versão shareware"

#: Source/error.cpp:26
msgid "Not enough space to save"
msgstr "Espaço insuficiente para salvar"

#: Source/error.cpp:27
msgid "No Pause in town"
msgstr "Pausa não permitida na cidade"

#: Source/error.cpp:28
msgid "Copying to a hard disk is recommended"
msgstr "É recomendado copiar para um disco rígido"

#: Source/error.cpp:29
msgid "Multiplayer sync problem"
msgstr "Problema de sincronia do modo multijogador"

#: Source/error.cpp:30
msgid "No pause in multiplayer"
msgstr "Não é permitido pausar no modo multijogador"

#: Source/error.cpp:31
msgid "Loading..."
msgstr "Carregando..."

#: Source/error.cpp:32
msgid "Saving..."
msgstr "Salvando..."

#: Source/error.cpp:33
msgid "Some are weakened as one grows strong"
msgstr "Uns são enfraquecidos enquanto um se torna mais forte"

#: Source/error.cpp:34
msgid "New strength is forged through destruction"
msgstr "Nova força é forjada pela destruição"

#: Source/error.cpp:35
msgid "Those who defend seldom attack"
msgstr "Aqueles que defendem raramente atacam"

#: Source/error.cpp:36
msgid "The sword of justice is swift and sharp"
msgstr "A espada da justiça é veloz e afiada"

#: Source/error.cpp:37
msgid "While the spirit is vigilant the body thrives"
msgstr "Enquanto o espírito é vigilante, o corpo prospera"

#: Source/error.cpp:38
msgid "The powers of mana refocused renews"
msgstr "Os poderes da mana reorientados se renovam"

#: Source/error.cpp:39
msgid "Time cannot diminish the power of steel"
msgstr "O tempo não pode diminuir o poder do aço"

#: Source/error.cpp:40
msgid "Magic is not always what it seems to be"
msgstr "A mágica nem sempre é o que parece ser"

#: Source/error.cpp:41
msgid "What once was opened now is closed"
msgstr "O que antes estava aberto, agora está fechado"

#: Source/error.cpp:42
msgid "Intensity comes at the cost of wisdom"
msgstr "A intensidade vem à custa de sabedoria"

#: Source/error.cpp:43
msgid "Arcane power brings destruction"
msgstr "O poder arcano traz destruição"

#: Source/error.cpp:44
msgid "That which cannot be held cannot be harmed"
msgstr "Aquilo que não pode ser agarrado não pode ser ferido"

#: Source/error.cpp:45
msgid "Crimson and Azure become as the sun"
msgstr "O Rubro e Anil se tornam como o sol"

#: Source/error.cpp:46
msgid "Knowledge and wisdom at the cost of self"
msgstr "Conhecimento e sabedoria à custa de seu próprio eu"

#: Source/error.cpp:47
msgid "Drink and be refreshed"
msgstr "Beba e refresque-se"

#: Source/error.cpp:48
msgid "Wherever you go, there you are"
msgstr "Aonde quer que você vá, lá está você"

#: Source/error.cpp:49
msgid "Energy comes at the cost of wisdom"
msgstr "A energia vem à custa de sabedoria"

#: Source/error.cpp:50
msgid "Riches abound when least expected"
msgstr "Riquezas abundam quando menos se espera"

#: Source/error.cpp:51
msgid "Where avarice fails, patience gains reward"
msgstr "Onde falha a avareza, a paciência é recompensada"

#: Source/error.cpp:52
msgid "Blessed by a benevolent companion!"
msgstr "Abençoado por uma companhia benevolente!"

#: Source/error.cpp:53
msgid "The hands of men may be guided by fate"
msgstr "As mãos dos homens podem ser guiadas pelo destino"

#: Source/error.cpp:54
msgid "Strength is bolstered by heavenly faith"
msgstr "A força é intensificada pela fé celestial"

#: Source/error.cpp:55
msgid "The essence of life flows from within"
msgstr "A essência da vida flui de dentro"

#: Source/error.cpp:56
msgid "The way is made clear when viewed from above"
msgstr "O caminho se faz claro quando visto de cima"

#: Source/error.cpp:57
msgid "Salvation comes at the cost of wisdom"
msgstr "A salvação vem à custa de sabedoria"

#: Source/error.cpp:58
msgid "Mysteries are revealed in the light of reason"
msgstr "Mistérios são revelados à luz da razão"

#: Source/error.cpp:59
msgid "Those who are last may yet be first"
msgstr "Aqueles que são últimos ainda poderão ser primeiros"

#: Source/error.cpp:60
msgid "Generosity brings its own rewards"
msgstr "A generosidade traz suas próprias recompensas"

#: Source/error.cpp:61
msgid "You must be at least level 8 to use this."
msgstr "Você deve estar ao menos no nível 8 para usar isto."

#: Source/error.cpp:62
msgid "You must be at least level 13 to use this."
msgstr "Você deve estar ao menos no nível 13 para usar isto."

#: Source/error.cpp:63
msgid "You must be at least level 17 to use this."
msgstr "Você deve estar ao menos no nível 17 para usar isto."

#: Source/error.cpp:64
msgid "Arcane knowledge gained!"
msgstr "Conhecimento arcano obtido!"

#: Source/error.cpp:65
msgid "That which does not kill you..."
msgstr "Aquilo que não o mata..."

#: Source/error.cpp:66
msgid "Knowledge is power."
msgstr "Conhecimento é poder."

#: Source/error.cpp:67
msgid "Give and you shall receive."
msgstr "Doe e você receberá."

#: Source/error.cpp:68
msgid "Some experience is gained by touch."
msgstr "Um pouco de experiência é obtida através do toque."

#: Source/error.cpp:69
msgid "There's no place like home."
msgstr "Não há lugar como a nossa casa."

#: Source/error.cpp:70
msgid "Spiritual energy is restored."
msgstr "A energia espiritual é restaurada."

#: Source/error.cpp:71
msgid "You feel more agile."
msgstr "Você se sente mais ágil."

#: Source/error.cpp:72
msgid "You feel stronger."
msgstr "Você se sente mais forte."

#: Source/error.cpp:73
msgid "You feel wiser."
msgstr "Você se sente mais sábio."

#: Source/error.cpp:74
msgid "You feel refreshed."
msgstr "Você se sente revigorado."

#: Source/error.cpp:75
msgid "That which can break will."
msgstr "Aquilo que puder ser quebrado, assim o será."

#: Source/gamemenu.cpp:41
msgid "Save Game"
msgstr "Salvar jogo"

#: Source/gamemenu.cpp:42 Source/gamemenu.cpp:53
msgid "Options"
msgstr "Opções"

#: Source/gamemenu.cpp:45 Source/gamemenu.cpp:56
msgid "Quit Game"
msgstr "Sair do jogo"

#: Source/gamemenu.cpp:55
msgid "Restart In Town"
msgstr "Reiniciar na cidade"

#: Source/gamemenu.cpp:65
msgid "Gamma"
msgstr "Gama"

#: Source/gamemenu.cpp:66 Source/gamemenu.cpp:237
msgid "Speed"
msgstr "Veloc."

#: Source/gamemenu.cpp:67
msgid "Previous Menu"
msgstr "Menu anterior"

#: Source/gamemenu.cpp:74
msgid "Music Disabled"
msgstr "Desativar música"

#: Source/gamemenu.cpp:78
msgid "Sound"
msgstr "Som"

#: Source/gamemenu.cpp:79
msgid "Sound Disabled"
msgstr "Desativar som"

#: Source/gamemenu.cpp:225
msgid "Speed: Fastest"
msgstr "Velocidade: Super rápido"

#: Source/gamemenu.cpp:227
msgid "Speed: Faster"
msgstr "Velocidade: Muito rápido"

#: Source/gamemenu.cpp:229
msgid "Speed: Fast"
msgstr "Velocidade: Rápido"

#: Source/gamemenu.cpp:231
msgid "Speed: Normal"
msgstr "Velocidade: Normal"

#: Source/gmenu.cpp:81
msgid "Pause"
msgstr "Pausa"

#: Source/help.cpp:20
msgid ""
"Shareware Diablo Help||$Keyboard Shortcuts:|Diablo can be played exclusively "
"by using the mouse controls.  There are times, however, when you may want to "
"use shortcuts to some commands by using the keyboard.  These shortcuts are "
"listed below:||F1:    Open the Help Screen|Esc:    Displays the main menu|"
"Tab:    Displays the Auto-map|Space:  Removes any pop-up menus or maps from "
"the play area|S:  Open Speedbook|B:  Open Spellbook|I:  Opens the Inventory "
"screen|C:  Opens the Character screen|Z:  Zooms the game screen in and out|F:  "
"Reduces the brightness of the screen|G:  Increases the brightness of the "
"screen|Q:  Opens the Quest log (non-functional in the Shareware version)|1 - "
"8:  Use that item from your Belt|F5, F6, F7, F8:  Sets a hotkey for a selected "
"skill or spell|Shift + Left Mouse Button: Use any weapon without moving|Shift "
"+ Left Mouse Button (on character screen): Assign all stat points|Shift + Left "
"Mouse Button (on inventory): Move item to belt or equip/unequip item|Shift + "
"Left Mouse Button (on belt): Move item to inventory|||$Movement:|Movement is "
"controlled by the mouse.  The gauntlet on the screen is your cursor.  Use this "
"to indicate the destination of your character and then left-click to move to "
"that area. If you hold the mouse button down while moving, the character will "
"continue to move in that direction.||$Selecting Items:|What you can interact "
"with within the game is easily identifiable. Move the cursor over any object "
"or creature. If the object can be picked up, attacked, activated or used in "
"any way, it will be immediately outlined. A description of the highlighted "
"object appears in the text area on the control panel.||Example: If you select "
"a door and then left-click the character will walk to the door and open it. If "
"you left-click on a highlighted weapon, the character will walk over to it and "
"put it in his inventory. If you left-click on a highlighted creature...||"
"$Combat:|Combat is initiated by left-clicking on a creature that has been "
"highlighted. If your character is equipped with a melee weapon (Sword, Mace, "
"Ax, etc.) your character will move to range and attack. If your character is "
"equipped with a bow, left-clicking will fire an arrow at the highlighted "
"creature. Holding down the shift key and then left-clicking allows the "
"character to attack without moving.||$Picking up Objects:|If you left-click on "
"an item - such as a weapon, shield, armor or book - your character will move "
"to that item and add it to his inventory automatically.||Useable items that "
"are small in size - such as a potion or scroll - are automatically placed in "
"your 'belt', located at the top of the Interface bar . When an item is placed "
"in the belt, a small number appears in that box. Items may be used by either "
"right-clicking on the item or pressing the corresponding number on the "
"keyboard.||If you do not have enough room in your inventory or belt for an "
"item that you try to pick up, it will fall from your grasp. Open your "
"inventory screen and try re-arranging or removing items to carry what you "
"really want or need.||$Inventory:|You can toggle the Inventory screen on and "
"off by clicking the INV> button on the control panel.  Items may be moved "
"around in your inventory by selecting them and then left-clicking to pick them "
"up.  When you pick up an item while in the inventory screen, your cursor "
"changes into the item. You can then place this item into empty spaces in your "
"inventory, swap them with other items in your inventory or equip them.||If you "
"have an item that you no longer wish to carry, simply grab the item from your "
"inventory and then left-click in the play area to drop it.||$Equipping Items:|"
"To equip an item, open the inventory screen and pick up the desired item, "
"either from play or from your inventory, placing it in the appropriate box on "
"the figure in the inventory screen. Weapons and shields go into the large "
"spaces to the  right or left of the figure. Two-handed weapons such as bows "
"and axes preclude the use of a shield and will take up both of these large "
"spaces.||Cloaks, robes, capes and all other armor must go in the central torso "
"slot of the figure. ||Helmets and caps go in the box over the head of the "
"character.||Rings go into the small boxes at the hands of the figure.||Amulets "
"go into the small box at the next to the neck of the figure.||To change items "
"that your character has equipped, pick up a new item and place it on top of "
"the item you wish to remove.  Your character will automatically swap the items "
"and the cursor will now change into the item that was in that box.||$Usable "
"Items:|Potions, elixirs and books are classified as usable items.  These items "
"can be used by right-clicking on them in the inventory screen.  Books are too "
"large to be placed in the belt, but any potions or scrolls that are put there "
"can also be used by pressing the corresponding number on the keyboard.||$Gold:|"
"You can select a specific amount of gold to drop by right-clicking on a pile "
"of gold in your inventory. A dialog will appear that allows you to select a "
"specific amount of gold to take. When you have entered that number, your "
"cursor will change into that amount of gold.||$Item Information:|Many items in "
"Diablo share certain common attributes.  These are damage, durability, charges "
"and minimum requirements..||Damage: This is represented by a range that "
"indicates the minimum and maximum damage that item can inflict. A short sword "
"has a (2-6) after its name, meaning it inflicts a minimum of two damage and a "
"maximum of six when it hits. Damage can be modified by the quality of the "
"weapon, the character's strength and magical effects.||Durability: This is the "
"amount of damage that an item can take before it is rendered useless. "
"Durability is represented by a ratio of current durability to maximum "
"durability. A shield that has a durability of 15/20 would still have 15 points "
"of damage it could take from use before it was rendered useless. Maximum "
"durability can be affected by the quality of the item, enchantments or repairs "
"made upon the item. The minimum durability can be raised by repairing an "
"item.||Charges: Some items have charges associated with them. Charges indicate "
"how many times that item can be used to cast the spell or affect indicated in "
"its description.  Charges are represented by a ratio of charges left to "
"maximum charges. A staff that has charges listed as 2/5 could be used to cast "
"2 more spells before it was rendered powerless. It could still be used to "
"attack with as a physical weapon, however. Maximum charges can be affected by "
"the magic or recharges cast upon the item. Minimum charges can be raised by "
"recharging the item.||Minimum Requirements: These are the minimum requirements "
"that a character must meet to wield the item. The more powerful an item is, "
"the higher the minimum requirements will be.  If a character does not meet "
"these requirements, he will be unable to equip the item and its name and "
"information will be displayed in red.  The item artwork will also have a red "
"tint in the Inventory screen.||$Items Classes:|There are three classes of "
"items in Diablo - Mundane, Magic and Unique:||Mundane items have no special "
"attributes. Their information is displayed in white text.||Magic Items are "
"represented by blue names and text descriptions. Use the Identify spell or "
"speak to Cain in town to determine their exact properties and attributes.||"
"Unique items are represented by gold names and text descriptions. Use the "
"Identify spell or speak to Cain in town to determine their exact properties "
"and attributes.||$Skills & Spells:|You can access your list of skills and "
"spells by left-clicking on the SPELLS button in the interface bar. This "
"'Spellbook' contains all of the skills and spells that your character knows. "
"Spells available through staffs are also listed here. Left-clicking on the "
"Icon of the spell you wish to ready will place it in the 'select current "
"spell' icon/area and set it as the current readied spell. A readied spell may "
"be cast by simply right-clicking in the play area.||Left-clicking on the "
"'select current spell' button will also open a 'Speedbook' menu that also "
"allows you to ready a skill or spell for use.  To use a readied skill or "
"spell, simply right-click in the main play area.|Shift + Left-clicking on the "
"'select current spell' button will clear the readied spell||Skills are the "
"innate abilities of your character. These skills are different depending on "
"what class you choose and require no mana to use.||Warrior:|The Warrior has "
"the skill of Repair Items. This allows him to fix an item that has been worn "
"by use or is damaged in combat. To accomplish this, select the Repair Skill "
"through the Spellbook or Speedbook and right-click the mouse as if you were "
"casting a spell. Your cursor will change into a Hammer Icon that you will use "
"to select the item to be repaired.  Although Repairing an item in this way "
"will decrease the maximum durability of that item, it can be done without "
"leaving the labyrinth.||The Blacksmith can also repair items for a price. When "
"the Blacksmith performs this service, it does decrease the maximum durability "
"of the item.||Rogue:|The Rogue has the skill of Disarm Traps. This allows her "
"to not only remove traps, but also acts as a 'sixth sense' that warns her of "
"where these trapped items are located. To accomplish this, select the Disarm "
"Trap skill through the Spellbook or Speedbook and right-click the mouse as if "
"you were casting a spell.  Your cursor will change into a Targeting Cursor "
"that you will use to select the item to be disarmed.  The success of this "
"attempt is based on the level of the Rogue and the expertise of whomever set "
"the trap.||Sorcerer:|The Sorcerer has the skill of Recharge Staffs. This "
"allows him to focus his mana into an staff that has been drained of its "
"magical energies.  To accomplish this, select the Recharge Staffs skill "
"through the Spellbook or Speedbook and right-click the mouse as if you were "
"casting a spell.  Your cursor will change into a Staff Icon that you will use "
"to select the item to be recharged.  Although Recharging a staff in this way "
"will decrease its maximum charges, it can be done without leaving the "
"labyrinth.||The Witch can also recharge staffs for a price. When the Witch "
"performs this service, it does decrease the maximum charges of the item.||"
"Spells are magical effects that can be cast from a scroll, a staff or "
"memorized from a book. Spells may or may not require mana to use and are "
"available to all classes.||Spells cast from a scroll cost no mana to use, but "
"are limited to only one charge. Casting a spell from a scroll is accomplished "
"by either right-clicking on the scroll or, if it is located in our belt, "
"pressing the corresponding number on the keyboard. Scrolls can also be readied "
"in the Speedbook and are represented by a red icon/button in the 'select "
"current spell' area.||Spells cast from staffs cost no mana to use, but are "
"limited by the number of charges available. To cast spells from a staff, it "
"must first be equipped. The 'select current spell' icon/button will change to "
"indicate that the spell on the staff is currently ready to cast. Scrolls can "
"also be readied in the Spellbook or Speedbook and are represented by an orange "
"icon/button in the 'select current spell' area.||Spells that are memorized "
"cost mana to cast, but they can be used as long as the character has mana to "
"power them. The Warrior and Rogue start the game with no memorized spells "
"while the sorcerer begins with Firebolt.  If the character finds a book in the "
"labyrinth, he can memorize the spell written in that book by opening the "
"Inventory screen and right-clicking on the book.  This will make that spell "
"always available to the character for casting. Memorized spells can be readied "
"through either the Spellbook or Speedbook and are represented by a blue icon/"
"button in the 'select current spell' area.||$Important note on books:|Reading "
"more than one book increases your knowledge of that spell and gives you the "
"spell at a higher level. The higher the level of a spell the more effective it "
"is.||While some spells affect the caster, other spells require a target. These "
"targeted spells are cast in the direction that you indicate with your cursor "
"on the play area.  If you highlight a creature, you will cast that spell at "
"that creature.  Not all items within the labyrinth can be targeted.||Example: "
"A fireball spell will travel at the creature or to the location you right-"
"click on.  A Healing spell will simply add health to your character while "
"diminishing his available mana and requires no targeting.||You can also set a "
"spell or scroll as a Hotkey position for instant selection.  Start by opening "
"the pop-up menu as described in the skill section above.  Assign Hotkeys by "
"hitting the F5, F6, F7 or F8 keys on your keyboard after scrolling through the "
"available spells and highlighting the one you wish to assign. ||$Health and "
"Mana:|The two orbs in the Information Bar display your life and mana. The red "
"sphere of fluid on the left side of the control panel represents the overall "
"health of your character. When the fluid is gone - your character is dead.||"
"The blue fluid on the right side of the control panel represents your "
"character's available mana. Mana is the magical force used by your character "
"to cast spells.  When the liquid in the sphere is low or depleted, you may be "
"unable to cast some (or all) of your spells.||$Information Bar:|The "
"Information Bar is where you receive detailed information in Diablo and "
"interact with much of your surroundings.  Here is a quick run-down of the "
"control panel areas and their use:||CHAR: This button is used to access your "
"Character Statistics screen|INV:  This button is used to access your Inventory "
"screen|Quest: This button displays your Quest Log (inactive in Shareware "
"version)|Automap: This button activates the mapping overlay|Menu: This button "
"activates the game menu screen|Spells: This button is used to access your "
"Spellbook|Current Spell: This is the spell that has been readied for immediate "
"casting|Life Orb: This is the amount of health your character currently has|"
"Mana Orb: This is the amount of mana your character currently has|Multiplayer "
"Message: This activates the Message Area|Description Area: This is where any "
"important information about creatures or items you can interact with is "
"displayed. This is also where you will enter the text you wish to send when "
"sending multiplayer messages.||$Character Info:|Toggle the Character "
"Statistics Screen on and off by clicking the <CHAR button on the Information "
"Bar.  This screen shows the 'nuts and bolts' of your character.  There are "
"four major attributes that dictate how your character progresses in the game.||"
"STRENGTH: This is how physically powerful your character is. This statistic "
"plays a large part in  determining how much damage you can do when attacking "
"creatures.||MAGIC: This is how attuned your character is with the arcane "
"powers of the world. This statistic plays a large part in  determining how "
"much mana you have available for casting spells.||DEXTERITY: This is how quick "
"of foot and hand your character is. This statistic plays a large part in  "
"determining the chance you have to hit creatures in combat.||VITALITY: This is "
"how physically fit your character is. This statistic plays a large part in  "
"determining how much health your character has when he is undamaged.||$In Game "
"Menu:|To activate the Game Menu, click the MENU button on the Information "
"Bar.  You have three options in this menu:||New Game: This exits you from your "
"current game and returns you to the Main Menu.||Options: This opens the "
"options menu that allows you to adjust your music and sound effects settings "
"as well as the gamma level of the screen.||Quit Game: This exits the program. "
"Please note that this automatically saves your character.||$Auto-map:|Your "
"character automatically maps where he has been in the labyrinth.  To access "
"the auto-map, click the MAP button on the Information Bar.  You can also press "
"TAB on your keyboard to activate the auto-map. Zooming in and out of the map "
"is done with the + and - keys while scrolling the map uses the arrow keys.|&"
msgstr ""

#: Source/help.cpp:384
msgid ""
"$Keyboard Shortcuts:|F1:    Open Help Screen|Esc:   Display Main Menu|Tab:   "
"Display Auto-map|Space: Hide all info screens|S: Open Speedbook|B: Open "
"Spellbook|I: Open Inventory screen|C: Open Character screen|Q: Open Quest log|"
"F: Reduce screen brightness|G: Increase screen brightness|Z: Zoom Game Screen|"
"+ / -: Zoom Automap|1 - 8: Use Belt item|F5, F6, F7, F8:     Set hotkey for "
"skill or spell|Shift + Left Mouse Button: Attack without moving|Shift + Left "
"Mouse Button (on character screen): Assign all stat points|Shift + Left Mouse "
"Button (on inventory): Move item to belt or equip/unequip item|Shift + Left "
"Mouse Button (on belt): Move item to inventory||$Movement:|If you hold the "
"mouse button down while moving, the character will continue to move in that "
"direction.||$Combat:|Holding down the shift key and then left-clicking allows "
"the character to attack without moving.||$Auto-map:|To access the auto-map, "
"click the 'MAP' button on the Information Bar or press 'TAB' on the keyboard. "
"Zooming in and out of the map is done with the + and - keys. Scrolling the map "
"uses the arrow keys.||$Picking up Objects:|Useable items that are small in "
"size, such as potions or scrolls, are automatically placed in your 'belt' "
"located at the top of the Interface bar . When an item is placed in the belt, "
"a small number appears in that box. Items may be used by either pressing the "
"corresponding number or right-clicking on the item.||$Gold|You can select a "
"specific amount of gold to drop byright-clicking on a pile of gold in your "
"inventory.||$Skills & Spells:|You can access your list of skills and spells by "
"left-clicking on the 'SPELLS' button in the interface bar. Memorized spells "
"and those available through staffs are listed here. Left-clicking on the spell "
"you wish to cast will ready the spell. A readied spell may be cast by simply "
"right-clicking in the play area.||$Using the Speedbook for Spells|Left-"
"clicking on the 'readied spell' button will open the 'Speedbook' which allows "
"you to select a skill or spell for immediate use.  To use a readied skill or "
"spell, simply right-click in the main play area.|Shift + Left-clicking on the "
"'select current spell' button will clear the readied spell||$Setting Spell "
"Hotkeys|You can assign up to four Hotkeys for skills, spells or scrolls.  "
"Start by opening the 'speedbook' as described in the section above. Press the "
"F5, F6, F7 or F8 keys after highlighting the spell you wish to assign.||$Spell "
"Books|Reading more than one book increases your knowledge of that spell, "
"allowing you to cast the spell more effectively.|&"
msgstr ""

#: Source/help.cpp:490
msgid "Hellfire Help"
msgstr "Ajuda do Hellfire"

#: Source/help.cpp:492
msgid "Diablo Help"
msgstr "Ajuda do Diablo"

#: Source/help.cpp:572
msgid "Press ESC to end or the arrow keys to scroll."
msgstr "Pressione ESC para encerrar ou setas direcionais para rolar."

<<<<<<< HEAD
#: Source/init.cpp:146
#, c-format
msgid "version %s"
msgstr "versão %s"

#: Source/init.cpp:215
=======
#: Source/init.cpp:202
>>>>>>> c770ae67
msgid "Some Hellfire MPQs are missing"
msgstr "Alguns arquivos MPQs do Hellfire estão faltando"

#: Source/init.cpp:202
msgid ""
"Not all Hellfire MPQs were found.\n"
"Please copy all the hf*.mpq files."
msgstr ""
"Nem todos os arquivos MPQs do Hellfire foram encontrados.\n"
"Por favor, copie todos os arquivos hf*.mpq."

#: Source/init.cpp:212
msgid "Unable to create main window"
msgstr "Não foi possível criar a janela principal"

#: Source/inv.cpp:2117 Source/items.cpp:3079
#, c-format
msgid "%i gold %s"
msgstr "%i %s de ouro"

#: Source/itemdat.cpp:16 Source/itemdat.cpp:197
msgid "Gold"
msgstr "Ouro"

#: Source/itemdat.cpp:17 Source/itemdat.cpp:135
msgid "Short Sword"
msgstr "Espada Curta"

#: Source/itemdat.cpp:18 Source/itemdat.cpp:87
msgid "Buckler"
msgstr "Broquel"

#: Source/itemdat.cpp:19 Source/itemdat.cpp:155 Source/itemdat.cpp:156
msgid "Club"
msgstr "Clava"

#: Source/itemdat.cpp:20 Source/itemdat.cpp:159
msgid "Short Bow"
msgstr "Arco Curto"

#: Source/itemdat.cpp:21
msgid "Short Staff of Mana"
msgstr "Cajado curto de mana"

#: Source/itemdat.cpp:22
msgid "Cleaver"
msgstr "Cutelo"

#: Source/itemdat.cpp:23 Source/itemdat.cpp:392
msgid "The Undead Crown"
msgstr "Coroa dos mortos-vivos"

#: Source/itemdat.cpp:24 Source/itemdat.cpp:393
msgid "Empyrean Band"
msgstr "Anel empíreo"

#: Source/itemdat.cpp:25
msgid "Magic Rock"
msgstr "Rocha Mágica"

#: Source/itemdat.cpp:26 Source/itemdat.cpp:394
msgid "Optic Amulet"
msgstr "Amuleto Óptico"

#: Source/itemdat.cpp:27 Source/itemdat.cpp:395
msgid "Ring of Truth"
msgstr "Anel da verdade"

#: Source/itemdat.cpp:28
msgid "Tavern Sign"
msgstr "Placa da taverna"

#: Source/itemdat.cpp:29 Source/itemdat.cpp:396
msgid "Harlequin Crest"
msgstr "Brasão do arlequim"

#: Source/itemdat.cpp:30 Source/itemdat.cpp:397
msgid "Veil of Steel"
msgstr "Véu de aço"

#: Source/itemdat.cpp:31
msgid "Golden Elixir"
msgstr "Elixir dourado"

#: Source/itemdat.cpp:32 Source/quests.cpp:49
msgid "Anvil of Fury"
msgstr "Bigorna da fúria"

#: Source/itemdat.cpp:33 Source/quests.cpp:40
msgid "Black Mushroom"
msgstr "Cogumelo negro"

#: Source/itemdat.cpp:34
msgid "Brain"
msgstr "Cérebro"

#: Source/itemdat.cpp:35
msgid "Fungal Tome"
msgstr "Tomo fungoso"

#: Source/itemdat.cpp:36
msgid "Spectral Elixir"
msgstr "Elixir espectral"

#: Source/itemdat.cpp:37 Source/monstdat.cpp:79
msgid "Blood Stone"
msgstr "Pedra sanguínea"

#: Source/itemdat.cpp:38
msgid "Cathedral Map"
msgstr "Mapa da catedral"

#: Source/itemdat.cpp:39
msgid "Heart"
msgstr "Coração"

#: Source/itemdat.cpp:40 Source/itemdat.cpp:93
msgid "Potion of Healing"
msgstr "Poção de cura"

#: Source/itemdat.cpp:41 Source/itemdat.cpp:95
msgid "Potion of Mana"
msgstr "Poção de mana"

#: Source/itemdat.cpp:42 Source/itemdat.cpp:110
msgid "Scroll of Identify"
msgstr "Pergaminho de identificar"

#: Source/itemdat.cpp:43 Source/itemdat.cpp:114
msgid "Scroll of Town Portal"
msgstr "Pergaminho de portal da cidade"

#: Source/itemdat.cpp:44 Source/itemdat.cpp:398
msgid "Arkaine's Valor"
msgstr "Bravura de Arkaine"

#: Source/itemdat.cpp:45 Source/itemdat.cpp:94
msgid "Potion of Full Healing"
msgstr "Poção de cura completa"

#: Source/itemdat.cpp:46 Source/itemdat.cpp:96
msgid "Potion of Full Mana"
msgstr "Poção de mana completa"

#: Source/itemdat.cpp:47 Source/itemdat.cpp:399
msgid "Griswold's Edge"
msgstr "Gume de Griswold"

#: Source/itemdat.cpp:48 Source/itemdat.cpp:400
msgid "Bovine Plate"
msgstr "Placa bovina"

#: Source/itemdat.cpp:49
msgid "Staff of Lazarus"
msgstr "Cajado de Lázarus"

#: Source/itemdat.cpp:50 Source/itemdat.cpp:111
msgid "Scroll of Resurrect"
msgstr "Pergaminho de ressuscitar"

#: Source/itemdat.cpp:51 Source/itemdat.cpp:99 Source/items.cpp:73
msgid "Blacksmith Oil"
msgstr "Óleo do ferreiro"

#: Source/itemdat.cpp:52 Source/itemdat.cpp:167
msgid "Short Staff"
msgstr "Cajado curto"

#: Source/itemdat.cpp:53 Source/itemdat.cpp:135 Source/itemdat.cpp:136
#: Source/itemdat.cpp:137 Source/itemdat.cpp:138 Source/itemdat.cpp:141
#: Source/itemdat.cpp:142 Source/itemdat.cpp:143 Source/itemdat.cpp:144
#: Source/itemdat.cpp:145
msgid "Sword"
msgstr "Espada"

#: Source/itemdat.cpp:54 Source/itemdat.cpp:134
msgid "Dagger"
msgstr ""

#: Source/itemdat.cpp:55
msgid "Rune Bomb"
msgstr ""

#: Source/itemdat.cpp:56
msgid "Theodore"
msgstr ""

#: Source/itemdat.cpp:57
msgid "Auric Amulet"
msgstr "Amuleto áurico"

#: Source/itemdat.cpp:58
msgid "Torn Note 1"
msgstr ""

#: Source/itemdat.cpp:59
msgid "Torn Note 2"
msgstr ""

#: Source/itemdat.cpp:60
msgid "Torn Note 3"
msgstr ""

#: Source/itemdat.cpp:61
msgid "Reconstructed Note"
msgstr ""

#: Source/itemdat.cpp:62
msgid "Brown Suit"
msgstr ""

#: Source/itemdat.cpp:63
msgid "Grey Suit"
msgstr ""

#: Source/itemdat.cpp:64 Source/itemdat.cpp:65
msgid "Cap"
msgstr "Quepe"

#: Source/itemdat.cpp:65
msgid "Skull Cap"
msgstr "Cervelliere"

#: Source/itemdat.cpp:66 Source/itemdat.cpp:67 Source/itemdat.cpp:69
msgid "Helm"
msgstr "Elmo"

#: Source/itemdat.cpp:67
msgid "Full Helm"
msgstr "Elmo completo"

#: Source/itemdat.cpp:68
msgid "Crown"
msgstr "Coroa"

#: Source/itemdat.cpp:69
msgid "Great Helm"
msgstr "Grande Elmo"

#: Source/itemdat.cpp:70
msgid "Cape"
msgstr "Capa"

#: Source/itemdat.cpp:71
msgid "Rags"
msgstr "Trapo"

#: Source/itemdat.cpp:72
msgid "Cloak"
msgstr "Manto"

#: Source/itemdat.cpp:73
msgid "Robe"
msgstr "Túnica"

#: Source/itemdat.cpp:74
msgid "Quilted Armor"
msgstr "Armadura acolchoada"

#: Source/itemdat.cpp:74 Source/itemdat.cpp:75 Source/itemdat.cpp:76
#: Source/itemdat.cpp:77 Source/objects.cpp:5570
msgid "Armor"
msgstr "Armadura"

#: Source/itemdat.cpp:75
msgid "Leather Armor"
msgstr "Armadura de couro"

#: Source/itemdat.cpp:76
msgid "Hard Leather Armor"
msgstr "Armadura de couro duro"

#: Source/itemdat.cpp:77
msgid "Studded Leather Armor"
msgstr "Armad. de couro cravejado"

#: Source/itemdat.cpp:78
msgid "Ring Mail"
msgstr "Malha de anéis"

#: Source/itemdat.cpp:78 Source/itemdat.cpp:79 Source/itemdat.cpp:80
#: Source/itemdat.cpp:82
msgid "Mail"
msgstr "Malha"

#: Source/itemdat.cpp:79
msgid "Chain Mail"
msgstr "Cota de malha"

#: Source/itemdat.cpp:80
msgid "Scale Mail"
msgstr "Malha em escamas"

#: Source/itemdat.cpp:81
msgid "Breast Plate"
msgstr "Armadura Peitoral"

#: Source/itemdat.cpp:81 Source/itemdat.cpp:83 Source/itemdat.cpp:84
#: Source/itemdat.cpp:85 Source/itemdat.cpp:86
msgid "Plate"
msgstr "Armadura de Placas"

#: Source/itemdat.cpp:82
msgid "Splint Mail"
msgstr "Cota de talas"

#: Source/itemdat.cpp:83
msgid "Plate Mail"
msgstr "Malha de placas"

#: Source/itemdat.cpp:84
msgid "Field Plate"
msgstr "Placa de campo"

#: Source/itemdat.cpp:85
msgid "Gothic Plate"
msgstr "Placa gótica"

#: Source/itemdat.cpp:86
msgid "Full Plate Mail"
msgstr "Malha de placas completa"

#: Source/itemdat.cpp:87 Source/itemdat.cpp:88 Source/itemdat.cpp:89
#: Source/itemdat.cpp:90 Source/itemdat.cpp:91 Source/itemdat.cpp:92
msgid "Shield"
msgstr "Escudo"

#: Source/itemdat.cpp:88
msgid "Small Shield"
msgstr "Escudo pequeno"

#: Source/itemdat.cpp:89
msgid "Large Shield"
msgstr "Escudo grande"

#: Source/itemdat.cpp:90
msgid "Kite Shield"
msgstr "Escudo gota"

#: Source/itemdat.cpp:91
msgid "Tower Shield"
msgstr "Escudo torre"

#: Source/itemdat.cpp:92
msgid "Gothic Shield"
msgstr "Escudo gótico"

#: Source/itemdat.cpp:97
msgid "Potion of Rejuvenation"
msgstr "Poção de rejuvenescimento"

#: Source/itemdat.cpp:98
msgid "Potion of Full Rejuvenation"
msgstr "Poção de rejuvenescimento completo"

#: Source/itemdat.cpp:100 Source/items.cpp:68
msgid "Oil of Accuracy"
msgstr ""

#: Source/itemdat.cpp:101 Source/items.cpp:70
msgid "Oil of Sharpness"
msgstr ""

#: Source/itemdat.cpp:102
msgid "Oil"
msgstr ""

#: Source/itemdat.cpp:103
msgid "Elixir of Strength"
msgstr "Elixir de força"

#: Source/itemdat.cpp:104
msgid "Elixir of Magic"
msgstr "Elixir de magia"

#: Source/itemdat.cpp:105
msgid "Elixir of Dexterity"
msgstr "Elixir de destreza"

#: Source/itemdat.cpp:106
msgid "Elixir of Vitality"
msgstr "Elixir de vitalidade"

#: Source/itemdat.cpp:107
msgid "Scroll of Healing"
msgstr "Pergaminho de cura"

#: Source/itemdat.cpp:108
msgid "Scroll of Search"
msgstr ""

#: Source/itemdat.cpp:109
msgid "Scroll of Lightning"
msgstr "Pergaminho de relâmpago"

#: Source/itemdat.cpp:112
msgid "Scroll of Fire Wall"
msgstr "Pergaminho de parede de fogo"

#: Source/itemdat.cpp:113
msgid "Scroll of Inferno"
msgstr "Pergaminho de inferno"

#: Source/itemdat.cpp:115
msgid "Scroll of Flash"
msgstr "Pergaminho de lampejo"

#: Source/itemdat.cpp:116
msgid "Scroll of Infravision"
msgstr "Pergaminho de infravisão"

#: Source/itemdat.cpp:117
msgid "Scroll of Phasing"
msgstr "Pergaminho de fasear"

#: Source/itemdat.cpp:118
msgid "Scroll of Mana Shield"
msgstr "Pergaminho de escudo de mana"

#: Source/itemdat.cpp:119
msgid "Scroll of Flame Wave"
msgstr "Pergaminho de onda de chamas"

#: Source/itemdat.cpp:120
msgid "Scroll of Fireball"
msgstr "Pergaminho de bola de fogo"

#: Source/itemdat.cpp:121
msgid "Scroll of Stone Curse"
msgstr "Pergaminho de maldição de pedra"

#: Source/itemdat.cpp:122
msgid "Scroll of Chain Lightning"
msgstr "Pergaminho de relâmp. encadeado"

#: Source/itemdat.cpp:123
msgid "Scroll of Guardian"
msgstr "Pergaminho de guardião"

#: Source/itemdat.cpp:125
msgid "Scroll of Nova"
msgstr "Pergaminho de nova"

#: Source/itemdat.cpp:126
msgid "Scroll of Golem"
msgstr "Pergaminho de golem"

#: Source/itemdat.cpp:128
msgid "Scroll of Teleport"
msgstr "Pergaminho de teletransporte"

#: Source/itemdat.cpp:129
msgid "Scroll of Apocalypse"
msgstr "Pergaminho de apocalipse"

#: Source/itemdat.cpp:130 Source/itemdat.cpp:131 Source/itemdat.cpp:132
#: Source/itemdat.cpp:133
msgid "Book of "
msgstr "Livro de "

#: Source/itemdat.cpp:136
msgid "Falchion"
msgstr "Alfanje"

#: Source/itemdat.cpp:137
msgid "Scimitar"
msgstr "Cimitarra"

#: Source/itemdat.cpp:138
msgid "Claymore"
msgstr "Espadão"

#: Source/itemdat.cpp:139
msgid "Blade"
msgstr "Lâmina"

#: Source/itemdat.cpp:140
msgid "Sabre"
msgstr "Sabre"

#: Source/itemdat.cpp:141
msgid "Long Sword"
msgstr "Espada longa"

#: Source/itemdat.cpp:142
msgid "Broad Sword"
msgstr "Espada larga"

#: Source/itemdat.cpp:143
msgid "Bastard Sword"
msgstr "Espada bastarda"

#: Source/itemdat.cpp:144
msgid "Two-Handed Sword"
msgstr "Espada de duas mãos"

#: Source/itemdat.cpp:145
msgid "Great Sword"
msgstr "Espada montante"

#: Source/itemdat.cpp:146
msgid "Small Axe"
msgstr "Machado pequeno"

#: Source/itemdat.cpp:146 Source/itemdat.cpp:147 Source/itemdat.cpp:148
#: Source/itemdat.cpp:149 Source/itemdat.cpp:150 Source/itemdat.cpp:151
msgid "Axe"
msgstr "Machado"

#: Source/itemdat.cpp:148
msgid "Large Axe"
msgstr "Machado grande"

#: Source/itemdat.cpp:149
msgid "Broad Axe"
msgstr "Machado largo"

#: Source/itemdat.cpp:150
msgid "Battle Axe"
msgstr "Machado de batalha"

#: Source/itemdat.cpp:151
msgid "Great Axe"
msgstr "Grão-machado"

#: Source/itemdat.cpp:152 Source/itemdat.cpp:153
msgid "Mace"
msgstr "Maça"

#: Source/itemdat.cpp:153
msgid "Morning Star"
msgstr "Estrela da manhã"

#: Source/itemdat.cpp:154
msgid "War Hammer"
msgstr "Martelo de guerra"

#: Source/itemdat.cpp:154
msgid "Hammer"
msgstr "Martelo"

#: Source/itemdat.cpp:155
msgid "Spiked Club"
msgstr "Clava com espetos"

#: Source/itemdat.cpp:157
msgid "Flail"
msgstr "Mangual"

#: Source/itemdat.cpp:158
msgid "Maul"
msgstr "Malho"

#: Source/itemdat.cpp:159 Source/itemdat.cpp:160 Source/itemdat.cpp:161
#: Source/itemdat.cpp:162 Source/itemdat.cpp:163 Source/itemdat.cpp:164
#: Source/itemdat.cpp:165 Source/itemdat.cpp:166
msgid "Bow"
msgstr "Arco"

#: Source/itemdat.cpp:160
msgid "Hunter's Bow"
msgstr "Arco de caçador"

#: Source/itemdat.cpp:161
msgid "Long Bow"
msgstr "Arco longo"

#: Source/itemdat.cpp:162
msgid "Composite Bow"
msgstr "Arco composto"

#: Source/itemdat.cpp:163
msgid "Short Battle Bow"
msgstr "Arco de batalha curto"

#: Source/itemdat.cpp:164
msgid "Long Battle Bow"
msgstr "Arco de batalha longo"

#: Source/itemdat.cpp:165
msgid "Short War Bow"
msgstr "Arco de guerra curto"

#: Source/itemdat.cpp:166
msgid "Long War Bow"
msgstr "Arco de guerra longo"

#: Source/itemdat.cpp:167 Source/itemdat.cpp:168 Source/itemdat.cpp:169
#: Source/itemdat.cpp:170 Source/itemdat.cpp:171
msgid "Staff"
msgstr "Cajado"

#: Source/itemdat.cpp:168
msgid "Long Staff"
msgstr "Cajado longo"

#: Source/itemdat.cpp:169
msgid "Composite Staff"
msgstr "Cajado composto"

#: Source/itemdat.cpp:170
msgid "Quarter Staff"
msgstr "Cajado de combate"

#: Source/itemdat.cpp:171
msgid "War Staff"
msgstr "Cajado de guerra"

#: Source/itemdat.cpp:172 Source/itemdat.cpp:173 Source/itemdat.cpp:174
msgid "Ring"
msgstr "Anel"

#: Source/itemdat.cpp:175 Source/itemdat.cpp:176
msgid "Amulet"
msgstr "Amuleto"

#: Source/itemdat.cpp:177 Source/spelldat.cpp:62
msgid "Rune of Fire"
msgstr ""

#: Source/itemdat.cpp:177 Source/itemdat.cpp:178 Source/itemdat.cpp:179
#: Source/itemdat.cpp:180 Source/itemdat.cpp:181
msgid "Rune"
msgstr "Runa"

#: Source/itemdat.cpp:178
msgid "Rune of Lightning"
msgstr ""

#: Source/itemdat.cpp:179
msgid "Greater Rune of Fire"
msgstr ""

#: Source/itemdat.cpp:180
msgid "Greater Rune of Lightning"
msgstr ""

#: Source/itemdat.cpp:181 Source/spelldat.cpp:66
msgid "Rune of Stone"
msgstr ""

#: Source/itemdat.cpp:182
msgid "Short Staff of Charged Bolt"
msgstr "Cajado curto de raio carregado"

#: Source/itemdat.cpp:191
msgid "Tin"
msgstr "de lata"

#: Source/itemdat.cpp:192
msgid "Brass"
msgstr "de latão"

#: Source/itemdat.cpp:193
msgid "Bronze"
msgstr "de bronze"

#: Source/itemdat.cpp:194
msgid "Iron"
msgstr "de ferro"

#: Source/itemdat.cpp:195
msgid "Steel"
msgstr "de aço"

#: Source/itemdat.cpp:196
msgid "Silver"
msgstr "de prata"

#: Source/itemdat.cpp:198
msgid "Platinum"
msgstr "de platina"

#: Source/itemdat.cpp:199
msgid "Mithril"
msgstr "de mithril"

#: Source/itemdat.cpp:200
msgid "Meteoric"
msgstr "meteórico(a)"

#: Source/itemdat.cpp:201 Source/objects.cpp:93
msgid "Weird"
msgstr "esquisito(a)"

#: Source/itemdat.cpp:202
msgid "Strange"
msgstr "estranho(a)"

#: Source/itemdat.cpp:203
msgid "Useless"
msgstr "inútil"

#: Source/itemdat.cpp:204
msgid "Bent"
msgstr "envergado(a)"

#: Source/itemdat.cpp:205
msgid "Weak"
msgstr "fraco(a)"

#: Source/itemdat.cpp:206
msgid "Jagged"
msgstr "serrilhado(a)"

#: Source/itemdat.cpp:207
msgid "Deadly"
msgstr "mortal"

#: Source/itemdat.cpp:208
msgid "Heavy"
msgstr "pesado(a)"

#: Source/itemdat.cpp:209
msgid "Vicious"
msgstr "vicioso(a)"

#: Source/itemdat.cpp:210
msgid "Brutal"
msgstr "brutal"

#: Source/itemdat.cpp:211
msgid "Massive"
msgstr "imenso(a)"

#: Source/itemdat.cpp:212
msgid "Savage"
msgstr "selvagem"

#: Source/itemdat.cpp:213
msgid "Ruthless"
msgstr "implacável"

#: Source/itemdat.cpp:214
msgid "Merciless"
msgstr "impiedoso(a)"

#: Source/itemdat.cpp:215
msgid "Clumsy"
msgstr "desajeitado(a)"

#: Source/itemdat.cpp:216
msgid "Dull"
msgstr "enfadonho(a)"

#: Source/itemdat.cpp:217
msgid "Sharp"
msgstr "afiado(a)"

#: Source/itemdat.cpp:218 Source/itemdat.cpp:228
msgid "Fine"
msgstr "fino(a)"

#: Source/itemdat.cpp:219
msgid "Warrior's"
msgstr "de guerreiro"

#: Source/itemdat.cpp:220
msgid "Soldier's"
msgstr "de soldado"

#: Source/itemdat.cpp:221
msgid "Lord's"
msgstr "do senhor"

#: Source/itemdat.cpp:222
msgid "Knight's"
msgstr "de cavaleiro"

#: Source/itemdat.cpp:223
msgid "Master's"
msgstr "de mestre"

#: Source/itemdat.cpp:224
msgid "Champion's"
msgstr "de campeão"

#: Source/itemdat.cpp:225
msgid "King's"
msgstr "de rei"

#: Source/itemdat.cpp:226
msgid "Vulnerable"
msgstr "vulnerável"

#: Source/itemdat.cpp:227
msgid "Rusted"
msgstr "enferrujado(a)"

#: Source/itemdat.cpp:229
msgid "Strong"
msgstr "forte"

#: Source/itemdat.cpp:230
msgid "Grand"
msgstr "grandioso(a)"

#: Source/itemdat.cpp:231
msgid "Valiant"
msgstr "valente"

#: Source/itemdat.cpp:232
msgid "Glorious"
msgstr "glorioso(a)"

#: Source/itemdat.cpp:233
msgid "Blessed"
msgstr "abençoado(a)"

#: Source/itemdat.cpp:234
msgid "Saintly"
msgstr "santo(a)"

#: Source/itemdat.cpp:235
msgid "Awesome"
msgstr "impressionante"

#: Source/itemdat.cpp:236 Source/objects.cpp:105
msgid "Holy"
msgstr "sagrado(a)"

#: Source/itemdat.cpp:237
msgid "Godly"
msgstr "divino(a)"

#: Source/itemdat.cpp:238
msgid "Red"
msgstr "vermelho(a)"

#: Source/itemdat.cpp:239 Source/itemdat.cpp:240
msgid "Crimson"
msgstr "carmesim"

#: Source/itemdat.cpp:241
msgid "Garnet"
msgstr "granada"

#: Source/itemdat.cpp:242
msgid "Ruby"
msgstr "rubi"

#: Source/itemdat.cpp:243
msgid "Blue"
msgstr "azul"

#: Source/itemdat.cpp:244
msgid "Azure"
msgstr "lazúli"

#: Source/itemdat.cpp:245
msgid "Lapis"
msgstr "lápis-lazúli"

#: Source/itemdat.cpp:246
msgid "Cobalt"
msgstr "cobalto"

#: Source/itemdat.cpp:247
msgid "Sapphire"
msgstr "safira"

#: Source/itemdat.cpp:248
msgid "White"
msgstr "branco(a)"

#: Source/itemdat.cpp:249
msgid "Pearl"
msgstr "de pérola"

#: Source/itemdat.cpp:250
msgid "Ivory"
msgstr "de marfim"

#: Source/itemdat.cpp:251
msgid "Crystal"
msgstr "de cristal"

#: Source/itemdat.cpp:252
msgid "Diamond"
msgstr "de diamante"

#: Source/itemdat.cpp:253
msgid "Topaz"
msgstr "de topázio"

#: Source/itemdat.cpp:254
msgid "Amber"
msgstr "de âmbar"

#: Source/itemdat.cpp:255
msgid "Jade"
msgstr "de jade"

#: Source/itemdat.cpp:256
msgid "Obsidian"
msgstr "de obsidiana"

#: Source/itemdat.cpp:257
msgid "Emerald"
msgstr "de esmeralda"

#: Source/itemdat.cpp:258
msgid "Hyena's"
msgstr "de hienas"

#: Source/itemdat.cpp:259
msgid "Frog's"
msgstr "de sapos"

#: Source/itemdat.cpp:260
msgid "Spider's"
msgstr "de aranhas"

#: Source/itemdat.cpp:261
msgid "Raven's"
msgstr "de corvos"

#: Source/itemdat.cpp:262
msgid "Snake's"
msgstr "de cobras"

#: Source/itemdat.cpp:263
msgid "Serpent's"
msgstr "de serpentes"

#: Source/itemdat.cpp:264
msgid "Drake's"
msgstr "de draco"

#: Source/itemdat.cpp:265
msgid "Dragon's"
msgstr "de dragão"

#: Source/itemdat.cpp:266
msgid "Wyrm's"
msgstr "de serpe"

#: Source/itemdat.cpp:267
msgid "Hydra's"
msgstr "de hidra"

#: Source/itemdat.cpp:268
msgid "Angel's"
msgstr "de anjo"

#: Source/itemdat.cpp:269
msgid "Arch-Angel's"
msgstr "de arcanjo"

#: Source/itemdat.cpp:270
msgid "Plentiful"
msgstr "farto(a)"

#: Source/itemdat.cpp:271
msgid "Bountiful"
msgstr "abundante"

#: Source/itemdat.cpp:272
msgid "Flaming"
msgstr "flamejante"

#: Source/itemdat.cpp:273 Source/spelldat.cpp:18
msgid "Lightning"
msgstr "relampejante"

#: Source/itemdat.cpp:274
msgid "Jester's"
msgstr ""

#: Source/itemdat.cpp:275
msgid "Crystalline"
msgstr ""

#: Source/itemdat.cpp:276
msgid "Doppelganger's"
msgstr ""

#: Source/itemdat.cpp:285
msgid "quality"
msgstr "de qualidade"

#: Source/itemdat.cpp:286
msgid "maiming"
msgstr "do aleijamento"

#: Source/itemdat.cpp:287
msgid "slaying"
msgstr "do homicídio"

#: Source/itemdat.cpp:288
msgid "gore"
msgstr "da ultra-violência"

#: Source/itemdat.cpp:289
msgid "carnage"
msgstr "da carnificina"

#: Source/itemdat.cpp:290
msgid "slaughter"
msgstr "do massacre"

#: Source/itemdat.cpp:291
msgid "pain"
msgstr "da dor"

#: Source/itemdat.cpp:292
msgid "tears"
msgstr "das lágrimas"

#: Source/itemdat.cpp:293
msgid "health"
msgstr "da saúde"

#: Source/itemdat.cpp:294
msgid "protection"
msgstr "da proteção"

#: Source/itemdat.cpp:295
msgid "absorption"
msgstr "da absorção"

#: Source/itemdat.cpp:296
msgid "deflection"
msgstr "da deflexão"

#: Source/itemdat.cpp:297
msgid "osmosis"
msgstr "da osmose"

#: Source/itemdat.cpp:298
msgid "frailty"
msgstr "da fragilidade"

#: Source/itemdat.cpp:299
msgid "weakness"
msgstr "da fraqueza"

#: Source/itemdat.cpp:300
msgid "strength"
msgstr "da força"

#: Source/itemdat.cpp:301
msgid "might"
msgstr "do poder"

#: Source/itemdat.cpp:302
msgid "power"
msgstr "da potência"

#: Source/itemdat.cpp:303
msgid "giants"
msgstr "dos gigantes"

#: Source/itemdat.cpp:304
msgid "titans"
msgstr "dos titãs"

#: Source/itemdat.cpp:305
msgid "paralysis"
msgstr "da paralisia"

#: Source/itemdat.cpp:306
msgid "atrophy"
msgstr "da atrofia"

#: Source/itemdat.cpp:307
msgid "dexterity"
msgstr "da destreza"

#: Source/itemdat.cpp:308
msgid "skill"
msgstr "da habilidade"

#: Source/itemdat.cpp:309
msgid "accuracy"
msgstr "da acurácia"

#: Source/itemdat.cpp:310
msgid "precision"
msgstr "da precisão"

#: Source/itemdat.cpp:311
msgid "perfection"
msgstr "da perfeição"

#: Source/itemdat.cpp:312
msgid "the fool"
msgstr "do tolo"

#: Source/itemdat.cpp:313
msgid "dyslexia"
msgstr "da dislexia"

#: Source/itemdat.cpp:314
msgid "magic"
msgstr "da magia"

#: Source/itemdat.cpp:315
msgid "the mind"
msgstr "da mente"

#: Source/itemdat.cpp:316
msgid "brilliance"
msgstr "do brilhantismo"

#: Source/itemdat.cpp:317
msgid "sorcery"
msgstr "da feitiçaria"

#: Source/itemdat.cpp:318
msgid "wizardry"
msgstr "da bruxaria"

#: Source/itemdat.cpp:319
msgid "illness"
msgstr "da enfermidade"

#: Source/itemdat.cpp:320
msgid "disease"
msgstr "da doença"

#: Source/itemdat.cpp:321
msgid "vitality"
msgstr "da vitalidade"

#: Source/itemdat.cpp:322
msgid "zest"
msgstr "do ânimo"

#: Source/itemdat.cpp:323
msgid "vim"
msgstr "do afinco"

#: Source/itemdat.cpp:324
msgid "vigor"
msgstr "do vigor"

#: Source/itemdat.cpp:325
msgid "life"
msgstr "da vida"

#: Source/itemdat.cpp:326
msgid "trouble"
msgstr "da encrenca"

#: Source/itemdat.cpp:327
msgid "the pit"
msgstr "do poço"

#: Source/itemdat.cpp:328
msgid "the sky"
msgstr "do céu"

#: Source/itemdat.cpp:329
msgid "the moon"
msgstr "da lua"

#: Source/itemdat.cpp:330
msgid "the stars"
msgstr "das estrelas"

#: Source/itemdat.cpp:331
msgid "the heavens"
msgstr "do paraíso"

#: Source/itemdat.cpp:332
msgid "the zodiac"
msgstr "do zodíaco"

#: Source/itemdat.cpp:333
msgid "the vulture"
msgstr "do abutre"

#: Source/itemdat.cpp:334
msgid "the jackal"
msgstr "do chacal"

#: Source/itemdat.cpp:335
msgid "the fox"
msgstr "da raposa"

#: Source/itemdat.cpp:336
msgid "the jaguar"
msgstr "do jaguar"

#: Source/itemdat.cpp:337
msgid "the eagle"
msgstr "da águia"

#: Source/itemdat.cpp:338
msgid "the wolf"
msgstr "do lobo"

#: Source/itemdat.cpp:339
msgid "the tiger"
msgstr "do tigre"

#: Source/itemdat.cpp:340
msgid "the lion"
msgstr "do leão"

#: Source/itemdat.cpp:341
msgid "the mammoth"
msgstr "do mamute"

#: Source/itemdat.cpp:342
msgid "the whale"
msgstr "da baleia"

#: Source/itemdat.cpp:343
msgid "fragility"
msgstr "da debilidade"

#: Source/itemdat.cpp:344
msgid "brittleness"
msgstr "da ruptilidade"

#: Source/itemdat.cpp:345
msgid "sturdiness"
msgstr "da firmeza"

#: Source/itemdat.cpp:346
msgid "craftsmanship"
msgstr "da competência"

#: Source/itemdat.cpp:347
msgid "structure"
msgstr "da estrutura"

#: Source/itemdat.cpp:348
msgid "the ages"
msgstr "das eras"

#: Source/itemdat.cpp:349
msgid "the dark"
msgstr "do escuro"

#: Source/itemdat.cpp:350
msgid "the night"
msgstr "da noite"

#: Source/itemdat.cpp:351
msgid "light"
msgstr "da luz"

#: Source/itemdat.cpp:352
msgid "radiance"
msgstr "da radiância"

#: Source/itemdat.cpp:353
msgid "flame"
msgstr "da chama"

#: Source/itemdat.cpp:354
msgid "fire"
msgstr "do fogo"

#: Source/itemdat.cpp:355
msgid "burning"
msgstr "calcinante"

#: Source/itemdat.cpp:356
msgid "shock"
msgstr "do choque"

#: Source/itemdat.cpp:357
msgid "lightning"
msgstr "do relâmpago"

#: Source/itemdat.cpp:358
msgid "thunder"
msgstr "do trovão"

#: Source/itemdat.cpp:359
msgid "many"
msgstr "dos muitos"

#: Source/itemdat.cpp:360
msgid "plenty"
msgstr "da abundância"

#: Source/itemdat.cpp:361
msgid "thorns"
msgstr "dos espinhos"

#: Source/itemdat.cpp:362
msgid "corruption"
msgstr "da corrupção"

#: Source/itemdat.cpp:363
msgid "thieves"
msgstr "dos ladrões"

#: Source/itemdat.cpp:364
msgid "the bear"
msgstr "do urso"

#: Source/itemdat.cpp:365
msgid "the bat"
msgstr "do morcego"

#: Source/itemdat.cpp:366
msgid "vampires"
msgstr "dos vampiros"

#: Source/itemdat.cpp:367
msgid "the leech"
msgstr "do sanguessuga"

#: Source/itemdat.cpp:368
msgid "blood"
msgstr "do sangue"

#: Source/itemdat.cpp:369
msgid "piercing"
msgstr "da perfuração"

#: Source/itemdat.cpp:370
msgid "puncturing"
msgstr "da punção"

#: Source/itemdat.cpp:371
msgid "bashing"
msgstr "do esmagamento"

#: Source/itemdat.cpp:372
msgid "readiness"
msgstr "da prontidão"

#: Source/itemdat.cpp:373
msgid "swiftness"
msgstr "da presteza"

#: Source/itemdat.cpp:374
msgid "speed"
msgstr "da velocidade"

#: Source/itemdat.cpp:375
msgid "haste"
msgstr "da pressa"

#: Source/itemdat.cpp:376
msgid "balance"
msgstr "do equilíbrio"

#: Source/itemdat.cpp:377
msgid "stability"
msgstr "da estabilidade"

#: Source/itemdat.cpp:378
msgid "harmony"
msgstr "da harmonia"

#: Source/itemdat.cpp:379
msgid "blocking"
msgstr "do bloqueio"

#: Source/itemdat.cpp:380
msgid "devastation"
msgstr "da devastação"

#: Source/itemdat.cpp:381
msgid "decay"
msgstr ""

#: Source/itemdat.cpp:382
msgid "peril"
msgstr ""

#: Source/itemdat.cpp:391
msgid "The Butcher's Cleaver"
msgstr "Cutelo do Açougueiro"

#: Source/itemdat.cpp:401
msgid "The Rift Bow"
msgstr "Arco da ruptura"

#: Source/itemdat.cpp:402
msgid "The Needler"
msgstr "O agulheiro"

#: Source/itemdat.cpp:403
msgid "The Celestial Bow"
msgstr "O arco celestial"

#: Source/itemdat.cpp:404
msgid "Deadly Hunter"
msgstr "Caçador mortal"

#: Source/itemdat.cpp:405
msgid "Bow of the Dead"
msgstr "Arco dos mortos"

#: Source/itemdat.cpp:406
msgid "The Blackoak Bow"
msgstr "Arco do carvalho negro"

#: Source/itemdat.cpp:407
msgid "Flamedart"
msgstr "Dardo das chamas"

#: Source/itemdat.cpp:408
msgid "Fleshstinger"
msgstr "Ferroa-carne"

#: Source/itemdat.cpp:409
msgid "Windforce"
msgstr "Força do vento"

#: Source/itemdat.cpp:410
msgid "Eaglehorn"
msgstr "Chifre de águia"

#: Source/itemdat.cpp:411
msgid "Gonnagal's Dirk"
msgstr "Punhal de Gonnagal"

#: Source/itemdat.cpp:412
msgid "The Defender"
msgstr "O defensor"

#: Source/itemdat.cpp:413
msgid "Gryphons Claw"
msgstr "Garra de grifo"

#: Source/itemdat.cpp:414
msgid "Black Razor"
msgstr "Navalha negra"

#: Source/itemdat.cpp:415
msgid "Gibbous Moon"
msgstr "Lua crescente"

#: Source/itemdat.cpp:416
msgid "Ice Shank"
msgstr "Haste de gelo"

#: Source/itemdat.cpp:417
msgid "The Executioner's Blade"
msgstr "Lâmina do carrasco"

#: Source/itemdat.cpp:418
msgid "The Bonesaw"
msgstr "A serra de osso"

#: Source/itemdat.cpp:419
msgid "Shadowhawk"
msgstr "Gavião das sombras"

#: Source/itemdat.cpp:420
msgid "Wizardspike"
msgstr "Espinho arcano"

#: Source/itemdat.cpp:421
msgid "Lightsabre"
msgstr "Sabre de luz"

#: Source/itemdat.cpp:422
msgid "The Falcon's Talon"
msgstr "Garra do falcão"

#: Source/itemdat.cpp:423 Source/spelldat.cpp:35
msgid "Inferno"
msgstr "Inferno"

#: Source/itemdat.cpp:424
msgid "Doombringer"
msgstr "Ruinosa"

#: Source/itemdat.cpp:425
msgid "The Grizzly"
msgstr "O urso pardo"

#: Source/itemdat.cpp:426
msgid "The Grandfather"
msgstr "O avô"

#: Source/itemdat.cpp:427
msgid "The Mangler"
msgstr "O estraçalhador"

#: Source/itemdat.cpp:428
msgid "Sharp Beak"
msgstr "Bico afiado"

#: Source/itemdat.cpp:429
msgid "BloodSlayer"
msgstr "Assassino sangrento"

#: Source/itemdat.cpp:430
msgid "The Celestial Axe"
msgstr "O machado celestial"

#: Source/itemdat.cpp:431
msgid "Wicked Axe"
msgstr "Machado maligno"

#: Source/itemdat.cpp:432
msgid "Stonecleaver"
msgstr "Cutelo de pedra"

#: Source/itemdat.cpp:433
msgid "Aguinara's Hatchet"
msgstr "Machadinha de Aguinara"

#: Source/itemdat.cpp:434
msgid "Hellslayer"
msgstr "Assassino infernal"

#: Source/itemdat.cpp:435
msgid "Messerschmidt's Reaver"
msgstr "Ceifador de Messerschmidt"

#: Source/itemdat.cpp:436
msgid "Crackrust"
msgstr "Racharrugem"

#: Source/itemdat.cpp:437
msgid "Hammer of Jholm"
msgstr "Martelo de Jholm"

#: Source/itemdat.cpp:438
msgid "Civerb's Cudgel"
msgstr "Tacape de Civerb"

#: Source/itemdat.cpp:439
msgid "The Celestial Star"
msgstr "A estrela celestial"

#: Source/itemdat.cpp:440
msgid "Baranar's Star"
msgstr "Estrela de Baranar"

#: Source/itemdat.cpp:441
msgid "Gnarled Root"
msgstr "Raiz nodosa"

#: Source/itemdat.cpp:442
msgid "The Cranium Basher"
msgstr "O amassador de crânios"

#: Source/itemdat.cpp:443
msgid "Schaefer's Hammer"
msgstr "Martelo de Schaefer"

#: Source/itemdat.cpp:444
msgid "Dreamflange"
msgstr "Flange onírico"

#: Source/itemdat.cpp:445
msgid "Staff of Shadows"
msgstr "Cajado das sombras"

#: Source/itemdat.cpp:446
msgid "Immolator"
msgstr "Imolador"

#: Source/itemdat.cpp:447
msgid "Storm Spire"
msgstr "Ápice da tempestade"

#: Source/itemdat.cpp:448
msgid "Gleamsong"
msgstr "Canção do vislumbre"

#: Source/itemdat.cpp:449
msgid "Thundercall"
msgstr "Chamado do trovão"

#: Source/itemdat.cpp:450
msgid "The Protector"
msgstr "O protetor"

#: Source/itemdat.cpp:451
msgid "Naj's Puzzler"
msgstr "Enigma de Naj"

#: Source/itemdat.cpp:452
msgid "Mindcry"
msgstr "Grito da mente"

#: Source/itemdat.cpp:453
msgid "Rod of Onan"
msgstr "Vara de Onan"

#: Source/itemdat.cpp:454
msgid "Helm of Sprits"
msgstr "Elmo dos espíritos"

#: Source/itemdat.cpp:455
msgid "Thinking Cap"
msgstr "Quepe de pensar"

#: Source/itemdat.cpp:456
msgid "OverLord's Helm"
msgstr "Elmo do suserano"

#: Source/itemdat.cpp:457
msgid "Fool's Crest"
msgstr "Brasão do bobo"

#: Source/itemdat.cpp:458
msgid "Gotterdamerung"
msgstr "Götterdämerung"

#: Source/itemdat.cpp:459
msgid "Royal Circlet"
msgstr "Diadema real"

#: Source/itemdat.cpp:460
msgid "Torn Flesh of Souls"
msgstr "Carne rasgada de almas"

#: Source/itemdat.cpp:461
msgid "The Gladiator's Bane"
msgstr "Flagelo do gladiador"

#: Source/itemdat.cpp:462
msgid "The Rainbow Cloak"
msgstr "O manto arco-íris"

#: Source/itemdat.cpp:463
msgid "Leather of Aut"
msgstr "Couro de Aut"

#: Source/itemdat.cpp:464
msgid "Wisdom's Wrap"
msgstr "Xale da sabedoria"

#: Source/itemdat.cpp:465
msgid "Sparking Mail"
msgstr "Malha faiscante"

#: Source/itemdat.cpp:466
msgid "Scavenger Carapace"
msgstr "Carapaça do Vorazgo"

#: Source/itemdat.cpp:467
msgid "Nightscape"
msgstr "Paisagem da noite"

#: Source/itemdat.cpp:468
msgid "Naj's Light Plate"
msgstr "Placa leve de Naj"

#: Source/itemdat.cpp:469
msgid "Demonspike Coat"
msgstr "Casaco de demonispeto"

#: Source/itemdat.cpp:470
msgid "The Deflector"
msgstr "O defletor"

#: Source/itemdat.cpp:471
msgid "Split Skull Shield"
msgstr "Escudo de crânio partido"

#: Source/itemdat.cpp:472
msgid "Dragon's Breach"
msgstr "Fenda do dragão"

#: Source/itemdat.cpp:473
msgid "Blackoak Shield"
msgstr "Escudo do carvalho negro"

#: Source/itemdat.cpp:474
msgid "Holy Defender"
msgstr "Defensor santo"

#: Source/itemdat.cpp:475
msgid "Stormshield"
msgstr "Escudo da tempestade"

#: Source/itemdat.cpp:476
msgid "Bramble"
msgstr "Silveira"

#: Source/itemdat.cpp:477
msgid "Ring of Regha"
msgstr "Anel de Regha"

#: Source/itemdat.cpp:478
msgid "The Bleeder"
msgstr "O sangrador"

#: Source/itemdat.cpp:479
msgid "Constricting Ring"
msgstr "Anel constringente"

#: Source/itemdat.cpp:480
msgid "Ring of Engagement"
msgstr "Anel de noivado"

#: Source/itemdat.cpp:481
msgid "Giant's Knuckle"
msgstr ""

#: Source/itemdat.cpp:482
msgid "Mercurial Ring"
msgstr ""

#: Source/itemdat.cpp:483
msgid "Xorine's Ring"
msgstr ""

#: Source/itemdat.cpp:484
msgid "Karik's Ring"
msgstr ""

#: Source/itemdat.cpp:485
msgid "Ring of Magma"
msgstr ""

#: Source/itemdat.cpp:486
msgid "Ring of the Mystics"
msgstr ""

#: Source/itemdat.cpp:487
msgid "Ring of Thunder"
msgstr ""

#: Source/itemdat.cpp:488
msgid "Amulet of Warding"
msgstr ""

#: Source/itemdat.cpp:489
msgid "Gnat Sting"
msgstr ""

#: Source/itemdat.cpp:490
msgid "Flambeau"
msgstr ""

#: Source/itemdat.cpp:491
msgid "Armor of Gloom"
msgstr ""

#: Source/itemdat.cpp:492
msgid "Blitzen"
msgstr ""

#: Source/itemdat.cpp:493
msgid "Thunderclap"
msgstr ""

#: Source/itemdat.cpp:494
msgid "Shirotachi"
msgstr ""

#: Source/itemdat.cpp:495
msgid "Eater of Souls"
msgstr ""

#: Source/itemdat.cpp:496
msgid "Diamondedge"
msgstr ""

#: Source/itemdat.cpp:497
msgid "Bone Chain Armor"
msgstr ""

#: Source/itemdat.cpp:498
msgid "Demon Plate Armor"
msgstr ""

#: Source/itemdat.cpp:499
msgid "Acolyte's Amulet"
msgstr ""

#: Source/itemdat.cpp:500
msgid "Gladiator's Ring"
msgstr ""

#: Source/items.cpp:69
msgid "Oil of Mastery"
msgstr ""

#: Source/items.cpp:71
msgid "Oil of Death"
msgstr ""

#: Source/items.cpp:72
msgid "Oil of Skill"
msgstr ""

#: Source/items.cpp:74
msgid "Oil of Fortitude"
msgstr ""

#: Source/items.cpp:75
msgid "Oil of Permanence"
msgstr ""

#: Source/items.cpp:76
msgid "Oil of Hardening"
msgstr ""

#: Source/items.cpp:77
msgid "Oil of Imperviousness"
msgstr ""

#: Source/items.cpp:1554 Source/items.cpp:1595 Source/items.cpp:2188
#: Source/items.cpp:2207
#, c-format
msgid "%s of %s"
msgstr "%s de %s"

#: Source/items.cpp:2781 Source/player.cpp:1817
#, c-format
msgid "Ear of %s"
msgstr "Orelha de %s"

#: Source/items.cpp:3311 Source/items.cpp:3323
msgid "increases a weapon's"
msgstr ""

#: Source/items.cpp:3313
msgid "chance to hit"
msgstr "chance de acerto"

#: Source/items.cpp:3317
msgid "greatly increases a"
msgstr ""

#: Source/items.cpp:3319
msgid "weapon's chance to hit"
msgstr "chance de acerto da arma"

#: Source/items.cpp:3325
msgid "damage potential"
msgstr "potencial de dano"

#: Source/items.cpp:3329
msgid "greatly increases a weapon's"
msgstr ""

#: Source/items.cpp:3331
msgid "damage potential - not bows"
msgstr ""

#: Source/items.cpp:3335
msgid "reduces attributes needed"
msgstr "reduz atributo requerido"

#: Source/items.cpp:3337
msgid "to use armor or weapons"
msgstr ""

#: Source/items.cpp:3341
#, c-format
msgid "restores 20% of an"
msgstr ""

#: Source/items.cpp:3343
msgid "item's durability"
msgstr ""

#: Source/items.cpp:3347
msgid "increases an item's"
msgstr ""

#: Source/items.cpp:3349
msgid "current and max durability"
msgstr ""

#: Source/items.cpp:3353
msgid "makes an item indestructible"
msgstr ""

#: Source/items.cpp:3357
msgid "increases the armor class"
msgstr ""

#: Source/items.cpp:3359
msgid "of armor and shields"
msgstr ""

#: Source/items.cpp:3363
msgid "greatly increases the armor"
msgstr ""

#: Source/items.cpp:3365
msgid "class of armor and shields"
msgstr ""

#: Source/items.cpp:3369 Source/items.cpp:3381
msgid "sets fire trap"
msgstr ""

#: Source/items.cpp:3373 Source/items.cpp:3377
msgid "sets lightning trap"
msgstr ""

#: Source/items.cpp:3385
msgid "sets petrification trap"
msgstr ""

#: Source/items.cpp:3389
msgid "fully recover life"
msgstr "recupera toda a vida"

#: Source/items.cpp:3393
msgid "recover partial life"
msgstr "recupera parte da vida"

#: Source/items.cpp:3397
msgid "recover life"
msgstr "recupera vida"

#: Source/items.cpp:3401
msgid "deadly heal"
msgstr "cura mortalmente"

#: Source/items.cpp:3405
msgid "recover mana"
msgstr "recupera mana"

#: Source/items.cpp:3409
msgid "fully recover mana"
msgstr "recupera toda mana"

#: Source/items.cpp:3413
msgid "increase strength"
msgstr "aumenta força"

#: Source/items.cpp:3417
msgid "increase magic"
msgstr "aumenta magia"

#: Source/items.cpp:3421
msgid "increase dexterity"
msgstr "aumenta destreza"

#: Source/items.cpp:3425
msgid "increase vitality"
msgstr "aumenta vitalidade"

#: Source/items.cpp:3429 Source/items.cpp:3433
msgid "decrease strength"
msgstr "diminui força"

#: Source/items.cpp:3437
msgid "decrease dexterity"
msgstr "diminui destreza"

#: Source/items.cpp:3441
msgid "decrease vitality"
msgstr "diminui vitalidade"

#: Source/items.cpp:3445
msgid "recover life and mana"
msgstr "recupera vida e mana"

#: Source/items.cpp:3449
msgid "fully recover life and mana"
msgstr "recupera toda vida e mana"

#: Source/items.cpp:3460
#, c-format
msgid "chance to hit: %+i%%"
msgstr "chance de acerto: %+i%%"

#: Source/items.cpp:3464
#, c-format
msgid "%+i%% damage"
msgstr "%+i%% de dano"

#: Source/items.cpp:3468 Source/items.cpp:3730
#, c-format
msgid "to hit: %+i%%, %+i%% damage"
msgstr "acerto: %+i%%, %+i%% de dano"

#: Source/items.cpp:3472
#, c-format
msgid "%+i%% armor"
msgstr "%+i%% de armadura"

#: Source/items.cpp:3475 Source/items.cpp:3478
#, c-format
msgid "armor class: %i"
msgstr "classe de armadura: %i"

#: Source/items.cpp:3483 Source/items.cpp:3712
#, c-format
msgid "Resist Fire: %+i%%"
msgstr "Resiste a fogo: %+i%%"

#: Source/items.cpp:3485
msgid "Resist Fire: 75% MAX"
msgstr "Resiste a fogo:75% MÁX"

#: Source/items.cpp:3490
#, c-format
msgid "Resist Lightning: %+i%%"
msgstr "Resiste a raios: %+i%%"

#: Source/items.cpp:3492
msgid "Resist Lightning: 75% MAX"
msgstr "Resiste a raios:75% MÁX"

#: Source/items.cpp:3497
#, c-format
msgid "Resist Magic: %+i%%"
msgstr "Resiste a magia: %+i%%"

#: Source/items.cpp:3499
msgid "Resist Magic: 75% MAX"
msgstr "Resiste a magia:75% MÁX"

#: Source/items.cpp:3504
#, c-format
msgid "Resist All: %+i%%"
msgstr "Resiste a tudo: %+i%%"

#: Source/items.cpp:3506
msgid "Resist All: 75% MAX"
msgstr "Resiste a tudo:75% MÁX"

#: Source/items.cpp:3510
msgid "spells are increased 1 level"
msgstr "feitiços aumentam 1 nível"

#: Source/items.cpp:3512
#, c-format
msgid "spells are increased %i levels"
msgstr "feitiços aumentam %i níveis"

#: Source/items.cpp:3514
msgid "spells are decreased 1 level"
msgstr "feitiços diminuem 1 nível"

#: Source/items.cpp:3516
#, c-format
msgid "spells are decreased %i levels"
msgstr "feitiços diminuem %i níveis"

#: Source/items.cpp:3518
msgid "spell levels unchanged (?)"
msgstr "níveis de feitiço inalterados (?)"

#: Source/items.cpp:3521
msgid "Extra charges"
msgstr "Cargas extra"

#: Source/items.cpp:3524
#, c-format
msgid "%i %s charges"
msgstr "%i %s cargas"

#: Source/items.cpp:3528
#, c-format
msgid "Fire hit damage: %i"
msgstr "Dano de fogo: %i"

#: Source/items.cpp:3530
#, c-format
msgid "Fire hit damage: %i-%i"
msgstr "Dano de fogo: %i-%i"

#: Source/items.cpp:3534
#, c-format
msgid "Lightning hit damage: %i"
msgstr "Dano de raios: %i"

#: Source/items.cpp:3536
#, c-format
msgid "Lightning hit damage: %i-%i"
msgstr "Dano de raios: %i-%i"

#: Source/items.cpp:3540
#, c-format
msgid "%+i to strength"
msgstr "%+i para força"

#: Source/items.cpp:3544
#, c-format
msgid "%+i to magic"
msgstr "%+i para magia"

#: Source/items.cpp:3548
#, c-format
msgid "%+i to dexterity"
msgstr "%+i para destreza"

#: Source/items.cpp:3552
#, c-format
msgid "%+i to vitality"
msgstr "%+i para vitalidade"

#: Source/items.cpp:3556
#, c-format
msgid "%+i to all attributes"
msgstr "%+i a todos os atributos"

#: Source/items.cpp:3560
#, c-format
msgid "%+i damage from enemies"
msgstr "%+i de dano de inimigos"

#: Source/items.cpp:3564
#, c-format
msgid "Hit Points: %+i"
msgstr "Pontos de vida: %+i"

#: Source/items.cpp:3568
#, c-format
msgid "Mana: %+i"
msgstr "Mana: %+i"

#: Source/items.cpp:3571
msgid "high durability"
msgstr "alta durabilidade"

#: Source/items.cpp:3574
msgid "decreased durability"
msgstr "durabilidade diminuída"

#: Source/items.cpp:3577
msgid "indestructible"
msgstr "indestrutível"

#: Source/items.cpp:3580
#, c-format
msgid "+%i%% light radius"
msgstr "+%i%%  de alcance de visão"

#: Source/items.cpp:3583
#, c-format
msgid "-%i%% light radius"
msgstr "-%i%%  de alcance de visão"

#: Source/items.cpp:3586
msgid "multiple arrows per shot"
msgstr "várias flechas por tiro"

#: Source/items.cpp:3590
#, c-format
msgid "fire arrows damage: %i"
msgstr "flechas de fogo: %i"

#: Source/items.cpp:3592
#, c-format
msgid "fire arrows damage: %i-%i"
msgstr "flechas de fogo: %i-%i"

#: Source/items.cpp:3596
#, c-format
msgid "lightning arrows damage %i"
msgstr "flechas de raios %i"

#: Source/items.cpp:3598
#, c-format
msgid "lightning arrows damage %i-%i"
msgstr "flechas de raios %i-%i"

#: Source/items.cpp:3602
#, c-format
msgid "fireball damage: %i"
msgstr "bolas de fogo: %i"

#: Source/items.cpp:3604
#, c-format
msgid "fireball damage: %i-%i"
msgstr "bolas de fogo: %i-%i"

#: Source/items.cpp:3607
msgid "attacker takes 1-3 damage"
msgstr "atacante leva 1-3 de dano"

#: Source/items.cpp:3610
msgid "user loses all mana"
msgstr "usuário perde toda a mana"

#: Source/items.cpp:3613
msgid "you can't heal"
msgstr "você não pode se curar"

#: Source/items.cpp:3616
msgid "absorbs half of trap damage"
msgstr "enfraquece armadilhas 50%"

#: Source/items.cpp:3619
msgid "knocks target back"
msgstr "empurra alvo para trás"

#: Source/items.cpp:3622
#, no-c-format
msgid "+200% damage vs. demons"
msgstr "+200% de dano vs. demônios"

#: Source/items.cpp:3625
msgid "All Resistance equals 0"
msgstr "Todas Resistências viram 0"

#: Source/items.cpp:3628
msgid "hit monster doesn't heal"
msgstr "monstro acertado não cura"

#: Source/items.cpp:3632
#, no-c-format
msgid "hit steals 3% mana"
msgstr "acerto rouba 3% de mana"

#: Source/items.cpp:3634
#, no-c-format
msgid "hit steals 5% mana"
msgstr "acerto rouba 5% de mana"

#: Source/items.cpp:3638
#, no-c-format
msgid "hit steals 3% life"
msgstr "acerto rouba 3% de vida"

#: Source/items.cpp:3640
#, no-c-format
msgid "hit steals 5% life"
msgstr "acerto rouba 5% de vida"

#: Source/items.cpp:3643
msgid "penetrates target's armor"
msgstr "danifica armadura do alvo"

#: Source/items.cpp:3647
msgid "quick attack"
msgstr "ataque breve"

#: Source/items.cpp:3649
msgid "fast attack"
msgstr "ataque rápido"

#: Source/items.cpp:3651
msgid "faster attack"
msgstr "ataque mais rápido"

#: Source/items.cpp:3653
msgid "fastest attack"
msgstr "ataque muito rápido"

#: Source/items.cpp:3657
msgid "fast hit recovery"
msgstr "recupera rápido de ataque"

#: Source/items.cpp:3659
msgid "faster hit recovery"
msgstr "rec. mais rápido de ataque"

#: Source/items.cpp:3661
msgid "fastest hit recovery"
msgstr "rec. muito rápido de atq."

#: Source/items.cpp:3664
msgid "fast block"
msgstr "bloqueio rápido"

#: Source/items.cpp:3667
#, c-format
msgid "adds %i points to damage"
msgstr "adiciona %i ao dano"

#: Source/items.cpp:3670
msgid "fires random speed arrows"
msgstr "dá flechas de vel. variada"

#: Source/items.cpp:3673
msgid "unusual item damage"
msgstr "dano de item incomum"

#: Source/items.cpp:3676
msgid "altered durability"
msgstr "durabilidade alterada"

#: Source/items.cpp:3679
msgid "Faster attack swing"
msgstr "Movim. de atq. mais rápido"

#: Source/items.cpp:3682
msgid "one handed sword"
msgstr "espada de uma mão"

#: Source/items.cpp:3685
msgid "constantly lose hit points"
msgstr "constantemente perde PV"

#: Source/items.cpp:3688
msgid "life stealing"
msgstr "rouba vida"

#: Source/items.cpp:3691
msgid "no strength requirement"
msgstr "força não requerida"

#: Source/items.cpp:3694
msgid "see with infravision"
msgstr "enxerga com infravisão"

#: Source/items.cpp:3701
#, c-format
msgid "lightning damage: %i"
msgstr "dano de raio: %i"

#: Source/items.cpp:3703
#, c-format
msgid "lightning damage: %i-%i"
msgstr "dano de raio: %i-%i"

#: Source/items.cpp:3706
msgid "charged bolts on hits"
msgstr ""

#: Source/items.cpp:3715
msgid "occasional triple damage"
msgstr ""

#: Source/items.cpp:3718
#, c-format
msgid "decaying %+i%% damage"
msgstr ""

#: Source/items.cpp:3721
msgid "2x dmg to monst, 1x to you"
msgstr ""

#: Source/items.cpp:3724
#, no-c-format
msgid "Random 0 - 500% damage"
msgstr ""

#: Source/items.cpp:3727
#, c-format
msgid "low dur, %+i%% damage"
msgstr ""

#: Source/items.cpp:3733
msgid "extra AC vs demons"
msgstr ""

#: Source/items.cpp:3736
msgid "extra AC vs undead"
msgstr ""

#: Source/items.cpp:3739
msgid "50% Mana moved to Health"
msgstr ""

#: Source/items.cpp:3742
msgid "40% Health moved to Mana"
msgstr ""

#: Source/items.cpp:3745
msgid "Another ability (NW)"
msgstr "Outra habilidade (NW)"

#: Source/items.cpp:3831 Source/items.cpp:3856
msgid "Right-click to read"
msgstr "Clique direito para ler"

#: Source/items.cpp:3835
msgid "Right-click to read, then"
msgstr "Clique direito para ler e então"

#: Source/items.cpp:3837
msgid "left-click to target"
msgstr "clique esquerdo para golpear"

#: Source/items.cpp:3842
msgid "Right-click to use"
msgstr "Clique direito para usar"

#: Source/items.cpp:3847 Source/items.cpp:3852
msgid "Right click to use"
msgstr "Clique direito para usar"

#: Source/items.cpp:3860
msgid "Right click to read"
msgstr "Clique direito para ler"

#: Source/items.cpp:3864
msgid "Right-click to view"
msgstr "Clique direito para visualizar"

#: Source/items.cpp:3872
msgid "Doubles gold capacity"
msgstr "Duplica a capacidade de ouro"

#: Source/items.cpp:3884 Source/stores.cpp:197
msgid "Required:"
msgstr "Requerido:"

#: Source/items.cpp:3886 Source/stores.cpp:199
#, c-format
msgid " %i Str"
msgstr " %i For."

#: Source/items.cpp:3888 Source/stores.cpp:201
#, c-format
msgid " %i Mag"
msgstr " %i Mag."

#: Source/items.cpp:3890 Source/stores.cpp:203
#, c-format
msgid " %i Dex"
msgstr " %i Des."

#: Source/items.cpp:3901 Source/items.cpp:3948
#, c-format
msgid "damage: %i  Indestructible"
msgstr "dano: %i  Indestrutível"

#: Source/items.cpp:3903 Source/items.cpp:3950
#, c-format
msgid "damage: %i  Dur: %i/%i"
msgstr "dano: %i  Dur: %i/%i"

#: Source/items.cpp:3906 Source/items.cpp:3953
#, c-format
msgid "damage: %i-%i  Indestructible"
msgstr "dano: %i-%i  Indestrutível"

#: Source/items.cpp:3908 Source/items.cpp:3955
#, c-format
msgid "damage: %i-%i  Dur: %i/%i"
msgstr "dano: %i-%i  Dur: %i/%i"

#: Source/items.cpp:3914 Source/items.cpp:3967
#, c-format
msgid "armor: %i  Indestructible"
msgstr "armadura: %i  Indestrutível"

#: Source/items.cpp:3916 Source/items.cpp:3969
#, c-format
msgid "armor: %i  Dur: %i/%i"
msgstr "armadura: %i  Dur: %i/%i"

#: Source/items.cpp:3921
#, c-format
msgid "dam: %i  Dur: %i/%i"
msgstr "dano: %i  Dur: %i/%i"

#: Source/items.cpp:3923
#, c-format
msgid "dam: %i-%i  Dur: %i/%i"
msgstr "dano: %i-%i  Dur: %i/%i"

#: Source/items.cpp:3924 Source/items.cpp:3959 Source/items.cpp:3974
#: Source/stores.cpp:169
#, c-format
msgid "Charges: %i/%i"
msgstr "Cargas: %i/%i"

#: Source/items.cpp:3936
msgid "unique item"
msgstr "item único"

#: Source/items.cpp:3963 Source/items.cpp:3972 Source/items.cpp:3979
msgid "Not Identified"
msgstr "Não identificado"

#: Source/loadsave.cpp:997 Source/loadsave.cpp:2024
msgid "Unable to open save file archive"
msgstr ""

#: Source/loadsave.cpp:1000
msgid "Invalid save file"
msgstr "Jogo salvo inválido"

#: Source/loadsave.cpp:1029
msgid "Player is on a Hellfire only level"
msgstr ""

#: Source/loadsave.cpp:1786
msgid "Invalid game state"
msgstr ""

#: Source/mainmenu.cpp:123
msgid "Unable to display mainmenu"
msgstr ""

#: Source/monstdat.cpp:18
msgid "Zombie"
msgstr "Zumbi"

#: Source/monstdat.cpp:19
msgid "Ghoul"
msgstr "Carniçal"

#: Source/monstdat.cpp:20
msgid "Rotting Carcass"
msgstr "Carcaça Apodrecida"

#: Source/monstdat.cpp:21
msgid "Black Death"
msgstr "Morte Negra"

#: Source/monstdat.cpp:22 Source/monstdat.cpp:30
msgid "Fallen One"
msgstr "Decaído"

#: Source/monstdat.cpp:23 Source/monstdat.cpp:31
msgid "Carver"
msgstr "Talhador"

#: Source/monstdat.cpp:24 Source/monstdat.cpp:32
msgid "Devil Kin"
msgstr "Cria do Diabo"

#: Source/monstdat.cpp:25 Source/monstdat.cpp:33
msgid "Dark One"
msgstr "Trevoso"

#: Source/monstdat.cpp:26 Source/monstdat.cpp:38
msgid "Skeleton"
msgstr "Esqueleto"

#: Source/monstdat.cpp:27
msgid "Corpse Axe"
msgstr "Cadáver Machadeiro"

#: Source/monstdat.cpp:28 Source/monstdat.cpp:40
msgid "Burning Dead"
msgstr "Morto Flamejante"

#: Source/monstdat.cpp:29 Source/monstdat.cpp:41
msgid "Horror"
msgstr "Horror"

#: Source/monstdat.cpp:34
msgid "Scavenger"
msgstr "Decaído"

#: Source/monstdat.cpp:35
msgid "Plague Eater"
msgstr "Comedor Empesteado"

#: Source/monstdat.cpp:36
msgid "Shadow Beast"
msgstr "Fera das Sombras"

#: Source/monstdat.cpp:37
msgid "Bone Gasher"
msgstr "Range-Ossos"

#: Source/monstdat.cpp:39
msgid "Corpse Bow"
msgstr "Cadáver Arqueiro"

#: Source/monstdat.cpp:42
msgid "Skeleton Captain"
msgstr "Capitão Esqueleto"

#: Source/monstdat.cpp:43
msgid "Corpse Captain"
msgstr "Capitão Cadáver"

#: Source/monstdat.cpp:44
msgid "Burning Dead Captain"
msgstr "Capitão Morto Flamejante"

#: Source/monstdat.cpp:45
msgid "Horror Captain"
msgstr "Capitão Horror"

#: Source/monstdat.cpp:46
msgid "Invisible Lord"
msgstr "Senhor Invisível"

#: Source/monstdat.cpp:47 Source/objects.cpp:91
msgid "Hidden"
msgstr "Escondido"

#: Source/monstdat.cpp:48
msgid "Stalker"
msgstr "Espreitador"

#: Source/monstdat.cpp:49
msgid "Unseen"
msgstr "Despercebido"

#: Source/monstdat.cpp:50
msgid "Illusion Weaver"
msgstr "Tecelão de Ilusões"

#: Source/monstdat.cpp:51
msgid "Satyr Lord"
msgstr "Senhor Sayter"

#: Source/monstdat.cpp:52 Source/monstdat.cpp:60
msgid "Flesh Clan"
msgstr "Clã da Carne"

#: Source/monstdat.cpp:53 Source/monstdat.cpp:61
msgid "Stone Clan"
msgstr "Clã da Pedra"

#: Source/monstdat.cpp:54 Source/monstdat.cpp:62
msgid "Fire Clan"
msgstr "Clã do Fogo"

#: Source/monstdat.cpp:55 Source/monstdat.cpp:63
msgid "Night Clan"
msgstr "Clã da Noite"

#: Source/monstdat.cpp:56
msgid "Fiend"
msgstr "Demônio"

#: Source/monstdat.cpp:57
msgid "Blink"
msgstr "Cintilação"

#: Source/monstdat.cpp:58
msgid "Gloom"
msgstr "Soturno"

#: Source/monstdat.cpp:59
msgid "Familiar"
msgstr "Familiar"

#: Source/monstdat.cpp:64
msgid "Acid Beast"
msgstr "Fera Ácida"

#: Source/monstdat.cpp:65
msgid "Poison Spitter"
msgstr "Cospe-Veneno"

#: Source/monstdat.cpp:66
msgid "Pit Beast"
msgstr "Fera do Poço"

#: Source/monstdat.cpp:67
msgid "Lava Maw"
msgstr "Gorja de Lava"

#: Source/monstdat.cpp:68 Source/monstdat.cpp:470
msgid "Skeleton King"
msgstr "Rei Esqueleto"

#: Source/monstdat.cpp:69 Source/monstdat.cpp:478 Source/quests.cpp:45
msgid "The Butcher"
msgstr "O Açougueiro"

#: Source/monstdat.cpp:70
msgid "Overlord"
msgstr "Suserano"

#: Source/monstdat.cpp:71
msgid "Mud Man"
msgstr "Homem-Lama"

#: Source/monstdat.cpp:72
msgid "Toad Demon"
msgstr "Sapo Demoníaco"

#: Source/monstdat.cpp:73
msgid "Flayed One"
msgstr "Açoitado"

#: Source/monstdat.cpp:74
msgid "Wyrm"
msgstr "Serpe"

#: Source/monstdat.cpp:75
msgid "Cave Slug"
msgstr "Lesma da Caverna"

#: Source/monstdat.cpp:76
msgid "Devil Wyrm"
msgstr "Serpe Diabo"

#: Source/monstdat.cpp:77
msgid "Devourer"
msgstr "Devorador"

#: Source/monstdat.cpp:78
msgid "Magma Demon"
msgstr "Demônio de Magma"

#: Source/monstdat.cpp:80
msgid "Hell Stone"
msgstr "Pedra Infernal"

#: Source/monstdat.cpp:81
msgid "Lava Lord"
msgstr "Senhor da Lava"

#: Source/monstdat.cpp:82
msgid "Horned Demon"
msgstr "Demônio Chifrudo"

#: Source/monstdat.cpp:83
msgid "Mud Runner"
msgstr "Trilhador da Lama"

#: Source/monstdat.cpp:84
msgid "Frost Charger"
msgstr "Suicida Gélido"

#: Source/monstdat.cpp:85
msgid "Obsidian Lord"
msgstr "Senhor de Obsidiana"

#: Source/monstdat.cpp:86
msgid "oldboned"
msgstr "Demônio de Ossos"

#: Source/monstdat.cpp:87
msgid "Red Death"
msgstr "Morte Vermelha"

#: Source/monstdat.cpp:88
msgid "Litch Demon"
msgstr "Demônio Litch"

#: Source/monstdat.cpp:89
msgid "Undead Balrog"
msgstr "Balrog Morto-Vivo"

#: Source/monstdat.cpp:90
msgid "Incinerator"
msgstr "Incinerador"

#: Source/monstdat.cpp:91
msgid "Flame Lord"
msgstr "Senhor das Chamas"

#: Source/monstdat.cpp:92
msgid "Doom Fire"
msgstr "Fogo da Perdição"

#: Source/monstdat.cpp:93
msgid "Hell Burner"
msgstr "Queimador Infernal"

#: Source/monstdat.cpp:94
msgid "Red Storm"
msgstr "Tempestade Vermelha"

#: Source/monstdat.cpp:95
msgid "Storm Rider"
msgstr "Ginete da Tempestade"

#: Source/monstdat.cpp:96
msgid "Storm Lord"
msgstr "Senhor da Tempestade"

#: Source/monstdat.cpp:97
msgid "Maelstorm"
msgstr "Maelstorm"

#: Source/monstdat.cpp:98
msgid "Devil Kin Brute"
msgstr "Bruto Cria do Diabo"

#: Source/monstdat.cpp:99
msgid "Winged-Demon"
msgstr "Demônio Alado"

#: Source/monstdat.cpp:100
msgid "Gargoyle"
msgstr "Gárgula"

#: Source/monstdat.cpp:101
msgid "Blood Claw"
msgstr "Garra de Sangue"

#: Source/monstdat.cpp:102
msgid "Death Wing"
msgstr "Asa da Morte"

#: Source/monstdat.cpp:103
msgid "Slayer"
msgstr "Homicida"

#: Source/monstdat.cpp:104 Source/spelldat.cpp:28
msgid "Guardian"
msgstr "Guardião"

#: Source/monstdat.cpp:105
msgid "Vortex Lord"
msgstr "Senhor do Vórtice"

#: Source/monstdat.cpp:106
msgid "Balrog"
msgstr "Balrog"

#: Source/monstdat.cpp:107
msgid "Cave Viper"
msgstr "Víbora da Caverna"

#: Source/monstdat.cpp:108
msgid "Fire Drake"
msgstr "Draco de Fogo"

#: Source/monstdat.cpp:109
msgid "Gold Viper"
msgstr "Víbora de Ouro"

#: Source/monstdat.cpp:110
msgid "Azure Drake"
msgstr "Draco Lazúli"

#: Source/monstdat.cpp:111
msgid "Black Knight"
msgstr "Cavaleiro Negro"

#: Source/monstdat.cpp:112
msgid "Doom Guard"
msgstr "Guarda da Perdição"

#: Source/monstdat.cpp:113
msgid "Steel Lord"
msgstr "Senhor do Aço"

#: Source/monstdat.cpp:114
msgid "Blood Knight"
msgstr "Cavaleiro Sangrento"

#: Source/monstdat.cpp:115
msgid "The Shredded"
msgstr "Desfiador"

#: Source/monstdat.cpp:116
msgid "Hollow One"
msgstr "Oco"

#: Source/monstdat.cpp:117
msgid "Pain Master"
msgstr "Mestre da Dor"

#: Source/monstdat.cpp:118
msgid "Reality Weaver"
msgstr "Tecelão de Realidades"

#: Source/monstdat.cpp:119
msgid "Succubus"
msgstr "Súcubo"

#: Source/monstdat.cpp:120
msgid "Snow Witch"
msgstr "Bruxa da Neve"

#: Source/monstdat.cpp:121
msgid "Hell Spawn"
msgstr "Cria do Inferno"

#: Source/monstdat.cpp:122
msgid "Soul Burner"
msgstr "Queimadora de Almas"

#: Source/monstdat.cpp:123
msgid "Counselor"
msgstr "Conselheiro"

#: Source/monstdat.cpp:124
msgid "Magistrate"
msgstr "Magistrado"

#: Source/monstdat.cpp:125
msgid "Cabalist"
msgstr "Cabalista"

#: Source/monstdat.cpp:126
msgid "Advocate"
msgstr "Defensor"

#: Source/monstdat.cpp:127 Source/spelldat.cpp:36
msgid "Golem"
msgstr "Golem"

#: Source/monstdat.cpp:128
msgid "The Dark Lord"
msgstr "O Senhor Sombrio"

#: Source/monstdat.cpp:129
msgid "The Arch-Litch Malignus"
msgstr "O Arqui-Litch Malignus"

#: Source/monstdat.cpp:130
msgid "Hellboar"
msgstr ""

#: Source/monstdat.cpp:131
msgid "Stinger"
msgstr ""

#: Source/monstdat.cpp:132
msgid "Psychorb"
msgstr ""

#: Source/monstdat.cpp:133
msgid "Arachnon"
msgstr ""

#: Source/monstdat.cpp:134
msgid "Felltwin"
msgstr ""

#: Source/monstdat.cpp:135
msgid "Hork Spawn"
msgstr ""

#: Source/monstdat.cpp:136
msgid "Venomtail"
msgstr ""

#: Source/monstdat.cpp:137
msgid "Necromorb"
msgstr ""

#: Source/monstdat.cpp:138
msgid "Spider Lord"
msgstr ""

#: Source/monstdat.cpp:139
msgid "Lashworm"
msgstr ""

#: Source/monstdat.cpp:140
msgid "Torchant"
msgstr ""

#: Source/monstdat.cpp:141 Source/monstdat.cpp:479
msgid "Hork Demon"
msgstr ""

#: Source/monstdat.cpp:142
msgid "Hell Bug"
msgstr ""

#: Source/monstdat.cpp:143
msgid "Gravedigger"
msgstr ""

#: Source/monstdat.cpp:144
msgid "Tomb Rat"
msgstr ""

#: Source/monstdat.cpp:145
msgid "Firebat"
msgstr ""

#: Source/monstdat.cpp:146
msgid "Skullwing"
msgstr ""

#: Source/monstdat.cpp:147
msgid "Lich"
msgstr "Lich"

#: Source/monstdat.cpp:148
msgid "Crypt Demon"
msgstr ""

#: Source/monstdat.cpp:149
msgid "Hellbat"
msgstr ""

#: Source/monstdat.cpp:150
msgid "Bone Demon"
msgstr ""

#: Source/monstdat.cpp:151
msgid "Arch Lich"
msgstr "Arqui-Litch"

#: Source/monstdat.cpp:152
msgid "Biclops"
msgstr ""

#: Source/monstdat.cpp:153
msgid "Flesh Thing"
msgstr ""

#: Source/monstdat.cpp:154
msgid "Reaper"
msgstr "Ceifador"

#: Source/monstdat.cpp:469
msgid "Gharbad the Weak"
msgstr "Gharbad, o Fraco"

#: Source/monstdat.cpp:471 Source/quests.cpp:42
msgid "Zhar the Mad"
msgstr "Zhar, o Louco"

#: Source/monstdat.cpp:472
msgid "Snotspill"
msgstr "Kaikatarro"

#: Source/monstdat.cpp:473
msgid "Arch-Bishop Lazarus"
msgstr "Arcebispo Lázarus"

#: Source/monstdat.cpp:474
msgid "Red Vex"
msgstr "Vex Vermelho"

#: Source/monstdat.cpp:475
msgid "Black Jade"
msgstr "Jade Negra"

#: Source/monstdat.cpp:477 Source/quests.cpp:50
msgid "Warlord of Blood"
msgstr "Senhor da Guerra Sangrenta"

#: Source/monstdat.cpp:480 Source/quests.cpp:59
msgid "The Defiler"
msgstr ""

#: Source/monstdat.cpp:482
msgid "Bonehead Keenaxe"
msgstr "Osteocéfalo Machado"

#: Source/monstdat.cpp:483
msgid "Bladeskin the Slasher"
msgstr "Laminiderme, o Esfaqueador"

#: Source/monstdat.cpp:484
msgid "Soulpus"
msgstr "Pus de Alma"

#: Source/monstdat.cpp:485
msgid "Pukerat the Unclean"
msgstr "Vomirrato, o Impuro"

#: Source/monstdat.cpp:486
msgid "Boneripper"
msgstr "Estripa-ossos"

#: Source/monstdat.cpp:487
msgid "Rotfeast the Hungry"
msgstr "Putrefórico, o Faminto"

#: Source/monstdat.cpp:488
msgid "Gutshank the Quick"
msgstr "Visceraguda o Veloz"

#: Source/monstdat.cpp:489
msgid "Brokenhead Bangshield"
msgstr "Traumocéfalo Bate-Escudos"

#: Source/monstdat.cpp:491
msgid "Rotcarnage"
msgstr "Putrificina"

#: Source/monstdat.cpp:492
msgid "Shadowbite"
msgstr "Ferrão das Sombras"

#: Source/monstdat.cpp:493
msgid "Deadeye"
msgstr "Olho Morto"

#: Source/monstdat.cpp:494
msgid "Madeye the Dead"
msgstr "Olho Louco, o Morto"

#: Source/monstdat.cpp:496
msgid "Skullfire"
msgstr "Fogo Cranial"

#: Source/monstdat.cpp:497
msgid "Warpskull"
msgstr "Crânio Torto"

#: Source/monstdat.cpp:498
msgid "Goretongue"
msgstr "Sanguinolíngue"

#: Source/monstdat.cpp:499
msgid "Pulsecrawler"
msgstr "Pulsejador"

#: Source/monstdat.cpp:500
msgid "Moonbender"
msgstr "Verga-Luas"

#: Source/monstdat.cpp:501
msgid "Wrathraven"
msgstr "Corvo da Cólera"

#: Source/monstdat.cpp:502
msgid "Spineeater"
msgstr "Come-Espinhas"

#: Source/monstdat.cpp:503
msgid "Blackash the Burning"
msgstr "Víbice Negro, o Flamejante"

#: Source/monstdat.cpp:504
msgid "Shadowcrow"
msgstr "Corvo das Sombras"

#: Source/monstdat.cpp:505
msgid "Blightstone the Weak"
msgstr "Praga Pétrea, o Fraco"

#: Source/monstdat.cpp:506
msgid "Bilefroth the Pit Master"
msgstr "Bilespuma, o Senhor do Poço"

#: Source/monstdat.cpp:507
msgid "Bloodskin Darkbow"
msgstr "Sanguiderme Arco Negro"

#: Source/monstdat.cpp:508
msgid "Foulwing"
msgstr "Asa Pútrida"

#: Source/monstdat.cpp:509
msgid "Shadowdrinker"
msgstr "Bebedor das Sombras"

#: Source/monstdat.cpp:510
msgid "Hazeshifter"
msgstr "Muda-Névoas"

#: Source/monstdat.cpp:511
msgid "Deathspit"
msgstr "Cospe-Morte"

#: Source/monstdat.cpp:512
msgid "Bloodgutter"
msgstr "Coagulário"

#: Source/monstdat.cpp:513
msgid "Deathshade Fleshmaul"
msgstr "Rasga-Carne Sombra da Morte"

#: Source/monstdat.cpp:514
msgid "Warmaggot the Mad"
msgstr "Beliverme, o Louco"

#: Source/monstdat.cpp:515
msgid "Glasskull the Jagged"
msgstr "Vitreocrânio, o Serrilhado"

#: Source/monstdat.cpp:516
msgid "Blightfire"
msgstr "Flagelo de Fogo"

#: Source/monstdat.cpp:517
msgid "Nightwing the Cold"
msgstr "Asa Noturna, o Gélido"

#: Source/monstdat.cpp:518
msgid "Gorestone"
msgstr "Rochacínio"

#: Source/monstdat.cpp:519
msgid "Bronzefist Firestone"
msgstr "Pugibronze Pedra de Fogo"

#: Source/monstdat.cpp:520
msgid "Wrathfire the Doomed"
msgstr "Irígnea, o Condenado"

#: Source/monstdat.cpp:521
msgid "Firewound the Grim"
msgstr "Chaga Ígnea, o Tenebroso"

#: Source/monstdat.cpp:522
msgid "Baron Sludge"
msgstr "Barão Lodoso"

#: Source/monstdat.cpp:523
msgid "Blighthorn Steelmace"
msgstr "Guampestífero Maça de Aço"

#: Source/monstdat.cpp:524
msgid "Chaoshowler"
msgstr "Berrocaos"

#: Source/monstdat.cpp:525
msgid "Doomgrin the Rotting"
msgstr "Sorrirruína, o Podre"

#: Source/monstdat.cpp:526
msgid "Madburner"
msgstr "Queimador Louco"

#: Source/monstdat.cpp:527
msgid "Bonesaw the Litch"
msgstr "Serra de Osso, o Litch"

#: Source/monstdat.cpp:528
msgid "Breakspine"
msgstr "Quebra-Espinha"

#: Source/monstdat.cpp:529
msgid "Devilskull Sharpbone"
msgstr "Demonicrânio Osso Afiado"

#: Source/monstdat.cpp:530
msgid "Brokenstorm"
msgstr "Tempestrago"

#: Source/monstdat.cpp:531
msgid "Stormbane"
msgstr "Praguestade"

#: Source/monstdat.cpp:532
msgid "Oozedrool"
msgstr "Babujador"

#: Source/monstdat.cpp:533
msgid "Goldblight of the Flame"
msgstr "Pragáureo da Chama"

#: Source/monstdat.cpp:534
msgid "Blackstorm"
msgstr "Tempestade Negra"

#: Source/monstdat.cpp:535
msgid "Plaguewrath"
msgstr "Pestilérico"

#: Source/monstdat.cpp:536
msgid "The Flayer"
msgstr "O Esfolador"

#: Source/monstdat.cpp:537
msgid "Bluehorn"
msgstr "Chifre Azul"

#: Source/monstdat.cpp:538
msgid "Warpfire Hellspawn"
msgstr "Deformígneo Cria do Inferno"

#: Source/monstdat.cpp:539
msgid "Fangspeir"
msgstr "Presatroz"

#: Source/monstdat.cpp:540
msgid "Festerskull"
msgstr "Pesticrânio"

#: Source/monstdat.cpp:541
msgid "Lionskull the Bent"
msgstr "Leocrânio, o Torto"

#: Source/monstdat.cpp:542
msgid "Blacktongue"
msgstr "Língua Negra"

#: Source/monstdat.cpp:543
msgid "Viletouch"
msgstr "Toque Nóxio"

#: Source/monstdat.cpp:544
msgid "Viperflame"
msgstr "Ignofídico"

#: Source/monstdat.cpp:545
msgid "Fangskin"
msgstr "Presiderme"

#: Source/monstdat.cpp:546
msgid "Witchfire the Unholy"
msgstr "Fogo Bruxo, a Profana"

#: Source/monstdat.cpp:547
msgid "Blackskull"
msgstr "Caveira Negra"

#: Source/monstdat.cpp:548
msgid "Soulslash"
msgstr "Corta-Almas"

#: Source/monstdat.cpp:549
msgid "Windspawn"
msgstr "Ventoso"

#: Source/monstdat.cpp:550
msgid "Lord of the Pit"
msgstr "Senhor do Poço"

#: Source/monstdat.cpp:551
msgid "Rustweaver"
msgstr "Ferrecelão"

#: Source/monstdat.cpp:552
msgid "Howlingire the Shade"
msgstr "Iruivante, a Sombra"

#: Source/monstdat.cpp:553
msgid "Doomcloud"
msgstr "Nuvem da Desgraça"

#: Source/monstdat.cpp:554
msgid "Bloodmoon Soulfire"
msgstr "Luassangra Fogo de Alma"

#: Source/monstdat.cpp:555
msgid "Witchmoon"
msgstr "Bruxa Lunar"

#: Source/monstdat.cpp:556
msgid "Gorefeast"
msgstr "Banqueticínio"

#: Source/monstdat.cpp:557
msgid "Graywar the Slayer"
msgstr "Belipardo, o Matador"

#: Source/monstdat.cpp:558
msgid "Dreadjudge"
msgstr "Temível Juiz"

#: Source/monstdat.cpp:559
msgid "Stareye the Witch"
msgstr "Olho Estrelar, a Bruxa"

#: Source/monstdat.cpp:560
msgid "Steelskull the Hunter"
msgstr "Craniaço, o Caçador"

#: Source/monstdat.cpp:561
msgid "Sir Gorash"
msgstr "Sir Gorash"

#: Source/monstdat.cpp:562
msgid "The Vizier"
msgstr "O Vizir"

#: Source/monstdat.cpp:564
msgid "Bloodlust"
msgstr "Sede de Sangue"

#: Source/monstdat.cpp:566
msgid "Fleshdancer"
msgstr "Dançarina da Carne"

#: Source/monstdat.cpp:567
msgid "Grimspike"
msgstr "Espinebroso"

#: Source/monstdat.cpp:568
msgid "Doomlock"
msgstr "Perdentrave"

#: Source/monster.cpp:4954
msgid "Animal"
msgstr ""

#: Source/monster.cpp:4956
msgid "Demon"
msgstr ""

#: Source/monster.cpp:4958
msgid "Undead"
msgstr ""

#: Source/monster.cpp:4969
#, c-format
msgid "Type: %s  Kills: %i"
msgstr "Tipo: %s  Mortos: %i"

#: Source/monster.cpp:4971
#, c-format
msgid "Total kills: %i"
msgstr "Total de mortos: %i"

#: Source/monster.cpp:5004
#, c-format
msgid "Hit Points: %i-%i"
msgstr "Pontos de vida: %i-%i"

#: Source/monster.cpp:5014
msgid "No magic resistance"
msgstr "Nenhuma resistência a magia"

#: Source/monster.cpp:5018
msgid "Resists: "
msgstr "Resiste a: "

#: Source/monster.cpp:5020 Source/monster.cpp:5031
msgid "Magic "
msgstr "Magia "

#: Source/monster.cpp:5022 Source/monster.cpp:5033
msgid "Fire "
msgstr "Fogo "

#: Source/monster.cpp:5024 Source/monster.cpp:5035
msgid "Lightning "
msgstr "Raios "

#: Source/monster.cpp:5029
msgid "Immune: "
msgstr "Imune a: "

#: Source/monster.cpp:5049
#, c-format
msgid "Type: %s"
msgstr "Tipo: %s"

#: Source/monster.cpp:5055 Source/monster.cpp:5062
msgid "No resistances"
msgstr "Sem resistências"

#: Source/monster.cpp:5057 Source/monster.cpp:5067
msgid "No Immunities"
msgstr "Sem imunidades"

#: Source/monster.cpp:5060
msgid "Some Magic Resistances"
msgstr "Algumas resistências a magia"

#: Source/monster.cpp:5065
msgid "Some Magic Immunities"
msgstr "Algumas imunidades a magia"

#: Source/msg.cpp:171
msgid "Waiting for game data..."
msgstr "Aguardando dados do jogo..."

#: Source/msg.cpp:179
msgid "The game ended"
msgstr "O jogo terminou"

#: Source/msg.cpp:185
msgid "Unable to get level data"
msgstr "Não é possível obter dados do nível"

#: Source/msg.cpp:610
msgid "Trying to drop a floor item?"
msgstr ""

#: Source/msg.cpp:1387 Source/msg.cpp:1658 Source/msg.cpp:1680
#: Source/msg.cpp:1702 Source/msg.cpp:1822 Source/msg.cpp:1843
#: Source/msg.cpp:1864 Source/msg.cpp:1885
#, c-format
msgid "%s has cast an illegal spell."
msgstr ""

#: Source/msg.cpp:2221 Source/multi.cpp:866
#, c-format
msgid "Player '%s' (level %d) just joined the game"
msgstr "Jogador '%s' (nível %d) acabou de entrar no jogo"

#: Source/multi.cpp:269
#, c-format
msgid "Player '%s' just left the game"
msgstr "Jogador '%s' acabou de sair do jogo"

#: Source/multi.cpp:272
#, c-format
msgid "Player '%s' killed Diablo and left the game!"
msgstr "Jogador '%s' matou Diablo e saiu do jogo!"

#: Source/multi.cpp:276
#, c-format
msgid "Player '%s' dropped due to timeout"
msgstr "Jogador '%s' caiu devido a tempo esgotado"

#: Source/multi.cpp:868
#, c-format
msgid "Player '%s' (level %d) is already in the game"
msgstr "Jogador '%s' (nível %d) já está no jogo"

#: Source/objects.cpp:90
msgid "Mysterious"
msgstr "Misterioso"

#: Source/objects.cpp:92
msgid "Gloomy"
msgstr "Melancólico"

#: Source/objects.cpp:94 Source/objects.cpp:101
msgid "Magical"
msgstr "Mágico"

#: Source/objects.cpp:95
msgid "Stone"
msgstr "de pedra"

#: Source/objects.cpp:96
msgid "Religious"
msgstr "Religioso"

#: Source/objects.cpp:97
msgid "Enchanted"
msgstr "Encantado"

#: Source/objects.cpp:98
msgid "Thaumaturgic"
msgstr "Taumatúrgico"

#: Source/objects.cpp:99
msgid "Fascinating"
msgstr "Fascinante"

#: Source/objects.cpp:100
msgid "Cryptic"
msgstr "Críptico"

#: Source/objects.cpp:102
msgid "Eldritch"
msgstr "Insólito"

#: Source/objects.cpp:103
msgid "Eerie"
msgstr "Esquisito"

#: Source/objects.cpp:104
msgid "Divine"
msgstr "Divino"

#: Source/objects.cpp:106
msgid "Sacred"
msgstr "Sagrado"

#: Source/objects.cpp:107
msgid "Spiritual"
msgstr "Espiritual"

#: Source/objects.cpp:108
msgid "Spooky"
msgstr "Pavoroso"

#: Source/objects.cpp:109
msgid "Abandoned"
msgstr "Abandonado"

#: Source/objects.cpp:110
msgid "Creepy"
msgstr "Assustador"

#: Source/objects.cpp:111
msgid "Quiet"
msgstr "Quieto"

#: Source/objects.cpp:112
msgid "Secluded"
msgstr "Isolado"

#: Source/objects.cpp:113
msgid "Ornate"
msgstr "Ornado"

#: Source/objects.cpp:114
msgid "Glimmering"
msgstr "Vislumbrante"

#: Source/objects.cpp:115
msgid "Tainted"
msgstr "Maculado"

#: Source/objects.cpp:116
msgid "Oily"
msgstr ""

#: Source/objects.cpp:117
msgid "Glowing"
msgstr ""

#: Source/objects.cpp:118
msgid "Mendicant's"
msgstr ""

#: Source/objects.cpp:119
msgid "Sparkling"
msgstr ""

#: Source/objects.cpp:120
msgid "Town"
msgstr ""

#: Source/objects.cpp:121
msgid "Shimmering"
msgstr ""

#: Source/objects.cpp:122
msgid "Solar"
msgstr ""

#: Source/objects.cpp:123
msgid "Murphy's"
msgstr ""

#: Source/objects.cpp:253
msgid "The Great Conflict"
msgstr "O grande conflito"

#: Source/objects.cpp:254
msgid "The Wages of Sin are War"
msgstr "O salário do pecado é a guerra"

#: Source/objects.cpp:255
msgid "The Tale of the Horadrim"
msgstr "O conto dos Horadrim"

#: Source/objects.cpp:256
msgid "The Dark Exile"
msgstr "O exilo sombrio"

#: Source/objects.cpp:257
msgid "The Sin War"
msgstr "A guerra do pecado"

#: Source/objects.cpp:258
msgid "The Binding of the Three"
msgstr "O aprisionamento dos três"

#: Source/objects.cpp:259
msgid "The Realms Beyond"
msgstr "Os reinos além"

#: Source/objects.cpp:260
msgid "Tale of the Three"
msgstr "Conto dos três"

#: Source/objects.cpp:261
msgid "The Black King"
msgstr "O rei negro"

#: Source/objects.cpp:262
msgid "Journal: The Ensorcellment"
msgstr ""

#: Source/objects.cpp:263
msgid "Journal: The Meeting"
msgstr ""

#: Source/objects.cpp:264
msgid "Journal: The Tirade"
msgstr ""

#: Source/objects.cpp:265
msgid "Journal: His Power Grows"
msgstr ""

#: Source/objects.cpp:266
msgid "Journal: NA-KRUL"
msgstr ""

#: Source/objects.cpp:267
msgid "Journal: The End"
msgstr ""

#: Source/objects.cpp:268
msgid "A Spellbook"
msgstr ""

#: Source/objects.cpp:5476
msgid "Crucified Skeleton"
msgstr "Esqueleto crucificado"

#: Source/objects.cpp:5480
msgid "Lever"
msgstr "Alavanca"

#: Source/objects.cpp:5489
msgid "Open Door"
msgstr "Porta aberta"

#: Source/objects.cpp:5491
msgid "Closed Door"
msgstr "Porta fechada"

#: Source/objects.cpp:5493
msgid "Blocked Door"
msgstr "Porta bloqueada"

#: Source/objects.cpp:5498
msgid "Ancient Tome"
msgstr "Tomo antigo"

#: Source/objects.cpp:5500
msgid "Book of Vileness"
msgstr "Livro da vileza"

#: Source/objects.cpp:5505
msgid "Skull Lever"
msgstr "Alavanca de caveira"

#: Source/objects.cpp:5508
msgid "Mythical Book"
msgstr "Livro mítico"

#: Source/objects.cpp:5512
msgid "Small Chest"
msgstr "Baú pequeno"

#: Source/objects.cpp:5516
msgid "Chest"
msgstr "Baú"

#: Source/objects.cpp:5521
msgid "Large Chest"
msgstr "Baú grande"

#: Source/objects.cpp:5524
msgid "Sarcophagus"
msgstr "Sarcófago"

#: Source/objects.cpp:5527
msgid "Bookshelf"
msgstr "Estante de livros"

#: Source/objects.cpp:5531
msgid "Bookcase"
msgstr "Estante"

#: Source/objects.cpp:5536
msgid "Pod"
msgstr ""

#: Source/objects.cpp:5538
msgid "Urn"
msgstr "Urna"

#: Source/objects.cpp:5540
msgid "Barrel"
msgstr "Barril"

#: Source/objects.cpp:5544
#, c-format
msgid "%s Shrine"
msgstr "Altar %s"

#: Source/objects.cpp:5548
msgid "Skeleton Tome"
msgstr "Tomo do esqueleto"

#: Source/objects.cpp:5551
msgid "Library Book"
msgstr "Livro da biblioteca"

#: Source/objects.cpp:5554
msgid "Blood Fountain"
msgstr "Fonte de sangue"

#: Source/objects.cpp:5557
msgid "Decapitated Body"
msgstr "Corpo decapitado"

#: Source/objects.cpp:5560
msgid "Book of the Blind"
msgstr "Livro dos cegos"

#: Source/objects.cpp:5563
msgid "Book of Blood"
msgstr "Livro de sangue"

#: Source/objects.cpp:5566
msgid "Purifying Spring"
msgstr "Fontícula purificante"

#: Source/objects.cpp:5573 Source/objects.cpp:5597
msgid "Weapon Rack"
msgstr "Estante de armas"

#: Source/objects.cpp:5576
msgid "Goat Shrine"
msgstr "Altar caprino"

#: Source/objects.cpp:5579
msgid "Cauldron"
msgstr "Caldeirão"

#: Source/objects.cpp:5582
msgid "Murky Pool"
msgstr "Poça turva"

#: Source/objects.cpp:5585
msgid "Fountain of Tears"
msgstr "Fonte de lágrimas"

#: Source/objects.cpp:5588
msgid "Steel Tome"
msgstr "Tomo de aço"

#: Source/objects.cpp:5591
msgid "Pedestal of Blood"
msgstr "Pedestal de sangue"

#: Source/objects.cpp:5600
msgid "Mushroom Patch"
msgstr "Canteiro de cogumelos"

#: Source/objects.cpp:5603
msgid "Vile Stand"
msgstr "Suporte Vil"

#: Source/objects.cpp:5606
msgid "Slain Hero"
msgstr "Herói assassinado"

#: Source/objects.cpp:5613
#, c-format
msgid "Trapped %s"
msgstr "%s aprisionado"

#: Source/objects.cpp:5619
#, c-format
msgid "%s (disabled)"
msgstr "%s (desativado)"

#: Source/pfile.cpp:217
msgid "Failed to open player archive for writing."
msgstr ""

#: Source/pfile.cpp:391
msgid "Unable to open archive"
msgstr "Não é possível abrir o arquivo"

#: Source/pfile.cpp:393
msgid "Unable to load character"
msgstr "Não é possível carregar o personagem"

#: Source/pfile.cpp:416 Source/pfile.cpp:439
msgid "Unable to read to save file archive"
msgstr ""

#: Source/pfile.cpp:458 Source/pfile.cpp:470
msgid "Unable to write to save file archive"
msgstr ""

#: Source/plrmsg.cpp:72
#, c-format
msgid "%s (lvl %d): %s"
msgstr "%s (nvl %d): %s"

#: Source/qol/monhealthbar.cpp:35 Source/qol/xpbar.cpp:52
msgid ""
"Failed to load UI resources. Is devilutionx.mpq accessible and up to date?"
msgstr ""

#: Source/qol/xpbar.cpp:122
#, c-format
msgid "Level %d"
msgstr "Nível %d"

#: Source/qol/xpbar.cpp:129 Source/qol/xpbar.cpp:140
msgid "Experience: "
msgstr "Experiência: "

#: Source/qol/xpbar.cpp:133
msgid "Maximum Level"
msgstr "Nível máximo"

#: Source/qol/xpbar.cpp:144
msgid "Next Level: "
msgstr "Próximo nível: "

#: Source/qol/xpbar.cpp:148
#, c-format
msgid " to Level %d"
msgstr " para o nível %d"

#: Source/quests.cpp:39
msgid "The Magic Rock"
msgstr "A rocha mágica"

#: Source/quests.cpp:41
msgid "Gharbad The Weak"
msgstr "Gharbad, o Fraco"

#: Source/quests.cpp:46
msgid "Ogden's Sign"
msgstr "A placa de Ogden"

#: Source/quests.cpp:47
msgid "Halls of the Blind"
msgstr "Câmara dos cegos"

#: Source/quests.cpp:48
msgid "Valor"
msgstr "Bravura"

#: Source/quests.cpp:51
msgid "The Curse of King Leoric"
msgstr "A maldição do Rei Leoric"

#: Source/quests.cpp:52 Source/setmaps.cpp:80
msgid "Poisoned Water Supply"
msgstr "Reserv. de água envenenado"

#: Source/quests.cpp:53 Source/quests.cpp:77
msgid "The Chamber of Bone"
msgstr "A câmara de osso"

#: Source/quests.cpp:54
msgid "Archbishop Lazarus"
msgstr "Arcebispo Lázarus"

#: Source/quests.cpp:55
msgid "Grave Matters"
msgstr ""

#: Source/quests.cpp:56
msgid "Farmer's Orchard"
msgstr ""

#: Source/quests.cpp:57
msgid "Little Girl"
msgstr "Garotinha"

#: Source/quests.cpp:58
msgid "Wandering Trader"
msgstr ""

#: Source/quests.cpp:61 Source/trigs.cpp:435
msgid "Cornerstone of the World"
msgstr ""

#: Source/quests.cpp:62
msgid "The Jersey's Jersey"
msgstr ""

#: Source/quests.cpp:76
msgid "King Leoric's Tomb"
msgstr "A tumba do Rei Leoric"

#: Source/quests.cpp:78 Source/setmaps.cpp:79
msgid "Maze"
msgstr "Labirinto"

#: Source/quests.cpp:79
msgid "A Dark Passage"
msgstr "Uma passagem negra"

#: Source/quests.cpp:80
msgid "Unholy Altar"
msgstr "Altar profano"

#: Source/quests.cpp:283
#, c-format
msgid "To %s"
msgstr "Para %s"

#: Source/quests.cpp:760
msgid "Quest Log"
msgstr "Registro de missões"

#: Source/quests.cpp:767
msgid "Close Quest Log"
msgstr "Fechar registro de missões"

#: Source/setmaps.cpp:77
msgid "Skeleton King's Lair"
msgstr "Covil do Rei Esqueleto"

#: Source/setmaps.cpp:78
msgid "Chamber of Bone"
msgstr "Câmara de ossos"

#: Source/setmaps.cpp:81
msgid "Archbishop Lazarus' Lair"
msgstr "Covil do Arcebispo Lázarus"

#: Source/spelldat.cpp:16
msgid "Firebolt"
msgstr "Raio de fogo"

#: Source/spelldat.cpp:17
msgid "Healing"
msgstr "Cura"

#: Source/spelldat.cpp:19
msgid "Flash"
msgstr "Relâmpago"

#: Source/spelldat.cpp:20
msgid "Identify"
msgstr "Identificar"

#: Source/spelldat.cpp:21
msgid "Fire Wall"
msgstr "Parede de fogo"

#: Source/spelldat.cpp:23
msgid "Stone Curse"
msgstr "Maldição de pedra"

#: Source/spelldat.cpp:24
msgid "Infravision"
msgstr "Infravisão"

#: Source/spelldat.cpp:25
msgid "Phasing"
msgstr "Fasear"

#: Source/spelldat.cpp:26
msgid "Mana Shield"
msgstr "Escudo de mana"

#: Source/spelldat.cpp:27
msgid "Fireball"
msgstr "Bola de fogo"

#: Source/spelldat.cpp:29
msgid "Chain Lightning"
msgstr "Cadeia de raios"

#: Source/spelldat.cpp:30
msgid "Flame Wave"
msgstr "Onda de chamas"

#: Source/spelldat.cpp:31
msgid "Doom Serpents"
msgstr "Serpentes da ruína"

#: Source/spelldat.cpp:32
msgid "Blood Ritual"
msgstr "Ritual de sangue"

#: Source/spelldat.cpp:33
msgid "Nova"
msgstr ""

#: Source/spelldat.cpp:34
msgid "Invisibility"
msgstr "Invisibilidade"

#: Source/spelldat.cpp:37
msgid "Rage"
msgstr ""

#: Source/spelldat.cpp:38
msgid "Teleport"
msgstr "Teletransporte"

#: Source/spelldat.cpp:39
msgid "Apocalypse"
msgstr "Apocalipse"

#: Source/spelldat.cpp:40
msgid "Etherealize"
msgstr "Eterealizar"

#: Source/spelldat.cpp:41
msgid "Item Repair"
msgstr "Reparo de item"

#: Source/spelldat.cpp:42
msgid "Staff Recharge"
msgstr "Recarga de cajado"

#: Source/spelldat.cpp:43
msgid "Trap Disarm"
msgstr "Desarmar armadilha"

#: Source/spelldat.cpp:44
msgid "Elemental"
msgstr ""

#: Source/spelldat.cpp:45
msgid "Charged Bolt"
msgstr "Raio carregado"

#: Source/spelldat.cpp:46
msgid "Holy Bolt"
msgstr "Raio sagrado"

#: Source/spelldat.cpp:47
msgid "Resurrect"
msgstr "Ressuscitar"

#: Source/spelldat.cpp:48
msgid "Telekinesis"
msgstr "Telecinese"

#: Source/spelldat.cpp:49
msgid "Heal Other"
msgstr "Curar outro"

#: Source/spelldat.cpp:50
msgid "Blood Star"
msgstr "Estrela de sangue"

#: Source/spelldat.cpp:51
msgid "Bone Spirit"
msgstr "Espírito de ossos"

#: Source/spelldat.cpp:52
msgid "Mana"
msgstr "Mana"

#: Source/spelldat.cpp:53
msgid "the Magi"
msgstr ""

#: Source/spelldat.cpp:54
msgid "the Jester"
msgstr ""

#: Source/spelldat.cpp:55
msgid "Lightning Wall"
msgstr ""

#: Source/spelldat.cpp:56
msgid "Immolation"
msgstr ""

#: Source/spelldat.cpp:57
msgid "Warp"
msgstr ""

#: Source/spelldat.cpp:58
msgid "Reflect"
msgstr ""

#: Source/spelldat.cpp:59
msgid "Berserk"
msgstr ""

#: Source/spelldat.cpp:60
msgid "Ring of Fire"
msgstr ""

#: Source/spelldat.cpp:61
msgid "Search"
msgstr ""

#: Source/spelldat.cpp:63
msgid "Rune of Light"
msgstr ""

#: Source/spelldat.cpp:64
msgid "Rune of Nova"
msgstr ""

#: Source/spelldat.cpp:65
msgid "Rune of Immolation"
msgstr ""

#: Source/stores.cpp:164 Source/stores.cpp:171
msgid ",  "
msgstr ",  "

#: Source/stores.cpp:180
#, c-format
msgid "Damage: %i-%i  "
msgstr "Dano: %i-%i  "

#: Source/stores.cpp:182
#, c-format
msgid "Armor: %i  "
msgstr "Armadura: %i  "

#: Source/stores.cpp:184
#, c-format
msgid "Dur: %i/%i,  "
msgstr "Dur: %i/%i,  "

#: Source/stores.cpp:187
msgid "Indestructible,  "
msgstr "Indestrutível,  "

#: Source/stores.cpp:195
msgid "No required attributes"
msgstr "Nenhum atributo requerido"

#: Source/stores.cpp:225 Source/stores.cpp:950 Source/stores.cpp:1172
msgid "Welcome to the"
msgstr "Boas-vindas à"

#: Source/stores.cpp:226
msgid "Blacksmith's shop"
msgstr "Loja do ferreiro"

#: Source/stores.cpp:227 Source/stores.cpp:576 Source/stores.cpp:952
#: Source/stores.cpp:1011 Source/stores.cpp:1174 Source/stores.cpp:1186
#: Source/stores.cpp:1198
msgid "Would you like to:"
msgstr "Você gostaria de:"

#: Source/stores.cpp:228
msgid "Talk to Griswold"
msgstr "Falar com Griswold"

#: Source/stores.cpp:229
msgid "Buy basic items"
msgstr "Comprar itens básicos"

#: Source/stores.cpp:230
msgid "Buy premium items"
msgstr "Comprar itens especiais"

#: Source/stores.cpp:231 Source/stores.cpp:579
msgid "Sell items"
msgstr "Vender itens"

#: Source/stores.cpp:232
msgid "Repair items"
msgstr "Reparar itens"

#: Source/stores.cpp:233
msgid "Leave the shop"
msgstr "Sair da loja"

#: Source/stores.cpp:274 Source/stores.cpp:623 Source/stores.cpp:989
#, c-format
msgid "I have these items for sale:             Your gold: %i"
msgstr "Eu tenho estes itens para vender:             Seu ouro: %i"

#: Source/stores.cpp:279 Source/stores.cpp:343 Source/stores.cpp:471
#: Source/stores.cpp:482 Source/stores.cpp:541 Source/stores.cpp:554
#: Source/stores.cpp:628 Source/stores.cpp:721 Source/stores.cpp:732
#: Source/stores.cpp:797 Source/stores.cpp:808 Source/stores.cpp:994
#: Source/stores.cpp:1094 Source/stores.cpp:1105 Source/stores.cpp:1138
#: Source/stores.cpp:1165
msgid "Back"
msgstr "Voltar"

#: Source/stores.cpp:339
#, c-format
msgid "I have these premium items for sale:     Your gold: %i"
msgstr "Eu tenho estes itens especiais para vender:     Seu ouro: %i"

#: Source/stores.cpp:467 Source/stores.cpp:717
#, c-format
msgid "You have nothing I want.             Your gold: %i"
msgstr "Você não tem nada que eu queira.             Seu ouro: %i"

#: Source/stores.cpp:477 Source/stores.cpp:727
#, c-format
msgid "Which item is for sale?             Your gold: %i"
msgstr "Qual item está à venda?             Seu ouro: %i"

#: Source/stores.cpp:537
#, c-format
msgid "You have nothing to repair.             Your gold: %i"
msgstr "Você não tem nada para reparar.             Seu ouro: %i"

#: Source/stores.cpp:549
#, c-format
msgid "Repair which item?             Your gold: %i"
msgstr "Reparar qual item?             Seu ouro: %i"

#: Source/stores.cpp:575
msgid "Witch's shack"
msgstr "Cabana da Bruxa"

#: Source/stores.cpp:577
msgid "Talk to Adria"
msgstr "Falar com Ádria"

#: Source/stores.cpp:578 Source/stores.cpp:954
msgid "Buy items"
msgstr "Comprar itens"

#: Source/stores.cpp:580
msgid "Recharge staves"
msgstr "Recarregar cajados"

#: Source/stores.cpp:581
msgid "Leave the shack"
msgstr "Sair da cabana"

#: Source/stores.cpp:793
#, c-format
msgid "You have nothing to recharge.             Your gold: %i"
msgstr "Você não tem nada para recarregar.             Seu ouro: %i"

#: Source/stores.cpp:803
#, c-format
msgid "Recharge which item?             Your gold: %i"
msgstr "Recarregar qual item?             Seu ouro: %i"

#: Source/stores.cpp:819
msgid "You do not have enough gold"
msgstr "Você não tem ouro o suficiente"

#: Source/stores.cpp:827
msgid "You do not have enough room in inventory"
msgstr "Você não tem espaço o suficiente em seu inventário"

#: Source/stores.cpp:863
msgid "Do we have a deal?"
msgstr "Negócio fechado?"

#: Source/stores.cpp:866
msgid "Are you sure you want to identify this item?"
msgstr "Tem certeza de que quer identificar este item?"

#: Source/stores.cpp:872
msgid "Are you sure you want to buy this item?"
msgstr "Tem certeza de que quer comprar este item?"

#: Source/stores.cpp:875
msgid "Are you sure you want to recharge this item?"
msgstr "Tem certeza de que quer recarregar este item?"

#: Source/stores.cpp:879
msgid "Are you sure you want to sell this item?"
msgstr "Tem certeza de que quer vender este item?"

#: Source/stores.cpp:882
msgid "Are you sure you want to repair this item?"
msgstr "Tem certeza de que quer reparar este item?"

#: Source/stores.cpp:896 Source/towners.cpp:320
msgid "Wirt the Peg-legged boy"
msgstr "Wirt, garoto da Perna-de-Pau"

#: Source/stores.cpp:899 Source/stores.cpp:906
msgid "Talk to Wirt"
msgstr "Falar com Wirt"

#: Source/stores.cpp:900
msgid "I have something for sale,"
msgstr "Eu tenho algo para vender,"

#: Source/stores.cpp:901
msgid "but it will cost 50 gold"
msgstr "mas lhe custará 50 de ouro"

#: Source/stores.cpp:902
msgid "just to take a look. "
msgstr "só para dar uma olhada. "

#: Source/stores.cpp:903
msgid "What have you got?"
msgstr "O que você tem aí?"

#: Source/stores.cpp:904 Source/stores.cpp:907 Source/stores.cpp:1014
#: Source/stores.cpp:1188
msgid "Say goodbye"
msgstr "Dizer adeus"

#: Source/stores.cpp:915
#, c-format
msgid "I have this item for sale:             Your gold: %i"
msgstr "Eu tenho este item para vender:             Seu ouro: %i"

#: Source/stores.cpp:931
msgid "Leave"
msgstr "Sair"

#: Source/stores.cpp:951
msgid "Healer's home"
msgstr "Casa do Curandeiro"

#: Source/stores.cpp:953
msgid "Talk to Pepin"
msgstr "Falar com Pepin"

#: Source/stores.cpp:955
msgid "Leave Healer's home"
msgstr "Sair da casa do Curandeiro"

#: Source/stores.cpp:1010
msgid "The Town Elder"
msgstr "O ancião da cidade"

#: Source/stores.cpp:1012
msgid "Talk to Cain"
msgstr "Falar com Cain"

#: Source/stores.cpp:1013
msgid "Identify an item"
msgstr "Identificar um item"

#: Source/stores.cpp:1090
#, c-format
msgid "You have nothing to identify.             Your gold: %i"
msgstr "Você não tem nada para identificar.             Seu ouro: %i"

#: Source/stores.cpp:1100
#, c-format
msgid "Identify which item?             Your gold: %i"
msgstr "Identificar qual item?             Seu ouro: %i"

#: Source/stores.cpp:1117
msgid "This item is:"
msgstr "Este item é:"

#: Source/stores.cpp:1120
msgid "Done"
msgstr "Pronto"

#: Source/stores.cpp:1129
#, c-format
msgid "Talk to %s"
msgstr "Falar com %s"

#: Source/stores.cpp:1133
#, c-format
msgid "Talking to %s"
msgstr "Falar com %s"

#: Source/stores.cpp:1135
msgid "is not available"
msgstr "não está disponível"

#: Source/stores.cpp:1136
msgid "in the shareware"
msgstr "na versão"

#: Source/stores.cpp:1137
msgid "version"
msgstr "shareware"

#: Source/stores.cpp:1164
msgid "Gossip"
msgstr "Boatos"

#: Source/stores.cpp:1173
msgid "Rising Sun"
msgstr "Sol nascente"

#: Source/stores.cpp:1175
msgid "Talk to Ogden"
msgstr "Falar com Ogden"

#: Source/stores.cpp:1176
msgid "Leave the tavern"
msgstr "Sair da taverna"

#: Source/stores.cpp:1187
msgid "Talk to Gillian"
msgstr "Falar com Gillian"

#: Source/stores.cpp:1197 Source/towners.cpp:368
msgid "Farnham the Drunk"
msgstr "Farnham, o Bêbado"

#: Source/stores.cpp:1199
msgid "Talk to Farnham"
msgstr "Falar com Farnham"

#: Source/stores.cpp:1200
msgid "Say Goodbye"
msgstr "Dizer adeus"

#: Source/textdat.cpp:15
msgid ""
" Ahh, the story of our King, is it? The tragic fall of Leoric was a harsh blow "
"to this land. The people always loved the King, and now they live in mortal "
"fear of him. The question that I keep asking myself is how he could have "
"fallen so far from the Light, as Leoric had always been the holiest of men. "
"Only the vilest powers of Hell could so utterly destroy a man from within... |"
msgstr ""
" Ahh, a história do nosso Rei, não é? A trágica queda de Leoric foi um golpe "
"duro para estas terras. O povo sempre amou o Rei, agora vive com medo mortal "
"dele. A pergunta que continuo me fazendo é como ele pode ter caído para tão "
"longe da Luz, já que Leoric sempre foi o mais santo dos homens. Apenas os "
"poderes mais vis do Inferno poderiam destruir um homem por dentro tão "
"completamente... |"

#: Source/textdat.cpp:17
msgid ""
"The village needs your help, good master! Some months ago King Leoric's son, "
"Prince Albrecht, was kidnapped. The King went into a rage and scoured the "
"village for his missing child. With each passing day, Leoric seemed to slip "
"deeper into madness. He sought to blame innocent townsfolk for the boy's "
"disappearance and had them brutally executed. Less than half of us survived "
"his insanity...\n"
" \n"
"The King's Knights and Priests tried to placate him, but he turned against "
"them and sadly, they were forced to kill him. With his dying breath the King "
"called down a terrible curse upon his former followers. He vowed that they "
"would serve him in darkness forever...\n"
" \n"
"This is where things take an even darker twist than I thought possible! Our "
"former King has risen from his eternal sleep and now commands a legion of "
"undead minions within the Labyrinth. His body was buried in a tomb three "
"levels beneath the Cathedral. Please, good master, put his soul at ease by "
"destroying his now cursed form... |"
msgstr ""
"A vila precisa de sua ajuda, bom(a) mestre(a)! Há alguns meses o filho do Rei "
"Leoric, o Príncipe Albrecht, foi sequestrado. O Rei entrou em fúria e "
"vasculhou a vila por seu filho desaparecido. A cada dia que se passava, Leoric "
"parecia decair mais fundo na loucura. Ele buscou culpar aldeões inocentes pelo "
"desaparecimento do garoto e ordenou que fossem brutalmente executados. Menos "
"da metade de nós sobrevivemos à insanidade dele...\n"
" \n"
"Os Cavaleiros e Sacerdotes do Rei tentaram pacificá-lo, mas ele se voltou "
"contra eles e, infelizmente, foram forçados a matá-lo. Com seu último suspiro, "
"o Rei invocou uma terrível maldição sobre seus antigos seguidores. Fez um voto "
"de que eles o serviriam nas trevas para sempre...\n"
" \n"
"É aqui que as coisas tomam um rumo mais sombrio do que eu pensava ser "
"possível! Nosso antigo Rei se levantou de seu sono eterno e agora comanda uma "
"legião de seguidores mortos-vivos dentro do Labirinto. Seu corpo foi enterrado "
"em uma tumba três andares abaixo da Catedral. Por favor, bom(a) mestre(a), "
"coloque a alma dele em paz ao destruir a sua forma amaldiçoada de agora... |"

#: Source/textdat.cpp:19
msgid ""
"As I told you, good master, the King was entombed three levels below. He's "
"down there, waiting in the putrid darkness for his chance to destroy this "
"land... |"
msgstr ""
"Como eu lhe disse, bom(a) mestre(a), o Rei foi sepultado três andares sob "
"aqui. Ele está lá embaixo, aguardando nas pútridas trevas pela chance de "
"destruir estas terras... |"

#: Source/textdat.cpp:21
msgid ""
"The curse of our King has passed, but I fear that it was only part of a "
"greater evil at work. However, we may yet be saved from the darkness that "
"consumes our land, for your victory is a good omen. May Light guide you on "
"your way, good master. |"
msgstr ""
"A maldição do nosso Rei passou, mas eu temo ter sido apenas parte de um mal "
"maior em ação. Contudo, ainda podemos ser salvos da escuridão que consome "
"nossa terra, pois sua vitória é um bom presságio. Que a Luz lhe guie em seu "
"caminho, bom(a) mestre(a). |"

#: Source/textdat.cpp:23
msgid ""
"The loss of his son was too much for King Leoric. I did what I could to ease "
"his madness, but in the end it overcame him. A black curse has hung over this "
"kingdom from that day forward, but perhaps if you were to free his spirit from "
"his earthly prison, the curse would be lifted... |"
msgstr ""
"A perda do filho foi demais para o Rei Leoric. Eu fiz o que pude para aliviar "
"sua loucura, mas no final ela o superou. Uma maldição negra pairou sobre este "
"reino daquele dia em diante, mas, se você conseguir libertar o espírito dele "
"desta prisão terrena, talvez a maldição seja removida... |"

#: Source/textdat.cpp:25
msgid ""
"I don't like to think about how the King died. I like to remember him for the "
"kind and just ruler that he was. His death was so sad and seemed very wrong, "
"somehow. |"
msgstr ""
"Eu não gosto de pensar sobre como o Rei morreu. Gosto de lembrá-lo pelo "
"governante justo e bondoso que era. Sua morte foi tão triste e pareceu tão "
"errada, de algum modo. |"

#: Source/textdat.cpp:27
msgid ""
"I made many of the weapons and most of the armor that King Leoric used to "
"outfit his knights. I even crafted a huge two-handed sword of the finest "
"mithril for him, as well as a field crown to match. I still cannot believe how "
"he died, but it must have been some sinister force that drove him insane! |"
msgstr ""
"Eu forjei várias das armas e a maioria das armaduras que o Rei Leoric usou "
"para equipar seus cavaleiros. Inclusive confeccionei para ele uma enorme "
"espada de duas mãos do mais fino Mithril, bem como uma coroa de guerra para "
"combinar. Ainda não consigo acreditar em como ele morreu, mas deve ter sido "
"alguma força muito sinistra que o deixou louco! |"

#: Source/textdat.cpp:29
msgid ""
"I don't care about that. Listen, no skeleton is gonna be MY king. Leoric is "
"King. King, so you hear me? HAIL TO THE KING! |"
msgstr ""
"Eu não me importo com isso. Escuta, nenhum esqueleto vai ser MEU rei. Leoric é "
"Rei. Rei, está me ouvindo? SALVE O REI! |"

#: Source/textdat.cpp:31
msgid ""
"The dead who walk among the living follow the cursed King. He holds the power "
"to raise yet more warriors for an ever growing army of the undead. If you do "
"not stop his reign, he will surely march across this land and slay all who "
"still live here. |"
msgstr ""
"Os mortos que caminham entre os vivos seguem ao Rei amaldiçoado. Ele detém o "
"poder de erguer ainda mais guerreiros para um exército sempre crescente de "
"mortos-vivos. Se você não parar o seu reinado, ele certamente marchará por "
"estas terras e matará a todos que ainda vivem aqui. |"

#: Source/textdat.cpp:33
msgid ""
"Look, I'm running a business here. I don't sell information, and I don't care "
"about some King that's been dead longer than I've been alive. If you need "
"something to use against this King of the undead, then I can help you out... |"
msgstr ""
"Veja, estou administrando um negócio aqui. Eu não vendo informação e eu não "
"ligo para algum Rei que está morto há mais tempo do que estou vivo. Se "
"precisar de algo para usar contra esse Rei dos mortos-vivos, aí eu posso lhe "
"ajudar... |"

#: Source/textdat.cpp:35
msgid ""
"The warmth of life has entered my tomb. Prepare yourself, mortal, to serve my "
"Master for eternity! |"
msgstr ""
"O calor da vida adentrou a minha tumba. Prepare-se, mortal, para servir a meu "
"Mestre pela eternidade! |"

#: Source/textdat.cpp:37
msgid ""
"I see that this strange behavior puzzles you as well. I would surmise that "
"since many demons fear the light of the sun and believe that it holds great "
"power, it may be that the rising sun depicted on the sign you speak of has led "
"them to believe that it too holds some arcane powers. Hmm, perhaps they are "
"not all as smart as we had feared... |"
msgstr ""
"Vejo que este comportamento estranho lhe intriga também. Eu suponho que, como "
"muitos demônios temem a luz do sol e acreditam que ele detém muito poder, é "
"possível que o sol nascente representado na placa de que você fala tenha os "
"levado a crer que ela também detém certos poderes arcanos. Hmm, talvez eles "
"não sejam tão espertos quanto temíamos... |"

#: Source/textdat.cpp:39
msgid ""
"Master, I have a strange experience to relate. I know that you have a great "
"knowledge of those monstrosities that inhabit the labyrinth, and this is "
"something that I cannot understand for the very life of me... I was awakened "
"during the night by a scraping sound just outside of my tavern. When I looked "
"out from my bedroom, I saw the shapes of small demon-like creatures in the inn "
"yard. After a short time, they ran off, but not before stealing the sign to my "
"inn. I don't know why the demons would steal my sign but leave my family in "
"peace... 'tis strange, no? |"
msgstr ""
"Mestre(a), eu tenho uma experiência estranha a relatar. Sei que você tem "
"grandes conhecimentos sobre as monstruosidades que habitam o labirinto e isto "
"aqui é algo que não consigo entender de modo algum... Eu fui acordado durante "
"a noite pelo som de arranhões vindos de fora da minha taverna. Quando olhei a "
"partir da minha cama, vi a forma de pequenas criaturas demoníacas no quintal "
"da estalagem. Após pouco tempo, elas correram, mas não antes de roubarem a "
"placa da minha hospedaria. Eu não sei por que os demônios roubariam a minha "
"placa mas deixariam minha família em paz... Estranho, não? |"

#: Source/textdat.cpp:41
msgid ""
"Oh, you didn't have to bring back my sign, but I suppose that it does save me "
"the expense of having another one made. Well, let me see, what could I give "
"you as a fee for finding it? Hmmm, what have we here... ah, yes! This cap was "
"left in one of the rooms by a magician who stayed here some time ago. Perhaps "
"it may be of some value to you. |"
msgstr ""
"Ah, você não precisava trazer minha placa de volta, mas imagino que isto me "
"poupe do custo de mandar fazer outra. Bem, deixe-me ver, o que eu poderia lhe "
"dar como pagamento por encontrá-la? Hmmm, o que temos aqui... Ah, sim! Este "
"gorro foi deixado em um dos quartos por um mágico que ficou aqui há algum "
"tempo. Talvez seja de algum valor para você. |"

#: Source/textdat.cpp:43
msgid ""
"My goodness, demons running about the village at night, pillaging our homes - "
"is nothing sacred? I hope that Ogden and Garda are all right. I suppose that "
"they would come to see me if they were hurt... |"
msgstr ""
"Oh Deuses, demônios correndo pela vila à noite, saqueando nossas casas - nada "
"mais é sagrado? Eu espero que Ogden e Garda estejam bem. Imagino que viriam me "
"ver se estivessem feridos... |"

#: Source/textdat.cpp:45
msgid ""
"Oh my! Is that where the sign went? My Grandmother and I must have slept right "
"through the whole thing. Thank the Light that those monsters didn't attack the "
"inn. |"
msgstr ""
"Pelos Deuses! É lá que a placa foi parar? Minha avó e eu devemos ter dormido "
"durante a coisa toda. Graças à Luz que esses monstros não atacaram a "
"estalagem. |"

#: Source/textdat.cpp:47
msgid ""
"Demons stole Ogden's sign, you say? That doesn't sound much like the "
"atrocities I've heard of - or seen. \n"
" \n"
"Demons are concerned with ripping out your heart, not your signpost. |"
msgstr ""
"Demônios roubaram a placa de Ogden, você disse? Isso não soa muito como as "
"atrocidades que ouvi - e vi. \n"
" \n"
"Demônios estão preocupados em arrancar seu coração, não suas placas. |"

#: Source/textdat.cpp:49
msgid ""
"You know what I think? Somebody took that sign, and they gonna want lots of "
"money for it. If I was Ogden... and I'm not, but if I was... I'd just buy a "
"new sign with some pretty drawing on it. Maybe a nice mug of ale or a piece of "
"cheese... |"
msgstr ""
"Você sabe o que eu acho? Alguém pegou aquela placa e vai querer muito dinheiro "
"por ela. Se eu fosse Ogden... e eu não sou, mas se eu fosse... Eu simplesmente "
"compraria outra placa com algum desenho bonito nela. Talvez uma bela caneca de "
"cerveja ou um pedaço de queijo... |"

#: Source/textdat.cpp:51
msgid ""
"No mortal can truly understand the mind of the demon. \n"
" \n"
"Never let their erratic actions confuse you, as that too may be their plan. |"
msgstr ""
"Nenhum mortal pode entender de verdade a mente de um demônio. \n"
" \n"
"Nunca deixe que as ações erráticas deles lhe confundam, já que isso pode "
"também ser parte de seus planos. |"

#: Source/textdat.cpp:53
msgid ""
"What - is he saying I took that? I suppose that Griswold is on his side, "
"too. \n"
" \n"
"Look, I got over simple sign stealing months ago. You can't turn a profit on a "
"piece of wood. |"
msgstr ""
"O quê? Ele está dizendo que eu peguei? Imagino que Griswold esteja do lado "
"dele também. \n"
" \n"
"Veja, eu já superei o roubo de placas meses atrás. Não dá pra lucrar com um "
"pedaço de madeira. |"

#: Source/textdat.cpp:55
msgid ""
"Hey - You that one that kill all! You get me Magic Banner or we attack! You no "
"leave with life! You kill big uglies and give back Magic. Go past corner and "
"door, find uglies. You give, you go! |"
msgstr ""
"Ei - Você aquele que mata tudo! Você me dá Bandeira Mágica ou nós atacar! Você "
"não sair com vida! Você matar feiosos grandes e devolve Magia. Passa pelo "
"canto e porta, acha feiosos. Você dá, você vai! |"

#: Source/textdat.cpp:57
msgid "You kill uglies, get banner. You bring to me, or else... |"
msgstr "Você matar feiosos, pegar bandeira. Você trazer para mim, se não... |"

#: Source/textdat.cpp:59
msgid "You give! Yes, good! Go now, we strong. We kill all with big Magic! |"
msgstr ""
"Você dá! Sim, bom! Vá agora, nós forte. Nós matar tudo com grande Magia! |"

#: Source/textdat.cpp:61
msgid ""
"This does not bode well, for it confirms my darkest fears. While I did not "
"allow myself to believe the ancient legends, I cannot deny them now. Perhaps "
"the time has come to reveal who I am.\n"
" \n"
"My true name is Deckard Cain the Elder, and I am the last descendant of an "
"ancient Brotherhood that was dedicated to safeguarding the secrets of a "
"timeless evil. An evil that quite obviously has now been released.\n"
" \n"
"The Archbishop Lazarus, once King Leoric's most trusted advisor, led a party "
"of simple townsfolk into the Labyrinth to find the King's missing son, "
"Albrecht. Quite some time passed before they returned, and only a few of them "
"escaped with their lives.\n"
" \n"
"Curse me for a fool! I should have suspected his veiled treachery then. It "
"must have been Lazarus himself who kidnapped Albrecht and has since hidden him "
"within the Labyrinth. I do not understand why the Archbishop turned to the "
"darkness, or what his interest is in the child, unless he means to sacrifice "
"him to his dark masters!\n"
" \n"
"That must be what he has planned! The survivors of his 'rescue party' say that "
"Lazarus was last seen running into the deepest bowels of the labyrinth. You "
"must hurry and save the prince from the sacrificial blade of this demented "
"fiend! |"
msgstr ""
"Isto não é um bom presságio, pois confirma meus medos mais sombrios. Embora eu "
"não me permitisse acreditar nas lendas antigas, não posso negá-las agora. "
"Talvez tenha chegado a hora de revelar quem eu sou.\n"
" \n"
"Meu verdadeiro nome é Deckard Cain, o Ancião, e eu sou o último descendente de "
"uma antiga Irmandade que era dedicada a salvaguardar os segredos de um mal "
"atemporal. Um mal que muito obviamente foi agora liberto.\n"
" \n"
"O Arcebispo Lázarus, antes o conselheiro mais confiado do Rei Leoric, levou um "
"grupo de simples aldeões até dentro do Labirinto para encontrar o filho "
"desaparecido do Rei, Albrecht. Passou-se um bom tempo até que voltassem e "
"apenas alguns escaparam com suas vidas.\n"
" \n"
"Pode me chamar de tolo! Eu devia ter suspeitado de sua traição velada na "
"época. Deve ter sido o próprio Lázarus quem sequestrou Albrecht e desde então "
"o escondeu dentro do Labirinto. Eu não entendo por que o Arcebispo se voltou à "
"escuridão, ou qual é seu interesse na criança. A menos que ele pretenda "
"sacrificá-la a seus mestres sombrios!\n"
"\n"
"Deve ser isso o que ele planejou! Os sobreviventes de seu 'grupo de resgate' "
"dizem que Lázarus foi visto pela última vez correndo para as mais profundas "
"entranhas do Labirinto. Você deve se apressar e salvar o príncipe da lâmina "
"sacrificial deste monstro demente! |"

#: Source/textdat.cpp:63
msgid ""
"You must hurry and rescue Albrecht from the hands of Lazarus. The prince and "
"the people of this kingdom are counting on you! |"
msgstr ""
"Você deve se apressar e resgatar Albrecht das mãos de Lázarus. O príncipe e o "
"povo deste reino estão contando com você! |"

#: Source/textdat.cpp:65
msgid ""
"Your story is quite grim, my friend. Lazarus will surely burn in Hell for his "
"horrific deed. The boy that you describe is not our prince, but I believe that "
"Albrecht may yet be in danger. The symbol of power that you speak of must be a "
"portal in the very heart of the labyrinth.\n"
" \n"
"Know this, my friend - The evil that you move against is the dark Lord of "
"Terror. He is known to mortal men as Diablo. It was he who was imprisoned "
"within the Labyrinth many centuries ago and I fear that he seeks to once again "
"sow chaos in the realm of mankind. You must venture through the portal and "
"destroy Diablo before it is too late! |"
msgstr ""
"Sua história é bastante grave, meu(inha) amigo(a). Lázarus certamente queimará "
"no Inferno por seu feito horrível. O garoto que você descreveu não é o nosso "
"príncipe, mas acredito que Albrecht ainda pode estar em perigo. O símbolo de "
"poder do qual você fala deve ser um portal para o verdadeiro coração do "
"Labirinto.\n"
" \n"
"Saiba disto, meu(inha), amigo(a) - O mal contra o qual você se move é o "
"sombrio Senhor do Terror. Ele é conhecido entre os homens mortais como Diablo. "
"Ele é quem foi aprisionado dentro do Labirinto há muitos séculos atrás, e eu "
"temo que ele busque mais uma vez semear o caos no mundo humano. Você deve se "
"aventurar através do portal e destruir Diablo antes que seja tarde demais! |"

#: Source/textdat.cpp:67
msgid ""
"Lazarus was the Archbishop who led many of the townspeople into the labyrinth. "
"I lost many good friends that day, and Lazarus never returned. I suppose he "
"was killed along with most of the others. If you would do me a favor, good "
"master - please do not talk to Farnham about that day. |"
msgstr ""
"Lázarus foi o Arcebispo que levou muitos dos aldeões para dentro do Labirinto. "
"Eu perdi muitos bons amigos naquele dia e Lázarus nunca mais voltou. Imagino "
"que ele foi morto junto com a maioria dos outros. Se puder me fazer um favor, "
"bom(a) mestre(a) - peço que não fale com Farnham sobre aquele dia. |"

#: Source/textdat.cpp:71
msgid ""
"I was shocked when I heard of what the townspeople were planning to do that "
"night. I thought that of all people, Lazarus would have had more sense than "
"that. He was an Archbishop, and always seemed to care so much for the "
"townsfolk of Tristram. So many were injured, I could not save them all... |"
msgstr ""
"Eu fiquei chocado ao ouvir o que os aldeões estavam planejando fazer naquela "
"noite. Pensei que, dentre todos, Lázarus é quem mais juízo. Ele era um "
"Arcebispo e sempre pareceu se preocupar muito com os habitantes de Tristram. "
"Tantos foram feridos, eu não pude salvar a todos... |"

#: Source/textdat.cpp:73
msgid ""
"I remember Lazarus as being a very kind and giving man. He spoke at my "
"mother's funeral, and was supportive of my grandmother and myself in a very "
"troubled time. I pray every night that somehow, he is still alive and safe. |"
msgstr ""
"Eu me lembro de Lázarus como um homem muito bom e generoso. Ele falou no "
"funeral da minha mãe e foi solícito comigo e com a minha avó em uma época "
"muito difícil. Eu rezo toda noite para que, de algum modo, ele ainda esteja "
"vivo e seguro. |"

#: Source/textdat.cpp:75
msgid ""
"I was there when Lazarus led us into the labyrinth. He spoke of holy "
"retribution, but when we started fighting those hellspawn, he did not so much "
"as lift his mace against them. He just ran deeper into the dim, endless "
"chambers that were filled with the servants of darkness! |"
msgstr ""
"Eu estava lá quando Lázarus nos levou para o Labirinto. Ele falou de castigo "
"santo, mas quando começamos a lutar contra aqueles infernais, ele sequer "
"levantou sua maça contra eles. Simplesmente correu mais e mais para dentro das "
"câmaras sombrias e intermináveis, repletas de servos das trevas! |"

#: Source/textdat.cpp:77
msgid ""
"They stab, then bite, then they're all around you. Liar! LIAR! They're all "
"dead! Dead! Do you hear me? They just keep falling and falling... their blood "
"spilling out all over the floor... all his fault... |"
msgstr ""
"Eles furam, depois mordem, depois estão ao seu redor por todos os lados. "
"Mentiroso! MENTIROSO! Estão todos mortos! Mortos! Está me ouvindo? Eles só "
"continuam caindo e caindo... o sangue deles se espalhando pelo chão... tudo "
"culpa dele... |"

#: Source/textdat.cpp:79
msgid ""
"I did not know this Lazarus of whom you speak, but I do sense a great conflict "
"within his being. He poses a great danger, and will stop at nothing to serve "
"the powers of darkness which have claimed him as theirs. |"
msgstr ""
"Eu não conheci esse Lázarus de quem você fala, mas sinto um grande conflito "
"dentro dele. Ele representa um grande perigo e nada o impedirá de servir aos "
"poderes das trevas que o tomaram para si. |"

#: Source/textdat.cpp:81
msgid ""
"Yes, the righteous Lazarus, who was sooo effective against those monsters down "
"there. Didn't help save my leg, did it? Look, I'll give you a free piece of "
"advice. Ask Farnham, he was there. |"
msgstr ""
"Sim, o honrado Lázarus, que foi tããão efetivo contra aqueles monstros lá "
"embaixo. Não ajudou a salvar minha perna, ajudou? Olha, eu vou lhe dar um "
"conselho de graça. Pergunte a Farnham, ele estava lá. |"

#: Source/textdat.cpp:83
msgid ""
"Abandon your foolish quest. All that awaits you is the wrath of my Master! You "
"are too late to save the child. Now you will join him in Hell! |"
msgstr ""
"Abandone sua missão tola. Tudo o que lhe aguarda é a ira de meu Mestre! Você "
"chegou tarde demais para salvar a criança. Agora vai unir-se a ela no Inferno! "
"|"

#: Source/textdat.cpp:86
msgid ""
"Hmm, I don't know what I can really tell you about this that will be of any "
"help. The water that fills our wells comes from an underground spring. I have "
"heard of a tunnel that leads to a great lake - perhaps they are one and the "
"same. Unfortunately, I do not know what would cause our water supply to be "
"tainted. |"
msgstr ""
"Hmm, eu não sei o que posso realmente dizer sobre isso que seja de alguma "
"ajuda. A água que enche nossos poços vem de uma fonte subterrânea. Eu ouvi "
"falar de um túnel que leva a um grande lago - talvez ele seja a nascente. "
"Infelizmente, eu não sei o que pode estar contaminando nosso reservatório de "
"água. |"

#: Source/textdat.cpp:88
msgid ""
"I have always tried to keep a large supply of foodstuffs and drink in our "
"storage cellar, but with the entire town having no source of fresh water, even "
"our stores will soon run dry. \n"
" \n"
"Please, do what you can or I don't know what we will do. |"
msgstr ""
"Eu sempre tentei manter uma grande reserva de alimentos e bebidas em nosso "
"depósito no porão, mas com a cidade inteira sem uma fonte de água fresca, "
"mesmo os nossos estoques acabarão em breve. \n"
" \n"
"Por favor, faça o que puder ou eu não sei o que faremos. |"

#: Source/textdat.cpp:90
msgid ""
"I'm glad I caught up to you in time! Our wells have become brackish and "
"stagnant and some of the townspeople have become ill drinking from them. Our "
"reserves of fresh water are quickly running dry. I believe that there is a "
"passage that leads to the springs that serve our town. Please find what has "
"caused this calamity, or we all will surely perish. |"
msgstr ""
"Ainda bem que consegui falar com você a tempo! Nossos poços ficaram salobros e "
"podres, e alguns dos aldeões ficaram doentes ao beber deles. Nossas reservas "
"de água fresca estão secando rapidamente. Eu acredito que há uma passagem que "
"leva para as fontes que abastecem nossa cidade. Por favor, descubra o que "
"causou esta calamidade ou com certeza todos nós sucumbiremos.. |"

#: Source/textdat.cpp:92
msgid ""
"Please, you must hurry. Every hour that passes brings us closer to having no "
"water to drink. \n"
" \n"
"We cannot survive for long without your help. |"
msgstr ""
"Por favor, tenha pressa. A cada hora que passa ficamos mais perto de não ter "
"água para beber. \n"
" \n"
"Nós não poderemos sobreviver por muito tempo sem a sua ajuda. |"

#: Source/textdat.cpp:94
msgid ""
"What's that you say - the mere presence of the demons had caused the water to "
"become tainted? Oh, truly a great evil lurks beneath our town, but your "
"perseverance and courage gives us hope. Please take this ring - perhaps it "
"will aid you in the destruction of such vile creatures. |"
msgstr ""
"O que é isso que está me dizendo - a mera presença dos demônios fez a água se "
"contaminar? Oh, realmente um grande mal está à espreita sob nossa cidade, mas "
"a sua perseverança e coragem nos dão esperança. Por favor, pegue este anel - "
"talvez lhe ajude na destruição de criaturas tão vis. |"

#: Source/textdat.cpp:96
msgid ""
"My grandmother is very weak, and Garda says that we cannot drink the water "
"from the wells. Please, can you do something to help us? |"
msgstr ""
"Minha avó está muito fraca, e Garda diz que não podemos beber a água dos "
"poços. Por favor, você pode fazer algo para nos ajudar? |"

#: Source/textdat.cpp:98
msgid ""
"Pepin has told you the truth. We will need fresh water badly, and soon. I have "
"tried to clear one of the smaller wells, but it reeks of stagnant filth. It "
"must be getting clogged at the source. |"
msgstr ""
"Pepin lhe disse a verdade. Nós precisaremos muito de água fresca e em breve. "
"Eu tentei limpar um dos poços menores mas ele fede a sujeira parada. Deve "
"haver algo entupindo a fonte. |"

#: Source/textdat.cpp:100
msgid "You drink water? |"
msgstr "Você bebe água? |"

#: Source/textdat.cpp:101
msgid ""
"The people of Tristram will die if you cannot restore fresh water to their "
"wells. \n"
" \n"
"Know this - demons are at the heart of this matter, but they remain ignorant "
"of what they have spawned. |"
msgstr ""
"O povo de Tristram morrerá se você não conseguir restaurar a água fresca de "
"seus poços. \n"
" \n"
"Saiba disto - demônios estão no centro desta questão, mas eles permanecem "
"ignorantes do que causaram. |"

#: Source/textdat.cpp:103
msgid ""
"For once, I'm with you. My business runs dry - so to speak - if I have no "
"market to sell to. You better find out what is going on, and soon! |"
msgstr ""
"Estou com você desta vez. Meus negócios secam - por assim dizer - se eu não "
"tiver um mercado que compre. É melhor você descobrir o que está acontecendo e "
"logo! |"

#: Source/textdat.cpp:105
msgid ""
"A book that speaks of a chamber of human bones? Well, a Chamber of Bone is "
"mentioned in certain archaic writings that I studied in the libraries of the "
"East. These tomes inferred that when the Lords of the underworld desired to "
"protect great treasures, they would create domains where those who died in the "
"attempt to steal that treasure would be forever bound to defend it. A twisted, "
"but strangely fitting, end? |"
msgstr ""
"Um livro que fala de uma câmara de ossos humanos? Bom, uma Câmara de Ossos é "
"mencionada em certos escritos arcaicos que estudei nas bibliotecas do Oriente. "
"Esses tomos pressupunham que quando os Senhores do Mundo Inferior desejavam "
"proteger grandes tesouros, eles criavam domínios onde aqueles que morressem na "
"tentativa de roubar o tesouro seriam eternamente obrigados a defendê-lo. Um "
"perverso, mas estranhamente adequado final? |"

#: Source/textdat.cpp:107
msgid ""
"I am afraid that I don't know anything about that, good master. Cain has many "
"books that may be of some help. |"
msgstr ""
"Temo não saber nada sobre isso, bom(a) mestre(a). Cain tem vários livros que "
"podem ajudar em algo. |"

#: Source/textdat.cpp:109
msgid ""
"This sounds like a very dangerous place. If you venture there, please take "
"great care. |"
msgstr ""
"Isso me soa como um lugar muito perigoso. Caso se aventure por lá, por favor "
"tome muito cuidado. |"

#: Source/textdat.cpp:111
msgid ""
"I am afraid that I haven't heard anything about that. Perhaps Cain the "
"Storyteller could be of some help. |"
msgstr ""
"Temo não ter ouvido nada sobre isso. Talvez Cain, o Contador de Histórias, "
"possa ajudar em algo. |"

#: Source/textdat.cpp:113
msgid ""
"I know nothing of this place, but you may try asking Cain. He talks about many "
"things, and it would not surprise me if he had some answers to your question. |"
msgstr ""
"Não sei nada sobre esse lugar, mas você pode tentar perguntar a Cain. Ele fala "
"sobre muitas coisas, e eu não me surpreenderia se ele tivesse algumas "
"respostas para a sua pergunta. |"

#: Source/textdat.cpp:115
msgid ""
"Okay, so listen. There's this chamber of wood, see. And his wife, you know - "
"her - tells the tree... cause you gotta wait. Then I says, that might work "
"against him, but if you think I'm gonna PAY for this... you... uh... yeah. |"
msgstr ""
"Certo, então ouça. Existe essa câmara de madeira, veja só. E a esposa dele, "
"você sabe - ela - conta à árvore... porque você precisa esperar. Então eu "
"digo, isso pode funcionar contra ele, mas se você pensa que eu vou PAGAR por "
"isso... você... hã... é. |"

#: Source/textdat.cpp:117
msgid ""
"You will become an eternal servant of the dark lords should you perish within "
"this cursed domain. \n"
" \n"
"Enter the Chamber of Bone at your own peril. |"
msgstr ""
"Você se tornará um(a) eterno(a) servo(a) dos Senhores Sombrios caso morra "
"nesse domínio amaldiçoado. \n"
" \n"
"Adentre a Câmara de Ossos por sua conta e risco. |"

#: Source/textdat.cpp:119
msgid ""
"A vast and mysterious treasure, you say? Maybe I could be interested in "
"picking up a few things from you... or better yet, don't you need some rare "
"and expensive supplies to get you through this ordeal? |"
msgstr ""
"Um tesouro vasto e misterioso, é o que disse? Talvez eu tenha interesse em "
"comprar algumas coisas de você... ou, melhor ainda, você não precisa de alguns "
"recursos raros e caros para enfrentar esse desafio? |"

#: Source/textdat.cpp:121
msgid ""
"It seems that the Archbishop Lazarus goaded many of the townsmen into "
"venturing into the Labyrinth to find the King's missing son. He played upon "
"their fears and whipped them into a frenzied mob. None of them were prepared "
"for what lay within the cold earth... Lazarus abandoned them down there - left "
"in the clutches of unspeakable horrors - to die. |"
msgstr ""
"Parece que o Arcebispo Lázarus incitou vários dos aldeões a se aventurar "
"dentro do Labirinto para encontrar o filho desaparecido do Rei. Ele brincou "
"com seus medos e os instigou a virar uma multidão frenética. Nenhum deles "
"estava preparado para o que jazia sob a terra fria... Lázarus os abandonou lá "
"embaixo - deixados nas garras de horrores indizíveis - para morrerem. |"

#: Source/textdat.cpp:123
msgid ""
"Yes, Farnham has mumbled something about a hulking brute who wielded a fierce "
"weapon. I believe he called him a butcher. |"
msgstr ""
"Sim, Farnham balbuciou algo sobre um brutamontes empunhando uma arma feroz. "
"Acredito que o chamou de Açougueiro. |"

#: Source/textdat.cpp:125
msgid ""
"By the Light, I know of this vile demon. There were many that bore the scars "
"of his wrath upon their bodies when the few survivors of the charge led by "
"Lazarus crawled from the Cathedral. I don't know what he used to slice open "
"his victims, but it could not have been of this world. It left wounds "
"festering with disease and even I found them almost impossible to treat. "
"Beware if you plan to battle this fiend... |"
msgstr ""
"Pela Luz, eu ouvi falar desse demônio vil. Houve muitos que carregavam as "
"cicatrizes de sua ira em seus corpos quando os poucos sobreviventes do ataque "
"liderado por Lázarus se arrastaram para fora da Catedral. Eu não sei o que ele "
"usou para cortar suas vítimas, mas não pode ser algo deste mundo. Deixou "
"feridas podres com doenças, e mesmo eu as achei quase impossíveis de tratar. "
"Cuidado se planeja batalhar contra esse demônio... |"

#: Source/textdat.cpp:127
msgid ""
"When Farnham said something about a butcher killing people, I immediately "
"discounted it. But since you brought it up, maybe it is true. |"
msgstr ""
"Quando Farnham disse algo sobre um açougueiro matando pessoas, eu "
"imediatamente desconsiderei. Mas já que você trouxe o assunto, talvez seja "
"verdade. |"

#: Source/textdat.cpp:129
msgid ""
"I saw what Farnham calls the Butcher as it swathed a path through the bodies "
"of my friends. He swung a cleaver as large as an axe, hewing limbs and cutting "
"down brave men where they stood. I was separated from the fray by a host of "
"small screeching demons and somehow found the stairway leading out. I never "
"saw that hideous beast again, but his blood-stained visage haunts me to this "
"day. |"
msgstr ""
"Eu vi o que Farnham chama de O Açougueiro quando ele abria caminho através dos "
"corpos dos meus amigos. Ele brandia um cutelo grande como um machado, ceifando "
"membros e mutilando bravos homens ali mesmo onde estavam. Eu me separei da "
"briga por um bando de pequenos demônios guinchando e de algum modo encontrei a "
"escadaria para o lado de fora. Eu nunca mais vi aquela besta horrenda, mas seu "
"semblante ensanguentado me assombra até hoje. |"

#: Source/textdat.cpp:131
msgid ""
"Big! Big cleaver killing all my friends. Couldn't stop him, had to run away, "
"couldn't save them. Trapped in a room with so many bodies... so many "
"friends... NOOOOOOOOOO! |"
msgstr ""
"Grande! Grande cutelo matando todos os meus amigos. Não pude pará-lo, tive que "
"correr, não pude salvá-los. Preso em uma sala com tantos corpos... tantos "
"amigos... NÃÃÃÃÃÃÃÃÃO! |"

#: Source/textdat.cpp:133
msgid ""
"The Butcher is a sadistic creature that delights in the torture and pain of "
"others. You have seen his handiwork in the drunkard Farnham. His destruction "
"will do much to ensure the safety of this village. |"
msgstr ""
"O Açougueiro é uma criatura sádica que se deleita na tortura e na dor dos "
"outros. Você viu a obra dele no beberrão Farnham. Sua destruição fará muito "
"para assegurar a segurança desta vila. |"

#: Source/textdat.cpp:135
msgid ""
"I know more than you'd think about that grisly fiend. His little friends got a "
"hold of me and managed to get my leg before Griswold pulled me out of that "
"hole. \n"
" \n"
"I'll put it bluntly - kill him before he kills you and adds your corpse to his "
"collection. |"
msgstr ""
"Eu sei mais do que você pensa sobre aquele demônio horrendo. Os amiguinhos "
"dele me pegaram e conseguiram tirar minha perna antes que Griswold me puxasse "
"para fora daquele buraco. \n"
" \n"
"Eu vou ser franco - mate-o antes que ele lhe mate, adicionando seu cadáver à "
"coleção dele. |"

#: Source/textdat.cpp:137
msgid ""
"Please, listen to me. The Archbishop Lazarus, he led us down here to find the "
"lost prince. The bastard led us into a trap! Now everyone is dead... killed by "
"a demon he called the Butcher. Avenge us! Find this Butcher and slay him so "
"that our souls may finally rest... |"
msgstr ""
"Por favor, escute o que digo. O Arcebispo Lázarus, ele nos trouxe aqui abaixo "
"para encontrar o príncipe perdido. O desgraçado nos colocou em uma armadilha! "
"Agora estão todos mortos... assassinados por um demônio chamado O Açougueiro. "
"Vingue-nos! Encontre esse Açougueiro e mate-o para que nossas almas possam "
"finalmente descansar... |"

#: Source/textdat.cpp:140
msgid ""
"You recite an interesting rhyme written in a style that reminds me of other "
"works. Let me think now - what was it?\n"
" \n"
"...Darkness shrouds the Hidden. Eyes glowing unseen with only the sounds of "
"razor claws briefly scraping to torment those poor souls who have been made "
"sightless for all eternity. The prison for those so damned is named the Halls "
"of the Blind... |"
msgstr ""
"Você recita uma interessante rima, escrita em um estilo que me lembra de "
"outros trabalhos. Deixe-me pensar agora - o que era?\n"
" \n"
"...A escuridão encobre os Escondidos. Olhos brilham ocultos, com apenas o som "
"de garras afiadas arranhando brevemente, para atormentar as pobres almas que "
"se tornaram cegas para toda a eternidade. A prisão para os assim amaldiçoados "
"é chamada de a Câmara dos Cegos... |"

#: Source/textdat.cpp:142
msgid ""
"I never much cared for poetry. Occasionally, I had cause to hire minstrels "
"when the inn was doing well, but that seems like such a long time ago now. \n"
" \n"
"What? Oh, yes... uh, well, I suppose you could see what someone else knows. |"
msgstr ""
"Eu nunca me importei muito com poesia. Ocasionalmente, eu fazia caso de "
"contratar menestréis quando a estalagem estava indo bem, mas isso parece ter "
"sido há tanto tempo agora. \n"
" \n"
"O quê? Oh, sim... hã, bom, imagino que você poderia ir ver o que alguma outra "
"pessoa sabe sobre isso. |"

#: Source/textdat.cpp:144
msgid ""
"This does seem familiar, somehow. I seem to recall reading something very much "
"like that poem while researching the history of demonic afflictions. It spoke "
"of a place of great evil that... wait - you're not going there are you? |"
msgstr ""
"Isso parece familiar, de algum modo. Acredito lembrar de ler algo muito "
"parecido com esse poema quando pesquisava a história das aflições demoníacas. "
"Falava de um lugar de grande mal que... espera - você não está indo para lá, "
"está? |"

#: Source/textdat.cpp:146
msgid ""
"If you have questions about blindness, you should talk to Pepin. I know that "
"he gave my grandmother a potion that helped clear her vision, so maybe he can "
"help you, too. |"
msgstr ""
"Se você tiver perguntas sobre cegueira, você deve falar com Pepin. Eu sei que "
"ele deu para a minha avó uma poção que ajudou a limpar a visão dela, então "
"talvez ele também possa lhe ajudar. |"

#: Source/textdat.cpp:148
msgid ""
"I am afraid that I have neither heard nor seen a place that matches your vivid "
"description, my friend. Perhaps Cain the Storyteller could be of some help. |"
msgstr ""
"Temo nunca ter ouvido falar sobre, ou visto, um lugar que se assemelhe à sua "
"vívida descrição, meu(inha) amigo(a). Talvez Cain, o Contador de Histórias, "
"possa oferecer alguma ajuda. |"

#: Source/textdat.cpp:150
msgid "Look here... that's pretty funny, huh? Get it? Blind - look here? |"
msgstr "Veja bem... é muito engraçado, hein? Entendeu? Cego - veja bem? |"

#: Source/textdat.cpp:152
msgid ""
"This is a place of great anguish and terror, and so serves its master well. \n"
" \n"
"Tread carefully or you may yourself be staying much longer than you had "
"anticipated. |"
msgstr ""
"Esse é um lugar de grande angústia e terror, portanto serve bem ao seu "
"mestre. \n"
" \n"
"Ande com cuidado, ou você pode ficar lá mais tempo do que previa. |"

#: Source/textdat.cpp:154
msgid ""
"Lets see, am I selling you something? No. Are you giving me money to tell you "
"about this? No. Are you now leaving and going to talk to the storyteller who "
"lives for this kind of thing? Yes. |"
msgstr ""
"Deixa eu ver, eu estou lhe vendendo algo? Não. Você está me dando dinheiro "
"para lhe falar sobre isso? Não. Você vai sair agora e falar com o Contador de "
"Histórias que vive imerso nesse tipo de coisa? Sim. |"

#: Source/textdat.cpp:156
msgid ""
"You claim to have spoken with Lachdanan? He was a great hero during his life. "
"Lachdanan was an honorable and just man who served his King faithfully for "
"years. But of course, you already know that.\n"
" \n"
"Of those who were caught within the grasp of the King's Curse, Lachdanan would "
"be the least likely to submit to the darkness without a fight, so I suppose "
"that your story could be true. If I were in your place, my friend, I would "
"find a way to release him from his torture. |"
msgstr ""
"Você diz ter falado com Lachdanan? Ele foi um grande herói em vida. Lachdanan "
"foi um homem justo e honrado que serviu ao seu Rei fielmente por anos. Mas, é "
"claro, você já sabe disso.\n"
" \n"
"Dentre os que foram atingidos pelo domínio da Maldição do Rei, Lachdanan é "
"quem teria menos chances de se render às trevas sem lutar, então imagino que a "
"sua história pode ser verdadeira. Se eu estivesse em seu lugar, meu(inha) "
"amigo(a), eu encontraria uma forma de libertá-lo dessa tortura. |"

#: Source/textdat.cpp:158
msgid ""
"You speak of a brave warrior long dead! I'll have no such talk of speaking "
"with departed souls in my inn yard, thank you very much. |"
msgstr ""
"Você fala de um bravo guerreiro, morto há muito tempo! Eu não conversarei "
"sobre falar com gente morta no quintal da minha estalagem, muito obrigado. |"

#: Source/textdat.cpp:160
msgid ""
"A golden elixir, you say. I have never concocted a potion of that color "
"before, so I can't tell you how it would effect you if you were to try to "
"drink it. As your healer, I strongly advise that should you find such an "
"elixir, do as Lachdanan asks and DO NOT try to use it. |"
msgstr ""
"Um elixir dourado, você diz. Eu nunca fabriquei uma poção dessa cor antes, "
"então não sei dizer como lhe afetaria se você tentasse bebê-la. Como seu "
"curandeiro, eu recomendo fortemente que, caso encontre tal elixir, faça o que "
"Lachdanan pediu e NÃO tente tomá-lo. |"

#: Source/textdat.cpp:162
msgid ""
"I've never heard of a Lachdanan before. I'm sorry, but I don't think that I "
"can be of much help to you. |"
msgstr ""
"Eu nunca ouvi falar de um Lachdanan antes. Peço desculpas, mas acho que não "
"poderei ajudar muito. |"

#: Source/textdat.cpp:164
msgid ""
"If it is actually Lachdanan that you have met, then I would advise that you "
"aid him. I dealt with him on several occasions and found him to be honest and "
"loyal in nature. The curse that fell upon the followers of King Leoric would "
"fall especially hard upon him. |"
msgstr ""
"Se é realmente Lachdanan que você encontrou, então eu recomendaria ajudá-lo. "
"Eu lidei com ele em diversas situações e o acho honesto e leal por natureza. A "
"maldição que caiu sobre os seguidores do Rei Leoric cairia de forma "
"especialmente dura sobre ele. |"

#: Source/textdat.cpp:166
msgid ""
" Lachdanan is dead. Everybody knows that, and you can't fool me into thinking "
"any other way. You can't talk to the dead. I know! |"
msgstr ""
" Lachdanan está morto. Todos sabem disso, e você não pode me enganar e me "
"fazer pensar diferente disso. Não dá para falar com os mortos. Eu sei! |"

#: Source/textdat.cpp:168
msgid ""
"You may meet people who are trapped within the Labyrinth, such as Lachdanan. \n"
" \n"
"I sense in him honor and great guilt. Aid him, and you aid all of Tristram. |"
msgstr ""
"Você pode encontrar pessoas que estão presas dentro do labirinto, como "
"Lachdanan. \n"
" \n"
"Eu sinto nele honra e uma grande culpa. Ajude-o e ajudará a todos em Tristram. "
"|"

#: Source/textdat.cpp:170
msgid ""
"Wait, let me guess. Cain was swallowed up in a gigantic fissure that opened "
"beneath him. He was incinerated in a ball of hellfire, and can't answer your "
"questions anymore. Oh, that isn't what happened? Then I guess you'll be buying "
"something or you'll be on your way. |"
msgstr ""
"Espera, deixa eu adivinhar. Cain foi engolido por uma fenda gigante que se "
"abriu embaixo dele. Ele foi incinerado em uma bola de fogo do Inferno e não "
"pode mais responder suas perguntas. Ah, não foi isso o que aconteceu? Então "
"imagino que você ou vai comprar algo ou está de saída. |"

#: Source/textdat.cpp:172
msgid ""
"Please, don't kill me, just hear me out. I was once Captain of King Leoric's "
"Knights, upholding the laws of this land with justice and honor. Then his dark "
"Curse fell upon us for the role we played in his tragic death. As my fellow "
"Knights succumbed to their twisted fate, I fled from the King's burial "
"chamber, searching for some way to free myself from the Curse. I failed...\n"
" \n"
"I have heard of a Golden Elixir that could lift the Curse and allow my soul to "
"rest, but I have been unable to find it. My strength now wanes, and with it "
"the last of my humanity as well. Please aid me and find the Elixir. I will "
"repay your efforts - I swear upon my honor. |"
msgstr ""
"Por favor, não me mate, apenas me ouça. Eu era antes Capitão dos Cavaleiros do "
"Rei Leoric, defendendo as leis destas terras com justiça e honra. Então a "
"maldição sombria dele caiu sobre nós, pelo papel que tivemos em sua trágica "
"morte. Enquanto meus companheiros Cavaleiros sucumbiam a seu destino perverso, "
"eu fugi da câmara funerária do Rei, buscando algum modo de me libertar da "
"Maldição. Eu falhei...\n"
" \n"
"Eu ouvi falar de um Elixir Dourado que removeria a Maldição e permitiria que a "
"minha alma descansasse, mas eu não fui capaz de encontrá-lo. Minha força está "
"minguando, e com ela o que resta da minha humanidade. Por favor ajude-me e "
"encontre o Elixir. Eu recompensarei os seus esforços - eu juro pela minha "
"honra. |"

#: Source/textdat.cpp:174
msgid ""
"You have not found the Golden Elixir. I fear that I am doomed for eternity. "
"Please, keep trying... |"
msgstr ""
"Você não achou o Elixir Dourado. Temo estar condenado pelo resto da "
"eternidade. Por favor, continue tentando... |"

#: Source/textdat.cpp:176
msgid ""
"You have saved my soul from damnation, and for that I am in your debt. If "
"there is ever a way that I can repay you from beyond the grave I will find it, "
"but for now - take my helm. On the journey I am about to take I will have "
"little use for it. May it protect you against the dark powers below. Go with "
"the Light, my friend... |"
msgstr ""
"Você salvou a minha alma da danação, e por isso estou agora em dívida. Se "
"houver alguma forma pela qual eu possa lhe recompensar do além-túmulo eu a "
"encontrarei, mas, por agora, tome o meu elmo. Na jornada que estou prestes a "
"seguir ele terá pouca serventia. Que lhe proteja contra os poderes sombrios "
"abaixo. Vá com a Luz, meu(inha) amigo(a)... |"

#: Source/textdat.cpp:178
msgid ""
"Griswold speaks of The Anvil of Fury - a legendary artifact long searched for, "
"but never found. Crafted from the metallic bones of the Razor Pit demons, the "
"Anvil of Fury was smelt around the skulls of the five most powerful magi of "
"the underworld. Carved with runes of power and chaos, any weapon or armor "
"forged upon this Anvil will be immersed into the realm of Chaos, imbedding it "
"with magical properties. It is said that the unpredictable nature of Chaos "
"makes it difficult to know what the outcome of this smithing will be... |"
msgstr ""
"Griswold fala da Bigorna da Fúria - um artefato lendário há muito procurado, "
"mas nunca achado. Esculpido a partir dos ossos metálicos dos demônios da Cova "
"de Navalhas, a Bigorna da Fúria foi fundida em torno das caveiras dos cinco "
"mais poderosos magos do Mundo Inferior. Entalhada com runas de poder e caos, "
"qualquer arma ou armadura forjada sobre esta Bigorna será imersa no reino no "
"Caos, sendo imbuída com propriedades mágicas. Dizem que a natureza "
"imprevisível do Caos dificulta saber qual será o resultado dessa forja... |"

#: Source/textdat.cpp:180
msgid ""
"Don't you think that Griswold would be a better person to ask about this? He's "
"quite handy, you know. |"
msgstr ""
"Não acha que Griswold seria uma pessoa melhor para se perguntar sobre isto? "
"Ele é bem acessível, você sabe. |"

#: Source/textdat.cpp:182
msgid ""
"If you had been looking for information on the Pestle of Curing or the Silver "
"Chalice of Purification, I could have assisted you, my friend. However, in "
"this matter, you would be better served to speak to either Griswold or Cain. |"
msgstr ""
"Se você estivesse buscando informações sobre o Pilão da Cura ou o Cálice "
"Prateado da Purificação, eu poderia lhe ajudar, meu(inha) amigo(a). Contudo, "
"neste assunto, você será melhor servido se falar com Griwold ou Cain. |"

#: Source/textdat.cpp:184
msgid ""
"Griswold's father used to tell some of us when we were growing up about a "
"giant anvil that was used to make mighty weapons. He said that when a hammer "
"was struck upon this anvil, the ground would shake with a great fury. Whenever "
"the earth moves, I always remember that story. |"
msgstr ""
"O pai de Griswold costumava contar para alguns de nós, quando éramos crianças, "
"sobre uma bigorna gigante que era usada para fazer armas potentes. Ele disse "
"que quando um machado batia nesta bigorna, o chão tremia em grande fúria. "
"Sempre que a terra se mexe, eu lembro desta história. |"

#: Source/textdat.cpp:186
msgid ""
"Greetings! It's always a pleasure to see one of my best customers! I know that "
"you have been venturing deeper into the Labyrinth, and there is a story I was "
"told that you may find worth the time to listen to...\n"
" \n"
"One of the men who returned from the Labyrinth told me about a mystic anvil "
"that he came across during his escape. His description reminded me of legends "
"I had heard in my youth about the burning Hellforge where powerful weapons of "
"magic are crafted. The legend had it that deep within the Hellforge rested the "
"Anvil of Fury! This Anvil contained within it the very essence of the demonic "
"underworld...\n"
" \n"
"It is said that any weapon crafted upon the burning Anvil is imbued with great "
"power. If this anvil is indeed the Anvil of Fury, I may be able to make you a "
"weapon capable of defeating even the darkest lord of Hell! \n"
" \n"
"Find the Anvil for me, and I'll get to work! |"
msgstr ""
"Saudações! É sempre um prazer ver um de meus melhores clientes! Eu sei que "
"você esteve se aventurando mais fundo no Labirinto, e há uma história que me "
"contaram que você pode achar que vale o tempo de ouvi-la...\n"
" \n"
"Um dos homens que voltou do Labirinto me contou sobre uma bigorna mística pela "
"qual passou durante sua fuga. A descrição que deu me lembrou de lendas que "
"ouvi na juventude sobre uma ardente Forja Infernal, onde poderosas armas "
"mágicas são fabricadas. A lenda diz que nas profundezas da Forja Infernal "
"repousava a Bigorna da Fúria! Esta Bigorna continha dentro dela a própria "
"essência do demoníaco Mundo Inferior...\n"
" \n"
"Dizem que qualquer arma construída sobre a ardente Bigorna é imbuída com "
"grandes poderes. Se esta bigorna é de fato a Bigorna da Fúria, eu posso "
"conseguir fazer para você uma arma capaz de derrotar mesmo o senhor mais "
"sombrio do Inferno! \n"
" \n"
"Encontre-a para mim e eu começarei os trabalhos! |"

#: Source/textdat.cpp:188
msgid ""
"Nothing yet, eh? Well, keep searching. A weapon forged upon the Anvil could be "
"your best hope, and I am sure that I can make you one of legendary "
"proportions. |"
msgstr ""
"Nada ainda, né? Bom, continue procurando. Uma arma forjada sobre a Bigorna "
"pode ser a sua melhor esperança, e tenho certeza de que posso fazer para você "
"uma arma de proporções lendárias. |"

#: Source/textdat.cpp:190
msgid ""
"I can hardly believe it! This is the Anvil of Fury - good work, my friend. Now "
"we'll show those bastards that there are no weapons in Hell more deadly than "
"those made by men! Take this and may Light protect you. |"
msgstr ""
"Mal posso acreditar! Esta é a Bigorna da Fúria - bom trabalho, meu(inha) "
"amigo(a). Agora iremos mostrar para esses desgraçados que não há armas no "
"Inferno mais letais do que as feitas pelos homens! Tome isto e que a Luz lhe "
"proteja. |"

#: Source/textdat.cpp:192
msgid ""
"Griswold can't sell his anvil. What will he do then? And I'd be angry too if "
"someone took my anvil! |"
msgstr ""
"Griswold não pode vender a bigorna dele. O que ele faria depois? E eu também "
"ficaria irritado se alguém pegasse a minha bigorna! |"

#: Source/textdat.cpp:194
msgid ""
"There are many artifacts within the Labyrinth that hold powers beyond the "
"comprehension of mortals. Some of these hold fantastic power that can be used "
"by either the Light or the Darkness. Securing the Anvil from below could shift "
"the course of the Sin War towards the Light. |"
msgstr ""
"Há muitos artefatos dentro do Labirinto que detém poderes além da compreensão "
"dos mortais. Alguns deles possuem um poder fantástico que pode ser usado tanto "
"para a Luz como para as Trevas. Colocar a Bigorna em segurança pode mudar o "
"curso da Guerra do Pecado em direção à Luz. |"

#: Source/textdat.cpp:196
msgid ""
"If you were to find this artifact for Griswold, it could put a serious damper "
"on my business here. Awwww, you'll never find it. |"
msgstr ""
"Se você encontrar esse artefato para Griswold, poderia dar uma séria esfriada "
"nos meus negócios por aqui. Hmm, você nunca vai achá-lo. |"

#: Source/textdat.cpp:198
msgid ""
"The Gateway of Blood and the Halls of Fire are landmarks of mystic origin. "
"Wherever this book you read from resides it is surely a place of great power.\n"
" \n"
"Legends speak of a pedestal that is carved from obsidian stone and has a pool "
"of boiling blood atop its bone encrusted surface. There are also allusions to "
"Stones of Blood that will open a door that guards an ancient treasure...\n"
" \n"
"The nature of this treasure is shrouded in speculation, my friend, but it is "
"said that the ancient hero Arkaine placed the holy armor Valor in a secret "
"vault. Arkaine was the first mortal to turn the tide of the Sin War and chase "
"the legions of darkness back to the Burning Hells.\n"
" \n"
"Just before Arkaine died, his armor was hidden away in a secret vault. It is "
"said that when this holy armor is again needed, a hero will arise to don Valor "
"once more. Perhaps you are that hero... |"
msgstr ""
"A Passagem de Sangue e o Salão de Fogo são lugares de origem mística. Onde "
"quer que resida este livro que você leu, é certamente um local de grande "
"poder.\n"
" \n"
"Lendas falam de um pedestal entalhado em pedra obsidiana e com uma poça de "
"sangue fervente no topo de sua superfície incrustada de ossos. Há também "
"alusões a Pedras de Sangue que abrirão uma porta que guarda um tesouro "
"antigo...\n"
" \n"
"A natureza deste tesouro é coberta de especulações, meu(inha) amigo(a), mas "
"dizem que o antigo herói Arkaine pôs a santa armadura Bravura em um recinto "
"secreto. Arkaine foi o primeiro mortal a virar o jogo da Guerra do Pecado e "
"perseguir as legiões das trevas de volta aos Infernos Ardentes.\n"
" \n"
"Logo antes de Arkaine morrer, sua armadura foi escondida em uma câmara "
"secreta. Dizem que quando sua armadura santa for mais uma vez necessária, um "
"herói se erguerá para vestir a Bravura mais uma vez. Talvez seja você... |"

#: Source/textdat.cpp:200
msgid ""
"Every child hears the story of the warrior Arkaine and his mystic armor known "
"as Valor. If you could find its resting place, you would be well protected "
"against the evil in the Labyrinth. |"
msgstr ""
"Toda criança ouve a história do guerreiro Arkaine e sua armadura mística "
"conhecida como Bravura. Se você puder encontrar onde ela repousa, estará bem "
"protegido(a) contra o mal dentro do Labirinto. |"

#: Source/textdat.cpp:202
msgid ""
"Hmm... it sounds like something I should remember, but I've been so busy "
"learning new cures and creating better elixirs that I must have forgotten. "
"Sorry... |"
msgstr ""
"Hmm... Soa como algo de que eu deveria lembrar, mas estive tão ocupado "
"aprendendo novas curas e criando elixires melhores que eu devo ter esquecido. "
"Peço desculpas... |"

#: Source/textdat.cpp:204
msgid ""
"The story of the magic armor called Valor is something I often heard the boys "
"talk about. You had better ask one of the men in the village. |"
msgstr ""
"A história da armadura mágica chamada Bravura é algo que frequentemente ouvia "
"os garotos falarem sobre. É melhor perguntar a algum dos homens na vila. |"

#: Source/textdat.cpp:206
msgid ""
"The armor known as Valor could be what tips the scales in your favor. I will "
"tell you that many have looked for it - including myself. Arkaine hid it well, "
"my friend, and it will take more than a bit of luck to unlock the secrets that "
"have kept it concealed oh, lo these many years. |"
msgstr ""
"A armadura conhecida como Bravura pode ser o que vai inclinar a balança a seu "
"favor. Eu vou lhe contar que muitos procuraram por ela - incluindo eu mesmo. "
"Arkaine a escondeu bem, meu(inha) amigo(a), e será necessário mais do que um "
"pouco de sorte para desvendar os segredos que a mantiveram oculta por todos "
"esses tantos anos. |"

#: Source/textdat.cpp:208
msgid "Zzzzzzzzzzzzzzzzzzzzzzzzzzzzzzzz... |"
msgstr "Zzzzzzzzzzzzzzzzzzzzzzzzzzzzzzzz... |"

#: Source/textdat.cpp:209
msgid ""
"Should you find these Stones of Blood, use them carefully. \n"
" \n"
"The way is fraught with danger and your only hope rests within your self "
"trust. |"
msgstr ""
"Caso encontre essas Pedras de Sangue, use-as com cuidado. \n"
" \n"
"O caminho é repleto de perigos e sua única esperança repousa dentro da sua "
"autoconfiança. |"

#: Source/textdat.cpp:211
msgid ""
"You intend to find the armor known as Valor? \n"
" \n"
"No one has ever figured out where Arkaine stashed the stuff, and if my "
"contacts couldn't find it, I seriously doubt you ever will either. |"
msgstr ""
"Você pretende encontrar a armadura conhecida como Bravura? \n"
" \n"
"Ninguém jamais descobriu onde Arkaine guardou a coisa, e se meus contatos não "
"puderam achá-la, eu também duvido seriamente que você a encontre. |"

#: Source/textdat.cpp:213
msgid ""
"I know of only one legend that speaks of such a warrior as you describe. His "
"story is found within the ancient chronicles of the Sin War...\n"
" \n"
"Stained by a thousand years of war, blood and death, the Warlord of Blood "
"stands upon a mountain of his tattered victims. His dark blade screams a black "
"curse to the living; a tortured invitation to any who would stand before this "
"Executioner of Hell.\n"
" \n"
"It is also written that although he was once a mortal who fought beside the "
"Legion of Darkness during the Sin War, he lost his humanity to his insatiable "
"hunger for blood. |"
msgstr ""
"Eu conheço apenas uma lenda que fala de um guerreiro tal como você descreveu. "
"Sua história é encontrada dentro de crônicas antigas da Guerra do Pecado...\n"
" \n"
"Manchado por mil anos de guerra, sangue e morte, o Senhor da Guerra Sangrenta "
"tem os pés sobre uma montanha de suas vítimas destroçadas. Sua lâmina sombria "
"grita uma maldição negra para os viventes; um convite torturado para qualquer "
"um que queira se opor a este Carrasco do Inferno.\n"
" \n"
"Também está escrito que, embora ele tenha sido antes um mortal que lutou ao "
"lado da Legião das Trevas durante a Guerra do Pecado, ele perdeu sua "
"humanidade para sua fome insaciável por sangue. |"

#: Source/textdat.cpp:215
msgid ""
"I am afraid that I haven't heard anything about such a vicious warrior, good "
"master. I hope that you do not have to fight him, for he sounds extremely "
"dangerous. |"
msgstr ""
"Temo não ter ouvido nada sobre um guerreiro tão cruel, bom(a) mestre(a). Eu "
"espero que você não tenha que enfrentá-lo, pois ele parece ser extremamente "
"perigoso. |"

#: Source/textdat.cpp:217
msgid ""
"Cain would be able to tell you much more about something like this than I "
"would ever wish to know. |"
msgstr ""
"Cain seria capaz de lhe contar muito mais sobre algo assim do que eu jamais "
"desejaria saber. |"

#: Source/textdat.cpp:219
msgid ""
"If you are to battle such a fierce opponent, may Light be your guide and your "
"defender. I will keep you in my thoughts. |"
msgstr ""
"Se você vai batalhar contra um oponente tão feroz, que a Luz seja sua guia e "
"defensora. Manterei você em meus pensamentos. |"

#: Source/textdat.cpp:221
msgid ""
"Dark and wicked legends surrounds the one Warlord of Blood. Be well prepared, "
"my friend, for he shows no mercy or quarter. |"
msgstr ""
"Lendas sombrias e terríveis cercam o Senhor da Guerra Sangrenta. Esteja bem "
"preparado(a), meu(inha) amigo(a), porque ele não demonstra piedade ou limites. "
"|"

#: Source/textdat.cpp:223
msgid ""
"Always you gotta talk about Blood? What about flowers, and sunshine, and that "
"pretty girl that brings the drinks. Listen here, friend - you're obsessive, "
"you know that? |"
msgstr ""
"Você sempre tem que falar sobre sangue? Quero saber sobre as flores, os raios "
"de sol e aquela garota bonita que traz as bebidas. Escute aqui, amigo(a) - "
"você está obcecado(a), sabia? |"

#: Source/textdat.cpp:225
msgid ""
"His prowess with the blade is awesome, and he has lived for thousands of years "
"knowing only warfare. I am sorry... I can not see if you will defeat him. |"
msgstr ""
"Sua proeza com a lâmina é impressionante e ele viveu por milhares de anos "
"conhecendo apenas a guerra. Peço perdão... Eu não consigo enxergar se você irá "
"derrotá-lo. |"

#: Source/textdat.cpp:227
msgid ""
"I haven't ever dealt with this Warlord you speak of, but he sounds like he's "
"going through a lot of swords. Wouldn't mind supplying his armies... |"
msgstr ""
"Eu nunca lidei com esse Comandante de que você está falando, mas ele parece "
"estar usando muitas espadas. Não me importaria em fornecer para os exércitos "
"dele... |"

#: Source/textdat.cpp:229
msgid ""
"My blade sings for your blood, mortal, and by my dark masters it shall not be "
"denied. |"
msgstr ""
"Minha lâmina canta por seu sangue, mortal, e, por meus mestre sombrios, a ela "
"isto não será negado. |"

#: Source/textdat.cpp:231
msgid ""
"Griswold speaks of the Heaven Stone that was destined for the enclave located "
"in the east. It was being taken there for further study. This stone glowed "
"with an energy that somehow granted vision beyond that which a normal man "
"could possess. I do not know what secrets it holds, my friend, but finding "
"this stone would certainly prove most valuable. |"
msgstr ""
"Griswold fala da Pedra Celestial que estava destinada para o enclave "
"localizado no leste. Ela estava sendo levada para maiores estudos lá. Esta "
"pedra brilhava com uma energia que de algum modo concedia uma visão além "
"daquela que uma pessoa normal poderia possuir. Eu não sei que segredos ela "
"carrega, meu(inha) amigo(a), mas encontrar esta pedra poderia certamente se "
"mostrar algo muito valioso. |"

#: Source/textdat.cpp:233
msgid ""
"The caravan stopped here to take on some supplies for their journey to the "
"east. I sold them quite an array of fresh fruits and some excellent "
"sweetbreads that Garda has just finished baking. Shame what happened to "
"them... |"
msgstr ""
"A caravana parou aqui para pegar alguns suprimentos para sua jornada rumo ao "
"leste. Eu lhes vendi uma boa variedade de frutas frescas e algumas excelentes "
"molejas que Garda havia acabado de assar. É uma pena o que aconteceu com "
"eles... |"

#: Source/textdat.cpp:235
msgid ""
"I don't know what it is that they thought they could see with that rock, but I "
"will say this. If rocks are falling from the sky, you had better be careful! |"
msgstr ""
"Eu não sei o que é que eles pensavam que poderiam ver com aquela rocha, mas "
"lhe digo isto. Se rochas estão caindo do céu, é melhor você ter cuidado! |"

#: Source/textdat.cpp:237
msgid ""
"Well, a caravan of some very important people did stop here, but that was "
"quite a while ago. They had strange accents and were starting on a long "
"journey, as I recall. \n"
" \n"
"I don't see how you could hope to find anything that they would have been "
"carrying. |"
msgstr ""
"Bom, uma caravana de algumas pessoas muito importantes realmente parou por "
"aqui, mas isso foi há um bom tempo atrás. Eles tinham sotaques estranhos e "
"estavam começando uma longa jornada, pelo que lembro. \n"
" \n"
"Eu não vejo como você poderia esperar encontrar qualquer coisa que eles "
"estivessem carregando. |"

#: Source/textdat.cpp:239
msgid ""
"Stay for a moment - I have a story you might find interesting. A caravan that "
"was bound for the eastern kingdoms passed through here some time ago. It was "
"supposedly carrying a piece of the heavens that had fallen to earth! The "
"caravan was ambushed by cloaked riders just north of here along the roadway. I "
"searched the wreckage for this sky rock, but it was nowhere to be found. If "
"you should find it, I believe that I can fashion something useful from it. |"
msgstr ""
"Fique aqui por um momento - eu tenho uma história que você pode achar "
"interessante. Uma caravana que estava em viagem para os reinos orientais "
"passou por aqui há algum tempo. Supostamente carregava um pedaço dos céus que "
"caiu na terra! A caravana foi emboscada por cavaleiros encapuzados logo ao "
"norte daqui, ao longo da estrada. Eu vasculhei os destroços por esta rocha do "
"céu, mas não a achei em lugar algum. Caso a encontre, acredito que posso "
"construir algo útil a partir dela. |"

#: Source/textdat.cpp:241
msgid ""
"I am still waiting for you to bring me that stone from the heavens. I know "
"that I can make something powerful out of it. |"
msgstr ""
"Ainda estou esperando que você me traga aquela pedra dos céus. Eu sei que "
"posso fazer algo poderoso com ela. |"

#: Source/textdat.cpp:243
msgid ""
"Let me see that - aye... aye, it is as I believed. Give me a moment...\n"
" \n"
"Ah, Here you are. I arranged pieces of the stone within a silver ring that my "
"father left me. I hope it serves you well. |"
msgstr ""
"Deixe-me ver isso - sim... sim, é como eu acreditava. Dê-me um momento...\n"
" \n"
"Ah, aqui está. Eu encaixei pedaços da pedra dentro de um anel de prata que meu "
"pai havia me deixado. Espero que lhe sirva bem. |"

#: Source/textdat.cpp:245
msgid ""
"I used to have a nice ring; it was a really expensive one, with blue and green "
"and red and silver. Don't remember what happened to it, though. I really miss "
"that ring... |"
msgstr ""
"Eu tinha um anel bonito; era um bem caro, com azul e verde e vermelho e prata. "
"Mas não lembro o que aconteceu com ele. Realmente sinto falta daquele anel... |"

#: Source/textdat.cpp:247
msgid ""
"The Heaven Stone is very powerful, and were it any but Griswold who bid you "
"find it, I would prevent it. He will harness its powers and its use will be "
"for the good of us all. |"
msgstr ""
"A Pedra do Céu é realmente muito poderosa, e se fosse qualquer um menos "
"Griswold que lhe pedisse para encontrá-la, eu impediria. Ele irá usufruir dos "
"poderes dela e seu uso será para o bem de todos nós. |"

#: Source/textdat.cpp:249
msgid ""
"If anyone can make something out of that rock, Griswold can. He knows what he "
"is doing, and as much as I try to steal his customers, I respect the quality "
"of his work. |"
msgstr ""
"Se alguém pode fazer algo a partir daquela rocha, é Griswold. Ele sabe o que "
"está fazendo, e por mais que eu tente roubar seus clientes, respeito a "
"qualidade do trabalho dele. |"

#: Source/textdat.cpp:251
msgid ""
"The witch Adria seeks a black mushroom? I know as much about Black Mushrooms "
"as I do about Red Herrings. Perhaps Pepin the Healer could tell you more, but "
"this is something that cannot be found in any of my stories or books. |"
msgstr ""
"A bruxa Ádria busca um cogumelo negro? Eu sei tanto sobre Cogumelos Negros "
"quanto sei sobre Arenques Vermelhos. Talvez Pepin, o Curandeiro, possa lhe "
"contar mais, mas isto é algo que não pode ser encontrado em nenhuma das minhas "
"histórias ou livros. |"

#: Source/textdat.cpp:253
msgid ""
"Let me just say this. Both Garda and I would never, EVER serve black mushrooms "
"to our honored guests. If Adria wants some mushrooms in her stew, then that is "
"her business, but I can't help you find any. Black mushrooms... disgusting! |"
msgstr ""
"Eu só vou dizer isso. Tanto Garda como eu nunca, NUNCA serviríamos cogumelos "
"negros para nossos honrados clientes. Se Ádria quiser alguns cogumelos no "
"ensopado, é problema dela, mas eu não tenho como lhe ajudar a achar. Cogumelos "
"negros... que nojo! |"

#: Source/textdat.cpp:255
msgid ""
"The witch told me that you were searching for the brain of a demon to assist "
"me in creating my elixir. It should be of great value to the many who are "
"injured by those foul beasts, if I can just unlock the secrets I suspect that "
"its alchemy holds. If you can remove the brain of a demon when you kill it, I "
"would be grateful if you could bring it to me. |"
msgstr ""
"A bruxa me contou que você estava procurando por um cérebro de demônio para me "
"ajudar a criar meu elixir. Seria de grande valia para mim e para os muitos que "
"foram feridos por essas bestas sórdidas, se eu puder simplesmente desvendar os "
"segredos que suspeito que sua alquimia detém. Se puder remover o cérebro de um "
"demônio quando matá-lo, eu ficaria grato se puder trazê-lo para mim. |"

#: Source/textdat.cpp:257
msgid ""
"Excellent, this is just what I had in mind. I was able to finish the elixir "
"without this, but it can't hurt to have this to study. Would you please carry "
"this to the witch? I believe that she is expecting it. |"
msgstr ""
"Excelente, isto é exatamente o que eu queria. Consegui terminar o elixir sem "
"isso, mas não machuca ter por aqui, para estudo. Você poderia por favor levar "
"isto para a bruxa? Acredito que ela esteja esperando por ele. |"

#: Source/textdat.cpp:259
msgid ""
"I think Ogden might have some mushrooms in the storage cellar. Why don't you "
"ask him? |"
msgstr ""
"Eu acho que Ogden pode ter alguns cogumelos no depósito. Por que não pergunta "
"a ele? |"

#: Source/textdat.cpp:261
msgid ""
"If Adria doesn't have one of these, you can bet that's a rare thing indeed. I "
"can offer you no more help than that, but it sounds like... a huge, "
"gargantuan, swollen, bloated mushroom! Well, good hunting, I suppose. |"
msgstr ""
"Se Ádria não tem um desses, pode apostar que é algo raro de verdade. Eu não "
"posso oferecer muito mais ajuda que isto, mas me soa como um... enorme, "
"gargantuesco, inchado e inflado cogumelo! Bem, boas caças, imagino. |"

#: Source/textdat.cpp:263
msgid ""
"Ogden mixes a MEAN black mushroom, but I get sick if I drink that. Listen, "
"listen... here's the secret - moderation is the key! |"
msgstr ""
"Ogden prepara um cogumelo negro MAGNÍFICO, mas passo mal se beber aquilo. "
"Escute, escute... aqui está o segredo - moderação é a chave! |"

#: Source/textdat.cpp:265
msgid ""
"What do we have here? Interesting, it looks like a book of reagents. Keep your "
"eyes open for a black mushroom. It should be fairly large and easy to "
"identify. If you find it, bring it to me, won't you? |"
msgstr ""
"O que temos aqui? Interessante, parece ser um livro de reagentes. Mantenha os "
"olhos abertos por um cogumelo negro. Deve ser razoavelmente grande e fácil de "
"identificar. Caso o encontre, traga-o para mim, tudo bem? |"

#: Source/textdat.cpp:267
msgid ""
"It's a big, black mushroom that I need. Now run off and get it for me so that "
"I can use it for a special concoction that I am working on. |"
msgstr ""
"É um cogumelo grande e negro o que preciso. Agora vá e obtenha-o para mim para "
"que eu possa usá-lo em uma beberagem especial na qual estou trabalhando. |"

#: Source/textdat.cpp:269
msgid ""
"Yes, this will be perfect for a brew that I am creating. By the way, the "
"healer is looking for the brain of some demon or another so he can treat those "
"who have been afflicted by their poisonous venom. I believe that he intends to "
"make an elixir from it. If you help him find what he needs, please see if you "
"can get a sample of the elixir for me. |"
msgstr ""
"Sim, isto vai ser perfeito para a mistura que estou criando. A propósito, o "
"curandeiro está procurando pelo cérebro de um demônio, para tratar quem é "
"afligido pelo veneno deles. Acredito que pretende fazer um elixir a partir "
"disso. Se puder ajudá-lo a encontrar o que precisa, por favor veja se pode "
"obter uma amostra do elixir para mim. |"

#: Source/textdat.cpp:271
msgid ""
"Why have you brought that here? I have no need for a demon's brain at this "
"time. I do need some of the elixir that the Healer is working on. He needs "
"that grotesque organ that you are holding, and then bring me the elixir. "
"Simple when you think about it, isn't it? |"
msgstr ""
"Por que você trouxe isto aqui? Eu não preciso de um cérebro de demônio neste "
"momento. Eu preciso é de um pouco do elixir no qual o Curandeiro está "
"trabalhando. Ele precisa desse órgão grotesco que você leva, só então me traga "
"o elixir. Simples quando se para pra pensar, não acha? |"

#: Source/textdat.cpp:273
msgid ""
"What? Now you bring me that elixir from the healer? I was able to finish my "
"brew without it. Why don't you just keep it... |"
msgstr ""
"O quê? Agora é que você traz aquele elixir do curandeiro? Eu consegui terminar "
"a minha infusão sem isso. Por que você não fica com ele? |"

#: Source/textdat.cpp:275
msgid ""
"I don't have any mushrooms of any size or color for sale. How about something "
"a bit more useful? |"
msgstr ""
"Eu não tenho cogumelos de nenhum tamanho ou cor à venda. Que tal algo um pouco "
"mais útil? |"

#: Source/textdat.cpp:277
msgid ""
"So, the legend of the Map is real. Even I never truly believed any of it! I "
"suppose it is time that I told you the truth about who I am, my friend. You "
"see, I am not all that I seem...\n"
" \n"
"My true name is Deckard Cain the Elder, and I am the last descendant of an "
"ancient Brotherhood that was dedicated to keeping and safeguarding the secrets "
"of a timeless evil. An evil that quite obviously has now been released...\n"
" \n"
"The evil that you move against is the dark Lord of Terror - known to mortal "
"men as Diablo. It was he who was imprisoned within the Labyrinth many "
"centuries ago. The Map that you hold now was created ages ago to mark the time "
"when Diablo would rise again from his imprisonment. When the two stars on that "
"map align, Diablo will be at the height of his power. He will be all but "
"invincible...\n"
" \n"
"You are now in a race against time, my friend! Find Diablo and destroy him "
"before the stars align, for we may never have a chance to rid the world of his "
"evil again! |"
msgstr ""
"Então a lenda do Mapa é real. Até eu nunca acreditei em nada sobre ele! "
"Imagino que chegou a hora de lhe dizer a verdade sobre quem eu sou, meu(inha) "
"amigo(a). Eu não sou o que pareço ser...\n"
" \n"
"Meu verdadeiro nome é Deckard Cain, o Ancião, e eu sou o último descendente de "
"uma antiga Irmandade que era dedicada a salvaguardar os segredos de um mal "
"atemporal. Um mal que muito obviamente foi agora liberto...\n"
" \n"
"O mal contra o qual você se move é o sombrio Senhor do Terror. Ele é conhecido "
"entre os homens mortais como Diablo. Ele é quem foi aprisionado dentro do "
"Labirinto há muitos séculos. O Mapa que você agora possui foi criado eras "
"atrás para marcar o momento em que Diablo se levantaria novamente de sua "
"prisão. Quando as duas estrelas nesse mapa se alinharem, Diablo estará no auge "
"de seu poder. Ele será simplesmente invencível...\n"
" \n"
"Você está agora em uma corrida contra o tempo, meu(inha) amigo(a)! Encontre "
"Diablo antes que as estrelas se alinhem, pois talvez nunca mais tenhamos outra "
"chance de livrar o mundo de seu mal! |"

#: Source/textdat.cpp:279
msgid ""
"Our time is running short! I sense his dark power building and only you can "
"stop him from attaining his full might. |"
msgstr ""
"Nosso tempo está acabando! Eu sinto os poderes sombrios dele crescendo e "
"apenas você pode impedi-lo de conquistar sua potência completa. |"

#: Source/textdat.cpp:281
msgid ""
"I am sure that you tried your best, but I fear that even your strength and "
"will may not be enough. Diablo is now at the height of his earthly power, and "
"you will need all your courage and strength to defeat him. May the Light "
"protect and guide you, my friend. I will help in any way that I am able. |"
msgstr ""
"Tenho certeza que você deu o seu melhor, mas temo que mesmo sua força e sua "
"determinação não serão o suficiente. Diablo está agora no auge de seus poderes "
"terrenos, e você vai precisar de toda a sua coragem e força para derrotá-lo. "
"Que a Luz lhe proteja e lhe guie, meu(inha) amigo(a). Eu ajudarei de todas as "
"formas que eu puder. |"

#: Source/textdat.cpp:283
msgid ""
"If the witch can't help you and suggests you see Cain, what makes you think "
"that I would know anything? It sounds like this is a very serious matter. You "
"should hurry along and see the storyteller as Adria suggests. |"
msgstr ""
"Se a bruxa não pode ajudar e lhe sugere falar com Cain, o que lhe faz crer que "
"eu saberia de alguma coisa? Esse parece ser um assunto muito sério. Você deve "
"se apressar e falar com o Contador de Histórias como sugeriu Ádria. |"

#: Source/textdat.cpp:285
msgid ""
"I can't make much of the writing on this map, but perhaps Adria or Cain could "
"help you decipher what this refers to. \n"
" \n"
"I can see that it is a map of the stars in our sky, but any more than that is "
"beyond my talents. |"
msgstr ""
"Eu não consigo entender muito do que está escrito neste mapa, mas talvez Ádria "
"ou Cain possam lhe ajudar a decifrar sobre o que isto se refere. \n"
" \n"
"Eu consigo ver que é um mapa das estrelas em nosso céu, porém mais do que isso "
"está além dos meus talentos. |"

#: Source/textdat.cpp:287
msgid ""
"The best person to ask about that sort of thing would be our storyteller. \n"
" \n"
"Cain is very knowledgeable about ancient writings, and that is easily the "
"oldest looking piece of paper that I have ever seen. |"
msgstr ""
"A melhor pessoa para se perguntar sobre esse tipo de coisa seria o nosso "
"Contador de Histórias. \n"
" \n"
"Cain é muito instruído sobre escritos antigos, e esse é facilmente o pedaço de "
"papel mais antigo que já vi. |"

#: Source/textdat.cpp:289
msgid ""
"I have never seen a map of this sort before. Where'd you get it? Although I "
"have no idea how to read this, Cain or Adria may be able to provide the "
"answers that you seek. |"
msgstr ""
"Eu nunca vi um mapa desse tipo antes. Onde você o conseguiu? Embora eu não "
"tenha ideia de como ler isso, Cain ou Ádria podem ser capazes de oferecer as "
"respostas que procura. |"

#: Source/textdat.cpp:291
msgid ""
"Listen here, come close. I don't know if you know what I know, but you have "
"really got somethin' here. That's a map. |"
msgstr ""
"Escuta aqui, chega perto. Eu não sei se você sabe o que eu sei, mas você "
"realmente tem algo aqui. É um mapa. |"

#: Source/textdat.cpp:293
msgid ""
"Oh, I'm afraid this does not bode well at all. This map of the stars portends "
"great disaster, but its secrets are not mine to tell. The time has come for "
"you to have a very serious conversation with the Storyteller... |"
msgstr ""
"Oh, temo que isso não seja de modo algum um bom presságio. Este mapa das "
"estrelas prevê um grande desastre, mas seus segredos não são meus para contar. "
"Chegou a hora de você ter uma conversa muito séria com o Contador de "
"Histórias... |"

#: Source/textdat.cpp:295
msgid ""
"I've been looking for a map, but that certainly isn't it. You should show that "
"to Adria - she can probably tell you what it is. I'll say one thing; it looks "
"old, and old usually means valuable. |"
msgstr ""
"Estive procurando por um mapa, mas este certamente não é ele. Você deveria "
"mostrá-lo a Ádria - ela provavelmente pode lhe contar o que é isso. Eu vou "
"dizer uma coisa; parece velho, e velho geralmente significa valioso. |"

#: Source/textdat.cpp:297
msgid ""
"Pleeeease, no hurt. No Kill. Keep alive and next time good bring to you. |"
msgstr ""
"Por favoooor, não machuca. Não mata. Deixa vivo e outra vez trazer bom para "
"você. |"

#: Source/textdat.cpp:299
msgid ""
"Something for you I am making. Again, not kill Gharbad. Live and give good. \n"
" \n"
"You take this as proof I keep word... |"
msgstr ""
"Algo para você eu fazendo. De novo, não mata Gharbad. Vive e dá coisa boa. \n"
" \n"
"Toma isso como prova eu tenho palavra... |"

#: Source/textdat.cpp:301
msgid ""
"Nothing yet! Almost done. \n"
" \n"
"Very powerful, very strong. Live! Live! \n"
" \n"
"No pain and promise I keep! |"
msgstr ""
"Ainda nada! Quase pronto. \n"
" \n"
"Muito poderoso, muito forte. Vive! Vive! \n"
" \n"
"Sem dor e promessa eu cumpro! |"

#: Source/textdat.cpp:303
msgid "This too good for you. Very Powerful! You want - you take! |"
msgstr "Isso bom demais para você. Muito Poderoso! Você quer - você pega! |"

#: Source/textdat.cpp:305
msgid ""
"What?! Why are you here? All these interruptions are enough to make one "
"insane. Here, take this and leave me to my work. Trouble me no more! |"
msgstr ""
"O quê?! Por que você está aqui? Todas estas interrupções são o bastante para "
"deixar alguém insano. Aqui, tome isto e deixe-me trabalhar. Não me incomode "
"mais! |"

#: Source/textdat.cpp:307
msgid "Arrrrgh! Your curiosity will be the death of you!!! |"
msgstr "Arrrrgh! Sua curiosidade será a sua morte!!! |"

#: Source/textdat.cpp:308
msgid "Hello, my friend. Stay awhile and listen... |"
msgstr "Olá, meu(inha) amigo(a). Fique um pouco e escute... |"

#: Source/textdat.cpp:309
msgid ""
"While you are venturing deeper into the Labyrinth you may find tomes of great "
"knowledge hidden there. \n"
" \n"
"Read them carefully for they can tell you things that even I cannot. |"
msgstr ""
"Enquanto estiver se aventurando mais fundo dentro do Labirinto, poderá "
"encontrar tomos de grande conhecimento escondidos por lá. \n"
" \n"
"Leia-os com cuidado porque podem lhe contar coisas que mesmo eu não poderia. |"

#: Source/textdat.cpp:311
msgid ""
"I know of many myths and legends that may contain answers to questions that "
"may arise in your journeys into the Labyrinth. If you come across challenges "
"and questions to which you seek knowledge, seek me out and I will tell you "
"what I can. |"
msgstr ""
"Eu conheço muitos mitos e lendas que podem conter respostas para perguntas que "
"podem surgir em suas jornadas dentro do Labirinto. Se você se deparar com "
"desafios e questões sobre as quais deseja ter conhecimento, busque-me e eu lhe "
"contarei o que puder. |"

#: Source/textdat.cpp:313
msgid ""
"Griswold - a man of great action and great courage. I bet he never told you "
"about the time he went into the Labyrinth to save Wirt, did he? He knows his "
"fair share of the dangers to be found there, but then again - so do you. He is "
"a skilled craftsman, and if he claims to be able to help you in any way, you "
"can count on his honesty and his skill. |"
msgstr ""
"Griswold - um homem de grande ação e grande coragem. Eu aposto que ele lhe "
"contou sobre a vez em que ele entrou no Labirinto para salvar Wirt, contou? "
"Ele sabe sua porção de coisas sobre os perigos que encontrou lá, porém, mais "
"uma vez - você também. Ele é um artesão habilidoso, e se ele afirmar ser capaz "
"de lhe ajudar de alguma forma, pode contar com sua honestidade e habilidade. |"

#: Source/textdat.cpp:315
msgid ""
"Ogden has owned and run the Rising Sun Inn and Tavern for almost four years "
"now. He purchased it just a few short months before everything here went to "
"hell. He and his wife Garda do not have the money to leave as they invested "
"all they had in making a life for themselves here. He is a good man with a "
"deep sense of responsibility. |"
msgstr ""
"Ogden possui e administra a Estalagem e Taverna Sol Nascente há quase quatro "
"anos agora. Ele a comprou apenas alguns meses antes de tudo aqui ir para o "
"Inferno. Ele e a sua esposa Garda não têm dinheiro para sair, já que "
"investiram tudo que tinham em construir uma vida por aqui. Ele é um homem bom, "
"com um profundo senso de responsabilidade. |"

#: Source/textdat.cpp:317
msgid ""
"Poor Farnham. He is a disquieting reminder of the doomed assembly that entered "
"into the Cathedral with Lazarus on that dark day. He escaped with his life, "
"but his courage and much of his sanity were left in some dark pit. He finds "
"comfort only at the bottom of his tankard nowadays, but there are occasional "
"bits of truth buried within his constant ramblings. |"
msgstr ""
"Pobre Farnham. Ele é um lembrete inquietante da assembleia condenada que "
"adentrou a Catedral com Lázarus naquele dia sombrio. Ele escapou com vida, mas "
"sua coragem e muito de sua sanidade foram perdidas em algum abismo escuro. "
"Hoje em dia, ele encontra conforto apenas no fundo de sua caneca, mas há "
"ocasionais pedaços de verdade enterrados em seus balbuceios constantes. |"

#: Source/textdat.cpp:319
msgid ""
"The witch, Adria, is an anomaly here in Tristram. She arrived shortly after "
"the Cathedral was desecrated while most everyone else was fleeing. She had a "
"small hut constructed at the edge of town, seemingly overnight, and has access "
"to many strange and arcane artifacts and tomes of knowledge that even I have "
"never seen before. |"
msgstr ""
"A bruxa, Ádria, é uma anomalia aqui em Tristram. Ela chegou pouco depois da "
"Catedral ser profanada, enquanto a maioria dos outros estavam fugindo. Ela "
"construiu uma pequena cabana no limite da cidade, aparentemente da noite para "
"o dia, e tem acesso a muitos artefatos arcanos estranhos e tomos de "
"conhecimento que mesmo eu nunca sequer vi antes. |"

#: Source/textdat.cpp:321
msgid ""
"The story of Wirt is a frightening and tragic one. He was taken from the arms "
"of his mother and dragged into the labyrinth by the small, foul demons that "
"wield wicked spears. There were many other children taken that day, including "
"the son of King Leoric. The Knights of the palace went below, but never "
"returned. The Blacksmith found the boy, but only after the foul beasts had "
"begun to torture him for their sadistic pleasures. |"
msgstr ""
"A história de Wirt é assustadora e trágica. Ele foi tomado dos braços da mãe e "
"arrastado para dentro do Labirinto pelos pequenos e sórdidos demônios que "
"carregam lanças terríveis. Houve muitas outras crianças levadas naquele dia, "
"incluindo o filho do Rei Leoric. Os Cavaleiros do palácio desceram para lá, "
"mas nunca retornaram. O Ferreiro encontrou o garoto, mas só depois de as "
"bestas imundas já terem começado a torturá-lo para seus prazeres sádicos. |"

#: Source/textdat.cpp:323
msgid ""
"Ah, Pepin. I count him as a true friend - perhaps the closest I have here. He "
"is a bit addled at times, but never a more caring or considerate soul has "
"existed. His knowledge and skills are equaled by few, and his door is always "
"open. |"
msgstr ""
"Ah, Pepin. Eu conto com ele como um amigo verdadeiro - talvez o mais próximo "
"que tenho por aqui. Ele é um pouco confuso às vezes, mas nunca existiu uma "
"alma mais cuidadosa e atenciosa. Seus conhecimentos e habilidades são "
"igualados por poucos, e sua porta está sempre aberta. |"

#: Source/textdat.cpp:325
msgid ""
"Gillian is a fine woman. Much adored for her high spirits and her quick laugh, "
"she holds a special place in my heart. She stays on at the tavern to support "
"her elderly grandmother who is too sick to travel. I sometimes fear for her "
"safety, but I know that any man in the village would rather die than see her "
"harmed. |"
msgstr ""
"Gillian é uma boa mulher. Muito adorada por seu bom humor e sua risada fácil, "
"tem um lugar especial em meu coração. Ela permanece na taverna para ajudar a "
"sua avó idosa, que está doente demais para viajar. Eu às vezes temo pela "
"segurança dela, mas sei que qualquer homem na vila preferiria morrer a vê-la "
"machucada. |"

#: Source/textdat.cpp:327
msgid "Greetings, good master. Welcome to the Tavern of the Rising Sun! |"
msgstr "Saudações, Bom(a) mestre(a). Bem-vindo(a) à Taverna do Sol Nascente! |"

#: Source/textdat.cpp:329
msgid ""
"Many adventurers have graced the tables of my tavern, and ten times as many "
"stories have been told over as much ale. The only thing that I ever heard any "
"of them agree on was this old axiom. Perhaps it will help you. You can cut the "
"flesh, but you must crush the bone. |"
msgstr ""
"Muitos aventureiros agraciaram as mesas de minha taverna, e dez vezes mais "
"foram as histórias contadas, ao lado do mesmo tanto de cerveja. A única coisa "
"sobre a qual já ouvi eles concordarem foi este velho ditado. Talvez lhe ajude. "
"Você pode cortar a carne, mas deve esmagar o osso. |"

#: Source/textdat.cpp:331
msgid ""
"Griswold the blacksmith is extremely knowledgeable about weapons and armor. If "
"you ever need work done on your gear, he is definitely the man to see. |"
msgstr ""
"Griswold, o Ferreiro, é extremamente instruído sobre armas e armaduras. Se "
"alguma vez você precisar de algo feito por seu equipamento, ele é "
"definitivamente o homem para isso. |"

#: Source/textdat.cpp:333
msgid ""
"Farnham spends far too much time here, drowning his sorrows in cheap ale. I "
"would make him leave, but he did suffer so during his time in the Labyrinth. |"
msgstr ""
"Farnham passa tempo demais aqui, afogando suas mágoas em cerveja barata. Eu o "
"faria ir embora, mas ele sofreu tanto durante o tempo em que esteve no "
"Labirinto. |"

#: Source/textdat.cpp:335
msgid ""
"Adria is wise beyond her years, but I must admit - she frightens me a "
"little. \n"
" \n"
"Well, no matter. If you ever have need to trade in items of sorcery, she "
"maintains a strangely well-stocked hut just across the river. |"
msgstr ""
"Ádria é sábia para além da idade que possui, mas devo admitir - ela me assusta "
"um pouco. \n"
" \n"
"Bem, não importa. Se você alguma vez precisar negociar itens de feitiçaria, "
"ela mantém uma cabana estranhamente bem abastecida, logo do outro lado do rio. "
"|"

#: Source/textdat.cpp:337
msgid ""
"If you want to know more about the history of our village, the storyteller "
"Cain knows quite a bit about the past. |"
msgstr ""
"Se você quiser saber mais sobre a história desta vila, o Contador de Histórias "
"Cain sabe um bocado sobre o passado. |"

#: Source/textdat.cpp:339
msgid ""
"Wirt is a rapscallion and a little scoundrel. He was always getting into "
"trouble, and it's no surprise what happened to him. \n"
" \n"
"He probably went fooling about someplace that he shouldn't have been. I feel "
"sorry for the boy, but I don't abide the company that he keeps. |"
msgstr ""
"Wirt é um canalha e um malandrinho. Ele está sempre se metendo em confusão e "
"não me surpreendo com o que aconteceu com ele. \n"
" \n"
"Provavelmente foi perambular por algum lugar que não deveria. Eu sinto pena do "
"garoto, mas eu não suporto as companhias que ele mantém. |"

#: Source/textdat.cpp:341
msgid ""
"Pepin is a good man - and certainly the most generous in the village. He is "
"always attending to the needs of others, but trouble of some sort or another "
"does seem to follow him wherever he goes... |"
msgstr ""
"Pepin é um bom homem - e certamente o mais generoso da vila. Ele está sempre "
"atendendo às necessidades dos outros, mas problemas de um tipo ou de outro "
"parecem segui-lo aonde quer que ele vá... |"

#: Source/textdat.cpp:343
msgid ""
"Gillian, my Barmaid? If it were not for her sense of duty to her grand-dam, "
"she would have fled from here long ago. \n"
" \n"
"Goodness knows I begged her to leave, telling her that I would watch after the "
"old woman, but she is too sweet and caring to have done so. |"
msgstr ""
"Gillian, minha atendente? Se não fosse por seu grande senso de dever para com "
"a avó, ela teria fugido daqui há muito tempo. \n"
" \n"
"Os Céus sabem que eu implorei para que ela partisse, dizendo a ela que eu "
"cuidaria da idosa, mas ela é doce e cuidadosa demais para fazer isso. |"

#: Source/textdat.cpp:345
msgid "What ails you, my friend? |"
msgstr "O que lhe aflige, meu(inha) amigo(a)? |"

#: Source/textdat.cpp:346
msgid ""
"I have made a very interesting discovery. Unlike us, the creatures in the "
"Labyrinth can heal themselves without the aid of potions or magic. If you hurt "
"one of the monsters, make sure it is dead or it very well may regenerate "
"itself. |"
msgstr ""
"Eu fiz uma descoberta muito interessante. Diferente de nós, as criaturas no "
"Labirinto podem se curar sem o auxílio de poções ou magia. Caso machuque algum "
"monstro, certifique-se de que está morto ou ele poderá muito bem se regenerar. "
"|"

#: Source/textdat.cpp:348
msgid ""
"Before it was taken over by, well, whatever lurks below, the Cathedral was a "
"place of great learning. There are many books to be found there. If you find "
"any, you should read them all, for some may hold secrets to the workings of "
"the Labyrinth. |"
msgstr ""
"Antes de ser tomada por, bem, o que quer que esteja espreitando abaixo, a "
"Catedral era um lugar de grande aprendizado. Há muitos livros a serem "
"encontrados lá. Caso encontre algum, deveria ler bem, pois vários guardam "
"segredos sobre o funcionamento do Labirinto. |"

#: Source/textdat.cpp:350
msgid ""
"Griswold knows as much about the art of war as I do about the art of healing. "
"He is a shrewd merchant, but his work is second to none. Oh, I suppose that "
"may be because he is the only blacksmith left here. |"
msgstr ""
"Griswold sabe tanto sobre a arte da guerra quanto sei da arte da cura. Ele é "
"um mercador astuto, mas seu trabalho não fica atrás de nenhum outro. Oh, "
"imagino que pode ser porque ele é o único ferreiro que sobrou por aqui. |"

#: Source/textdat.cpp:352
msgid ""
"Cain is a true friend and a wise sage. He maintains a vast library and has an "
"innate ability to discern the true nature of many things. If you ever have any "
"questions, he is the person to go to. |"
msgstr ""
"Cain é um amigo de verdade e um inteligente sábio. Ele mantém uma vasta "
"biblioteca e tem a habilidade nata de discernir a verdadeira natureza de "
"muitas coisas. Se alguma vez tiver qualquer pergunta, ele é a pessoa para "
"isso. |"

#: Source/textdat.cpp:354
msgid ""
"Even my skills have been unable to fully heal Farnham. Oh, I have been able to "
"mend his body, but his mind and spirit are beyond anything I can do. |"
msgstr ""
"Mesmo as minhas habilidades não foram capazes de curar Farnham por inteiro. "
"Oh, eu consegui sarar seu corpo, mas sua mente e espírito estão além de "
"qualquer coisa que eu possa fazer. |"

#: Source/textdat.cpp:356
msgid ""
"While I use some limited forms of magic to create the potions and elixirs I "
"store here, Adria is a true sorceress. She never seems to sleep, and she "
"always has access to many mystic tomes and artifacts. I believe her hut may be "
"much more than the hovel it appears to be, but I can never seem to get inside "
"the place. |"
msgstr ""
"Enquanto eu uso algumas formas limitadas de magia para criar as poções e "
"elixires que armazeno aqui, Ádria é a verdadeira feiticeira. Ela parece nunca "
"dormir e sempre tem acesso a muitos tomos e artefatos místicos. Acredito que "
"sua cabana pode ser muito mais do que a palhoça que parece por fora, mas eu "
"nunca tive a chance de entrar no lugar. |"

#: Source/textdat.cpp:358
msgid ""
"Poor Wirt. I did all that was possible for the child, but I know he despises "
"that wooden peg that I was forced to attach to his leg. His wounds were "
"hideous. No one - and especially such a young child - should have to suffer "
"the way he did. |"
msgstr ""
"Pobre Wirt. Eu fiz todo o possível pela criança, mas eu sei que ele despreza "
"aquela estaca de madeira que fui forçado a fixar em sua perna. Suas feridas "
"são horrendas. Ninguém - especialmente uma criança tão nova - deveria sofrer "
"da forma que ele sofreu. |"

#: Source/textdat.cpp:360
msgid ""
"I really don't understand why Ogden stays here in Tristram. He suffers from a "
"slight nervous condition, but he is an intelligent and industrious man who "
"would do very well wherever he went. I suppose it may be the fear of the many "
"murders that happen in the surrounding countryside, or perhaps the wishes of "
"his wife that keep him and his family where they are. |"
msgstr ""
"Eu realmente não entendo por que Ogden continua aqui em Tristram. Ele sofre de "
"uma leve condição nervosa, mas é um homem inteligente e trabalhador, que "
"poderia se dar bem aonde quer que fosse. Imagino que seja o medo dos muitos "
"assassinatos que acontecem nos campos ao redor daqui, ou talvez os desejos de "
"sua esposa sejam de manter ele e sua família onde estão. |"

#: Source/textdat.cpp:362
msgid ""
"Ogden's barmaid is a sweet girl. Her grandmother is quite ill, and suffers "
"from delusions. \n"
" \n"
"She claims that they are visions, but I have no proof of that one way or the "
"other. |"
msgstr ""
"A atendente de Ogden é uma garota doce. Sua avó está bastante doente e sofre "
"de alucinações. \n"
" \n"
"Ela afirma que são visões, mas não tenho provas disso, de um jeito ou de "
"outro. |"

#: Source/textdat.cpp:364
msgid "Good day! How may I serve you? |"
msgstr "Bom dia! Como posso servi-lo(a)? |"

#: Source/textdat.cpp:365
msgid ""
"My grandmother had a dream that you would come and talk to me. She has "
"visions, you know and can see into the future. |"
msgstr ""
"Minha avó sonhou que você viria e falaria comigo. Ela tem visões, sabe, e pode "
"ver o futuro. |"

#: Source/textdat.cpp:367
msgid ""
"The woman at the edge of town is a witch! She seems nice enough, and her name, "
"Adria, is very pleasing to the ear, but I am very afraid of her. \n"
" \n"
"It would take someone quite brave, like you, to see what she is doing out "
"there. |"
msgstr ""
"A mulher na fronteira da cidade é uma bruxa! Ela parece boa o suficiente e seu "
"nome, Ádria, é bastante agradável aos ouvidos, mas tenho muito medo dela. \n"
" \n"
"Seria preciso alguém bem corajoso, como você, para ir ver o que ela está "
"fazendo por lá. |"

#: Source/textdat.cpp:369
msgid ""
"Our Blacksmith is a point of pride to the people of Tristram. Not only is he a "
"master craftsman who has won many contests within his guild, but he received "
"praises from our King Leoric himself - may his soul rest in peace. Griswold is "
"also a great hero; just ask Cain. |"
msgstr ""
"Nosso Ferreiro é um ponto de orgulho para o povo de Tristram. Ele não só é um "
"mestre artesão que já ganhou muitos campeonatos dentro de sua guilda, como já "
"recebeu elogios do próprio Rei Leoric - que sua alma descanse em paz. Griswold "
"também é um grande herói; apenas pergunte a Cain. |"

#: Source/textdat.cpp:371
msgid ""
"Cain has been the storyteller of Tristram for as long as I can remember. He "
"knows so much, and can tell you just about anything about almost everything. |"
msgstr ""
"Cain tem sido o Contador de Histórias de Tristram desde que consigo me "
"lembrar. Ele sabe tanto, e pode lhe contar simplesmente qualquer coisa sobre "
"todas as coisas. |"

#: Source/textdat.cpp:373
msgid ""
"Farnham is a drunkard who fills his belly with ale and everyone else's ears "
"with nonsense. \n"
" \n"
"I know that both Pepin and Ogden feel sympathy for him, but I get so "
"frustrated watching him slip farther and farther into a befuddled stupor every "
"night. |"
msgstr ""
"Farnham é um beberrão que enche a barriga com cerveja e a orelha de todos os "
"outros com asneiras. \n"
" \n"
"Eu sei que tanto Pepin como Ogden sentem simpatia por ele, mas eu fico muito "
"frustrada ao vê-lo deslizar mais e mais para um torpor confuso a cada noite "
"que passa. |\""

#: Source/textdat.cpp:375
msgid ""
"Pepin saved my grandmother's life, and I know that I can never repay him for "
"that. His ability to heal any sickness is more powerful than the mightiest "
"sword and more mysterious than any spell you can name. If you ever are in need "
"of healing, Pepin can help you. |"
msgstr ""
"Pepin salvou a vida da minha avó e eu sei que nunca poderei recompensá-lo o "
"bastante por isso. A capacidade dele de curar qualquer doença é mais poderosa "
"do que a espada mais forte e mais misteriosa do que qualquer feitiço que você "
"possa pensar. Caso em algum momento precise de cura, Pepin pode lhe ajudar. |"

#: Source/textdat.cpp:377
msgid ""
"I grew up with Wirt's mother, Canace. Although she was only slightly hurt when "
"those hideous creatures stole him, she never recovered. I think she died of a "
"broken heart. Wirt has become a mean-spirited youngster, looking only to "
"profit from the sweat of others. I know that he suffered and has seen horrors "
"that I cannot even imagine, but some of that darkness hangs over him still. |"
msgstr ""
"Eu cresci com a mãe de Wirt, Canace. Embora ela tenha se ferido apenas um "
"pouco quando aquelas criaturas horrendas o roubaram, ela nunca se recuperou. "
"Eu acho que ela morreu de coração partido. Wirt se tornou um jovem de espírito "
"mesquinho, buscando apenas lucrar com o suor dos outros. Eu sei que ele sofreu "
"e viu horrores que eu não posso sequer imaginar, mas um pouco dessa escuridão "
"ainda paira sobre ele. |"

#: Source/textdat.cpp:379
msgid ""
"Ogden and his wife have taken me and my grandmother into their home and have "
"even let me earn a few gold pieces by working at the inn. I owe so much to "
"them, and hope one day to leave this place and help them start a grand hotel "
"in the east. |"
msgstr ""
"Ogden e sua esposa levaram a mim e a minha avó para a casa deles e ainda me "
"deixaram ganhar algumas peças de ouro trabalhando na estalagem. Eu devo tanto "
"a eles, e espero um dia sair deste lugar e ajudá-los a começar um grande hotel "
"no leste. |"

#: Source/textdat.cpp:381
msgid "Well, what can I do for ya? |"
msgstr "Bom, o que posso fazer por você? |"

#: Source/textdat.cpp:382
msgid ""
"If you're looking for a good weapon, let me show this to you. Take your basic "
"blunt weapon, such as a mace. Works like a charm against most of those undying "
"horrors down there, and there's nothing better to shatter skinny little "
"skeletons! |"
msgstr ""
"Se está procurando por uma boa arma, deixe-me lhe mostrar isto. Pegue uma arma "
"básica de bater, como uma maça. Funciona muito bem contra a maioria dos "
"horrores implacáveis lá embaixo, e não há nada melhor para estilhaçar "
"esqueletinhos magrelos! |"

#: Source/textdat.cpp:384
msgid ""
"The axe? Aye, that's a good weapon, balanced against any foe. Look how it "
"cleaves the air, and then imagine a nice fat demon head in its path. Keep in "
"mind, however, that it is slow to swing - but talk about dealing a heavy blow! "
"|"
msgstr ""
"O machado? Sim, é uma boa arma, equilibrado contra qualquer inimigo. Veja como "
"corta o ar, e então imagine a cabeça de um demônio gordo em seu caminho. Tenha "
"em mente, contudo, que ele é lento de brandir - mas pense em um golpe pesado! |"

#: Source/textdat.cpp:386
msgid ""
"Look at that edge, that balance. A sword in the right hands, and against the "
"right foe, is the master of all weapons. Its keen blade finds little to hack "
"or pierce on the undead, but against a living, breathing enemy, a sword will "
"better slice their flesh! |"
msgstr ""
"Veja esse gume, esse equilíbrio. Uma espada nas mãos certas, e contra o "
"inimigo certo, é a mestra de todas as armas. Sua lâmina afiada tem pouco a "
"cortar ou perfurar em mortos-vivos, mas contra inimigos vivos e respirando, "
"uma espada é o que melhor cortará suas carnes! |"

#: Source/textdat.cpp:388
msgid ""
"Your weapons and armor will show the signs of your struggles against the "
"Darkness. If you bring them to me, with a bit of work and a hot forge, I can "
"restore them to top fighting form. |"
msgstr ""
"Suas armas e armadura mostrarão os sinais de suas lutas contra as Trevas. Se "
"as trouxer para mim, com um pouco de trabalho e uma forja quente, posso "
"restaurá-las às suas melhores formas. |"

#: Source/textdat.cpp:390
msgid ""
"While I have to practically smuggle in the metals and tools I need from "
"caravans that skirt the edges of our damned town, that witch, Adria, always "
"seems to get whatever she needs. If I knew even the smallest bit about how to "
"harness magic as she did, I could make some truly incredible things. |"
msgstr ""
"Enquanto eu tenho que praticamente contrabandear os metais e ferramentas de "
"que preciso das caravanas que contornam as fronteiras de nossa cidade "
"condenada, aquela bruxa, Ádria, sempre parece conseguir o que precisa. Se eu "
"soubesse só um pouco sobre como usar magia como ela usa, eu poderia criar "
"coisas realmente inacreditáveis. |"

#: Source/textdat.cpp:392
msgid ""
"Gillian is a nice lass. Shame that her gammer is in such poor health or I "
"would arrange to get both of them out of here on one of the trading caravans. |"
msgstr ""
"Gillian é uma boa jovem. Pena que sua avó esteja com tão pouca saúde, se não "
"eu conseguiria levar ambas para fora daqui em uma das caravanas comerciais. |"

#: Source/textdat.cpp:394
msgid ""
"Sometimes I think that Cain talks too much, but I guess that is his calling in "
"life. If I could bend steel as well as he can bend your ear, I could make a "
"suit of court plate good enough for an Emperor! |"
msgstr ""
"Às vezes acho que Cain fala demais, mas creio que este seja a missão dele em "
"vida. Se eu pudesse controlar o aço como ele controla sua orelha, poderia "
"fazer uma roupa de placas reais boa o suficiente para um Imperador! |"

#: Source/textdat.cpp:396
msgid ""
"I was with Farnham that night that Lazarus led us into Labyrinth. I never saw "
"the Archbishop again, and I may not have survived if Farnham was not at my "
"side. I fear that the attack left his soul as crippled as, well, another did "
"my leg. I cannot fight this battle for him now, but I would if I could. |"
msgstr ""
"Eu estava com Farnham na noite em que Lázarus nos levou para o Labirinto. "
"Nunca mais vi o Arcebispo, e eu poderia não ter sobrevivido se Farnham não "
"estivesse ao meu lado. Temo que o ataque tenha deixado sua alma tão debilitada "
"quanto, bem, outro deixou a minha perna. Não posso lutar esta batalha por ele "
"agora, mas se pudesse lutaria. |"

#: Source/textdat.cpp:398
msgid ""
"A good man who puts the needs of others above his own. You won't find anyone "
"left in Tristram - or anywhere else for that matter - who has a bad thing to "
"say about the healer. |"
msgstr ""
"Um homem bom, que coloca as necessidades dos outros acima das dele próprio. "
"Você não vai encontrar ninguém que sobrou em Tristram - ou em qualquer outro "
"lugar, para ser sincero - que tenha algo de ruim a falar sobre o Curandeiro. |"

#: Source/textdat.cpp:400
msgid ""
"That lad is going to get himself into serious trouble... or I guess I should "
"say, again. I've tried to interest him in working here and learning an honest "
"trade, but he prefers the high profits of dealing in goods of dubious origin. "
"I cannot hold that against him after what happened to him, but I do wish he "
"would at least be careful. |"
msgstr ""
"Aquele rapaz vai se meter em encrencas sérias... de novo, imagino que posso "
"dizer. Eu tentei estimulá-lo a trabalhar aqui e aprender uma profissão "
"honesta, mas ele prefere os lucros altos de negociar bens de origem duvidosa. "
"Eu não tenho isso contra ele depois do que lhe aconteceu, mas realmente desejo "
"que ele ao menos tenha cuidado. |"

#: Source/textdat.cpp:402
msgid ""
"The Innkeeper has little business and no real way of turning a profit. He "
"manages to make ends meet by providing food and lodging for those who "
"occasionally drift through the village, but they are as likely to sneak off "
"into the night as they are to pay him. If it weren't for the stores of grains "
"and dried meats he kept in his cellar, why, most of us would have starved "
"during that first year when the entire countryside was overrun by demons. |"
msgstr ""
"O Estalajadeiro tem poucos clientes e nenhuma forma real de lucrar. Ele "
"consegue segurar as pontas provendo comida e alojamento para quem "
"ocasionalmente se desvia através da cidade, mas as chances de que fujam "
"furtivamente pela noite são iguais às de que paguem. Se não fosse pelas "
"reservas de grãos e carnes secas que ele manteve em seu porão, nossa, a "
"maioria de nós teria morrido durante aquele primeiro ano em que os campos "
"inteiros foram invadidos por demônios. |"

#: Source/textdat.cpp:404
msgid "Can't a fella drink in peace? |"
msgstr "Um camarada não pode beber em paz? |"

#: Source/textdat.cpp:405
msgid ""
"The gal who brings the drinks? Oh, yeah, what a pretty lady. So nice, too. |"
msgstr ""
"A garota que traz as bebidas? Ah, sim, que moça bonita. Muito legal, também. |"

#: Source/textdat.cpp:407
msgid ""
"Why don't that old crone do somethin' for a change. Sure, sure, she's got "
"stuff, but you listen to me... she's unnatural. I ain't never seen her eat or "
"drink - and you can't trust somebody who doesn't drink at least a little. |"
msgstr ""
"Por que aquela megera velha não faz algo, pra variar? Certo, certo, ela tem "
"coisas, mas me escute aqui... ela é anormal. Eu nunca a vi comer ou beber - e "
"não dá para confiar em alguém que não bebe ao menos um pouquinho. |"

#: Source/textdat.cpp:409
msgid ""
"Cain isn't what he says he is. Sure, sure, he talks a good story... some of "
"'em are real scary or funny... but I think he knows more than he knows he "
"knows. |"
msgstr ""
"Cain não é o que ele diz ser. Certo, certo, ele conta boas histórias... "
"algumas são bem assustadoras ou engraçadas... Mas acho que ele sabe mais do "
"que ele sabe que sabe. |"

#: Source/textdat.cpp:411
msgid ""
"Griswold? Good old Griswold. I love him like a brother! We fought together, "
"you know, back when... we... Lazarus...  Lazarus... Lazarus!!! |"
msgstr ""
"Griswold? Bom e velho Griswold. Eu o amo como a um irmão! Lutamos juntos, você "
"sabe, lá quando... nós... Lázarus...  Lázarus... Lázarus!!! |"

#: Source/textdat.cpp:413
msgid ""
"Hehehe, I like Pepin. He really tries, you know. Listen here, you should make "
"sure you get to know him. Good fella like that with people always wantin' "
"help. Hey, I guess that would be kinda like you, huh hero? I was a hero too... "
"|"
msgstr ""
"Hehehe, eu gosto de Pepin. Ele realmente se esforça, sabe. Escute aqui, você "
"deveria realmente ir conhecê-lo. Um camarada bom daqueles, com gente sempre "
"querendo sua ajuda. Ei, acho que isso é meio como você, hein, herói(na)? Eu "
"fui um herói também... |"

#: Source/textdat.cpp:415
msgid ""
"Wirt is a kid with more problems than even me, and I know all about problems. "
"Listen here - that kid is gotta sweet deal, but he's been there, you know? "
"Lost a leg! Gotta walk around on a piece of wood. So sad, so sad... |"
msgstr ""
"Wirt é uma criança com mais problemas até do que eu, e eu sei tudo sobre "
"problemas. Escute aqui - aquela criança tem bons negócios, mas ela já esteve "
"lá, sabe? Perdeu uma perna! Precisa andar por aí em um pedaço de madeira. "
"Muito triste, muito triste... |"

#: Source/textdat.cpp:417
msgid ""
"Ogden is the best man in town. I don't think his wife likes me much, but as "
"long as she keeps tappin' kegs, I'll like her just fine. Seems like I been "
"spendin' more time with Ogden than most, but he's so good to me... |"
msgstr ""
"Ogden é o melhor homem da cidade. Não acho que sua esposa goste muito de mim, "
"mas enquanto ela continuar trazendo cerveja dos barris, gostarei dela sem "
"problemas. Parece que estive passando mais tempo com Ogden do que a maioria, "
"mas ele é tão bom comigo... |"

#: Source/textdat.cpp:419
msgid ""
"I wanna tell ya sumthin', 'cause I know all about this stuff. It's my "
"specialty. This here is the best... theeeee best! That other ale ain't no good "
"since those stupid dogs... |"
msgstr ""
"Quero lhe dizer algo, porque eu sei tudo sobre essas coisas. É a minha "
"especialidade. Esta aqui é a melhor... aaaaaa melhor! A outra cerveja não é "
"tão boa desde que aqueles cachorros estúpidos... |"

#: Source/textdat.cpp:421
msgid ""
"No one ever lis... listens to me. Somewhere - I ain't too sure - but somewhere "
"under the church is a whole pile o' gold. Gleamin' and shinin' and just "
"waitin' for someone to get it. |"
msgstr ""
"Ninguém nunca me es... escuta. Em algum lugar - não tenho certeza - mas em "
"algum lugar sob a igreja há uma pilha inteira de ouro. Brilhante e reluzente e "
"só esperando que alguém vá lá pegá-la. |"

#: Source/textdat.cpp:423
msgid ""
"I know you gots your own ideas, and I know you're not gonna believe this, but "
"that weapon you got there - it just ain't no good against those big brutes! "
"Oh, I don't care what Griswold says, they can't make anything like they used "
"to in the old days... |"
msgstr ""
"Eu sei que você tem suas próprias ideias e sei que você não vai acreditar "
"nisto, mas essa arma que você leva aí - simplesmente não é boa contra aqueles "
"brutamontes! Ah, eu não me importo com o que Griswold diz, eles não conseguem "
"fazer nada como o que faziam nos velhos dias... |"

#: Source/textdat.cpp:425
msgid ""
"If I was you... and I ain't... but if I was, I'd sell all that stuff you got "
"and get out of here. That boy out there... He's always got somethin good, but "
"you gotta give him some gold or he won't even show you what he's got. |"
msgstr ""
"Se eu fosse você... e não sou... mas se eu fosse, eu venderia tudo isso que "
"você tem e daria o fora daqui. Aquele garoto lá... Ele sempre tem alguma coisa "
"boa, mas você precisa dar ouro para ele, se não ele nem mostra o que tem. |"

#: Source/textdat.cpp:427
msgid "I sense a soul in search of answers... |"
msgstr "Eu sinto uma alma sedenta por respostas... |"

#: Source/textdat.cpp:428
msgid ""
"Wisdom is earned, not given. If you discover a tome of knowledge, devour its "
"words. Should you already have knowledge of the arcane mysteries scribed "
"within a book, remember - that level of mastery can always increase. |"
msgstr ""
"Sabedoria é conquistada, não dada. Se descobrir um tomo de conhecimento, "
"devore suas palavras. Caso já tenha conhecimento dos mistérios arcanos "
"descritos em um livro, lembre-se - esse nível de domínio sempre pode se "
"expandir. |"

#: Source/textdat.cpp:430
msgid ""
"The greatest power is often the shortest lived. You may find ancient words of "
"power written upon scrolls of parchment. The strength of these scrolls lies in "
"the ability of either apprentice or adept to cast them with equal ability. "
"Their weakness is that they must first be read aloud and can never be kept at "
"the ready in your mind. Know also that these scrolls can be read but once, so "
"use them with care. |"
msgstr ""
"O maior poder é muitas vezes o que dura menos. Você pode encontrar antigas "
"palavras de poder escritas em rolos de pergaminho. A força desses pergaminhos "
"está na capacidade de tanto aprendizes quanto peritos lançar esses poderes com "
"igual habilidade. A fraqueza deles é que precisam antes ser lidos em voz alta "
"e não podem ser mantidos prontos na sua mente. Saiba também que esses "
"pergaminhos podem ser lidos apenas uma vez, então use-os com cuidado. |"

#: Source/textdat.cpp:432
msgid ""
"Though the heat of the sun is beyond measure, the mere flame of a candle is of "
"greater danger. No energies, no matter how great, can be used without the "
"proper focus. For many spells, ensorcelled Staves may be charged with magical "
"energies many times over. I have the ability to restore their power - but know "
"that nothing is done without a price. |"
msgstr ""
"Embora o calor do sol esteja além de qualquer medida, a mera chama de uma vela "
"é um perigo maior. Nenhuma energia, não importa o quão grande seja, pode ser "
"usada sem o foco adequado. Para muitos feitiços, Cajados enfeitiçados podem "
"ser carregados com energias mágicas, por diversas vezes. Eu tenho a habilidade "
"de restaurar seus poderes - mas saiba que nada é feito sem um preço. |"

#: Source/textdat.cpp:434
msgid ""
"The sum of our knowledge is in the sum of its people. Should you find a book "
"or scroll that you cannot decipher, do not hesitate to bring it to me. If I "
"can make sense of it I will share what I find. |"
msgstr ""
"A soma do nosso conhecimento está na soma das pessoas. Caso encontre um livro "
"ou pergaminho que não consiga decifrar, não hesite em trazê-lo até mim. Se eu "
"conseguir entendê-lo, compartilharei o que descobrir. |"

#: Source/textdat.cpp:436
msgid ""
"To a man who only knows Iron, there is no greater magic than Steel. The "
"blacksmith Griswold is more of a sorcerer than he knows. His ability to meld "
"fire and metal is unequaled in this land. |"
msgstr ""
"Para um homem que conhece apenas Ferro, não há mágica maior do que o Aço. O "
"ferreiro Griswold é mais feiticeiro do que ele sabe. Sua habilidade de "
"combinar fogo e metal é inigualável nestas terras. |"

#: Source/textdat.cpp:438
msgid ""
"Corruption has the strength of deceit, but innocence holds the power of "
"purity. The young woman Gillian has a pure heart, placing the needs of her "
"matriarch over her own. She fears me, but it is only because she does not "
"understand me. |"
msgstr ""
"Corrupção tem a força do engano, mas a inocência detém o poder da pureza. A "
"jovem mulher Gillian tem um coração puro, colocando as necessidades de sua "
"matriarca acima das próprias. Ela teme a mim, mas é apenas por não me "
"compreender. |"

#: Source/textdat.cpp:440
msgid ""
"A chest opened in darkness holds no greater treasure than when it is opened in "
"the light. The storyteller Cain is an enigma, but only to those who do not "
"look. His knowledge of what lies beneath the cathedral is far greater than "
"even he allows himself to realize. |"
msgstr ""
"Um baú aberto na escuridão não detém tesouro maior do que se aberto na luz. O "
"Contador de Histórias Cain é um enigma, mas apenas para quem não observa com "
"atenção. Seu conhecimento do que jaz sob a catedral é muito maior do que ele "
"mesmo se permite perceber. |"

#: Source/textdat.cpp:442
msgid ""
"The higher you place your faith in one man, the farther it has to fall. "
"Farnham has lost his soul, but not to any demon. It was lost when he saw his "
"fellow townspeople betrayed by the Archbishop Lazarus. He has knowledge to be "
"gleaned, but you must separate fact from fantasy. |"
msgstr ""
"Quanto mais alto puser a sua fé em um homem, mais distante ela terá que cair. "
"Farnham perdeu sua alma, mas não para algum demônio. Ela foi perdida quando "
"ele viu seus companheiros da cidade traídos pelo Arcebispo Lázarus. Ele tem "
"conhecimento a ser colhido, mas você deve saber separar fato de fantasia. |"

#: Source/textdat.cpp:444
msgid ""
"The hand, the heart and the mind can perform miracles when they are in perfect "
"harmony. The healer Pepin sees into the body in a way that even I cannot. His "
"ability to restore the sick and injured is magnified by his understanding of "
"the creation of elixirs and potions. He is as great an ally as you have in "
"Tristram. |"
msgstr ""
"A mão, o coração e a mente podem executar milagres quando estão em perfeita "
"harmonia. O curandeiro Pepin vê dentro do corpo de uma forma que mesmo eu não "
"consigo. Sua habilidade de recuperar os doentes e feridos é ampliada por seu "
"entendimento da criação de elixires e poções. Ele é um grande aliado que você "
"tem em Tristram. |"

#: Source/textdat.cpp:446
msgid ""
"There is much about the future we cannot see, but when it comes it will be the "
"children who wield it. The boy Wirt has a blackness upon his soul, but he "
"poses no threat to the town or its people. His secretive dealings with the "
"urchins and unspoken guilds of nearby towns gain him access to many devices "
"that cannot be easily found in Tristram. While his methods may be reproachful, "
"Wirt can provide assistance for your battle against the encroaching Darkness. |"
msgstr ""
"Há muito sobre o futuro que não podemos ver, mas, quando ele chegar, serão as "
"crianças que o irão exercer. O garoto Wirt tem uma escuridão sobre sua alma, "
"mas ele não representa ameaça alguma para a cidade ou seu povo. Suas "
"negociações secretas com maltrapilhos e guildas obscuras de cidades próximas "
"dão acesso a muitos aparatos que não podem ser encontrados facilmente em "
"Tristram. Embora seus métodos possam ser repreensíveis, Wirt pode prover "
"assistência para a sua batalha contra as Trevas que nos invadem. |"

#: Source/textdat.cpp:448
msgid ""
"Earthen walls and thatched canopy do not a home create. The innkeeper Ogden "
"serves more of a purpose in this town than many understand. He provides "
"shelter for Gillian and her matriarch, maintains what life Farnham has left to "
"him, and provides an anchor for all who are left in the town to what Tristram "
"once was. His tavern, and the simple pleasures that can still be found there, "
"provide a glimpse of a life that the people here remember. It is that memory "
"that continues to feed their hopes for your success. |"
msgstr ""
"Muros terrenos e tetos de palha não criam um lar. O estalajadeiro Ogden serve "
"a um propósito maior nesta cidade do que muitos compreendem. Ele provê abrigo "
"para Gillian e a matriarca dela, mantém qualquer que seja a vida que ainda "
"sobra em Farnham, e provê uma âncora para todos que restaram na cidade ao que "
"Tristram uma vez fora. Sua taverna, e os prazeres simples que ainda se pode "
"encontrar lá, proveem um vislumbre de uma vida da qual as pessoas daqui se "
"lembram. É essa memória que continua a alimentar as esperanças deles pelo seu "
"sucesso. |"

#: Source/textdat.cpp:450
msgid "Pssst... over here... |"
msgstr "Pssst... vem aqui... |"

#: Source/textdat.cpp:451
msgid ""
"Not everyone in Tristram has a use - or a market - for everything you will "
"find in the labyrinth. Not even me, as hard as that is to believe. \n"
" \n"
"Sometimes, only you will be able to find a purpose for some things. |"
msgstr ""
"Nem todos em Tristram terão um uso - ou mercado - para tudo o que você "
"encontrar no labirinto. Nem mesmo eu, por mais difícil que seja de "
"acreditar. \n"
" \n"
"Às vezes, só você será capaz de encontrar um propósito para algumas coisas. |"

#: Source/textdat.cpp:453
msgid ""
"Don't trust everything the drunk says. Too many ales have fogged his vision "
"and his good sense. |"
msgstr ""
"Não confie em tudo que o bêbado diz. Muitas cervejas embaçaram sua visão e seu "
"bom senso. |"

#: Source/textdat.cpp:455
msgid ""
"In case you haven't noticed, I don't buy anything from Tristram. I am an "
"importer of quality goods. If you want to peddle junk, you'll have to see "
"Griswold, Pepin or that witch, Adria. I'm sure that they will snap up whatever "
"you can bring them... |"
msgstr ""
"Caso não tenha percebido, eu não compro nada de Tristram. Eu sou um importador "
"de bens de qualidade. Se quiser vender porcarias, terá que ir ver Griswold, "
"Pepin ou aquela bruxa, Ádria. Tenho certeza de que aceitarão com facilidade "
"qualquer coisa que levar para eles... |"

#: Source/textdat.cpp:457
msgid ""
"I guess I owe the blacksmith my life - what there is of it. Sure, Griswold "
"offered me an apprenticeship at the smithy, and he is a nice enough guy, but "
"I'll never get enough money to... well, let's just say that I have definite "
"plans that require a large amount of gold. |"
msgstr ""
"Eu creio que devo a minha vida ao ferreiro - o que quer que haja dela. Certo, "
"Griswold me ofereceu ser aprendiz na ferraria, e ele é um cara legal o "
"suficiente, mas eu nunca conseguiria dinheiro o suficiente para... Bom, "
"digamos apenas que tenho planos definidos que precisarão de uma grande quantia "
"de ouro. |"

#: Source/textdat.cpp:459
msgid ""
"If I were a few years older, I would shower her with whatever riches I could "
"muster, and let me assure you I can get my hands on some very nice stuff. "
"Gillian is a beautiful girl who should get out of Tristram as soon as it is "
"safe. Hmmm... maybe I'll take her with me when I go... |"
msgstr ""
"Se eu fosse alguns anos mais velho, eu a banharia em todas as riquezas que eu "
"pudesse reunir, e posso lhe garantir que consigo pôr as mãos em coisas muito "
"boas. Gillian é uma bela garota, que deveria sair de Tristram assim que for "
"seguro. Hmmm... talvez eu a leve comigo quando eu for... |"

#: Source/textdat.cpp:461
msgid ""
"Cain knows too much. He scares the life out of me - even more than that woman "
"across the river. He keeps telling me about how lucky I am to be alive, and "
"how my story is foretold in legend. I think he's off his crock. |"
msgstr ""
"Cain sabe demais. Ele me assusta muito - mais até do que aquela mulher do "
"outro lado do rio. Ele fica me falando sobre o quão sortudo eu sou por estar "
"vivo, e como a minha história foi prenunciada em lendas. Eu acho que ele está "
"meio doido. |"

#: Source/textdat.cpp:463
msgid ""
"Farnham - now there is a man with serious problems, and I know all about how "
"serious problems can be. He trusted too much in the integrity of one man, and "
"Lazarus led him into the very jaws of death. Oh, I know what it's like down "
"there, so don't even start telling me about your plans to destroy the evil "
"that dwells in that Labyrinth. Just watch your legs... |"
msgstr ""
"Farnham - aí está um homem com problemas sérios, e eu sei tudo sobre o quão "
"sérios problemas podem ser. Ele confiou demais na integridade de um homem, e "
"Lázarus o levou direto para as mandíbulas da morte. Ah, eu sei como é lá "
"embaixo, então nem comece a me contar seus planos de destruir o mal que habita "
"aquele Labirinto. Só tome cuidado com as suas pernas... |"

#: Source/textdat.cpp:465
msgid ""
"As long as you don't need anything reattached, old Pepin is as good as they "
"come. \n"
" \n"
"If I'd have had some of those potions he brews, I might still have my leg... |"
msgstr ""
"Desde que não precise de nada recosturado no lugar, o velho Pepin é o melhor "
"que existe. \n"
" \n"
"Se eu tivesse tido algumas dessas poções que ele prepara, talvez ainda "
"estivesse com a minha perna... |"

#: Source/textdat.cpp:467
msgid ""
"Adria truly bothers me. Sure, Cain is creepy in what he can tell you about the "
"past, but that witch can see into your past. She always has some way to get "
"whatever she needs, too. Adria gets her hands on more merchandise than I've "
"seen pass through the gates of the King's Bazaar during High Festival. |"
msgstr ""
"Ádria me incomoda de verdade. Certo, Cain é esquisito no que ele pode lhe "
"contar sobre o passado, mas aquela bruxa pode enxergar dentro do seu passado. "
"Ela também sempre tem algum jeito de conseguir o que precisa. Ádria põe as "
"mãos em mais mercadorias do que eu já vi passar pelo Bazar do Rei durante o "
"Alto Festival. |"

#: Source/textdat.cpp:469
msgid ""
"Ogden is a fool for staying here. I could get him out of town for a very "
"reasonable price, but he insists on trying to make a go of it with that stupid "
"tavern. I guess at the least he gives Gillian a place to work, and his wife "
"Garda does make a superb Shepherd's pie... |"
msgstr ""
"Ogden é um tolo por ficar aqui. Eu poderia tirá-lo da cidade por um preço "
"bastante razoável, mas ele insiste em tentar dar certo com aquela taverna "
"estúpida. Pelo menos ele dá a Gillian um lugar onde trabalhar, e sua esposa "
"Garda de fato faz uma torta de cordeiro esplêndida... |"

#: Source/textdat.cpp:471 Source/textdat.cpp:479 Source/textdat.cpp:487
msgid ""
"Beyond the Hall of Heroes lies the Chamber of Bone. Eternal death awaits any "
"who would seek to steal the treasures secured within this room. So speaks the "
"Lord of Terror, and so it is written. |"
msgstr ""
"Para além do Salão de Heróis jaz a Câmara de Ossos. A morte eterna aguarda "
"aqueles que queiram roubar os tesouros nesta sala protegidos. Assim fala o "
"Senhor do Terror, e assim está escrito. |"

#: Source/textdat.cpp:473 Source/textdat.cpp:481 Source/textdat.cpp:489
#: Source/textdat.cpp:527 Source/textdat.cpp:535
msgid ""
"...and so, locked beyond the Gateway of Blood and past the Hall of Fire, Valor "
"awaits for the Hero of Light to awaken... |"
msgstr ""
"...e então, trancada além da Passagem de Sangue e após o Salão de Fogo, a "
"Bravura aguarda pelo Herói de Luz para que desperte... |"

#: Source/textdat.cpp:475 Source/textdat.cpp:483 Source/textdat.cpp:491
#: Source/textdat.cpp:529 Source/textdat.cpp:537
msgid ""
"I can see what you see not.\n"
"Vision milky then eyes rot.\n"
"When you turn they will be gone,\n"
"Whispering their hidden song.\n"
"Then you see what cannot be,\n"
"Shadows move where light should be.\n"
"Out of darkness, out of mind,\n"
"Cast down into the Halls of the Blind. |\n"
msgstr ""
"Eu posso ver o que não podes ver.\n"
"Visão turva e olhos a apodrecer.\n"
"Quando virares, lá já não estarão,\n"
"Sussurrando sua escondida canção.\n"
"Então vês o que não aconteceria,\n"
"Sombras andam onde luz haveria.\n"
"Fora da escuridão, fora de si,\n"
"A Câmara dos Cegos está aqui. |\n"

#: Source/textdat.cpp:477 Source/textdat.cpp:485 Source/textdat.cpp:493
msgid ""
"The armories of Hell are home to the Warlord of Blood. In his wake lay the "
"mutilated bodies of thousands. Angels and men alike have been cut down to "
"fulfill his endless sacrifices to the Dark ones who scream for one thing - "
"blood. |"
msgstr ""
"Os arsenais do Inferno são o lar do Senhor da Guerra Sangrenta. Em seu rastro "
"jazem os corpos mutilados de milhares. Anjos e homens foram mutilados para "
"cumprir seus sacrifícios sem fim para os Sombrios, que gritam por uma só coisa "
"- sangue. |"

#: Source/textdat.cpp:505
msgid ""
"Take heed and bear witness to the truths that lie herein, for they are the "
"last legacy of the Horadrim. There is a war that rages on even now, beyond the "
"fields that we know - between the utopian kingdoms of the High Heavens and the "
"chaotic pits of the Burning Hells. This war is known as the Great Conflict, "
"and it has raged and burned longer than any of the stars in the sky. Neither "
"side ever gains sway for long as the forces of Light and Darkness constantly "
"vie for control over all creation. |"
msgstr ""
"Prestai atenção e testemunhai as verdades que jazem aqui dentro, pois são o "
"último legado dos Horadrim. Há uma guerra que se trava ainda agora, para além "
"dos campos conhecidos - entre os reinos utópicos do Alto Céu e os abismos "
"caóticos do Inferno Ardente. Esta guerra é conhecida como o Grande Conflito, e "
"tem se espalhado e queimado por mais tempo do que qualquer estrela no céu. "
"Nenhum dos lados impera por muito tempo, enquanto forças da Luz e das Trevas "
"disputam constantemente pelo controle sobre toda a criação. |"

#: Source/textdat.cpp:507
msgid ""
"Take heed and bear witness to the truths that lie herein, for they are the "
"last legacy of the Horadrim. When the Eternal Conflict between the High "
"Heavens and the Burning Hells falls upon mortal soil, it is called the Sin "
"War. Angels and Demons walk amongst humanity in disguise, fighting in secret, "
"away from the prying eyes of mortals. Some daring, powerful mortals have even "
"allied themselves with either side, and helped to dictate the course of the "
"Sin War. |"
msgstr ""
"Prestai atenção e testemunhai as verdades que jazem aqui dentro, pois são o "
"último legado dos Horadrim. Quando o Conflito Eterno entre o Alto Céu e o "
"Inferno Ardente cai em solo mortal, chama-se então de a Guerra do Pecado. "
"Anjos e Demônios caminham disfarçados por meio da humanidade, lutando em "
"segredo, longe de olhos intrometidos dos mortais. Alguns mortais ousados e "
"poderosos até mesmo se aliaram com um lado ou outro e ajudaram ao ditar o "
"curso da Guerra do Pecado. |"

#: Source/textdat.cpp:509
msgid ""
"Take heed and bear witness to the truths that lie herein, for they are the "
"last legacy of the Horadrim. Nearly three hundred years ago, it came to be "
"known that the Three Prime Evils of the Burning Hells had mysteriously come to "
"our world. The Three Brothers ravaged the lands of the east for decades, while "
"humanity was left trembling in their wake. Our Order - the Horadrim - was "
"founded by a group of secretive magi to hunt down and capture the Three Evils "
"once and for all.\n"
" \n"
"The original Horadrim captured two of the Three within powerful artifacts "
"known as Soulstones and buried them deep beneath the desolate eastern sands. "
"The third Evil escaped capture and fled to the west with many of the Horadrim "
"in pursuit. The Third Evil - known as Diablo, the Lord of Terror - was "
"eventually captured, his essence set in a Soulstone and buried within this "
"Labyrinth.\n"
" \n"
"Be warned that the soulstone must be kept from discovery by those not of the "
"faith. If Diablo were to be released, he would seek a body that is easily "
"controlled as he would be very weak - perhaps that of an old man or a child. |"
msgstr ""
"Prestai atenção e testemunhai as verdades que jazem aqui dentro, pois são o "
"último legado dos Horadrim. Há quase trezentos anos, foi sabido que os Três "
"Males Primordiais do Inferno Ardente misteriosamente vieram ao nosso mundo. Os "
"Três Irmãos assolaram as terra do leste por décadas, enquanto a humanidade "
"tremia em seu rastro. Nossa Ordem - os Horadrim - foi fundada por um grupo de "
"magos secretos para caçar e capturar os Três Males de uma vez por todas.\n"
" \n"
"Os Horadrim originais capturaram os Três dentro de poderosos artefatos "
"conhecidos como Pedras da Alma e as enterraram fundo abaixo das areias "
"orientais. O terceiro Mal escapou à captura e fugiu para o oeste, com muitos "
"dos Horadrim perseguindo-lhe. O Terceiro Mal - conhecido como Diablo, o Senhor "
"do Terror - foi eventualmente capturado, sua essência posta em uma Pedra da "
"Alma e enterrada dentro deste Labirinto.\n"
" \n"
"Estejas em aviso que a Pedra da Alma deve ser protegida da descoberta por "
"aqueles que não forem da fé. Se Diablo for liberado, ele buscaria um corpo que "
"pudesse facilmente controlar, uma vez que estaria muito fraco - talvez o de um "
"velho ou o de uma criança. |"

#: Source/textdat.cpp:511
msgid ""
"So it came to be that there was a great revolution within the Burning Hells "
"known as The Dark Exile. The Lesser Evils overthrew the Three Prime Evils and "
"banished their spirit forms to the mortal realm. The demons Belial (the Lord "
"of Lies) and Azmodan (the Lord of Sin) fought to claim rulership of Hell "
"during the absence of the Three Brothers. All of Hell polarized between the "
"factions of Belial and Azmodan while the forces of the High Heavens "
"continually battered upon the very Gates of Hell. |"
msgstr ""
"Então se passou que houve uma grande revolução dentro do Inferno Ardente, "
"conhecida como o Exílio Sombrio. Os Males Menores destituíram os Três Males "
"Primordiais e baniram suas formas espirituais para o reino mortal. Os demônios "
"Belial (O Senhor das Mentiras) e Azmodan (O Senhor do Pecado) lutaram para "
"reivindicar o governo durante a ausência dos Três Irmãos. O Inferno inteiro se "
"polarizou entre as facções de Belial e Azmodan, enquanto as forças do Alto Céu "
"arietavam continuamente sobre os próprios Portões do Inferno. |"

#: Source/textdat.cpp:513
msgid ""
"Many demons traveled to the mortal realm in search of the Three Brothers. "
"These demons were followed to the mortal plane by Angels who hunted them "
"throughout the vast cities of the East. The Angels allied themselves with a "
"secretive Order of mortal magi named the Horadrim, who quickly became adept at "
"hunting demons. They also made many dark enemies in the underworlds. |"
msgstr ""
"Muitos demônios viajaram para o reino mortal em busca dos Três Irmãos. Estes "
"demônios foram seguidos para o plano mortal por Anjos que os caçaram através "
"das vastas cidades do Oriente. Os Anjos se aliaram com uma Ordem Secreta de "
"magos mortais chamados de os Horadrim, que rapidamente se tornaram hábeis em "
"caçar demônios. Também fizeram muitos inimigos sombrios nos Mundos Inferiores. "
"|"

#: Source/textdat.cpp:515
msgid ""
"So it came to be that the Three Prime Evils were banished in spirit form to "
"the mortal realm and after sewing chaos across the East for decades, they were "
"hunted down by the cursed Order of the mortal Horadrim. The Horadrim used "
"artifacts called Soulstones to contain the essence of Mephisto, the Lord of "
"Hatred and his brother Baal, the Lord of Destruction. The youngest brother - "
"Diablo, the Lord of Terror - escaped to the west.\n"
" \n"
"Eventually the Horadrim captured Diablo within a Soulstone as well, and buried "
"him under an ancient, forgotten Cathedral. There, the Lord of Terror sleeps "
"and awaits the time of his rebirth. Know ye that he will seek a body of youth "
"and power to possess - one that is innocent and easily controlled. He will "
"then arise to free his Brothers and once more fan the flames of the Sin War... "
"|"
msgstr ""
"Então se passou que os Três Males Primordiais foram banidos na forma "
"espiritual para o reino mortal e após semearem o caos através do Oriente por "
"décadas, foram caçados pela amaldiçoada Ordem dos mortais Horadrim. Os "
"Horadrim usaram artefatos conhecidos como Pedras da Alma para conter a "
"essência de Mephisto, o Senhor do Ódio e de seu irmão Baal, o Senhor da "
"Destruição. O irmão mais novo - Diablo, o Senhor do Terror - escapou para o "
"ocidente.\n"
" \n"
"Eventualmente os Horadrim também capturaram Diablo dentro de uma Pedra da "
"Alma, e o enterraram sob uma antiga e esquecida Catedral. Lá, o Senhor do "
"Terror dorme e espera a hora de seu renascimento. Sabei vós que ele buscará um "
"corpo de juventude e poder para possuir - um que seja inocente e facilmente "
"controlado. Ele irá então se erguer para libertar seus Irmãos, e mais uma vez "
"agitar as chamas da Guerra do Pecado... |"

#: Source/textdat.cpp:517
msgid ""
"All praises to Diablo - Lord of Terror and Survivor of The Dark Exile. When he "
"awakened from his long slumber, my Lord and Master spoke to me of secrets that "
"few mortals know. He told me the kingdoms of the High Heavens and the pits of "
"the Burning Hells engage in an eternal war. He revealed the powers that have "
"brought this discord to the realms of man. My lord has named the battle for "
"this world and all who exist here the Sin War. |"
msgstr ""
"Todo o louvor a Diablo - Senhor do Terror e Sobrevivente do Exílio Sombrio. "
"Quando ele despertou de seu longo repouso, meu Senhor e Mestre falou comigo "
"sobre segredos que poucos mortais conhecem. Ele me contou que os reinos do "
"Alto Céu e os abismos do Inferno Ardente travam uma guerra eterna. Ele me "
"revelou quais poderes trouxeram esta discórdia aos reinos dos homens. Meu "
"Senhor chamou a esta batalha por este mundo e tudo o que aqui existe de a "
"Guerra do Pecado. |"

#: Source/textdat.cpp:519
msgid ""
"Glory and Approbation to Diablo - Lord of Terror and Leader of the Three. My "
"Lord spoke to me of his two Brothers, Mephisto and Baal, who were banished to "
"this world long ago. My Lord wishes to bide his time and harness his awesome "
"power so that he may free his captive brothers from their tombs beneath the "
"sands of the east. Once my Lord releases his Brothers, the Sin War will once "
"again know the fury of the Three. |"
msgstr ""
"Glória e Aprovação a Diablo - Senhor do Terror e Líder dos Três. Meu Senhor "
"falou comigo de seus dois Irmãos, Mephisto e Baal, que foram banidos para este "
"mundo há muito tempo. Meu Senhor deseja levar seu tempo e recuperar seus "
"poderes impressionantes para que possa libertar seus cativos irmãos de suas "
"tumbas abaixo das areias do oriente. Assim que meu Senhor libertar seus "
"Irmãos, a Guerra do Pecado conhecerá mais uma vez a fúria dos Três. |"

#: Source/textdat.cpp:521
msgid ""
"Hail and Sacrifice to Diablo - Lord of Terror and Destroyer of Souls. When I "
"awoke my Master from his sleep, he attempted to possess a mortal's form. "
"Diablo attempted to claim the body of King Leoric, but my Master was too weak "
"from his imprisonment. My Lord required a simple and innocent anchor to this "
"world, and so found the boy Albrecht to be perfect for the task. While the "
"good King Leoric was left maddened by Diablo's unsuccessful possession, I "
"kidnapped his son Albrecht and brought him before my Master. I now await "
"Diablo's call and pray that I will be rewarded when he at last emerges as the "
"Lord of this world. |"
msgstr ""
"Saudação e Sacrifício a Diablo - Senhor do Terror e Destruidor de Almas. "
"Quando despertei meu Mestre de seu sono, ele tentou possuir uma forma mortal. "
"Diablo tentou obter o corpo do Rei Leoric, mas meu Mestre estava demasiado "
"fraco por seu aprisionamento. Meu Senhor precisava de uma simples e inocente "
"âncora a este mundo, e portanto achou o garoto Albrecht perfeito para a "
"tarefa. Enquanto o bom Rei Leoric foi enlouquecido pela possessão malsucedida "
"de Diablo. Eu sequestrei seu filho Albrecht e o trouxe para diante de meu "
"Mestre. Eu agora aguardo pelo chamado de Diablo e rezo que eu seja "
"recompensado quando ele por fim emergir como o Senhor deste mundo. |"

#: Source/textdat.cpp:523
msgid ""
"Thank goodness you've returned!\n"
"Much has changed since you lived here, my friend. All was peaceful until the "
"dark riders came and destroyed our village. Many were cut down where they "
"stood, and those who took up arms were slain or dragged away to become slaves "
"- or worse. The church at the edge of town has been desecrated and is being "
"used for dark rituals. The screams that echo in the night are inhuman, but "
"some of our townsfolk may yet survive. Follow the path that lies between my "
"tavern and the blacksmith shop to find the church and save who you can. \n"
" \n"
"Perhaps I can tell you more if we speak again. Good luck.|"
msgstr ""
"Graças aos Deuses você voltou!\n"
"Muita coisa mudou desde que você morou aqui, meu(inha) amigo(a). Tudo estava "
"pacífico até que cavaleiros sombrios vieram e destruíram nossa vila. Muitos "
"foram abatidos ali mesmo onde estavam e aqueles que pegaram em armas foram "
"assassinados ou levados como escravos - ou pior. A igreja no limiar da cidade "
"foi profanada e está sendo usada para rituais sombrios. Os gritos que ecoam "
"pela noite são inumanos, mas alguns de nossos aldeões ainda podem ter "
"sobrevivido. Siga a trilha que está entre a minha taverna e a loja do ferreiro "
"para encontrar a igreja e salvar quem puder. \n"
" \n"
"Talvez eu possa lhe contar mais se nos falarmos novamente. Boa sorte.|"

#: Source/textdat.cpp:525 Source/textdat.cpp:533
msgid ""
"Beyond the Hall of Heroes lies the Chamber of Bone.  Eternal death awaits any "
"who would seek to steal the treasures secured within this room.  So speaks the "
"Lord of Terror, and so it is written. |"
msgstr ""
"Para além do Salão de Heróis jaz a Câmara de Ossos.  A morte eterna aguarda "
"aqueles que queiram roubar os tesouros nesta sala protegidos.  Assim fala o "
"Senhor do Terror, e assim está escrito. |"

#: Source/textdat.cpp:531 Source/textdat.cpp:539
msgid ""
"The armories of Hell are home to the Warlord of Blood.  In his wake lay the "
"mutilated bodies of thousands.  Angels and man alike have been cut down to "
"fulfill his endless sacrifices to the Dark ones who scream for one thing - "
"blood. |"
msgstr ""
"Os arsenais do Inferno são o lar do Senhor da Guerra Sangrenta.  Em seu rastro "
"jazem os corpos mutilados de milhares. Anjos e homens foram mutilados para "
"cumprir seus sacrifícios sem fim para os Sombrios, que gritam por uma só coisa "
"- sangue. |"

#: Source/textdat.cpp:541
msgid ""
"Maintain your quest.  Finding a treasure that is lost is not easy.  Finding a "
"treasure that is hidden less so.  I will leave you with this.  Do not let the "
"sands of time confuse your search.|"
msgstr ""

#: Source/textdat.cpp:543
msgid ""
"A what?!  This is foolishness.  There's no treasure buried here in Tristram.  "
"Let me see that!!  Ah, Look these drawings are inaccurate.  They don't match "
"our town at all.  I'd keep my mind on what lies below the cathedral and not "
"what lies below our topsoil.|"
msgstr ""

#: Source/textdat.cpp:545
msgid ""
"I really don't have time to discuss some map you are looking for.  I have many "
"sick people that require my help and yours as well.|"
msgstr ""

#: Source/textdat.cpp:547 Source/textdat.cpp:559
msgid ""
"The once proud Iswall is trapped deep beneath the surface of this world.  His "
"honor stripped and his visage altered.  He is trapped in immortal torment.  "
"Charged to conceal the very thing that could free him.|"
msgstr ""

#: Source/textdat.cpp:549
msgid ""
"I'll bet that Wirt saw you coming and put on an act just so he could laugh at "
"you later when you were running around the town with your nose in the dirt.  "
"I'd ignore it.|"
msgstr ""

#: Source/textdat.cpp:551
msgid ""
"There was a time when this town was a frequent stop for travelers from far and "
"wide.  Much has changed since then.  But hidden caves and buried treasure are "
"common fantasies of any child.  Wirt seldom indulges in youthful games.  So it "
"may just be his imagination.|"
msgstr ""

#: Source/textdat.cpp:553
msgid ""
"Listen here.  Come close.  I don't know if you know what I know, but you've "
"have really got something here.  That's a map.|"
msgstr ""

#: Source/textdat.cpp:555
msgid ""
"My grandmother often tells me stories about the strange forces that inhabit "
"the graveyard outside of the church.  And it may well interest you to hear one "
"of them.  She said that if you were to leave the proper offering in the "
"cemetary, enter the cathedral to pray for the dead, and then return, the "
"offering would be altered in some strange way.  I don't know if this is just "
"the talk of an old sick woman, but anything seems possible these days.|"
msgstr ""

#: Source/textdat.cpp:557
msgid ""
"Hmmm.  A vast and mysterious treasure you say.  Mmmm.  Maybe I could be "
"interested in picking up a few things from you.  Or better yet, don't you need "
"some rare and expensive supplies to get you through this ordeal?|"
msgstr ""

#: Source/textdat.cpp:561
msgid ""
"So, you're the hero everyone's been talking about. Perhaps you could help a "
"poor, simple farmer out of a terrible mess? At the edge of my orchard, just "
"south of here, there's a horrible thing swelling out of the ground! I can't "
"get to my crops or my bales of hay, and my poor cows will starve. The witch "
"gave this to me and said that it would blast that thing out of my field. If "
"you could destroy it, I would be forever grateful. I'd do it myself, but "
"someone has to stay here with the cows...|"
msgstr ""

#: Source/textdat.cpp:563
msgid ""
"I knew that it couldn't be as simple as that witch made it sound. It's a sad "
"world when you can't even trust your neighbors.|"
msgstr ""

#: Source/textdat.cpp:565
msgid ""
"Is it gone? Did you send it back to the dark recesses of Hades that spawned "
"it? You what? Oh, don't tell me you lost it! Those things don't come cheap, "
"you know. You've got to find it, and then blast that horror out of our town.|"
msgstr ""

#: Source/textdat.cpp:567
msgid ""
"I heard the explosion from here! Many thanks to you, kind stranger. What with "
"all these things comin' out of the ground, monsters taking over the church, "
"and so forth, these are trying times. I am but a poor farmer, but here -- take "
"this with my great thanks.|"
msgstr ""

#: Source/textdat.cpp:569
msgid ""
"Oh, such a trouble I have...maybe...No, I couldn't impose on you, what with "
"all the other troubles. Maybe after you've cleansed the church of some of "
"those creatures you could come back... and spare a little time to help a poor "
"farmer?|"
msgstr ""

#: Source/textdat.cpp:571
msgid "Waaaah! (sniff) Waaaah! (sniff)|"
msgstr ""

#: Source/textdat.cpp:572
msgid ""
"I lost Theo!  I lost my best friend!  We were playing over by the river, and "
"Theo said he wanted to go look at the big green thing.  I said we shouldn't, "
"but we snuck over there, and then suddenly this BUG came out!  We ran away but "
"Theo fell down and the bug GRABBED him and took him away!|"
msgstr ""

#: Source/textdat.cpp:574
msgid ""
"Didja find him?  You gotta find Theodore, please!  He's just little.  He can't "
"take care of himself!  Please!|"
msgstr ""

#: Source/textdat.cpp:576
msgid ""
"You found him!  You found him!  Thank you!  Oh Theo, did those nasty bugs "
"scare you?  Hey!  Ugh!  There's something stuck to your fur!  Ick!  Come on, "
"Theo, let's go home!  Thanks again, hero person!|"
msgstr ""

#: Source/textdat.cpp:578
msgid ""
"We have long lain dormant, and the time to awaken has come.  After our long "
"sleep, we are filled with great hunger.  Soon, now, we shall feed...|"
msgstr ""

#: Source/textdat.cpp:580
msgid ""
"Have you been enjoying yourself, little mammal?  How pathetic. Your little "
"world will be no challenge at all.|"
msgstr ""

#: Source/textdat.cpp:582
msgid ""
"These lands shall be defiled, and our brood shall overrun the fields that men "
"call home.  Our tendrils shall envelop this world, and we will feast on the "
"flesh of its denizens.  Man shall become our chattel and sustenance.|"
msgstr ""

#: Source/textdat.cpp:584
msgid ""
"Ah, I can smell you...you are close! Close! Ssss...the scent of blood and "
"fear...how enticing...|"
msgstr ""

#: Source/textdat.cpp:592
msgid ""
"And in the year of the Golden Light, it was so decreed that a great Cathedral "
"be raised.  The cornerstone of this holy place was to be carved from the "
"translucent stone Antyrael, named for the Angel who shared his power with the "
"Horadrim.  \n"
" \n"
"In the Year of Drawing Shadows, the ground shook and the Cathedral shattered "
"and fell.  As the building of catacombs and castles began and man stood "
"against the ravages of the Sin War, the ruins were scavenged for their "
"stones.  And so it was that the cornerstone vanished from the eyes of man. \n"
" \n"
"The stone was of this world -- and of all worlds -- as the Light is both "
"within all things and beyond all things. Light and unity are the products of "
"this holy foundation, a unity of purpose and a unity of possession.|"
msgstr ""

#: Source/textdat.cpp:594
msgid "Moo.|"
msgstr ""

#: Source/textdat.cpp:595
msgid "I said, Moo.|"
msgstr ""

#: Source/textdat.cpp:596
msgid "Look I'm just a cow, OK?|"
msgstr ""

#: Source/textdat.cpp:597
msgid ""
"All right, all right.  I'm not really a cow.  I don't normally go around like "
"this; but, I was sitting at home minding my own business and all of a sudden "
"these bugs & vines & bulbs & stuff started coming out of the floor... it was "
"horrible!  If only I had something normal to wear, it wouldn't be so bad.  "
"Hey!  Could you go back to my place and get my suit for me?  The brown one, "
"not the gray one, that's for evening wear.  I'd do it myself, but I don't want "
"anyone seeing me like this.  Here, take this, you might need it... to kill "
"those things that have overgrown everything.  You can't miss my house, it's "
"just south of the fork in the river... you know... the one with the overgrown "
"vegetable garden.|"
msgstr ""

#: Source/textdat.cpp:599
msgid ""
"What are you wasting time for?  Go get my suit!  And hurry!  That Holstein "
"over there keeps winking at me! |"
msgstr ""

#: Source/textdat.cpp:601
msgid ""
"Hey, have you got my suit there?  Quick, pass it over!  These ears itch like "
"you wouldn't believe!|"
msgstr ""

#: Source/textdat.cpp:603
msgid ""
"No no no no!  This is my GRAY suit!  It's for evening wear!  Formal "
"occasions!  I can't wear THIS.  What are you, some kind of weirdo?  I need the "
"BROWN suit.|"
msgstr ""

#: Source/textdat.cpp:605
msgid ""
"Ahh, that's MUCH better.  Whew!  At last, some dignity!  Are my antlers on "
"straight?  Good.  Look, thanks a lot for helping me out.  Here, take this as a "
"gift; and, you know... a little fashion tip... you could use a little... you "
"could use a new... yknowwhatImean?  The whole adventurer motif is just so... "
"retro.  Just a word of advice, eh?  Ciao.|"
msgstr ""

#: Source/textdat.cpp:607
msgid ""
"Look.  I'm a cow.  And you, you're monster bait. Get some experience under "
"your belt!  We'll talk...|"
msgstr ""

#: Source/textdat.cpp:609
msgid "|"
msgstr ""

#: Source/textdat.cpp:610
msgid ""
"It must truly be a fearsome task I've set before you. If there was just some "
"way that I could... would a flagon of some nice, fresh milk help?|"
msgstr ""

#: Source/textdat.cpp:612
msgid ""
"Oh, I could use your help, but perhaps after you've saved the catacombs from "
"the desecration of those beasts.|"
msgstr ""

#: Source/textdat.cpp:614
msgid ""
"I need something done, but I couldn't impose on a perfect stranger. Perhaps "
"after you've been here a while I might feel more comfortable asking a favor.|"
msgstr ""

#: Source/textdat.cpp:616
msgid ""
"I see in you the potential for greatness.  Perhaps sometime while you are "
"fulfilling your destiny, you could stop by and do a little favor for me?|"
msgstr ""

#: Source/textdat.cpp:618
msgid ""
"I think you could probably help me, but perhaps after you've gotten a little "
"more powerful. I wouldn't want to injure the village's only chance to destroy "
"the menace in the church!|"
msgstr ""

#: Source/textdat.cpp:620
msgid ""
"Me, I'm a self-made cow.  Make something of yourself, and... then we'll talk.|"
msgstr ""

#: Source/textdat.cpp:622
msgid ""
"I don't have to explain myself to every tourist that walks by!  Don't you have "
"some monsters to kill?  Maybe we'll talk later.  If you live...|"
msgstr ""

#: Source/textdat.cpp:624
msgid ""
"Quit bugging me.  I'm looking for someone really heroic.  And you're not it.  "
"I can't trust you, you're going to get eaten by monsters any day now... I need "
"someone who's an experienced hero.|"
msgstr ""

#: Source/textdat.cpp:626
msgid ""
"All right, I'll cut the bull.  I didn't mean to steer you wrong.  I was "
"sitting at home, feeling moo-dy, when things got really un-stable; a whole "
"stampede of monsters came out of the floor!  I just cowed.  I just happened to "
"be wearing this Jersey when I ran out the door, and now I look udderly "
"ridiculous.  If only I had something normal to wear, it wouldn't be so bad.  "
"Hey!  Can you go back to my place and get my suit for me?  The brown one, not "
"the gray one, that's for evening wear.  I'd do it myself, but I don't want "
"anyone seeing me like this.  Here, take this, you might need it... to kill "
"those things that have overgrown everything.  You can't miss my house, it's "
"just south of the fork in the river... you know... the one with the overgrown "
"vegetable garden.|"
msgstr ""

#: Source/textdat.cpp:628
msgid ""
"Cloudy and cooler today.  Casting the nets of necromancy across the void "
"landed two new subspecies of flying horror; a good day's work.  Must remember "
"to order some more bat guano and black candles from Adria; I'm running a bit "
"low.|"
msgstr ""

#: Source/textdat.cpp:630
msgid ""
"I have tried spells, threats, abjuration and bargaining with this foul "
"creature -- to no avail.  My methods of enslaving lesser demons seem to have "
"no effect on this fearsome beast.|"
msgstr ""

#: Source/textdat.cpp:632
msgid ""
"My home is slowly becoming corrupted by the vileness of this unwanted "
"prisoner.  The crypts are\tfull of shadows that move just beyond the corners "
"of my vision.  The faint scrabble of claws dances at the edges of my hearing. "
"They are searching, I think, for this journal.|"
msgstr ""

#: Source/textdat.cpp:634
msgid ""
"In its ranting, the creature has let slip its name -- Na-Krul.  I have "
"attempted to research the name, but the smaller demons have somehow destroyed "
"my library.  Na-Krul... The name fills me with a cold dread.  I prefer to "
"think of it only as The Creature rather than ponder its true name.|"
msgstr ""

#: Source/textdat.cpp:636
msgid ""
"The entrapped creature's howls of fury keep me from gaining much needed "
"sleep.  It rages against the one who sent it to the Void, and it calls foul "
"curses upon me for trapping it here.  Its words fill my heart with terror, and "
"yet I cannot block out its voice.|"
msgstr ""

#: Source/textdat.cpp:638
msgid ""
"My time is quickly running out.  I must record the ways to weaken the demon, "
"and then conceal that text, lest his minions find some way to use my knowledge "
"to free their lord.  I hope that whoever finds this journal will seek the "
"knowledge.|"
msgstr ""

#: Source/textdat.cpp:640
msgid ""
"Whoever finds this scroll is charged with stopping the demonic creature that "
"lies within these walls.  My time is over. Even now, its hellish minions claw "
"at the frail door behind which I hide.  \n"
" \n"
"I have hobbled the demon with arcane magic and encased it within great walls, "
"but I fear that will not be enough. \n"
" \n"
"The spells found in my three grimoires will provide you protected entrance to "
"his domain, but only if cast in their proper sequence.  The levers at the "
"entryway will remove the barriers and free the demon; touch them not!  Use "
"only these spells to gain entry or his power may be too great for you to "
"defeat.|"
msgstr ""

#: Source/textdat.cpp:642 Source/textdat.cpp:645 Source/textdat.cpp:648
#: Source/textdat.cpp:651 Source/textdat.cpp:654
msgid "In Spiritu Sanctum. |"
msgstr ""

#: Source/textdat.cpp:643 Source/textdat.cpp:646 Source/textdat.cpp:649
#: Source/textdat.cpp:652 Source/textdat.cpp:655
msgid "Praedictum Otium. |"
msgstr ""

#: Source/textdat.cpp:644 Source/textdat.cpp:647 Source/textdat.cpp:650
#: Source/textdat.cpp:653 Source/textdat.cpp:656
msgid "Efficio Obitus Ut Inimicus. |"
msgstr ""

#: Source/towners.cpp:242
msgid "Griswold the Blacksmith"
msgstr "Griswold, o ferreiro"

#: Source/towners.cpp:256
msgid "Ogden the Tavern owner"
msgstr "Ogden, o dono da taverna"

#: Source/towners.cpp:272
msgid "Wounded Townsman"
msgstr "Aldeão ferido"

#: Source/towners.cpp:288
msgid "Adria the Witch"
msgstr "Ádria, a bruxa"

#: Source/towners.cpp:304
msgid "Gillian the Barmaid"
msgstr "Gillian, a atendente"

#: Source/towners.cpp:336
msgid "Pepin the Healer"
msgstr "Pepin, o curandeiro"

#: Source/towners.cpp:352
msgid "Cain the Elder"
msgstr "Cain, o ancião"

#: Source/towners.cpp:391
msgid "Cow"
msgstr "Vaca"

#: Source/towners.cpp:418
msgid "Lester the farmer"
msgstr "Lester, o fazendeiro"

#: Source/towners.cpp:438
msgid "Complete Nut"
msgstr ""

#: Source/towners.cpp:550
msgid "Slain Townsman"
msgstr "Aldeão assassinado"

#: Source/trigs.cpp:326
msgid "Down to dungeon"
msgstr "Descer para as masmorras"

#: Source/trigs.cpp:336
msgid "Down to catacombs"
msgstr "Descer para as catabumbas"

#: Source/trigs.cpp:347
msgid "Down to caves"
msgstr "Descer para as cavernas"

#: Source/trigs.cpp:358
msgid "Down to hell"
msgstr "Descer para o inferno"

#: Source/trigs.cpp:369
msgid "Down to Crypt"
msgstr "Descer para a cripta"

#: Source/trigs.cpp:377
msgid "Down to Hive"
msgstr ""

#: Source/trigs.cpp:397 Source/trigs.cpp:484 Source/trigs.cpp:536
#: Source/trigs.cpp:635
#, c-format
msgid "Up to level %i"
msgstr "Subir para o nível %i"

#: Source/trigs.cpp:399 Source/trigs.cpp:458 Source/trigs.cpp:515
#: Source/trigs.cpp:597 Source/trigs.cpp:615 Source/trigs.cpp:667
msgid "Up to town"
msgstr "Subir para a cidade"

#: Source/trigs.cpp:411 Source/trigs.cpp:496 Source/trigs.cpp:550
#: Source/trigs.cpp:577 Source/trigs.cpp:648
#, c-format
msgid "Down to level %i"
msgstr "Descer para o nível %i"

#: Source/trigs.cpp:424
#, c-format
msgid "Up to Crypt level %i"
msgstr "Subir para o nível %i da cripta"

#: Source/trigs.cpp:440
#, c-format
msgid "Down to Crypt level %i"
msgstr "Descer para o nível %i da cripta"

#: Source/trigs.cpp:563
#, c-format
msgid "Up to Nest level %i"
msgstr ""

#: Source/trigs.cpp:681
msgid "Down to Diablo"
msgstr "Descer para Diablo"

#: Source/trigs.cpp:718 Source/trigs.cpp:735 Source/trigs.cpp:752
#, c-format
msgid "Back to Level %i"
msgstr "Voltar ao Nível %i"

#~ msgid "piece"
#~ msgstr "peça"

#~ msgid "pieces"
#~ msgstr "peças"<|MERGE_RESOLUTION|>--- conflicted
+++ resolved
@@ -1,13 +1,8 @@
 msgid ""
 msgstr ""
 "Project-Id-Version: DevilutionX\n"
-<<<<<<< HEAD
 "POT-Creation-Date: 2021-04-25 18:27+0200\n"
 "PO-Revision-Date: 2021-04-30 18:48-0300\n"
-=======
-"POT-Creation-Date: 2021-05-02 00:18+0200\n"
-"PO-Revision-Date: 2021-05-02 00:18+0200\n"
->>>>>>> c770ae67
 "Last-Translator: Cyro Dubeux <xorycx@gmail.com>\n"
 "Language-Team: \n"
 "Language: pt_BR\n"
@@ -1224,7 +1219,7 @@
 #: Source/diablo.cpp:649
 #, c-format
 msgid "version %s"
-msgstr ""
+msgstr "versão %s"
 
 #: Source/diablo.cpp:1172
 msgid "No help available"
@@ -1802,16 +1797,7 @@
 msgid "Press ESC to end or the arrow keys to scroll."
 msgstr "Pressione ESC para encerrar ou setas direcionais para rolar."
 
-<<<<<<< HEAD
-#: Source/init.cpp:146
-#, c-format
-msgid "version %s"
-msgstr "versão %s"
-
-#: Source/init.cpp:215
-=======
 #: Source/init.cpp:202
->>>>>>> c770ae67
 msgid "Some Hellfire MPQs are missing"
 msgstr "Alguns arquivos MPQs do Hellfire estão faltando"
 
@@ -6207,7 +6193,7 @@
 
 #: Source/stores.cpp:1137
 msgid "version"
-msgstr "shareware"
+msgstr "versão"
 
 #: Source/stores.cpp:1164
 msgid "Gossip"
