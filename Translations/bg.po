--- conflicted
+++ resolved
@@ -1847,17 +1847,8 @@
 
 #: Source/help.cpp:69
 #, fuzzy
-<<<<<<< HEAD
-msgid ""
-"You can select a specific amount of gold to drop byright-clicking on a pile "
-"of gold in your inventory."
-msgstr ""
-"Може да изберете колко злато искате да оставите, като натиснете десен бутон "
-"върху купчината златни монети в инвентара."
-=======
 msgid "You can select a specific amount of gold to drop by right-clicking on a pile of gold in your inventory."
 msgstr "Може да изберете колко злато искате да оставите, като натиснете десен бутон върху купчината златни монети в инвентара."
->>>>>>> 8dbe16d4
 
 #: Source/help.cpp:72
 msgid "$Skills & Spells:"
@@ -1882,22 +1873,9 @@
 msgid "$Using the Speedbook for Spells"
 msgstr "$Използване на Бърз списък за Заклинания:"
 
-<<<<<<< HEAD
 #: Source/help.cpp:80
-msgid ""
-"Left-clicking on the 'readied spell' button will open the 'Speedbook' which "
-"allows you to select a skill or spell for immediate use.  To use a readied "
-"skill or spell, simply right-click in the main play area."
-msgstr ""
-"Натискане с левия бутон на мишката върху бутона 'Подготвено заклинание' ще "
-"отвори 'Бърз лист', която ви позволява да изберете умение или заклинание за "
-"незабавна употреба.  За да използвате Подготвеното умение или заклинание, "
-"просто натиснете с десния бутон на мишката в основната игрална зона."
-=======
-#: Source/help.cpp:77
 msgid "Left-clicking on the 'readied spell' button will open the 'Speedbook' which allows you to select a skill or spell for immediate use. To use a readied skill or spell, simply right-click in the main play area."
 msgstr "Натискане с левия бутон на мишката върху бутона 'Подготвено заклинание' ще отвори 'Бърз лист', която ви позволява да изберете умение или заклинание за незабавна употреба. За да използвате Подготвеното умение или заклинание, просто натиснете с десния бутон на мишката в основната игрална зона."
->>>>>>> 8dbe16d4
 
 #: Source/help.cpp:84
 msgid ""
@@ -1911,22 +1889,9 @@
 msgid "$Setting Spell Hotkeys"
 msgstr "$Задаване бързи клавиши за заклинания"
 
-<<<<<<< HEAD
 #: Source/help.cpp:87
-msgid ""
-"You can assign up to four Hotkeys for skills, spells or scrolls.  Start by "
-"opening the 'speedbook' as described in the section above. Press the F5, F6, "
-"F7 or F8 keys after highlighting the spell you wish to assign."
-msgstr ""
-"Може да зададете до четири бързи клавиша за умения, заклинания или свитъци. "
-"Започнете с отварянето на ‘бърз лист’ както е обяснено в горния абзац. "
-"Натиснете клавиши F5, F6, F7 или F8 след като посочите заклинанието което "
-"искате да зададете."
-=======
-#: Source/help.cpp:84
 msgid "You can assign up to four Hotkeys for skills, spells or scrolls. Start by opening the 'speedbook' as described in the section above. Press the F5, F6, F7 or F8 keys after highlighting the spell you wish to assign."
 msgstr "Може да зададете до четири бързи клавиша за умения, заклинания или свитъци. Започнете с отварянето на ‘бърз лист’ както е обяснено в горния абзац. Натиснете клавиши F5, F6, F7 или F8 след като посочите заклинанието което искате да зададете."
->>>>>>> 8dbe16d4
 
 #: Source/help.cpp:92
 msgid "$Spell Books"
