--- conflicted
+++ resolved
@@ -6276,11 +6276,7 @@
 
 #: Source/objects.cpp:5427
 msgid "Urn"
-<<<<<<< HEAD
 msgstr "납골함"
-=======
-msgstr "유골단지"
->>>>>>> 7dc72b2a
 
 #: Source/objects.cpp:5429
 msgid "Barrel"
