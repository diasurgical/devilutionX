# Translation of DevilutionX to Ukrainian
# Oleksandr Kalko (tsunami_state) <tsunami.wave@ukr.net>, 2021.
# @SourceCodeDeleted, 2021.
#
msgid ""
msgstr ""
"Project-Id-Version: DevilutionX\n"
"POT-Creation-Date: 2025-01-15 14:55+0200\n"
"PO-Revision-Date: \n"
"Last-Translator: Oleksandr Kalko (tsunami_state) <tsunami.wave@ukr.net>\n"
"Language-Team: \n"
"Language: uk\n"
"MIME-Version: 1.0\n"
"Content-Type: text/plain; charset=UTF-8\n"
"Content-Transfer-Encoding: 8bit\n"
"Plural-Forms: nplurals=3; plural=(n%10==1 && n%100!=11 ? 0 : n%10>=2 && "
"n%10<=4 && (n%100<12 || n%100>14) ? 1 : 2);\n"
"X-Generator: Poedit 3.5\n"
"X-Poedit-SourceCharset: UTF-8\n"
"X-Poedit-KeywordsList: _;N_;P_:1c,2\n"
"X-Poedit-Basepath: ..\n"
"X-Poedit-SearchPath-0: Source\n"

#: Source/DiabloUI/credits_lines.cpp:7
msgid "Game Design"
msgstr "Дизайн Гри"

#: Source/DiabloUI/credits_lines.cpp:10
msgid "Senior Designers"
msgstr "Старші Дизайнери"

#: Source/DiabloUI/credits_lines.cpp:13 Source/DiabloUI/credits_lines.cpp:232
msgid "Additional Design"
msgstr "Додатковий Дизайн"

#: Source/DiabloUI/credits_lines.cpp:16 Source/DiabloUI/credits_lines.cpp:215
msgid "Lead Programmer"
msgstr "Головний Програміст"

#: Source/DiabloUI/credits_lines.cpp:19
msgid "Senior Programmers"
msgstr "Старші Програмісти"

#: Source/DiabloUI/credits_lines.cpp:23
msgid "Programming"
msgstr "Програмісти"

#: Source/DiabloUI/credits_lines.cpp:26
msgid "Special Guest Programmers"
msgstr "Спеціальні Гості-Програмісти"

#: Source/DiabloUI/credits_lines.cpp:29
msgid "Battle.net Programming"
msgstr "Програмісти Battle.net"

#: Source/DiabloUI/credits_lines.cpp:32
msgid "Serial Communications Programming"
msgstr "Програмісти Послідовних Комунікацій"

#: Source/DiabloUI/credits_lines.cpp:35
msgid "Installer Programming"
msgstr "Програмісти Інсталлятору"

#: Source/DiabloUI/credits_lines.cpp:38
msgid "Art Directors"
msgstr "Художні Керівники"

#: Source/DiabloUI/credits_lines.cpp:41
msgid "Artwork"
msgstr "Художники"

#: Source/DiabloUI/credits_lines.cpp:48
msgid "Technical Artwork"
msgstr "Технічні Художники"

#: Source/DiabloUI/credits_lines.cpp:52
msgid "Cinematic Art Directors"
msgstr "Художні Керівники Роликів"

#: Source/DiabloUI/credits_lines.cpp:55
msgid "3D Cinematic Artwork"
msgstr "3D Художники Роликів"

#: Source/DiabloUI/credits_lines.cpp:61
msgid "Cinematic Technical Artwork"
msgstr "Технічний Художник Роликів"

#: Source/DiabloUI/credits_lines.cpp:64
msgid "Executive Producer"
msgstr "Виконавчий Режисер"

#: Source/DiabloUI/credits_lines.cpp:67
msgid "Producer"
msgstr "Режисер"

#: Source/DiabloUI/credits_lines.cpp:70
msgid "Associate Producer"
msgstr "Помічник Режисера"

#. TRANSLATORS: Keep Strike Team as Name
#: Source/DiabloUI/credits_lines.cpp:73
msgid "Diablo Strike Team"
msgstr "Ударна Команда Diablo"

#: Source/DiabloUI/credits_lines.cpp:77 Source/gamemenu.cpp:71
msgid "Music"
msgstr "Музика"

#: Source/DiabloUI/credits_lines.cpp:80
msgid "Sound Design"
msgstr "Звуковий Дизайн"

#: Source/DiabloUI/credits_lines.cpp:83
msgid "Cinematic Music & Sound"
msgstr "Музика і Звуки в Роликах"

#: Source/DiabloUI/credits_lines.cpp:86
msgid "Voice Production, Direction & Casting"
msgstr "Звуковий Продюсер, Режисер і Кастинг"

#: Source/DiabloUI/credits_lines.cpp:89
msgid "Script & Story"
msgstr "Сценаристи"

#: Source/DiabloUI/credits_lines.cpp:93
msgid "Voice Editing"
msgstr "Редактор Озвучування"

#: Source/DiabloUI/credits_lines.cpp:96 Source/DiabloUI/credits_lines.cpp:250
msgid "Voices"
msgstr "Актори Озвучування"

#: Source/DiabloUI/credits_lines.cpp:101
msgid "Recording Engineer"
msgstr "Інженер Запису"

#: Source/DiabloUI/credits_lines.cpp:104
msgid "Manual Design & Layout"
msgstr "Дизайн і Компонування Інстркуції"

#: Source/DiabloUI/credits_lines.cpp:108
msgid "Manual Artwork"
msgstr "Художники Інструкції"

#: Source/DiabloUI/credits_lines.cpp:112
msgid "Provisional Director of QA (Lead Tester)"
msgstr "Тимчасовий Керівник QA (Головний Тестер)"

#: Source/DiabloUI/credits_lines.cpp:115
msgid "QA Assault Team (Testers)"
msgstr "Десант QA (Тестери)"

#: Source/DiabloUI/credits_lines.cpp:120
msgid "QA Special Ops Team (Compatibility Testers)"
msgstr "Спецпідрозділ QA (Тестери Сумісності)"

#: Source/DiabloUI/credits_lines.cpp:123
msgid "QA Artillery Support (Additional Testers) "
msgstr "Артилерійська Підтримка QA (Додаткові Тестери) "

#: Source/DiabloUI/credits_lines.cpp:127
msgid "QA Counterintelligence"
msgstr "Контррозвідка QA"

#. TRANSLATORS: A group of people
#: Source/DiabloUI/credits_lines.cpp:130
msgid "Order of Network Information Services"
msgstr "Орден Інформаційних Сервісів Мережі"

#: Source/DiabloUI/credits_lines.cpp:134
msgid "Customer Support"
msgstr "Підтримка Клієнтів"

#: Source/DiabloUI/credits_lines.cpp:139
msgid "Sales"
msgstr "Продажі"

#: Source/DiabloUI/credits_lines.cpp:142
msgid "Dunsel"
msgstr "Дурень"

#: Source/DiabloUI/credits_lines.cpp:145
msgid "Mr. Dabiri's Background Vocalists"
msgstr "Бек-вокал Мр-а. Дабірі"

#: Source/DiabloUI/credits_lines.cpp:149
msgid "Public Relations"
msgstr "Зв'язки з Громадськістю"

#: Source/DiabloUI/credits_lines.cpp:152
msgid "Marketing"
msgstr "Маркетинг"

#: Source/DiabloUI/credits_lines.cpp:155
msgid "International Sales"
msgstr "Міжнародні Продажі"

#: Source/DiabloUI/credits_lines.cpp:158
msgid "U.S. Sales"
msgstr "Продажі в США"

#: Source/DiabloUI/credits_lines.cpp:161
msgid "Manufacturing"
msgstr "Виробництво"

#: Source/DiabloUI/credits_lines.cpp:164
msgid "Legal & Business"
msgstr "Юристи"

#: Source/DiabloUI/credits_lines.cpp:167
msgid "Special Thanks To"
msgstr "Особлива Подяка"

#: Source/DiabloUI/credits_lines.cpp:171
msgid "Thanks To"
msgstr "Дякуємо"

#: Source/DiabloUI/credits_lines.cpp:200
msgid "In memory of"
msgstr "В пам'ять про"

#: Source/DiabloUI/credits_lines.cpp:206
msgid "Very Special Thanks to"
msgstr "Дуже Особлива Подяка"

#: Source/DiabloUI/credits_lines.cpp:212
msgid "General Manager"
msgstr "Генеральний Менеджер"

#: Source/DiabloUI/credits_lines.cpp:218
msgid "Software Engineering"
msgstr "Розробка"

#: Source/DiabloUI/credits_lines.cpp:221
msgid "Art Director"
msgstr "Художній Керівник"

#: Source/DiabloUI/credits_lines.cpp:224
msgid "Artists"
msgstr "Художники"

#: Source/DiabloUI/credits_lines.cpp:228
msgid "Design"
msgstr "Дизайн"

#: Source/DiabloUI/credits_lines.cpp:235
msgid "Sound Design, SFX & Audio Engineering"
msgstr "Дизайнер Звуку і Аудіо"

#: Source/DiabloUI/credits_lines.cpp:238
msgid "Quality Assurance Lead"
msgstr "Керівник Забезпечення Якості"

#: Source/DiabloUI/credits_lines.cpp:241
msgid "Testers"
msgstr "Тестери"

#: Source/DiabloUI/credits_lines.cpp:246
msgid "Manual"
msgstr "Інстркуція"

#: Source/DiabloUI/credits_lines.cpp:255
msgid "\tAdditional Work"
msgstr "\tДодаткова Робота"

#: Source/DiabloUI/credits_lines.cpp:257
msgid "Quest Text Writing"
msgstr "Написання Текстів для Квестів"

#: Source/DiabloUI/credits_lines.cpp:260 Source/DiabloUI/credits_lines.cpp:295
msgid "Thanks to"
msgstr "Дякуємо"

#: Source/DiabloUI/credits_lines.cpp:265
msgid "\t\t\tSpecial Thanks to Blizzard Entertainment"
msgstr "\t\t\tОсоблива подяка Blizzard Entertainment"

#: Source/DiabloUI/credits_lines.cpp:270
msgid "\t\t\tSierra On-Line Inc. Northwest"
msgstr "\t\t\tSierra On-Line Inc. Northwest"

#: Source/DiabloUI/credits_lines.cpp:272
msgid "Quality Assurance Manager"
msgstr "Менеджер Забезпечення Якості"

#: Source/DiabloUI/credits_lines.cpp:275
msgid "Quality Assurance Lead Tester"
msgstr "Головний Тестер Забезпечення Якості"

#: Source/DiabloUI/credits_lines.cpp:278
msgid "Main Testers"
msgstr "Основні Тестери"

#: Source/DiabloUI/credits_lines.cpp:281
msgid "Additional Testers"
msgstr "Додаткові Тестери"

#: Source/DiabloUI/credits_lines.cpp:286
msgid "Product Marketing Manager"
msgstr "Менеджер Маркетингу Продукту"

#: Source/DiabloUI/credits_lines.cpp:289
msgid "Public Relations Manager"
msgstr "Менеджер Зв'язків з Громадськістю"

#: Source/DiabloUI/credits_lines.cpp:292
msgid "Associate Product Manager"
msgstr "Помічник Менеджера Продукту"

#: Source/DiabloUI/credits_lines.cpp:301
msgid "The Ring of One Thousand"
msgstr "Коло Однієї Тисячі"

#: Source/DiabloUI/credits_lines.cpp:547
msgid "\tNo souls were sold in the making of this game."
msgstr "\tПід час створення цієї гри не було продано ні однієї душі."

#: Source/DiabloUI/dialogs.cpp:84 Source/DiabloUI/dialogs.cpp:96
#: Source/DiabloUI/hero/selhero.cpp:177 Source/DiabloUI/hero/selhero.cpp:203
#: Source/DiabloUI/hero/selhero.cpp:288 Source/DiabloUI/hero/selhero.cpp:528
#: Source/DiabloUI/multi/selconn.cpp:82 Source/DiabloUI/multi/selgame.cpp:171
#: Source/DiabloUI/multi/selgame.cpp:335 Source/DiabloUI/multi/selgame.cpp:361
#: Source/DiabloUI/multi/selgame.cpp:503 Source/DiabloUI/multi/selgame.cpp:580
#: Source/DiabloUI/selok.cpp:71
msgid "OK"
msgstr "ОК"

#: Source/DiabloUI/hero/selhero.cpp:155
msgid "Choose Class"
msgstr "Виберіть Клас"

#. TRANSLATORS: Player Block start
#. HeroClass::Warrior
#: Source/DiabloUI/hero/selhero.cpp:159 Source/playerdat.cpp:89
msgid "Warrior"
msgstr "Воїн"

#: Source/DiabloUI/hero/selhero.cpp:160 Source/playerdat.cpp:90
msgid "Rogue"
msgstr "Пройдисвітка"

#: Source/DiabloUI/hero/selhero.cpp:161 Source/playerdat.cpp:91
msgid "Sorcerer"
msgstr "Чаклун"

#: Source/DiabloUI/hero/selhero.cpp:163 Source/playerdat.cpp:92
msgid "Monk"
msgstr "Монах"

#: Source/DiabloUI/hero/selhero.cpp:166 Source/playerdat.cpp:93
msgid "Bard"
msgstr "Бард"

#: Source/DiabloUI/hero/selhero.cpp:169 Source/playerdat.cpp:94
msgid "Barbarian"
msgstr "Варвар"

#: Source/DiabloUI/hero/selhero.cpp:180 Source/DiabloUI/hero/selhero.cpp:206
#: Source/DiabloUI/hero/selhero.cpp:291 Source/DiabloUI/hero/selhero.cpp:536
#: Source/DiabloUI/multi/selconn.cpp:85 Source/DiabloUI/progress.cpp:44
msgid "Cancel"
msgstr "Відміна"

#: Source/DiabloUI/hero/selhero.cpp:186 Source/DiabloUI/hero/selhero.cpp:276
msgid "New Multi Player Hero"
msgstr "Новий Герой для Мережевої Гри"

#: Source/DiabloUI/hero/selhero.cpp:186 Source/DiabloUI/hero/selhero.cpp:276
msgid "New Single Player Hero"
msgstr "Новий Герой"

#: Source/DiabloUI/hero/selhero.cpp:195
msgid "Save File Exists"
msgstr "Збереження Існує"

#: Source/DiabloUI/hero/selhero.cpp:198 Source/gamemenu.cpp:42
msgid "Load Game"
msgstr "Завантажити Гру"

#: Source/DiabloUI/hero/selhero.cpp:199 Source/gamemenu.cpp:41
#: Source/gamemenu.cpp:52 Source/multi.cpp:816
msgid "New Game"
msgstr "Нова Гра"

#: Source/DiabloUI/hero/selhero.cpp:209 Source/DiabloUI/hero/selhero.cpp:542
msgid "Single Player Characters"
msgstr "Герої"

#: Source/DiabloUI/hero/selhero.cpp:268
msgid ""
"The Rogue and Sorcerer are only available in the full retail version of "
"Diablo. Visit https://www.gog.com/game/diablo to purchase."
msgstr ""
"Пройдисвіт і Чаклун доступні тільки в повній версії Diablo. Зайдіть на "
"https://www.gog.com/game/diablo щоб купити її."

#: Source/DiabloUI/hero/selhero.cpp:282 Source/DiabloUI/hero/selhero.cpp:285
msgid "Enter Name"
msgstr "Введіть Ім'я"

#: Source/DiabloUI/hero/selhero.cpp:314
msgid ""
"Invalid name. A name cannot contain spaces, reserved characters, or reserved "
"words.\n"
msgstr ""
"Недійсне ім'я. Воно повинне не мати пробіли, спеціальні символи або ключові "
"слова.\n"

#. TRANSLATORS: Error Message
#: Source/DiabloUI/hero/selhero.cpp:321
msgid "Unable to create character."
msgstr "Неможливо створити героя."

#: Source/DiabloUI/hero/selhero.cpp:487
msgid "Level:"
msgstr "Рівень:"

#: Source/DiabloUI/hero/selhero.cpp:491
msgid "Strength:"
msgstr "Сила:"

#: Source/DiabloUI/hero/selhero.cpp:491
msgid "Magic:"
msgstr "Магія:"

#: Source/DiabloUI/hero/selhero.cpp:491
msgid "Dexterity:"
msgstr "Спритність:"

#: Source/DiabloUI/hero/selhero.cpp:491
msgid "Vitality:"
msgstr "Живучість:"

#: Source/DiabloUI/hero/selhero.cpp:493
msgid "Savegame:"
msgstr "Збереження:"

#: Source/DiabloUI/hero/selhero.cpp:512
msgid "Select Hero"
msgstr "Виберіть Героя"

#: Source/DiabloUI/hero/selhero.cpp:520
msgid "New Hero"
msgstr "Новий Герой"

#: Source/DiabloUI/hero/selhero.cpp:531
msgid "Delete"
msgstr "Стерти"

#: Source/DiabloUI/hero/selhero.cpp:540
msgid "Multi Player Characters"
msgstr "Герої Мережевої Гри"

#: Source/DiabloUI/hero/selhero.cpp:591
msgid "Delete Multi Player Hero"
msgstr "Стерти Героя для Мережевої Гри"

#: Source/DiabloUI/hero/selhero.cpp:593
msgid "Delete Single Player Hero"
msgstr "Стерти Героя"

#: Source/DiabloUI/hero/selhero.cpp:595
#, c++-format
msgid "Are you sure you want to delete the character \"{:s}\"?"
msgstr "Ви впевнені, що хочете стерти героя \"{:s}\"?"

#: Source/DiabloUI/mainmenu.cpp:38
msgid "Single Player"
msgstr "Грати Одному"

#: Source/DiabloUI/mainmenu.cpp:39
msgid "Multi Player"
msgstr "Грати в Мережі"

#: Source/DiabloUI/mainmenu.cpp:40 Source/DiabloUI/settingsmenu.cpp:366
msgid "Settings"
msgstr "Налаштування"

#: Source/DiabloUI/mainmenu.cpp:41
msgid "Support"
msgstr "Підтримка"

#: Source/DiabloUI/mainmenu.cpp:42
msgid "Show Credits"
msgstr "Показати Авторів"

#: Source/DiabloUI/mainmenu.cpp:44
msgid "Exit Hellfire"
msgstr "Вийти з Hellfire"

#: Source/DiabloUI/mainmenu.cpp:44
msgid "Exit Diablo"
msgstr "Вийти з Diablo"

#: Source/DiabloUI/mainmenu.cpp:62
msgid "Shareware"
msgstr "Демо-версія"

#: Source/DiabloUI/multi/selconn.cpp:14
msgid "Client-Server (TCP)"
msgstr "Клієнт-Сервер (TCP)"

#: Source/DiabloUI/multi/selconn.cpp:15
msgid "Offline"
msgstr "Офлайн"

#: Source/DiabloUI/multi/selconn.cpp:56 Source/DiabloUI/multi/selgame.cpp:647
#: Source/DiabloUI/multi/selgame.cpp:673
msgid "Multi Player Game"
msgstr "Гра в Мережі"

#: Source/DiabloUI/multi/selconn.cpp:62
msgid "Requirements:"
msgstr "Вимоги:"

#: Source/DiabloUI/multi/selconn.cpp:68
msgid "no gateway needed"
msgstr "шлюз не потрібен"

#: Source/DiabloUI/multi/selconn.cpp:74
msgid "Select Connection"
msgstr "Виберіть З'єднання"

#: Source/DiabloUI/multi/selconn.cpp:77
msgid "Change Gateway"
msgstr "Змінити шлюз"

#: Source/DiabloUI/multi/selconn.cpp:110
msgid "All computers must be connected to a TCP-compatible network."
msgstr "Всі комп'ютери мають бути з'єднані через TCP мережу."

#: Source/DiabloUI/multi/selconn.cpp:114
msgid "All computers must be connected to the internet."
msgstr "Всі комп'ютери мають бути під'єднані до Інтернету."

#: Source/DiabloUI/multi/selconn.cpp:118
msgid "Play by yourself with no network exposure."
msgstr "Грайте самостійно без доступу до мереж."

#: Source/DiabloUI/multi/selconn.cpp:123
#, c++-format
msgid "Players Supported: {:d}"
msgstr "Підтримується Гравців: {:d}"

#: Source/DiabloUI/multi/selgame.cpp:86 Source/options.cpp:566
#: Source/options.cpp:616 Source/quests.cpp:53
msgid "Diablo"
msgstr "Diablo"

#: Source/DiabloUI/multi/selgame.cpp:89
msgid "Diablo Shareware"
msgstr "Демо-версія Diablo"

#: Source/DiabloUI/multi/selgame.cpp:92 Source/options.cpp:568
#: Source/options.cpp:630
msgid "Hellfire"
msgstr "Hellfire"

#: Source/DiabloUI/multi/selgame.cpp:95
msgid "Hellfire Shareware"
msgstr "Демо-версія Hellfire"

#: Source/DiabloUI/multi/selgame.cpp:98
msgid "The host is running a different game than you."
msgstr "На сервері запущена інша гра."

#: Source/DiabloUI/multi/selgame.cpp:100
#, c++-format
msgid "The host is running a different game mode ({:s}) than you."
msgstr "На сервері запущений інший режим гри ({:s})."

#. TRANSLATORS: Error message when somebody tries to join a game running another version.
#: Source/DiabloUI/multi/selgame.cpp:102
#, c++-format
msgid "Your version {:s} does not match the host {:d}.{:d}.{:d}."
msgstr ""
"Ваша версія {:s} несумісна з версією {:d}.{:d}.{:d} що присутня на сервері."

#: Source/DiabloUI/multi/selgame.cpp:137 Source/DiabloUI/multi/selgame.cpp:566
msgid "Description:"
msgstr "Описання:"

#: Source/DiabloUI/multi/selgame.cpp:143
msgid "Select Action"
msgstr "Виберіть"

#: Source/DiabloUI/multi/selgame.cpp:146 Source/DiabloUI/multi/selgame.cpp:323
#: Source/DiabloUI/multi/selgame.cpp:484
msgid "Create Game"
msgstr "Створити Гру"

#: Source/DiabloUI/multi/selgame.cpp:148
msgid "Create Public Game"
msgstr "Відкрита Гра"

#: Source/DiabloUI/multi/selgame.cpp:149
msgid "Join Game"
msgstr "Приєднатися"

#: Source/DiabloUI/multi/selgame.cpp:153
msgid "Public Games"
msgstr "Відкриті Ігри"

#: Source/DiabloUI/multi/selgame.cpp:158 Source/error.cpp:67
msgid "Loading..."
msgstr "Завантажується…"

#. TRANSLATORS: type of dungeon (i.e. Cathedral, Caves)
#: Source/DiabloUI/multi/selgame.cpp:160 Source/discord/discord.cpp:73
#: Source/options.cpp:602 Source/options.cpp:992
#: Source/panels/charpanel.cpp:137
msgid "None"
msgstr "Немає"

#: Source/DiabloUI/multi/selgame.cpp:174 Source/DiabloUI/multi/selgame.cpp:338
#: Source/DiabloUI/multi/selgame.cpp:364 Source/DiabloUI/multi/selgame.cpp:506
#: Source/DiabloUI/multi/selgame.cpp:583
msgid "CANCEL"
msgstr "СКАСУВАТИ"

#: Source/DiabloUI/multi/selgame.cpp:214
msgid "Create a new game with a difficulty setting of your choice."
msgstr "Створити нову гру з вибором рівня важкості."

#: Source/DiabloUI/multi/selgame.cpp:217
msgid ""
"Create a new public game that anyone can join with a difficulty setting of "
"your choice."
msgstr "Створити нову відкриту гру без паролю з вибором рівня важкості."

#: Source/DiabloUI/multi/selgame.cpp:221
msgid "Enter Game ID to join a game already in progress."
msgstr "Введіть ID Гри і приєднайтесь до вже запущеної гри."

#: Source/DiabloUI/multi/selgame.cpp:223
msgid "Enter an IP or a hostname to join a game already in progress."
msgstr "Введіть IP адресу або ім'я домену і приєднайтесь до вже запущеної гри."

#: Source/DiabloUI/multi/selgame.cpp:228
msgid "Join the public game already in progress."
msgstr "Приєднайтесь до відкритої гри, яка вже запущена."

#: Source/DiabloUI/multi/selgame.cpp:234 Source/DiabloUI/multi/selgame.cpp:328
#: Source/DiabloUI/multi/selgame.cpp:389 Source/DiabloUI/multi/selgame.cpp:495
#: Source/DiabloUI/multi/selgame.cpp:515 Source/automap.cpp:780
#: Source/discord/discord.cpp:102
msgid "Normal"
msgstr "Нормальна"

#: Source/DiabloUI/multi/selgame.cpp:237 Source/DiabloUI/multi/selgame.cpp:329
#: Source/DiabloUI/multi/selgame.cpp:393 Source/automap.cpp:783
#: Source/discord/discord.cpp:102
msgid "Nightmare"
msgstr "Кошмарна"

#: Source/DiabloUI/multi/selgame.cpp:240 Source/DiabloUI/multi/selgame.cpp:330
#: Source/DiabloUI/multi/selgame.cpp:397 Source/automap.cpp:786
#: Source/discord/discord.cpp:68 Source/discord/discord.cpp:102
msgid "Hell"
msgstr "Пекельна"

#. TRANSLATORS: {:s} means: Game Difficulty.
#: Source/DiabloUI/multi/selgame.cpp:243 Source/automap.cpp:790
#, c++-format
msgid "Difficulty: {:s}"
msgstr "Складність: {:s}"

#: Source/DiabloUI/multi/selgame.cpp:247 Source/gamemenu.cpp:167
msgid "Speed: Normal"
msgstr "Швикість: Нормальна"

#: Source/DiabloUI/multi/selgame.cpp:250 Source/gamemenu.cpp:165
msgid "Speed: Fast"
msgstr "Швидкість: Швидка"

#: Source/DiabloUI/multi/selgame.cpp:253 Source/gamemenu.cpp:163
msgid "Speed: Faster"
msgstr "Швидкість: Дуже Швидка"

#: Source/DiabloUI/multi/selgame.cpp:256 Source/gamemenu.cpp:161
msgid "Speed: Fastest"
msgstr "Швидкість: Найшвидша"

#: Source/DiabloUI/multi/selgame.cpp:264
msgid "Players: "
msgstr "Гравці: "

#: Source/DiabloUI/multi/selgame.cpp:326
msgid "Select Difficulty"
msgstr "Виберіть Складність"

#: Source/DiabloUI/multi/selgame.cpp:344
#, c++-format
msgid "Join {:s} Games"
msgstr "Приєднатися до {:s} Гри"

#: Source/DiabloUI/multi/selgame.cpp:349
msgid "Enter Game ID"
msgstr "Введіть ID Гри"

#: Source/DiabloUI/multi/selgame.cpp:351
msgid "Enter address"
msgstr "Введіть адресу"

#: Source/DiabloUI/multi/selgame.cpp:390
msgid ""
"Normal Difficulty\n"
"This is where a starting character should begin the quest to defeat Diablo."
msgstr ""
"Нормальна Складність\n"
"Рекомендується для нових героїв, що хочуть перемогти Діабло."

#: Source/DiabloUI/multi/selgame.cpp:394
msgid ""
"Nightmare Difficulty\n"
"The denizens of the Labyrinth have been bolstered and will prove to be a "
"greater challenge. This is recommended for experienced characters only."
msgstr ""
"Кошмарна Складність\n"
"Мешканці Лабіринту стали сильніші і їх буде важче перемогти. Рекомендується "
"тільки для досвідчених героїв."

#: Source/DiabloUI/multi/selgame.cpp:398
msgid ""
"Hell Difficulty\n"
"The most powerful of the underworld's creatures lurk at the gateway into "
"Hell. Only the most experienced characters should venture in this realm."
msgstr ""
"Пекельна Складність\n"
"Наймогутніші пекельні створіння підстерігають Вас біля воріт в Пекло. Тільки "
"найбільш досвідчені герої відважаться підти туди."

#: Source/DiabloUI/multi/selgame.cpp:413
msgid ""
"Your character must reach level 20 before you can enter a multiplayer game "
"of Nightmare difficulty."
msgstr ""
"Ваш герой має бути 20 рівня щоб приєднатися до мережевої гри Кошмарної "
"складності."

#: Source/DiabloUI/multi/selgame.cpp:415
msgid ""
"Your character must reach level 30 before you can enter a multiplayer game "
"of Hell difficulty."
msgstr ""
"Ваш герой має бути 30 рівня щоб приєднатися до мережевої гри Пекельної "
"складності."

#: Source/DiabloUI/multi/selgame.cpp:493
msgid "Select Game Speed"
msgstr "Виберіть Швидкість Гри"

#: Source/DiabloUI/multi/selgame.cpp:496 Source/DiabloUI/multi/selgame.cpp:519
msgid "Fast"
msgstr "Швидка"

#: Source/DiabloUI/multi/selgame.cpp:497 Source/DiabloUI/multi/selgame.cpp:523
msgid "Faster"
msgstr "Дуже Швидка"

#: Source/DiabloUI/multi/selgame.cpp:498 Source/DiabloUI/multi/selgame.cpp:527
msgid "Fastest"
msgstr "Найшвидша"

#: Source/DiabloUI/multi/selgame.cpp:516
msgid ""
"Normal Speed\n"
"This is where a starting character should begin the quest to defeat Diablo."
msgstr ""
"Нормальна Швидкість\n"
"Рекомендується для нових героїв, що хочуть перемогти Діабло."

#: Source/DiabloUI/multi/selgame.cpp:520
msgid ""
"Fast Speed\n"
"The denizens of the Labyrinth have been hastened and will prove to be a "
"greater challenge. This is recommended for experienced characters only."
msgstr ""
"Мешканці Лабіринту стали швидше і їх буде важче перемогти. Рекомендується "
"тільки для досвідчених героїв."

#: Source/DiabloUI/multi/selgame.cpp:524
msgid ""
"Faster Speed\n"
"Most monsters of the dungeon will seek you out quicker than ever before. "
"Only an experienced champion should try their luck at this speed."
msgstr ""
"Дуже Швидка Швидкість\n"
"Монстри підземелля вишукують тебе набагато швидше. Тільки досвідчені "
"чемпіони спробують удачу на цій швидкості."

#: Source/DiabloUI/multi/selgame.cpp:528
msgid ""
"Fastest Speed\n"
"The minions of the underworld will rush to attack without hesitation. Only a "
"true speed demon should enter at this pace."
msgstr ""
"Найшвидша Швидкість\n"
"Служники Пекла відразу атакують без будь-яких вагань. Тільки справжні "
"безумці будуть встигати за ними."

#: Source/DiabloUI/multi/selgame.cpp:572 Source/DiabloUI/multi/selgame.cpp:577
msgid "Enter Password"
msgstr "Введіть Пароль"

#: Source/DiabloUI/selstart.cpp:41
msgid "Enter Hellfire"
msgstr "Зайти в Hellfire"

#: Source/DiabloUI/selstart.cpp:42
msgid "Switch to Diablo"
msgstr "Перейти в Diablo"

#: Source/DiabloUI/selyesno.cpp:57 Source/stores.cpp:1001
msgid "Yes"
msgstr "Так"

#: Source/DiabloUI/selyesno.cpp:58 Source/stores.cpp:1002
msgid "No"
msgstr "Ні"

#: Source/DiabloUI/settingsmenu.cpp:146
msgid "Press gamepad buttons to change."
msgstr "Натисніть на кнопку геймпада щоб змінити."

#: Source/DiabloUI/settingsmenu.cpp:424
msgid "Bound key:"
msgstr "Прив'язана клавіша:"

#: Source/DiabloUI/settingsmenu.cpp:460
msgid "Press any key to change."
msgstr "Натисніть на бажану клавішу."

#: Source/DiabloUI/settingsmenu.cpp:462
msgid "Unbind key"
msgstr "Прив'язати клавішу"

#: Source/DiabloUI/settingsmenu.cpp:466
msgid "Bound button combo:"
msgstr "Прив'язана комбінація кнопок:"

#: Source/DiabloUI/settingsmenu.cpp:475
msgid "Unbind button combo"
msgstr "Відв'язати комбінацію кнопок"

#: Source/DiabloUI/settingsmenu.cpp:519 Source/gamemenu.cpp:65
msgid "Previous Menu"
msgstr "Попереднє Меню"

#: Source/DiabloUI/support_lines.cpp:8
msgid ""
"We maintain a chat server at Discord.gg/devilutionx Follow the links to join "
"our community where we talk about things related to Diablo, and the Hellfire "
"expansion."
msgstr ""
"У нас є чат-сервер за адресою Discord.gg/devilutionx Переходьте по "
"посиланням, щоб приєднатися до нашої громади, де ми розмовляємо про Diablo "
"та розширення Hellfire."

#: Source/DiabloUI/support_lines.cpp:10
msgid ""
"DevilutionX is maintained by Diasurgical, issues and bugs can be reported at "
"this address: https://github.com/diasurgical/devilutionX To help us better "
"serve you, please be sure to include the version number, operating system, "
"and the nature of the problem."
msgstr ""
"DevilutionX підтримується Diasurgical, задавайте питання та пишіть про "
"помилки за цією адресою: https://github.com/diasurgical/devilutionX Не "
"забудьте включати номер версії, операційну систему і опис помилки, щоб ми "
"могли швидше її вирішити."

#: Source/DiabloUI/support_lines.cpp:13
msgid "Disclaimer:"
msgstr "Відмова від відповідальності:"

#: Source/DiabloUI/support_lines.cpp:14
msgid ""
"\tDevilutionX is not supported or maintained by Blizzard Entertainment, nor "
"GOG.com. Neither Blizzard Entertainment nor GOG.com has tested or certified "
"the quality or compatibility of DevilutionX. All inquiries regarding "
"DevilutionX should be directed to Diasurgical, not to Blizzard Entertainment "
"or GOG.com."
msgstr ""
"\tDevilutionX не розробляється і не підтримується Blizzard Entertainment або "
"GOG.com. Ні Blizzard Entertainment, ні GOG.com не перевіряли якість або "
"сумісність DevilutionX. Всі питання зв'язані з DevilutionX мають бути "
"адресовані Diasurgical, а не Blizzard Entertainment або GOG.com."

#: Source/DiabloUI/support_lines.cpp:17
msgid ""
"\tThis port makes use of Charis SIL, New Athena Unicode, Unifont, and Noto "
"which are licensed under the SIL Open Font License, as well as Twitmoji "
"which is licensed under CC-BY 4.0. The port also makes use of SDL which is "
"licensed under the zlib-license. See the ReadMe for further details."
msgstr ""
"\tЦей порт використовує шрифти Charis SIL, New Athena Unicode, Unifont, та "
"Noto, що ліцензовані під SIL Open Font License, а також Twitmoji, що "
"ліцензований під CC-BY 4.0. Порт також використовує SDL що ліцензований під "
"zlib-ліцензією. Дивіться файл ReadMe щоб дізнатися більше."

#: Source/DiabloUI/title.cpp:57
msgid "Copyright © 1996-2001 Blizzard Entertainment"
msgstr "Авторські права © 1996-2001 Blizzard Entertainment"

#: Source/appfat.cpp:52
msgid "Error"
msgstr "Помилка"

#. TRANSLATORS: Error message that displays relevant information for bug report
#: Source/appfat.cpp:67
#, c++-format
msgid ""
"{:s}\n"
"\n"
"The error occurred at: {:s} line {:d}"
msgstr ""
"{:s}\n"
"\n"
"Сталася помилка в файлі: {:s}, лінія {:d}"

#: Source/appfat.cpp:76
#, c++-format
msgid ""
"Unable to open main data archive ({:s}).\n"
"\n"
"Make sure that it is in the game folder."
msgstr ""
"Неможливо відкрити архів даних ({:s}).\n"
"\n"
"Впевніться, что він знаходиться в папці зі грою."

#: Source/appfat.cpp:81
msgid "Data File Error"
msgstr "Помилка Файлу Даних"

#. TRANSLATORS: Error when Program is not allowed to write data
#: Source/appfat.cpp:87
#, c++-format
msgid ""
"Unable to write to location:\n"
"{:s}"
msgstr ""
"Неможливо писати дані в:\n"
"{:s}"

#: Source/appfat.cpp:89
msgid "Read-Only Directory Error"
msgstr "Папка доступна тільки для читання"

#: Source/automap.cpp:735
msgid "Game: "
msgstr "Гра: "

#: Source/automap.cpp:743
msgid "Offline Game"
msgstr "Офлайн Гра"

#: Source/automap.cpp:745
msgid "Password: "
msgstr "Пароль: "

#: Source/automap.cpp:748
msgid "Public Game"
msgstr "Відкрита Гра"

#: Source/automap.cpp:762
#, c++-format
msgid "Level: Nest {:d}"
msgstr "Рівень: Гніздо {:d}"

#: Source/automap.cpp:765
#, c++-format
msgid "Level: Crypt {:d}"
msgstr "Рівень: Склеп {:d}"

#: Source/automap.cpp:768 Source/discord/discord.cpp:68 Source/objects.cpp:151
msgid "Town"
msgstr "Місто"

#: Source/automap.cpp:771
#, c++-format
msgid "Level: {:d}"
msgstr "Рівень: {:d}"

#: Source/control.cpp:160
msgid "Tab"
msgstr "Tab"

#: Source/control.cpp:160
msgid "Esc"
msgstr "Esc"

#: Source/control.cpp:160
msgid "Enter"
msgstr "Enter"

#: Source/control.cpp:163
msgid "Character Information"
msgstr "Інформація про Героя"

#: Source/control.cpp:164
msgid "Quests log"
msgstr "Журнал"

#: Source/control.cpp:165
msgid "Automap"
msgstr "Автокарта"

#: Source/control.cpp:166
msgid "Main Menu"
msgstr "Головне Меню"

#: Source/control.cpp:167 Source/diablo.cpp:1715 Source/diablo.cpp:2033
msgid "Inventory"
msgstr "Інвентар"

#: Source/control.cpp:168
msgid "Spell book"
msgstr "Книга Магії"

#: Source/control.cpp:169
msgid "Send Message"
msgstr "Відправити Повідомлення"

#: Source/control.cpp:348
msgid "Available Commands:"
msgstr "Доступні Команди:"

#: Source/control.cpp:356
msgid "Command "
msgstr "Команда "

#: Source/control.cpp:356
msgid " is unkown."
msgstr " невідома."

#: Source/control.cpp:359 Source/control.cpp:360
msgid "Description: "
msgstr "Опис: "

#: Source/control.cpp:359
msgid ""
"\n"
"Parameters: No additional parameter needed."
msgstr ""
"\n"
"Параметри: Додаткові параметри не потрібні."

#: Source/control.cpp:360
msgid ""
"\n"
"Parameters: "
msgstr ""
"\n"
"Параметри: "

#: Source/control.cpp:380 Source/control.cpp:412
msgid "Arenas are only supported in multiplayer."
msgstr "Арени підтримуються тільки в мережевій грі."

#: Source/control.cpp:385
msgid "What arena do you want to visit?"
msgstr "Яку арену ви хочете відвідати?"

#: Source/control.cpp:393
msgid "Invalid arena-number. Valid numbers are:"
msgstr "Невірний номер арени. Допустимі номери:"

#: Source/control.cpp:399
msgid "To enter a arena, you need to be in town or another arena."
msgstr "Щоб потрапити на арену, треба бути в місті або іншій арені."

#: Source/control.cpp:436
msgid "Inspecting only supported in multiplayer."
msgstr "Огляд гравців підтримується тільки в мережевій грі."

#: Source/control.cpp:441 Source/control.cpp:730
msgid "Stopped inspecting players."
msgstr "Припинив огляд гравців."

#: Source/control.cpp:451
msgid "Inspecting player: "
msgstr "Огляд гравця: "

#: Source/control.cpp:460
msgid "No players found with such a name"
msgstr "Гравців з таким ім'ям не знайдено"

#: Source/control.cpp:524
msgid "/help"
msgstr "/help"

#: Source/control.cpp:524
msgid "Prints help overview or help for a specific command."
msgstr "Друкує огляд довідки або довідку для конкретної команди."

#: Source/control.cpp:524
msgid "[command]"
msgstr "[команда]"

#: Source/control.cpp:525
msgid "/arena"
msgstr "/arena"

#: Source/control.cpp:525
msgid "Enter a PvP Arena."
msgstr "Зайти на PvP-арену."

#: Source/control.cpp:525
msgid "<arena-number>"
msgstr "<номер-арени>"

#: Source/control.cpp:526
msgid "/arenapot"
msgstr "/arenapot"

#: Source/control.cpp:526
msgid "Gives Arena Potions."
msgstr "Дає Зілля Арени."

#: Source/control.cpp:526
msgid "<number>"
msgstr "<номер>"

#: Source/control.cpp:527
msgid "/inspect"
msgstr "/inspect"

#: Source/control.cpp:527
msgid "Inspects stats and equipment of another player."
msgstr "Оглядає статистику та спорядження іншого гравця."

#: Source/control.cpp:527
msgid "<player name>"
msgstr "<ім'я гравця>"

#: Source/control.cpp:528
msgid "/seedinfo"
msgstr "/seedinfo"

#: Source/control.cpp:528
msgid "Show seed infos for current level."
msgstr "Показати інформацію про початкові значення ГВЧ для поточного рівня."

#: Source/control.cpp:538
msgid "Command \""
msgstr "Команда \""

#: Source/control.cpp:1013
msgid "Player friendly"
msgstr "Дружній гравець"

#: Source/control.cpp:1015
msgid "Player attack"
msgstr "Гравець атакує"

#: Source/control.cpp:1018
#, c++-format
msgid "Hotkey: {:s}"
msgstr "Гаряча клавіша: {:s}"

#: Source/control.cpp:1025
msgid "Select current spell button"
msgstr "Виберіть кнопку для чар"

#: Source/control.cpp:1028
msgid "Hotkey: 's'"
msgstr "Гаряча клавіша: 's'"

#: Source/control.cpp:1034 Source/panels/spell_list.cpp:151
#, c++-format
msgid "{:s} Skill"
msgstr "{:s} Талант"

#: Source/control.cpp:1037 Source/panels/spell_list.cpp:158
#, c++-format
msgid "{:s} Spell"
msgstr "Чари {:s}"

#: Source/control.cpp:1039 Source/panels/spell_list.cpp:163
msgid "Spell Level 0 - Unusable"
msgstr "0-овий Рівень Чар - Невикористовні"

#: Source/control.cpp:1039 Source/panels/spell_list.cpp:165
#, c++-format
msgid "Spell Level {:d}"
msgstr "Рівень Чар {:d}"

#: Source/control.cpp:1042 Source/panels/spell_list.cpp:172
#, c++-format
msgid "Scroll of {:s}"
msgstr "Сувій {:s}"

#: Source/control.cpp:1047 Source/panels/spell_list.cpp:177
#, c++-format
msgid "{:d} Scroll"
msgid_plural "{:d} Scrolls"
msgstr[0] "{:d} Сувій"
msgstr[1] "{:d} Сувія"
msgstr[2] "{:d} Сувоїв"

#: Source/control.cpp:1050 Source/panels/spell_list.cpp:184
#, c++-format
msgid "Staff of {:s}"
msgstr "Посох {:s}"

#: Source/control.cpp:1051 Source/panels/spell_list.cpp:186
#, c++-format
msgid "{:d} Charge"
msgid_plural "{:d} Charges"
msgstr[0] "{:d} Заряд"
msgstr[1] "{:d} Заряда"
msgstr[2] "{:d} Зарядів"

#: Source/control.cpp:1176 Source/inv.cpp:1872 Source/items.cpp:3653
#, c++-format
msgid "{:s} gold piece"
msgid_plural "{:s} gold pieces"
msgstr[0] "{:s} золота монета"
msgstr[1] "{:s} золоті монети"
msgstr[2] "{:s} золотих монет"

#: Source/control.cpp:1178
msgid "Requirements not met"
msgstr "Вимоги не виконані"

#: Source/control.cpp:1207
#, c++-format
msgid "{:s}, Level: {:d}"
msgstr "{:s}, Рівень {:d}"

#: Source/control.cpp:1208
#, c++-format
msgid "Hit Points {:d} of {:d}"
msgstr "Здоров'я {:d} з {:d}"

#: Source/control.cpp:1239
msgid "Level Up"
msgstr "Новий Рівень"

#. TRANSLATORS: {:s} is a number with separators. Dialog is shown when splitting a stash of Gold.
#: Source/control.cpp:1347
#, c++-format
msgid "You have {:s} gold piece. How many do you want to remove?"
msgid_plural "You have {:s} gold pieces. How many do you want to remove?"
msgstr[0] "У тебе {:s} золота монета. Скільки ти хочеш забрати?"
msgstr[1] "У тебе {:s} золоті монети. Скільки ти хочеш забрати?"
msgstr[2] "У тебе {:s} золотих монет. Скільки ти хочеш забрати?"

#: Source/cursor.cpp:326
msgid "Town Portal"
msgstr "Портал в Місто"

#: Source/cursor.cpp:327
#, c++-format
msgid "from {:s}"
msgstr "з {:s}"

#: Source/cursor.cpp:340
msgid "Portal to"
msgstr "Портал в"

#: Source/cursor.cpp:341
msgid "The Unholy Altar"
msgstr "Нечестивий Вівтар"

#: Source/cursor.cpp:341
msgid "level 15"
msgstr "рівень 15"

#: Source/diablo.cpp:126
msgid "I need help! Come Here!"
msgstr "Мені потрібна допомога! Ідіть сюди!"

#: Source/diablo.cpp:127
msgid "Follow me."
msgstr "За мною."

#: Source/diablo.cpp:128
msgid "Here's something for you."
msgstr "Ось щось для тебе."

#: Source/diablo.cpp:129
msgid "Now you DIE!"
msgstr "А тепер ПОМРИ!"

#. TRANSLATORS: Commandline Option
#: Source/diablo.cpp:931
msgid "Print this message and exit"
msgstr "Показати це повідомлення і вийти"

#. TRANSLATORS: Commandline Option
#: Source/diablo.cpp:932
msgid "Print the version and exit"
msgstr "Показати версію і вийти"

#. TRANSLATORS: Commandline Option
#: Source/diablo.cpp:933
msgid "Specify the folder of diabdat.mpq"
msgstr "Визначити папку з diabdat.mpq"

#. TRANSLATORS: Commandline Option
#: Source/diablo.cpp:934
msgid "Specify the folder of save files"
msgstr "Визначити папку з збереженнями"

#. TRANSLATORS: Commandline Option
#: Source/diablo.cpp:935
msgid "Specify the location of diablo.ini"
msgstr "Визначити папку з diablo.ini"

#. TRANSLATORS: Commandline Option
#: Source/diablo.cpp:936
msgid "Specify the language code (e.g. en or pt_BR)"
msgstr "Вкажіть код мови (наприклад, en або pt_BR)"

#. TRANSLATORS: Commandline Option
#: Source/diablo.cpp:937
msgid "Skip startup videos"
msgstr "Пропустити заставки"

#. TRANSLATORS: Commandline Option
#: Source/diablo.cpp:938
msgid "Display frames per second"
msgstr "Показати кадри в секунду"

#. TRANSLATORS: Commandline Option
#: Source/diablo.cpp:939
msgid "Enable verbose logging"
msgstr "Ввімкнути велемовне логування"

#. TRANSLATORS: Commandline Option
#: Source/diablo.cpp:941
msgid "Record a demo file"
msgstr "Записати демо"

#. TRANSLATORS: Commandline Option
#: Source/diablo.cpp:942
msgid "Play a demo file"
msgstr "Зіграти демо"

#. TRANSLATORS: Commandline Option
#: Source/diablo.cpp:943
msgid "Disable all frame limiting during demo playback"
msgstr "Віключити ліміт кадрів під час програшу демо"

#. TRANSLATORS: Commandline Option
#: Source/diablo.cpp:946
msgid "Game selection:"
msgstr "Вибір гри:"

#. TRANSLATORS: Commandline Option
#: Source/diablo.cpp:948
msgid "Force Shareware mode"
msgstr "Примусити режим демо-версії"

#. TRANSLATORS: Commandline Option
#: Source/diablo.cpp:949
msgid "Force Diablo mode"
msgstr "Примусити режим Diablo"

#. TRANSLATORS: Commandline Option
#: Source/diablo.cpp:950
msgid "Force Hellfire mode"
msgstr "Примусити режим Hellfire"

#. TRANSLATORS: Commandline Option
#: Source/diablo.cpp:951
msgid "Hellfire options:"
msgstr "Опції Hellfire:"

#: Source/diablo.cpp:961
msgid "Report bugs at https://github.com/diasurgical/devilutionX/"
msgstr "Пишіть про помилки на https://github.com/diasurgical/devilutionX/"

#: Source/diablo.cpp:1117
msgid "Please update devilutionx.mpq and fonts.mpq to the latest version"
msgstr "Будь ласка, оновіть devilutionx.mpq та fonts.mpq до останньої версії"

#: Source/diablo.cpp:1119
msgid ""
"Failed to load UI resources.\n"
"\n"
"Make sure devilutionx.mpq is in the game folder and that it is up to date."
msgstr ""
"Неможливо завантажити ресурси UI.\n"
"\n"
"Впевніться що devilutionx.mpq в папці гри і актуальної версії."

#: Source/diablo.cpp:1123
msgid "Please update fonts.mpq to the latest version"
msgstr "Будь ласка, оновіть fonts.mpq до останньої версії"

#: Source/diablo.cpp:1437
msgid "-- Network timeout --"
msgstr "-- Тайм-аут мережі --"

#: Source/diablo.cpp:1438
msgid "-- Waiting for players --"
msgstr "-- Чекаємо гравців --"

#: Source/diablo.cpp:1461
msgid "No help available"
msgstr "Допомога недоступна"

#: Source/diablo.cpp:1462
msgid "while in stores"
msgstr "в магазинах"

#: Source/diablo.cpp:1601 Source/diablo.cpp:1865
#, c++-format
msgid "Belt item {}"
msgstr "Предмет з Поясу {}"

#: Source/diablo.cpp:1602 Source/diablo.cpp:1866
msgid "Use Belt item."
msgstr "Використати предмет з Поясу."

#: Source/diablo.cpp:1617 Source/diablo.cpp:1881
#, c++-format
msgid "Quick spell {}"
msgstr "Швидкі Чари {}"

#: Source/diablo.cpp:1618 Source/diablo.cpp:1882
msgid "Hotkey for skill or spell."
msgstr "Гаряча клавіша для чар або таланту."

#: Source/diablo.cpp:1636 Source/diablo.cpp:2009
msgid "Use health potion"
msgstr "Використати зілля Зцілення"

#: Source/diablo.cpp:1637 Source/diablo.cpp:2010
msgid "Use health potions from belt."
msgstr "Використати зілля Зцілення з пояса."

#: Source/diablo.cpp:1644 Source/diablo.cpp:2017
msgid "Use mana potion"
msgstr "Використати зілля Мани"

#: Source/diablo.cpp:1645 Source/diablo.cpp:2018
msgid "Use mana potions from belt."
msgstr "Використати зілля Мани з пояса."

#: Source/diablo.cpp:1652 Source/diablo.cpp:2063
msgid "Speedbook"
msgstr "Швидка Книга Чар"

#: Source/diablo.cpp:1653 Source/diablo.cpp:2064
msgid "Open Speedbook."
msgstr "Відкрити Швидку Книгу Чар."

#: Source/diablo.cpp:1660 Source/diablo.cpp:2196
msgid "Quick save"
msgstr "Швидке Збереження"

#: Source/diablo.cpp:1661 Source/diablo.cpp:2197
msgid "Saves the game."
msgstr "Зберігає гру."

#: Source/diablo.cpp:1668 Source/diablo.cpp:2204
msgid "Quick load"
msgstr "Швидке Завантаження"

#: Source/diablo.cpp:1669 Source/diablo.cpp:2205
msgid "Loads the game."
msgstr "Завантажує гру."

#: Source/diablo.cpp:1677
msgid "Quit game"
msgstr "Вийти з Гри"

#: Source/diablo.cpp:1678
msgid "Closes the game."
msgstr "Закриває гру."

#: Source/diablo.cpp:1684
msgid "Stop hero"
msgstr "Зупинити героя"

#: Source/diablo.cpp:1685
msgid "Stops walking and cancel pending actions."
msgstr "Зупиняє ходьбу і незакінчені дії."

#: Source/diablo.cpp:1692 Source/diablo.cpp:2212
msgid "Item highlighting"
msgstr "Підствітлення Предметів"

#: Source/diablo.cpp:1693 Source/diablo.cpp:2213
msgid "Show/hide items on ground."
msgstr "Показати/Сховати предмети на землі."

#: Source/diablo.cpp:1699 Source/diablo.cpp:2219
msgid "Toggle item highlighting"
msgstr "Постійне підсвітлення предметів"

#: Source/diablo.cpp:1700 Source/diablo.cpp:2220
msgid "Permanent show/hide items on ground."
msgstr "Постійно показувати/ховати предмети на землі."

#: Source/diablo.cpp:1706 Source/diablo.cpp:2073
msgid "Toggle automap"
msgstr "Автокарта"

#: Source/diablo.cpp:1707 Source/diablo.cpp:2074
msgid "Toggles if automap is displayed."
msgstr "Перемикає відображення автокарти."

#: Source/diablo.cpp:1716 Source/diablo.cpp:2034
msgid "Open Inventory screen."
msgstr "Відкрити вікно Інвентаря."

#: Source/diablo.cpp:1723 Source/diablo.cpp:2025
msgid "Character"
msgstr "Герой"

#: Source/diablo.cpp:1724 Source/diablo.cpp:2026
msgid "Open Character screen."
msgstr "Відкрити вікно Героя."

#: Source/diablo.cpp:1731 Source/diablo.cpp:2043
msgid "Quest log"
msgstr "Журнал"

#: Source/diablo.cpp:1732 Source/diablo.cpp:2044
msgid "Open Quest log."
msgstr "Відкрити Журнал квестів."

#: Source/diablo.cpp:1739 Source/diablo.cpp:2053
msgid "Spellbook"
msgstr "Книга Магії"

#: Source/diablo.cpp:1740 Source/diablo.cpp:2054
msgid "Open Spellbook."
msgstr "Відкрити Книгу Чар."

#: Source/diablo.cpp:1748
#, c++-format
msgid "Quick Message {}"
msgstr "Швидке Повідомлення {}"

#: Source/diablo.cpp:1749
msgid "Use Quick Message in chat."
msgstr "Відправити Швидке Повідомлення в чат."

#: Source/diablo.cpp:1758 Source/diablo.cpp:2226
msgid "Hide Info Screens"
msgstr "Сховати Вікна"

#: Source/diablo.cpp:1759 Source/diablo.cpp:2227
msgid "Hide all info screens."
msgstr "Ховає всі інформаційні вікна."

#: Source/diablo.cpp:1779 Source/diablo.cpp:2247 Source/options.cpp:999
msgid "Zoom"
msgstr "Збільшення"

#: Source/diablo.cpp:1780 Source/diablo.cpp:2248
msgid "Zoom Game Screen."
msgstr "Збільшити/зменшити екран гри."

#: Source/diablo.cpp:1790 Source/diablo.cpp:2258
msgid "Pause Game"
msgstr "Зупинити Гру"

#: Source/diablo.cpp:1791 Source/diablo.cpp:2259
msgid "Pauses the game."
msgstr "Ставить гру на паузу."

<<<<<<< HEAD
#: Source/diablo.cpp:1792
msgid "Pause Game (Alternate)"
msgstr "Зупинити гру (Альтернатива)"

#: Source/diablo.cpp:1782 Source/diablo.cpp:2250
=======
#: Source/diablo.cpp:1796 Source/diablo.cpp:2264
>>>>>>> b63cc892
msgid "Decrease Gamma"
msgstr "Зменшити Гамму"

#: Source/diablo.cpp:1797 Source/diablo.cpp:2265
msgid "Reduce screen brightness."
msgstr "Зменшити яскравість екрану."

#: Source/diablo.cpp:1804 Source/diablo.cpp:2272
msgid "Increase Gamma"
msgstr "Збільшити Гамму"

#: Source/diablo.cpp:1805 Source/diablo.cpp:2273
msgid "Increase screen brightness."
msgstr "Збільшити яскравість екрану."

#: Source/diablo.cpp:1812 Source/diablo.cpp:2280
msgid "Help"
msgstr "Допомога"

#: Source/diablo.cpp:1813 Source/diablo.cpp:2281
msgid "Open Help Screen."
msgstr "Відкрити вікно Допомоги."

#: Source/diablo.cpp:1820 Source/diablo.cpp:2288
msgid "Screenshot"
msgstr "Знімок екрана"

#: Source/diablo.cpp:1821 Source/diablo.cpp:2289
msgid "Takes a screenshot."
msgstr "Робить знімок екрана."

#: Source/diablo.cpp:1827 Source/diablo.cpp:2295
msgid "Game info"
msgstr "Інформація про гру"

#: Source/diablo.cpp:1828 Source/diablo.cpp:2296
msgid "Displays game infos."
msgstr "Показує інформацію про гру."

#. TRANSLATORS: {:s} means: Character Name, Game Version, Game Difficulty.
#: Source/diablo.cpp:1832 Source/diablo.cpp:2300
#, c++-format
msgid "{:s} {:s}"
msgstr "{:s} {:s}"

#: Source/diablo.cpp:1841 Source/diablo.cpp:2309
msgid "Chat Log"
msgstr "Лог Чату"

#: Source/diablo.cpp:1842 Source/diablo.cpp:2310
msgid "Displays chat log."
msgstr "Показує лог чату."

#: Source/diablo.cpp:1900
msgid "Primary action"
msgstr "Основна дія"

#: Source/diablo.cpp:1901
msgid "Attack monsters, talk to towners, lift and place inventory items."
msgstr ""
"Атака монстрів, розмови з городянами, підняття та розміщення предметів "
"інвентарю."

#: Source/diablo.cpp:1915
msgid "Secondary action"
msgstr "Вторинна дія"

#: Source/diablo.cpp:1916
msgid "Open chests, interact with doors, pick up items."
msgstr "Відкриття скринь, взаємодія з дверима, підбір предметів."

#: Source/diablo.cpp:1930
msgid "Spell action"
msgstr "Дія чарування"

#: Source/diablo.cpp:1931
msgid "Cast the active spell."
msgstr "Чарує активне чарування."

#: Source/diablo.cpp:1945
msgid "Cancel action"
msgstr "Відміна"

#: Source/diablo.cpp:1946
msgid "Close menus."
msgstr "Закриває меню."

#: Source/diablo.cpp:1971
msgid "Move up"
msgstr "Ідти нагору"

#: Source/diablo.cpp:1972
msgid "Moves the player character up."
msgstr "Переміщує персонажа гравця вгору."

#: Source/diablo.cpp:1977
msgid "Move down"
msgstr "Ідти вниз"

#: Source/diablo.cpp:1978
msgid "Moves the player character down."
msgstr "Переміщує персонажа гравця вниз."

#: Source/diablo.cpp:1983
msgid "Move left"
msgstr "Ідти вліво"

#: Source/diablo.cpp:1984
msgid "Moves the player character left."
msgstr "Переміщує персонажа гравця вліво."

#: Source/diablo.cpp:1989
msgid "Move right"
msgstr "Ідти вправо"

#: Source/diablo.cpp:1990
msgid "Moves the player character right."
msgstr "Переміщує персонажа гравця вправо."

#: Source/diablo.cpp:1995
msgid "Stand ground"
msgstr "Стояти на місці"

#: Source/diablo.cpp:1996
msgid "Hold to prevent the player from moving."
msgstr "Утримуйте, щоб не дати гравцеві рухатися."

#: Source/diablo.cpp:2001
msgid "Toggle stand ground"
msgstr "Перемкнути стояння на місці"

#: Source/diablo.cpp:2002
msgid "Toggle whether the player moves."
msgstr "Перемикає, чи може гравець рухатись."

#: Source/diablo.cpp:2079
msgid "Move mouse up"
msgstr "Перемішення мишу вгору"

#: Source/diablo.cpp:2080
msgid "Simulates upward mouse movement."
msgstr "Імітує рух миші вгору."

#: Source/diablo.cpp:2085
msgid "Move mouse down"
msgstr "Рухати миш вниз"

#: Source/diablo.cpp:2086
msgid "Simulates downward mouse movement."
msgstr "Імітує рух миші вниз."

#: Source/diablo.cpp:2091
msgid "Move mouse left"
msgstr "Рухати миш вліво"

#: Source/diablo.cpp:2092
msgid "Simulates leftward mouse movement."
msgstr "Імітує рух миші вліво."

#: Source/diablo.cpp:2097
msgid "Move mouse right"
msgstr "Рухати миш вправо"

#: Source/diablo.cpp:2098
msgid "Simulates rightward mouse movement."
msgstr "Імітує рух миші вправо."

#: Source/diablo.cpp:2116 Source/diablo.cpp:2123
msgid "Left mouse click"
msgstr "Клік лівою кнопкою миші"

#: Source/diablo.cpp:2117 Source/diablo.cpp:2124
msgid "Simulates the left mouse button."
msgstr "Імітує ліву кнопку миші."

#: Source/diablo.cpp:2141 Source/diablo.cpp:2148
msgid "Right mouse click"
msgstr "Клік правою кнопкою миші"

#: Source/diablo.cpp:2142 Source/diablo.cpp:2149
msgid "Simulates the right mouse button."
msgstr "Імітує праву кнопку миші."

#: Source/diablo.cpp:2155
msgid "Gamepad hotspell menu"
msgstr "Меню гарячих чарувань геймпаду"

#: Source/diablo.cpp:2156
msgid "Hold to set or use spell hotkeys."
msgstr "Утримуйте, щоб встановити або використати гарячі клавіші чарування."

#: Source/diablo.cpp:2162
msgid "Gamepad menu navigator"
msgstr "Навігація по меню геймпада"

#: Source/diablo.cpp:2163
msgid "Hold to access gamepad menu navigation."
msgstr "Утримуйте для навігації по меню геймпада."

#: Source/diablo.cpp:2178 Source/diablo.cpp:2187
msgid "Toggle game menu"
msgstr "Перемкнути ігрове меню"

#: Source/diablo.cpp:2179 Source/diablo.cpp:2188
msgid "Opens the game menu."
msgstr "Відкриває ігрове меню."

#: Source/discord/discord.cpp:68
msgid "Cathedral"
msgstr "Собор"

#: Source/discord/discord.cpp:68
msgid "Catacombs"
msgstr "Катакомби"

#: Source/discord/discord.cpp:68
msgid "Caves"
msgstr "Печери"

#: Source/discord/discord.cpp:68
msgid "Nest"
msgstr "Гніздо"

#: Source/discord/discord.cpp:68
msgid "Crypt"
msgstr "Склеп"

#. TRANSLATORS: dungeon type and floor number i.e. "Cathedral 3"
#: Source/discord/discord.cpp:84
#, c++-format
msgid "{} {}"
msgstr "{} {}"

#. TRANSLATORS: Discord character, i.e. "Lv 6 Warrior"
#: Source/discord/discord.cpp:92
#, c++-format
msgid "Lv {} {}"
msgstr "{} {} Рів"

#. TRANSLATORS: Discord state i.e. "Nightmare difficulty"
#: Source/discord/discord.cpp:104
#, c++-format
msgid "{} difficulty"
msgstr "{} Складність"

#. TRANSLATORS: Discord activity, not in game
#: Source/discord/discord.cpp:185
msgid "In Menu"
msgstr "В Меню"

#: Source/dvlnet/loopback.cpp:118
msgid "loopback"
msgstr "петльова адреса"

#: Source/dvlnet/tcp_client.cpp:67
msgid "Unable to connect"
msgstr "Неможливо з'єднатися"

#: Source/dvlnet/tcp_client.cpp:93
msgid "error: read 0 bytes from server"
msgstr "помилка: прочитано 0 байт від сервера"

#: Source/error.cpp:58
msgid "Game saved"
msgstr "Гру збережено"

#: Source/error.cpp:59
msgid "No multiplayer functions in demo"
msgstr "Мережева гра недоступна в демо"

#: Source/error.cpp:60
msgid "Direct Sound Creation Failed"
msgstr "Помилка створення Direct Sound"

#: Source/error.cpp:61
msgid "Not available in shareware version"
msgstr "Недоступно в демо-версії"

#: Source/error.cpp:62
msgid "Not enough space to save"
msgstr "Недостатньо місця для збереження"

#: Source/error.cpp:63
msgid "No Pause in town"
msgstr "Пауза недоступна в Місті"

#: Source/error.cpp:64
msgid "Copying to a hard disk is recommended"
msgstr "Рекомендуємо копіювати на жорсткий диск"

#: Source/error.cpp:65
msgid "Multiplayer sync problem"
msgstr "Проблема синхронізації мережі"

#: Source/error.cpp:66
msgid "No pause in multiplayer"
msgstr "Пауза недоступна в мережевій грі"

#: Source/error.cpp:68
msgid "Saving..."
msgstr "Зберігається…"

#. TRANSLATORS: Shrine Text. Keep atmospheric. :)
#: Source/error.cpp:69
msgid "Some are weakened as one grows strong"
msgstr "Деякі слабшають, коли один стає сильним"

#. TRANSLATORS: Shrine Text. Keep atmospheric. :)
#: Source/error.cpp:70
msgid "New strength is forged through destruction"
msgstr "Через руйнування формується нова сила"

#. TRANSLATORS: Shrine Text. Keep atmospheric. :)
#: Source/error.cpp:71
msgid "Those who defend seldom attack"
msgstr "Ті, хто захищаються, рідко нападають"

#. TRANSLATORS: Shrine Text. Keep atmospheric. :)
#: Source/error.cpp:72
msgid "The sword of justice is swift and sharp"
msgstr "Меч справедливості швидкий і гострий"

#. TRANSLATORS: Shrine Text. Keep atmospheric. :)
#: Source/error.cpp:73
msgid "While the spirit is vigilant the body thrives"
msgstr "Поки дух пильний, тіло процвітає"

#. TRANSLATORS: Shrine Text. Keep atmospheric. :)
#: Source/error.cpp:74
msgid "The powers of mana refocused renews"
msgstr "Сили мани поновлюються"

#. TRANSLATORS: Shrine Text. Keep atmospheric. :)
#: Source/error.cpp:75
msgid "Time cannot diminish the power of steel"
msgstr "Час не може зменшити силу сталі"

#. TRANSLATORS: Shrine Text. Keep atmospheric. :)
#: Source/error.cpp:76
msgid "Magic is not always what it seems to be"
msgstr "Магія не завжди така, якою здається"

#. TRANSLATORS: Shrine Text. Keep atmospheric. :)
#: Source/error.cpp:77
msgid "What once was opened now is closed"
msgstr "Те, що було відкрито, зараз закрито"

#. TRANSLATORS: Shrine Text. Keep atmospheric. :)
#: Source/error.cpp:78
msgid "Intensity comes at the cost of wisdom"
msgstr "Сила приходить ціною мудрості"

#. TRANSLATORS: Shrine Text. Keep atmospheric. :)
#: Source/error.cpp:79
msgid "Arcane power brings destruction"
msgstr "Таємна сила приносить руйнування"

#. TRANSLATORS: Shrine Text. Keep atmospheric. :)
#: Source/error.cpp:80
msgid "That which cannot be held cannot be harmed"
msgstr "Те, що не утримаєш — не зламаєш"

#. TRANSLATORS: Shrine Text. Keep atmospheric. :)
#: Source/error.cpp:81
msgid "Crimson and Azure become as the sun"
msgstr "Багряний та Лазурний стають, як сонце"

#. TRANSLATORS: Shrine Text. Keep atmospheric. :)
#: Source/error.cpp:82
msgid "Knowledge and wisdom at the cost of self"
msgstr "Знання і мудрість ціною себе"

#. TRANSLATORS: Shrine Text. Keep atmospheric. :)
#: Source/error.cpp:83
msgid "Drink and be refreshed"
msgstr "Пий і освіжайся"

#. TRANSLATORS: Shrine Text. Keep atmospheric. :)
#: Source/error.cpp:84
msgid "Wherever you go, there you are"
msgstr "Куди б ти не пішов, ти там"

#. TRANSLATORS: Shrine Text. Keep atmospheric. :)
#: Source/error.cpp:85
msgid "Energy comes at the cost of wisdom"
msgstr "Енергія приходить ціною мудрості"

#. TRANSLATORS: Shrine Text. Keep atmospheric. :)
#: Source/error.cpp:86
msgid "Riches abound when least expected"
msgstr "Рясні багатства коли менше всього їх очікуєш"

#. TRANSLATORS: Shrine Text. Keep atmospheric. :)
#: Source/error.cpp:87
msgid "Where avarice fails, patience gains reward"
msgstr "Коли скупість зазнає невдачі, терпіння отримує винагороду"

#. TRANSLATORS: Shrine Text. Keep atmospheric. :)
#: Source/error.cpp:88
msgid "Blessed by a benevolent companion!"
msgstr "Освячений доброзичливим товаришем!"

#. TRANSLATORS: Shrine Text. Keep atmospheric. :)
#: Source/error.cpp:89
msgid "The hands of men may be guided by fate"
msgstr "Доля може керувати руками людей"

#. TRANSLATORS: Shrine Text. Keep atmospheric. :)
#: Source/error.cpp:90
msgid "Strength is bolstered by heavenly faith"
msgstr "Сила підкріпляється небесною вірою"

#. TRANSLATORS: Shrine Text. Keep atmospheric. :)
#: Source/error.cpp:91
msgid "The essence of life flows from within"
msgstr "Суть життя випливає зсередини"

#. TRANSLATORS: Shrine Text. Keep atmospheric. :)
#: Source/error.cpp:92
msgid "The way is made clear when viewed from above"
msgstr "Коли дивишся зверху, шлях стає зрозумілим"

#. TRANSLATORS: Shrine Text. Keep atmospheric. :)
#: Source/error.cpp:93
msgid "Salvation comes at the cost of wisdom"
msgstr "Спасіння приходить ціною мудрості"

#. TRANSLATORS: Shrine Text. Keep atmospheric. :)
#: Source/error.cpp:94
msgid "Mysteries are revealed in the light of reason"
msgstr "Таємниці розкриваються у світлі розуму"

#. TRANSLATORS: Shrine Text. Keep atmospheric. :)
#: Source/error.cpp:95
msgid "Those who are last may yet be first"
msgstr "Ті, хто останні, можуть бути першими"

#. TRANSLATORS: Shrine Text. Keep atmospheric. :)
#: Source/error.cpp:96
msgid "Generosity brings its own rewards"
msgstr "Щедрість приносить свою винагороду"

#: Source/error.cpp:97
msgid "You must be at least level 8 to use this."
msgstr "Ти маєш бути принаймні 8 рівня, щоб скористатися цим."

#: Source/error.cpp:98
msgid "You must be at least level 13 to use this."
msgstr "Ти маєш бути принаймні 13 рівня, щоб скористатися цим."

#: Source/error.cpp:99
msgid "You must be at least level 17 to use this."
msgstr "Ти маєш бути принаймні 17 рівня, щоб скористатися цим."

#. TRANSLATORS: Shrine Text. Keep atmospheric. :)
#: Source/error.cpp:100
msgid "Arcane knowledge gained!"
msgstr "Отримані таємні знання!"

#. TRANSLATORS: Shrine Text. Keep atmospheric. :)
#: Source/error.cpp:101
msgid "That which does not kill you..."
msgstr "Те, що тебе не вбиває…"

#. TRANSLATORS: Shrine Text. Keep atmospheric. :)
#: Source/error.cpp:102
msgid "Knowledge is power."
msgstr "Знання це сила."

#. TRANSLATORS: Shrine Text. Keep atmospheric. :)
#: Source/error.cpp:103
msgid "Give and you shall receive."
msgstr "Давай і отримаєш."

#. TRANSLATORS: Shrine Text. Keep atmospheric. :)
#: Source/error.cpp:104
msgid "Some experience is gained by touch."
msgstr "Певний досвід набувається на дотик."

#. TRANSLATORS: Shrine Text. Keep atmospheric. :)
#: Source/error.cpp:105
msgid "There's no place like home."
msgstr "Усюди добре, а дома найкраще."

#. TRANSLATORS: Shrine Text. Keep atmospheric. :)
#: Source/error.cpp:106
msgid "Spiritual energy is restored."
msgstr "Духовна енергія відновлена."

#. TRANSLATORS: Shrine Text. Keep atmospheric. :)
#: Source/error.cpp:107
msgid "You feel more agile."
msgstr "Ти відчуваєш спритнішим."

#. TRANSLATORS: Shrine Text. Keep atmospheric. :)
#: Source/error.cpp:108
msgid "You feel stronger."
msgstr "Ти відчуваєш сильнішим."

#. TRANSLATORS: Shrine Text. Keep atmospheric. :)
#: Source/error.cpp:109
msgid "You feel wiser."
msgstr "Ти відчуваєш мудрішим."

#. TRANSLATORS: Shrine Text. Keep atmospheric. :)
#: Source/error.cpp:110
msgid "You feel refreshed."
msgstr "Ти відчуваєш себе оновленим."

#. TRANSLATORS: Shrine Text. Keep atmospheric. :)
#: Source/error.cpp:111
msgid "That which can break will."
msgstr "Те, що не ламається — зламається."

#: Source/gamemenu.cpp:39
msgid "Save Game"
msgstr "Зберегти Гру"

#: Source/gamemenu.cpp:40 Source/gamemenu.cpp:51
msgid "Options"
msgstr "Опції"

#: Source/gamemenu.cpp:43 Source/gamemenu.cpp:54
msgid "Quit Game"
msgstr "Вийти з Гри"

#: Source/gamemenu.cpp:53
msgid "Restart In Town"
msgstr "Почати в Місті"

#: Source/gamemenu.cpp:63
msgid "Gamma"
msgstr "Гамма"

#: Source/gamemenu.cpp:64 Source/gamemenu.cpp:173
msgid "Speed"
msgstr "Швид-ть"

#: Source/gamemenu.cpp:72
msgid "Music Disabled"
msgstr "Музика Вимкнена"

#: Source/gamemenu.cpp:76
msgid "Sound"
msgstr "Звук"

#: Source/gamemenu.cpp:77
msgid "Sound Disabled"
msgstr "Звук Вимкнено"

#: Source/gmenu.cpp:177
msgid "Pause"
msgstr "Пауза"

#: Source/help.cpp:28
msgid "$Keyboard Shortcuts:"
msgstr "$Гарячі Клавіші:"

#: Source/help.cpp:29
msgid "F1:    Open Help Screen"
msgstr "F1:    Відкрити вікно Допомоги"

#: Source/help.cpp:30
msgid "Esc:   Display Main Menu"
msgstr "Esc:   Вікрити Головне Меню"

#: Source/help.cpp:31
msgid "Tab:   Display Auto-map"
msgstr "Tab:   Відкрити Автокарту"

#: Source/help.cpp:32
msgid "Space: Hide all info screens"
msgstr "Пробіл: Сховати всі вікна"

#: Source/help.cpp:33
msgid "S: Open Speedbook"
msgstr "S: Відкрити Швидку Книгу Чар"

#: Source/help.cpp:34
msgid "B: Open Spellbook"
msgstr "B: Відкрити Книгу Чар"

#: Source/help.cpp:35
msgid "I: Open Inventory screen"
msgstr "I: Відкрити вікно Інвентаря"

#: Source/help.cpp:36
msgid "C: Open Character screen"
msgstr "C: Вікрити вікно Героя"

#: Source/help.cpp:37
msgid "Q: Open Quest log"
msgstr "Q: Вікрити Журнал квестів"

#: Source/help.cpp:38
msgid "F: Reduce screen brightness"
msgstr "F: Зменшити яскравість екрану"

#: Source/help.cpp:39
msgid "G: Increase screen brightness"
msgstr "G: Збільшити яскравість екрану"

#: Source/help.cpp:40
msgid "Z: Zoom Game Screen"
msgstr "Z: Збільшити/зменшити екран гри"

#: Source/help.cpp:41
msgid "+ / -: Zoom Automap"
msgstr "+ / -: Збільшити/зменшити Автокарту"

#: Source/help.cpp:42
msgid "1 - 8: Use Belt item"
msgstr "1 - 8: Використати предмет з Поясу"

#: Source/help.cpp:43
msgid "F5, F6, F7, F8:     Set hotkey for skill or spell"
msgstr "F5, F6, F7, F8:     Встановити гарячу клавішу для чар або таланту"

#: Source/help.cpp:44
msgid "Shift + Left Mouse Button: Attack without moving"
msgstr "Shift + Ліва кнопка миші: Атакувати не рухаючись"

#: Source/help.cpp:45
msgid "Shift + Left Mouse Button (on character screen): Assign all stat points"
msgstr ""
"Shift + Ліва кнопка миші (на вікні героя): Призначити всі очки параметру"

#: Source/help.cpp:46
msgid ""
"Shift + Left Mouse Button (on inventory): Move item to belt or equip/unequip "
"item"
msgstr ""
"Shift + Ліва кнопка миші (в інвентарі): Перенести предмет на Пояс або "
"обладнати/зняти предмет"

#: Source/help.cpp:47
msgid "Shift + Left Mouse Button (on belt): Move item to inventory"
msgstr "Shift + Ліва кнопка миші (на поясі): Перенести предмет в інвентар"

#: Source/help.cpp:49
msgid "$Movement:"
msgstr "$Пересування:"

#: Source/help.cpp:50
msgid ""
"If you hold the mouse button down while moving, the character will continue "
"to move in that direction."
msgstr "Утримуючи ліву кнопку миші, герой буде рухатися в направленні курсору."

#: Source/help.cpp:53
msgid "$Combat:"
msgstr "$Бій:"

#: Source/help.cpp:54
msgid ""
"Holding down the shift key and then left-clicking allows the character to "
"attack without moving."
msgstr ""
"Клік лівою кнопкою миші, утримуючи кнопку Shift дозволяє герою атакувати не "
"рухаючись."

#: Source/help.cpp:57
msgid "$Auto-map:"
msgstr "$Автокарта:"

#: Source/help.cpp:58
msgid ""
"To access the auto-map, click the 'MAP' button on the Information Bar or "
"press 'TAB' on the keyboard. Zooming in and out of the map is done with the "
"+ and - keys. Scrolling the map uses the arrow keys."
msgstr ""
"Щоб показати Автокарту, клікніть на кнопці 'КАРТА' в Панелі Інформації, або "
"натисніть клавішу 'Tab'. Збільшення і зменшення карти робиться клавішами + і "
"-. Прокрутка робиться клавішами зі стрілками."

#: Source/help.cpp:63
msgid "$Picking up Objects:"
msgstr "$Підбирання предметів:"

#: Source/help.cpp:64
msgid ""
"Useable items that are small in size, such as potions or scrolls, are "
"automatically placed in your 'belt' located at the top of the Interface "
"bar . When an item is placed in the belt, a small number appears in that "
"box. Items may be used by either pressing the corresponding number or right-"
"clicking on the item."
msgstr ""
"Маленькі предмети, що можна використати (наприклад зілля і сувої) "
"автоматично кладуться в Пояс в верхній частині Інформаційної Панелі. Коли "
"предмет кладеться в пояс, над ним з'являється цифра. Предмети в Поясі можна "
"використати натиснувши клавішу з номером, або кліком правої кнопки миші на "
"предметі."

#: Source/help.cpp:70
msgid "$Gold:"
msgstr "$Золото:"

#: Source/help.cpp:71
msgid ""
"You can select a specific amount of gold to drop by right-clicking on a pile "
"of gold in your inventory."
msgstr ""
"Ви можете визначити точну кількість золота для викидання кліком правої "
"кнопки миші на купі золота в інвентарі."

#: Source/help.cpp:74
msgid "$Skills & Spells:"
msgstr "$Таланти та Чари:"

#: Source/help.cpp:75
msgid ""
"You can access your list of skills and spells by left-clicking on the "
"'SPELLS' button in the interface bar. Memorized spells and those available "
"through staffs are listed here. Left-clicking on the spell you wish to cast "
"will ready the spell. A readied spell may be cast by simply right-clicking "
"in the play area."
msgstr ""
"Ви можете знайти повний список чар і талантів Вашого героя кліком лівою "
"кнопкою миші на кнопці 'ЧАРИ' в Інформаційній Панелі. В цьому вікні "
"вказуються чари вивчені напам'ять і доступні через посохи. Клік лівою "
"кнопкою миші на чарах/таланті підготує його. Завороження підготовленими "
"чарами робиться кліком правої кнопки миші в зоні гри."

#: Source/help.cpp:81
msgid "$Using the Speedbook for Spells:"
msgstr "$Використання Швидкої Книги Чар:"

#: Source/help.cpp:82
msgid ""
"Left-clicking on the 'readied spell' button will open the 'Speedbook' which "
"allows you to select a skill or spell for immediate use. To use a readied "
"skill or spell, simply right-click in the main play area."
msgstr ""
"Клік лівою кнопкою миші на кнопці 'Підготовлені чари' відкриє 'Швидку Книгу "
"Чар'. Вона дозволить вибрати талант або чари для негайного використання. "
"Завороження новими чарами робиться кліком правої кнопки миші в зоні гри."

#: Source/help.cpp:86
msgid ""
"Shift + Left-clicking on the 'select current spell' button will clear the "
"readied spell."
msgstr ""
"Shift + Ліва кнопка миші на кнопці \"Підготовлені чари\" очистить підготовку."

#: Source/help.cpp:88
msgid "$Setting Spell Hotkeys:"
msgstr "$Встановлення гарячих клавіш для чар:"

#: Source/help.cpp:89
msgid ""
"You can assign up to four Hotkeys for skills, spells or scrolls. Start by "
"opening the 'speedbook' as described in the section above. Press the F5, F6, "
"F7 or F8 keys after highlighting the spell you wish to assign."
msgstr ""
"Ви можете встановити до чотирьох гарячих клавіш для чар, талантів або "
"сувоїв. Відкрийте 'Швидку Книгу Чар' як описано вище. Наведіть курсор на "
"бажані чари і натисніть клавішу F5, F6, F7 або F8 для призначення."

#: Source/help.cpp:94
msgid "$Spell Books:"
msgstr "$Книги Чар:"

#: Source/help.cpp:95
msgid ""
"Reading more than one book increases your knowledge of that spell, allowing "
"you to cast the spell more effectively."
msgstr ""
"Читання більш ніж однієї книги чар покращує знання про них, що дозволить "
"ворожувати ці чари більш ефективно."

#: Source/help.cpp:200
msgid "Shareware Hellfire Help"
msgstr "Допомога Демо-версії Hellfire"

#: Source/help.cpp:200
msgid "Hellfire Help"
msgstr "Допомога Hellfire"

#: Source/help.cpp:202
msgid "Shareware Diablo Help"
msgstr "Допомога Демо-версії Diablo"

#: Source/help.cpp:202
msgid "Diablo Help"
msgstr "Допомога Diablo"

#: Source/help.cpp:233 Source/qol/chatlog.cpp:189
msgid "Press ESC to end or the arrow keys to scroll."
msgstr "Натисніть ESC щоб закрити або клавіші зі стрілками для прокрутки."

#: Source/init.cpp:297 Source/init.cpp:337
msgid "diabdat.mpq or spawn.mpq"
msgstr "diabdat.mpq або spawn.mpq"

#: Source/init.cpp:318 Source/init.cpp:358
msgid "Some Hellfire MPQs are missing"
msgstr "Деякі файли MPQ для Hellfire відсутні"

#: Source/init.cpp:318 Source/init.cpp:358
msgid ""
"Not all Hellfire MPQs were found.\n"
"Please copy all the hf*.mpq files."
msgstr ""
"Не всі файли MPQ для Hellfire були знайдені.\n"
"Будь ласка скопіюйте всі файли hf*.mpq."

#: Source/init.cpp:367
msgid "Unable to create main window"
msgstr "Неможливо створити головне вікно"

#: Source/inv.cpp:2120
msgid "No room for item"
msgstr "Немає місця для предмету"

#: Source/itemdat.cpp:53 Source/itemdat.cpp:236 Source/panels/charpanel.cpp:165
msgid "Gold"
msgstr "Золото"

#: Source/itemdat.cpp:54 Source/itemdat.cpp:172
msgid "Short Sword"
msgstr "Короткий Меч"

#: Source/itemdat.cpp:55 Source/itemdat.cpp:124
msgid "Buckler"
msgstr "Круглий Щит"

#: Source/itemdat.cpp:56 Source/itemdat.cpp:192 Source/itemdat.cpp:193
msgid "Club"
msgstr "Палиця"

#: Source/itemdat.cpp:57 Source/itemdat.cpp:196
msgid "Short Bow"
msgstr "Короткий Лук"

#: Source/itemdat.cpp:58
msgid "Short Staff of Mana"
msgstr "Короткий Посох Мани"

#: Source/itemdat.cpp:59
msgid "Cleaver"
msgstr "Сікач"

#: Source/itemdat.cpp:60 Source/itemdat.cpp:435
msgid "The Undead Crown"
msgstr "Нечестива Корона"

#: Source/itemdat.cpp:61 Source/itemdat.cpp:436
msgid "Empyrean Band"
msgstr "Обруч Емпірею"

#: Source/itemdat.cpp:62
msgid "Magic Rock"
msgstr "Магічний Камінь"

#: Source/itemdat.cpp:63 Source/itemdat.cpp:437
msgid "Optic Amulet"
msgstr "Оптичний Амулет"

#: Source/itemdat.cpp:64 Source/itemdat.cpp:438
msgid "Ring of Truth"
msgstr "Перстень Правди"

#: Source/itemdat.cpp:65
msgid "Tavern Sign"
msgstr "Знак Таверни"

#: Source/itemdat.cpp:66 Source/itemdat.cpp:439
msgid "Harlequin Crest"
msgstr "Гребінь Арлекіна"

#: Source/itemdat.cpp:67 Source/itemdat.cpp:440
msgid "Veil of Steel"
msgstr "Стальна Чадра"

#: Source/itemdat.cpp:68
msgid "Golden Elixir"
msgstr "Золотий Еліксир"

#: Source/itemdat.cpp:69 Source/quests.cpp:58
msgid "Anvil of Fury"
msgstr "Ковадло Люті"

#: Source/itemdat.cpp:70 Source/quests.cpp:49
msgid "Black Mushroom"
msgstr "Чорний Гриб"

#: Source/itemdat.cpp:71
msgid "Brain"
msgstr "Мозок"

#: Source/itemdat.cpp:72
msgid "Fungal Tome"
msgstr "Грибковий Том"

#: Source/itemdat.cpp:73
msgid "Spectral Elixir"
msgstr "Примарний Еліксир"

#: Source/itemdat.cpp:74
msgid "Blood Stone"
msgstr "Кров'яний Камінь"

#: Source/itemdat.cpp:75
msgid "Cathedral Map"
msgstr "Карта Собору"

#: Source/itemdat.cpp:76
msgid "Heart"
msgstr "Сердце"

#: Source/itemdat.cpp:77 Source/itemdat.cpp:130
msgid "Potion of Healing"
msgstr "Зілля Зцілення"

#: Source/itemdat.cpp:78 Source/itemdat.cpp:132
msgid "Potion of Mana"
msgstr "Зілля Мани"

#: Source/itemdat.cpp:79 Source/itemdat.cpp:147
msgid "Scroll of Identify"
msgstr "Сувій Розпізнавання"

#: Source/itemdat.cpp:80 Source/itemdat.cpp:151
msgid "Scroll of Town Portal"
msgstr "Сувій Порталу в Місто"

#: Source/itemdat.cpp:81 Source/itemdat.cpp:441
msgid "Arkaine's Valor"
msgstr "Доблесть Аркейну"

#: Source/itemdat.cpp:82 Source/itemdat.cpp:131
msgid "Potion of Full Healing"
msgstr "Зілля Повного Зцілення"

#: Source/itemdat.cpp:83 Source/itemdat.cpp:133
msgid "Potion of Full Mana"
msgstr "Зілля Повної Мани"

#: Source/itemdat.cpp:84 Source/itemdat.cpp:442
msgid "Griswold's Edge"
msgstr "Лезо Грізволда"

#: Source/itemdat.cpp:85 Source/itemdat.cpp:443
msgid "Bovine Plate"
msgstr "Бичачі Лати"

#: Source/itemdat.cpp:86
msgid "Staff of Lazarus"
msgstr "Посох Лазаря"

#: Source/itemdat.cpp:87 Source/itemdat.cpp:148
msgid "Scroll of Resurrect"
msgstr "Сувій Воскрешення"

#: Source/itemdat.cpp:88 Source/itemdat.cpp:136 Source/items.cpp:180
msgid "Blacksmith Oil"
msgstr "Ковальське Масло"

#: Source/itemdat.cpp:89 Source/itemdat.cpp:204
msgid "Short Staff"
msgstr "Короткий Посох"

#: Source/itemdat.cpp:90 Source/itemdat.cpp:172 Source/itemdat.cpp:173
#: Source/itemdat.cpp:174 Source/itemdat.cpp:175 Source/itemdat.cpp:178
#: Source/itemdat.cpp:179 Source/itemdat.cpp:180 Source/itemdat.cpp:181
#: Source/itemdat.cpp:182
msgid "Sword"
msgstr "Меч"

#: Source/itemdat.cpp:91 Source/itemdat.cpp:171
msgid "Dagger"
msgstr "Кинджал"

#: Source/itemdat.cpp:92
msgid "Rune Bomb"
msgstr "Рунна Бомба"

#: Source/itemdat.cpp:93
msgid "Theodore"
msgstr "Теодор"

#: Source/itemdat.cpp:94
msgid "Auric Amulet"
msgstr "Золотоносний Амулет"

#: Source/itemdat.cpp:95
msgid "Torn Note 1"
msgstr "Розірвана Записка 1"

#: Source/itemdat.cpp:96
msgid "Torn Note 2"
msgstr "Розірвана Записка 2"

#: Source/itemdat.cpp:97
msgid "Torn Note 3"
msgstr "Розірвана Записка 3"

#: Source/itemdat.cpp:98
msgid "Reconstructed Note"
msgstr "Відновлена Записка"

#: Source/itemdat.cpp:99
msgid "Brown Suit"
msgstr "Коричневий Костюм"

#: Source/itemdat.cpp:100
msgid "Grey Suit"
msgstr "Сірий Костюм"

#: Source/itemdat.cpp:101 Source/itemdat.cpp:102
msgid "Cap"
msgstr "Шапка"

#: Source/itemdat.cpp:102
msgid "Skull Cap"
msgstr "Черепна Шапка"

#: Source/itemdat.cpp:103 Source/itemdat.cpp:104 Source/itemdat.cpp:106
msgid "Helm"
msgstr "Шолом"

#: Source/itemdat.cpp:104
msgid "Full Helm"
msgstr "Повний Шолом"

#: Source/itemdat.cpp:105
msgid "Crown"
msgstr "Корона"

#: Source/itemdat.cpp:106
msgid "Great Helm"
msgstr "Величезний Шолом"

#: Source/itemdat.cpp:107
msgid "Cape"
msgstr "Накидка"

#: Source/itemdat.cpp:108
msgid "Rags"
msgstr "Ганчірки"

#: Source/itemdat.cpp:109
msgid "Cloak"
msgstr "Мантія"

#: Source/itemdat.cpp:110
msgid "Robe"
msgstr "Ряса"

#: Source/itemdat.cpp:111
msgid "Quilted Armor"
msgstr "Стьобана Броня"

#: Source/itemdat.cpp:111 Source/itemdat.cpp:112 Source/itemdat.cpp:113
#: Source/itemdat.cpp:114 Source/objects.cpp:4964
msgid "Armor"
msgstr "Броня"

#: Source/itemdat.cpp:112
msgid "Leather Armor"
msgstr "Шкіряна Броня"

#: Source/itemdat.cpp:113
msgid "Hard Leather Armor"
msgstr "Броня з Твердої Шкіри"

#: Source/itemdat.cpp:114
msgid "Studded Leather Armor"
msgstr "Броня з Клепаної Шкіри"

#: Source/itemdat.cpp:115
msgid "Ring Mail"
msgstr "Кільцева Кольчуга"

#: Source/itemdat.cpp:115 Source/itemdat.cpp:116 Source/itemdat.cpp:117
#: Source/itemdat.cpp:119
msgid "Mail"
msgstr "Кольчуга"

#: Source/itemdat.cpp:116
msgid "Chain Mail"
msgstr "Кільчаста Кольчуга"

#: Source/itemdat.cpp:117
msgid "Scale Mail"
msgstr "Лускова Кольчуга"

#: Source/itemdat.cpp:118
msgid "Breast Plate"
msgstr "Нагрудник"

#: Source/itemdat.cpp:118 Source/itemdat.cpp:120 Source/itemdat.cpp:121
#: Source/itemdat.cpp:122 Source/itemdat.cpp:123
msgid "Plate"
msgstr "Лати"

#: Source/itemdat.cpp:119
msgid "Splint Mail"
msgstr "Шинні Лати"

#: Source/itemdat.cpp:120
msgid "Plate Mail"
msgstr "Пластинчасті Лати"

#: Source/itemdat.cpp:121
msgid "Field Plate"
msgstr "Польові Лати"

#: Source/itemdat.cpp:122
msgid "Gothic Plate"
msgstr "Готичні Лати"

#: Source/itemdat.cpp:123
msgid "Full Plate Mail"
msgstr "Повні Лати"

#: Source/itemdat.cpp:124 Source/itemdat.cpp:125 Source/itemdat.cpp:126
#: Source/itemdat.cpp:127 Source/itemdat.cpp:128 Source/itemdat.cpp:129
msgid "Shield"
msgstr "Щит"

#: Source/itemdat.cpp:125
msgid "Small Shield"
msgstr "Малий Щит"

#: Source/itemdat.cpp:126
msgid "Large Shield"
msgstr "Великий Щит"

#: Source/itemdat.cpp:127
msgid "Kite Shield"
msgstr "Краплеподібний Щит"

#: Source/itemdat.cpp:128
msgid "Tower Shield"
msgstr "Баштовий Щит"

#: Source/itemdat.cpp:129
msgid "Gothic Shield"
msgstr "Готичний Щит"

#: Source/itemdat.cpp:134
msgid "Potion of Rejuvenation"
msgstr "Зілля Омолодження"

#: Source/itemdat.cpp:135
msgid "Potion of Full Rejuvenation"
msgstr "Зілля Повного Омолодження"

#: Source/itemdat.cpp:137 Source/items.cpp:175
msgid "Oil of Accuracy"
msgstr "Масло Точності"

#: Source/itemdat.cpp:138 Source/items.cpp:177
msgid "Oil of Sharpness"
msgstr "Масло Гостроти"

#: Source/itemdat.cpp:139
msgid "Oil"
msgstr "Масло"

#: Source/itemdat.cpp:140
msgid "Elixir of Strength"
msgstr "Еліксир Сили"

#: Source/itemdat.cpp:141
msgid "Elixir of Magic"
msgstr "Еліксир Магії"

#: Source/itemdat.cpp:142
msgid "Elixir of Dexterity"
msgstr "Еліксир Спритності"

#: Source/itemdat.cpp:143
msgid "Elixir of Vitality"
msgstr "Еліксир Живучості"

#: Source/itemdat.cpp:144
msgid "Scroll of Healing"
msgstr "Сувій Зцілення"

#: Source/itemdat.cpp:145
msgid "Scroll of Search"
msgstr "Сувій Пошуку"

#: Source/itemdat.cpp:146
msgid "Scroll of Lightning"
msgstr "Сувій Блискавки"

#: Source/itemdat.cpp:149
msgid "Scroll of Fire Wall"
msgstr "Сувій Стіни Вогню"

#: Source/itemdat.cpp:150
msgid "Scroll of Inferno"
msgstr "Сувій Пекла"

#: Source/itemdat.cpp:152
msgid "Scroll of Flash"
msgstr "Сувій Спалаху"

#: Source/itemdat.cpp:153
msgid "Scroll of Infravision"
msgstr "Сувій Інфрабачення"

#: Source/itemdat.cpp:154
msgid "Scroll of Phasing"
msgstr "Сувій Фазування"

#: Source/itemdat.cpp:155
msgid "Scroll of Mana Shield"
msgstr "Сувій Щита Мани"

#: Source/itemdat.cpp:156
msgid "Scroll of Flame Wave"
msgstr "Сувій Хвилі Вогню"

#: Source/itemdat.cpp:157
msgid "Scroll of Fireball"
msgstr "Сувій Кулі Вогню"

#: Source/itemdat.cpp:158
msgid "Scroll of Stone Curse"
msgstr "Сувій Прокляття Каменю"

#: Source/itemdat.cpp:159
msgid "Scroll of Chain Lightning"
msgstr "Сувій Ланцюгової Блискавки"

#: Source/itemdat.cpp:160
msgid "Scroll of Guardian"
msgstr "Сувій Охоронця"

#: Source/itemdat.cpp:162
msgid "Scroll of Nova"
msgstr "Сувій Нови"

#: Source/itemdat.cpp:163
msgid "Scroll of Golem"
msgstr "Сувій Голему"

#: Source/itemdat.cpp:165
msgid "Scroll of Teleport"
msgstr "Сувій Телепорту"

#: Source/itemdat.cpp:166
msgid "Scroll of Apocalypse"
msgstr "Сувій Апокаліпсису"

#: Source/itemdat.cpp:167 Source/itemdat.cpp:168 Source/itemdat.cpp:169
#: Source/itemdat.cpp:170
msgid "Book of "
msgstr "Книга "

#: Source/itemdat.cpp:173
msgid "Falchion"
msgstr "Фальшіон"

#: Source/itemdat.cpp:174
msgid "Scimitar"
msgstr "Ятаган"

#: Source/itemdat.cpp:175
msgid "Claymore"
msgstr "Клеймор"

#: Source/itemdat.cpp:176
msgid "Blade"
msgstr "Клинок"

#: Source/itemdat.cpp:177
msgid "Sabre"
msgstr "Шабля"

#: Source/itemdat.cpp:178
msgid "Long Sword"
msgstr "Довгий Меч"

#: Source/itemdat.cpp:179
msgid "Broad Sword"
msgstr "Широкий Меч"

#: Source/itemdat.cpp:180
msgid "Bastard Sword"
msgstr "Меч-Бастард"

#: Source/itemdat.cpp:181
msgid "Two-Handed Sword"
msgstr "Дворучний Меч"

#: Source/itemdat.cpp:182
msgid "Great Sword"
msgstr "Величезний Меч"

#: Source/itemdat.cpp:183
msgid "Small Axe"
msgstr "Мала Сокира"

#: Source/itemdat.cpp:183 Source/itemdat.cpp:184 Source/itemdat.cpp:185
#: Source/itemdat.cpp:186 Source/itemdat.cpp:187 Source/itemdat.cpp:188
msgid "Axe"
msgstr "Сокира"

#: Source/itemdat.cpp:185
msgid "Large Axe"
msgstr "Велика Сокира"

#: Source/itemdat.cpp:186
msgid "Broad Axe"
msgstr "Широка Сокира"

#: Source/itemdat.cpp:187
msgid "Battle Axe"
msgstr "Бойова Сокира"

#: Source/itemdat.cpp:188
msgid "Great Axe"
msgstr "Величезна Сокира"

#: Source/itemdat.cpp:189 Source/itemdat.cpp:190
msgid "Mace"
msgstr "Булава"

#: Source/itemdat.cpp:190
msgid "Morning Star"
msgstr "Моргенштерн"

#: Source/itemdat.cpp:191
msgid "War Hammer"
msgstr "Бойовий Молот"

#: Source/itemdat.cpp:191
msgid "Hammer"
msgstr "Молот"

#: Source/itemdat.cpp:192
msgid "Spiked Club"
msgstr "Палиця з Гвіздками"

#: Source/itemdat.cpp:194
msgid "Flail"
msgstr "Ціп"

#: Source/itemdat.cpp:195
msgid "Maul"
msgstr "Клепач"

#: Source/itemdat.cpp:196 Source/itemdat.cpp:197 Source/itemdat.cpp:198
#: Source/itemdat.cpp:199 Source/itemdat.cpp:200 Source/itemdat.cpp:201
#: Source/itemdat.cpp:202 Source/itemdat.cpp:203
msgid "Bow"
msgstr "Лук"

#: Source/itemdat.cpp:197
msgid "Hunter's Bow"
msgstr "Мисливський Лук"

#: Source/itemdat.cpp:198
msgid "Long Bow"
msgstr "Довгий Лук"

#: Source/itemdat.cpp:199
msgid "Composite Bow"
msgstr "Композитний Лук"

#: Source/itemdat.cpp:200
msgid "Short Battle Bow"
msgstr "Короткий Бойовий Лук"

#: Source/itemdat.cpp:201
msgid "Long Battle Bow"
msgstr "Довгий Бойовий Лук"

#: Source/itemdat.cpp:202
msgid "Short War Bow"
msgstr "Короткий Воєнний Лук"

#: Source/itemdat.cpp:203
msgid "Long War Bow"
msgstr "Довгий Воєнний Лук"

#: Source/itemdat.cpp:204 Source/itemdat.cpp:205 Source/itemdat.cpp:206
#: Source/itemdat.cpp:207 Source/itemdat.cpp:208
#: Source/panels/spell_list.cpp:183
msgid "Staff"
msgstr "Посох"

#: Source/itemdat.cpp:205
msgid "Long Staff"
msgstr "Довгий Посох"

#: Source/itemdat.cpp:206
msgid "Composite Staff"
msgstr "Композитний Посох"

#: Source/itemdat.cpp:207
msgid "Quarter Staff"
msgstr "Четвертковий Посох"

#: Source/itemdat.cpp:208
msgid "War Staff"
msgstr "Бойовий Посох"

#: Source/itemdat.cpp:209 Source/itemdat.cpp:210 Source/itemdat.cpp:211
msgid "Ring"
msgstr "Перстень"

#: Source/itemdat.cpp:212 Source/itemdat.cpp:213
msgid "Amulet"
msgstr "Амулет"

#: Source/itemdat.cpp:214
msgid "Rune of Fire"
msgstr "Руна Вогню"

#: Source/itemdat.cpp:214 Source/itemdat.cpp:215 Source/itemdat.cpp:216
#: Source/itemdat.cpp:217 Source/itemdat.cpp:218
msgid "Rune"
msgstr "Руна"

#: Source/itemdat.cpp:215
msgid "Rune of Lightning"
msgstr "Руна Блискавки"

#: Source/itemdat.cpp:216
msgid "Greater Rune of Fire"
msgstr "Більша Руна Вогню"

#: Source/itemdat.cpp:217
msgid "Greater Rune of Lightning"
msgstr "Більша Руна Блискавки"

#: Source/itemdat.cpp:218
msgid "Rune of Stone"
msgstr "Руна Каменю"

#: Source/itemdat.cpp:219
msgid "Short Staff of Charged Bolt"
msgstr "Короткий Посох Зарядженої Стріли"

#: Source/itemdat.cpp:220
msgid "Arena Potion"
msgstr "Зілля Арени"

#. TRANSLATORS: Item prefix section.
#: Source/itemdat.cpp:230
msgid "Tin"
msgstr "Олов'яний"

#: Source/itemdat.cpp:231
msgid "Brass"
msgstr "Латунний"

#: Source/itemdat.cpp:232
msgid "Bronze"
msgstr "Бронзовий"

#: Source/itemdat.cpp:233
msgid "Iron"
msgstr "Залізний"

#: Source/itemdat.cpp:234
msgid "Steel"
msgstr "Стальний"

#: Source/itemdat.cpp:235
msgid "Silver"
msgstr "Срібний"

#: Source/itemdat.cpp:237
msgid "Platinum"
msgstr "Платиновий"

#: Source/itemdat.cpp:238
msgid "Mithril"
msgstr "Міфріловий"

#: Source/itemdat.cpp:239
msgid "Meteoric"
msgstr "Метеоритний"

#: Source/itemdat.cpp:240 Source/objects.cpp:124
msgid "Weird"
msgstr "Чудний"

#: Source/itemdat.cpp:241
msgid "Strange"
msgstr "Дивний"

#: Source/itemdat.cpp:242
msgid "Useless"
msgstr "Непотрібний"

#: Source/itemdat.cpp:243
msgid "Bent"
msgstr "Погнутий"

#: Source/itemdat.cpp:244
msgid "Weak"
msgstr "Слабий"

#: Source/itemdat.cpp:245
msgid "Jagged"
msgstr "Зазублений"

#: Source/itemdat.cpp:246
msgid "Deadly"
msgstr "Смертельний"

#: Source/itemdat.cpp:247
msgid "Heavy"
msgstr "Важкий"

#: Source/itemdat.cpp:248
msgid "Vicious"
msgstr "Розпутний"

#: Source/itemdat.cpp:249
msgid "Brutal"
msgstr "Брутальний"

#: Source/itemdat.cpp:250
msgid "Massive"
msgstr "Масивний"

#: Source/itemdat.cpp:251
msgid "Savage"
msgstr "Дикий"

#: Source/itemdat.cpp:252
msgid "Ruthless"
msgstr "Жорстокий"

#: Source/itemdat.cpp:253
msgid "Merciless"
msgstr "Безжалісний"

#: Source/itemdat.cpp:254
msgid "Clumsy"
msgstr "Незграбний"

#: Source/itemdat.cpp:255
msgid "Dull"
msgstr "Тупий"

#: Source/itemdat.cpp:256
msgid "Sharp"
msgstr "Гострий"

#: Source/itemdat.cpp:257 Source/itemdat.cpp:267
msgid "Fine"
msgstr "Гарний"

#: Source/itemdat.cpp:258
msgid "Warrior's"
msgstr "Воїнський"

#: Source/itemdat.cpp:259
msgid "Soldier's"
msgstr "Солдатський"

#: Source/itemdat.cpp:260
msgid "Lord's"
msgstr "Лордський"

#: Source/itemdat.cpp:261
msgid "Knight's"
msgstr "Лицарський"

#: Source/itemdat.cpp:262
msgid "Master's"
msgstr "Паньский"

#: Source/itemdat.cpp:263
msgid "Champion's"
msgstr "Чемпіонський"

#: Source/itemdat.cpp:264
msgid "King's"
msgstr "Королівський"

#: Source/itemdat.cpp:265
msgid "Vulnerable"
msgstr "Уразливий"

#: Source/itemdat.cpp:266
msgid "Rusted"
msgstr "Іржавий"

#: Source/itemdat.cpp:268
msgid "Strong"
msgstr "Сильний"

#: Source/itemdat.cpp:269
msgid "Grand"
msgstr "Величний"

#: Source/itemdat.cpp:270
msgid "Valiant"
msgstr "Доблесний"

#: Source/itemdat.cpp:271
msgid "Glorious"
msgstr "Славетний"

#: Source/itemdat.cpp:272
msgid "Blessed"
msgstr "Благословенний"

#: Source/itemdat.cpp:273
msgid "Saintly"
msgstr "Праведний"

#: Source/itemdat.cpp:274
msgid "Awesome"
msgstr "Фантастичний"

#: Source/itemdat.cpp:275 Source/objects.cpp:136
msgid "Holy"
msgstr "Святий"

#: Source/itemdat.cpp:276
msgid "Godly"
msgstr "Божий"

#: Source/itemdat.cpp:277
msgid "Red"
msgstr "Червоний"

#: Source/itemdat.cpp:278 Source/itemdat.cpp:279
msgid "Crimson"
msgstr "Багряний"

#: Source/itemdat.cpp:280
msgid "Garnet"
msgstr "Гранатовий"

#: Source/itemdat.cpp:281
msgid "Ruby"
msgstr "Рубіновий"

#: Source/itemdat.cpp:282
msgid "Blue"
msgstr "Синій"

#: Source/itemdat.cpp:283
msgid "Azure"
msgstr "Блакитний"

#: Source/itemdat.cpp:284
msgid "Lapis"
msgstr "Лазурний"

#: Source/itemdat.cpp:285
msgid "Cobalt"
msgstr "Кобальтовий"

#: Source/itemdat.cpp:286
msgid "Sapphire"
msgstr "Сапфірний"

#: Source/itemdat.cpp:287
msgid "White"
msgstr "Білий"

#: Source/itemdat.cpp:288
msgid "Pearl"
msgstr "Перламутровий"

#: Source/itemdat.cpp:289
msgid "Ivory"
msgstr "Слонової кістки"

#: Source/itemdat.cpp:290
msgid "Crystal"
msgstr "Кришталевий"

#: Source/itemdat.cpp:291
msgid "Diamond"
msgstr "Діамантовий"

#: Source/itemdat.cpp:292
msgid "Topaz"
msgstr "Топазовий"

#: Source/itemdat.cpp:293
msgid "Amber"
msgstr "Бурштинний"

#: Source/itemdat.cpp:294
msgid "Jade"
msgstr "Нефритовий"

#: Source/itemdat.cpp:295
msgid "Obsidian"
msgstr "Обсидіяновий"

#: Source/itemdat.cpp:296
msgid "Emerald"
msgstr "Смарагдовий"

#: Source/itemdat.cpp:297
msgid "Hyena's"
msgstr "Гієнний"

#: Source/itemdat.cpp:298
msgid "Frog's"
msgstr "Жаб'ячий"

#: Source/itemdat.cpp:299
msgid "Spider's"
msgstr "Павучий"

#: Source/itemdat.cpp:300
msgid "Raven's"
msgstr "Воронний"

#: Source/itemdat.cpp:301
msgid "Snake's"
msgstr "Зміїний"

#: Source/itemdat.cpp:302
msgid "Serpent's"
msgstr "Гадючий"

#: Source/itemdat.cpp:303
msgid "Drake's"
msgstr "Левіятановий"

#: Source/itemdat.cpp:304
msgid "Dragon's"
msgstr "Драконовий"

#: Source/itemdat.cpp:305
msgid "Wyrm's"
msgstr "Супостатний"

#: Source/itemdat.cpp:306
msgid "Hydra's"
msgstr "Гідровий"

#: Source/itemdat.cpp:307
msgid "Angel's"
msgstr "Ангела"

#: Source/itemdat.cpp:308
msgid "Arch-Angel's"
msgstr "Архангела"

#: Source/itemdat.cpp:309
msgid "Plentiful"
msgstr "Рясний"

#: Source/itemdat.cpp:310
msgid "Bountiful"
msgstr "Щедрий"

#: Source/itemdat.cpp:311
msgid "Flaming"
msgstr "Полум'яний"

#: Source/itemdat.cpp:312
msgid "Lightning"
msgstr "Блискавичий"

#: Source/itemdat.cpp:313
msgid "Jester's"
msgstr "Блазневий"

#: Source/itemdat.cpp:314
msgid "Crystalline"
msgstr "Кристалічний"

#. TRANSLATORS: Item prefix section end.
#: Source/itemdat.cpp:316
msgid "Doppelganger's"
msgstr "Двійниковий"

#. TRANSLATORS: Item suffix section. All items will have a word binding word. (Format: {:s} of {:s} - e.g. Rags of Valor)
#: Source/itemdat.cpp:326
msgid "quality"
msgstr "якості"

#: Source/itemdat.cpp:327
msgid "maiming"
msgstr "знівечення"

#: Source/itemdat.cpp:328
msgid "slaying"
msgstr "убивання"

#: Source/itemdat.cpp:329
msgid "gore"
msgstr "крові"

#: Source/itemdat.cpp:330
msgid "carnage"
msgstr "різанини"

#: Source/itemdat.cpp:331
msgid "slaughter"
msgstr "забою"

#: Source/itemdat.cpp:332
msgid "pain"
msgstr "болі"

#: Source/itemdat.cpp:333
msgid "tears"
msgstr "сліз"

#: Source/itemdat.cpp:334
msgid "health"
msgstr "здоров'я"

#: Source/itemdat.cpp:335
msgid "protection"
msgstr "захисту"

#: Source/itemdat.cpp:336
msgid "absorption"
msgstr "поглинання"

#: Source/itemdat.cpp:337
msgid "deflection"
msgstr "відхилення"

#: Source/itemdat.cpp:338
msgid "osmosis"
msgstr "осмосу"

#: Source/itemdat.cpp:339
msgid "frailty"
msgstr "субтильності"

#: Source/itemdat.cpp:340
msgid "weakness"
msgstr "слабкості"

#: Source/itemdat.cpp:341
msgid "strength"
msgstr "сили"

#: Source/itemdat.cpp:342
msgid "might"
msgstr "могутності"

#: Source/itemdat.cpp:343
msgid "power"
msgstr "міці"

#: Source/itemdat.cpp:344
msgid "giants"
msgstr "гіганта"

#: Source/itemdat.cpp:345
msgid "titans"
msgstr "титана"

#: Source/itemdat.cpp:346
msgid "paralysis"
msgstr "паралізу"

#: Source/itemdat.cpp:347
msgid "atrophy"
msgstr "атрофії"

#: Source/itemdat.cpp:348
msgid "dexterity"
msgstr "спритності"

#: Source/itemdat.cpp:349
msgid "skill"
msgstr "таланту"

#: Source/itemdat.cpp:350
msgid "accuracy"
msgstr "точності"

#: Source/itemdat.cpp:351
msgid "precision"
msgstr "влучності"

#: Source/itemdat.cpp:352
msgid "perfection"
msgstr "досконалості"

#: Source/itemdat.cpp:353
msgid "the fool"
msgstr "дурня"

#: Source/itemdat.cpp:354
msgid "dyslexia"
msgstr "дислексії"

#: Source/itemdat.cpp:355
msgid "magic"
msgstr "магії"

#: Source/itemdat.cpp:356
msgid "the mind"
msgstr "розуму"

#: Source/itemdat.cpp:357
msgid "brilliance"
msgstr "здібності"

#: Source/itemdat.cpp:358
msgid "sorcery"
msgstr "чарівництва"

#: Source/itemdat.cpp:359
msgid "wizardry"
msgstr "чаклунства"

#: Source/itemdat.cpp:360
msgid "illness"
msgstr "недуги"

#: Source/itemdat.cpp:361
msgid "disease"
msgstr "хвороби"

#: Source/itemdat.cpp:362
msgid "vitality"
msgstr "жувочості"

#: Source/itemdat.cpp:363
msgid "zest"
msgstr "запалу"

#: Source/itemdat.cpp:364
msgid "vim"
msgstr "енергії"

#: Source/itemdat.cpp:365
msgid "vigor"
msgstr "снаги"

#: Source/itemdat.cpp:366
msgid "life"
msgstr "життя"

#: Source/itemdat.cpp:367
msgid "trouble"
msgstr "лиха"

#: Source/itemdat.cpp:368
msgid "the pit"
msgstr "ями"

#: Source/itemdat.cpp:369
msgid "the sky"
msgstr "неба"

#: Source/itemdat.cpp:370
msgid "the moon"
msgstr "місяця"

#: Source/itemdat.cpp:371
msgid "the stars"
msgstr "зорей"

#: Source/itemdat.cpp:372
msgid "the heavens"
msgstr "небес"

#: Source/itemdat.cpp:373
msgid "the zodiac"
msgstr "зодіаку"

#: Source/itemdat.cpp:374
msgid "the vulture"
msgstr "стерв'ятника"

#: Source/itemdat.cpp:375
msgid "the jackal"
msgstr "шакала"

#: Source/itemdat.cpp:376
msgid "the fox"
msgstr "лисиці"

#: Source/itemdat.cpp:377
msgid "the jaguar"
msgstr "ягуара"

#: Source/itemdat.cpp:378
msgid "the eagle"
msgstr "орла"

#: Source/itemdat.cpp:379
msgid "the wolf"
msgstr "вовка"

#: Source/itemdat.cpp:380
msgid "the tiger"
msgstr "тигра"

#: Source/itemdat.cpp:381
msgid "the lion"
msgstr "лева"

#: Source/itemdat.cpp:382
msgid "the mammoth"
msgstr "мамонта"

#: Source/itemdat.cpp:383
msgid "the whale"
msgstr "кита"

#: Source/itemdat.cpp:384
msgid "fragility"
msgstr "крихкості"

#: Source/itemdat.cpp:385
msgid "brittleness"
msgstr "ламкості"

#: Source/itemdat.cpp:386
msgid "sturdiness"
msgstr "міцності"

#: Source/itemdat.cpp:387
msgid "craftsmanship"
msgstr "майстерності"

#: Source/itemdat.cpp:388
msgid "structure"
msgstr "структури"

#: Source/itemdat.cpp:389
msgid "the ages"
msgstr "віків"

#: Source/itemdat.cpp:390
msgid "the dark"
msgstr "темряви"

#: Source/itemdat.cpp:391
msgid "the night"
msgstr "ночі"

#: Source/itemdat.cpp:392
msgid "light"
msgstr "світла"

#: Source/itemdat.cpp:393
msgid "radiance"
msgstr "сяяння"

#: Source/itemdat.cpp:394
msgid "flame"
msgstr "полум'я"

#: Source/itemdat.cpp:395
msgid "fire"
msgstr "вогню"

#: Source/itemdat.cpp:396
msgid "burning"
msgstr "горіння"

#: Source/itemdat.cpp:397
msgid "shock"
msgstr "шоку"

#: Source/itemdat.cpp:398
msgid "lightning"
msgstr "блискавки"

#: Source/itemdat.cpp:399
msgid "thunder"
msgstr "грому"

#: Source/itemdat.cpp:400
msgid "many"
msgstr "багатьох"

#: Source/itemdat.cpp:401
msgid "plenty"
msgstr "безлічі"

#: Source/itemdat.cpp:402
msgid "thorns"
msgstr "шипів"

#: Source/itemdat.cpp:403
msgid "corruption"
msgstr "псування"

#: Source/itemdat.cpp:404
msgid "thieves"
msgstr "крадіїв"

#: Source/itemdat.cpp:405
msgid "the bear"
msgstr "ведмеда"

#: Source/itemdat.cpp:406
msgid "the bat"
msgstr "літучої миші"

#: Source/itemdat.cpp:407
msgid "vampires"
msgstr "вампірів"

#: Source/itemdat.cpp:408
msgid "the leech"
msgstr "п'явки"

#: Source/itemdat.cpp:409
msgid "blood"
msgstr "крові"

#: Source/itemdat.cpp:410
msgid "piercing"
msgstr "пробивання"

#: Source/itemdat.cpp:411
msgid "puncturing"
msgstr "проколювання"

#: Source/itemdat.cpp:412
msgid "bashing"
msgstr "побиття"

#: Source/itemdat.cpp:413
msgid "readiness"
msgstr "готовності"

#: Source/itemdat.cpp:414
msgid "swiftness"
msgstr "хуткості"

#: Source/itemdat.cpp:415
msgid "speed"
msgstr "швидкості"

#: Source/itemdat.cpp:416
msgid "haste"
msgstr "поспішності"

#: Source/itemdat.cpp:417
msgid "balance"
msgstr "балансу"

#: Source/itemdat.cpp:418
msgid "stability"
msgstr "стабільності"

#: Source/itemdat.cpp:419
msgid "harmony"
msgstr "гармонії"

#: Source/itemdat.cpp:420
msgid "blocking"
msgstr "блокування"

#: Source/itemdat.cpp:421
msgid "devastation"
msgstr "спустошення"

#: Source/itemdat.cpp:422
msgid "decay"
msgstr "занепаду"

#. TRANSLATORS: Item suffix section end.
#: Source/itemdat.cpp:424
msgid "peril"
msgstr "небезпеки"

#. TRANSLATORS: Unique Item section
#: Source/itemdat.cpp:434
msgid "The Butcher's Cleaver"
msgstr "Сікач М'ясника"

#: Source/itemdat.cpp:444
msgid "The Rift Bow"
msgstr "Лук Розриву"

#: Source/itemdat.cpp:445
msgid "The Needler"
msgstr "Голкостріл"

#: Source/itemdat.cpp:446
msgid "The Celestial Bow"
msgstr "Небесний Лук"

#: Source/itemdat.cpp:447
msgid "Deadly Hunter"
msgstr "Смертельний Мисливець"

#: Source/itemdat.cpp:448
msgid "Bow of the Dead"
msgstr "Лук Мертвих"

#: Source/itemdat.cpp:449
msgid "The Blackoak Bow"
msgstr "Лук з Чорного Дуба"

#: Source/itemdat.cpp:450
msgid "Flamedart"
msgstr "Вогнедротик"

#: Source/itemdat.cpp:451
msgid "Fleshstinger"
msgstr "Жало Плоті"

#: Source/itemdat.cpp:452
msgid "Windforce"
msgstr "Сила Вітру"

#: Source/itemdat.cpp:453
msgid "Eaglehorn"
msgstr "Орлиний Ріг"

#: Source/itemdat.cpp:454
msgid "Gonnagal's Dirk"
msgstr "Кинджал Гоннагала"

#: Source/itemdat.cpp:455
msgid "The Defender"
msgstr "Захисник"

#: Source/itemdat.cpp:456
msgid "Gryphon's Claw"
msgstr "Кіготь Грифона"

#: Source/itemdat.cpp:457
msgid "Black Razor"
msgstr "Чорна Бритва"

#: Source/itemdat.cpp:458
msgid "Gibbous Moon"
msgstr "Пів-місяць"

#: Source/itemdat.cpp:459
msgid "Ice Shank"
msgstr "Крижана Заточка"

#: Source/itemdat.cpp:460
msgid "The Executioner's Blade"
msgstr "Клинок Ката"

#: Source/itemdat.cpp:461
msgid "The Bonesaw"
msgstr "Кісткопил"

#: Source/itemdat.cpp:462
msgid "Shadowhawk"
msgstr "Тіньовий Яструб"

#: Source/itemdat.cpp:463
msgid "Wizardspike"
msgstr "Вістря Мага"

#: Source/itemdat.cpp:464
msgid "Lightsabre"
msgstr "Світловий Меч"

#: Source/itemdat.cpp:465
msgid "The Falcon's Talon"
msgstr "Кіготь Сокола"

#: Source/itemdat.cpp:466
msgid "Inferno"
msgstr "Інферно"

#: Source/itemdat.cpp:467
msgid "Doombringer"
msgstr "Погибельник"

#: Source/itemdat.cpp:468
msgid "The Grizzly"
msgstr "Грізлі"

#: Source/itemdat.cpp:469
msgid "The Grandfather"
msgstr "Прадід"

#: Source/itemdat.cpp:470
msgid "The Mangler"
msgstr "Калічитель"

#: Source/itemdat.cpp:471
msgid "Sharp Beak"
msgstr "Гострий Дзьоб"

#: Source/itemdat.cpp:472
msgid "BloodSlayer"
msgstr "Крововбивця"

#: Source/itemdat.cpp:473
msgid "The Celestial Axe"
msgstr "Небесна Сокира"

#: Source/itemdat.cpp:474
msgid "Wicked Axe"
msgstr "Зла Сокира"

#: Source/itemdat.cpp:475
msgid "Stonecleaver"
msgstr "Каменокол"

#: Source/itemdat.cpp:476
msgid "Aguinara's Hatchet"
msgstr "Томагавк Агінари"

#: Source/itemdat.cpp:477
msgid "Hellslayer"
msgstr "Пекельний Вбивця"

#: Source/itemdat.cpp:478
msgid "Messerschmidt's Reaver"
msgstr "Грабіжник Мессершмідта"

#: Source/itemdat.cpp:479
msgid "Crackrust"
msgstr "Іржа"

#: Source/itemdat.cpp:480
msgid "Hammer of Jholm"
msgstr "Молот Йольма"

#: Source/itemdat.cpp:481
msgid "Civerb's Cudgel"
msgstr "Дубина Циверба"

#: Source/itemdat.cpp:482
msgid "The Celestial Star"
msgstr "Небесна Зоря"

#: Source/itemdat.cpp:483
msgid "Baranar's Star"
msgstr "Зірка Баранара"

#: Source/itemdat.cpp:484
msgid "Gnarled Root"
msgstr "Сучкуватий Корінь"

#: Source/itemdat.cpp:485
msgid "The Cranium Basher"
msgstr "Черепний Розбійник"

#: Source/itemdat.cpp:486
msgid "Schaefer's Hammer"
msgstr "Молот Шефера"

#: Source/itemdat.cpp:487
msgid "Dreamflange"
msgstr "Край Сну"

#: Source/itemdat.cpp:488
msgid "Staff of Shadows"
msgstr "Посох Тіней"

#: Source/itemdat.cpp:489
msgid "Immolator"
msgstr "Спалювач"

#: Source/itemdat.cpp:490
msgid "Storm Spire"
msgstr "Штормовий Шпиль"

#: Source/itemdat.cpp:491
msgid "Gleamsong"
msgstr "Мерехтюча Пісня"

#: Source/itemdat.cpp:492
msgid "Thundercall"
msgstr "Поклик Грому"

#: Source/itemdat.cpp:493
msgid "The Protector"
msgstr "Захисник"

#: Source/itemdat.cpp:494
msgid "Naj's Puzzler"
msgstr "Головоломка Наджа"

#: Source/itemdat.cpp:495
msgid "Mindcry"
msgstr "Крик Розуму"

#: Source/itemdat.cpp:496
msgid "Rod of Onan"
msgstr "Жезл Онана"

#: Source/itemdat.cpp:497
msgid "Helm of Spirits"
msgstr "Шлем Духів"

#: Source/itemdat.cpp:498
msgid "Thinking Cap"
msgstr "Думаюча Шапка"

#: Source/itemdat.cpp:499
msgid "OverLord's Helm"
msgstr "Шлем Повелителя"

#: Source/itemdat.cpp:500
msgid "Fool's Crest"
msgstr "Герб Дурня"

#: Source/itemdat.cpp:501
msgid "Gotterdamerung"
msgstr "Загибель Богів"

#: Source/itemdat.cpp:502
msgid "Royal Circlet"
msgstr "Королівський Вінець"

#: Source/itemdat.cpp:503
msgid "Torn Flesh of Souls"
msgstr "Розірвана Плоть Душ"

#: Source/itemdat.cpp:504
msgid "The Gladiator's Bane"
msgstr "Прокляття Гладіатора"

#: Source/itemdat.cpp:505
msgid "The Rainbow Cloak"
msgstr "Веселковий Плащ"

#: Source/itemdat.cpp:506
msgid "Leather of Aut"
msgstr "Шкіра Аута"

#: Source/itemdat.cpp:507
msgid "Wisdom's Wrap"
msgstr "Шаль Мудрості"

#: Source/itemdat.cpp:508
msgid "Sparking Mail"
msgstr "Іскряча Броня"

#: Source/itemdat.cpp:509
msgid "Scavenger Carapace"
msgstr "Панцир Cміттяра"

#: Source/itemdat.cpp:510
msgid "Nightscape"
msgstr "Нічний Покров"

#: Source/itemdat.cpp:511
msgid "Naj's Light Plate"
msgstr "Легка Пластина Наджа"

#: Source/itemdat.cpp:512
msgid "Demonspike Coat"
msgstr "Мундир з Демоношипів"

#: Source/itemdat.cpp:513
msgid "The Deflector"
msgstr "Дефлектор"

#: Source/itemdat.cpp:514
msgid "Split Skull Shield"
msgstr "Щит-Череполом"

#: Source/itemdat.cpp:515
msgid "Dragon's Breach"
msgstr "Пролом Дракона"

#: Source/itemdat.cpp:516
msgid "Blackoak Shield"
msgstr "Щит з Чорного Дуба"

#: Source/itemdat.cpp:517
msgid "Holy Defender"
msgstr "Святий Захисник"

#: Source/itemdat.cpp:518
msgid "Stormshield"
msgstr "Штормовий Щит"

#: Source/itemdat.cpp:519
msgid "Bramble"
msgstr "Терен"

#: Source/itemdat.cpp:520
msgid "Ring of Regha"
msgstr "Кільце Реги"

#: Source/itemdat.cpp:521
msgid "The Bleeder"
msgstr "Кровопроливач"

#: Source/itemdat.cpp:522
msgid "Constricting Ring"
msgstr "Тісний Перстень"

#: Source/itemdat.cpp:523
msgid "Ring of Engagement"
msgstr "Перстень Заручення"

#: Source/itemdat.cpp:524
msgid "Giant's Knuckle"
msgstr "Кулак Гіганта"

#: Source/itemdat.cpp:525
msgid "Mercurial Ring"
msgstr "Ртутний Перстень"

#: Source/itemdat.cpp:526
msgid "Xorine's Ring"
msgstr "Перстень Ксорини"

#: Source/itemdat.cpp:527
msgid "Karik's Ring"
msgstr "Перстень Карика"

#: Source/itemdat.cpp:528
msgid "Ring of Magma"
msgstr "Перстень Магми"

#: Source/itemdat.cpp:529
msgid "Ring of the Mystics"
msgstr "Перстень Містиків"

#: Source/itemdat.cpp:530
msgid "Ring of Thunder"
msgstr "Перстень Грому"

#: Source/itemdat.cpp:531
msgid "Amulet of Warding"
msgstr "Амулет Охорони"

#: Source/itemdat.cpp:532
msgid "Gnat Sting"
msgstr "Укус Комара"

#: Source/itemdat.cpp:533
msgid "Flambeau"
msgstr "Фламбо"

#: Source/itemdat.cpp:534
msgid "Armor of Gloom"
msgstr "Броня Мороку"

#: Source/itemdat.cpp:535
msgid "Blitzen"
msgstr "Блітцен"

#: Source/itemdat.cpp:536
msgid "Thunderclap"
msgstr "Грім"

#: Source/itemdat.cpp:537
msgid "Shirotachi"
msgstr "Широтачі"

#: Source/itemdat.cpp:538
msgid "Eater of Souls"
msgstr "Пожирач Душ"

#: Source/itemdat.cpp:539
msgid "Diamondedge"
msgstr "Діамантове Лезо"

#: Source/itemdat.cpp:540
msgid "Bone Chain Armor"
msgstr "Кістяна Кільчаста Броня"

#: Source/itemdat.cpp:541
msgid "Demon Plate Armor"
msgstr "Демонська Латна Броня"

#: Source/itemdat.cpp:542
msgid "Acolyte's Amulet"
msgstr "Амулет Прислужника"

#. TRANSLATORS: Unique Item section end.
#: Source/itemdat.cpp:544
msgid "Gladiator's Ring"
msgstr "Перстень Гладіатора"

#: Source/items.cpp:176
msgid "Oil of Mastery"
msgstr "Масло Майстерності"

#: Source/items.cpp:178
msgid "Oil of Death"
msgstr "Масло Смерті"

#: Source/items.cpp:179
msgid "Oil of Skill"
msgstr "Масло Таланту"

#: Source/items.cpp:181
msgid "Oil of Fortitude"
msgstr "Масло Стійкості"

#: Source/items.cpp:182
msgid "Oil of Permanence"
msgstr "Масло Міцності"

#: Source/items.cpp:183
msgid "Oil of Hardening"
msgstr "Масло Гартування"

#: Source/items.cpp:184
msgid "Oil of Imperviousness"
msgstr "Масло Непроникності"

#. TRANSLATORS: Constructs item names. Format: {Item} of {Spell}. Example: War Staff of Firewall
#: Source/items.cpp:1119
#, c++-format
msgctxt "spell"
msgid "{0} of {1}"
msgstr "{0} {1}"

#. TRANSLATORS: Constructs item names. Format: {Prefix} {Item} of {Spell}. Example: King's War Staff of Firewall
#: Source/items.cpp:1131
#, c++-format
msgctxt "spell"
msgid "{0} {1} of {2}"
msgstr "{0} {1} {2}"

#. TRANSLATORS: Constructs item names. Format: {Prefix} {Item} of {Suffix}. Example: King's Long Sword of the Whale
#: Source/items.cpp:1169
#, c++-format
msgid "{0} {1} of {2}"
msgstr "{0} {1} {2}"

#. TRANSLATORS: Constructs item names. Format: {Prefix} {Item}. Example: King's Long Sword
#: Source/items.cpp:1172
#, c++-format
msgid "{0} {1}"
msgstr "{0} {1}"

#. TRANSLATORS: Constructs item names. Format: {Item} of {Suffix}. Example: Long Sword of the Whale
#: Source/items.cpp:1175
#, c++-format
msgid "{0} of {1}"
msgstr "{0} {1}"

#: Source/items.cpp:1706 Source/items.cpp:1714
msgid "increases a weapon's"
msgstr "підвищує у зброї"

#: Source/items.cpp:1707
msgid "chance to hit"
msgstr "шанс удару"

#: Source/items.cpp:1710
msgid "greatly increases a"
msgstr "набагато підвищує"

#: Source/items.cpp:1711
msgid "weapon's chance to hit"
msgstr "шанс удару зброї"

#: Source/items.cpp:1715
msgid "damage potential"
msgstr "потенціал шкоди"

#: Source/items.cpp:1718
msgid "greatly increases a weapon's"
msgstr "набагато підвищує у зброї"

#: Source/items.cpp:1719
msgid "damage potential - not bows"
msgstr "потенціал шкоди — крім луків"

#: Source/items.cpp:1722
msgid "reduces attributes needed"
msgstr "знижує вимоги атрибутів"

#: Source/items.cpp:1723
msgid "to use armor or weapons"
msgstr "шоб використати броню чи зброю"

#: Source/items.cpp:1726
#, no-c-format
msgid "restores 20% of an"
msgstr "відновлює 20%"

#: Source/items.cpp:1727
msgid "item's durability"
msgstr "міцність предмету"

#: Source/items.cpp:1730
msgid "increases an item's"
msgstr "підвищує у предмета"

#: Source/items.cpp:1731
msgid "current and max durability"
msgstr "поточну і макс міцність"

#: Source/items.cpp:1734
msgid "makes an item indestructible"
msgstr "робить предмет неруйновним"

#: Source/items.cpp:1737
msgid "increases the armor class"
msgstr "підвищує клас броні"

#: Source/items.cpp:1738
msgid "of armor and shields"
msgstr "броні і щитів"

#: Source/items.cpp:1741
msgid "greatly increases the armor"
msgstr "набагато підвищує у броні"

#: Source/items.cpp:1742
msgid "class of armor and shields"
msgstr "клас броні і щитів"

#: Source/items.cpp:1745 Source/items.cpp:1752
msgid "sets fire trap"
msgstr "ставить пастку вогню"

#: Source/items.cpp:1749
msgid "sets lightning trap"
msgstr "ставить пастку блискавки"

#: Source/items.cpp:1755
msgid "sets petrification trap"
msgstr "ставить пастку окам'яніння"

#: Source/items.cpp:1758
msgid "restore all life"
msgstr "відновлює все життя"

#: Source/items.cpp:1761
msgid "restore some life"
msgstr "відновлює трохи життя"

#: Source/items.cpp:1764
msgid "restore some mana"
msgstr "відновлює трохи мани"

#: Source/items.cpp:1767
msgid "restore all mana"
msgstr "відновлює всю ману"

#: Source/items.cpp:1770
msgid "increase strength"
msgstr "підвищує силу"

#: Source/items.cpp:1773
msgid "increase magic"
msgstr "підвищує магію"

#: Source/items.cpp:1776
msgid "increase dexterity"
msgstr "підвищує спритність"

#: Source/items.cpp:1779
msgid "increase vitality"
msgstr "підвищує живучість"

#: Source/items.cpp:1782
msgid "restore some life and mana"
msgstr "відновлює трохи життя і мани"

#: Source/items.cpp:1785 Source/items.cpp:1788
msgid "restore all life and mana"
msgstr "відновлює все життя і ману"

#: Source/items.cpp:1789
msgid "(works only in arenas)"
msgstr "(працює тільки на аренах)"

#: Source/items.cpp:1803
msgid "Right-click to view"
msgstr "Правий клік щоб оглянути"

#: Source/items.cpp:1806
msgid "Right-click to use"
msgstr "Правий клік щоб використати"

#: Source/items.cpp:1808
msgid ""
"Right-click to read, then\n"
"left-click to target"
msgstr ""
"Правий клік, щоб прочитати,\n"
"лівий клік, щоб вибрати ціль"

#: Source/items.cpp:1810
msgid "Right-click to read"
msgstr "Правий клік щоб прочитати"

#: Source/items.cpp:1817
msgid "Activate to view"
msgstr "Активуйте щоб оглянути"

#: Source/items.cpp:1821 Source/items.cpp:1859
msgid "Open inventory to use"
msgstr "Відкрийте інвентар щоб використати"

#: Source/items.cpp:1823
msgid "Activate to use"
msgstr "Активуйте щоб використати"

#: Source/items.cpp:1826
msgid ""
"Select from spell book, then\n"
"cast spell to read"
msgstr ""
"Виберіть з книги чарувань, а потім\n"
"чаруйте, щоб прочитати"

#: Source/items.cpp:1828
msgid "Activate to read"
msgstr "Активуйте щоб прочитати"

#: Source/items.cpp:1855
#, c++-format
msgid "{} to view"
msgstr "{} щоб оглянути"

#: Source/items.cpp:1861
#, c++-format
msgid "{} to use"
msgstr "{} щоб використати"

#: Source/items.cpp:1864
#, c++-format
msgid ""
"Select from spell book,\n"
"then {} to read"
msgstr ""
"Виберіть з книги чар,\n"
"потім {}, щоб прочитати"

#: Source/items.cpp:1866
#, c++-format
msgid "{} to read"
msgstr "{} щоб прочитати"

#: Source/items.cpp:1873
#, c++-format
msgctxt "player"
msgid "Level: {:d}"
msgstr "Рівень: {:d}"

#: Source/items.cpp:1877
msgid "Doubles gold capacity"
msgstr "Подвоює ємність золота"

#: Source/items.cpp:1909 Source/stores.cpp:325
msgid "Required:"
msgstr "Вимоги:"

#: Source/items.cpp:1911 Source/stores.cpp:327
#, c++-format
msgid " {:d} Str"
msgstr " {:d} Сил"

#: Source/items.cpp:1913 Source/stores.cpp:329
#, c++-format
msgid " {:d} Mag"
msgstr " {:d} Маг"

#: Source/items.cpp:1915 Source/stores.cpp:331
#, c++-format
msgid " {:d} Dex"
msgstr " {:d} Спр"

#. TRANSLATORS: {:s} will be a Character Name
#: Source/items.cpp:2290
#, c++-format
msgid "Ear of {:s}"
msgstr "Вухо {:s}"

#: Source/items.cpp:3719
#, c++-format
msgid "chance to hit: {:+d}%"
msgstr "шанс удару: {:+d}%"

#: Source/items.cpp:3722
#, no-c-format, c++-format
msgid "{:+d}% damage"
msgstr "{:+d}% шкоди"

#: Source/items.cpp:3725 Source/items.cpp:3909
#, c++-format
msgid "to hit: {:+d}%, {:+d}% damage"
msgstr "шанс: {:+d}%, {:+d}% шкоди"

#: Source/items.cpp:3728
#, no-c-format, c++-format
msgid "{:+d}% armor"
msgstr "{:+d}% броні"

#: Source/items.cpp:3731
#, c++-format
msgid "armor class: {:d}"
msgstr "клас броні: {:d}"

#: Source/items.cpp:3735
#, c++-format
msgid "Resist Fire: {:+d}%"
msgstr "Спротив Вогню: {:+d}%"

#: Source/items.cpp:3737
#, c++-format
msgid "Resist Fire: {:+d}% MAX"
msgstr "Спротив Вогню: {:+d}% МАКС"

#: Source/items.cpp:3741
#, c++-format
msgid "Resist Lightning: {:+d}%"
msgstr "Спротив Блискавці: {:+d}%"

#: Source/items.cpp:3743
#, c++-format
msgid "Resist Lightning: {:+d}% MAX"
msgstr "Спротив Блискавці: {:+d}% МАКС"

#: Source/items.cpp:3747
#, c++-format
msgid "Resist Magic: {:+d}%"
msgstr "Спротив Магії: {:+d}%"

#: Source/items.cpp:3749
#, c++-format
msgid "Resist Magic: {:+d}% MAX"
msgstr "Спротив Магії: {:+d}% МАКС"

#: Source/items.cpp:3752
#, c++-format
msgid "Resist All: {:+d}%"
msgstr "Спротив Всьому: {:+d}%"

#: Source/items.cpp:3754
#, c++-format
msgid "Resist All: {:+d}% MAX"
msgstr "Спротив Всьому: {:+d}% МАКС"

#: Source/items.cpp:3757
#, c++-format
msgid "spells are increased {:d} level"
msgid_plural "spells are increased {:d} levels"
msgstr[0] "чари покращені на {:d} рівень"
msgstr[1] "чари покращені на {:d} рівня"
msgstr[2] "чари покращені на {:d} рівнів"

#: Source/items.cpp:3759
#, c++-format
msgid "spells are decreased {:d} level"
msgid_plural "spells are decreased {:d} levels"
msgstr[0] "чари погіршені на {:d} рівень"
msgstr[1] "чари погіршені на {:d} рівня"
msgstr[2] "чари погіршені на {:d} рівнів"

#: Source/items.cpp:3761
msgid "spell levels unchanged (?)"
msgstr "рівень чар не змінюється (?)"

#: Source/items.cpp:3763
msgid "Extra charges"
msgstr "Додаткові заряди"

#: Source/items.cpp:3765
#, c++-format
msgid "{:d} {:s} charge"
msgid_plural "{:d} {:s} charges"
msgstr[0] "{:d} {:s} заряд"
msgstr[1] "{:d} {:s} заряди"
msgstr[2] "{:d} {:s} зарядів"

#: Source/items.cpp:3768
#, c++-format
msgid "Fire hit damage: {:d}"
msgstr "Шкода вогнем: {:d}"

#: Source/items.cpp:3770
#, c++-format
msgid "Fire hit damage: {:d}-{:d}"
msgstr "Шкода вогнем: {:d}-{:d}"

#: Source/items.cpp:3773
#, c++-format
msgid "Lightning hit damage: {:d}"
msgstr "Шкода блискавкою: {:d}"

#: Source/items.cpp:3775
#, c++-format
msgid "Lightning hit damage: {:d}-{:d}"
msgstr "Шкода блискавкою: {:d}-{:d}"

#: Source/items.cpp:3778
#, c++-format
msgid "{:+d} to strength"
msgstr "{:+d} до сили"

#: Source/items.cpp:3781
#, c++-format
msgid "{:+d} to magic"
msgstr "{:+d} до магії"

#: Source/items.cpp:3784
#, c++-format
msgid "{:+d} to dexterity"
msgstr "{:+d} до спритності"

#: Source/items.cpp:3787
#, c++-format
msgid "{:+d} to vitality"
msgstr "{:+d} до живучості"

#: Source/items.cpp:3790
#, c++-format
msgid "{:+d} to all attributes"
msgstr "{:+d} до всіх атрибутів"

#: Source/items.cpp:3793
#, c++-format
msgid "{:+d} damage from enemies"
msgstr "{:+d} шкоди від ворогів"

#: Source/items.cpp:3796
#, c++-format
msgid "Hit Points: {:+d}"
msgstr "Здоров'я {:+d}"

#: Source/items.cpp:3799
#, c++-format
msgid "Mana: {:+d}"
msgstr "Мана: {:+d}"

#: Source/items.cpp:3801
msgid "high durability"
msgstr "висока міцність"

#: Source/items.cpp:3803
msgid "decreased durability"
msgstr "зменшена міцність"

#: Source/items.cpp:3805
msgid "indestructible"
msgstr "неруйновний"

#: Source/items.cpp:3807
#, no-c-format, c++-format
msgid "+{:d}% light radius"
msgstr "радіус світла +{:d}%"

#: Source/items.cpp:3809
#, no-c-format, c++-format
msgid "-{:d}% light radius"
msgstr "радіус світла -{:d}%"

#: Source/items.cpp:3811
msgid "multiple arrows per shot"
msgstr "стріляє декілька стріл відразу"

#: Source/items.cpp:3814
#, c++-format
msgid "fire arrows damage: {:d}"
msgstr "шкода вогняних стріл: {:d}"

#: Source/items.cpp:3816
#, c++-format
msgid "fire arrows damage: {:d}-{:d}"
msgstr "шкода вогняних стріл: {:d}-{:d}"

#: Source/items.cpp:3819
#, c++-format
msgid "lightning arrows damage {:d}"
msgstr "шкода стріл блискавки: {:d}"

#: Source/items.cpp:3821
#, c++-format
msgid "lightning arrows damage {:d}-{:d}"
msgstr "шкода стріл блискавки: {:d}-{:d}"

#: Source/items.cpp:3824
#, c++-format
msgid "fireball damage: {:d}"
msgstr "шкода кулі вогню: {:d}"

#: Source/items.cpp:3826
#, c++-format
msgid "fireball damage: {:d}-{:d}"
msgstr "шкода кулі вогню: {:d}-{:d}"

#: Source/items.cpp:3828
msgid "attacker takes 1-3 damage"
msgstr "нападник отримує 1-3 шкоди"

#: Source/items.cpp:3830
msgid "user loses all mana"
msgstr "поглинає всю ману"

#: Source/items.cpp:3832
msgid "absorbs half of trap damage"
msgstr "поглинає 50% шкоди пасток"

#: Source/items.cpp:3834
msgid "knocks target back"
msgstr "відбиває ворога назад"

#: Source/items.cpp:3836
#, no-c-format
msgid "+200% damage vs. demons"
msgstr "+200% шкоди проти демонів"

#: Source/items.cpp:3838
msgid "All Resistance equals 0"
msgstr "Всі Спротиви рівні 0"

#: Source/items.cpp:3841
#, no-c-format
msgid "hit steals 3% mana"
msgstr "удар краде 3% мани"

#: Source/items.cpp:3843
#, no-c-format
msgid "hit steals 5% mana"
msgstr "удар краде 5% мани"

#: Source/items.cpp:3847
#, no-c-format
msgid "hit steals 3% life"
msgstr "удар краде 3% життя"

#: Source/items.cpp:3849
#, no-c-format
msgid "hit steals 5% life"
msgstr "удар краде 5% життя"

#: Source/items.cpp:3852
msgid "penetrates target's armor"
msgstr "пробиває броню"

#: Source/items.cpp:3855
msgid "quick attack"
msgstr "моторна атака"

#: Source/items.cpp:3857
msgid "fast attack"
msgstr "швидка атака"

#: Source/items.cpp:3859
msgid "faster attack"
msgstr "швидша атака"

#: Source/items.cpp:3861
msgid "fastest attack"
msgstr "найшвидша атака"

# Що за NW?
#: Source/items.cpp:3862 Source/items.cpp:3870 Source/items.cpp:3919
msgid "Another ability (NW)"
msgstr "Інше уміння (NW)"

#: Source/items.cpp:3865
msgid "fast hit recovery"
msgstr "швидке відновлення після удару"

#: Source/items.cpp:3867
msgid "faster hit recovery"
msgstr "швидше відновлення після удару"

#: Source/items.cpp:3869
msgid "fastest hit recovery"
msgstr "найшвидше відновлення після удару"

#: Source/items.cpp:3872
msgid "fast block"
msgstr "швидкий блок"

#: Source/items.cpp:3874
#, c++-format
msgid "adds {:d} point to damage"
msgid_plural "adds {:d} points to damage"
msgstr[0] "додає {:d} очко до шкоди"
msgstr[1] "додає {:d} очка до шкоди"
msgstr[2] "додає {:d} очків до шкоди"

#: Source/items.cpp:3876
msgid "fires random speed arrows"
msgstr "стріляє кілька швидких стріл"

#: Source/items.cpp:3878
msgid "unusual item damage"
msgstr "у предмету незвичайна шкода"

#: Source/items.cpp:3880
msgid "altered durability"
msgstr "змінена міцність"

#: Source/items.cpp:3882
msgid "one handed sword"
msgstr "одноручний меч"

#: Source/items.cpp:3884
msgid "constantly lose hit points"
msgstr "постійно втрачаєш очки життя"

#: Source/items.cpp:3886
msgid "life stealing"
msgstr "краде життя"

#: Source/items.cpp:3888
msgid "no strength requirement"
msgstr "немає вимог по силі"

#: Source/items.cpp:3893
#, c++-format
msgid "lightning damage: {:d}"
msgstr "шкода блискавкою: {:d}"

#: Source/items.cpp:3895
#, c++-format
msgid "lightning damage: {:d}-{:d}"
msgstr "шкода блискавкою: {:d}-{:d}"

#: Source/items.cpp:3897
msgid "charged bolts on hits"
msgstr "при ударі стріляє зарядженою стрілою"

#: Source/items.cpp:3899
msgid "occasional triple damage"
msgstr "випадкова потрійна шкода"

#: Source/items.cpp:3901
#, no-c-format, c++-format
msgid "decaying {:+d}% damage"
msgstr "шкода згасає {:+d}%"

#: Source/items.cpp:3903
msgid "2x dmg to monst, 1x to you"
msgstr "2х шкд монстрам, 1х шкд тобі"

#: Source/items.cpp:3905
#, no-c-format
msgid "Random 0 - 600% damage"
msgstr "Випадкова шкода 0 - 600%"

#: Source/items.cpp:3907
#, no-c-format, c++-format
msgid "low dur, {:+d}% damage"
msgstr "низька міц, {:+d}% шкоди"

# ШУ- шанс удару
#: Source/items.cpp:3911
msgid "extra AC vs demons"
msgstr "додат. ШУ проти демонів"

# ШУ - шанс удару
#: Source/items.cpp:3913
msgid "extra AC vs undead"
msgstr "додат. ШУ проти нечисті"

#: Source/items.cpp:3915
msgid "50% Mana moved to Health"
msgstr "50% Мани перенесене в Здоров'я"

#: Source/items.cpp:3917
msgid "40% Health moved to Mana"
msgstr "40% Здоров'я перенесене в Ману"

#: Source/items.cpp:3957 Source/items.cpp:3998
#, c++-format
msgid "damage: {:d}  Indestructible"
msgstr "шкода: {:d}  Неруйновний"

#. TRANSLATORS: Dur: is durability
#: Source/items.cpp:3959 Source/items.cpp:4000
#, c++-format
msgid "damage: {:d}  Dur: {:d}/{:d}"
msgstr "шкода: {:d}  Міц: {:d}/{:d}"

#: Source/items.cpp:3962 Source/items.cpp:4003
#, c++-format
msgid "damage: {:d}-{:d}  Indestructible"
msgstr "шкода: {:d}-{:d}  Неруйновний"

#. TRANSLATORS: Dur: is durability
#: Source/items.cpp:3964 Source/items.cpp:4005
#, c++-format
msgid "damage: {:d}-{:d}  Dur: {:d}/{:d}"
msgstr "шкода: {:d}-{:d}  Міц: {:d}/{:d}"

#: Source/items.cpp:3969 Source/items.cpp:4015
#, c++-format
msgid "armor: {:d}  Indestructible"
msgstr "броня: {:d}  Неруйновний"

#. TRANSLATORS: Dur: is durability
#: Source/items.cpp:3971 Source/items.cpp:4017
#, c++-format
msgid "armor: {:d}  Dur: {:d}/{:d}"
msgstr "броня: {:d}  Міц: {:d}/{:d}"

#: Source/items.cpp:3974 Source/items.cpp:4008 Source/items.cpp:4021
#: Source/stores.cpp:299
#, c++-format
msgid "Charges: {:d}/{:d}"
msgstr "Заряди: {:d}/{:d}"

#: Source/items.cpp:3983
msgid "unique item"
msgstr "унікальний предмет"

#: Source/items.cpp:4011 Source/items.cpp:4019 Source/items.cpp:4025
msgid "Not Identified"
msgstr "Не Розпізнано"

#: Source/levels/setmaps.cpp:27
msgid "Skeleton King's Lair"
msgstr "Лігво Короля-Скелета"

#: Source/levels/setmaps.cpp:28
msgid "Chamber of Bone"
msgstr "Палата Кості"

#. TRANSLATORS: Quest Map
#: Source/levels/setmaps.cpp:29 Source/quests.cpp:99
msgid "Maze"
msgstr "Лабіринт"

#: Source/levels/setmaps.cpp:30 Source/quests.cpp:61
msgid "Poisoned Water Supply"
msgstr "Отруєне Джерело"

#: Source/levels/setmaps.cpp:31
msgid "Archbishop Lazarus' Lair"
msgstr "Лігво Архієпископа Лазаря"

#: Source/levels/setmaps.cpp:32
msgid "Church Arena"
msgstr "Арена \"Церква\""

#: Source/levels/setmaps.cpp:33
msgid "Hell Arena"
msgstr "Арена \"Пекло\""

#: Source/levels/setmaps.cpp:34
msgid "Circle of Life Arena"
msgstr "Арена \"Коло життя\""

#: Source/levels/trigs.cpp:350
msgid "Down to dungeon"
msgstr "Вниз в підземелля"

#: Source/levels/trigs.cpp:359
msgid "Down to catacombs"
msgstr "Вниз в катакомби"

#: Source/levels/trigs.cpp:369
msgid "Down to caves"
msgstr "Вниз в печери"

#: Source/levels/trigs.cpp:379
msgid "Down to hell"
msgstr "Вниз в пекло"

#: Source/levels/trigs.cpp:389
msgid "Down to Hive"
msgstr "Вниз в Гніздо"

#: Source/levels/trigs.cpp:399
msgid "Down to Crypt"
msgstr "Вниз до Склепу"

#: Source/levels/trigs.cpp:414 Source/levels/trigs.cpp:449
#: Source/levels/trigs.cpp:495 Source/levels/trigs.cpp:547
#, c++-format
msgid "Up to level {:d}"
msgstr "Вверх на {:d} рівень"

#: Source/levels/trigs.cpp:416 Source/levels/trigs.cpp:478
#: Source/levels/trigs.cpp:530 Source/levels/trigs.cpp:577
#: Source/levels/trigs.cpp:639 Source/levels/trigs.cpp:688
#: Source/levels/trigs.cpp:795
msgid "Up to town"
msgstr "Вверх у Місто"

#: Source/levels/trigs.cpp:427 Source/levels/trigs.cpp:460
#: Source/levels/trigs.cpp:512 Source/levels/trigs.cpp:559
#: Source/levels/trigs.cpp:621
#, c++-format
msgid "Down to level {:d}"
msgstr "Вниз на {:d} рівень"

#: Source/levels/trigs.cpp:590
msgid "Down to Diablo"
msgstr "Вниз до Діабло"

#: Source/levels/trigs.cpp:608
#, c++-format
msgid "Up to Nest level {:d}"
msgstr "Вверх на {:d} рівень Гнізда"

#: Source/levels/trigs.cpp:656
#, c++-format
msgid "Up to Crypt level {:d}"
msgstr "Вверх на {:d} рівень Склепу"

#: Source/levels/trigs.cpp:666 Source/quests.cpp:70
msgid "Cornerstone of the World"
msgstr "Наріжний Камінь Світу"

#: Source/levels/trigs.cpp:671
#, c++-format
msgid "Down to Crypt level {:d}"
msgstr "Вниз на {:d} рівень Склепу"

#: Source/levels/trigs.cpp:719 Source/levels/trigs.cpp:733
#: Source/levels/trigs.cpp:747
#, c++-format
msgid "Back to Level {:d}"
msgstr "Назад на {:d} рівень"

#: Source/loadsave.cpp:1864 Source/loadsave.cpp:2299
msgid "Unable to open save file archive"
msgstr "Неможливо відкрити архів збереження"

#: Source/loadsave.cpp:2302
msgid "Invalid save file"
msgstr "Файл збереження зламаний"

#: Source/loadsave.cpp:2333
msgid "Player is on a Hellfire only level"
msgstr "Гравець на рівні, доступному тільки в Hellfire"

#: Source/loadsave.cpp:2589
msgid "Invalid game state"
msgstr "Невірний стан гри"

#: Source/menu.cpp:156
msgid "Unable to display mainmenu"
msgstr "Неможливо показати головне меню"

#. TRANSLATORS: Monster Block start
#. MT_NZOMBIE
#: Source/monstdat.cpp:33
msgctxt "monster"
msgid "Zombie"
msgstr "Зомбі"

#: Source/monstdat.cpp:34
msgctxt "monster"
msgid "Ghoul"
msgstr "Гуль"

#: Source/monstdat.cpp:35
msgctxt "monster"
msgid "Rotting Carcass"
msgstr "Гниюча Туша"

#: Source/monstdat.cpp:36
msgctxt "monster"
msgid "Black Death"
msgstr "Чорна Смерть"

#: Source/monstdat.cpp:37 Source/monstdat.cpp:45
msgctxt "monster"
msgid "Fallen One"
msgstr "Впалий"

#: Source/monstdat.cpp:38 Source/monstdat.cpp:46
msgctxt "monster"
msgid "Carver"
msgstr "Різьбяр"

#: Source/monstdat.cpp:39 Source/monstdat.cpp:47
msgctxt "monster"
msgid "Devil Kin"
msgstr "Бісовий Рід"

#: Source/monstdat.cpp:40 Source/monstdat.cpp:48
msgctxt "monster"
msgid "Dark One"
msgstr "Темний"

#: Source/monstdat.cpp:41 Source/monstdat.cpp:53
msgctxt "monster"
msgid "Skeleton"
msgstr "Скелет"

#: Source/monstdat.cpp:42
msgctxt "monster"
msgid "Corpse Axe"
msgstr "Труп з Сокирою"

#: Source/monstdat.cpp:43 Source/monstdat.cpp:55
msgctxt "monster"
msgid "Burning Dead"
msgstr "Палаючий Скелет"

#: Source/monstdat.cpp:44 Source/monstdat.cpp:56
msgctxt "monster"
msgid "Horror"
msgstr "Кошмар"

#: Source/monstdat.cpp:49
msgctxt "monster"
msgid "Scavenger"
msgstr "Сміттяр"

#: Source/monstdat.cpp:50
msgctxt "monster"
msgid "Plague Eater"
msgstr "Пожирач Чуми"

#: Source/monstdat.cpp:51
msgctxt "monster"
msgid "Shadow Beast"
msgstr "Звір Тіні"

#: Source/monstdat.cpp:52
msgctxt "monster"
msgid "Bone Gasher"
msgstr "Костогриз"

#: Source/monstdat.cpp:54
msgctxt "monster"
msgid "Corpse Bow"
msgstr "Труп з Луком"

#: Source/monstdat.cpp:57
msgctxt "monster"
msgid "Skeleton Captain"
msgstr "Капітан Скелетів"

#: Source/monstdat.cpp:58
msgctxt "monster"
msgid "Corpse Captain"
msgstr "Капітан Трупів"

#: Source/monstdat.cpp:59
msgctxt "monster"
msgid "Burning Dead Captain"
msgstr "Капітан Палаючих Скелетів"

#: Source/monstdat.cpp:60
msgctxt "monster"
msgid "Horror Captain"
msgstr "Капітан Кошмарів"

#: Source/monstdat.cpp:61
msgctxt "monster"
msgid "Invisible Lord"
msgstr "Невидимий Лорд"

#: Source/monstdat.cpp:62
msgctxt "monster"
msgid "Hidden"
msgstr "Прихований"

#: Source/monstdat.cpp:63
msgctxt "monster"
msgid "Stalker"
msgstr "Сталкер"

#: Source/monstdat.cpp:64
msgctxt "monster"
msgid "Unseen"
msgstr "Невидимий"

#: Source/monstdat.cpp:65
msgctxt "monster"
msgid "Illusion Weaver"
msgstr "Ткач Іллюзій"

#: Source/monstdat.cpp:66
msgctxt "monster"
msgid "Satyr Lord"
msgstr "Лорд Сатирів"

#: Source/monstdat.cpp:67 Source/monstdat.cpp:75
msgctxt "monster"
msgid "Flesh Clan"
msgstr "Клан Плоті"

#: Source/monstdat.cpp:68 Source/monstdat.cpp:76
msgctxt "monster"
msgid "Stone Clan"
msgstr "Клан Каменю"

#: Source/monstdat.cpp:69 Source/monstdat.cpp:77
msgctxt "monster"
msgid "Fire Clan"
msgstr "Клан Вогню"

#: Source/monstdat.cpp:70 Source/monstdat.cpp:78
msgctxt "monster"
msgid "Night Clan"
msgstr "Клан Ночі"

#: Source/monstdat.cpp:71
msgctxt "monster"
msgid "Fiend"
msgstr "Біс"

#: Source/monstdat.cpp:72
msgctxt "monster"
msgid "Blink"
msgstr "Блимач"

#: Source/monstdat.cpp:73
msgctxt "monster"
msgid "Gloom"
msgstr "Похмурень"

#: Source/monstdat.cpp:74
msgctxt "monster"
msgid "Familiar"
msgstr "Фамільяр"

#: Source/monstdat.cpp:79
msgctxt "monster"
msgid "Acid Beast"
msgstr "Кислотний Звір"

#: Source/monstdat.cpp:80
msgctxt "monster"
msgid "Poison Spitter"
msgstr "Отрутоплюй"

#: Source/monstdat.cpp:81
msgctxt "monster"
msgid "Pit Beast"
msgstr "Ямний Звір"

#: Source/monstdat.cpp:82
msgctxt "monster"
msgid "Lava Maw"
msgstr "Лавова Паща"

#: Source/monstdat.cpp:83 Source/monstdat.cpp:344
msgctxt "monster"
msgid "Skeleton King"
msgstr "Король-Скелет"

#: Source/monstdat.cpp:84 Source/monstdat.cpp:352
msgctxt "monster"
msgid "The Butcher"
msgstr "М'ясник"

#: Source/monstdat.cpp:85
msgctxt "monster"
msgid "Overlord"
msgstr "Повелитель"

#: Source/monstdat.cpp:86
msgctxt "monster"
msgid "Mud Man"
msgstr "Брудолюдина"

#: Source/monstdat.cpp:87
msgctxt "monster"
msgid "Toad Demon"
msgstr "Жабодемон"

#: Source/monstdat.cpp:88
msgctxt "monster"
msgid "Flayed One"
msgstr "Облуплений"

#: Source/monstdat.cpp:89
msgctxt "monster"
msgid "Wyrm"
msgstr "Супостат"

#: Source/monstdat.cpp:90
msgctxt "monster"
msgid "Cave Slug"
msgstr "Печерний Слизняк"

#: Source/monstdat.cpp:91
msgctxt "monster"
msgid "Devil Wyrm"
msgstr "Диявол-Супостат"

#: Source/monstdat.cpp:92
msgctxt "monster"
msgid "Devourer"
msgstr "Пожирач"

#: Source/monstdat.cpp:93
msgctxt "monster"
msgid "Magma Demon"
msgstr "Демон Магми"

#: Source/monstdat.cpp:94
msgctxt "monster"
msgid "Blood Stone"
msgstr "Кривавий Камінь"

#: Source/monstdat.cpp:95
msgctxt "monster"
msgid "Hell Stone"
msgstr "Пекельний Камінь"

#: Source/monstdat.cpp:96
msgctxt "monster"
msgid "Lava Lord"
msgstr "Лорд Лави"

#: Source/monstdat.cpp:97
msgctxt "monster"
msgid "Horned Demon"
msgstr "Рогатий Демон"

#: Source/monstdat.cpp:98
msgctxt "monster"
msgid "Mud Runner"
msgstr "Брудобігун"

#: Source/monstdat.cpp:99
msgctxt "monster"
msgid "Frost Charger"
msgstr "Морозний Бігун"

#: Source/monstdat.cpp:100
msgctxt "monster"
msgid "Obsidian Lord"
msgstr "Лорд Обсидіяну"

#: Source/monstdat.cpp:101
msgctxt "monster"
msgid "oldboned"
msgstr "старокостяний"

#: Source/monstdat.cpp:102
msgctxt "monster"
msgid "Red Death"
msgstr "Червона Смерть"

#: Source/monstdat.cpp:103
msgctxt "monster"
msgid "Litch Demon"
msgstr "Демон-Ліч"

#: Source/monstdat.cpp:104
msgctxt "monster"
msgid "Undead Balrog"
msgstr "Балрог-Нежить"

#: Source/monstdat.cpp:105
msgctxt "monster"
msgid "Incinerator"
msgstr "Крематор"

#: Source/monstdat.cpp:106
msgctxt "monster"
msgid "Flame Lord"
msgstr "Лорд Вогню"

#: Source/monstdat.cpp:107
msgctxt "monster"
msgid "Doom Fire"
msgstr "Вогонь Долі"

#: Source/monstdat.cpp:108
msgctxt "monster"
msgid "Hell Burner"
msgstr "Пальник Пекла"

#: Source/monstdat.cpp:109
msgctxt "monster"
msgid "Red Storm"
msgstr "Червоний Шторм"

#: Source/monstdat.cpp:110
msgctxt "monster"
msgid "Storm Rider"
msgstr "Штормовий Вершник"

#: Source/monstdat.cpp:111
msgctxt "monster"
msgid "Storm Lord"
msgstr "Лорд Шторму"

#: Source/monstdat.cpp:112
msgctxt "monster"
msgid "Maelstrom"
msgstr "Вихор"

#: Source/monstdat.cpp:113
msgctxt "monster"
msgid "Devil Kin Brute"
msgstr "Бісовий Рід-Нелюд"

#: Source/monstdat.cpp:114
msgctxt "monster"
msgid "Winged-Demon"
msgstr "Крилатий Демон"

#: Source/monstdat.cpp:115
msgctxt "monster"
msgid "Gargoyle"
msgstr "Ґаргулья"

#: Source/monstdat.cpp:116
msgctxt "monster"
msgid "Blood Claw"
msgstr "Кривавий Кіготь"

#: Source/monstdat.cpp:117
msgctxt "monster"
msgid "Death Wing"
msgstr "Крило Смерті"

#: Source/monstdat.cpp:118
msgctxt "monster"
msgid "Slayer"
msgstr "Вбивця"

#: Source/monstdat.cpp:119
msgctxt "monster"
msgid "Guardian"
msgstr "Заступник"

#: Source/monstdat.cpp:120
msgctxt "monster"
msgid "Vortex Lord"
msgstr "Лорд Вихру"

#: Source/monstdat.cpp:121
msgctxt "monster"
msgid "Balrog"
msgstr "Балрог"

#: Source/monstdat.cpp:122
msgctxt "monster"
msgid "Cave Viper"
msgstr "Печерна Гадюка"

#: Source/monstdat.cpp:123
msgctxt "monster"
msgid "Fire Drake"
msgstr "Вогняний Левіятан"

#: Source/monstdat.cpp:124
msgctxt "monster"
msgid "Gold Viper"
msgstr "Золота Гадюка"

#: Source/monstdat.cpp:125
msgctxt "monster"
msgid "Azure Drake"
msgstr "Лазурний Левіятан"

#: Source/monstdat.cpp:126
msgctxt "monster"
msgid "Black Knight"
msgstr "Чорний Лицар"

#: Source/monstdat.cpp:127
msgctxt "monster"
msgid "Doom Guard"
msgstr "Страж Долі"

#: Source/monstdat.cpp:128
msgctxt "monster"
msgid "Steel Lord"
msgstr "Лорд Сталі"

#: Source/monstdat.cpp:129
msgctxt "monster"
msgid "Blood Knight"
msgstr "Лицар Крові"

#: Source/monstdat.cpp:130
msgctxt "monster"
msgid "The Shredded"
msgstr "Січений"

#: Source/monstdat.cpp:131
msgctxt "monster"
msgid "Hollow One"
msgstr "Пустий"

#: Source/monstdat.cpp:132
msgctxt "monster"
msgid "Pain Master"
msgstr "Майстер Болю"

#: Source/monstdat.cpp:133
msgctxt "monster"
msgid "Reality Weaver"
msgstr "Ткач Реальності"

#: Source/monstdat.cpp:134
msgctxt "monster"
msgid "Succubus"
msgstr "Суккуб"

#: Source/monstdat.cpp:135
msgctxt "monster"
msgid "Snow Witch"
msgstr "Сніжна Відьма"

#: Source/monstdat.cpp:136
msgctxt "monster"
msgid "Hell Spawn"
msgstr "Пекельний Виродок"

#: Source/monstdat.cpp:137
msgctxt "monster"
msgid "Soul Burner"
msgstr "Пальник Душ"

#: Source/monstdat.cpp:138
msgctxt "monster"
msgid "Counselor"
msgstr "Радник"

#: Source/monstdat.cpp:139
msgctxt "monster"
msgid "Magistrate"
msgstr "Магістрат"

#: Source/monstdat.cpp:140
msgctxt "monster"
msgid "Cabalist"
msgstr "Кабаліст"

#: Source/monstdat.cpp:141
msgctxt "monster"
msgid "Advocate"
msgstr "Прибічник"

#: Source/monstdat.cpp:142
msgctxt "monster"
msgid "Golem"
msgstr "Голем"

#: Source/monstdat.cpp:143
msgctxt "monster"
msgid "The Dark Lord"
msgstr "Темний Лорд"

#: Source/monstdat.cpp:144
msgctxt "monster"
msgid "The Arch-Litch Malignus"
msgstr "Архі-Ліч Малігнус"

#: Source/monstdat.cpp:145
msgctxt "monster"
msgid "Hellboar"
msgstr "Пекельний Кабан"

#: Source/monstdat.cpp:146
msgctxt "monster"
msgid "Stinger"
msgstr "Жало"

#: Source/monstdat.cpp:147
msgctxt "monster"
msgid "Psychorb"
msgstr "Псих-Око"

#: Source/monstdat.cpp:148
msgctxt "monster"
msgid "Arachnon"
msgstr "Арахнон"

#: Source/monstdat.cpp:149
msgctxt "monster"
msgid "Felltwin"
msgstr "Фелтвін"

#: Source/monstdat.cpp:150
msgctxt "monster"
msgid "Hork Spawn"
msgstr "Блювотний Виродок"

#: Source/monstdat.cpp:151
msgctxt "monster"
msgid "Venomtail"
msgstr "Отруто-хвіст"

#: Source/monstdat.cpp:152
msgctxt "monster"
msgid "Necromorb"
msgstr "Некро-Око"

#: Source/monstdat.cpp:153
msgctxt "monster"
msgid "Spider Lord"
msgstr "Лорд-Павук"

#: Source/monstdat.cpp:154
msgctxt "monster"
msgid "Lashworm"
msgstr "Хльостохробак"

#: Source/monstdat.cpp:155
msgctxt "monster"
msgid "Torchant"
msgstr "Торчант"

#: Source/monstdat.cpp:156 Source/monstdat.cpp:353
msgctxt "monster"
msgid "Hork Demon"
msgstr "Блювотний Демон"

#: Source/monstdat.cpp:157
msgctxt "monster"
msgid "Hell Bug"
msgstr "Пекельний Жук"

#: Source/monstdat.cpp:158
msgctxt "monster"
msgid "Gravedigger"
msgstr "Могильник"

#: Source/monstdat.cpp:159
msgctxt "monster"
msgid "Tomb Rat"
msgstr "Могильний Щур"

#: Source/monstdat.cpp:160
msgctxt "monster"
msgid "Firebat"
msgstr "Вогняний Кажан"

#: Source/monstdat.cpp:161
msgctxt "monster"
msgid "Skullwing"
msgstr "Черепокрило"

#: Source/monstdat.cpp:162
msgctxt "monster"
msgid "Lich"
msgstr "Ліч"

#: Source/monstdat.cpp:163
msgctxt "monster"
msgid "Crypt Demon"
msgstr "Демон Склепу"

#: Source/monstdat.cpp:164
msgctxt "monster"
msgid "Hellbat"
msgstr "Пекельний Кажан"

#: Source/monstdat.cpp:165
msgctxt "monster"
msgid "Bone Demon"
msgstr "Кістяний Демон"

#: Source/monstdat.cpp:166
msgctxt "monster"
msgid "Arch Lich"
msgstr "Архі-Ліч"

#: Source/monstdat.cpp:167
msgctxt "monster"
msgid "Biclops"
msgstr "Біклоп"

#: Source/monstdat.cpp:168
msgctxt "monster"
msgid "Flesh Thing"
msgstr "Річ із Плоті"

#: Source/monstdat.cpp:169
msgctxt "monster"
msgid "Reaper"
msgstr "Жнець"

#. TRANSLATORS: Monster Block end
#. MT_NAKRUL
#: Source/monstdat.cpp:171 Source/monstdat.cpp:355
msgctxt "monster"
msgid "Na-Krul"
msgstr "На-Крул"

#. TRANSLATORS: Unique Monster Block start
#: Source/monstdat.cpp:343
msgctxt "monster"
msgid "Gharbad the Weak"
msgstr "Слабак Габард"

#: Source/monstdat.cpp:345
msgctxt "monster"
msgid "Zhar the Mad"
msgstr "Безумний Жар"

#: Source/monstdat.cpp:346
msgctxt "monster"
msgid "Snotspill"
msgstr "Шмарклі"

#: Source/monstdat.cpp:347
msgctxt "monster"
msgid "Arch-Bishop Lazarus"
msgstr "Архієпископ Лазар"

#: Source/monstdat.cpp:348
msgctxt "monster"
msgid "Red Vex"
msgstr "Червоний Векс"

#: Source/monstdat.cpp:349
msgctxt "monster"
msgid "Black Jade"
msgstr "Чорний Нефрит"

#: Source/monstdat.cpp:350
msgctxt "monster"
msgid "Lachdanan"
msgstr "Лахданан"

#: Source/monstdat.cpp:351
msgctxt "monster"
msgid "Warlord of Blood"
msgstr "Воєвода Крові"

#: Source/monstdat.cpp:354
msgctxt "monster"
msgid "The Defiler"
msgstr "Паплюжник"

#: Source/monstdat.cpp:356
msgctxt "monster"
msgid "Bonehead Keenaxe"
msgstr "Гостросокирний Кістяк"

#: Source/monstdat.cpp:357
msgctxt "monster"
msgid "Bladeskin the Slasher"
msgstr "Рубака Мечешкура"

#: Source/monstdat.cpp:358
msgctxt "monster"
msgid "Soulpus"
msgstr "Душогній"

#: Source/monstdat.cpp:359
msgctxt "monster"
msgid "Pukerat the Unclean"
msgstr "Нечистий Блювопацюк"

#: Source/monstdat.cpp:360
msgctxt "monster"
msgid "Boneripper"
msgstr "Костелом"

#: Source/monstdat.cpp:361
msgctxt "monster"
msgid "Rotfeast the Hungry"
msgstr "Голодний Гнилеїд"

#: Source/monstdat.cpp:362
msgctxt "monster"
msgid "Gutshank the Quick"
msgstr "Швидкий Животоріз"

#: Source/monstdat.cpp:363
msgctxt "monster"
msgid "Brokenhead Bangshield"
msgstr "Ломочереп зі Щитом"

#: Source/monstdat.cpp:364
msgctxt "monster"
msgid "Bongo"
msgstr "Бонго"

#: Source/monstdat.cpp:365
msgctxt "monster"
msgid "Rotcarnage"
msgstr "Гнилеріз"

#: Source/monstdat.cpp:366
msgctxt "monster"
msgid "Shadowbite"
msgstr "Тінекус"

#: Source/monstdat.cpp:367
msgctxt "monster"
msgid "Deadeye"
msgstr "Снайпер"

#: Source/monstdat.cpp:368
msgctxt "monster"
msgid "Madeye the Dead"
msgstr "Мертвий Влучник"

#: Source/monstdat.cpp:369
msgctxt "monster"
msgid "El Chupacabras"
msgstr "Чупакабри"

#: Source/monstdat.cpp:370
msgctxt "monster"
msgid "Skullfire"
msgstr "Череповогонь"

#: Source/monstdat.cpp:371
msgctxt "monster"
msgid "Warpskull"
msgstr "Кривочереп"

#: Source/monstdat.cpp:372
msgctxt "monster"
msgid "Goretongue"
msgstr "Кровоязик"

#: Source/monstdat.cpp:373
msgctxt "monster"
msgid "Pulsecrawler"
msgstr "Пульсоповз"

#: Source/monstdat.cpp:374
msgctxt "monster"
msgid "Moonbender"
msgstr "Місячний Маг"

#: Source/monstdat.cpp:375
msgctxt "monster"
msgid "Wrathraven"
msgstr "Ворон Кари"

#: Source/monstdat.cpp:376
msgctxt "monster"
msgid "Spineeater"
msgstr "Хребетоїд"

#: Source/monstdat.cpp:377
msgctxt "monster"
msgid "Blackash the Burning"
msgstr "Пекучий Чорнопопіл"

#: Source/monstdat.cpp:378
msgctxt "monster"
msgid "Shadowcrow"
msgstr "Тіньоворона"

#: Source/monstdat.cpp:379
msgctxt "monster"
msgid "Blightstone the Weak"
msgstr "Слабак Іржекамінь"

#: Source/monstdat.cpp:380
msgctxt "monster"
msgid "Bilefroth the Pit Master"
msgstr "Господар Ями Жовчепінь"

#: Source/monstdat.cpp:381
msgctxt "monster"
msgid "Bloodskin Darkbow"
msgstr "Темнолучник Кровошкур"

#: Source/monstdat.cpp:382
msgctxt "monster"
msgid "Foulwing"
msgstr "Огиднокрил"

#: Source/monstdat.cpp:383
msgctxt "monster"
msgid "Shadowdrinker"
msgstr "Тінопитій"

#: Source/monstdat.cpp:384
msgctxt "monster"
msgid "Hazeshifter"
msgstr "Імлозмін"

#: Source/monstdat.cpp:385
msgctxt "monster"
msgid "Deathspit"
msgstr "Смертеплюй"

#: Source/monstdat.cpp:386
msgctxt "monster"
msgid "Bloodgutter"
msgstr "Кровотрощ"

#: Source/monstdat.cpp:387
msgctxt "monster"
msgid "Deathshade Fleshmaul"
msgstr "Смертетінь Плотеріз"

#: Source/monstdat.cpp:388
msgctxt "monster"
msgid "Warmaggot the Mad"
msgstr "Безумний Військохробак"

#: Source/monstdat.cpp:389
msgctxt "monster"
msgid "Glasskull the Jagged"
msgstr "Зазублений Скляночереп"

#: Source/monstdat.cpp:390
msgctxt "monster"
msgid "Blightfire"
msgstr "Іржевогонь"

#: Source/monstdat.cpp:391
msgctxt "monster"
msgid "Nightwing the Cold"
msgstr "Холодний Нічнокрил"

#: Source/monstdat.cpp:392
msgctxt "monster"
msgid "Gorestone"
msgstr "Кровокамінь"

#: Source/monstdat.cpp:393
msgctxt "monster"
msgid "Bronzefist Firestone"
msgstr "Бронзокулачний Вогнекамінь"

#: Source/monstdat.cpp:394
msgctxt "monster"
msgid "Wrathfire the Doomed"
msgstr "Приречений Гнівовогонь"

#: Source/monstdat.cpp:395
msgctxt "monster"
msgid "Firewound the Grim"
msgstr "Нещадний Вогнеран"

#: Source/monstdat.cpp:396
msgctxt "monster"
msgid "Baron Sludge"
msgstr "Барон Багна"

#: Source/monstdat.cpp:397
msgctxt "monster"
msgid "Blighthorn Steelmace"
msgstr "Сталебулавовий Іржекіготь"

#: Source/monstdat.cpp:398
msgctxt "monster"
msgid "Chaoshowler"
msgstr "Ревун Хаосу"

#: Source/monstdat.cpp:399
msgctxt "monster"
msgid "Doomgrin the Rotting"
msgstr "Гниючий Оскал Долі"

#: Source/monstdat.cpp:400
msgctxt "monster"
msgid "Madburner"
msgstr "Безумний Пальник"

#: Source/monstdat.cpp:401
msgctxt "monster"
msgid "Bonesaw the Litch"
msgstr "Ліч-Кістопил"

#: Source/monstdat.cpp:402
msgctxt "monster"
msgid "Breakspine"
msgstr "Спинолом"

#: Source/monstdat.cpp:403
msgctxt "monster"
msgid "Devilskull Sharpbone"
msgstr "Гострокіст Чорточереп"

#: Source/monstdat.cpp:404
msgctxt "monster"
msgid "Brokenstorm"
msgstr "Ломошторм"

#: Source/monstdat.cpp:405
msgctxt "monster"
msgid "Stormbane"
msgstr "Прокльоношторм"

#: Source/monstdat.cpp:406
msgctxt "monster"
msgid "Oozedrool"
msgstr "Липкослина"

#: Source/monstdat.cpp:407
msgctxt "monster"
msgid "Goldblight of the Flame"
msgstr "Полум'яна Золотоіржа"

#: Source/monstdat.cpp:408
msgctxt "monster"
msgid "Blackstorm"
msgstr "Чорнобуря"

#: Source/monstdat.cpp:409
msgctxt "monster"
msgid "Plaguewrath"
msgstr "Чумогнів"

#: Source/monstdat.cpp:410
msgctxt "monster"
msgid "The Flayer"
msgstr "Шкуродер"

#: Source/monstdat.cpp:411
msgctxt "monster"
msgid "Bluehorn"
msgstr "Синеріг"

#: Source/monstdat.cpp:412
msgctxt "monster"
msgid "Warpfire Hellspawn"
msgstr "Виродок Кривовогню"

#: Source/monstdat.cpp:413
msgctxt "monster"
msgid "Fangspeir"
msgstr "Кігтяник"

#: Source/monstdat.cpp:414
msgctxt "monster"
msgid "Festerskull"
msgstr "Гноєчереп"

#: Source/monstdat.cpp:415
msgctxt "monster"
msgid "Lionskull the Bent"
msgstr "Зігнутий Левочереп"

#: Source/monstdat.cpp:416
msgctxt "monster"
msgid "Blacktongue"
msgstr "Чорноязик"

#: Source/monstdat.cpp:417
msgctxt "monster"
msgid "Viletouch"
msgstr "Огиднодотик"

#: Source/monstdat.cpp:418
msgctxt "monster"
msgid "Viperflame"
msgstr "Вогняна Змія"

#: Source/monstdat.cpp:419
msgctxt "monster"
msgid "Fangskin"
msgstr "Іклошкур"

#: Source/monstdat.cpp:420
msgctxt "monster"
msgid "Witchfire the Unholy"
msgstr "Нечестивий Відьмовогонь"

#: Source/monstdat.cpp:421
msgctxt "monster"
msgid "Blackskull"
msgstr "Чорночереп"

#: Source/monstdat.cpp:422
msgctxt "monster"
msgid "Soulslash"
msgstr "Душеріз"

#: Source/monstdat.cpp:423
msgctxt "monster"
msgid "Windspawn"
msgstr "Виродок Вітру"

#: Source/monstdat.cpp:424
msgctxt "monster"
msgid "Lord of the Pit"
msgstr "Лорд Ями"

#: Source/monstdat.cpp:425
msgctxt "monster"
msgid "Rustweaver"
msgstr "Іржеткач"

#: Source/monstdat.cpp:426
msgctxt "monster"
msgid "Howlingire the Shade"
msgstr "Виюча Тінь"

#: Source/monstdat.cpp:427
msgctxt "monster"
msgid "Doomcloud"
msgstr "Хмара Загибелі"

#: Source/monstdat.cpp:428
msgctxt "monster"
msgid "Bloodmoon Soulfire"
msgstr "Кровомісяцевий Душевогонь"

#: Source/monstdat.cpp:429
msgctxt "monster"
msgid "Witchmoon"
msgstr "Відьмомісяць"

#: Source/monstdat.cpp:430
msgctxt "monster"
msgid "Gorefeast"
msgstr "Кровобенкет"

#: Source/monstdat.cpp:431
msgctxt "monster"
msgid "Graywar the Slayer"
msgstr "Вбивця Сіробій"

#: Source/monstdat.cpp:432
msgctxt "monster"
msgid "Dreadjudge"
msgstr "Суддя"

#: Source/monstdat.cpp:433
msgctxt "monster"
msgid "Stareye the Witch"
msgstr "Відьма Зоряоко"

#: Source/monstdat.cpp:434
msgctxt "monster"
msgid "Steelskull the Hunter"
msgstr "Мисливець Сталечереп"

#: Source/monstdat.cpp:435
msgctxt "monster"
msgid "Sir Gorash"
msgstr "Сір Гораш"

#: Source/monstdat.cpp:436
msgctxt "monster"
msgid "The Vizier"
msgstr "Візир"

#: Source/monstdat.cpp:437
msgctxt "monster"
msgid "Zamphir"
msgstr "Замфір"

#: Source/monstdat.cpp:438
msgctxt "monster"
msgid "Bloodlust"
msgstr "Кровожад"

#: Source/monstdat.cpp:439
msgctxt "monster"
msgid "Webwidow"
msgstr "Павуковдова"

#: Source/monstdat.cpp:440
msgctxt "monster"
msgid "Fleshdancer"
msgstr "Плотетанцівниця"

#: Source/monstdat.cpp:441
msgctxt "monster"
msgid "Grimspike"
msgstr "Незламовістря"

#. TRANSLATORS: Unique Monster Block end
#: Source/monstdat.cpp:443
msgctxt "monster"
msgid "Doomlock"
msgstr "Замок Загибіелі"

#: Source/monster.cpp:2972
msgid "Animal"
msgstr "Тварина"

#: Source/monster.cpp:2974
msgid "Demon"
msgstr "Демон"

#: Source/monster.cpp:2976
msgid "Undead"
msgstr "Нечисть"

#: Source/monster.cpp:4230
#, c++-format
msgid "Type: {:s}  Kills: {:d}"
msgstr "Тип: {:s}  Вбито: {:d}"

#: Source/monster.cpp:4232
#, c++-format
msgid "Total kills: {:d}"
msgstr "Всього вбито: {:d}"

#: Source/monster.cpp:4264
#, c++-format
msgid "Hit Points: {:d}-{:d}"
msgstr "Життя {:d} з {:d}"

#: Source/monster.cpp:4269
msgid "No magic resistance"
msgstr "Не спротивлюється магії"

#: Source/monster.cpp:4272
msgid "Resists:"
msgstr "Спротив:"

#: Source/monster.cpp:4274 Source/monster.cpp:4284
msgid " Magic"
msgstr " Магія"

#: Source/monster.cpp:4276 Source/monster.cpp:4286
msgid " Fire"
msgstr " Вогонь"

#: Source/monster.cpp:4278 Source/monster.cpp:4288
msgid " Lightning"
msgstr " Блискавка"

#: Source/monster.cpp:4282
msgid "Immune:"
msgstr "Імунітет:"

#: Source/monster.cpp:4299
#, c++-format
msgid "Type: {:s}"
msgstr "Тип: {:s}"

#: Source/monster.cpp:4304 Source/monster.cpp:4310
msgid "No resistances"
msgstr "Немає спротиву"

#: Source/monster.cpp:4305 Source/monster.cpp:4314
msgid "No Immunities"
msgstr "Немає Імунітету"

#: Source/monster.cpp:4308
msgid "Some Magic Resistances"
msgstr "Декілька Магічних Спротивів"

#: Source/monster.cpp:4312
msgid "Some Magic Immunities"
msgstr "Декілька Магічних Імунітетів"

#: Source/mpq/mpq_writer.cpp:161
msgid "Failed to open archive for writing."
msgstr "Неможливо відкрити архів для читання."

#: Source/msg.cpp:807
msgid "Trying to drop a floor item?"
msgstr "Пробуєте кинути предмет що на підлозі?"

#: Source/msg.cpp:1431
#, c++-format
msgid "{:s} has cast an invalid spell."
msgstr "{:s} зворожував заборонені чари."

#: Source/msg.cpp:1435
#, c++-format
msgid "{:s} has cast an illegal spell."
msgstr "{:s} зворожував заборонені чари."

#: Source/msg.cpp:2087 Source/multi.cpp:817 Source/multi.cpp:868
#, c++-format
msgid "Player '{:s}' (level {:d}) just joined the game"
msgstr "Гравець '{:s}' (рівень {:d}) приєднався до гри"

#: Source/msg.cpp:2454
msgid "The game ended"
msgstr "Гра закінчилась"

#: Source/msg.cpp:2460
msgid "Unable to get level data"
msgstr "Неможливо дістати дані рівня"

#: Source/multi.cpp:270
#, c++-format
msgid "Player '{:s}' just left the game"
msgstr "Гравець '{:s}' покинув гру"

#: Source/multi.cpp:273
#, c++-format
msgid "Player '{:s}' killed Diablo and left the game!"
msgstr "Гравець '{:s}' вбив Діабло і покинув гру!"

#: Source/multi.cpp:277
#, c++-format
msgid "Player '{:s}' dropped due to timeout"
msgstr "Гравець '{:s}' відключився через таймаут"

#: Source/multi.cpp:870
#, c++-format
msgid "Player '{:s}' (level {:d}) is already in the game"
msgstr "Гравець '{:s}' (рівень {:d}) вже в грі"

#. TRANSLATORS: Shrine Name Block
#: Source/objects.cpp:121
msgid "Mysterious"
msgstr "Таємний"

#: Source/objects.cpp:122
msgid "Hidden"
msgstr "Схований"

#: Source/objects.cpp:123
msgid "Gloomy"
msgstr "Похмурий"

#: Source/objects.cpp:125 Source/objects.cpp:132
msgid "Magical"
msgstr "Магічний"

#: Source/objects.cpp:126
msgid "Stone"
msgstr "Кам'яний"

#: Source/objects.cpp:127
msgid "Religious"
msgstr "Релігійний"

#: Source/objects.cpp:128
msgid "Enchanted"
msgstr "Зачарований"

#: Source/objects.cpp:129
msgid "Thaumaturgic"
msgstr "Чудотворний"

#: Source/objects.cpp:130
msgid "Fascinating"
msgstr "Чарівливий"

#: Source/objects.cpp:131
msgid "Cryptic"
msgstr "Загадковий"

#: Source/objects.cpp:133
msgid "Eldritch"
msgstr "Лиховісний"

#: Source/objects.cpp:134
msgid "Eerie"
msgstr "Моторошний"

#: Source/objects.cpp:135
msgid "Divine"
msgstr "Божественний"

#: Source/objects.cpp:137
msgid "Sacred"
msgstr "Святий"

#: Source/objects.cpp:138
msgid "Spiritual"
msgstr "Духовний"

#: Source/objects.cpp:139
msgid "Spooky"
msgstr "Лячний"

#: Source/objects.cpp:140
msgid "Abandoned"
msgstr "Покинутий"

#: Source/objects.cpp:141
msgid "Creepy"
msgstr "Страховитий"

#: Source/objects.cpp:142
msgid "Quiet"
msgstr "Тихий"

#: Source/objects.cpp:143
msgid "Secluded"
msgstr "Відлюдний"

#: Source/objects.cpp:144
msgid "Ornate"
msgstr "Барвистий"

#: Source/objects.cpp:145
msgid "Glimmering"
msgstr "Блимаючий"

#: Source/objects.cpp:146
msgid "Tainted"
msgstr "Засмерділий"

#: Source/objects.cpp:147
msgid "Oily"
msgstr "Масляний"

#: Source/objects.cpp:148
msgid "Glowing"
msgstr "Світний"

#: Source/objects.cpp:149
msgid "Mendicant's"
msgstr "Жебрака"

#: Source/objects.cpp:150
msgid "Sparkling"
msgstr "Іскристий"

#: Source/objects.cpp:152
msgid "Shimmering"
msgstr "Мерехтливий"

#: Source/objects.cpp:153
msgid "Solar"
msgstr "Сонячний"

#. TRANSLATORS: Shrine Name Block end
#: Source/objects.cpp:155
msgid "Murphy's"
msgstr "Мерфі"

#. TRANSLATORS: Book Title
#: Source/objects.cpp:285
msgid "The Great Conflict"
msgstr "Великий Конфлікт"

#. TRANSLATORS: Book Title
#: Source/objects.cpp:286
msgid "The Wages of Sin are War"
msgstr "Розплата за Гріхи — це Війна"

#. TRANSLATORS: Book Title
#: Source/objects.cpp:287
msgid "The Tale of the Horadrim"
msgstr "Розповідь про Хорадріма"

#. TRANSLATORS: Book Title
#: Source/objects.cpp:288
msgid "The Dark Exile"
msgstr "Темне Заслання"

#. TRANSLATORS: Book Title
#: Source/objects.cpp:289
msgid "The Sin War"
msgstr "Війна Гріхів"

#. TRANSLATORS: Book Title
#: Source/objects.cpp:290
msgid "The Binding of the Three"
msgstr "Зв'язування Трьох"

#. TRANSLATORS: Book Title
#: Source/objects.cpp:291
msgid "The Realms Beyond"
msgstr "Виміри за Межами"

#. TRANSLATORS: Book Title
#: Source/objects.cpp:292
msgid "Tale of the Three"
msgstr "Оповідь про Трьох"

#. TRANSLATORS: Book Title
#: Source/objects.cpp:293
msgid "The Black King"
msgstr "Чорний Король"

#. TRANSLATORS: Book Title
#: Source/objects.cpp:294
msgid "Journal: The Ensorcellment"
msgstr "Щоденник: Чаклунство"

#. TRANSLATORS: Book Title
#: Source/objects.cpp:295
msgid "Journal: The Meeting"
msgstr "Щоденник: Зустріч"

#. TRANSLATORS: Book Title
#: Source/objects.cpp:296
msgid "Journal: The Tirade"
msgstr "Щоденник: Тирада"

#. TRANSLATORS: Book Title
#: Source/objects.cpp:297
msgid "Journal: His Power Grows"
msgstr "Щоденник: Його Сила Росте"

#. TRANSLATORS: Book Title
#: Source/objects.cpp:298
msgid "Journal: NA-KRUL"
msgstr "Щоденник: НА-КРУЛ"

#. TRANSLATORS: Book Title
#: Source/objects.cpp:299
msgid "Journal: The End"
msgstr "Щоденник: Кінець"

#. TRANSLATORS: Book Title
#: Source/objects.cpp:300
msgid "A Spellbook"
msgstr "Книга Чар"

#: Source/objects.cpp:4885
msgid "Crucified Skeleton"
msgstr "Розп'ятий Скелет"

#: Source/objects.cpp:4889
msgid "Lever"
msgstr "Важіль"

#: Source/objects.cpp:4899
msgid "Open Door"
msgstr "Відкриті Двері"

#: Source/objects.cpp:4901
msgid "Closed Door"
msgstr "Закриті Двері"

#: Source/objects.cpp:4903
msgid "Blocked Door"
msgstr "Заблоковані Двері"

#: Source/objects.cpp:4908
msgid "Ancient Tome"
msgstr "Стародавній Том"

#: Source/objects.cpp:4910
msgid "Book of Vileness"
msgstr "Кинга Підлості"

#: Source/objects.cpp:4915
msgid "Skull Lever"
msgstr "Черепний Важіль"

#: Source/objects.cpp:4917
msgid "Mythical Book"
msgstr "Міфічна Книга"

#: Source/objects.cpp:4920
msgid "Small Chest"
msgstr "Маленька Скриня"

#: Source/objects.cpp:4923
msgid "Chest"
msgstr "Скриня"

#: Source/objects.cpp:4927
msgid "Large Chest"
msgstr "Велика Скриня"

#: Source/objects.cpp:4930
msgid "Sarcophagus"
msgstr "Саркофаг"

#: Source/objects.cpp:4932
msgid "Bookshelf"
msgstr "Полиця з Книгами"

#: Source/objects.cpp:4935
msgid "Bookcase"
msgstr "Шкаф з Книгами"

#: Source/objects.cpp:4938
msgid "Barrel"
msgstr "Бочка"

# How does the pod look like?
#: Source/objects.cpp:4941
msgid "Pod"
msgstr "Банка"

#: Source/objects.cpp:4944
msgid "Urn"
msgstr "Урна"

#. TRANSLATORS: {:s} will be a name from the Shrine block above
#: Source/objects.cpp:4947
#, c++-format
msgid "{:s} Shrine"
msgstr "{:s} Вівтар"

#: Source/objects.cpp:4949
msgid "Skeleton Tome"
msgstr "Скелетний Том"

#: Source/objects.cpp:4951
msgid "Library Book"
msgstr "Бібліотечна Книга"

#: Source/objects.cpp:4953
msgid "Blood Fountain"
msgstr "Кривавий Фонтан"

#: Source/objects.cpp:4955
msgid "Decapitated Body"
msgstr "Обезглавлений Труп"

#: Source/objects.cpp:4957
msgid "Book of the Blind"
msgstr "Книга Сліпих"

#: Source/objects.cpp:4959
msgid "Book of Blood"
msgstr "Книга Крові"

#: Source/objects.cpp:4961
msgid "Purifying Spring"
msgstr "Очищальне Джерело"

#: Source/objects.cpp:4966 Source/objects.cpp:4983
msgid "Weapon Rack"
msgstr "Стелаж зі Зброєю"

#: Source/objects.cpp:4968
msgid "Goat Shrine"
msgstr "Вівтар Кози"

#: Source/objects.cpp:4970
msgid "Cauldron"
msgstr "Казан"

#: Source/objects.cpp:4972
msgid "Murky Pool"
msgstr "Мутний Ставок"

#: Source/objects.cpp:4974
msgid "Fountain of Tears"
msgstr "Фонтан Сліз"

#: Source/objects.cpp:4976
msgid "Steel Tome"
msgstr "Сталевий Том"

#: Source/objects.cpp:4978
msgid "Pedestal of Blood"
msgstr "П'єдестал Крові"

#: Source/objects.cpp:4985
msgid "Mushroom Patch"
msgstr "Грибна Галявина"

#: Source/objects.cpp:4987
msgid "Vile Stand"
msgstr "Огидний Стелаж"

#: Source/objects.cpp:4989
msgid "Slain Hero"
msgstr "Вбитий Герой"

#. TRANSLATORS: {:s} will either be a chest or a door
#: Source/objects.cpp:5001
#, c++-format
msgid "Trapped {:s}"
msgstr "{:s} з пасткою"

#. TRANSLATORS: If user enabled diablo.ini setting "Disable Crippling Shrines" is set to 1; also used for Na-Kruls lever
#: Source/objects.cpp:5006
#, c++-format
msgid "{:s} (disabled)"
msgstr "{:s} (не активно)"

#: Source/options.cpp:450 Source/options.cpp:590 Source/options.cpp:596
msgid "ON"
msgstr "УВІМК"

#: Source/options.cpp:450 Source/options.cpp:588 Source/options.cpp:594
msgid "OFF"
msgstr "ВИМК"

#: Source/options.cpp:563 Source/options.cpp:564
msgid "Game Mode"
msgstr "Режим Гри"

#: Source/options.cpp:563
msgid "Game Mode Settings"
msgstr "Налаштування Режиму Гри"

#: Source/options.cpp:564
msgid "Play Diablo or Hellfire."
msgstr "Грати в Diablo або в Hellfire."

#: Source/options.cpp:570
msgid "Restrict to Shareware"
msgstr "Обмежити гру до Демо"

#: Source/options.cpp:570
msgid ""
"Makes the game compatible with the demo. Enables multiplayer with friends "
"who don't own a full copy of Diablo."
msgstr ""
"Робить гру сумісною з демо-версією. Дозволяє гру по мережі з друзями у яких "
"немає повної копії Diablo."

#: Source/options.cpp:585
msgid "Start Up"
msgstr "Запуск"

#: Source/options.cpp:585
msgid "Start Up Settings"
msgstr "Налаштування Запуску"

#: Source/options.cpp:586 Source/options.cpp:592
msgid "Intro"
msgstr "Ролик"

#: Source/options.cpp:586 Source/options.cpp:592
msgid "Shown Intro cinematic."
msgstr "Показати початковий ролик."

#: Source/options.cpp:598
msgid "Splash"
msgstr "Заставка"

#: Source/options.cpp:598
msgid "Shown splash screen."
msgstr "Показана заставка."

#: Source/options.cpp:600
msgid "Logo and Title Screen"
msgstr "Логотип і Початковий Екран"

#: Source/options.cpp:601
msgid "Title Screen"
msgstr "Початковий Екран"

#: Source/options.cpp:616
msgid "Diablo specific Settings"
msgstr "Налаштування Diablo"

#: Source/options.cpp:630
msgid "Hellfire specific Settings"
msgstr "Настройки Hellfire"

#: Source/options.cpp:644
msgid "Audio"
msgstr "Аудіо"

#: Source/options.cpp:644
msgid "Audio Settings"
msgstr "Налаштування Аудіо"

#: Source/options.cpp:647
msgid "Walking Sound"
msgstr "Звук Ходьби"

#: Source/options.cpp:647
msgid "Player emits sound when walking."
msgstr "При ходьбі гравець видає звук."

#: Source/options.cpp:648
msgid "Auto Equip Sound"
msgstr "Звук Автоспорядження"

#: Source/options.cpp:648
msgid "Automatically equipping items on pickup emits the equipment sound."
msgstr "Автоматичне спорядження предметів видає звук спорядження."

#: Source/options.cpp:649
msgid "Item Pickup Sound"
msgstr "Звук Підбору Предмету"

#: Source/options.cpp:649
msgid "Picking up items emits the items pickup sound."
msgstr "Підбір предметів видає звук підбору."

#: Source/options.cpp:650
msgid "Sample Rate"
msgstr "Частота Дискретизації"

#: Source/options.cpp:650
msgid "Output sample rate (Hz)."
msgstr "Частота дискретизації звуку (в Гц)"

#: Source/options.cpp:651
msgid "Channels"
msgstr "Канали"

#: Source/options.cpp:651
msgid "Number of output channels."
msgstr "Кількість каналів звуку."

#: Source/options.cpp:652
msgid "Buffer Size"
msgstr "Розмір Буферу"

#: Source/options.cpp:652
msgid "Buffer size (number of frames per channel)."
msgstr "Розмір буферу (кількість кадрів на канал)."

#: Source/options.cpp:653
msgid "Resampling Quality"
msgstr "Якість Семплування"

#: Source/options.cpp:653
msgid "Quality of the resampler, from 0 (lowest) to 10 (highest)."
msgstr "Якість семлеру, від 0 (найнижча) до 10 (найвища)."

#: Source/options.cpp:684
msgid "Resolution"
msgstr "Роздільна Здатність"

#: Source/options.cpp:684
msgid ""
"Affect the game's internal resolution and determine your view area. Note: "
"This can differ from screen resolution, when Upscaling, Integer Scaling or "
"Fit to Screen is used."
msgstr ""
"Діє на роздільну здатність гри і визначає видиму область. Примітка: "
"Налаштування може відрізнятись від роздільної здатності монітору коли "
"використовуються \"Збільшення Зображення\", \"Коефіцієнт Масштабування\" або "
"\"Налаштувати по Екрану\"."

#: Source/options.cpp:831
msgid "Resampler"
msgstr "Cемплер"

#: Source/options.cpp:831
msgid "Audio resampler"
msgstr "Аудіо cемплер"

#: Source/options.cpp:888
msgid "Device"
msgstr "Пристрій"

#: Source/options.cpp:888
msgid "Audio device"
msgstr "Пристрій аудіо"

#: Source/options.cpp:956
msgid "Graphics"
msgstr "Графіка"

#: Source/options.cpp:956
msgid "Graphics Settings"
msgstr "Налаштування Графіки"

#: Source/options.cpp:957
msgid "Fullscreen"
msgstr "Повноекранний Режим"

#: Source/options.cpp:957
msgid "Display the game in windowed or fullscreen mode."
msgstr "Показує гру в режимі повного екрану чи вікна."

#: Source/options.cpp:959
msgid "Fit to Screen"
msgstr "Налаштувати по Екрану"

#: Source/options.cpp:959
msgid ""
"Automatically adjust the game window to your current desktop screen aspect "
"ratio and resolution."
msgstr ""
"Автоматично налаштовує вікно гри згідно співвідношення сторін і роздільної "
"здатності екрану."

#: Source/options.cpp:962
msgid "Upscale"
msgstr "Збільшення Зображення"

#: Source/options.cpp:962
msgid ""
"Enables image scaling from the game resolution to your monitor resolution. "
"Prevents changing the monitor resolution and allows window resizing."
msgstr ""
"Дозволяє збільшення зображення гри. Забороняє зміну роздільної здатності "
"монітора. Дозволяє міняти розмір вікна."

#: Source/options.cpp:969
msgid "Scaling Quality"
msgstr "Якість Масштабування"

#: Source/options.cpp:969
msgid "Enables optional filters to the output image when upscaling."
msgstr "Накладає опційні фільтри до збільшеної картинки."

#: Source/options.cpp:971
msgid "Nearest Pixel"
msgstr "Найближчий Піксель"

#: Source/options.cpp:972
msgid "Bilinear"
msgstr "Білінійний"

#: Source/options.cpp:973
msgid "Anisotropic"
msgstr "Анізотропний"

#: Source/options.cpp:975
msgid "Integer Scaling"
msgstr "Коефіцієнт Масштабування"

#: Source/options.cpp:975
msgid "Scales the image using whole number pixel ratio."
msgstr "Збільшує зображення гри по коефіцієнту."

#: Source/options.cpp:983
msgid "Frame Rate Control"
msgstr "Керування Частотою Кадрів"

#: Source/options.cpp:984
msgid ""
"Manages frame rate to balance performance, reduce tearing, or save power."
msgstr ""
"Керує частотою кадрів, щоб збалансувати продуктивність, зменшити розриви або "
"заощадити енергію."

#: Source/options.cpp:994
msgid "Vertical Sync"
msgstr "Вертикальна Синхронізація"

#: Source/options.cpp:996
msgid "Limit FPS"
msgstr "FPS ліміт"

#: Source/options.cpp:999
msgid "Zoom on when enabled."
msgstr "Коли ввімкнено, наближує екран гри."

#: Source/options.cpp:1000
msgid "Color Cycling"
msgstr "Циклування Кольорів"

#: Source/options.cpp:1000
msgid "Color cycling effect used for water, lava, and acid animation."
msgstr ""
"Ефект циклування кольорів, що використовується для анімації води, лави та "
"кислоти."

#: Source/options.cpp:1001
msgid "Alternate nest art"
msgstr "Альтернативна палітра для Гнізда"

#: Source/options.cpp:1001
msgid "The game will use an alternative palette for Hellfire’s nest tileset."
msgstr ""
"У грі буде використовуватися альтернативна палітра для плиток Гнізда з "
"Hellfire."

#: Source/options.cpp:1003
msgid "Hardware Cursor"
msgstr "Апаратний Курсор"

#: Source/options.cpp:1003
msgid "Use a hardware cursor"
msgstr "Використовувати апаратно-прискорений курсор"

#: Source/options.cpp:1004
msgid "Hardware Cursor For Items"
msgstr "Апаратний Курсор для Предметів"

#: Source/options.cpp:1004
msgid "Use a hardware cursor for items."
msgstr "Використовувати апаратно-прискорений курсор для предметів."

#: Source/options.cpp:1005
msgid "Hardware Cursor Maximum Size"
msgstr "Макс Розмір Аппаратного Курсору"

#: Source/options.cpp:1005
msgid ""
"Maximum width / height for the hardware cursor. Larger cursors fall back to "
"software."
msgstr ""
"Максимальна широта / висота для апаратно-прискореного курсору. Більші "
"курсори використовують програмний спосіб."

#: Source/options.cpp:1007
msgid "Show FPS"
msgstr "Показати Кадри в Секунду"

#: Source/options.cpp:1007
msgid "Displays the FPS in the upper left corner of the screen."
msgstr "Показує лічильник кадрів в секунду в верхньому лівому кутку екрана."

#: Source/options.cpp:1053
msgid "Gameplay"
msgstr "Гра"

#: Source/options.cpp:1053
msgid "Gameplay Settings"
msgstr "Налаштування Гри"

#: Source/options.cpp:1055
msgid "Run in Town"
msgstr "Біг в Місті"

#: Source/options.cpp:1055
msgid ""
"Enable jogging/fast walking in town for Diablo and Hellfire. This option was "
"introduced in the expansion."
msgstr ""
"Вмикає біг/швидку ходьбу в Місті для Diablo та Hellfire. Цю опцію вперше "
"додали в Hellfire."

#: Source/options.cpp:1056
msgid "Grab Input"
msgstr "Захопити Мишу"

#: Source/options.cpp:1056
msgid "When enabled mouse is locked to the game window."
msgstr "Коли це налаштування ввімкнене, курсор буде прив'язаний до вікна гри ."

#: Source/options.cpp:1057
msgid "Theo Quest"
msgstr "Квест Тео"

#: Source/options.cpp:1057
msgid "Enable Little Girl quest."
msgstr "Дозволяє квест Маленької Дівчинки."

#: Source/options.cpp:1058
msgid "Cow Quest"
msgstr "Квест Корови"

#: Source/options.cpp:1058
msgid ""
"Enable Jersey's quest. Lester the farmer is replaced by the Complete Nut."
msgstr "Дозволяє квест Джерсі. Замість Фермера Лестера буде Повний Псих."

#: Source/options.cpp:1059
msgid "Friendly Fire"
msgstr "Дружній Вогонь"

#: Source/options.cpp:1059
msgid ""
"Allow arrow/spell damage between players in multiplayer even when the "
"friendly mode is on."
msgstr ""
"Дозволяє шкоду від чар/стріл гравцям в мережевій грі, навіть якщо ввімкнений "
"дружній режим."

#: Source/options.cpp:1060
msgid "Full quests in Multiplayer"
msgstr "Повні квести в Мережевій Грі"

#: Source/options.cpp:1060
msgid "Enables the full/uncut singleplayer version of quests."
msgstr "Вмикає повні/неурізані версії квестів з одиночної гри."

#: Source/options.cpp:1061
msgid "Test Bard"
msgstr "Тестовий Бард"

#: Source/options.cpp:1061
msgid "Force the Bard character type to appear in the hero selection menu."
msgstr "Примусити \"Бард\" з'явитися в меню вибору типу героя."

#: Source/options.cpp:1062
msgid "Test Barbarian"
msgstr "Тестовий Варвар"

#: Source/options.cpp:1062
msgid ""
"Force the Barbarian character type to appear in the hero selection menu."
msgstr "Примусити \"Варвар\" з'явитися в меню вибору типу героя."

#: Source/options.cpp:1063
msgid "Experience Bar"
msgstr "Шкала Досвіду"

#: Source/options.cpp:1063
msgid "Experience Bar is added to the UI at the bottom of the screen."
msgstr "Додає внизу екрана Шкалу Досвіду."

#: Source/options.cpp:1064
msgid "Show Item Graphics in Stores"
msgstr "Показувати Іконку Предмету в Магазині"

#: Source/options.cpp:1064
msgid "Show item graphics to the left of item descriptions in store menus."
msgstr "Показувати іконку предмету зліва від його опису в меню магазину."

#: Source/options.cpp:1065
msgid "Show health values"
msgstr "Показати значення здоров'я"

#: Source/options.cpp:1065
msgid "Displays current / max health value on health globe."
msgstr "Показує значення поточного/максимального здоров'я на кулі здоров'я."

#: Source/options.cpp:1066
msgid "Show mana values"
msgstr "Показати значення мани"

#: Source/options.cpp:1066
msgid "Displays current / max mana value on mana globe."
msgstr "Показує значення поточної/максимальної мани на кулі мани."

#: Source/options.cpp:1067
msgid "Enemy Health Bar"
msgstr "Шкала Ворожого Життя"

#: Source/options.cpp:1067
msgid "Enemy Health Bar is displayed at the top of the screen."
msgstr "Додає внизу екрана Шкалу Ворожого Життя."

#: Source/options.cpp:1068
msgid "Auto Gold Pickup"
msgstr "Автопідбір Золота"

#: Source/options.cpp:1068
msgid "Gold is automatically collected when in close proximity to the player."
msgstr ""
"Золото автоматично збирається коли гравець знаходиться близько до нього."

#: Source/options.cpp:1069
msgid "Auto Elixir Pickup"
msgstr "Автопідбір Еліксирів"

#: Source/options.cpp:1069
msgid ""
"Elixirs are automatically collected when in close proximity to the player."
msgstr ""
"Еліксири автоматично збираються коли гравець знаходиться близько до них."

#: Source/options.cpp:1070
msgid "Auto Oil Pickup"
msgstr "Автопідбір Масел"

#: Source/options.cpp:1070
msgid "Oils are automatically collected when in close proximity to the player."
msgstr "Масла автоматично збираються коли гравець знаходиться близько до них."

#: Source/options.cpp:1071
msgid "Auto Pickup in Town"
msgstr "Автопідбір в Місті"

#: Source/options.cpp:1071
msgid "Automatically pickup items in town."
msgstr "Предмети в Місті автоматично збираються."

#: Source/options.cpp:1072
msgid "Adria Refills Mana"
msgstr "Адрія Поповнює Ману"

#: Source/options.cpp:1072
msgid "Adria will refill your mana when you visit her shop."
msgstr "Адрія поповнить ману коли гравець відвідує її магазин."

#: Source/options.cpp:1073
msgid "Auto Equip Weapons"
msgstr "Автоспорядження Зброї"

#: Source/options.cpp:1073
msgid ""
"Weapons will be automatically equipped on pickup or purchase if enabled."
msgstr "Зброя буде автоматично споряджена після її підбору або покупки."

#: Source/options.cpp:1074
msgid "Auto Equip Armor"
msgstr "Автоспорядження Броні"

#: Source/options.cpp:1074
msgid "Armor will be automatically equipped on pickup or purchase if enabled."
msgstr "Броня буде автоматично споряджена після її підбору або покупки."

#: Source/options.cpp:1075
msgid "Auto Equip Helms"
msgstr "Автоспорядження Шоломів"

#: Source/options.cpp:1075
msgid "Helms will be automatically equipped on pickup or purchase if enabled."
msgstr "Шоломи будуть автоматично споряджені після їх підбору або покупки."

#: Source/options.cpp:1076
msgid "Auto Equip Shields"
msgstr "Автоспорядження Щитів"

#: Source/options.cpp:1076
msgid ""
"Shields will be automatically equipped on pickup or purchase if enabled."
msgstr "Щити будуть автоматично споряджені після їх підбору або покупки."

#: Source/options.cpp:1077
msgid "Auto Equip Jewelry"
msgstr "Автоспорядження Коштовностей"

#: Source/options.cpp:1077
msgid ""
"Jewelry will be automatically equipped on pickup or purchase if enabled."
msgstr ""
"Коштовності будуть автоматично споряджені після їх підбору або покупки."

#: Source/options.cpp:1078
msgid "Randomize Quests"
msgstr "Рандомізація Квестів"

#: Source/options.cpp:1078
msgid "Randomly selecting available quests for new games."
msgstr "Квести випадково вибираються для нової гри."

#: Source/options.cpp:1079
msgid "Show Monster Type"
msgstr "Показати Тип Монстра"

#: Source/options.cpp:1079
msgid ""
"Hovering over a monster will display the type of monster in the description "
"box in the UI."
msgstr ""
"Наведення курсора миші над монстром покаже його тип в Панелі Інформації."

#: Source/options.cpp:1080
msgid "Show Item Labels"
msgstr "Показати Назви Предметів"

#: Source/options.cpp:1080
msgid "Show labels for items on the ground when enabled."
msgstr "Показати назви предметів на землі, коли це налаштування ввімкнене."

#: Source/options.cpp:1081
msgid "Auto Refill Belt"
msgstr "Автозаповнення Пояса"

#: Source/options.cpp:1081
msgid "Refill belt from inventory when belt item is consumed."
msgstr ""
"Коли предмет з Поясу використовується, Пояс автоматично поповнюється з "
"інвентаря."

#: Source/options.cpp:1082
msgid "Disable Crippling Shrines"
msgstr "Вимкнути Псуючі Вівтарі"

#: Source/options.cpp:1082
msgid ""
"When enabled Cauldrons, Fascinating Shrines, Goat Shrines, Ornate Shrines "
"and Sacred Shrines are not able to be clicked on and labeled as disabled."
msgstr ""
"Коли це налаштування ввімкнене, гравець не зможе клікнути на Казани, "
"Чарівливі, Барвисті, Святі Вівтарі і Вівтарі Кози, які будуть показані як "
"неактивні."

#: Source/options.cpp:1083
msgid "Quick Cast"
msgstr "Швидке Чаклування"

#: Source/options.cpp:1083
msgid ""
"Spell hotkeys instantly cast the spell, rather than switching the readied "
"spell."
msgstr "Гаряча клавішу чар буде відразу чаклувати попередньо вибрані чари."

#: Source/options.cpp:1084
msgid "Heal Potion Pickup"
msgstr "Підбір Зілля Зцілення"

#: Source/options.cpp:1084
msgid "Number of Healing potions to pick up automatically."
msgstr "Кількість Зілля Зцілення щоб автоматично підібрати."

#: Source/options.cpp:1085
msgid "Full Heal Potion Pickup"
msgstr "Підбір Зілля Повного Зцілення"

#: Source/options.cpp:1085
msgid "Number of Full Healing potions to pick up automatically."
msgstr "Кількість Зілля Повного Зцілення щоб автоматично підібрати."

#: Source/options.cpp:1086
msgid "Mana Potion Pickup"
msgstr "Підбір Зілля Мани"

#: Source/options.cpp:1086
msgid "Number of Mana potions to pick up automatically."
msgstr "Кількість Зілля Мани щоб автоматично підібрати."

#: Source/options.cpp:1087
msgid "Full Mana Potion Pickup"
msgstr "Підбір Зілля Повної Мани"

#: Source/options.cpp:1087
msgid "Number of Full Mana potions to pick up automatically."
msgstr "Кількість Зілля Повної щоб автоматично підібрати."

#: Source/options.cpp:1088
msgid "Rejuvenation Potion Pickup"
msgstr "Підбір Зілля Омолодження"

#: Source/options.cpp:1088
msgid "Number of Rejuvenation potions to pick up automatically."
msgstr "Кількість Зілля Омолодження щоб автоматично підібрати."

#: Source/options.cpp:1089
msgid "Full Rejuvenation Potion Pickup"
msgstr "Підбір Зілля Повного Омолодження"

#: Source/options.cpp:1089
msgid "Number of Full Rejuvenation potions to pick up automatically."
msgstr "Кількість Зілля Повного Омолодження щоб автоматично підібрати."

#: Source/options.cpp:1090
msgid "Enable floating numbers"
msgstr "Ввімкнути Плаваючі Числа"

#: Source/options.cpp:1090
msgid "Enables floating numbers on gaining XP / dealing damage etc."
msgstr "Вмикає плаваючі числа при отриманні XP / нанесенні шкоди тощо."

#: Source/options.cpp:1092
msgid "Off"
msgstr "Вимк"

#: Source/options.cpp:1093
msgid "Random Angles"
msgstr "Випадкові Кути"

#: Source/options.cpp:1094
msgid "Vertical Only"
msgstr "Тільки Вертикально"

#: Source/options.cpp:1145
msgid "Controller"
msgstr "Контроллер"

#: Source/options.cpp:1145
msgid "Controller Settings"
msgstr "Налаштування Контроллеру"

#: Source/options.cpp:1154
msgid "Network"
msgstr "Мережа"

#: Source/options.cpp:1154
msgid "Network Settings"
msgstr "Налаштування Мережі"

#: Source/options.cpp:1166
msgid "Chat"
msgstr "Чат"

#: Source/options.cpp:1166
msgid "Chat Settings"
msgstr "Налаштування Чату"

#: Source/options.cpp:1175 Source/options.cpp:1293
msgid "Language"
msgstr "Мова"

#: Source/options.cpp:1175
msgid "Define what language to use in game."
msgstr "Визначте мову гри."

#: Source/options.cpp:1293
msgid "Language Settings"
msgstr "Налаштування Мови"

#: Source/options.cpp:1305
msgid "Keymapping"
msgstr "Клавіатура"

#: Source/options.cpp:1305
msgid "Keymapping Settings"
msgstr "Налаштування призначення клавіш клавіатури"

#: Source/options.cpp:1528
msgid "Padmapping"
msgstr "Геймпад"

#: Source/options.cpp:1528
msgid "Padmapping Settings"
msgstr "Налаштування призначення кнопок геймпаду"

#: Source/panels/charpanel.cpp:127
msgid "Level"
msgstr "Рівень"

#: Source/panels/charpanel.cpp:129
msgid "Experience"
msgstr "Досвід"

#: Source/panels/charpanel.cpp:134
msgid "Next level"
msgstr "Наступний рівень"

#: Source/panels/charpanel.cpp:143
msgid "Base"
msgstr "База"

#: Source/panels/charpanel.cpp:144
msgid "Now"
msgstr "Зараз"

#: Source/panels/charpanel.cpp:145
msgid "Strength"
msgstr "Сила"

#: Source/panels/charpanel.cpp:149
msgid "Magic"
msgstr "Магія"

#: Source/panels/charpanel.cpp:153
msgid "Dexterity"
msgstr "Спринтість"

#: Source/panels/charpanel.cpp:156
msgid "Vitality"
msgstr "Живучість"

#: Source/panels/charpanel.cpp:159
msgid "Points to distribute"
msgstr "Вільні очки"

#: Source/panels/charpanel.cpp:169
msgid "Armor class"
msgstr "Клас броні"

#: Source/panels/charpanel.cpp:171
msgid "To hit"
msgstr "Шанс"

#: Source/panels/charpanel.cpp:173
msgid "Damage"
msgstr "Шкода"

#: Source/panels/charpanel.cpp:180
msgid "Life"
msgstr "Життя"

#: Source/panels/charpanel.cpp:184
msgid "Mana"
msgstr "Мана"

#: Source/panels/charpanel.cpp:189
msgid "Resist magic"
msgstr "Спротив магії"

#: Source/panels/charpanel.cpp:191
msgid "Resist fire"
msgstr "Спротив вогню"

#: Source/panels/charpanel.cpp:193
msgid "Resist lightning"
msgstr "Спротив блискавці"

#: Source/panels/mainpanel.cpp:85
msgid "char"
msgstr "герой"

#: Source/panels/mainpanel.cpp:86
msgid "quests"
msgstr "журнал"

#: Source/panels/mainpanel.cpp:87
msgid "map"
msgstr "карта"

#: Source/panels/mainpanel.cpp:88
msgid "menu"
msgstr "меню"

#: Source/panels/mainpanel.cpp:89
msgid "inv"
msgstr "інвен"

#: Source/panels/mainpanel.cpp:90
msgid "spells"
msgstr "чари"

#: Source/panels/mainpanel.cpp:100 Source/panels/mainpanel.cpp:126
#: Source/panels/mainpanel.cpp:128
msgid "voice"
msgstr "чат"

#: Source/panels/mainpanel.cpp:121 Source/panels/mainpanel.cpp:123
#: Source/panels/mainpanel.cpp:125
msgid "mute"
msgstr "заблок"

#: Source/panels/spell_book.cpp:158 Source/panels/spell_list.cpp:150
msgid "Skill"
msgstr "Талант"

#: Source/panels/spell_book.cpp:162
#, c++-format
msgid "Staff ({:d} charge)"
msgid_plural "Staff ({:d} charges)"
msgstr[0] "Посох ({:d} заряд)"
msgstr[1] "Посох ({:d} заряда)"
msgstr[2] "Посох ({:d} зарядів)"

#. TRANSLATORS: UI constraints, keep short please.
#: Source/panels/spell_book.cpp:167
#, c++-format
msgctxt "spellbook"
msgid "Level {:d}"
msgstr "Рівень: {:d}"

#: Source/panels/spell_book.cpp:169
msgid "Unusable"
msgstr "Непридатні"

#. TRANSLATORS: UI constraints, keep short please.
#: Source/panels/spell_book.cpp:177
#, c++-format
msgid "Heals: {:d} - {:d}"
msgstr "Зцілює: {:d} - {:d}"

#. TRANSLATORS: UI constraints, keep short please.
#: Source/panels/spell_book.cpp:179
#, c++-format
msgid "Damage: {:d} - {:d}"
msgstr "Шкода: {:d} - {:d}"

#. TRANSLATORS: UI constraints, keep short please.
#: Source/panels/spell_book.cpp:183
msgid "Dmg: 1/3 target hp"
msgstr "Шкд: 1/3 життя цілі"

#. TRANSLATORS: UI constraints, keep short please.
#: Source/panels/spell_book.cpp:185
#, c++-format
msgctxt "spellbook"
msgid "Mana: {:d}"
msgstr "Мана: {:d}"

#: Source/panels/spell_list.cpp:157
msgid "Spell"
msgstr "Чари"

#: Source/panels/spell_list.cpp:160
msgid "Damages undead only"
msgstr "Б'є тільки нечисть"

#: Source/panels/spell_list.cpp:171
msgid "Scroll"
msgstr "Сувій"

#: Source/panels/spell_list.cpp:193
#, c++-format
msgid "Spell Hotkey {:s}"
msgstr "Гаряча клавіша Чар {:s}"

#: Source/pfile.cpp:734
msgid "Unable to open archive"
msgstr "Неможливо відкрити архів"

#: Source/pfile.cpp:736
msgid "Unable to load character"
msgstr "Неможливо завантажити героя"

#: Source/plrmsg.cpp:84 Source/qol/chatlog.cpp:131
#, c++-format
msgid "{:s} (lvl {:d}): "
msgstr "{:s} (рів {:d}): "

#: Source/qol/chatlog.cpp:160
#, c++-format
msgid "Chat History (Messages: {:d})"
msgstr "Історія Чату (Повідомлень: {:d})"

#: Source/qol/itemlabels.cpp:110
#, c++-format
msgid "{:s} gold"
msgstr "{:s} золота"

#: Source/qol/stash.cpp:640
msgid "How many gold pieces do you want to withdraw?"
msgstr "Скільки золотих монет ти хочеш забрати?"

#: Source/qol/xpbar.cpp:125
#, c++-format
msgid "Level {:d}"
msgstr "Рівень {:d}"

#: Source/qol/xpbar.cpp:131 Source/qol/xpbar.cpp:139
#, c++-format
msgid "Experience: {:s}"
msgstr "Досвід: {:s}"

#: Source/qol/xpbar.cpp:132
msgid "Maximum Level"
msgstr "Максимальний Рівень"

#: Source/qol/xpbar.cpp:140
#, c++-format
msgid "Next Level: {:s}"
msgstr "Наступний рівень: {:s}"

#: Source/qol/xpbar.cpp:141
#, c++-format
msgid "{:s} to Level {:d}"
msgstr "{:s} до {:d} Рівня"

#. TRANSLATORS: Quest Name Block
#: Source/quests.cpp:48
msgid "The Magic Rock"
msgstr "Магічний Камінь"

#: Source/quests.cpp:50
msgid "Gharbad The Weak"
msgstr "Слабак Габард"

#: Source/quests.cpp:51
msgid "Zhar the Mad"
msgstr "Схиблений Жар"

#: Source/quests.cpp:52
msgid "Lachdanan"
msgstr "Лахданан"

#: Source/quests.cpp:54
msgid "The Butcher"
msgstr "М'ясник"

#: Source/quests.cpp:55
msgid "Ogden's Sign"
msgstr "Знак Огдена"

#: Source/quests.cpp:56
msgid "Halls of the Blind"
msgstr "Зали Сліпих"

#: Source/quests.cpp:57
msgid "Valor"
msgstr "Доблесть"

#: Source/quests.cpp:59
msgid "Warlord of Blood"
msgstr "Воєвода Крові"

#: Source/quests.cpp:60
msgid "The Curse of King Leoric"
msgstr "Прокляття Короля Леоріка"

#. TRANSLATORS: Quest Map
#: Source/quests.cpp:62 Source/quests.cpp:98
msgid "The Chamber of Bone"
msgstr "Палата Кості"

#: Source/quests.cpp:63
msgid "Archbishop Lazarus"
msgstr "Архієпископ Лазарь"

#: Source/quests.cpp:64
msgid "Grave Matters"
msgstr "Могильні Справи"

#: Source/quests.cpp:65
msgid "Farmer's Orchard"
msgstr "Сад Фермера"

#: Source/quests.cpp:66
msgid "Little Girl"
msgstr "Маленька Дівчинка"

#: Source/quests.cpp:67
msgid "Wandering Trader"
msgstr "Мандруючий Торговець"

#: Source/quests.cpp:68
msgid "The Defiler"
msgstr "Паплюжник"

#: Source/quests.cpp:69
msgid "Na-Krul"
msgstr "На-Крул"

#. TRANSLATORS: Quest Name Block end
#: Source/quests.cpp:71
msgid "The Jersey's Jersey"
msgstr "Джерсі Джерсі"

#. TRANSLATORS: Quest Map
#: Source/quests.cpp:97
msgid "King Leoric's Tomb"
msgstr "Гробниця Короля Леоріка"

#. TRANSLATORS: Quest Map
#: Source/quests.cpp:100
msgid "A Dark Passage"
msgstr "Темний Прохід"

#. TRANSLATORS: Quest Map
#: Source/quests.cpp:101
msgid "Unholy Altar"
msgstr "Нечестивий Вівтар"

#. TRANSLATORS: Used for Quest Portals. {:s} is a Map Name
#: Source/quests.cpp:401
#, c++-format
msgid "To {:s}"
msgstr "До {:s}"

#: Source/spelldat.cpp:24
msgctxt "spell"
msgid "Firebolt"
msgstr "Стріла Вогню"

#: Source/spelldat.cpp:25
msgctxt "spell"
msgid "Healing"
msgstr "Зцілення"

#: Source/spelldat.cpp:26
msgctxt "spell"
msgid "Lightning"
msgstr "Блискавка"

#: Source/spelldat.cpp:27
msgctxt "spell"
msgid "Flash"
msgstr "Спалах"

#: Source/spelldat.cpp:28
msgctxt "spell"
msgid "Identify"
msgstr "Розпізнавання"

#: Source/spelldat.cpp:29
msgctxt "spell"
msgid "Fire Wall"
msgstr "Стіна Вогню"

#: Source/spelldat.cpp:30
msgctxt "spell"
msgid "Town Portal"
msgstr "Портал в Місто"

#: Source/spelldat.cpp:31
msgctxt "spell"
msgid "Stone Curse"
msgstr "Кам'яне Прокляття"

#: Source/spelldat.cpp:32
msgctxt "spell"
msgid "Infravision"
msgstr "Інфрабачення"

#: Source/spelldat.cpp:33
msgctxt "spell"
msgid "Phasing"
msgstr "Фазування"

#: Source/spelldat.cpp:34
msgctxt "spell"
msgid "Mana Shield"
msgstr "Щит Мани"

#: Source/spelldat.cpp:35
msgctxt "spell"
msgid "Fireball"
msgstr "Куля Вогню"

#: Source/spelldat.cpp:36
msgctxt "spell"
msgid "Guardian"
msgstr "Охоронець"

#: Source/spelldat.cpp:37
msgctxt "spell"
msgid "Chain Lightning"
msgstr "Ланцюгова Блискавка"

#: Source/spelldat.cpp:38
msgctxt "spell"
msgid "Flame Wave"
msgstr "Хвиля Вогню"

#: Source/spelldat.cpp:39
msgctxt "spell"
msgid "Doom Serpents"
msgstr "Змії Долі"

#: Source/spelldat.cpp:40
msgctxt "spell"
msgid "Blood Ritual"
msgstr "Кривавий Ритуал"

#: Source/spelldat.cpp:41
msgctxt "spell"
msgid "Nova"
msgstr "Нова"

#: Source/spelldat.cpp:42
msgctxt "spell"
msgid "Invisibility"
msgstr "Невидимість"

#: Source/spelldat.cpp:43
msgctxt "spell"
msgid "Inferno"
msgstr "Пекло"

#: Source/spelldat.cpp:44
msgctxt "spell"
msgid "Golem"
msgstr "Голем"

#: Source/spelldat.cpp:45
msgctxt "spell"
msgid "Rage"
msgstr "Лють"

#: Source/spelldat.cpp:46
msgctxt "spell"
msgid "Teleport"
msgstr "Телепорт"

#: Source/spelldat.cpp:47
msgctxt "spell"
msgid "Apocalypse"
msgstr "Апокаліпсис"

#: Source/spelldat.cpp:48
msgctxt "spell"
msgid "Etherealize"
msgstr "Етеризація"

#: Source/spelldat.cpp:49
msgctxt "spell"
msgid "Item Repair"
msgstr "Ремонт Предмету"

#: Source/spelldat.cpp:50
msgctxt "spell"
msgid "Staff Recharge"
msgstr "Перезарядка Посоху"

#: Source/spelldat.cpp:51
msgctxt "spell"
msgid "Trap Disarm"
msgstr "Обеззброєння Пастки"

#: Source/spelldat.cpp:52
msgctxt "spell"
msgid "Elemental"
msgstr "Елементаль"

#: Source/spelldat.cpp:53
msgctxt "spell"
msgid "Charged Bolt"
msgstr "Заряджена Стріла"

#: Source/spelldat.cpp:54
msgctxt "spell"
msgid "Holy Bolt"
msgstr "Свята Стріла"

#: Source/spelldat.cpp:55
msgctxt "spell"
msgid "Resurrect"
msgstr "Воскрешення"

#: Source/spelldat.cpp:56
msgctxt "spell"
msgid "Telekinesis"
msgstr "Телекінез"

#: Source/spelldat.cpp:57
msgctxt "spell"
msgid "Heal Other"
msgstr "Зцілити Іншого"

#: Source/spelldat.cpp:58
msgctxt "spell"
msgid "Blood Star"
msgstr "Кривава Зоря"

#: Source/spelldat.cpp:59
msgctxt "spell"
msgid "Bone Spirit"
msgstr "Кістлявий Дух"

#: Source/spelldat.cpp:60
msgctxt "spell"
msgid "Mana"
msgstr "Мана"

#: Source/spelldat.cpp:61
msgctxt "spell"
msgid "the Magi"
msgstr "Волхви"

#: Source/spelldat.cpp:62
msgctxt "spell"
msgid "the Jester"
msgstr "Блазень"

#: Source/spelldat.cpp:63
msgctxt "spell"
msgid "Lightning Wall"
msgstr "Стіна Блискавки"

#: Source/spelldat.cpp:64
msgctxt "spell"
msgid "Immolation"
msgstr "Горіння"

#: Source/spelldat.cpp:65
msgctxt "spell"
msgid "Warp"
msgstr "Викривлення"

#: Source/spelldat.cpp:66
msgctxt "spell"
msgid "Reflect"
msgstr "Відбиття"

#: Source/spelldat.cpp:67
msgctxt "spell"
msgid "Berserk"
msgstr "Берсерк"

#: Source/spelldat.cpp:68
msgctxt "spell"
msgid "Ring of Fire"
msgstr "Кільце Вогню"

#: Source/spelldat.cpp:69
msgctxt "spell"
msgid "Search"
msgstr "Пошук"

#: Source/spelldat.cpp:70
msgctxt "spell"
msgid "Rune of Fire"
msgstr "Руна Вогню"

#: Source/spelldat.cpp:71
msgctxt "spell"
msgid "Rune of Light"
msgstr "Руна Світла"

#: Source/spelldat.cpp:72
msgctxt "spell"
msgid "Rune of Nova"
msgstr "Руна Нови"

#: Source/spelldat.cpp:73
msgctxt "spell"
msgid "Rune of Immolation"
msgstr "Руна Горіння"

#: Source/spelldat.cpp:74
msgctxt "spell"
msgid "Rune of Stone"
msgstr "Руна Каменю"

#: Source/stores.cpp:129
msgid "Griswold"
msgstr "Грізволд"

#: Source/stores.cpp:130
msgid "Pepin"
msgstr "Пепін"

#: Source/stores.cpp:132
msgid "Ogden"
msgstr "Одген"

#: Source/stores.cpp:133
msgid "Cain"
msgstr "Каїн"

#: Source/stores.cpp:134
msgid "Farnham"
msgstr "Фарнхем"

#: Source/stores.cpp:135
msgid "Adria"
msgstr "Адрія"

#: Source/stores.cpp:136 Source/stores.cpp:1315
msgid "Gillian"
msgstr "Гілліан"

#: Source/stores.cpp:137
msgid "Wirt"
msgstr "Вірт"

#: Source/stores.cpp:263 Source/stores.cpp:270
msgid "Back"
msgstr "Назад"

#: Source/stores.cpp:292 Source/stores.cpp:298
msgid ",  "
msgstr ", "

#: Source/stores.cpp:309
#, c++-format
msgid "Damage: {:d}-{:d}  "
msgstr "Шкода: {:d}-{:d}  "

#: Source/stores.cpp:311
#, c++-format
msgid "Armor: {:d}  "
msgstr "Броня: {:d}  "

#: Source/stores.cpp:313
#, c++-format
msgid "Dur: {:d}/{:d},  "
msgstr "Міц: {:d}/{:d},  "

#: Source/stores.cpp:315
msgid "Indestructible,  "
msgstr "Неруйновний,  "

#: Source/stores.cpp:323
msgid "No required attributes"
msgstr "Немає вимог"

#: Source/stores.cpp:355 Source/stores.cpp:1069 Source/stores.cpp:1302
msgid "Welcome to the"
msgstr "Ласкаво просимо"

#: Source/stores.cpp:356
msgid "Blacksmith's shop"
msgstr "Ковальська Майстерня"

#: Source/stores.cpp:357 Source/stores.cpp:705 Source/stores.cpp:1071
#: Source/stores.cpp:1128 Source/stores.cpp:1304 Source/stores.cpp:1316
#: Source/stores.cpp:1329
msgid "Would you like to:"
msgstr "Ви хочете:"

#: Source/stores.cpp:358
msgid "Talk to Griswold"
msgstr "Поговорити з Грізвольдом"

#: Source/stores.cpp:359
msgid "Buy basic items"
msgstr "Купити прості предмети"

#: Source/stores.cpp:360
msgid "Buy premium items"
msgstr "Купити преміальні предмети"

#: Source/stores.cpp:361 Source/stores.cpp:708
msgid "Sell items"
msgstr "Продати предмети"

#: Source/stores.cpp:362
msgid "Repair items"
msgstr "Відремонтувати предмети"

#: Source/stores.cpp:363
msgid "Leave the shop"
msgstr "Покинути магазин"

#: Source/stores.cpp:406 Source/stores.cpp:759 Source/stores.cpp:1105
msgid "I have these items for sale:"
msgstr "В мене продаються такі предмети:"

#: Source/stores.cpp:471
msgid "I have these premium items for sale:"
msgstr "Є такі преміальні предмети:"

#: Source/stores.cpp:590 Source/stores.cpp:852
msgid "You have nothing I want."
msgstr "Вам немає що продати."

#: Source/stores.cpp:601 Source/stores.cpp:864
msgid "Which item is for sale?"
msgstr "Який предмет продати?"

#: Source/stores.cpp:666
msgid "You have nothing to repair."
msgstr "Немає чого ремонтувати."

#: Source/stores.cpp:677
msgid "Repair which item?"
msgstr "Який предмет ремонтувати?"

#: Source/stores.cpp:704
msgid "Witch's shack"
msgstr "Хатина відьми"

#: Source/stores.cpp:706
msgid "Talk to Adria"
msgstr "Поговорити з Адрією"

#: Source/stores.cpp:707 Source/stores.cpp:1073
msgid "Buy items"
msgstr "Купити предмети"

#: Source/stores.cpp:709
msgid "Recharge staves"
msgstr "Перезарядити посохи"

#: Source/stores.cpp:710
msgid "Leave the shack"
msgstr "Покинути хатину"

#: Source/stores.cpp:926
msgid "You have nothing to recharge."
msgstr "Немає чого заряджати."

#: Source/stores.cpp:937
msgid "Recharge which item?"
msgstr "Який предмет зарядити?"

#: Source/stores.cpp:950
msgid "You do not have enough gold"
msgstr "У Вас недостатньо золота"

#: Source/stores.cpp:958
msgid "You do not have enough room in inventory"
msgstr "У Вас недостатньо місця в інвентарі"

#: Source/stores.cpp:976
msgid "Do we have a deal?"
msgstr "Домовились?"

#: Source/stores.cpp:979
msgid "Are you sure you want to identify this item?"
msgstr "Ви впевнені, що хочете розпізнати цей предмет?"

#: Source/stores.cpp:985
msgid "Are you sure you want to buy this item?"
msgstr "Ви впевнені, що хочете купити цей предмет?"

#: Source/stores.cpp:988
msgid "Are you sure you want to recharge this item?"
msgstr "Ви впевнені, що хочете зарядити цей предмет?"

#: Source/stores.cpp:992
msgid "Are you sure you want to sell this item?"
msgstr "Ви впевнені, що хочете продати цей предмет?"

#: Source/stores.cpp:995
msgid "Are you sure you want to repair this item?"
msgstr "Ви впевнені, що хочете відремонтувати цей предмет?"

#: Source/stores.cpp:1009 Source/towners.cpp:158
msgid "Wirt the Peg-legged boy"
msgstr "Одноногий хлопчик Вірт"

#: Source/stores.cpp:1012 Source/stores.cpp:1019
msgid "Talk to Wirt"
msgstr "Поговорити з Віртом"

#: Source/stores.cpp:1013
msgid "I have something for sale,"
msgstr "В мене є щось на продаж,"

#: Source/stores.cpp:1014
msgid "but it will cost 50 gold"
msgstr "але воно коштує 50 золота"

#: Source/stores.cpp:1015
msgid "just to take a look. "
msgstr "подивись. "

#: Source/stores.cpp:1016
msgid "What have you got?"
msgstr "Що в тебе є?"

#: Source/stores.cpp:1017 Source/stores.cpp:1020 Source/stores.cpp:1131
#: Source/stores.cpp:1319
msgid "Say goodbye"
msgstr "Попрощатися"

#: Source/stores.cpp:1030
msgid "I have this item for sale:"
msgstr "В мене продаються такі предмети:"

#: Source/stores.cpp:1047
msgid "Leave"
msgstr "Покинути"

#: Source/stores.cpp:1070
msgid "Healer's home"
msgstr "Дім цілителя"

#: Source/stores.cpp:1072
msgid "Talk to Pepin"
msgstr "Поговорити з Пепіном"

#: Source/stores.cpp:1074
msgid "Leave Healer's home"
msgstr "Покинути дім цілителя"

#: Source/stores.cpp:1127
msgid "The Town Elder"
msgstr "Старець Міста"

#: Source/stores.cpp:1129
msgid "Talk to Cain"
msgstr "Поговорити з Каїном"

#: Source/stores.cpp:1130
msgid "Identify an item"
msgstr "Розпізнати предмет"

#: Source/stores.cpp:1223
msgid "You have nothing to identify."
msgstr "Немає чого розпізнавати."

#: Source/stores.cpp:1234
msgid "Identify which item?"
msgstr "Який предмет розпізнати?"

#: Source/stores.cpp:1249
msgid "This item is:"
msgstr "Предмет:"

#: Source/stores.cpp:1252
msgid "Done"
msgstr "Готово"

#: Source/stores.cpp:1261
#, c++-format
msgid "Talk to {:s}"
msgstr "Поговорити з {:s}"

#: Source/stores.cpp:1264
#, c++-format
msgid "Talking to {:s}"
msgstr "Говоримо з {:s}"

#: Source/stores.cpp:1265
msgid "is not available"
msgstr "недоступне"

#: Source/stores.cpp:1266
msgid "in the shareware"
msgstr "в демо-версії"

#: Source/stores.cpp:1267
msgid "version"
msgstr "версії"

#: Source/stores.cpp:1294
msgid "Gossip"
msgstr "Плітки"

#: Source/stores.cpp:1303
msgid "Rising Sun"
msgstr "Світанкове Сонце"

#: Source/stores.cpp:1305
msgid "Talk to Ogden"
msgstr "Поговорити з Огденом"

#: Source/stores.cpp:1306
msgid "Leave the tavern"
msgstr "Покинути таверну"

#: Source/stores.cpp:1317
msgid "Talk to Gillian"
msgstr "Поговорити з Гілліан"

#: Source/stores.cpp:1318
msgid "Access Storage"
msgstr "Зайти до схованки"

#: Source/stores.cpp:1328 Source/towners.cpp:216
msgid "Farnham the Drunk"
msgstr "П'яниця Фарнхем"

#: Source/stores.cpp:1330
msgid "Talk to Farnham"
msgstr "Поговорити з Фарнхемом"

#: Source/stores.cpp:1331
msgid "Say Goodbye"
msgstr "Попрощатися"

#: Source/stores.cpp:2463
#, c++-format
msgid "Your gold: {:s}"
msgstr "Ваше золото: {:s}"

#. TRANSLATORS: Quest dialog spoken by Cain
#: Source/textdat.cpp:15
msgid ""
" Ahh, the story of our King, is it? The tragic fall of Leoric was a harsh "
"blow to this land. The people always loved the King, and now they live in "
"mortal fear of him. The question that I keep asking myself is how he could "
"have fallen so far from the Light, as Leoric had always been the holiest of "
"men. Only the vilest powers of Hell could so utterly destroy a man from "
"within..."
msgstr ""
" А, історія нашого Короля… Трагічне падіння Леоріка стало великою бідою для "
"наших земель. Люди завжди любили Короля, а тепер живуть в смертельному "
"страху до нього. Я часто сам себе питаю — як так могло статися? Адже Леорік "
"був найбільш праведним серед нас. Тільки найпотворніші та найчорніші сили "
"Пекла могли спотворити сердце Короля…"

#. TRANSLATORS: Quest dialog spoken by Ogden
#: Source/textdat.cpp:17
msgid ""
"The village needs your help, good master! Some months ago King Leoric's son, "
"Prince Albrecht, was kidnapped. The King went into a rage and scoured the "
"village for his missing child. With each passing day, Leoric seemed to slip "
"deeper into madness. He sought to blame innocent townsfolk for the boy's "
"disappearance and had them brutally executed. Less than half of us survived "
"his insanity...\n"
" \n"
"The King's Knights and Priests tried to placate him, but he turned against "
"them and sadly, they were forced to kill him. With his dying breath the King "
"called down a terrible curse upon his former followers. He vowed that they "
"would serve him in darkness forever...\n"
" \n"
"This is where things take an even darker twist than I thought possible! Our "
"former King has risen from his eternal sleep and now commands a legion of "
"undead minions within the Labyrinth. His body was buried in a tomb three "
"levels beneath the Cathedral. Please, good master, put his soul at ease by "
"destroying his now cursed form..."
msgstr ""
"Майстре, селу потрібна твоя допомога! Декілька місяців назад був викрадений "
"син Короля — Принц Альбрехт. Леорік впав у лють і обшукав все село, та "
"нічого не знайшов. З кожним днем він все більше впадав в божевілля. Король "
"звинуватив невинних жителів села у викраденні хлопчика. Їх страти були по "
"звірячому жорстокі. Лише мала частина нас пережила його безумство…\n"
"\n"
"Лицарі і Священники Короля намагалися умилостивити його, тоді він обрушив "
"всю свою лють на них. Лицарі були змушені його вбити. На останніх хвилинах "
"життя, Король прокляв свою колишню свиту. Він поклявся, що ті хто "
"воспротивилися йому будуть завжди підчинятися Королю в темряві…\n"
"\n"
"Після цього все стало ще гірше ніж було! Мертвий Король встав зі свого "
"вічного сну і тепер керує військом нечисті в Лабіринті. Його тіло поховано у "
"склепі на третьому підземному рівні під Собором. Прошу тебе, Майстре, "
"звільни його заблудшу душу та зруйнуй його осквернене тіло…"

#. TRANSLATORS: Quest dialog spoken by Ogden
#: Source/textdat.cpp:19
msgid ""
"As I told you, good master, the King was entombed three levels below. He's "
"down there, waiting in the putrid darkness for his chance to destroy this "
"land..."
msgstr ""
"Мастре, як я вам казав, Король був похований трьома рівнями нижче. Він там, "
"внизу, чекає свого шансу знищити цю землю в гнилій темряві…"

#. TRANSLATORS: Quest dialog spoken by Ogden (Quest End)
#: Source/textdat.cpp:21
msgid ""
"The curse of our King has passed, but I fear that it was only part of a "
"greater evil at work. However, we may yet be saved from the darkness that "
"consumes our land, for your victory is a good omen. May Light guide you on "
"your way, good master."
msgstr ""
"Прокляття нашого Короля минуло, але я боюся, що тут діє більше зло. Проте "
"твоя перемога — добрий знак, що ми ще можемо бути врятовані від темряви, що "
"поглинає нашу землю. Хай Світло веде тебе на твоєму шляху, майстре."

#. TRANSLATORS: Quest dialog spoken by Pepin
#: Source/textdat.cpp:23
msgid ""
"The loss of his son was too much for King Leoric. I did what I could to ease "
"his madness, but in the end it overcame him. A black curse has hung over "
"this kingdom from that day forward, but perhaps if you were to free his "
"spirit from his earthly prison, the curse would be lifted..."
msgstr ""
"Втрата сина була занадто великою трагедією для Короля Леорика. Я зробив усе, "
"що міг, щоб полегшити його безумство, але врешті-решт воно його подолало. З "
"того дня над цим королівством нависло чорне прокляття, але, можливо, якби ти "
"звільнив його дух із земної в’язниці, прокляття було б знято…"

#. TRANSLATORS: Quest dialog spoken by Gillian
#: Source/textdat.cpp:25
msgid ""
"I don't like to think about how the King died. I like to remember him for "
"the kind and just ruler that he was. His death was so sad and seemed very "
"wrong, somehow."
msgstr ""
"Я не хочу думати про те, як помер Король. Я хочу запам'ятати його як добрим "
"і справедливим правителем. Його смерть була такою сумною і якось дуже "
"неправильною."

#. TRANSLATORS: Quest dialog spoken by Griswold
#: Source/textdat.cpp:27
msgid ""
"I made many of the weapons and most of the armor that King Leoric used to "
"outfit his knights. I even crafted a huge two-handed sword of the finest "
"mithril for him, as well as a field crown to match. I still cannot believe "
"how he died, but it must have been some sinister force that drove him insane!"
msgstr ""
"Я зробив багато зброї та більшість обладунків, які Король Леорік "
"використовував для спорядження своїх лицарів. Я навіть зробив для нього "
"величезний дворучний меч з найкращого міфрилу, а також польову корону в "
"придачу. Я досі не можу повірити, як він помер, але, мабуть, якась зловісна "
"сила звела його з розуму!"

#. TRANSLATORS: Quest dialog spoken by Farnham
#: Source/textdat.cpp:29
msgid ""
"I don't care about that. Listen, no skeleton is gonna be MY king. Leoric is "
"King. King, so you hear me? HAIL TO THE KING!"
msgstr ""
"Мене це не хвилює. Слухай, ніякий скелет не буде МОЇМ королем. Леорік — "
"Король. Король, ти мене чуєш? СЛАВА КОРОЛЮ!"

#. TRANSLATORS: Quest dialog spoken by Adria
#: Source/textdat.cpp:31
msgid ""
"The dead who walk among the living follow the cursed King. He holds the "
"power to raise yet more warriors for an ever growing army of the undead. If "
"you do not stop his reign, he will surely march across this land and slay "
"all who still live here."
msgstr ""
"Мертві, що ходять серед живих, слідують за проклятим Королем. Він володіє "
"силою підняти ще більше воїнів для постійно зростаючої армії нежиті. Якщо ти "
"не зупиниш його правління, він неодмінно пройде по цій землі і вб’є всіх, "
"хто ще тут живе."

#. TRANSLATORS: Quest dialog spoken by Wirt
#: Source/textdat.cpp:33
msgid ""
"Look, I'm running a business here. I don't sell information, and I don't "
"care about some King that's been dead longer than I've been alive. If you "
"need something to use against this King of the undead, then I can help you "
"out..."
msgstr ""
"Дивись, я веду тут бізнес. Я не продаю інформацію, і мені байдуже до якогось "
"Короля, який був мертвий довше, ніж я живу. Якщо тобі потрібна якась зброя "
"проти цього Короля нежиті, то я можу тобі допомогти…"

#. TRANSLATORS: Quest dialog spoken by The Skeleton King (Hostile)
#: Source/textdat.cpp:35
msgid ""
"The warmth of life has entered my tomb. Prepare yourself, mortal, to serve "
"my Master for eternity!"
msgstr ""
"Тепло життя увійшло в мою могилу. Приготуйся вічно служити моєму Господарю, "
"смертний!"

#. TRANSLATORS: Quest dialog spoken by Cain
#: Source/textdat.cpp:37
msgid ""
"I see that this strange behavior puzzles you as well. I would surmise that "
"since many demons fear the light of the sun and believe that it holds great "
"power, it may be that the rising sun depicted on the sign you speak of has "
"led them to believe that it too holds some arcane powers. Hmm, perhaps they "
"are not all as smart as we had feared..."
msgstr ""
"Я бачу, ця дивна поведінка і тебе морочить. Я припускаю, що оскільки демони "
"бояться світла сонця і вірять, що воно володіє великою силою, то можливо, "
"зображення на знаку сонця, що сходить, змусило їх повірити, що знак теж "
"володіє таємними силами. Хм, можливо, не всі вони такі розумні, як ми "
"боялися…"

#. TRANSLATORS: Quest dialog spoken by Ogden
#: Source/textdat.cpp:39
msgid ""
"Master, I have a strange experience to relate. I know that you have a great "
"knowledge of those monstrosities that inhabit the labyrinth, and this is "
"something that I cannot understand for the very life of me... I was awakened "
"during the night by a scraping sound just outside of my tavern. When I "
"looked out from my bedroom, I saw the shapes of small demon-like creatures "
"in the inn yard. After a short time, they ran off, but not before stealing "
"the sign to my inn. I don't know why the demons would steal my sign but "
"leave my family in peace... 'tis strange, no?"
msgstr ""
"Учителю, у мене стався дивний випадок. Я знаю, що ти багато знаєш про тих "
"чудовиськ, які мешкають у лабіринті, але це те, чого я не можу зрозуміти… "
"Уночі мене розбудив шкряпаючий звук біля моєї таверни. Коли я виглянув зі "
"своєї спальні, я побачив тіні маленьких демоноподібних створінь у дворі "
"корчми. Через деякий час вони втекли, але не раніше, ніж вкрали табличку до "
"моєї корчми. Я не знаю, чому демони крадуть мій знак, але залишають мою "
"родину в спокої… дивно, правда?"

#. TRANSLATORS: Quest dialog spoken by Ogden (Quest End)
#: Source/textdat.cpp:41
msgid ""
"Oh, you didn't have to bring back my sign, but I suppose that it does save "
"me the expense of having another one made. Well, let me see, what could I "
"give you as a fee for finding it? Hmmm, what have we here... ah, yes! This "
"cap was left in one of the rooms by a magician who stayed here some time "
"ago. Perhaps it may be of some value to you."
msgstr ""
"О, тобі не було потрібно повертати мій знак, але виходить, що це мені "
"заощадить витрати на виготовлення нового. Що ж, зараз подивлюсь, що б я міг "
"би дати тобі в винагороду? Хм, що в нас тут є… ах, ось! Колись чарівник "
"залишив цю шапку в кімнаті. Можливо, це тобі пригодиться."

#. TRANSLATORS: Quest dialog spoken by Pepin
#: Source/textdat.cpp:43
msgid ""
"My goodness, demons running about the village at night, pillaging our homes "
"- is nothing sacred? I hope that Ogden and Garda are all right. I suppose "
"that they would come to see me if they were hurt..."
msgstr ""
"Боже мій, демони бігають вночі по селу, грабують наші домівки — хіба немає "
"нічого святого? Сподіваюся, що з Огденом і Гардою все гаразд. Хіба що, вони "
"б прийшли до мене, якби їх поранили…"

#. TRANSLATORS: Quest dialog spoken by Gillian
#: Source/textdat.cpp:45
msgid ""
"Oh my! Is that where the sign went? My Grandmother and I must have slept "
"right through the whole thing. Thank the Light that those monsters didn't "
"attack the inn."
msgstr ""
"О Боже! Так от куди дівся знак? Напевно, ми з бабусею все це проспали. Слава "
"Світлу, що ті чудовиська не напали на таверну."

#. TRANSLATORS: Quest dialog spoken by Griswold
#: Source/textdat.cpp:47
msgid ""
"Demons stole Ogden's sign, you say? That doesn't sound much like the "
"atrocities I've heard of - or seen. \n"
" \n"
"Demons are concerned with ripping out your heart, not your signpost."
msgstr ""
"Ти кажеш, що демони вкрали знак Огдена? Це не дуже схоже на звірства, які я "
"чув або бачив.\n"
" \n"
"Демони хочуть вирвати твоє серце, а не якийсь знак таверни."

#. TRANSLATORS: Quest dialog spoken by Farnham
#: Source/textdat.cpp:49
msgid ""
"You know what I think? Somebody took that sign, and they gonna want lots of "
"money for it. If I was Ogden... and I'm not, but if I was... I'd just buy a "
"new sign with some pretty drawing on it. Maybe a nice mug of ale or a piece "
"of cheese..."
msgstr ""
"Знаєш, що я думаю? Хтось взяв цей знак, і вони хочуть за нього багато "
"грошей. Якби я був Огденом… А я не він, але якби був… Я б просто купив новий "
"знак із гарним малюнком. Щоб там був гарний кухоль елю або шматочок сиру…"

#. TRANSLATORS: Quest dialog spoken by Adria
#: Source/textdat.cpp:51
msgid ""
"No mortal can truly understand the mind of the demon. \n"
" \n"
"Never let their erratic actions confuse you, as that too may be their plan."
msgstr ""
"Жоден смертний не зможе по-справжньому зрозуміти розум демона.\n"
" \n"
"Ніколи не давай їм заплутати тебе своїми непомірними вчинками, оскільки це "
"теж може бути їх планом."

#. TRANSLATORS: Quest dialog spoken by Wirt
#: Source/textdat.cpp:53
msgid ""
"What - is he saying I took that? I suppose that Griswold is on his side, "
"too. \n"
" \n"
"Look, I got over simple sign stealing months ago. You can't turn a profit on "
"a piece of wood."
msgstr ""
"Що — він каже, що це я взяв? Думаю, що Грізволд теж на його боці.\n"
" \n"
"Я вже кілька місяців тому подолав бажання касти знаки. На шматку дерева "
"прибуток не отримаєш."

#. TRANSLATORS: Quest dialog spoken by Snotspill (Hostile)
#: Source/textdat.cpp:55
msgid ""
"Hey - You that one that kill all! You get me Magic Banner or we attack! You "
"no leave with life! You kill big uglies and give back Magic. Go past corner "
"and door, find uglies. You give, you go!"
msgstr ""
"Гей — Ти той, що всіх вбиваєш! Ти даєш мені Магічний Прапор, або ми "
"атакуємо! Ти не підеш з життям! Ти вбиваєш великих потвор і повертаєш Магію. "
"Пройди повз кут і двері, знайди потвор. Ти даєш, ти йдеш!"

#. TRANSLATORS: Quest dialog spoken by Snotspill (Hostile)
#: Source/textdat.cpp:57
msgid "You kill uglies, get banner. You bring to me, or else..."
msgstr "Ти вбиваєш потвор, береш прапор. Ти принеси мені, а то…"

#. TRANSLATORS: Quest dialog spoken by Snotspill (Hostile)
#: Source/textdat.cpp:59
msgid "You give! Yes, good! Go now, we strong. We kill all with big Magic!"
msgstr ""
"Ти даєш! Так, добре! Іди зараз, ми сильні. Ми вб'ємо всіх великою Магією!"

#. TRANSLATORS: Quest dialog spoken by Cain
#: Source/textdat.cpp:61
msgid ""
"This does not bode well, for it confirms my darkest fears. While I did not "
"allow myself to believe the ancient legends, I cannot deny them now. Perhaps "
"the time has come to reveal who I am.\n"
" \n"
"My true name is Deckard Cain the Elder, and I am the last descendant of an "
"ancient Brotherhood that was dedicated to safeguarding the secrets of a "
"timeless evil. An evil that quite obviously has now been released.\n"
" \n"
"The Archbishop Lazarus, once King Leoric's most trusted advisor, led a party "
"of simple townsfolk into the Labyrinth to find the King's missing son, "
"Albrecht. Quite some time passed before they returned, and only a few of "
"them escaped with their lives.\n"
" \n"
"Curse me for a fool! I should have suspected his veiled treachery then. It "
"must have been Lazarus himself who kidnapped Albrecht and has since hidden "
"him within the Labyrinth. I do not understand why the Archbishop turned to "
"the darkness, or what his interest is in the child, unless he means to "
"sacrifice him to his dark masters!\n"
" \n"
"That must be what he has planned! The survivors of his 'rescue party' say "
"that Lazarus was last seen running into the deepest bowels of the labyrinth. "
"You must hurry and save the prince from the sacrificial blade of this "
"demented fiend!"
msgstr ""
"Це не віщує нічого хорошого і підтверджує мої найгірші страхи. Хоча я не "
"дозволяв собі вірити стародавнім легендам, тепер я не можу їх заперечувати. "
"Можливо, настав час розкрити, хто я.\n"
" \n"
"Моє справжнє ім’я — Старійшина Декард Кейн, і я — останній нащадок "
"стародавнього Братства, яке займалося захистом таємниць вічного зла. Зла, "
"яке цілком очевидно тепер вирвалось на волю.\n"
" \n"
"Архієпископ Лазар, колись найбільш довірений радник Короля Леоріка, повів "
"групу простих городян у Лабіринт, щоб знайти зниклого сина Короля, "
"Альбрехта. Перш ніж вони повернулися, минуло чимало часу, і лише деяким з "
"них вдалося врятуватися.\n"
" \n"
"Прокляття на мене — дурня! Я мав би передчути його замасковану зраду. "
"Мабуть, сам Лазар викрав Альбрехта і з тих пір сховав його в Лабіринті. Я не "
"розумію, чому архієпископ звернувся до темряви, чи в чому його інтерес до "
"дитини, хіба що він хоче принести його в жертву своїм темним господарям!\n"
" \n"
"Це, мабуть і є те, що він запланував! Ті, хто залишився в живих із його "
"«рятівної групи», кажуть, що Лазаря востаннє бачили втікаючим у найглибші "
"надра лабіринту. Ти маєш поквапитися і врятувати принца від жертовного леза "
"цього божевільного негідника!"

#. TRANSLATORS: Quest dialog spoken by Cain
#: Source/textdat.cpp:63
msgid ""
"You must hurry and rescue Albrecht from the hands of Lazarus. The prince and "
"the people of this kingdom are counting on you!"
msgstr ""
"Ти повинен поспішити і врятувати Альбрехта з рук Лазаря. Принц і жителі "
"королівства розраховують на тебе!"

#. TRANSLATORS: Quest dialog spoken by Cain
#: Source/textdat.cpp:65
msgid ""
"Your story is quite grim, my friend. Lazarus will surely burn in Hell for "
"his horrific deed. The boy that you describe is not our prince, but I "
"believe that Albrecht may yet be in danger. The symbol of power that you "
"speak of must be a portal in the very heart of the labyrinth.\n"
" \n"
"Know this, my friend - The evil that you move against is the dark Lord of "
"Terror. He is known to mortal men as Diablo. It was he who was imprisoned "
"within the Labyrinth many centuries ago and I fear that he seeks to once "
"again sow chaos in the realm of mankind. You must venture through the portal "
"and destroy Diablo before it is too late!"
msgstr ""
"Твоя історія дуже похмура, друже. За свій жахливий вчинок Лазар неодмінно "
"згорить у пеклі. Хлопчик, якого ти описуєш — не наш принц, але я вважаю, що "
"Альбрехту все ще загрожує небезпека. Символ сили, про який ти говориш, має "
"бути порталом у самому серці лабіринту.\n"
" \n"
"Знай це, друже мій — Зло, проти якого ти борешся, це темний Володар Жахів. "
"Він відомий смертним як Діабло. Саме він був ув’язнений у Лабіринті багато "
"століть тому, і я боюся, що він знову прагне посіяти хаос у виміру людства. "
"Ти маєш пройти через портал і знищити Діабло поки не пізно!"

#. TRANSLATORS: Quest dialog spoken by Ogden
#: Source/textdat.cpp:67
msgid ""
"Lazarus was the Archbishop who led many of the townspeople into the "
"labyrinth. I lost many good friends that day, and Lazarus never returned. I "
"suppose he was killed along with most of the others. If you would do me a "
"favor, good master - please do not talk to Farnham about that day."
msgstr ""
"Лазар був Архієпископом, який ввів городян у лабіринт. Того дня я втратив "
"багато хороших друзів, а Лазар так і не повернувся. Думаю, що його вбили "
"разом з іншими. Майстре, якщо ти зробиш мені послугу, будь ласка, не говори "
"про той день з Фарнхемом."

#. TRANSLATORS: Quest dialog spoken by Pepin
#: Source/textdat.cpp:71
msgid ""
"I was shocked when I heard of what the townspeople were planning to do that "
"night. I thought that of all people, Lazarus would have had more sense than "
"that. He was an Archbishop, and always seemed to care so much for the "
"townsfolk of Tristram. So many were injured, I could not save them all..."
msgstr ""
"Я був шокований, коли почув, що жителі міста планували робити тієї ночі. Я "
"думав, що Лазар мав більше глузду, з усіх людей. Він був Архієпископом і, "
"здавалося, завжди дбав про жителів Трістрама. Було так багато поранених, я "
"не міг їх усіх врятувати…"

#. TRANSLATORS: Quest dialog spoken by Gillian
#: Source/textdat.cpp:73
msgid ""
"I remember Lazarus as being a very kind and giving man. He spoke at my "
"mother's funeral, and was supportive of my grandmother and myself in a very "
"troubled time. I pray every night that somehow, he is still alive and safe."
msgstr ""
"Я пам’ятаю Лазаря як дуже доброго і доброзичливого чоловіка. Він виступав на "
"похороні моєї матері і підтримував мене і мою бабусю в дуже скрутний час. Я "
"молюся щовечора, щоб він як-небудь був живий і в безпеці."

#. TRANSLATORS: Quest dialog spoken by Griswold
#: Source/textdat.cpp:75
msgid ""
"I was there when Lazarus led us into the labyrinth. He spoke of holy "
"retribution, but when we started fighting those hellspawn, he did not so "
"much as lift his mace against them. He just ran deeper into the dim, endless "
"chambers that were filled with the servants of darkness!"
msgstr ""
"Я був там, коли Лазар ввів нас у лабіринт. Він говорив про святу відплату, "
"але коли ми почали боротися з тими пекельними виродками, він їх пальцем не "
"торкнувся. Він просто побіг глибше в ті темні безкінечні палати, що "
"наповнені слугами темряви!"

#. TRANSLATORS: Quest dialog spoken by Farnham
#: Source/textdat.cpp:77
msgid ""
"They stab, then bite, then they're all around you. Liar! LIAR! They're all "
"dead! Dead! Do you hear me? They just keep falling and falling... their "
"blood spilling out all over the floor... all his fault..."
msgstr ""
"Вони колють, потім кусають, потім вони всюди, навколо вас. Брехун! БРЕХУН! "
"Вони всі мертві! Мертві! Ти мене чуєш? Вони падають і падають… їх кров "
"розливається по підлозі… це все його вина…"

#. TRANSLATORS: Quest dialog spoken by Adria
#: Source/textdat.cpp:79
msgid ""
"I did not know this Lazarus of whom you speak, but I do sense a great "
"conflict within his being. He poses a great danger, and will stop at nothing "
"to serve the powers of darkness which have claimed him as theirs."
msgstr ""
"Я не знала Лазаря, про якого ти говориш, але відчуваю великий конфлікт "
"всередині його душі. Він представляє велику небезпеку і ні перед чим не "
"зупиниться, щоб служити силам темряви, які визнали його своїм."

#. TRANSLATORS: Quest dialog spoken by Wirt
#: Source/textdat.cpp:81
msgid ""
"Yes, the righteous Lazarus, who was sooo effective against those monsters "
"down there. Didn't help save my leg, did it? Look, I'll give you a free "
"piece of advice. Ask Farnham, he was there."
msgstr ""
"А, праведний Лазар, який був таким корисним проти тих чудовиськ внизу. Мою "
"ногу не врятував, так же? Дивись, дам тобі пораду просто так. Спитай "
"Фарнхема, він там був."

#. TRANSLATORS: Quest dialog spoken by Lazarus (Hostile)
#: Source/textdat.cpp:83
msgid ""
"Abandon your foolish quest. All that awaits you is the wrath of my Master! "
"You are too late to save the child. Now you will join him in Hell!"
msgstr ""
"Відмовся від своїх дурних пошуків. Все, що тебе чекає — лють мого Господаря! "
"Рятувати дитину вже пізно. Тепер ти приєднаєшся до нього в пеклі!"

#. TRANSLATORS: Quest dialog spoken by Cain
#: Source/textdat.cpp:86
msgid ""
"Hmm, I don't know what I can really tell you about this that will be of any "
"help. The water that fills our wells comes from an underground spring. I "
"have heard of a tunnel that leads to a great lake - perhaps they are one and "
"the same. Unfortunately, I do not know what would cause our water supply to "
"be tainted."
msgstr ""
"Хм, не знаю що тобі сказати і що може стати в нагоді. Вода, яка наповнює "
"наші криниці надходить із підземного джерела. Я чув про тунель, що веде до "
"великого озера, можливо вони — одне й те саме. На жаль, я не знаю, що могло "
"б призвести до забруднення нашого джерела."

#. TRANSLATORS: Quest dialog spoken by Ogden
#: Source/textdat.cpp:88
msgid ""
"I have always tried to keep a large supply of foodstuffs and drink in our "
"storage cellar, but with the entire town having no source of fresh water, "
"even our stores will soon run dry. \n"
" \n"
"Please, do what you can or I don't know what we will do."
msgstr ""
"Я завжди намагався тримати великий запас їжі і напоїв у нашому погребі, але "
"оскільки по всьому місту немає прісної води, то і наші запаси скоро "
"вичерпаються.\n"
" \n"
"Будь ласка, зроби все, що можеш, або я не знаю, що ми будемо робити далі."

#. TRANSLATORS: Quest dialog spoken by Pepin
#: Source/textdat.cpp:90
msgid ""
"I'm glad I caught up to you in time! Our wells have become brackish and "
"stagnant and some of the townspeople have become ill drinking from them. Our "
"reserves of fresh water are quickly running dry. I believe that there is a "
"passage that leads to the springs that serve our town. Please find what has "
"caused this calamity, or we all will surely perish."
msgstr ""
"Я радий, що вчасно тебе наздогнав ! Вода в наших колодязях стала солонуватою "
"і застояною, і деякі городяни захворіли через неї. Наші запаси прісної води "
"швидко вичерпуються. Я вірю, що є прохід, який веде до джерел, які "
"постачають наше місто. Будь ласка, знайди що причинило це нещастя, інакше ми "
"всі неодмінно загинемо."

#. TRANSLATORS: Quest dialog spoken by Pepin
#: Source/textdat.cpp:92
msgid ""
"Please, you must hurry. Every hour that passes brings us closer to having no "
"water to drink. \n"
" \n"
"We cannot survive for long without your help."
msgstr ""
"Прошу, ти маєш поспішити. Кожна минаюча година наближає нас кінця запасів "
"питної води.\n"
" \n"
"Довго прожити без твоєї допомоги ми не зможемо."

#. TRANSLATORS: Quest dialog spoken by Pepin
#: Source/textdat.cpp:94
msgid ""
"What's that you say - the mere presence of the demons had caused the water "
"to become tainted? Oh, truly a great evil lurks beneath our town, but your "
"perseverance and courage gives us hope. Please take this ring - perhaps it "
"will aid you in the destruction of such vile creatures."
msgstr ""
"То ти кажеш, що сама присутність демонів спричинила забруднення води? О, під "
"нашим містом ховається справді велике зло, але твоя наполегливість і "
"мужність дає нам надію. Візьми цей перстень, будь ласка — можливо, він "
"допоможе тобі в знищенні цих підлих істот."

#. TRANSLATORS: Quest dialog spoken by Gillian
#: Source/textdat.cpp:96
msgid ""
"My grandmother is very weak, and Garda says that we cannot drink the water "
"from the wells. Please, can you do something to help us?"
msgstr ""
"Моя бабуся дуже слабка, а Гарда каже, що ми не можемо пити воду з криниці. "
"Прошу, ти можеш нам чимось допомогти?"

#. TRANSLATORS: Quest dialog spoken by Griswold
#: Source/textdat.cpp:98
msgid ""
"Pepin has told you the truth. We will need fresh water badly, and soon. I "
"have tried to clear one of the smaller wells, but it reeks of stagnant "
"filth. It must be getting clogged at the source."
msgstr ""
"Пепін сказав тобі правду. Прісна вода нам дуже скоро знадобиться. Я пробував "
"очистити один з колодязів поменше, але там пахне застійним брудом. Можливо, "
"засмічення іде з джерела."

#. TRANSLATORS: Quest dialog spoken by Farnham
#: Source/textdat.cpp:100
msgid "You drink water?"
msgstr "Ти п'єш воду?"

#. TRANSLATORS: Quest dialog spoken by Adria
#: Source/textdat.cpp:101
msgid ""
"The people of Tristram will die if you cannot restore fresh water to their "
"wells. \n"
" \n"
"Know this - demons are at the heart of this matter, but they remain ignorant "
"of what they have spawned."
msgstr ""
"Жителі Трістрама загинуть, якщо ти не повернеш прісну воду в криниці.\n"
" \n"
"Знай таке — демони знаходяться в центрі цієї справи, але вони не знають, що "
"вони наробили."

#. TRANSLATORS: Quest dialog spoken by Wirt
#: Source/textdat.cpp:103
msgid ""
"For once, I'm with you. My business runs dry - so to speak - if I have no "
"market to sell to. You better find out what is going on, and soon!"
msgstr ""
"В цей раз, я з тобою. Мій бізнес, так би мовити, закінчиться, якщо немає "
"кому продавати. Краще дізнайся, що відбувається, і як найшвидше!"

#. TRANSLATORS: Quest dialog spoken by Cain
#: Source/textdat.cpp:105
msgid ""
"A book that speaks of a chamber of human bones? Well, a Chamber of Bone is "
"mentioned in certain archaic writings that I studied in the libraries of the "
"East. These tomes inferred that when the Lords of the underworld desired to "
"protect great treasures, they would create domains where those who died in "
"the attempt to steal that treasure would be forever bound to defend it. A "
"twisted, but strangely fitting, end?"
msgstr ""
"Книга, що говорить про палату з людських кісток? Ну, Палата Кості згадується "
"в деяких архаїчних творах, які я вивчав у бібліотеках Сходу. У цих томах "
"йшлося про те, що, коли Володарі підземного світу хотіли захистити великі "
"скарби, вони створили ділянки, де ті, хто загинули спробувавши вкрасти "
"скарби, будуть зобов’язані його захищати назавжди. Заплутаний, але на диво "
"відповідний кінець?"

#. TRANSLATORS: Quest dialog spoken by Ogden
#: Source/textdat.cpp:107
msgid ""
"I am afraid that I don't know anything about that, good master. Cain has "
"many books that may be of some help."
msgstr ""
"Боюся, що я нічого про це не знаю, Майстре. У Каїна є багато книг, які "
"можуть стати в нагоді."

#. TRANSLATORS: Quest dialog spoken by Pepin
#: Source/textdat.cpp:109
msgid ""
"This sounds like a very dangerous place. If you venture there, please take "
"great care."
msgstr ""
"Звучить як дуже небезпечне місце. Якщо ти ризикнеш підти туди, будь "
"обережним."

#. TRANSLATORS: Quest dialog spoken by Gillian
#: Source/textdat.cpp:111
msgid ""
"I am afraid that I haven't heard anything about that. Perhaps Cain the "
"Storyteller could be of some help."
msgstr ""
"Боюся, що я нічого про це не чув. Можливо, Каїн Розповідач міг би допомогти."

#. TRANSLATORS: Quest dialog spoken by Griswold
#: Source/textdat.cpp:113
msgid ""
"I know nothing of this place, but you may try asking Cain. He talks about "
"many things, and it would not surprise me if he had some answers to your "
"question."
msgstr ""
"Я нічого не знаю про те місце, але ти можеш спитати у Каїна. Він говорить "
"про багато речей, і я б не здивувався, якби він мав відповіді на твої "
"питання."

#. TRANSLATORS: Quest dialog spoken by Farnham
#: Source/textdat.cpp:115
msgid ""
"Okay, so listen. There's this chamber of wood, see. And his wife, you know - "
"her - tells the tree... cause you gotta wait. Then I says, that might work "
"against him, but if you think I'm gonna PAY for this... you... uh... yeah."
msgstr ""
"Гаразд, слухай. Є ось ця дерев'яна палата. А його дружина, ну знаєш, вона, "
"говорить дереву… що треба почекати. Тоді я кажу, що це може спрацювати проти "
"нього, але якщо ти думаєш, що я ЗАПЛАЧУ за це… ти… ем… так."

#. TRANSLATORS: Quest dialog spoken by Adria
#: Source/textdat.cpp:117
msgid ""
"You will become an eternal servant of the dark lords should you perish "
"within this cursed domain. \n"
" \n"
"Enter the Chamber of Bone at your own peril."
msgstr ""
"Якщо ти загинеш в цій проклятій ділянці, то станеш вічним слугою темних "
"володарів.\n"
" \n"
"Іди в Палату Кості на свій страх і ризик."

#. TRANSLATORS: Quest dialog spoken by Wirt
#: Source/textdat.cpp:119
msgid ""
"A vast and mysterious treasure, you say? Maybe I could be interested in "
"picking up a few things from you... or better yet, don't you need some rare "
"and expensive supplies to get you through this ordeal?"
msgstr ""
"То ти кажеш, величезний і таємничий скарб? Мені було б цікаво взяти у тебе "
"пару речей… або, ще краще, хіба тобі не потрібні рідкісні та дорогі припаси, "
"щоб пережити це випробування?"

#. TRANSLATORS: Quest dialog spoken by Cain
#: Source/textdat.cpp:121
msgid ""
"It seems that the Archbishop Lazarus goaded many of the townsmen into "
"venturing into the Labyrinth to find the King's missing son. He played upon "
"their fears and whipped them into a frenzied mob. None of them were prepared "
"for what lay within the cold earth... Lazarus abandoned them down there - "
"left in the clutches of unspeakable horrors - to die."
msgstr ""
"Схоже, архієпископ Лазар підбурив багатьох городян піти в Лабіринт, щоб "
"знайти зниклого сина Короля. Він зіграв на їхніх страхах і збив їх у шалену "
"юрбу. Жоден з них не був готовий до того, що лежало під землею… Лазар "
"покинув їх там, унизу — залишив у лапах невимовних жахів на смерть."

#. TRANSLATORS: Quest dialog spoken by Ogden
#: Source/textdat.cpp:123
msgid ""
"Yes, Farnham has mumbled something about a hulking brute who wielded a "
"fierce weapon. I believe he called him a butcher."
msgstr ""
"Так, Фарнхем бурмотів щось про незграбного звіра, який володів лютою зброєю. "
"Схоже, він назвав його м’ясником."

#. TRANSLATORS: Quest dialog spoken by Pepin
#: Source/textdat.cpp:125
msgid ""
"By the Light, I know of this vile demon. There were many that bore the scars "
"of his wrath upon their bodies when the few survivors of the charge led by "
"Lazarus crawled from the Cathedral. I don't know what he used to slice open "
"his victims, but it could not have been of this world. It left wounds "
"festering with disease and even I found them almost impossible to treat. "
"Beware if you plan to battle this fiend..."
msgstr ""
"Заради Світла, я знаю цього мерзенного демона. Коли ті, хто пережив атаку, "
"яку вів Лазарь, виповзли з собору — було багато тих, хто носив шрами його "
"гніву на своїх тілах. Я не знаю, чим він розрізав своїх жертв, але це не "
"могло бути з цього світу. Воно лишало рани, нагноєні хворобою, і я бачив, що "
"їх майже неможливо вилікувати. Будь обережним, якщо плануєш битися з цим "
"негідником…"

#. TRANSLATORS: Quest dialog spoken by Gillian
#: Source/textdat.cpp:127
msgid ""
"When Farnham said something about a butcher killing people, I immediately "
"discounted it. But since you brought it up, maybe it is true."
msgstr ""
"Коли Фарнхем сказав щось про м’ясника, який вбиває людей, я не сприйняла це "
"всерйоз. Але оскільки ти про це кажеш, то можливо, це правда."

#. TRANSLATORS: Quest dialog spoken by Griswold
#: Source/textdat.cpp:129
msgid ""
"I saw what Farnham calls the Butcher as it swathed a path through the bodies "
"of my friends. He swung a cleaver as large as an axe, hewing limbs and "
"cutting down brave men where they stood. I was separated from the fray by a "
"host of small screeching demons and somehow found the stairway leading out. "
"I never saw that hideous beast again, but his blood-stained visage haunts me "
"to this day."
msgstr ""
"Я бачив те, що Фарнхем називає М’ясником, коли воно прорізало шлях крізь "
"моїх друзів. Воно махнуло тесаком, завбільшки з сокиру, рубало кінцівки й "
"вирізало хоробрих людей там, де вони стояли. Я був відділений від бою "
"безліччю маленьких верескливих демонів і якось знайшов сходи, що ведуть "
"наверх. Я більше ніколи не бачив цього жахливого звіра, але його "
"закривавлене обличчя переслідує мене і донині."

#. TRANSLATORS: Quest dialog spoken by Farnham (*sad face*)
#: Source/textdat.cpp:131
msgid ""
"Big! Big cleaver killing all my friends. Couldn't stop him, had to run away, "
"couldn't save them. Trapped in a room with so many bodies... so many "
"friends... NOOOOOOOOOO!"
msgstr ""
"Великий! Великий тесак вбиває всіх моїх друзів. Не міг зупинити його, "
"довелося тікати, не міг їх врятувати. У пастці, так багато трупів… так "
"багато друзів… НІІІІІІІІІІ!"

#. TRANSLATORS: Quest dialog spoken by Adria
#: Source/textdat.cpp:133
msgid ""
"The Butcher is a sadistic creature that delights in the torture and pain of "
"others. You have seen his handiwork in the drunkard Farnham. His destruction "
"will do much to ensure the safety of this village."
msgstr ""
"М’ясник — садистська істота, яка насолоджується тортурами та болем інших. Ти "
"бачив його роботу в п’яниці Фарнхемі. Його знищення зробить багато щоб "
"забезпечити безпеку цього села."

#. TRANSLATORS: Quest dialog spoken by Wirt
#: Source/textdat.cpp:135
msgid ""
"I know more than you'd think about that grisly fiend. His little friends got "
"a hold of me and managed to get my leg before Griswold pulled me out of that "
"hole. \n"
" \n"
"I'll put it bluntly - kill him before he kills you and adds your corpse to "
"his collection."
msgstr ""
"Я знаю більше, ніж ти думаєш про цього жахливого лиходія. Його друзі схопили "
"мене і встигли дістати мою ногу, перш ніж Грізволд витягнув мене з тієї "
"нори.\n"
" \n"
"Скажу прямо – вбий його, перш ніж він уб’є тебе і додасть твій труп до своєї "
"колекції."

#. TRANSLATORS: Quest dialog spoken by Wounded Townsman (Dying)
#: Source/textdat.cpp:137
msgid ""
"Please, listen to me. The Archbishop Lazarus, he led us down here to find "
"the lost prince. The bastard led us into a trap! Now everyone is dead... "
"killed by a demon he called the Butcher. Avenge us! Find this Butcher and "
"slay him so that our souls may finally rest..."
msgstr ""
"Прошу тебе, вислухай. Архієпископ Лазар, він привів нас сюди, щоб знайти "
"загубленого принца. Мерзотник завів нас у пастку! Тепер усі мертві… убиті "
"демоном, якого він назвав М’ясником. Помстись за нас! Знайди цього М'ясника "
"і вбий його, щоб наші душі нарешті упокоїлись…"

#. TRANSLATORS: Quest dialog spoken by Cain
#: Source/textdat.cpp:140
msgid ""
"You recite an interesting rhyme written in a style that reminds me of other "
"works. Let me think now - what was it?\n"
" \n"
"...Darkness shrouds the Hidden. Eyes glowing unseen with only the sounds of "
"razor claws briefly scraping to torment those poor souls who have been made "
"sightless for all eternity. The prison for those so damned is named the "
"Halls of the Blind..."
msgstr ""
"Ти читаєш цікаву риму, написану в стилі, що нагадує мені інші твори. Дай "
"мені подумати — який це був твір?\n"
" \n"
"…Тьма огортає Прихованих. Очі, невидимо світяться, лише звуки гострих "
"кігтів, які шкрябають, щоб мучити ті бідні душі, що втратили зір навіки. "
"В'язниця для тих проклятих називається Залами Сліпих…"

#. TRANSLATORS: Quest dialog spoken by Ogden
#: Source/textdat.cpp:142
msgid ""
"I never much cared for poetry. Occasionally, I had cause to hire minstrels "
"when the inn was doing well, but that seems like such a long time ago now. \n"
" \n"
"What? Oh, yes... uh, well, I suppose you could see what someone else knows."
msgstr ""
"Я ніколи не цікавився поезією. Колись, коли в корчмі все було добре, я "
"наймав бродячих музикантів, але це було так давно.\n"
" \n"
"Що? О, так… ну, ти міг би спитати, що знають інші."

#. TRANSLATORS: Quest dialog spoken by Pepin
#: Source/textdat.cpp:144
msgid ""
"This does seem familiar, somehow. I seem to recall reading something very "
"much like that poem while researching the history of demonic afflictions. It "
"spoke of a place of great evil that... wait - you're not going there are you?"
msgstr ""
"Він здається дуже знайомим. Я пам’ятаю, як читав щось дуже схоже на цей "
"вірш, досліджуючи історію демонічних страждань. Там говорилося про місце "
"великого зла, що… почекай, ти ж туди не підеш?"

#. TRANSLATORS: Quest dialog spoken by Gillian
#: Source/textdat.cpp:146
msgid ""
"If you have questions about blindness, you should talk to Pepin. I know that "
"he gave my grandmother a potion that helped clear her vision, so maybe he "
"can help you, too."
msgstr ""
"Якщо у тебе є питання про сліпоту, поговори з Пепіном. Він давав моїй бабусі "
"зілля, яке допомогло прояснити її зір, тож, можливо, він і тобі допоможе."

#. TRANSLATORS: Quest dialog spoken by Griswold
#: Source/textdat.cpp:148
msgid ""
"I am afraid that I have neither heard nor seen a place that matches your "
"vivid description, my friend. Perhaps Cain the Storyteller could be of some "
"help."
msgstr ""
"Боюся, що я не чув і не бачив місце, що б відповідало твоєму яскравому "
"опису, друже. Можливо, Каїн Розповідач міг би допомогти."

#. TRANSLATORS: Quest dialog spoken by Farnham
#: Source/textdat.cpp:150
msgid "Look here... that's pretty funny, huh? Get it? Blind - look here?"
msgstr "Глянь сюди… Смішно, правда? Зрозумів? Сліпий — глянь сюди?"

#. TRANSLATORS: Quest dialog spoken by Adria
#: Source/textdat.cpp:152
msgid ""
"This is a place of great anguish and terror, and so serves its master "
"well. \n"
" \n"
"Tread carefully or you may yourself be staying much longer than you had "
"anticipated."
msgstr ""
"Це місце великих страждань та жахів, і тому воно добре служить своєму "
"господареві.\n"
" \n"
"Будь обережним, інакше ти сам надовго там залишишся."

#. TRANSLATORS: Quest dialog spoken by Wirt
#: Source/textdat.cpp:154
msgid ""
"Lets see, am I selling you something? No. Are you giving me money to tell "
"you about this? No. Are you now leaving and going to talk to the storyteller "
"who lives for this kind of thing? Yes."
msgstr ""
"Подивимося, я тобі щось продаю? Ні. Ти даєш мені гроші, щоб я тобі "
"розказував? Ні. Ти зараз підеш і будеш говорити з оповідачем, який живе "
"заради таких речей? Так."

#. TRANSLATORS: Quest dialog spoken by Cain
#: Source/textdat.cpp:156
msgid ""
"You claim to have spoken with Lachdanan? He was a great hero during his "
"life. Lachdanan was an honorable and just man who served his King faithfully "
"for years. But of course, you already know that.\n"
" \n"
"Of those who were caught within the grasp of the King's Curse, Lachdanan "
"would be the least likely to submit to the darkness without a fight, so I "
"suppose that your story could be true. If I were in your place, my friend, I "
"would find a way to release him from his torture."
msgstr ""
"Ти стверджуєш, що розмовляв з Лахдананом? За життя він був великим героєм. "
"Лахданан був почесною і справедливою людиною, яка роками вірно служила "
"своєму королю. Але, звісно, ти це все знаєш.\n"
" \n"
"З тих, кого охопило прокляття короля, Лахданан найменше би підкорився "
"темряві без бою, тому схоже, що твоя історія правдива. Якби я був на твоєму "
"місці, друже, я б знайшов спосіб, як звільнити його від тортур."

#. TRANSLATORS: Quest dialog spoken by Ogden
#: Source/textdat.cpp:158
msgid ""
"You speak of a brave warrior long dead! I'll have no such talk of speaking "
"with departed souls in my inn yard, thank you very much."
msgstr ""
"Ти говориш про відважного воїна, що давно помер! Ну ні, у моїй корчмі таких "
"балачок про бесіди з померлими не буде."

#. TRANSLATORS: Quest dialog spoken by Pepin
#: Source/textdat.cpp:160
msgid ""
"A golden elixir, you say. I have never concocted a potion of that color "
"before, so I can't tell you how it would effect you if you were to try to "
"drink it. As your healer, I strongly advise that should you find such an "
"elixir, do as Lachdanan asks and DO NOT try to use it."
msgstr ""
"Значить, золотий еліксир. Я ніколи раніше не готував зілля такого кольору, "
"тому не можу сказати що станеться, якщо ти його вип'єш. Як твій цілитель, я "
"настійно раджу, що якщо ти знайдеш такий еліксир, роби так, як просить "
"Лахданан, і НЕ пробуй його на собі."

#. TRANSLATORS: Quest dialog spoken by Gillian
#: Source/textdat.cpp:162
msgid ""
"I've never heard of a Lachdanan before. I'm sorry, but I don't think that I "
"can be of much help to you."
msgstr ""
"Я ніколи раніше не чула про Лахданана. Пробач, але я не зможу тут тобі "
"допомогти."

#. TRANSLATORS: Quest dialog spoken by Ogden
#: Source/textdat.cpp:164
msgid ""
"If it is actually Lachdanan that you have met, then I would advise that you "
"aid him. I dealt with him on several occasions and found him to be honest "
"and loyal in nature. The curse that fell upon the followers of King Leoric "
"would fall especially hard upon him."
msgstr ""
"Якщо ти насправді зустрів Лахданана, я б порадив допомогти йому. Я кілька "
"разів мав з ним справу вважаю його чесним і відданим за своєю природою. "
"Прокляття, яке впало на послідовників Короля Леоріка, особливо тяжко "
"обрушилося на нього."

#. TRANSLATORS: Quest dialog spoken by Farnham
#: Source/textdat.cpp:166
msgid ""
" Lachdanan is dead. Everybody knows that, and you can't fool me into "
"thinking any other way. You can't talk to the dead. I know!"
msgstr ""
" Лахданан мертвий. Усі це знають, і ти не зможеш обдурити мене, щоб я "
"передумав. З мертвими не можна говорити. Я знаю!"

#. TRANSLATORS: Quest dialog spoken by Adria
#: Source/textdat.cpp:168
msgid ""
"You may meet people who are trapped within the Labyrinth, such as "
"Lachdanan. \n"
" \n"
"I sense in him honor and great guilt. Aid him, and you aid all of Tristram."
msgstr ""
"Ти можете зустріти людей таких як Лахданан, які опинилися в пастці в "
"Лабіринті.\n"
" \n"
"Я відчуваю в ньому честь і велику провину. Допоможи йому, і ти допоможеш "
"всьому Трістраму."

#. TRANSLATORS: Quest dialog spoken by Wirt
#: Source/textdat.cpp:170
msgid ""
"Wait, let me guess. Cain was swallowed up in a gigantic fissure that opened "
"beneath him. He was incinerated in a ball of hellfire, and can't answer your "
"questions anymore. Oh, that isn't what happened? Then I guess you'll be "
"buying something or you'll be on your way."
msgstr ""
"Зачекай, дай вгадати. Каїна поглинула гігантська тріщина, що відкрилася під "
"ним. Його спалило кулею пекельного вогню, і він більше не зможе відповідати "
"на твої запитання. О, цього не сталося? Тоді, або щось купуй, або іди звідси."

#. TRANSLATORS: Quest dialog spoken by Lachdanan (in despair)
#: Source/textdat.cpp:172
msgid ""
"Please, don't kill me, just hear me out. I was once Captain of King Leoric's "
"Knights, upholding the laws of this land with justice and honor. Then his "
"dark Curse fell upon us for the role we played in his tragic death. As my "
"fellow Knights succumbed to their twisted fate, I fled from the King's "
"burial chamber, searching for some way to free myself from the Curse. I "
"failed...\n"
" \n"
"I have heard of a Golden Elixir that could lift the Curse and allow my soul "
"to rest, but I have been unable to find it. My strength now wanes, and with "
"it the last of my humanity as well. Please aid me and find the Elixir. I "
"will repay your efforts - I swear upon my honor."
msgstr ""
"Прошу, не вбивай мене, просто вислухай. Колись я був капітаном лицарів "
"Короля Леоріка, справедливо й честно дотримувався законів цієї землі. Тоді "
"його темне прокляття впало на нас за ту роль, що ми зіграли в його трагічній "
"смерті. Коли мої товариші Лицарі піддалися своїй долі, я втік з похоронної "
"палати Короля, шукаючи якийсь спосіб звільнитися від прокляття. Але не "
"вийшло…\n"
" \n"
"Я чув про Золотий еліксир, який міг би зняти прокляття і дати моїй душі "
"спокій, але я не зміг його знайти. Моя сила слабшає, а разом з цим і моя "
"остання людяність. Будь ласка, допоможи мені і знайди еліксир. Твої зусилля "
"я відплачу — клянусь своєю честю."

#. TRANSLATORS: Quest dialog spoken by Lachdanan (in despair)
#: Source/textdat.cpp:174
msgid ""
"You have not found the Golden Elixir. I fear that I am doomed for eternity. "
"Please, keep trying..."
msgstr ""
"Ти не знайшов Золотий еліксир. Я боюся, що навічно приречений. Прошу, не "
"здавайся…"

#. TRANSLATORS: Quest dialog spoken by Lachdanan (Quest End)
#: Source/textdat.cpp:176
msgid ""
"You have saved my soul from damnation, and for that I am in your debt. If "
"there is ever a way that I can repay you from beyond the grave I will find "
"it, but for now - take my helm. On the journey I am about to take I will "
"have little use for it. May it protect you against the dark powers below. Go "
"with the Light, my friend..."
msgstr ""
"Ти врятував мою душу від прокляття, і за це в тебе в боргу. Якщо колись буде "
"спосіб відплатити тобі з-за могили, я знайду його, але поки — візьми мій "
"шолом. Він не знадобиться меня в подорожі, в яку я піду. Нехай він захистить "
"тебе від темних сил внизу. Іди зі Світлом, друже…"

#. TRANSLATORS: Quest dialog spoken by Cain
#: Source/textdat.cpp:178
msgid ""
"Griswold speaks of The Anvil of Fury - a legendary artifact long searched "
"for, but never found. Crafted from the metallic bones of the Razor Pit "
"demons, the Anvil of Fury was smelt around the skulls of the five most "
"powerful magi of the underworld. Carved with runes of power and chaos, any "
"weapon or armor forged upon this Anvil will be immersed into the realm of "
"Chaos, imbedding it with magical properties. It is said that the "
"unpredictable nature of Chaos makes it difficult to know what the outcome of "
"this smithing will be..."
msgstr ""
"Грізволд говорить про Ковадло Люті — легендарний артефакт, який довго "
"шукали, але так і не знайшли. Створене з металевих кісток демонів з Лезової "
"Темниці, Ковадло Люті було виплавлене навколо черепів п’яти наймогутніших "
"магів підземного світу. На нім вирізані руни сили та хаосу, і будь-яка зброя "
"або броня, виковане на цьому ковадлі, буде занурене в вимір Хаосу, "
"наповнюючи її магічними властивостями. Кажуть, що через непередбачуваність "
"Хаосу важко знати, яким буде результат…"

#. TRANSLATORS: Quest dialog spoken by Ogden
#: Source/textdat.cpp:180
msgid ""
"Don't you think that Griswold would be a better person to ask about this? "
"He's quite handy, you know."
msgstr ""
"Хіба не було б краще запитати про це Грізволда? Знаєш, він досить умілий."

#. TRANSLATORS: Quest dialog spoken by Pepin
#: Source/textdat.cpp:182
msgid ""
"If you had been looking for information on the Pestle of Curing or the "
"Silver Chalice of Purification, I could have assisted you, my friend. "
"However, in this matter, you would be better served to speak to either "
"Griswold or Cain."
msgstr ""
"Якби ти шукав інформацію про Товкачик Зцілення або Срібну Чашу Очищення, я "
"міг би тобі допомогти, друже. Однак у цій справі тобі краще поговорити з "
"Грізволдом або з Каїном."

#. TRANSLATORS: Quest dialog spoken by Gillian
#: Source/textdat.cpp:184
msgid ""
"Griswold's father used to tell some of us when we were growing up about a "
"giant anvil that was used to make mighty weapons. He said that when a hammer "
"was struck upon this anvil, the ground would shake with a great fury. "
"Whenever the earth moves, I always remember that story."
msgstr ""
"Коли ми росли, батько Грізволда розповідав нам про гігантське ковадло, на "
"якому виготовляли могутню зброю. Він сказав, що коли по цьому ковадлу "
"вдарять молотком, земля трясеться від великої люті. Я завжди згадую цю "
"історію коли земля трясеться."

#. TRANSLATORS: Quest dialog spoken by Griswold
#: Source/textdat.cpp:186
msgid ""
"Greetings! It's always a pleasure to see one of my best customers! I know "
"that you have been venturing deeper into the Labyrinth, and there is a story "
"I was told that you may find worth the time to listen to...\n"
" \n"
"One of the men who returned from the Labyrinth told me about a mystic anvil "
"that he came across during his escape. His description reminded me of "
"legends I had heard in my youth about the burning Hellforge where powerful "
"weapons of magic are crafted. The legend had it that deep within the "
"Hellforge rested the Anvil of Fury! This Anvil contained within it the very "
"essence of the demonic underworld...\n"
" \n"
"It is said that any weapon crafted upon the burning Anvil is imbued with "
"great power. If this anvil is indeed the Anvil of Fury, I may be able to "
"make you a weapon capable of defeating even the darkest lord of Hell! \n"
" \n"
"Find the Anvil for me, and I'll get to work!"
msgstr ""
"Вітаю! Завжди приємно бачити одного з моїх найкращих клієнтів! Я знаю, що ти "
"глибше зайшов в Лабіринт, і в мене є історія, яка можливо, варта твого "
"часу…\n"
" \n"
"Один із тих, хто повернувся з Лабіринту, розповів мені про містичне Ковадло, "
"на яке він натрапив під час втечі. Його опис нагадав мені легенди, які я чув "
"у юності про палаючу Кузню Пекла, де виготовляють могутню магічну зброю. "
"Легенда свідчить, що глибоко в Кузні Пекла спочиває Ковадло Люті! Це ковадло "
"містило в собі саму суть демонічного підземного світу…\n"
" \n"
"Кажуть, що будь-яка зброя, створена на палаючому ковадлі буде наповнена "
"великою силою. Якщо це ковадло і справді є Ковадлом Люті, я зможу зробити "
"для тебе зброю, здатну перемогти навіть найтемнішого володаря Пекла!\n"
" \n"
"Знайди мені це Ковадло, і я візьмуся за роботу!"

#. TRANSLATORS: Quest dialog spoken by Griswold
#: Source/textdat.cpp:188
msgid ""
"Nothing yet, eh? Well, keep searching. A weapon forged upon the Anvil could "
"be your best hope, and I am sure that I can make you one of legendary "
"proportions."
msgstr ""
"Ще нічого, а? Ну, продовжуй шукати. Зброя, викована на ковадлі, може бути "
"твоєю найбільшою надією, і я впевнений, що зможу зробити тобі легендарну "
"зброю."

#. TRANSLATORS: Quest dialog spoken by Griswold
#: Source/textdat.cpp:190
msgid ""
"I can hardly believe it! This is the Anvil of Fury - good work, my friend. "
"Now we'll show those bastards that there are no weapons in Hell more deadly "
"than those made by men! Take this and may Light protect you."
msgstr ""
"Я не можу в це повірити! Це Ковадло Люті - молодець, друже. Зараз ми "
"покажемо тим виродкам, що в пеклі немає зброї більш смертоносної, ніж та, "
"яку створили люди! Візьми це і нехай Світло захистить тебе."

#. TRANSLATORS: Quest dialog spoken by Farnham
#: Source/textdat.cpp:192
msgid ""
"Griswold can't sell his anvil. What will he do then? And I'd be angry too if "
"someone took my anvil!"
msgstr ""
"Грізволд не може продати своє ковадло. Що він тоді робитиме? І я б теж "
"розсердився, якби хтось узяв моє ковадло!"

#. TRANSLATORS: Quest dialog spoken by Adria
#: Source/textdat.cpp:194
msgid ""
"There are many artifacts within the Labyrinth that hold powers beyond the "
"comprehension of mortals. Some of these hold fantastic power that can be "
"used by either the Light or the Darkness. Securing the Anvil from below "
"could shift the course of the Sin War towards the Light."
msgstr ""
"У Лабіринті є багато артефактів, які володіють силами, що незбагненні для "
"смертних. Деякі з них мають фантастичну силу, яку може використати Світло, "
"або Темрява. Здобуття Ковадла з Лабіринту може зрушити хід Війни Гріхів у "
"бік Світла."

#. TRANSLATORS: Quest dialog spoken by Wirt
#: Source/textdat.cpp:196
msgid ""
"If you were to find this artifact for Griswold, it could put a serious "
"damper on my business here. Awwww, you'll never find it."
msgstr ""
"Якби ти знайшли цей артефакт для Грізволда, це могло б серйозно зашкодити "
"моєму бізнесу. Оооо, ти ніколи його не знайдеш."

#. TRANSLATORS: Quest dialog spoken by Cain
#: Source/textdat.cpp:198
msgid ""
"The Gateway of Blood and the Halls of Fire are landmarks of mystic origin. "
"Wherever this book you read from resides it is surely a place of great "
"power.\n"
" \n"
"Legends speak of a pedestal that is carved from obsidian stone and has a "
"pool of boiling blood atop its bone encrusted surface. There are also "
"allusions to Stones of Blood that will open a door that guards an ancient "
"treasure...\n"
" \n"
"The nature of this treasure is shrouded in speculation, my friend, but it is "
"said that the ancient hero Arkaine placed the holy armor Valor in a secret "
"vault. Arkaine was the first mortal to turn the tide of the Sin War and "
"chase the legions of darkness back to the Burning Hells.\n"
" \n"
"Just before Arkaine died, his armor was hidden away in a secret vault. It is "
"said that when this holy armor is again needed, a hero will arise to don "
"Valor once more. Perhaps you are that hero..."
msgstr ""
"Ворота крові та Зали вогню — пам’ятки містичного походження. Де б ти не "
"знайшов цю книгу, безумовно являється місцем великої сили.\n"
" \n"
"Легенди розповідають про п'єдестал, вирізаний з обсидіанового каменю, на "
"інкрустованій кісткою поверхні якого є калюжа киплячої крові. Є також натяки "
"на Камені Крові, що відкриють двері, за якими є стародавній скарб…\n"
" \n"
"Природа цього скарбу оповита припущеннями, друже, але кажуть, що стародавній "
"герой Аркейн поклав святий обладунок Доблесть у таємне сховище. Аркейн був "
"першим смертним, який переломив хід Війни Гріхів і вигнав легіони темряви "
"назад у Палаюче Пекло.\n"
" \n"
"Перед смертю Аркейна, його обладунки були заховані в таємному сховищі. "
"Кажуть, що коли цей святий обладунок знову знадобиться, постане герой, що "
"надягне Доблесть. Можливо, ти і є той герой…"

#. TRANSLATORS: Quest dialog spoken by Ogden
#: Source/textdat.cpp:200
msgid ""
"Every child hears the story of the warrior Arkaine and his mystic armor "
"known as Valor. If you could find its resting place, you would be well "
"protected against the evil in the Labyrinth."
msgstr ""
"Кожна дитина чує історію воїна Аркейна та його містичної броні, відомої як "
"Доблесть. Якби ти зміг знайти його могилу, ти був би добре захищений від зла "
"в Лабіринті."

#. TRANSLATORS: Quest dialog spoken by Pepin
#: Source/textdat.cpp:202
msgid ""
"Hmm... it sounds like something I should remember, but I've been so busy "
"learning new cures and creating better elixirs that I must have forgotten. "
"Sorry..."
msgstr ""
"Хм… звучить як щось, що я повинен пам’ятати, але я був настільки зайнятий "
"вивченням нових ліків і створенням кращих еліксирів, що, мабуть, забув. "
"Вибач…"

#. TRANSLATORS: Quest dialog spoken by Gillian
#: Source/textdat.cpp:204
msgid ""
"The story of the magic armor called Valor is something I often heard the "
"boys talk about. You had better ask one of the men in the village."
msgstr ""
"Я часто чула, як хлопці розповідали про чарівну броню під назвою Доблесть. "
"Краще запитай в когось із чоловіків у селі."

#. TRANSLATORS: Quest dialog spoken by Griswold
#: Source/textdat.cpp:206
msgid ""
"The armor known as Valor could be what tips the scales in your favor. I will "
"tell you that many have looked for it - including myself. Arkaine hid it "
"well, my friend, and it will take more than a bit of luck to unlock the "
"secrets that have kept it concealed oh, lo these many years."
msgstr ""
"Броня, відома як Доблесть, може стати тим, що схилить ваги на твою користь. "
"Скажу тобі, що багато хто її шукав, в тому числі і я. Аркейн добре сховав "
"її, друже, і знадобиться більше ніж трохи удачі, щоб розкрити таємниці що "
"ховали її, ось так багато років."

#. TRANSLATORS: Quest dialog "spoken" by Farnham
#: Source/textdat.cpp:208
msgid "Zzzzzzzzzzzzzzzzzzzzzzzzzzzzzzzz..."
msgstr "Хрррррррррррррррррррррррррррр…"

#. TRANSLATORS: Quest dialog spoken by Adria
#: Source/textdat.cpp:209
msgid ""
"Should you find these Stones of Blood, use them carefully. \n"
" \n"
"The way is fraught with danger and your only hope rests within your self "
"trust."
msgstr ""
"Якщо ти знайдеш ті Камені Крові, будь обережним використовуючи їх.\n"
" \n"
"Шлях повен небезпеки, і твоя єдина надія полягає у вірі в себе."

#. TRANSLATORS: Quest dialog spoken by Wirt
#: Source/textdat.cpp:211
msgid ""
"You intend to find the armor known as Valor? \n"
" \n"
"No one has ever figured out where Arkaine stashed the stuff, and if my "
"contacts couldn't find it, I seriously doubt you ever will either."
msgstr ""
"Ти збираєшся знайти броню, відому як Доблесть?\n"
" \n"
"Ніхто ніколи не дізнався, де Аркейн сховав речі, і якщо навіть мої контакти "
"не змогли їх знайти, я сумніваюся, що і ти коли-небудь знайдеш."

#. TRANSLATORS: Quest dialog spoken by Cain
#: Source/textdat.cpp:213
msgid ""
"I know of only one legend that speaks of such a warrior as you describe. His "
"story is found within the ancient chronicles of the Sin War...\n"
" \n"
"Stained by a thousand years of war, blood and death, the Warlord of Blood "
"stands upon a mountain of his tattered victims. His dark blade screams a "
"black curse to the living; a tortured invitation to any who would stand "
"before this Executioner of Hell.\n"
" \n"
"It is also written that although he was once a mortal who fought beside the "
"Legion of Darkness during the Sin War, he lost his humanity to his "
"insatiable hunger for blood."
msgstr ""
"Я знаю лише одну легенду, що говорить про такого воїна. Ця історія міститься "
"в стародавніх хроніках Війни Гріхів…\n"
" \n"
"Забруднений тисячею років війни, крові та смерті, Воєвода Крові стоїть на "
"горі пошматованих трупів. Його темний меч кляне чорне прокляття всьому "
"живому; запрошення на тортури будь-кому, хто стане перед цим Катом Пекла.\n"
" \n"
"Також написано, що, хоча він колись був смертним, що воював поруч із "
"Легіоном Темряви під час Війни гріхів, він втратив свою людяність через "
"ненаситну кровожерність."

#. TRANSLATORS: Quest dialog spoken by Ogden
#: Source/textdat.cpp:215
msgid ""
"I am afraid that I haven't heard anything about such a vicious warrior, good "
"master. I hope that you do not have to fight him, for he sounds extremely "
"dangerous."
msgstr ""
"Боюся, що я нічого не чув про такого злісного воїна, добрий майстре. "
"Сподіваюся, вам не доведеться з ним битися, бо він здається дуже небезпечним."

#. TRANSLATORS: Quest dialog spoken by Pepin
#: Source/textdat.cpp:217
msgid ""
"Cain would be able to tell you much more about something like this than I "
"would ever wish to know."
msgstr ""
"Каїн розповість тобі набагато більше про щось подібне, ніж я хотів би знати."

#. TRANSLATORS: Quest dialog spoken by Gillian
#: Source/textdat.cpp:219
msgid ""
"If you are to battle such a fierce opponent, may Light be your guide and "
"your defender. I will keep you in my thoughts."
msgstr ""
"Якщо тобі треба битися з таким запеклим супротивником, то нехай Світло буде "
"твоїм провідником і захисником. Я буду думати про тебе."

#. TRANSLATORS: Quest dialog spoken by Griswold
#: Source/textdat.cpp:221
msgid ""
"Dark and wicked legends surrounds the one Warlord of Blood. Be well "
"prepared, my friend, for he shows no mercy or quarter."
msgstr ""
"Темні та злі легенди оточують Воєводу Крові. Будь готовим, мій друже, бо він "
"не покаже милосердя і не почує поблажок."

#. TRANSLATORS: Quest dialog spoken by Farnham
#: Source/textdat.cpp:223
msgid ""
"Always you gotta talk about Blood? What about flowers, and sunshine, and "
"that pretty girl that brings the drinks. Listen here, friend - you're "
"obsessive, you know that?"
msgstr ""
"Завжди треба говорити про Кров? А як щодо квітів, сонця та тієї гарної "
"дівчини, що приносить випивку. Слухай сюди, друже - ти настирний, ти це "
"знаєш?"

#. TRANSLATORS: Quest dialog spoken by Adria
#: Source/textdat.cpp:225
msgid ""
"His prowess with the blade is awesome, and he has lived for thousands of "
"years knowing only warfare. I am sorry... I can not see if you will defeat "
"him."
msgstr ""
"Його майстерність меча вражає, і він прожив тисячі років, знаючи лише війну. "
"Мені жаль… Я не бачу, чи зможеш ти перемогти його."

#. TRANSLATORS: Quest dialog spoken by Wirt
#: Source/textdat.cpp:227
msgid ""
"I haven't ever dealt with this Warlord you speak of, but he sounds like he's "
"going through a lot of swords. Wouldn't mind supplying his armies..."
msgstr ""
"Я ніколи не мав справи з цим Воєводою, що ти говориш, але здається, що в "
"нього часто ламаються мечі. Я не проти, щоб постачати його армію…"

#. TRANSLATORS: Quest dialog spoken by Warlord of Blood (Hostile)
#: Source/textdat.cpp:229
msgid ""
"My blade sings for your blood, mortal, and by my dark masters it shall not "
"be denied."
msgstr ""
"Мій клинок співає по твоїй крові, смертний, і моїм темнім господарям не буде "
"відмови."

#. TRANSLATORS: Quest dialog spoken by Cain
#: Source/textdat.cpp:231
msgid ""
"Griswold speaks of the Heaven Stone that was destined for the enclave "
"located in the east. It was being taken there for further study. This stone "
"glowed with an energy that somehow granted vision beyond that which a normal "
"man could possess. I do not know what secrets it holds, my friend, but "
"finding this stone would certainly prove most valuable."
msgstr ""
"Грізволд говорить про Небесний Камінь, що був призначений для анклаву, "
"розташованому на сході. Його везли туди для подальшого дослідження. Цей "
"камінь світився енергією, яка якимось чином надавала бачення, що виходить за "
"межі того, чим могла володіти звичайна людина. Я не знаю, які секрети він "
"приховує, друже, але знайти цей камінь, безумовно, виявилося б найціннішим."

#. TRANSLATORS: Quest dialog spoken by Ogden
#: Source/textdat.cpp:233
msgid ""
"The caravan stopped here to take on some supplies for their journey to the "
"east. I sold them quite an array of fresh fruits and some excellent "
"sweetbreads that Garda has just finished baking. Shame what happened to "
"them..."
msgstr ""
"Караван зупинився тут, щоб взяти припаси для їх подорожі на схід. Я продав "
"їм чимало свіжих фруктів і чудового солодкового м'яса, яке Гарда тільки "
"закінчила випікати. Прикро що з ними сталося…"

#. TRANSLATORS: Quest dialog spoken by Pepin
#: Source/textdat.cpp:235
msgid ""
"I don't know what it is that they thought they could see with that rock, but "
"I will say this. If rocks are falling from the sky, you had better be "
"careful!"
msgstr ""
"Я не знаю, що вони думали, що вони могли побачити з тим каменем, але скажу "
"так. Якщо з неба падає каміння, будь обережним!"

#. TRANSLATORS: Quest dialog spoken by Gillian
#: Source/textdat.cpp:237
msgid ""
"Well, a caravan of some very important people did stop here, but that was "
"quite a while ago. They had strange accents and were starting on a long "
"journey, as I recall. \n"
" \n"
"I don't see how you could hope to find anything that they would have been "
"carrying."
msgstr ""
"Що ж, караван якихось дуже важливих людей зупинявся тут, але це було досить "
"давно. У них були дивні акценти, і наскільки я пам’ятаю, вони готувались "
"ідти в далеку подорож.\n"
" \n"
"Я не знаю, як ти сподіваєшся знайти те, що вони несли."

#. TRANSLATORS: Quest dialog spoken by Griswold
#: Source/textdat.cpp:239
msgid ""
"Stay for a moment - I have a story you might find interesting. A caravan "
"that was bound for the eastern kingdoms passed through here some time ago. "
"It was supposedly carrying a piece of the heavens that had fallen to earth! "
"The caravan was ambushed by cloaked riders just north of here along the "
"roadway. I searched the wreckage for this sky rock, but it was nowhere to be "
"found. If you should find it, I believe that I can fashion something useful "
"from it."
msgstr ""
"Залишся на хвилинку — у мене є історія, яка може тебе зацікавити. Якийсь час "
"потому, тут проходив караван, який прямував до східних королівств. Він "
"нібито ніс шматочок неба, що впав на землю! Вершники в плащах напали на "
"караван з засідки на північ звідси, біля дороги. Я обшукав уламки в пошуках "
"цієї небесної скелі, але її ніде не було. Якщо ти знайдеш її, то думаю, що "
"зможу виготовити з неї щось корисне."

#. TRANSLATORS: Quest dialog spoken by Griswold
#: Source/textdat.cpp:241
msgid ""
"I am still waiting for you to bring me that stone from the heavens. I know "
"that I can make something powerful out of it."
msgstr ""
"Я все ще чекаю, коли ти принесеш мені той камінь з небес. Я знаю, що можу "
"зробити з нього щось могутнє."

#. TRANSLATORS: Quest dialog spoken by Griswold(Quest End)
#: Source/textdat.cpp:243
msgid ""
"Let me see that - aye... aye, it is as I believed. Give me a moment...\n"
" \n"
"Ah, Here you are. I arranged pieces of the stone within a silver ring that "
"my father left me. I hope it serves you well."
msgstr ""
"Дай мені подивитись - так… так, він такий, як я уявляв. Дай мені хвилинку…\n"
" \n"
"Ах, ось. Я розташував шматки каменю в срібному перстні, який залишив мені "
"батько. Сподіваюся, він добре тобі послужить."

#. TRANSLATORS: Quest dialog spoken by Farnham
#: Source/textdat.cpp:245
msgid ""
"I used to have a nice ring; it was a really expensive one, with blue and "
"green and red and silver. Don't remember what happened to it, though. I "
"really miss that ring..."
msgstr ""
"Колись у мене був гарний перстень; він був дуже дорогий, синій і зелений, і "
"червоний, і срібний. Не пам’ятаю, що з цим сталося. Я дуже сумую за цим "
"перстнем…"

#. TRANSLATORS: Quest dialog spoken by Adria
#: Source/textdat.cpp:247
msgid ""
"The Heaven Stone is very powerful, and were it any but Griswold who bid you "
"find it, I would prevent it. He will harness its powers and its use will be "
"for the good of us all."
msgstr ""
"Небесний Камінь дуже могутній, і якби хтось, окрім Грізволда, запропонував "
"тобі його знайти, я б запобігла цьому. Він приборкає його силу, і ця сила "
"буде на благо всім нам."

#. TRANSLATORS: Quest dialog spoken by Wirt
#: Source/textdat.cpp:249
msgid ""
"If anyone can make something out of that rock, Griswold can. He knows what "
"he is doing, and as much as I try to steal his customers, I respect the "
"quality of his work."
msgstr ""
"Якщо хтось зможе щось зробити з того каменю, то це Грізволд. Він знає, що "
"робить, і я поважаю його майстерність, хай би я і намагаюся вкрасти його "
"клієнтів."

#. TRANSLATORS: Quest dialog spoken by Cain
#: Source/textdat.cpp:251
msgid ""
"The witch Adria seeks a black mushroom? I know as much about Black Mushrooms "
"as I do about Red Herrings. Perhaps Pepin the Healer could tell you more, "
"but this is something that cannot be found in any of my stories or books."
msgstr ""
"Відьма Адрія шукає чорний гриб? Я знаю про Чорні Гриби стільки ж, скільки "
"про Червоних Оселедців. Можливо, Цілитель Пепін розкаже більше, але такого "
"немає в жодній з моїх оповідань чи книжок."

#. TRANSLATORS: Quest dialog spoken by Ogden
#: Source/textdat.cpp:253
msgid ""
"Let me just say this. Both Garda and I would never, EVER serve black "
"mushrooms to our honored guests. If Adria wants some mushrooms in her stew, "
"then that is her business, but I can't help you find any. Black mushrooms... "
"disgusting!"
msgstr ""
"Я ось що скажу. Ні Гарда, ні я, НІКОЛИ б не подали чорні гриби нашим "
"почесним гостям. Якщо Адрія хоче гриби у своєму рагу, то це її справа, але я "
"не можу допомогти в їх пошуку. Чорні гриби… Гидота!"

#. TRANSLATORS: Quest dialog spoken by Pepin
#: Source/textdat.cpp:255
msgid ""
"The witch told me that you were searching for the brain of a demon to assist "
"me in creating my elixir. It should be of great value to the many who are "
"injured by those foul beasts, if I can just unlock the secrets I suspect "
"that its alchemy holds. If you can remove the brain of a demon when you kill "
"it, I would be grateful if you could bring it to me."
msgstr ""
"Відьма сказала мені, що ти шукаєш мозок демона, щоб допомогти мені створити "
"еліксир. Він має бути дуже цінним для тих, хто постраждав від тих мерзенних "
"звірів, якщо я зможу розкрити таємниці їхньої алхімії. Якщо ти зможеш "
"видалити мозок демона, коли його вб'єш, я був би вдячний, якби ти приніс "
"його мені."

#. TRANSLATORS: Quest dialog spoken by Pepin
#: Source/textdat.cpp:257
msgid ""
"Excellent, this is just what I had in mind. I was able to finish the elixir "
"without this, but it can't hurt to have this to study. Would you please "
"carry this to the witch? I believe that she is expecting it."
msgstr ""
"Чудово, це саме те, що мені потрібно. Я зміг закінчити еліксир без нього, "
"але не завадить мати його для вивчення. Не міг б ти віднести це до відьми? Я "
"думаю, що вона чекає на це."

#. TRANSLATORS: Quest dialog spoken by Farnham
#: Source/textdat.cpp:259
msgid ""
"I think Ogden might have some mushrooms in the storage cellar. Why don't you "
"ask him?"
msgstr ""
"Думаю, в погребі в Огдена можуть бути гриби. Чому б тобі не запитати його?"

#. TRANSLATORS: Quest dialog spoken by Griswold
#: Source/textdat.cpp:261
msgid ""
"If Adria doesn't have one of these, you can bet that's a rare thing indeed. "
"I can offer you no more help than that, but it sounds like... a huge, "
"gargantuan, swollen, bloated mushroom! Well, good hunting, I suppose."
msgstr ""
"Якщо його немає у Адрії, то можеш бути певним, що це справді рідкість. Я не "
"зможу допомогти тобі більше, але це звучить як… величезний, гігантський, "
"набряклий, роздутий гриб! Ну що ж, гарного полювання."

#. TRANSLATORS: Quest dialog spoken by Farnham
#: Source/textdat.cpp:263
msgid ""
"Ogden mixes a MEAN black mushroom, but I get sick if I drink that. Listen, "
"listen... here's the secret - moderation is the key!"
msgstr ""
"Огден мішає ДОБРИЙ чорний гриб, але якщо я його вип’ю, мені стає погано. "
"Слухай, слухай… ось секрет - головне — помірність!"

#. TRANSLATORS: Quest dialog spoken by Adria
#: Source/textdat.cpp:265
msgid ""
"What do we have here? Interesting, it looks like a book of reagents. Keep "
"your eyes open for a black mushroom. It should be fairly large and easy to "
"identify. If you find it, bring it to me, won't you?"
msgstr ""
"Що ми тут маємо? Цікаво, схоже на книгу реактивів. Добре гляди, щоб знайти "
"чорний гриб. Його легко впізнати, він повинен бути досить великим. Якщо "
"знайдеш, його принеси мені, будь ласка?"

#. TRANSLATORS: Quest dialog spoken by Adria
#: Source/textdat.cpp:267
msgid ""
"It's a big, black mushroom that I need. Now run off and get it for me so "
"that I can use it for a special concoction that I am working on."
msgstr ""
"Мені потрібен великий чорний гриб. Тепер біжи і принеси його мені, щоб я "
"могла використати його для спеціального варева, над яким я працюю."

#. TRANSLATORS: Quest dialog spoken by Adria
#: Source/textdat.cpp:269
msgid ""
"Yes, this will be perfect for a brew that I am creating. By the way, the "
"healer is looking for the brain of some demon or another so he can treat "
"those who have been afflicted by their poisonous venom. I believe that he "
"intends to make an elixir from it. If you help him find what he needs, "
"please see if you can get a sample of the elixir for me."
msgstr ""
"Так, це ідеально підійде для варева, що я роблю. До речі, цілитель шукає "
"мозок якогось демона, щоб лікувати тих, кого вразила його згубна отрута. "
"Вважаю, що він хоче зробити з нього еліксир. Якщо ти допоможеш йому знайти "
"те, що потрібно, то будь ласка, подивись, чи можеш отримати для мене зразок "
"еліксиру."

#. TRANSLATORS: Quest dialog spoken by Adria
#: Source/textdat.cpp:271
msgid ""
"Why have you brought that here? I have no need for a demon's brain at this "
"time. I do need some of the elixir that the Healer is working on. He needs "
"that grotesque organ that you are holding, and then bring me the elixir. "
"Simple when you think about it, isn't it?"
msgstr ""
"Чому ти приніс це сюди? Наразі мені не потрібен мозок демона. Мені потрібен "
"еліксир, над яким працює Цілитель. Йому потрібен той гротескний орган, який "
"ти тримаєш, а потім принеси мені еліксир. Доволі просто, якщо подумаєш, чи "
"не так?"

#. TRANSLATORS: Quest dialog spoken by Adria (Quest End)
#: Source/textdat.cpp:273
msgid ""
"What? Now you bring me that elixir from the healer? I was able to finish my "
"brew without it. Why don't you just keep it..."
msgstr ""
"Що? Тепер ти приніс мені той еліксир від цілителя? Я змогла доробити варево "
"без нього. Чому б тобі не залишити його собі…"

#. TRANSLATORS: Quest dialog spoken by Wirt
#: Source/textdat.cpp:275
msgid ""
"I don't have any mushrooms of any size or color for sale. How about "
"something a bit more useful?"
msgstr ""
"Я не продаю гриби будь-якого розміру чи кольору. Може тобі потрібне щось "
"більш корисне?"

#. TRANSLATORS: Quest dialog spoken by Cain (currently unused)
#: Source/textdat.cpp:277
msgid ""
"So, the legend of the Map is real. Even I never truly believed any of it! I "
"suppose it is time that I told you the truth about who I am, my friend. You "
"see, I am not all that I seem...\n"
" \n"
"My true name is Deckard Cain the Elder, and I am the last descendant of an "
"ancient Brotherhood that was dedicated to keeping and safeguarding the "
"secrets of a timeless evil. An evil that quite obviously has now been "
"released...\n"
" \n"
"The evil that you move against is the dark Lord of Terror - known to mortal "
"men as Diablo. It was he who was imprisoned within the Labyrinth many "
"centuries ago. The Map that you hold now was created ages ago to mark the "
"time when Diablo would rise again from his imprisonment. When the two stars "
"on that map align, Diablo will be at the height of his power. He will be all "
"but invincible...\n"
" \n"
"You are now in a race against time, my friend! Find Diablo and destroy him "
"before the stars align, for we may never have a chance to rid the world of "
"his evil again!"
msgstr ""
"Отже, легенда Карти реальна. Навіть я ніколи не вірив у неї! Гадаю, настав "
"час сказати тобі правду про те, хто я, мій друже. Бачиш, я не той, яким себе "
"видаю…\n"
" \n"
"Моє справжнє ім’я — Старець Декард Кейн, і я — останній нащадок "
"стародавнього Братства, що було присвячене зберіганню та захисту таємниць "
"вічного зла. Зла, яке, очевидно, тепер вийшло на волю…\n"
" \n"
"Зло, якому ви протидієш, це темний Лордом Жаху, відомим смертним людям як "
"Діабло. Саме він був ув’язнений у Лабіринті багато століть тому. Карта, яку "
"ти зараз тримаєш, була створена багато років тому, щоб відзначити час, коли "
"Діабло знову повстане з ув’язнення. Коли дві зірки на цій карті зрівняються, "
"Діабло буде на піку своєї сили. Він буде майже непереможним...\n"
" \n"
"Тепер ти в гонці з часом, друже! Знайди Діабло та знищ його до того, як "
"зірки зійдуться, бо можливо у нас ніколи більше не буде шансу позбавити світ "
"від його зла!"

#. TRANSLATORS: Quest dialog spoken by Cain (currently unused)
#: Source/textdat.cpp:279
msgid ""
"Our time is running short! I sense his dark power building and only you can "
"stop him from attaining his full might."
msgstr ""
"В нас немає часу! Я відчуваю його темну силу, і тільки ти можеш перешкодити "
"йому досягти повної сили."

#. TRANSLATORS: Quest dialog spoken by Cain (currently unused)
#: Source/textdat.cpp:281
msgid ""
"I am sure that you tried your best, but I fear that even your strength and "
"will may not be enough. Diablo is now at the height of his earthly power, "
"and you will need all your courage and strength to defeat him. May the Light "
"protect and guide you, my friend. I will help in any way that I am able."
msgstr ""
"Я впевнений, що ти старався як міг, але боюся, що навіть твоєї сили і волі "
"не вистачить. Діабло зараз на піку своєї земної могутності, і тобі "
"знадобиться вся твоя мужність і сила, щоб перемогти його. Нехай Світло "
"оберігає і веде тебе, друже. Я допоможу всім, чим зможу."

#. TRANSLATORS: Quest dialog spoken by Ogden (currently unused)
#: Source/textdat.cpp:283
msgid ""
"If the witch can't help you and suggests you see Cain, what makes you think "
"that I would know anything? It sounds like this is a very serious matter. "
"You should hurry along and see the storyteller as Adria suggests."
msgstr ""
"Якщо відьма не може тобі допомогти і пропонує звернутися Каїна, чому ти "
"думаєш, що я щось знаю? Схоже, справа дуже серйозна. Поспіши і зустрінься з "
"розповідачем, як каже Адрія."

#. TRANSLATORS: Quest dialog spoken by Pepin (currently unused)
#: Source/textdat.cpp:285
msgid ""
"I can't make much of the writing on this map, but perhaps Adria or Cain "
"could help you decipher what this refers to. \n"
" \n"
"I can see that it is a map of the stars in our sky, but any more than that "
"is beyond my talents."
msgstr ""
"Я не можу розібрати що написано на цій карті, але, можливо, Адрія чи Каїн "
"допоможуть тобі розібрати, від чого вона.\n"
" \n"
"Я бачу, що це карта зірок на нашому небі, але більше за це я не вмію."

#. TRANSLATORS: Quest dialog spoken by Gillian (currently unused)
#: Source/textdat.cpp:287
msgid ""
"The best person to ask about that sort of thing would be our storyteller. \n"
" \n"
"Cain is very knowledgeable about ancient writings, and that is easily the "
"oldest looking piece of paper that I have ever seen."
msgstr ""
"Найкраще запитати про такі речі нашого розповідача.\n"
" \n"
"Каїн дуже добре обізнаний у стародавніх писаннях, а це, безсумнівно, "
"найстаріший папірець, який я коли-небудь бачила."

#. TRANSLATORS: Quest dialog spoken by Griswold (currently unused)
#: Source/textdat.cpp:289
msgid ""
"I have never seen a map of this sort before. Where'd you get it? Although I "
"have no idea how to read this, Cain or Adria may be able to provide the "
"answers that you seek."
msgstr ""
"Я ніколи не бачив такої карти. Де ти її взяв? Хоча я поняття не маю, як її "
"читати, можливо Каїн чи Адрія зможуть дати відповіді на твої питання."

#. TRANSLATORS: Quest dialog spoken by Farnham (currently unused)
#: Source/textdat.cpp:291
msgid ""
"Listen here, come close. I don't know if you know what I know, but you have "
"really got somethin' here. That's a map."
msgstr ""
"Слухай сюди, підійди ближче. Не знаю, чи ти знаєш те, що я знаю, але у тебе "
"тут справді щось є. Це карта."

#. TRANSLATORS: Quest dialog spoken by Adria (currently unused)
#: Source/textdat.cpp:293
msgid ""
"Oh, I'm afraid this does not bode well at all. This map of the stars "
"portends great disaster, but its secrets are not mine to tell. The time has "
"come for you to have a very serious conversation with the Storyteller..."
msgstr ""
"О, боюся, це не передвіщає нічого хорошого. Ця карта зірок віщує велике "
"лихо, але не мені розказувати її секрети. Настав твій час для дуже серйозної "
"розмови з Розповідачем…"

#. TRANSLATORS: Quest dialog spoken by Wirt (currently unused)
#: Source/textdat.cpp:295
msgid ""
"I've been looking for a map, but that certainly isn't it. You should show "
"that to Adria - she can probably tell you what it is. I'll say one thing; it "
"looks old, and old usually means valuable."
msgstr ""
"Я шукав карту, але це точно не вона. Ти повинні показати її Адрії — вона, "
"напевно, розповість тобі, що це таке. Я скажу одне; вона виглядає старою, а "
"стара карта зазвичай означає що вона цінна."

#. TRANSLATORS: Quest dialog spoken by Gharbad the Weak
#: Source/textdat.cpp:297
msgid ""
"Pleeeease, no hurt. No Kill. Keep alive and next time good bring to you."
msgstr ""
"Прошууу, не бий. Не вбивай. Залиш живим і наступного разу принесу добро тобі."

#. TRANSLATORS: Quest dialog spoken by Gharbad the Weak
#: Source/textdat.cpp:299
msgid ""
"Something for you I am making. Again, not kill Gharbad. Live and give "
"good. \n"
" \n"
"You take this as proof I keep word..."
msgstr ""
"Дещо для тебе я роблю. Ще раз, не вбивай Гарбада. Живу і дарую добро.\n"
" \n"
"Візьми це як доказ, що я тримаю слово…"

#. TRANSLATORS: Quest dialog spoken by Gharbad the Weak
#: Source/textdat.cpp:301
msgid ""
"Nothing yet! Almost done. \n"
" \n"
"Very powerful, very strong. Live! Live! \n"
" \n"
"No pain and promise I keep!"
msgstr ""
"Ще нічого! Майже готово.\n"
" \n"
"Дуже могутнє, дуже сильне. Жити! Жити!\n"
" \n"
"Без болю і обіцянки я дотримаюся!"

#. TRANSLATORS: Quest dialog spoken by Gharbad the Weak (Hostile)
#: Source/textdat.cpp:303
msgid "This too good for you. Very Powerful! You want - you take!"
msgstr "Занадто добре для тебе. Дуже могутнє! Хочеш — забери!"

#. TRANSLATORS: Quest dialog spoken by Zhar the Mad (annoyed / Hostile)
#: Source/textdat.cpp:305
msgid ""
"What?! Why are you here? All these interruptions are enough to make one "
"insane. Here, take this and leave me to my work. Trouble me no more!"
msgstr ""
"Що?! Чому ти тут? Усі цих переривання зведуть мене з розуму. Візьми ось це і "
"дай мені працювати. Не турбуй мене більше!"

#. TRANSLATORS: Quest dialog spoken by Zhar the Mad (Hostile)
#: Source/textdat.cpp:307
msgid "Arrrrgh! Your curiosity will be the death of you!!!"
msgstr "Аааа! Товя цікавість обійтеться тобі смертю!!!"

#. TRANSLATORS: Neutral dialog spoken by Cain
#: Source/textdat.cpp:308
msgid "Hello, my friend. Stay awhile and listen..."
msgstr "Привіт, мій друже. Залишся і послухай…"

#. TRANSLATORS: Neutral dialog spoken by Cain (Gossip)
#: Source/textdat.cpp:309
msgid ""
"While you are venturing deeper into the Labyrinth you may find tomes of "
"great knowledge hidden there. \n"
" \n"
"Read them carefully for they can tell you things that even I cannot."
msgstr ""
"Коли ти заглиблюєшся в Лабіринт, ти можеш знайти там томи великих знань.\n"
" \n"
"Читай їх уважно, бо вони розкажуть те, чого навіть я не знаю."

#. TRANSLATORS: Neutral dialog spoken by Cain (Gossip)
#: Source/textdat.cpp:311
msgid ""
"I know of many myths and legends that may contain answers to questions that "
"may arise in your journeys into the Labyrinth. If you come across challenges "
"and questions to which you seek knowledge, seek me out and I will tell you "
"what I can."
msgstr ""
"Я знаю багато міфів і легенд, які можуть мати відповіді на питання, що "
"виникнуть під час твоїх подорожей у Лабіринт. Якщо ти зіткнешся з задачами "
"чи запитаннями, які не знаєш, знайди мене, і я розскажу, що можу."

#. TRANSLATORS: Neutral dialog spoken by Cain (Gossip)
#: Source/textdat.cpp:313
msgid ""
"Griswold - a man of great action and great courage. I bet he never told you "
"about the time he went into the Labyrinth to save Wirt, did he? He knows his "
"fair share of the dangers to be found there, but then again - so do you. He "
"is a skilled craftsman, and if he claims to be able to help you in any way, "
"you can count on his honesty and his skill."
msgstr ""
"Грізволд — людина великих дій і великої мужності. Б’юся об заклад, він "
"ніколи не розповідав тобі про те, як пішов у Лабіринт, щоб врятувати Вірта, "
"чи не так? Він знає свою долю небезпек, які там знаходяться, а тепер — і ти. "
"Він вправний майстер, і якщо він стверджує, що може чимось тобі допомогти, "
"то можеш розраховувати на його чесність і майстерність."

#. TRANSLATORS: Neutral dialog spoken by Cain (Gossip)
#: Source/textdat.cpp:315
msgid ""
"Ogden has owned and run the Rising Sun Inn and Tavern for almost four years "
"now. He purchased it just a few short months before everything here went to "
"hell. He and his wife Garda do not have the money to leave as they invested "
"all they had in making a life for themselves here. He is a good man with a "
"deep sense of responsibility."
msgstr ""
"Огден володіє та керує Таверною і Корчмою Висхідного Сонця вже майже чотири "
"роки. Він придбав його всього за кілька місяців, перш ніж все тут пійшло до "
"біса. У нього та його дружини Гарди немає грошей, щоб виїхати, оскільки вони "
"вклали все, що мали, щоб створити собі тут життя. Він хороша людина з "
"глибоким почуттям відповідальності."

#. TRANSLATORS: Neutral dialog spoken by Cain (Gossip)
#: Source/textdat.cpp:317
msgid ""
"Poor Farnham. He is a disquieting reminder of the doomed assembly that "
"entered into the Cathedral with Lazarus on that dark day. He escaped with "
"his life, but his courage and much of his sanity were left in some dark pit. "
"He finds comfort only at the bottom of his tankard nowadays, but there are "
"occasional bits of truth buried within his constant ramblings."
msgstr ""
"Бідний Фарнхем. Він є тривожним нагадуванням про приречене зборище, яке "
"увійшло до собору з Лазарем того темного дня. Він утік живим, але його "
"хоробрість і глузд залишилися в тій темній ямі. Нині він знаходить втіху "
"лише на дні кухля, але час від часу в його нісенітницях є частинки правди."

#. TRANSLATORS: Neutral dialog spoken by Cain (Gossip)
#: Source/textdat.cpp:319
msgid ""
"The witch, Adria, is an anomaly here in Tristram. She arrived shortly after "
"the Cathedral was desecrated while most everyone else was fleeing. She had a "
"small hut constructed at the edge of town, seemingly overnight, and has "
"access to many strange and arcane artifacts and tomes of knowledge that even "
"I have never seen before."
msgstr ""
"Відьма Адрія — аномалія тут, у Трістрамі. Вона прибула невдовзі після того, "
"як собор було осквернено, поки більшість інших тікали. Вона здавалося б, за "
"ніч побудувала невелику хатину на околиці міста, і має при собі багато "
"дивних та загадкових артефактів і томів знань, яких навіть я ніколи раніше "
"не бачив."

#. TRANSLATORS: Neutral dialog spoken by Cain (Gossip)
#: Source/textdat.cpp:321
msgid ""
"The story of Wirt is a frightening and tragic one. He was taken from the "
"arms of his mother and dragged into the labyrinth by the small, foul demons "
"that wield wicked spears. There were many other children taken that day, "
"including the son of King Leoric. The Knights of the palace went below, but "
"never returned. The Blacksmith found the boy, but only after the foul beasts "
"had begun to torture him for their sadistic pleasures."
msgstr ""
"Історія Вірта страшна і трагічна. Маленькі мерзенні демони що мали гострі "
"списи забрали його з рук матері і потягли в лабіринт. Того дня забрали "
"багато інших дітей, разом з сином Короля Леоріка. Лицарі палацу пішли вниз, "
"але так і не повернулися. Коваль знайшов хлопчика, але не раніше, як "
"мерзенні звірі почали катувати його для своїх садистських втіх."

#. TRANSLATORS: Neutral dialog spoken by Cain (Gossip)
#: Source/textdat.cpp:323
msgid ""
"Ah, Pepin. I count him as a true friend - perhaps the closest I have here. "
"He is a bit addled at times, but never a more caring or considerate soul has "
"existed. His knowledge and skills are equaled by few, and his door is always "
"open."
msgstr ""
"А, Пепін. Я вважаю його справжнім другом — можливо, найближчим з усіх. Він "
"трохи заплутаний часом, але ніколи не існувало більш турботливої чи уважної "
"душі. Його знання та навички мало кому зрівняються, і його двері завжди "
"відкриті."

#. TRANSLATORS: Neutral dialog spoken by Cain (Gossip)
#: Source/textdat.cpp:325
msgid ""
"Gillian is a fine woman. Much adored for her high spirits and her quick "
"laugh, she holds a special place in my heart. She stays on at the tavern to "
"support her elderly grandmother who is too sick to travel. I sometimes fear "
"for her safety, but I know that any man in the village would rather die than "
"see her harmed."
msgstr ""
"Гілліан — хороша жінка. Її обожнюють за піднесений настрій і легкий сміх, "
"вона займає особливе місце в моєму серці. Вона залишається в таверні, щоб "
"підтримати свою літню бабусю, яка занадто хвора, щоб подорожувати. Я іноді "
"боюся за її безпеку, але знаю, що будь-який чоловік у селі воліє померти, "
"ніж побачити, як їй нашкодять."

#. TRANSLATORS: Neutral dialog spoken by Ogden
#: Source/textdat.cpp:327
msgid "Greetings, good master. Welcome to the Tavern of the Rising Sun!"
msgstr "Вітаю, добрий майстре. Ласкаво просимо до Таверни Висхідного Сонця!"

#. TRANSLATORS: Neutral dialog spoken by Ogden (Gossip)
#: Source/textdat.cpp:329
msgid ""
"Many adventurers have graced the tables of my tavern, and ten times as many "
"stories have been told over as much ale. The only thing that I ever heard "
"any of them agree on was this old axiom. Perhaps it will help you. You can "
"cut the flesh, but you must crush the bone."
msgstr ""
"Багато шукачів пригод сідали за столи моєї таверни, і в десять разів більше "
"історій було розказано, скільки елю було випито . Єдине, що я коли-небудь "
"чув, щоб хтось із них погодився, це стара аксіома. Можливо, вона допоможе "
"тобі. Плоть можна розрізати, але кістки треба трощити."

#. TRANSLATORS: Neutral dialog spoken by Ogden (Gossip)
#: Source/textdat.cpp:331
msgid ""
"Griswold the blacksmith is extremely knowledgeable about weapons and armor. "
"If you ever need work done on your gear, he is definitely the man to see."
msgstr ""
"Коваль Грізволд дуже добре обізнаний зі зброєю та обладунками. Якщо тобі "
"коли-небудь знадобиться робота зі спорядженням, тоді звісно, треба ідти до "
"нього."

#. TRANSLATORS: Neutral dialog spoken by Ogden (Gossip)
#: Source/textdat.cpp:333
msgid ""
"Farnham spends far too much time here, drowning his sorrows in cheap ale. I "
"would make him leave, but he did suffer so during his time in the Labyrinth."
msgstr ""
"Фарнхем проводить тут занадто багато часу, топить свої печалі в дешевому "
"елі. Я б змусив його піти, але він все-таки так страждав в Лабіринті."

#. TRANSLATORS: Neutral dialog spoken by Ogden (Gossip)
#: Source/textdat.cpp:335
msgid ""
"Adria is wise beyond her years, but I must admit - she frightens me a "
"little. \n"
" \n"
"Well, no matter. If you ever have need to trade in items of sorcery, she "
"maintains a strangely well-stocked hut just across the river."
msgstr ""
"Адрія мудра не по роках, але, признаюсь, вона мене трохи лякає.\n"
" \n"
"Ну, неважливо. Якщо тобі коли-небудь доведеться торгувати зачарованими "
"предметами, вона тримає добре укомплектовану хатину через річку."

#. TRANSLATORS: Neutral dialog spoken by Ogden (Gossip)
#: Source/textdat.cpp:337
msgid ""
"If you want to know more about the history of our village, the storyteller "
"Cain knows quite a bit about the past."
msgstr ""
"Якщо ти хочеш дізнатися більше про історію села, Розповідач Каїн чимало знає "
"про наше минуле."

#. TRANSLATORS: Neutral dialog spoken by Ogden (Gossip)
#: Source/textdat.cpp:339
msgid ""
"Wirt is a rapscallion and a little scoundrel. He was always getting into "
"trouble, and it's no surprise what happened to him. \n"
" \n"
"He probably went fooling about someplace that he shouldn't have been. I feel "
"sorry for the boy, but I don't abide the company that he keeps."
msgstr ""
"Вірт — шахрай і маленький негідник. Він завжди потрапляв у неприємності, і "
"це не сюрприз, що з ним сталося.\n"
" \n"
"Напевно, він дурів десь, де йому не слід було бути. Мені шкода хлопця, але "
"мені не подобається його компанія."

#. TRANSLATORS: Neutral dialog spoken by Ogden (Gossip)
#: Source/textdat.cpp:341
msgid ""
"Pepin is a good man - and certainly the most generous in the village. He is "
"always attending to the needs of others, but trouble of some sort or another "
"does seem to follow him wherever he goes..."
msgstr ""
"Пепін — добра людина — і, безперечно, найщедріша в селі. Він завжди "
"піклується про потреби інших, але здається, якісь неприємності супроводжують "
"його, куди б він не пішов…"

#. TRANSLATORS: Neutral dialog spoken by Ogden (Gossip)
#: Source/textdat.cpp:343
msgid ""
"Gillian, my Barmaid? If it were not for her sense of duty to her grand-dam, "
"she would have fled from here long ago. \n"
" \n"
"Goodness knows I begged her to leave, telling her that I would watch after "
"the old woman, but she is too sweet and caring to have done so."
msgstr ""
"Гілліан, моя барменша? Якби не почуття обов’язку перед бабусею, вона б давно "
"втекла звідси.\n"
" \n"
"Бог знає, що я благав її піти, сказавши, що буду стежити за старою, але вона "
"занадто мила й турботлива, щоб це зробити."

#. TRANSLATORS: Neutral dialog spoken by Pepin
#: Source/textdat.cpp:345
msgid "What ails you, my friend?"
msgstr "Що турбує тебе, друже?"

#. TRANSLATORS: Neutral dialog spoken by Pepin (Gossip)
#: Source/textdat.cpp:346
msgid ""
"I have made a very interesting discovery. Unlike us, the creatures in the "
"Labyrinth can heal themselves without the aid of potions or magic. If you "
"hurt one of the monsters, make sure it is dead or it very well may "
"regenerate itself."
msgstr ""
"Я зробив дуже цікаве відкриття. На відміну від нас, істоти в Лабіринті "
"можуть зцілювати себе без допомоги зілля або магії. Якщо ти пораниш монстра, "
"переконайся, що він мертвий, інакше він може відновитися."

#. TRANSLATORS: Neutral dialog spoken by Pepin (Gossip)
#: Source/textdat.cpp:348
msgid ""
"Before it was taken over by, well, whatever lurks below, the Cathedral was a "
"place of great learning. There are many books to be found there. If you find "
"any, you should read them all, for some may hold secrets to the workings of "
"the Labyrinth."
msgstr ""
"До того, як Собором заволоділо те, що ховається внизу, він був місцем "
"великого вивчання. Там можна знайти багато книг. Якщо ти знайдеш їх, "
"прочитай їх усі, оскільки деякі з них можуть берегти секрети Лабіринту."

#. TRANSLATORS: Neutral dialog spoken by Pepin (Gossip)
#: Source/textdat.cpp:350
msgid ""
"Griswold knows as much about the art of war as I do about the art of "
"healing. He is a shrewd merchant, but his work is second to none. Oh, I "
"suppose that may be because he is the only blacksmith left here."
msgstr ""
"Грізволд знає про мистецтво війни стільки ж, скільки я про мистецтво "
"зцілення. Він хитрий купець, але його робота не має собі рівних. О, я "
"припускаю, що це може тому, що він єдиний коваль, що тут залишився."

#. TRANSLATORS: Neutral dialog spoken by Pepin (Gossip)
#: Source/textdat.cpp:352
msgid ""
"Cain is a true friend and a wise sage. He maintains a vast library and has "
"an innate ability to discern the true nature of many things. If you ever "
"have any questions, he is the person to go to."
msgstr ""
"Каїн — справжній друг і великий мудрець. У нього велика бібліотека і він має "
"вроджену здатність розпізнати справжню природу речей. Якщо у тебе коли-"
"небудь виникнуть запитання, звертайся до нього."

#. TRANSLATORS: Neutral dialog spoken by Pepin (Gossip)
#: Source/textdat.cpp:354
msgid ""
"Even my skills have been unable to fully heal Farnham. Oh, I have been able "
"to mend his body, but his mind and spirit are beyond anything I can do."
msgstr ""
"Навіть мій досвід не допоміг повністю вилікувати Фарнхема. О, я зміг зцілити "
"його тіло, але його розум і дух за межами моїх знань."

#. TRANSLATORS: Neutral dialog spoken by Pepin (Gossip)
#: Source/textdat.cpp:356
msgid ""
"While I use some limited forms of magic to create the potions and elixirs I "
"store here, Adria is a true sorceress. She never seems to sleep, and she "
"always has access to many mystic tomes and artifacts. I believe her hut may "
"be much more than the hovel it appears to be, but I can never seem to get "
"inside the place."
msgstr ""
"Хоча я використовую деякі обмежені форми магії для створення зілль та "
"еліксирів, Адрія — справжня чарівниця. Здається, вона ніколи не спить, і "
"вона завжди має багато містичних томів і артефактів. Я вважаю, що її хатина "
"набагато більша всередині, ніж ззовні, хоч я ніколи там і не був."

#. TRANSLATORS: Neutral dialog spoken by Pepin (Gossip)
#: Source/textdat.cpp:358
msgid ""
"Poor Wirt. I did all that was possible for the child, but I know he despises "
"that wooden peg that I was forced to attach to his leg. His wounds were "
"hideous. No one - and especially such a young child - should have to suffer "
"the way he did."
msgstr ""
"Бідний Вірт. Я зробив для нього все можливе, але знаю, що він зневажає той "
"протез, який я змушений був прикріпити до його ноги. Його рани були "
"жахливими. Ніхто, а особливо такий молодий хлопець, не повинен страждати як "
"він."

#. TRANSLATORS: Neutral dialog spoken by Pepin (Gossip)
#: Source/textdat.cpp:360
msgid ""
"I really don't understand why Ogden stays here in Tristram. He suffers from "
"a slight nervous condition, but he is an intelligent and industrious man who "
"would do very well wherever he went. I suppose it may be the fear of the "
"many murders that happen in the surrounding countryside, or perhaps the "
"wishes of his wife that keep him and his family where they are."
msgstr ""
"Я справді не розумію, чому Огден залишається тут, у Трістрамі. Він страждає "
"від легкого нервового збудження, але він розумний і працьовитий чоловік, "
"скрізь досяг би успіху, куди б не пішов. Я припускаю, що це може бути страх "
"перед тими жахіттями, що відбуваються в навколо нашого села, або, можливо, "
"його дружина, не бажає нікуди йти."

#. TRANSLATORS: Neutral dialog spoken by Pepin (Gossip)
#: Source/textdat.cpp:362
msgid ""
"Ogden's barmaid is a sweet girl. Her grandmother is quite ill, and suffers "
"from delusions. \n"
" \n"
"She claims that they are visions, but I have no proof of that one way or the "
"other."
msgstr ""
"Барменша Огдена — мила дівчина. Її бабуся досить хвора і страждає від "
"марення.\n"
" \n"
"Вона стверджує, що це видіння, але я не маю цьому жодних доказів."

#. TRANSLATORS: Neutral dialog spoken by Gillian
#: Source/textdat.cpp:364
msgid "Good day! How may I serve you?"
msgstr "Добрий день! Чим я можу тобі услужити?"

#. TRANSLATORS: Neutral dialog spoken by Gillian (Gossip)
#: Source/textdat.cpp:365
msgid ""
"My grandmother had a dream that you would come and talk to me. She has "
"visions, you know and can see into the future."
msgstr ""
"Моїй бабусі наснилося, що ти прийдеш і поговориш зі мною. Знаєш, у неї "
"видіння, і вона бачить майбутнє."

#. TRANSLATORS: Neutral dialog spoken by Gillian (Gossip)
#: Source/textdat.cpp:367
msgid ""
"The woman at the edge of town is a witch! She seems nice enough, and her "
"name, Adria, is very pleasing to the ear, but I am very afraid of her. \n"
" \n"
"It would take someone quite brave, like you, to see what she is doing out "
"there."
msgstr ""
"Жінка на околиці міста — відьма! Здається, вона досить мила, і її ім’я, "
"Адрія, дуже приємно на слух, але я її дуже боюся.\n"
" \n"
"Потрібна була б така смілива людина, як ти, щоб побачити, що вона там робить."

#. TRANSLATORS: Neutral dialog spoken by Gillian (Gossip)
#: Source/textdat.cpp:369
msgid ""
"Our Blacksmith is a point of pride to the people of Tristram. Not only is he "
"a master craftsman who has won many contests within his guild, but he "
"received praises from our King Leoric himself - may his soul rest in peace. "
"Griswold is also a great hero; just ask Cain."
msgstr ""
"Жителі Трістраму гордяться своїм Ковалем. Він не тільки умілий майстер, що "
"переміг у багатьох змаганнях своєї гільдії, але й отримав похвалу від самого "
"нашого Короля Леоріка — нехай його душа спочиває з миром. Грізволд також "
"великий герой; можеш спитати Каїна."

#. TRANSLATORS: Neutral dialog spoken by Gillian (Gossip)
#: Source/textdat.cpp:371
msgid ""
"Cain has been the storyteller of Tristram for as long as I can remember. He "
"knows so much, and can tell you just about anything about almost everything."
msgstr ""
"Каїн був розповідачем Трістраму, скільки я себе пам’ятаю. Він дуже багато "
"знає і може розповісти тобі майже про все."

#. TRANSLATORS: Neutral dialog spoken by Gillian (Gossip)
#: Source/textdat.cpp:373
msgid ""
"Farnham is a drunkard who fills his belly with ale and everyone else's ears "
"with nonsense. \n"
" \n"
"I know that both Pepin and Ogden feel sympathy for him, but I get so "
"frustrated watching him slip farther and farther into a befuddled stupor "
"every night."
msgstr ""
"Фарнхем — п’яниця, який наповнює своє пузо — елем, а вуха слухаючих його "
"людей — нісенітницею.\n"
" \n"
"Я знаю, що Пепін, і Огден симпатизують йому, але мене так засмучує, що я "
"бачу, як він щоночі все далі і далі впадає в п'яний дурман."

#. TRANSLATORS: Neutral dialog spoken by Gillian (Gossip)
#: Source/textdat.cpp:375
msgid ""
"Pepin saved my grandmother's life, and I know that I can never repay him for "
"that. His ability to heal any sickness is more powerful than the mightiest "
"sword and more mysterious than any spell you can name. If you ever are in "
"need of healing, Pepin can help you."
msgstr ""
"Пепін врятував життя моїй бабусі, і я знаю, що ніколи не зможу йому за це "
"віддячити. Його здатність зцілювати будь-яку хворобу потужніша, ніж "
"наймогутніший меч, і загадковіша, ніж будь-яке заклинання, яке ти можете "
"назвати. Якщо тобі коли-небудь знадобиться зцілення, Пепін тобі допоможе."

#. TRANSLATORS: Neutral dialog spoken by Gillian (Gossip)
#: Source/textdat.cpp:377
msgid ""
"I grew up with Wirt's mother, Canace. Although she was only slightly hurt "
"when those hideous creatures stole him, she never recovered. I think she "
"died of a broken heart. Wirt has become a mean-spirited youngster, looking "
"only to profit from the sweat of others. I know that he suffered and has "
"seen horrors that I cannot even imagine, but some of that darkness hangs "
"over him still."
msgstr ""
"Я виросла з матір'ю Вірта, Кенас. Хоча її лише трохи поранили, коли ті "
"огидні створіння вкрали його, вона так і не одужала. Я думаю, що вона "
"померла через розбите серце. Вірт став підлим юнаком, який прагне лише "
"наживитися на чужому поті. Я знаю, що він страждав і бачив жахи, які навіть "
"я уявити не можу, але частина цієї темряви нависає над ним досі."

#. TRANSLATORS: Neutral dialog spoken by Gillian (Gossip)
#: Source/textdat.cpp:379
msgid ""
"Ogden and his wife have taken me and my grandmother into their home and have "
"even let me earn a few gold pieces by working at the inn. I owe so much to "
"them, and hope one day to leave this place and help them start a grand hotel "
"in the east."
msgstr ""
"Огден та його дружина взяли мене та мою бабусю в свій дім і навіть дозволили "
"мені заробити кілька золотих, працюючи в корчмі. Я дуже багато завдячую їм і "
"сподіваюся, що колись покину це місце і допоможу їм відкрити грандіозний "
"готель на сході."

#. TRANSLATORS: Neutral dialog spoken by Griswold
#: Source/textdat.cpp:381
msgid "Well, what can I do for ya?"
msgstr "Ну, що я можу тобі зробити?"

#. TRANSLATORS: Neutral dialog spoken by Griswold (Gossip)
#: Source/textdat.cpp:382
msgid ""
"If you're looking for a good weapon, let me show this to you. Take your "
"basic blunt weapon, such as a mace. Works like a charm against most of those "
"undying horrors down there, and there's nothing better to shatter skinny "
"little skeletons!"
msgstr ""
"Якщо ти шукаєш добру зброю, дозволь мені показати тобі це. Наприклад, візьми "
"якусь тупу булаву. Проти більшості тих невмирущих жахів піде як по маслу, "
"немає нічого кращого, щоб розбивати сухі скелети!"

#. TRANSLATORS: Neutral dialog spoken by Griswold (Gossip)
#: Source/textdat.cpp:384
msgid ""
"The axe? Aye, that's a good weapon, balanced against any foe. Look how it "
"cleaves the air, and then imagine a nice fat demon head in its path. Keep in "
"mind, however, that it is slow to swing - but talk about dealing a heavy "
"blow!"
msgstr ""
"Сокира? Так, це хороша зброя, збалансована проти будь-якого ворога. "
"Подивись, як вона розсікає повітря, а потім уяви собі гарну товстенну голову "
"демона на її шляху. Май на увазі, що вона повільно розмахується — але який "
"удар!"

#. TRANSLATORS: Neutral dialog spoken by Griswold (Gossip)
#: Source/textdat.cpp:386
msgid ""
"Look at that edge, that balance. A sword in the right hands, and against the "
"right foe, is the master of all weapons. Its keen blade finds little to hack "
"or pierce on the undead, but against a living, breathing enemy, a sword will "
"better slice their flesh!"
msgstr ""
"Подивись на це лезо, на рівновагу. У правильних руках і проти правильного "
"ворога, меч — майстер усієї зброї. Гострому лезу мало чого рубати чи "
"прорізати в нежиті, але проти живого, дихаючого ворога, немає нічого краще, "
"ніж меч!"

#. TRANSLATORS: Neutral dialog spoken by Griswold (Gossip)
#: Source/textdat.cpp:388
msgid ""
"Your weapons and armor will show the signs of your struggles against the "
"Darkness. If you bring them to me, with a bit of work and a hot forge, I can "
"restore them to top fighting form."
msgstr ""
"Твоя зброя та броня показуватимуть ознаки боротьби з Темрявою. Якщо ти "
"принесеш їх мені, трохи попрацювавши в гарячій кузні, я зроблю їх як "
"новенькі."

#. TRANSLATORS: Neutral dialog spoken by Griswold (Gossip)
#: Source/textdat.cpp:390
msgid ""
"While I have to practically smuggle in the metals and tools I need from "
"caravans that skirt the edges of our damned town, that witch, Adria, always "
"seems to get whatever she needs. If I knew even the smallest bit about how "
"to harness magic as she did, I could make some truly incredible things."
msgstr ""
"Мені доводиться практично провозити контрабандою потрібні мені метали та "
"інструменти з караванів, що огинають околиці нашого проклятого міста, а ця "
"відьма Адрія завжди отримує все, що їй потрібно. Якби я б хоч трохи знав як "
"приборкати магію, як вона, я б зробив справді неймовірні речі."

#. TRANSLATORS: Neutral dialog spoken by Griswold (Gossip)
#: Source/textdat.cpp:392
msgid ""
"Gillian is a nice lass. Shame that her gammer is in such poor health or I "
"would arrange to get both of them out of here on one of the trading caravans."
msgstr ""
"Гілліан — гарна дівчина. Шкода, що в її бабці таке погане здоров’я, інакше я "
"б влаштував, щоб вивезти їх звідси на торговому каравані."

#. TRANSLATORS: Neutral dialog spoken by Griswold (Gossip)
#: Source/textdat.cpp:394
msgid ""
"Sometimes I think that Cain talks too much, but I guess that is his calling "
"in life. If I could bend steel as well as he can bend your ear, I could make "
"a suit of court plate good enough for an Emperor!"
msgstr ""
"Іноді мені здається, що Каїн забагато говорить, але схоже, що це його "
"покликання в житті. Якби я міг гнути сталь так само, як він може гнути твоє "
"вухо, я б зробив лати, достойні Імператора!"

#. TRANSLATORS: Neutral dialog spoken by Griswold (Gossip)
#: Source/textdat.cpp:396
msgid ""
"I was with Farnham that night that Lazarus led us into Labyrinth. I never "
"saw the Archbishop again, and I may not have survived if Farnham was not at "
"my side. I fear that the attack left his soul as crippled as, well, another "
"did my leg. I cannot fight this battle for him now, but I would if I could."
msgstr ""
"Я був з Фарнхемом тоді, коли Лазар повів нас у Лабіринт. Я більше ніколи не "
"бачив Архієпископа, і, можливо б не вижив, якби Фарнхем не був поруч зі "
"мною. Я боюся, що напад залишив його душу так само покаліченою, як і мою "
"ногу. Я бився б за нього в цій битві якби міг, але не можу."

#. TRANSLATORS: Neutral dialog spoken by Griswold (Gossip)
#: Source/textdat.cpp:398
msgid ""
"A good man who puts the needs of others above his own. You won't find anyone "
"left in Tristram - or anywhere else for that matter - who has a bad thing to "
"say about the healer."
msgstr ""
"Хороший чоловік, що ставить потреби інших вище своїх. Ти не знайдеш нікого в "
"Трістрамі — тай й де завгодно, якщо на те пішло — хто б сказав погане про "
"цілителя."

#. TRANSLATORS: Neutral dialog spoken by Griswold (Gossip)
#: Source/textdat.cpp:400
msgid ""
"That lad is going to get himself into serious trouble... or I guess I should "
"say, again. I've tried to interest him in working here and learning an "
"honest trade, but he prefers the high profits of dealing in goods of dubious "
"origin. I cannot hold that against him after what happened to him, but I do "
"wish he would at least be careful."
msgstr ""
"Цей хлопець потрапить в серйозні неприємності… або, я мушу сказати, знову "
"потрапить. Я намагався зацікавити його роботою тут, в кузні, навчити чесному "
"ремеслу, але він віддає перевагу високим прибуткам від торгівлі сумнівними "
"товарами. Я не можу злитися на нього після того, що з ним сталося, але я "
"хотів, щоб він хоча б був обережний."

#. TRANSLATORS: Neutral dialog spoken by Griswold (Gossip)
#: Source/textdat.cpp:402
msgid ""
"The Innkeeper has little business and no real way of turning a profit. He "
"manages to make ends meet by providing food and lodging for those who "
"occasionally drift through the village, but they are as likely to sneak off "
"into the night as they are to pay him. If it weren't for the stores of "
"grains and dried meats he kept in his cellar, why, most of us would have "
"starved during that first year when the entire countryside was overrun by "
"demons."
msgstr ""
"У корчмаря мало бізнесу і немає реального способу заробляти. Йому вдається "
"звести кінці з кінцями, забезпечуючи їжею та житлом тих, хто час від часу "
"ходить через село, але вони можуть втекти, не плативши. Якби не запаси зерна "
"та в’яленого м’яса, які він тримав у своєму погребі, то чому б більшість із "
"нас померли б від голоду в той перший рік, коли всю сільську місцевість "
"заполонили демони."

#. TRANSLATORS: Neutral dialog spoken by Farnham
#: Source/textdat.cpp:404
msgid "Can't a fella drink in peace?"
msgstr "Хіба я не можу спокійно випити?"

#. TRANSLATORS: Neutral dialog spoken by Farnham (Gossip)
#: Source/textdat.cpp:405
msgid ""
"The gal who brings the drinks? Oh, yeah, what a pretty lady. So nice, too."
msgstr "Дівчина, що приносить напої? О, так, яка гарна жінка. І добра теж."

#. TRANSLATORS: Neutral dialog spoken by Farnham (Gossip)
#: Source/textdat.cpp:407
msgid ""
"Why don't that old crone do somethin' for a change. Sure, sure, she's got "
"stuff, but you listen to me... she's unnatural. I ain't never seen her eat "
"or drink - and you can't trust somebody who doesn't drink at least a little."
msgstr ""
"Чому б та стара карга щось не зробила. Звісно, звісно, у неї є речі, але "
"послухай мене… вона неприродня. Я ніколи не бачив, щоб вона їла чи пила — і "
"не можна вірити тому, хто хоч трохи не п’є."

#. TRANSLATORS: Neutral dialog spoken by Farnham (Gossip)
#: Source/textdat.cpp:409
msgid ""
"Cain isn't what he says he is. Sure, sure, he talks a good story... some of "
"'em are real scary or funny... but I think he knows more than he knows he "
"knows."
msgstr ""
"Каїн не той, ким себе видає. Звичайно, звичайно, він розказує хороші "
"історії… деякі з них справді страшні або смішні… але я думаю, що він знає "
"більше, ніж знає, що знає."

#. TRANSLATORS: Neutral dialog spoken by Farnham (Gossip)
#: Source/textdat.cpp:411
msgid ""
"Griswold? Good old Griswold. I love him like a brother! We fought together, "
"you know, back when... we... Lazarus...  Lazarus... Lazarus!!!"
msgstr ""
"Грізволд? Старий добрий Грізволд. Я люблю його як брата! Ми билися разом, "
"знаєш, коли… ми… Лазар…  Лазар… Лазар!!!"

#. TRANSLATORS: Neutral dialog spoken by Farnham (Gossip)
#: Source/textdat.cpp:413
msgid ""
"Hehehe, I like Pepin. He really tries, you know. Listen here, you should "
"make sure you get to know him. Good fella like that with people always "
"wantin' help. Hey, I guess that would be kinda like you, huh hero? I was a "
"hero too..."
msgstr ""
"Хе-хе, мені подобається Пепін. Знаєш, він справді старається. Слухай сюди, "
"ти маєш познайомитися з ним. Такий добрий хлопець з людьми, які завжди "
"хочуть допомоги. Гей, я думаю, це було б схоже на тебе, а герой? Я теж був "
"героєм…"

#. TRANSLATORS: Neutral dialog spoken by Farnham (Gossip)
#: Source/textdat.cpp:415
msgid ""
"Wirt is a kid with more problems than even me, and I know all about "
"problems. Listen here - that kid is gotta sweet deal, but he's been there, "
"you know? Lost a leg! Gotta walk around on a piece of wood. So sad, so sad..."
msgstr ""
"У Вірта більше проблем, ніж у мене, а я все знаю про проблеми. Слухай сюди — "
"у того пацана добра угода, але він там був, розумієш? Втратив ногу! Треба "
"ходити на шматку дерева. Так сумно, так сумно…"

#. TRANSLATORS: Neutral dialog spoken by Farnham (Gossip)
#: Source/textdat.cpp:417
msgid ""
"Ogden is the best man in town. I don't think his wife likes me much, but as "
"long as she keeps tappin' kegs, I'll like her just fine. Seems like I been "
"spendin' more time with Ogden than most, but he's so good to me..."
msgstr ""
"Огден — найкращий чоловік у селі. Не думаю, що я дуже подобаюся його "
"дружині, але поки вона буде відкривати бочки, вона нормальна. Я проводжу з "
"Огденом більше часу, ніж всі, але він такий добрий до мене…"

#. TRANSLATORS: Neutral dialog spoken by Farnham (Gossip)
#: Source/textdat.cpp:419
msgid ""
"I wanna tell ya sumthin', 'cause I know all about this stuff. It's my "
"specialty. This here is the best... theeeee best! That other ale ain't no "
"good since those stupid dogs..."
msgstr ""
"Хочу тобі дещо сказати, бо я знаю все про ці штуки. Я в цьому знаюсь. Цей "
"ель ось тут найкращий…наааааайкращий! Той інший не годиться з тих пір, як "
"дурні собаки…"

#. TRANSLATORS: Neutral dialog spoken by Farnham (Gossip)
#: Source/textdat.cpp:421
msgid ""
"No one ever lis... listens to me. Somewhere - I ain't too sure - but "
"somewhere under the church is a whole pile o' gold. Gleamin' and shinin' and "
"just waitin' for someone to get it."
msgstr ""
"Мене ніхто ніколи не слу… слухає. Десь – я не знаю де, – але десь під "
"церквою є ціла купа золота. Блищить і сяє, і я просто чекаю, щоб хтось її "
"забрав."

#. TRANSLATORS: Neutral dialog spoken by Farnham (Gossip)
#: Source/textdat.cpp:423
msgid ""
"I know you gots your own ideas, and I know you're not gonna believe this, "
"but that weapon you got there - it just ain't no good against those big "
"brutes! Oh, I don't care what Griswold says, they can't make anything like "
"they used to in the old days..."
msgstr ""
"Я знаю, що у тебе свої ідеї, і я знаю, що ти в це не повіриш, але та зброя, "
"що в тебе просто не годиться проти тих нелюдів! О, мені байдуже, що говорить "
"Грізволд, вони нічого не можуть зробити, як у старі часи…"

#. TRANSLATORS: Neutral dialog spoken by Farnham (Gossip)
#: Source/textdat.cpp:425
msgid ""
"If I was you... and I ain't... but if I was, I'd sell all that stuff you got "
"and get out of here. That boy out there... He's always got somethin good, "
"but you gotta give him some gold or he won't even show you what he's got."
msgstr ""
"Якби я був тобою… а я не ти… але якби був, я б продав усе, що в тебе є, і "
"пішов звідси. Той хлопець ось там… У нього завжди є щось хороше, але тобі "
"треба дати йому трохи золота, інакше він навіть не покаже, що у нього є."

#. TRANSLATORS: Neutral dialog spoken by Adria
#: Source/textdat.cpp:427
msgid "I sense a soul in search of answers..."
msgstr "Я відчуваю душу в пошуках відповідей…"

#. TRANSLATORS: Neutral dialog spoken by Adria (Gossip)
#: Source/textdat.cpp:428
msgid ""
"Wisdom is earned, not given. If you discover a tome of knowledge, devour its "
"words. Should you already have knowledge of the arcane mysteries scribed "
"within a book, remember - that level of mastery can always increase."
msgstr ""
"Мудрість заробляється, а не дається. Якщо ти знайдеш том знань, поглинай "
"його слова. Якщо ти вже знаєш про таємні секрети, записані в книзі, то "
"пам’ятай — рівень майстерності завжди може підвищитися."

#. TRANSLATORS: Neutral dialog spoken by Adria (Gossip)
#: Source/textdat.cpp:430
msgid ""
"The greatest power is often the shortest lived. You may find ancient words "
"of power written upon scrolls of parchment. The strength of these scrolls "
"lies in the ability of either apprentice or adept to cast them with equal "
"ability. Their weakness is that they must first be read aloud and can never "
"be kept at the ready in your mind. Know also that these scrolls can be read "
"but once, so use them with care."
msgstr ""
"Найбільша сила часто триває найкоротше. Ти можеш знайти стародавні слова "
"сили, написані на пергаментних сувоях. Сила цих сувоїв полягає тому, що і "
"учень, і адепт чарує їх з однаковим умінням. Їх слабкість полягає в тому, що "
"їх треба прочитати вголос, і неможливо втримати в голові. Також знай, що "
"такі сувої можна прочитати лише раз, тому використовуй їх обережно."

#. TRANSLATORS: Neutral dialog spoken by Adria (Gossip)
#: Source/textdat.cpp:432
msgid ""
"Though the heat of the sun is beyond measure, the mere flame of a candle is "
"of greater danger. No energies, no matter how great, can be used without the "
"proper focus. For many spells, ensorcelled Staves may be charged with "
"magical energies many times over. I have the ability to restore their power "
"- but know that nothing is done without a price."
msgstr ""
"Хоча сонячна спека безмірна, просте полум’я свічки становить більшу "
"небезпеку. Жодна енергія, якою б великою вона не була, не може бути "
"використана без належного зосередження. Для багатьох заклинань зачаровані "
"Посохи можна заряджати магічною енергією багато раз. Я можу відновити їхню "
"силу - але знай, що нічого не робиться безкоштовно."

#. TRANSLATORS: Neutral dialog spoken by Adria (Gossip)
#: Source/textdat.cpp:434
msgid ""
"The sum of our knowledge is in the sum of its people. Should you find a book "
"or scroll that you cannot decipher, do not hesitate to bring it to me. If I "
"can make sense of it I will share what I find."
msgstr ""
"Сума наших знань — у сумі її людей. Якщо ти знайдеш книгу чи сувій, що ти не "
"можете розшифрувати, не соромся принести його мені. Я поділюся тим, що "
"знайшла, якщо я можу зрозуміти їх."

#. TRANSLATORS: Neutral dialog spoken by Adria (Gossip)
#: Source/textdat.cpp:436
msgid ""
"To a man who only knows Iron, there is no greater magic than Steel. The "
"blacksmith Griswold is more of a sorcerer than he knows. His ability to meld "
"fire and metal is unequaled in this land."
msgstr ""
"Для людини, що знає лише Залізо, немає більшої магії, ніж Сталь. Коваль "
"Грізволд більше чаклує, ніж знає. Його здатності об'єднувати вогонь і метал "
"не має рівних на цій землі."

#. TRANSLATORS: Neutral dialog spoken by Adria (Gossip)
#: Source/textdat.cpp:438
msgid ""
"Corruption has the strength of deceit, but innocence holds the power of "
"purity. The young woman Gillian has a pure heart, placing the needs of her "
"matriarch over her own. She fears me, but it is only because she does not "
"understand me."
msgstr ""
"Псування має силу обману, але невинність володіє могутністю чистоти. Молода "
"жінка Гілліан має чисте серце, ставить потреби свого матріарха над своїми. "
"Вона боїться мене, але тільки тому, що не розуміє мене."

#. TRANSLATORS: Neutral dialog spoken by Adria (Gossip)
#: Source/textdat.cpp:440
msgid ""
"A chest opened in darkness holds no greater treasure than when it is opened "
"in the light. The storyteller Cain is an enigma, but only to those who do "
"not look. His knowledge of what lies beneath the cathedral is far greater "
"than even he allows himself to realize."
msgstr ""
"Скриня, відкрита в темряві, не має більше скарбу, ніж коли її відкрили на "
"світлі. Розповідач Каїн — загадкова людина, але тільки для тих, хто не "
"дивиться. Його знання про те, що лежить під собором, набагато більше, ніж "
"навіть він собі уявляє."

#. TRANSLATORS: Neutral dialog spoken by Adria (Gossip)
#: Source/textdat.cpp:442
msgid ""
"The higher you place your faith in one man, the farther it has to fall. "
"Farnham has lost his soul, but not to any demon. It was lost when he saw his "
"fellow townspeople betrayed by the Archbishop Lazarus. He has knowledge to "
"be gleaned, but you must separate fact from fantasy."
msgstr ""
"Чим більше ти довіряєш одній людині, тим гірше розчарування. Фарнхем втратив "
"свою душу, але не від якогось демона. Вона була втрачена, коли він побачив "
"своїх односельчан, зраджених Архієпископом Лазарем. У нього є цінні знання, "
"але ти маєш відокремити факти від вигадок."

#. TRANSLATORS: Neutral dialog spoken by Adria (Gossip)
#: Source/textdat.cpp:444
msgid ""
"The hand, the heart and the mind can perform miracles when they are in "
"perfect harmony. The healer Pepin sees into the body in a way that even I "
"cannot. His ability to restore the sick and injured is magnified by his "
"understanding of the creation of elixirs and potions. He is as great an ally "
"as you have in Tristram."
msgstr ""
"Рука, серце і розум можуть творити чудеса, коли вони в повній гармонії. "
"Цілитель Пепін бачить тіло так, як навіть я не можу. Його здатність цілити "
"хворих і поранених посилюється його розумінням варіння еліксирів і зілля. "
"Він твій найкращий союзник в Трістрамі."

#. TRANSLATORS: Neutral dialog spoken by Adria (Gossip)
#: Source/textdat.cpp:446
msgid ""
"There is much about the future we cannot see, but when it comes it will be "
"the children who wield it. The boy Wirt has a blackness upon his soul, but "
"he poses no threat to the town or its people. His secretive dealings with "
"the urchins and unspoken guilds of nearby towns gain him access to many "
"devices that cannot be easily found in Tristram. While his methods may be "
"reproachful, Wirt can provide assistance for your battle against the "
"encroaching Darkness."
msgstr ""
"Є багато, чого ми не можемо побачити в майбутньому, але коли воно настане, "
"ним володітимуть діти. У хлопчика Вірта темнота на душі, але він не "
"становить загрози ні місту, ні його жителям. Його таємні стосунки з "
"шибениками та негласними гільдіями сусідніх міст дають йому доступ до "
"багатьох пристроїв, що нелегко знайти в Трістрамі. Хоча його методи можуть "
"бути докірливими, Вірт може допомогти тобі в боротьбі з Темрявою, що "
"вторгається."

#. TRANSLATORS: Neutral dialog spoken by Adria (Gossip)
#: Source/textdat.cpp:448
msgid ""
"Earthen walls and thatched canopy do not a home create. The innkeeper Ogden "
"serves more of a purpose in this town than many understand. He provides "
"shelter for Gillian and her matriarch, maintains what life Farnham has left "
"to him, and provides an anchor for all who are left in the town to what "
"Tristram once was. His tavern, and the simple pleasures that can still be "
"found there, provide a glimpse of a life that the people here remember. It "
"is that memory that continues to feed their hopes for your success."
msgstr ""
"Земляні стіни та солом'яний навіс не зроблять дому. Корчмар Огден грає "
"більшу роль у місті, ніж багато хто розуміє. Він надає притулок для Гілліан "
"і її матріарха, підтримує те життя, що залишилось у Фарнхема, і є якорем для "
"всіх, хто залишився в місті, яким колись був Трістрам. Його таверна та "
"прості задоволення, які ще можна знайти там, дають хоч на мить побачити "
"життя, що було раніше. Саме ця пам’ять продовжує живити їхні надії на твій "
"успіх."

#. TRANSLATORS: Neutral dialog spoken by Wirt
#: Source/textdat.cpp:450
msgid "Pssst... over here..."
msgstr "Псс… сюди…"

#. TRANSLATORS: Neutral dialog spoken by Wirt (Gossip)
#: Source/textdat.cpp:451
msgid ""
"Not everyone in Tristram has a use - or a market - for everything you will "
"find in the labyrinth. Not even me, as hard as that is to believe. \n"
" \n"
"Sometimes, only you will be able to find a purpose for some things."
msgstr ""
"Не всі у Трістрамі можуть використати – чи купити – речі, що ти знайдеш в "
"лабіринті. Навіть не я, як важко не було б в це повірити.\n"
" \n"
"Іноді тільки ти зможеш знайти ціль для деяких речей."

#. TRANSLATORS: Neutral dialog spoken by Wirt (Gossip)
#: Source/textdat.cpp:453
msgid ""
"Don't trust everything the drunk says. Too many ales have fogged his vision "
"and his good sense."
msgstr ""
"Не вір всьому, що говорить п'яниця. Забагато елю затуманило його зір і "
"здоровий глузд."

#. TRANSLATORS: Neutral dialog spoken by Wirt (Gossip)
#: Source/textdat.cpp:455
msgid ""
"In case you haven't noticed, I don't buy anything from Tristram. I am an "
"importer of quality goods. If you want to peddle junk, you'll have to see "
"Griswold, Pepin or that witch, Adria. I'm sure that they will snap up "
"whatever you can bring them..."
msgstr ""
"Якщо ти не помітив, я не купую у Трістрамі все підряд. Я імпортер якісних "
"товарів. Якщо ти хочеш торгувати мотлохом, то іди до Грізволда, Пепіна або "
"до тієї відьми, Адрії. Я впевнений, що вони розкуплять все, що ти їм "
"принесеш…"

#. TRANSLATORS: Neutral dialog spoken by Wirt (Gossip)
#: Source/textdat.cpp:457
msgid ""
"I guess I owe the blacksmith my life - what there is of it. Sure, Griswold "
"offered me an apprenticeship at the smithy, and he is a nice enough guy, but "
"I'll never get enough money to... well, let's just say that I have definite "
"plans that require a large amount of gold."
msgstr ""
"Що ж, я зобов'язаний ковалю своїм життям - тим що залишилось. Звісно, "
"Грізволд запропонував мені навчання в кузні, і він доволі добрий, але я "
"ніколи не отримаю достатньо грошей, щоб… ну, скажімо, у мене є певні плани, "
"які потребують багато золота."

#. TRANSLATORS: Neutral dialog spoken by Wirt (Gossip)
#: Source/textdat.cpp:459
msgid ""
"If I were a few years older, I would shower her with whatever riches I could "
"muster, and let me assure you I can get my hands on some very nice stuff. "
"Gillian is a beautiful girl who should get out of Tristram as soon as it is "
"safe. Hmmm... maybe I'll take her with me when I go..."
msgstr ""
"Якби я був на пару років старшим, я б засипав її всіма багатствами, що "
"зібрав, і дозволь мені тебе запевнити, що в мене є дуже хороші речі. "
"Джилліан — красива дівчина, і вона повинна вибратися з Трістрама якомога "
"скоріше. Хм… можливо, я візьму її з собою, коли піду…"

#. TRANSLATORS: Neutral dialog spoken by Wirt (Gossip)
#: Source/textdat.cpp:461
msgid ""
"Cain knows too much. He scares the life out of me - even more than that "
"woman across the river. He keeps telling me about how lucky I am to be "
"alive, and how my story is foretold in legend. I think he's off his crock."
msgstr ""
"Каїн занадто багато знає. Він до смерті мене лякає — навіть більше, ніж та "
"жінка за річкою. Він постійно каже мені про те, як мені пощастило, що вижив, "
"і як моя історія передрікається в легендах. Я думаю, що він зійшов з глузду."

#. TRANSLATORS: Neutral dialog spoken by Wirt (Gossip)
#: Source/textdat.cpp:463
msgid ""
"Farnham - now there is a man with serious problems, and I know all about how "
"serious problems can be. He trusted too much in the integrity of one man, "
"and Lazarus led him into the very jaws of death. Oh, I know what it's like "
"down there, so don't even start telling me about your plans to destroy the "
"evil that dwells in that Labyrinth. Just watch your legs..."
msgstr ""
"Фарнхем — оце чоловік з серйозними проблемами, і я знаю наскільки вони "
"серйозні. Він занадто повірив у непорочність однієї людини, а Лазар ввів "
"його в самі щелепи смерті. О, я знаю, як там унизу, тож навіть не починай "
"мені розказувати про свої плани знищити зло, що живе в тому Лабіринті. "
"Просто стеж за ногами…"

#. TRANSLATORS: Neutral dialog spoken by Wirt (Gossip)
#: Source/textdat.cpp:465
msgid ""
"As long as you don't need anything reattached, old Pepin is as good as they "
"come. \n"
" \n"
"If I'd have had some of those potions he brews, I might still have my leg..."
msgstr ""
"Старий Пепін найкращий в своїй справі, поки тобі не треба щось прикріпити.\n"
" \n"
"Якби у мене були хоч одне з тих зіллів, що він варить, у мене все ще була б "
"нога…"

#. TRANSLATORS: Neutral dialog spoken by Wirt (Gossip)
#: Source/textdat.cpp:467
msgid ""
"Adria truly bothers me. Sure, Cain is creepy in what he can tell you about "
"the past, but that witch can see into your past. She always has some way to "
"get whatever she needs, too. Adria gets her hands on more merchandise than "
"I've seen pass through the gates of the King's Bazaar during High Festival."
msgstr ""
"Адрія справді турбує мене. Звісно, Каїн кидає в мурашки тим, що може "
"розповісти тобі про минуле, але ця відьма може зазирнути у твоє минуле. Вона "
"завжди якось отримує все, що їй потрібно. Адрія отримує в свої руки більше "
"товарів, ніж я бачив, що проходять через ворота Королівського Базару під час "
"Великого Фестивалю."

#. TRANSLATORS: Neutral dialog spoken by Wirt (Gossip)
#: Source/textdat.cpp:469
msgid ""
"Ogden is a fool for staying here. I could get him out of town for a very "
"reasonable price, but he insists on trying to make a go of it with that "
"stupid tavern. I guess at the least he gives Gillian a place to work, and "
"his wife Garda does make a superb Shepherd's pie..."
msgstr ""
"Огден — дурень, що залишився тут. Я міг би вивезти його з міста за дуже "
"розумну ціну, але він наполягає на тому, щоб заробити за допомогою тієї "
"дурної таверни. Принаймні, він дає Гілліан місце для роботи, а його дружина "
"Гарда робить чудовий Пастуховий пиріг…"

#. TRANSLATORS: Quest text spoken aloud from a book by player
#: Source/textdat.cpp:471 Source/textdat.cpp:479 Source/textdat.cpp:487
#: Source/textdat.cpp:525 Source/textdat.cpp:533
msgid ""
"Beyond the Hall of Heroes lies the Chamber of Bone. Eternal death awaits any "
"who would seek to steal the treasures secured within this room. So speaks "
"the Lord of Terror, and so it is written."
msgstr ""
"За Залом Героїв стоїть Палата Кості. Вічна смерть чекає кожного, хто захоче "
"вкрасти скарби, що в цій кімнаті. Так говорить Володар Жахів, і так написано."

#. TRANSLATORS: Quest text spoken aloud from a book by player
#: Source/textdat.cpp:473 Source/textdat.cpp:481 Source/textdat.cpp:489
#: Source/textdat.cpp:527 Source/textdat.cpp:535
msgid ""
"...and so, locked beyond the Gateway of Blood and past the Hall of Fire, "
"Valor awaits for the Hero of Light to awaken..."
msgstr ""
"…і тому, замкнена за Воротами Крові та за Залами Вогню, Доблесть чекає, коли "
"Герой Світла прокинеться..."

# TBD: Make this rhyme
#. TRANSLATORS: Quest text spoken aloud from a book by player
#: Source/textdat.cpp:475 Source/textdat.cpp:483 Source/textdat.cpp:491
#: Source/textdat.cpp:529 Source/textdat.cpp:537
msgid ""
"I can see what you see not.\n"
"Vision milky then eyes rot.\n"
"When you turn they will be gone,\n"
"Whispering their hidden song.\n"
"Then you see what cannot be,\n"
"Shadows move where light should be.\n"
"Out of darkness, out of mind,\n"
"Cast down into the Halls of the Blind."
msgstr ""
"Я бачу те, чого не бачиш ти.\n"
"Зір туманний, потім очі гниють.\n"
"Коли ти обернешся, їх вже не буде,\n"
"Шепочуть свою приховану пісню.\n"
"Тоді ти побачиш, чого бути не може,\n"
"Тіні рухаються там, де має бути світло.\n"
"З темряви, з розуму,\n"
"Падай в Зали Сліпих."

#. TRANSLATORS: Quest text spoken aloud from a book by player
#: Source/textdat.cpp:477 Source/textdat.cpp:485 Source/textdat.cpp:493
#: Source/textdat.cpp:531 Source/textdat.cpp:539
msgid ""
"The armories of Hell are home to the Warlord of Blood. In his wake lay the "
"mutilated bodies of thousands. Angels and men alike have been cut down to "
"fulfill his endless sacrifices to the Dark ones who scream for one thing - "
"blood."
msgstr ""
"Збройниці Пекла — дім Воєводи Крові. За ним лежать тисячі понівечених тіл. "
"Ангелів і людей вирізали, щоб принести його нескінченні жертви Темним, які "
"вимагають лише одне – кров."

#. TRANSLATORS: Book read aloud
#: Source/textdat.cpp:505
msgid ""
"Take heed and bear witness to the truths that lie herein, for they are the "
"last legacy of the Horadrim. There is a war that rages on even now, beyond "
"the fields that we know - between the utopian kingdoms of the High Heavens "
"and the chaotic pits of the Burning Hells. This war is known as the Great "
"Conflict, and it has raged and burned longer than any of the stars in the "
"sky. Neither side ever gains sway for long as the forces of Light and "
"Darkness constantly vie for control over all creation."
msgstr ""
"Стережись і свідчи про істини, що тут лежать, бо вони є останньою спадщиною "
"Хорадріма. Є війна, яка вирує навіть зараз, за межами відомих нам полів — "
"між утопічними королівствами Високих Небес і хаотичними ямами Палаючого "
"Пекла. Ця війна відома як Великий конфлікт, і вона лютувала і горіла довше, "
"ніж будь-яка з зірок на небі. Жодна зі сторін ніколи не отримує владу "
"надовго, оскільки сили Світла і Темряви постійно змагаються за контроль над "
"усім творінням."

#. TRANSLATORS: Book read aloud
#: Source/textdat.cpp:507
msgid ""
"Take heed and bear witness to the truths that lie herein, for they are the "
"last legacy of the Horadrim. When the Eternal Conflict between the High "
"Heavens and the Burning Hells falls upon mortal soil, it is called the Sin "
"War. Angels and Demons walk amongst humanity in disguise, fighting in "
"secret, away from the prying eyes of mortals. Some daring, powerful mortals "
"have even allied themselves with either side, and helped to dictate the "
"course of the Sin War."
msgstr ""
"Стережись і свідчи про істини, які тут лежать, бо вони є останньою спадщиною "
"Хорадріма. Коли Вічний конфлікт між Високими Небесами і Палаючим Пеклом "
"випаде на землю смертних, це називається Війною Гріха. Ангели і демони "
"ходять замасковані серед людей, воюючи таємно, подалі від допитливих очей "
"смертних. Деякі сміливі, могутні смертні навіть об’єдналися з будь-якою "
"стороною і допомогли вирішити хід Війни Гріхів."

#. TRANSLATORS: Book read aloud
#: Source/textdat.cpp:509
msgid ""
"Take heed and bear witness to the truths that lie herein, for they are the "
"last legacy of the Horadrim. Nearly three hundred years ago, it came to be "
"known that the Three Prime Evils of the Burning Hells had mysteriously come "
"to our world. The Three Brothers ravaged the lands of the east for decades, "
"while humanity was left trembling in their wake. Our Order - the Horadrim - "
"was founded by a group of secretive magi to hunt down and capture the Three "
"Evils once and for all.\n"
" \n"
"The original Horadrim captured two of the Three within powerful artifacts "
"known as Soulstones and buried them deep beneath the desolate eastern sands. "
"The third Evil escaped capture and fled to the west with many of the "
"Horadrim in pursuit. The Third Evil - known as Diablo, the Lord of Terror - "
"was eventually captured, his essence set in a Soulstone and buried within "
"this Labyrinth.\n"
" \n"
"Be warned that the soulstone must be kept from discovery by those not of the "
"faith. If Diablo were to be released, he would seek a body that is easily "
"controlled as he would be very weak - perhaps that of an old man or a child."
msgstr ""
"Стережись і свідчи про істини, які тут лежать, бо вони є останньою спадщиною "
"Хорадріма. Майже триста років тому стало відомо, що три головні зла "
"палаючого пекла таємничим чином прийшли в наш світ. Три брати десятиліттями "
"спустошували землі сходу, а людство тремтіло від них. Наш Орден – Хорадрім – "
"був заснований групою потайливих магів, щоб вистежити та захопити Три Зла "
"раз і назавжди.\n"
" \n"
"Оригінальний Хорадрім захопив два з Трьох Зол у потужних артефактах, відомих "
"як Камені душі, і поховав їх глибоко під пустельними східними пісками. Третє "
"Зло уникнуло полону і втекло на захід разом із багатьма Хорадрімами в "
"погоні. Третє Зло - відоме як Діабло, Володар Жаху - врешті-решт був "
"схоплений, його сутність поміщена в Камінь душі та похований в цьому "
"Лабіринті.\n"
" \n"
"Будьте попереджені, що камінь душі слід утримувати від відкриття тими, хто "
"не вірить. Якщо Діабло звільниться, він буде шукати тіло, яким легко "
"керувати, оскільки він дуже слабкий — можливо, тіло старого або дитини."

#. TRANSLATORS: Book read aloud
#: Source/textdat.cpp:511
msgid ""
"So it came to be that there was a great revolution within the Burning Hells "
"known as The Dark Exile. The Lesser Evils overthrew the Three Prime Evils "
"and banished their spirit forms to the mortal realm. The demons Belial (the "
"Lord of Lies) and Azmodan (the Lord of Sin) fought to claim rulership of "
"Hell during the absence of the Three Brothers. All of Hell polarized between "
"the factions of Belial and Azmodan while the forces of the High Heavens "
"continually battered upon the very Gates of Hell."
msgstr ""
"Так сталося, що в Палаючих Пеклах відбулася велика революція, відома як "
"Темне Заслання. Менші Зла повалили Три Перші Зла і вигнали їхні духовні "
"форми в вимір смертних. Демони Беліал (Володар Брехні) і Азмодан (Володар "
"Гріха) боролися за правління Пекла під час відсутності Трьох братів. Усе "
"Пекло поділилося між фракціями Беліала та Азмодана, в той час як сили "
"Високих Небес безперервно били по самих Воротах Пекла."

#. TRANSLATORS: Book read aloud
#: Source/textdat.cpp:513
msgid ""
"Many demons traveled to the mortal realm in search of the Three Brothers. "
"These demons were followed to the mortal plane by Angels who hunted them "
"throughout the vast cities of the East. The Angels allied themselves with a "
"secretive Order of mortal magi named the Horadrim, who quickly became adept "
"at hunting demons. They also made many dark enemies in the underworlds."
msgstr ""
"Багато демонів подорожували в вимір смертних у пошуках Трьох Братів. За ними "
"слідували ангели, що полювали на них у великих містах Сходу. Ангели вступили "
"в союз з таємним орденом смертних магів, що зветься Хорадрім, які швидко "
"стали досвідченими в полюванні на демонів. Також вони нажили собі багато "
"темних ворогів у підземних світах."

#. TRANSLATORS: Book read aloud
#: Source/textdat.cpp:515
msgid ""
"So it came to be that the Three Prime Evils were banished in spirit form to "
"the mortal realm and after sewing chaos across the East for decades, they "
"were hunted down by the cursed Order of the mortal Horadrim. The Horadrim "
"used artifacts called Soulstones to contain the essence of Mephisto, the "
"Lord of Hatred and his brother Baal, the Lord of Destruction. The youngest "
"brother - Diablo, the Lord of Terror - escaped to the west.\n"
" \n"
"Eventually the Horadrim captured Diablo within a Soulstone as well, and "
"buried him under an ancient, forgotten Cathedral. There, the Lord of Terror "
"sleeps and awaits the time of his rebirth. Know ye that he will seek a body "
"of youth and power to possess - one that is innocent and easily controlled. "
"He will then arise to free his Brothers and once more fan the flames of the "
"Sin War..."
msgstr ""
"Так сталося, що Три Перших Зла були вигнані у формі духів в вимір смертних, "
"і після того, як вони десятиліттями сіяли хаос на Сході, їх зловив проклятий "
"Орден смертного Хорадріма. Хорадрім використовував артефакти, які "
"називаються Каменями Душі, щоб вмістити сутність Мефісто, Володаря "
"Ненависті, і його брата Ваала, Володаря Руйнування. Наймолодший брат - "
"Діабло, Лорд Жаху - втік на захід.\n"
" \n"
"Врешті-решт Хорадрім також захопив Діабло в Камені Душі і поховав його під "
"стародавнім, забутим собором. Там Володар Жаху спить і чекає часу свого "
"відродження. Знайте, що він буде шукати молоде і сильне тіло, яким можна "
"володіти, — тіло, що є невинним і яким легко керувати. Тоді він встане, щоб "
"звільнити своїх братів і ще раз розпалити полум'я Війни Гріхів…"

#. TRANSLATORS: Book read aloud
#: Source/textdat.cpp:517
msgid ""
"All praises to Diablo - Lord of Terror and Survivor of The Dark Exile. When "
"he awakened from his long slumber, my Lord and Master spoke to me of secrets "
"that few mortals know. He told me the kingdoms of the High Heavens and the "
"pits of the Burning Hells engage in an eternal war. He revealed the powers "
"that have brought this discord to the realms of man. My lord has named the "
"battle for this world and all who exist here the Sin War."
msgstr ""
"Всі похвали Діабло - Лорду Жаху і Тому, Хто Вижив Темне Заслання. Коли він "
"прокинувся від довгого сну, мій Володар і Вчитель розповів мені про "
"таємниці, які небагато смертних знають. Він сказав мені, що царства Високих "
"Небес і палаючі ями Пекла, воюють у вічній війні. Він розкрив сили, які "
"принесли цей розбрат у царства людей. Мій повелитель назвав битву за цей "
"світ і всіх, хто в ньому існує, Війною Гріхів."

#. TRANSLATORS: Book read aloud
#: Source/textdat.cpp:519
msgid ""
"Glory and Approbation to Diablo - Lord of Terror and Leader of the Three. My "
"Lord spoke to me of his two Brothers, Mephisto and Baal, who were banished "
"to this world long ago. My Lord wishes to bide his time and harness his "
"awesome power so that he may free his captive brothers from their tombs "
"beneath the sands of the east. Once my Lord releases his Brothers, the Sin "
"War will once again know the fury of the Three."
msgstr ""
"Слава і Хвала Діабло - Повелителю Жаху і Лідеру Трьох. Мій Повелитель "
"говорив мені про своїх братів, Мефісто і Ваала, які давно були вигнані в цей "
"світ. Мій Володар хоче дочекатися і використати свою дивовижну силу, щоб він "
"міг звільнити своїх полонених братів з їх гробниць під пісками сходу. Як "
"тільки мій Повелитель звільнить своїх братів, Війна гріхів знову пізнає лють "
"Трьох."

#. TRANSLATORS: Book read aloud
#: Source/textdat.cpp:521
msgid ""
"Hail and Sacrifice to Diablo - Lord of Terror and Destroyer of Souls. When I "
"awoke my Master from his sleep, he attempted to possess a mortal's form. "
"Diablo attempted to claim the body of King Leoric, but my Master was too "
"weak from his imprisonment. My Lord required a simple and innocent anchor to "
"this world, and so found the boy Albrecht to be perfect for the task. While "
"the good King Leoric was left maddened by Diablo's unsuccessful possession, "
"I kidnapped his son Albrecht and brought him before my Master. I now await "
"Diablo's call and pray that I will be rewarded when he at last emerges as "
"the Lord of this world."
msgstr ""
"Радуйся і принеси жертву Діабло - Повелителю Жаху і Винищувачу Душ. Коли я "
"розбудив свого Вчителя від сну, він спробував заволодіти смертним тілом. "
"Діабло намагався заволодіти тілом Короля Леоріка, але мій господар був "
"занадто слабкий від ув’язнення. Моєму Повелителю був потрібен простий і "
"невинний якір у цьому світі, і він знайшов, що хлопчик Альбрехт ідеально "
"підходить для цього. У той час як добрий Король Леорік збожеволів від "
"невдалої спроби вселитись в нього, я викрав його сина Альбрехта і привів "
"його до свого господаря. Тепер я чекаю поклику Діабло і молюся, щоб мене "
"винагородили, коли він нарешті стане Володарем цього світу."

#. TRANSLATORS: Neutral Text spoken by Ogden
#: Source/textdat.cpp:523
msgid ""
"Thank goodness you've returned!\n"
"Much has changed since you lived here, my friend. All was peaceful until the "
"dark riders came and destroyed our village. Many were cut down where they "
"stood, and those who took up arms were slain or dragged away to become "
"slaves - or worse. The church at the edge of town has been desecrated and is "
"being used for dark rituals. The screams that echo in the night are inhuman, "
"but some of our townsfolk may yet survive. Follow the path that lies between "
"my tavern and the blacksmith shop to find the church and save who you can. \n"
" \n"
"Perhaps I can tell you more if we speak again. Good luck."
msgstr ""
"Слава Богу, що ти повернувся!\n"
"Багато чого змінилося з тих пір, як ти тут жив, друже. Усе було мирно, поки "
"не прийшли темні вершники і не знищили наше село. Багатьох вирубали там, де "
"вони стояли, а тих, хто брався за зброю, вбивали або тялги на работоргівлю — "
"а то і гірше. Церква на околиці міста була осквернена і використовується для "
"темних ритуалів. Уночі лунають нелюдські крики, але дехто з городян ще може "
"вижили. Йди стежкою, що лежить між моєю таверною і ковальською майcтернею, "
"щоб знайти церкву і врятуй кого зможеш.\n"
" \n"
"Я розповім більше, коли ми знову поговоримо. Удачі."

#. TRANSLATORS: Quest text spoken by Adria
#: Source/textdat.cpp:541
msgid ""
"Maintain your quest.  Finding a treasure that is lost is not easy.  Finding "
"a treasure that is hidden less so.  I will leave you with this.  Do not let "
"the sands of time confuse your search."
msgstr ""
"Продовжуй свої звідини.  Знайти втрачений скарб непросто.  Знайти схований "
"скарб ще важче.  Дам тобі ось таку пораду.  Не дозволяй піскам часу "
"заплутати твої пошуки."

#. TRANSLATORS: Quest text spoken by Griswold
#: Source/textdat.cpp:543
msgid ""
"A what?!  This is foolishness.  There's no treasure buried here in "
"Tristram.  Let me see that!!  Ah, Look these drawings are inaccurate.  They "
"don't match our town at all.  I'd keep my mind on what lies below the "
"cathedral and not what lies below our topsoil."
msgstr ""
"Що?!  Це дурість.  Тут, у Трістрамі, немає скарбів.  Дай мені подивитись!!  "
"О, подивись, малюнки тут неточні.  Вони зовсім не відповідають нашому "
"місту.  Я б мав на увазі те, що під собором, а не те, що лежить під нашим "
"ґрунтом."

#. TRANSLATORS: Quest text spoken by Pepin
#: Source/textdat.cpp:545
msgid ""
"I really don't have time to discuss some map you are looking for.  I have "
"many sick people that require my help and yours as well."
msgstr ""
"У мене немає часу говорити про якусь карту, що ти шукаєш.  У мене багато "
"хворих, яким потрібна моя і твоя допомога."

#. TRANSLATORS: Quest text spoken by Adria
#: Source/textdat.cpp:547 Source/textdat.cpp:559
msgid ""
"The once proud Iswall is trapped deep beneath the surface of this world.  "
"His honor stripped and his visage altered.  He is trapped in immortal "
"torment.  Charged to conceal the very thing that could free him."
msgstr ""
"Колись гордий Ісволл піймався в пастку глибоко під землею. Його позбавили "
"честі і змінили обличчя.  Його захопили в пастку безкінечних мук. "
"Призначений ховати саме те, що могло б його звільнити."

#. TRANSLATORS: Quest text spoken by Ogden
#: Source/textdat.cpp:549
msgid ""
"I'll bet that Wirt saw you coming and put on an act just so he could laugh "
"at you later when you were running around the town with your nose in the "
"dirt.  I'd ignore it."
msgstr ""
"Б’юся об заклад, що Вірт побачив, як ти ідеш, і прикинувся лише для того, "
"щоб потім сміятися з тебе, як ти бігаєш по місту носом в грунт. Я б його "
"проігнорував."

#. TRANSLATORS: Quest text spoken by Cain
#: Source/textdat.cpp:551
msgid ""
"There was a time when this town was a frequent stop for travelers from far "
"and wide.  Much has changed since then.  But hidden caves and buried "
"treasure are common fantasies of any child.  Wirt seldom indulges in "
"youthful games.  So it may just be his imagination."
msgstr ""
"Був час, коли це місто було частою зупинкою для мандрівників звідусіль.  З "
"тих пір багато чого змінилося.  Але приховані печери та закопані скарби – "
"звичайні фантазії будь-якої дитини.  Вірт іноді вдається до юнацьких ігор.  "
"Так що це може бути просто його уява."

#. TRANSLATORS: Quest text spoken by Farnham
#: Source/textdat.cpp:553
msgid ""
"Listen here.  Come close.  I don't know if you know what I know, but you've "
"have really got something here.  That's a map."
msgstr ""
"Слухай сюди.  Підійди ближче.  Не знаю, чи ти знаєш те, що я знаю, але у "
"тебе тут справді щось є.  Це карта."

#. TRANSLATORS: Quest text spoken by Gillian
#: Source/textdat.cpp:555
msgid ""
"My grandmother often tells me stories about the strange forces that inhabit "
"the graveyard outside of the church.  And it may well interest you to hear "
"one of them.  She said that if you were to leave the proper offering in the "
"cemetary, enter the cathedral to pray for the dead, and then return, the "
"offering would be altered in some strange way.  I don't know if this is just "
"the talk of an old sick woman, but anything seems possible these days."
msgstr ""
"Моя бабуся часто розповідає мені історії про дивні сили, які населяють "
"цвинтар біля церкви.  Може тобі було б цікаво почути одну з них.  Вона "
"сказала, що якби ти залишиш належне подання на цвинтарі, увійдеш до собору, "
"щоб помолитися за померлих, а потім повернешся, то подання якимось дивним "
"чином зміниться.  Я не знаю, чи це лише маразм старої хворої жінки, але "
"сьогодні все здається можливим."

#. TRANSLATORS: Quest text spoken by Wirt
#: Source/textdat.cpp:557
msgid ""
"Hmmm.  A vast and mysterious treasure you say.  Mmmm.  Maybe I could be "
"interested in picking up a few things from you.  Or better yet, don't you "
"need some rare and expensive supplies to get you through this ordeal?"
msgstr ""
"Хммм.  Значить, величезний і таємничий скарб.  Мммм.  Можливо, мені було б "
"цікаво взяти в тебе кілька речей.  Або ще краще, хіба тобі не потрібні "
"рідкісні та дорогі припаси, щоб пройти це випробування?"

#. TRANSLATORS: Neutral text spoken by Farmer (Gossip)
#: Source/textdat.cpp:561
msgid ""
"So, you're the hero everyone's been talking about. Perhaps you could help a "
"poor, simple farmer out of a terrible mess? At the edge of my orchard, just "
"south of here, there's a horrible thing swelling out of the ground! I can't "
"get to my crops or my bales of hay, and my poor cows will starve. The witch "
"gave this to me and said that it would blast that thing out of my field. If "
"you could destroy it, I would be forever grateful. I'd do it myself, but "
"someone has to stay here with the cows..."
msgstr ""
"Отже, ти герой, про якого всі говорили. Можливо, ти міг би допомогти "
"бідному, простому фермеру вийти з жахливої ситуації? На півдні звідси, на "
"краю мого саду, з землі надулася якась жахлива річ! Я не можу дістатися до "
"своїх посівів чи тюків сіна, і мої бідні корови будуть голодувати. Відьма "
"дала ось це мені і сказала, що це підірве ту штуку з мого поля. Якби ти міг "
"її знищити, я був би навіки вдячний. Я б це зробив сам, але хтось має "
"залишитися тут з коровами…"

#. TRANSLATORS: Neutral text spoken by Farmer (Gossip)
#: Source/textdat.cpp:563
msgid ""
"I knew that it couldn't be as simple as that witch made it sound. It's a sad "
"world when you can't even trust your neighbors."
msgstr ""
"Я знав, що все не може бути так просто, як казала та відьма. Це сумний світ, "
"коли ти не можеш довіряти навіть своїм сусідам."

#. TRANSLATORS: Neutral text spoken by Farmer (Gossip)
#: Source/textdat.cpp:565
msgid ""
"Is it gone? Did you send it back to the dark recesses of Hades that spawned "
"it? You what? Oh, don't tell me you lost it! Those things don't come cheap, "
"you know. You've got to find it, and then blast that horror out of our town."
msgstr ""
"Вона зникло? Ти відправив її назад до темних закутків Аїда, що породили "
"його? Що? О, тільки не кажи мені, що ти її не знайшов! Такі речі коштують "
"недешево. Ти маєш знайти її, а потім підірвати ту жахливу річ."

#. TRANSLATORS: Neutral text spoken by Farmer (Gossip)
#: Source/textdat.cpp:567
msgid ""
"I heard the explosion from here! Many thanks to you, kind stranger. What "
"with all these things comin' out of the ground, monsters taking over the "
"church, and so forth, these are trying times. I am but a poor farmer, but "
"here -- take this with my great thanks."
msgstr ""
"Я почув вибух звідти! Велике тобі спасибі, добрий незнайомець. Що з усіма "
"цими речами, що виходять із землі, монстрами, що захоплюють церкву, і так "
"далі, це важкі часи. Я лише бідний фермер, але ось — візьми це, і мою велику "
"подяку."

#. TRANSLATORS: Neutral text spoken by Farmer (Gossip)
#: Source/textdat.cpp:569
msgid ""
"Oh, such a trouble I have...maybe...No, I couldn't impose on you, what with "
"all the other troubles. Maybe after you've cleansed the church of some of "
"those creatures you could come back... and spare a little time to help a "
"poor farmer?"
msgstr ""
"Ой, така в мене біда... може... Ні, я не можу нав'язуватись тобі, коли у "
"тебе інші неприємності. Може, після того, як ти очистиш церкву від тих "
"створінь, ти повернешся... і виділиш трохи часу, щоб допомогти бідному "
"фермеру?"

# I you find a better onomatopeia of crying in Ukrainian, I'm all ears
#. TRANSLATORS: Quest text spoken by Little Girl
#: Source/textdat.cpp:571
msgid "Waaaah! (sniff) Waaaah! (sniff)"
msgstr "Гуууу! (хлип) Гуууу! (хлип)"

#. TRANSLATORS: Quest text spoken by Little Girl
#: Source/textdat.cpp:572
msgid ""
"I lost Theo!  I lost my best friend!  We were playing over by the river, and "
"Theo said he wanted to go look at the big green thing.  I said we shouldn't, "
"but we snuck over there, and then suddenly this BUG came out!  We ran away "
"but Theo fell down and the bug GRABBED him and took him away!"
msgstr ""
"Я загубила Тео!  Я загубила свого найкращого друга!  Ми гралися біля річки, "
"і Тео сказав, що хоче подивитися на велику зелену штуку.  Я сказала, що не "
"треба, але ми прокрались туди, а потім раптом вийшов цей ЖУК!  Ми втекли, "
"але Тео впав, і жук СХОПИВ і забрав його !"

#. TRANSLATORS: Quest text spoken by Little Girl
#: Source/textdat.cpp:574
msgid ""
"Didja find him?  You gotta find Theodore, please!  He's just little.  He "
"can't take care of himself!  Please!"
msgstr ""
"Ти його знайшов?  Будь ласка, знайди Теодора!  Він просто маленький.  Він не "
"може подбати про себе!  Прошу!"

#. TRANSLATORS: Quest text spoken by Little Girl (Quest End)
#: Source/textdat.cpp:576
msgid ""
"You found him!  You found him!  Thank you!  Oh Theo, did those nasty bugs "
"scare you?  Hey!  Ugh!  There's something stuck to your fur!  Ick!  Come on, "
"Theo, let's go home!  Thanks again, hero person!"
msgstr ""
"Ти знайшов його!  Ти знайшов його!  Дякую!  О, Тео, тебе налякали ті "
"неприємні жучки?  Фе!  Тьфу!  Щось прилипло до твого хутра!  Фу!  Давай, "
"Тео, ходімо додому!  Ще раз дякую, герой!"

#. TRANSLATORS: Quest text spoken by Defiler (Hostile)
#: Source/textdat.cpp:578
msgid ""
"We have long lain dormant, and the time to awaken has come.  After our long "
"sleep, we are filled with great hunger.  Soon, now, we shall feed..."
msgstr ""
"Ми довго дрімали, і настав час пробудження.  Після довгого сну ми сповнені "
"сильний голодом.  Вже скоро, ми поживимося…"

#. TRANSLATORS: Quest text spoken by Defiler (Hostile)
#: Source/textdat.cpp:580
msgid ""
"Have you been enjoying yourself, little mammal?  How pathetic. Your little "
"world will be no challenge at all."
msgstr ""
"Тобі сподобалось, ссавцю?  Як жалюгідно. Твій маленький світ не буде для нас "
"проблемою."

#. TRANSLATORS: Quest text spoken by Defiler (Hostile)
#: Source/textdat.cpp:582
msgid ""
"These lands shall be defiled, and our brood shall overrun the fields that "
"men call home.  Our tendrils shall envelop this world, and we will feast on "
"the flesh of its denizens.  Man shall become our chattel and sustenance."
msgstr ""
"Ці землі будуть осквернені, і наш виводок заполонить поля, які люди "
"називають домом.  Наші вусики огорнуть цей світ, і ми будемо ласувати плоттю "
"його мешканців.  Людина стане нашим майном і їжею."

#. TRANSLATORS: Quest text spoken by Defiler (Hostile)
#: Source/textdat.cpp:584
msgid ""
"Ah, I can smell you...you are close! Close! Ssss...the scent of blood and "
"fear...how enticing..."
msgstr ""
"Ах, я чую тебе…ти близько! Близько! Шшшш…запах крові та страху…як привабливо…"

#. TRANSLATORS: Quest text spoken by Narrator
#: Source/textdat.cpp:592
msgid ""
"And in the year of the Golden Light, it was so decreed that a great "
"Cathedral be raised.  The cornerstone of this holy place was to be carved "
"from the translucent stone Antyrael, named for the Angel who shared his "
"power with the Horadrim.  \n"
" \n"
"In the Year of Drawing Shadows, the ground shook and the Cathedral shattered "
"and fell.  As the building of catacombs and castles began and man stood "
"against the ravages of the Sin War, the ruins were scavenged for their "
"stones.  And so it was that the cornerstone vanished from the eyes of man. \n"
" \n"
"The stone was of this world -- and of all worlds -- as the Light is both "
"within all things and beyond all things. Light and unity are the products of "
"this holy foundation, a unity of purpose and a unity of possession."
msgstr ""
"І в рік Золотого Світла було так постановлено, щоб був зведений великий "
"Собор.  Наріжний камінь цього святого місця мав бути висічений з "
"напівпрозорого каменю Антіраель, названого на честь ангела, який розділив "
"свою владу з Хорадрімом.\n"
" \n"
"У рік довгих тіней земля затряслася, а собор розколовся і рухнув.  Коли "
"розпочалося будівництво катакомб і замків, а людство стояло проти "
"спустошення Війни Гріхів, руїни були знайдені в пошуках каменів.  Так "
"сталося, що наріжний камінь зник з очей людей.\n"
" \n"
"Камінь був від цього світу – і від усіх світів – оскільки Світло є у всіх "
"речах, і поза всіма речами. Світло і єдність є наслідками цієї святої "
"основи, єдність мети і єдність володіння."

#. TRANSLATORS: Quest text spoken by Complete Nut
#: Source/textdat.cpp:594
msgid "Moo."
msgstr "Му."

#. TRANSLATORS: Quest text spoken by Complete Nut
#: Source/textdat.cpp:595
msgid "I said, Moo."
msgstr "Я сказав Му."

#. TRANSLATORS: Quest text spoken by Complete Nut
#: Source/textdat.cpp:596
msgid "Look I'm just a cow, OK?"
msgstr "Я проста корова, ясно?"

#. TRANSLATORS: Quest text spoken by Complete Nut
#: Source/textdat.cpp:597
msgid ""
"All right, all right.  I'm not really a cow.  I don't normally go around "
"like this; but, I was sitting at home minding my own business and all of a "
"sudden these bugs & vines & bulbs & stuff started coming out of the floor... "
"it was horrible!  If only I had something normal to wear, it wouldn't be so "
"bad.  Hey!  Could you go back to my place and get my suit for me?  The brown "
"one, not the gray one, that's for evening wear.  I'd do it myself, but I "
"don't want anyone seeing me like this.  Here, take this, you might need "
"it... to kill those things that have overgrown everything.  You can't miss "
"my house, it's just south of the fork in the river... you know... the one "
"with the overgrown vegetable garden."
msgstr ""
"Ну добре, добре.  Насправді я не корова.  Зазвичай я так не ходжу; але я "
"сидів вдома і займався власними справами, і раптом з підлоги почали вилазити "
"жуки, лози, цибулини... це було жахливо!  Якби в мене був час нормально "
"одягнутися, я б виглядав не так погано.  Гей!  Ти б не міг піти до моєї хати "
"і забрати костюм?  Коричневий, а не сірий, той для вечору.  Я б зробив це "
"сам, але я не хочу, щоб мене бачили в цьому убранні.  Ось візьми це, може "
"знадобиться... щоб вбити ті речі, що обросли на моїй хаті.  Її не пропустиш, "
"вона на півдні від розвилки річки... ну знаєш... та, де город заріс ."

#. TRANSLATORS: Quest text spoken by Complete Nut
#: Source/textdat.cpp:599
msgid ""
"What are you wasting time for?  Go get my suit!  And hurry!  That Holstein "
"over there keeps winking at me!"
msgstr ""
"Що ти тут стоїш?  Іди і знайди мій костюм!  І поспіши!  Той Гольштейн мені "
"весь час підморгує!"

#. TRANSLATORS: Quest text spoken by Complete Nut
#: Source/textdat.cpp:601
msgid ""
"Hey, have you got my suit there?  Quick, pass it over!  These ears itch like "
"you wouldn't believe!"
msgstr ""
"Гей, у тебе є мій костюм?  Швидко, давай його сюди!  Ти не повіриш як ці "
"вуха сверблять!"

#. TRANSLATORS: Quest text spoken by Complete Nut
#: Source/textdat.cpp:603
msgid ""
"No no no no!  This is my GRAY suit!  It's for evening wear!  Formal "
"occasions!  I can't wear THIS.  What are you, some kind of weirdo?  I need "
"the BROWN suit."
msgstr ""
"Ні ні ні ні!  Це мій СІРИЙ костюм!  Це для вечора! На офіційні випадки!  Я "
"не можу ось ЦЕ носити.  Ти що, дивак якийсь?  Мені потрібен КОРИЧНЕВИЙ "
"костюм."

#. TRANSLATORS: Quest text spoken by Complete Nut
#: Source/textdat.cpp:605
msgid ""
"Ahh, that's MUCH better.  Whew!  At last, some dignity!  Are my antlers on "
"straight?  Good.  Look, thanks a lot for helping me out.  Here, take this as "
"a gift; and, you know... a little fashion tip... you could use a little... "
"you could use a new... yknowwhatImean?  The whole adventurer motif is just "
"so... retro.  Just a word of advice, eh?  Ciao."
msgstr ""
"Ах, так НАБАГАТО краще.  Хух!  Нарешті трохи гідності! Мої роги прямі?  "
"Добре. Дивись.  Дуже дякую за допомогу.  Ось візьми ось це в подарунок; і, "
"знаєш… невеличка порада по моді… тобі б знадобилось трохи… тобі б краще "
"замінити… нутизнаєшпрощояговорю?  Цей мотив шукача пригод такий… ретро.  "
"Невеличка порада, га?  Чао."

#. TRANSLATORS: Quest text spoken by Complete Nut
#: Source/textdat.cpp:607
msgid ""
"Look.  I'm a cow.  And you, you're monster bait. Get some experience under "
"your belt!  We'll talk..."
msgstr ""
"Подивись.  Я корова.  А ти, ти приманка.  Наберись досвіду!  Тоді і "
"поговоримо…"

#. TRANSLATORS: Quest text spoken by Farmer
#: Source/textdat.cpp:610
msgid ""
"It must truly be a fearsome task I've set before you. If there was just some "
"way that I could... would a flagon of some nice, fresh milk help?"
msgstr ""
"Мабуть, я дав тобі насправді страшне завдання. Якби я міг якось… Тобі б "
"допоміг глечик смачного свіжого молока?"

#. TRANSLATORS: Quest text spoken by Farmer
#: Source/textdat.cpp:612
msgid ""
"Oh, I could use your help, but perhaps after you've saved the catacombs from "
"the desecration of those beasts."
msgstr ""
"О, мені б знадобилася твоя допомога, але, мабуть, після того, як ти очистиш "
"катакомби від осквернення тих звірів."

#. TRANSLATORS: Quest text spoken by Farmer
#: Source/textdat.cpp:614
msgid ""
"I need something done, but I couldn't impose on a perfect stranger. Perhaps "
"after you've been here a while I might feel more comfortable asking a favor."
msgstr ""
"Мені потрібно щось зробити, але я не буду зобов'язувати незнайомця. Можливо "
"після того, як ти пробув тут деякий час, мені буде зручніше просити про "
"послугу."

#. TRANSLATORS: Quest text spoken by Farmer
#: Source/textdat.cpp:616
msgid ""
"I see in you the potential for greatness.  Perhaps sometime while you are "
"fulfilling your destiny, you could stop by and do a little favor for me?"
msgstr ""
"Я бачу у тобі потенціал для величі.  Можливо, колись, поки ти виконуєш свою "
"долю, ти зможеш зайти і зробити мені невеличку послугу?"

#. TRANSLATORS: Quest text spoken by Farmer
#: Source/textdat.cpp:618
msgid ""
"I think you could probably help me, but perhaps after you've gotten a little "
"more powerful. I wouldn't want to injure the village's only chance to "
"destroy the menace in the church!"
msgstr ""
"Я думаю, що ти міг би мені допомогти, але, хіба що після того, як станете "
"трохи сильнішим. Я не хотів би зашкодити єдиному шансу села знищити загрозу "
"в церкві!"

#. TRANSLATORS: Quest text spoken by Complete Nut
#: Source/textdat.cpp:620
msgid ""
"Me, I'm a self-made cow.  Make something of yourself, and... then we'll talk."
msgstr ""
"Я — корова, що сама всього досягла.  Досягни чогось, і… от тоді і поговоримо."

#. TRANSLATORS: Quest text spoken by Complete Nut
#: Source/textdat.cpp:622
msgid ""
"I don't have to explain myself to every tourist that walks by!  Don't you "
"have some monsters to kill?  Maybe we'll talk later.  If you live..."
msgstr ""
"Мені не потрібно пояснюватися кожному туристу, що проходить повз!  Хіба тобі "
"не треба вбивати монстрів?  Поговоримо пізніше.  Якщо ти виживеш…"

#. TRANSLATORS: Quest text spoken by Complete Nut
#: Source/textdat.cpp:624
msgid ""
"Quit bugging me.  I'm looking for someone really heroic.  And you're not "
"it.  I can't trust you, you're going to get eaten by monsters any day now... "
"I need someone who's an experienced hero."
msgstr ""
"Перестань мене турбувати.  Я шукаю когось справді героїчного.  І ти не "
"підходиш.  Я не можу тобі довіряти, тебе будь-коли з’їдять монстри… Мені "
"потрібен досвідчений герой."

# Puns are lost in translation :(
# I'm all ears if you happen to know how to restore them
#. TRANSLATORS: Quest text spoken by Complete Nut
#: Source/textdat.cpp:626
msgid ""
"All right, I'll cut the bull.  I didn't mean to steer you wrong.  I was "
"sitting at home, feeling moo-dy, when things got really un-stable; a whole "
"stampede of monsters came out of the floor!  I just cowed.  I just happened "
"to be wearing this Jersey when I ran out the door, and now I look udderly "
"ridiculous.  If only I had something normal to wear, it wouldn't be so bad.  "
"Hey!  Can you go back to my place and get my suit for me?  The brown one, "
"not the gray one, that's for evening wear.  I'd do it myself, but I don't "
"want anyone seeing me like this.  Here, take this, you might need it... to "
"kill those things that have overgrown everything.  You can't miss my house, "
"it's just south of the fork in the river... you know... the one with the "
"overgrown vegetable garden."
msgstr ""
"Добре, я перестану з маячнею.  Я не хотів заплутати тебе.  Я сидів вдома в "
"поганому настрої, коли все стало зовсім погано; з підлоги виліз цілий натовп "
"монстрів!  Я злякався. Просто так сталося, що я був одягнений у цю Джерсі, "
"коли вибіг за двері, і тепер я виглядаю вкрай смішно.  Якби в мене був "
"якийсь нормальний одяг, то було б не так погано.  Гей!  Ти б не міг піти до "
"моєї хати і забрати костюм?  Коричневий, а не сірий, той для вечору. Я б "
"зробив це сам, але я не хочу, щоб хтось бачив мене таким.  Я б зробив це "
"сам, але я не хочу, щоб мене бачили в цьому убранні.  Ось візьми це, може "
"знадобиться... щоб вбити ті речі, що обросли на моїй хаті.  Її не пропустиш, "
"вона на півдні від розвилки річки... ну знаєш... та, де город заріс."

#. TRANSLATORS: Quest text spoken by Unknown, Maybe Farmer
#: Source/textdat.cpp:628
msgid ""
"Cloudy and cooler today.  Casting the nets of necromancy across the void "
"landed two new subspecies of flying horror; a good day's work.  Must "
"remember to order some more bat guano and black candles from Adria; I'm "
"running a bit low."
msgstr ""
"Сьогодні хмарно та прохолодно.  Закидаючи сітки некромантії через порожнечу, "
"впіймав два нових підвиди літаючих кошмарів. Гарний робочий день.  Треба не "
"забути замовити ще трохи кажанового гуано та чорних свічок від Адрії; В мене "
"вони закінчуються."

#. TRANSLATORS: Quest text read aloud from book
#: Source/textdat.cpp:630
msgid ""
"I have tried spells, threats, abjuration and bargaining with this foul "
"creature -- to no avail.  My methods of enslaving lesser demons seem to have "
"no effect on this fearsome beast."
msgstr ""
"Я пробував заклинання, погрози, відречення та торг із цим негідним "
"створінням — безрезультатно.  Мої методи поневолення менших демонів, "
"здається, не впливають на цього страшного звіра."

#. TRANSLATORS: Quest text read aloud from book
#: Source/textdat.cpp:632
msgid ""
"My home is slowly becoming corrupted by the vileness of this unwanted "
"prisoner.  The crypts are full of shadows that move just beyond the corners "
"of my vision.  The faint scrabble of claws dances at the edges of my "
"hearing. They are searching, I think, for this journal."
msgstr ""
"Мій дім повільно псується підлістю цього ненависного в’язня.  Склепи повні "
"тіней, що рухаються відразу за кутами зору.  Краєм вуха чується ледве "
"помітне дряпання кігтів. Я думаю, що вони шукають цей щоденник."

#. TRANSLATORS: Quest text read aloud from book
#: Source/textdat.cpp:634
msgid ""
"In its ranting, the creature has let slip its name -- Na-Krul.  I have "
"attempted to research the name, but the smaller demons have somehow "
"destroyed my library.  Na-Krul... The name fills me with a cold dread.  I "
"prefer to think of it only as The Creature rather than ponder its true name."
msgstr ""
"У своїй тираді істота видала своє ім'я — На-Крул.  Я намагався дослідити це "
"ім'я, але менші демони якимось чином знищили мою бібліотеку.  На-Крул… Ім’я "
"наповнює мене холодним жахом. Я вважаю за краще думати про нього лише як про "
"Істоту, а не розмірковувати про його справжнє ім’я."

#. TRANSLATORS: Quest text read aloud from book
#: Source/textdat.cpp:636
msgid ""
"The entrapped creature's howls of fury keep me from gaining much needed "
"sleep.  It rages against the one who sent it to the Void, and it calls foul "
"curses upon me for trapping it here.  Its words fill my heart with terror, "
"and yet I cannot block out its voice."
msgstr ""
"Гнівне виття істоти, що в пастці, не дає мені виспатись.  Він лютує проти "
"того, хто послав його в Порожнечу, і кличе на мене огидні прокляття за те, "
"що я зловив його. Його слова наповнюють моє серце жахом, але я не можу "
"заглушити його голос."

#. TRANSLATORS: Quest text read aloud from book
#: Source/textdat.cpp:638
msgid ""
"My time is quickly running out.  I must record the ways to weaken the demon, "
"and then conceal that text, lest his minions find some way to use my "
"knowledge to free their lord.  I hope that whoever finds this journal will "
"seek the knowledge."
msgstr ""
"В мене майже немає часу.  Я повинен записати способи як ослабити демона, а "
"потім сховати цей текст, щоб його слуги не використали мої знання, щоб "
"звільнити свого володаря. Я сподіваюся, що той, хто знайде цей журнал, буде "
"шукати знання."

#. TRANSLATORS: Quest text read aloud from book
#: Source/textdat.cpp:640
msgid ""
"Whoever finds this scroll is charged with stopping the demonic creature that "
"lies within these walls.  My time is over. Even now, its hellish minions "
"claw at the frail door behind which I hide.  \n"
" \n"
"I have hobbled the demon with arcane magic and encased it within great "
"walls, but I fear that will not be enough. \n"
" \n"
"The spells found in my three grimoires will provide you protected entrance "
"to his domain, but only if cast in their proper sequence.  The levers at the "
"entryway will remove the barriers and free the demon; touch them not!  Use "
"only these spells to gain entry or his power may be too great for you to "
"defeat."
msgstr ""
"Той, хто знайде цей сувій, призначається в тому, щоб зупинити демонічну "
"істоту, що ходить у цих стінах.  Мій час закінчився. Навіть зараз його "
"пекельні слуги шкребуть слабкі двері, за якими я ховаюся.\n"
" \n"
"Я поранив демона таємною магією і заточив його у цих стінах, але боюся, що "
"цього буде недостатньо.\n"
" \n"
"Заклинання, знайдені в трьох моїх гримуарах, забезпечать тобі захищений вхід "
"до його виміру, але лише якщо їх використати в належній послідовності. "
"Важелі біля входу знімуть бар'єри і звільнять демона; не торкайся їх! "
"Використовуй лише ці заклинання, щоб ввійти, інакше його сила може виявитися "
"занадто великою, щоб перемогти його."

#. TRANSLATORS: Quest text read aloud from book by player
#: Source/textdat.cpp:642 Source/textdat.cpp:645 Source/textdat.cpp:648
#: Source/textdat.cpp:651 Source/textdat.cpp:654
msgid "In Spiritu Sanctum."
msgstr "In Spiritu Sanctum."

#. TRANSLATORS: Quest text read aloud from book by player
#: Source/textdat.cpp:643 Source/textdat.cpp:646 Source/textdat.cpp:649
#: Source/textdat.cpp:652 Source/textdat.cpp:655
msgid "Praedictum Otium."
msgstr "Praedictum Otium."

#. TRANSLATORS: Quest text read aloud from book by player
#: Source/textdat.cpp:644 Source/textdat.cpp:647 Source/textdat.cpp:650
#: Source/textdat.cpp:653 Source/textdat.cpp:656
msgid "Efficio Obitus Ut Inimicus."
msgstr "Efficio Obitus Ut Inimicus."

#: Source/towners.cpp:83
msgid "Griswold the Blacksmith"
msgstr "Коваль Грізвольд"

#: Source/towners.cpp:106
msgid "Ogden the Tavern owner"
msgstr "Хазяїн таверни Огден"

#: Source/towners.cpp:116
msgid "Wounded Townsman"
msgstr "Поранений Житель"

#: Source/towners.cpp:138
msgid "Adria the Witch"
msgstr "Відьма Адрія"

#: Source/towners.cpp:148
msgid "Gillian the Barmaid"
msgstr "Барменша Гілліан"

#: Source/towners.cpp:181
msgid "Pepin the Healer"
msgstr "Цілитель Пепін"

#: Source/towners.cpp:199
msgid "Cain the Elder"
msgstr "Старець Каїн"

#: Source/towners.cpp:228
msgid "Cow"
msgstr "Корова"

#: Source/towners.cpp:252
msgid "Lester the farmer"
msgstr "Фермер Лестер"

#: Source/towners.cpp:265
msgid "Complete Nut"
msgstr "Повний Псих"

#: Source/towners.cpp:274
msgid "Celia"
msgstr "Селія"

#: Source/towners.cpp:287
msgid "Slain Townsman"
msgstr "Вбитий Житель"

#. TRANSLATORS: Thousands separator
#: Source/utils/format_int.cpp:26
msgid ","
msgstr ","<|MERGE_RESOLUTION|>--- conflicted
+++ resolved
@@ -1566,15 +1566,11 @@
 msgid "Pauses the game."
 msgstr "Ставить гру на паузу."
 
-<<<<<<< HEAD
 #: Source/diablo.cpp:1792
 msgid "Pause Game (Alternate)"
 msgstr "Зупинити гру (Альтернатива)"
 
 #: Source/diablo.cpp:1782 Source/diablo.cpp:2250
-=======
-#: Source/diablo.cpp:1796 Source/diablo.cpp:2264
->>>>>>> b63cc892
 msgid "Decrease Gamma"
 msgstr "Зменшити Гамму"
 
