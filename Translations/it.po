# Translation of DevilutionX to Italian
# ZUMA <ztg.zuma@gmail.com>, 2003.
# Krenim, 2003.
# Kaire, 2003.
# RoBBiE, 2003.
# EXECUTOR, 2003.
# Supervinny, 2003.
# Y3k...again, 2003.
# RoBBiE, 2003.
# NightRainbow, 2003.
# Gianluca Boiano <morf3089@gmail.com>, 2022.
#
msgid ""
msgstr ""
"Project-Id-Version: DevilutionX\n"
"POT-Creation-Date: 2025-01-14 23:53+0100\n"
"PO-Revision-Date: 2025-01-14 23:56+0100\n"
"Last-Translator: Gianluca Boiano <morf3089@gmail.com>\n"
"Language-Team: zuminator.altervista.org\n"
"Language: it\n"
"MIME-Version: 1.0\n"
"Content-Type: text/plain; charset=UTF-8\n"
"Content-Transfer-Encoding: 8bit\n"
"Plural-Forms: nplurals=2; plural=(n != 1);\n"
"X-Generator: Poedit 3.5\n"
"X-Poedit-SourceCharset: UTF-8\n"
"X-Poedit-KeywordsList: _;N_;P_:1c,2\n"
"X-Poedit-Basepath: ..\n"
"X-Poedit-SearchPath-0: Source\n"

#: Source/DiabloUI/credits_lines.cpp:7
msgid "Game Design"
msgstr "Design di Gioco"

#: Source/DiabloUI/credits_lines.cpp:10
msgid "Senior Designers"
msgstr "Designer Senior"

#: Source/DiabloUI/credits_lines.cpp:13 Source/DiabloUI/credits_lines.cpp:232
msgid "Additional Design"
msgstr "Design Supplementare"

#: Source/DiabloUI/credits_lines.cpp:16 Source/DiabloUI/credits_lines.cpp:215
msgid "Lead Programmer"
msgstr "Programmatore Principale"

#: Source/DiabloUI/credits_lines.cpp:19
msgid "Senior Programmers"
msgstr "Programmatori Senior"

#: Source/DiabloUI/credits_lines.cpp:23
msgid "Programming"
msgstr "Programmazione"

#: Source/DiabloUI/credits_lines.cpp:26
msgid "Special Guest Programmers"
msgstr "Programmatori Ospiti Speciali"

#: Source/DiabloUI/credits_lines.cpp:29
msgid "Battle.net Programming"
msgstr "Programmazione Battle.net"

#: Source/DiabloUI/credits_lines.cpp:32
msgid "Serial Communications Programming"
msgstr "Programmazione Comunicazioni Seriali"

#: Source/DiabloUI/credits_lines.cpp:35
msgid "Installer Programming"
msgstr "Sviluppo Installer"

#: Source/DiabloUI/credits_lines.cpp:38
msgid "Art Directors"
msgstr "Direttori Artistici"

#: Source/DiabloUI/credits_lines.cpp:41
msgid "Artwork"
msgstr "Grafica"

#: Source/DiabloUI/credits_lines.cpp:48
msgid "Technical Artwork"
msgstr "Illustrazione Tecnica"

#: Source/DiabloUI/credits_lines.cpp:52
msgid "Cinematic Art Directors"
msgstr "Direttori Artistici Cinematiche"

#: Source/DiabloUI/credits_lines.cpp:55
msgid "3D Cinematic Artwork"
msgstr "Grafica Filmati 3D"

#: Source/DiabloUI/credits_lines.cpp:61
msgid "Cinematic Technical Artwork"
msgstr "Illustrazione Tecnica Cinematiche"

#: Source/DiabloUI/credits_lines.cpp:64
msgid "Executive Producer"
msgstr "Produttore Esecutivo"

#: Source/DiabloUI/credits_lines.cpp:67
msgid "Producer"
msgstr "Produttore"

#: Source/DiabloUI/credits_lines.cpp:70
msgid "Associate Producer"
msgstr "Produttore Associato"

#. TRANSLATORS: Keep Strike Team as Name
#: Source/DiabloUI/credits_lines.cpp:73
msgid "Diablo Strike Team"
msgstr "Diablo Strike Team"

#: Source/DiabloUI/credits_lines.cpp:77 Source/gamemenu.cpp:71
msgid "Music"
msgstr "Musica"

#: Source/DiabloUI/credits_lines.cpp:80
msgid "Sound Design"
msgstr "Design Suono"

#: Source/DiabloUI/credits_lines.cpp:83
msgid "Cinematic Music & Sound"
msgstr "Musica e Suono Cinematiche"

#: Source/DiabloUI/credits_lines.cpp:86
msgid "Voice Production, Direction & Casting"
msgstr "Produzione Voci, Regia e Casting"

#: Source/DiabloUI/credits_lines.cpp:89
msgid "Script & Story"
msgstr "Sceneggiatura e Storia"

#: Source/DiabloUI/credits_lines.cpp:93
msgid "Voice Editing"
msgstr "Elaborazione Voce"

#: Source/DiabloUI/credits_lines.cpp:96 Source/DiabloUI/credits_lines.cpp:250
msgid "Voices"
msgstr "Voci"

#: Source/DiabloUI/credits_lines.cpp:101
msgid "Recording Engineer"
msgstr "Tecnico di Registrazione"

#: Source/DiabloUI/credits_lines.cpp:104
msgid "Manual Design & Layout"
msgstr "Progetto e Impaginazione Manuale"

#: Source/DiabloUI/credits_lines.cpp:108
msgid "Manual Artwork"
msgstr "Grafica Manuale"

#: Source/DiabloUI/credits_lines.cpp:112
msgid "Provisional Director of QA (Lead Tester)"
msgstr "Direttore Provvisorio QA (Responsabile Tester)"

#: Source/DiabloUI/credits_lines.cpp:115
msgid "QA Assault Team (Testers)"
msgstr "Squadra d'Assalto QA (Tester)"

#: Source/DiabloUI/credits_lines.cpp:120
msgid "QA Special Ops Team (Compatibility Testers)"
msgstr "Squadra Special Ops QA (Tester Compatibilità)"

#: Source/DiabloUI/credits_lines.cpp:123
msgid "QA Artillery Support (Additional Testers) "
msgstr "Supporto d'Artiglieria QA (Tester Aggiuntivi) "

#: Source/DiabloUI/credits_lines.cpp:127
msgid "QA Counterintelligence"
msgstr "Controspionaggio QA"

#. TRANSLATORS: A group of people
#: Source/DiabloUI/credits_lines.cpp:130
msgid "Order of Network Information Services"
msgstr "Ordine dei Servizi di Informazione di Rete"

#: Source/DiabloUI/credits_lines.cpp:134
msgid "Customer Support"
msgstr "Assistenza Clienti"

#: Source/DiabloUI/credits_lines.cpp:139
msgid "Sales"
msgstr "Vendite"

#: Source/DiabloUI/credits_lines.cpp:142
msgid "Dunsel"
msgstr "Babbeo"

#: Source/DiabloUI/credits_lines.cpp:145
msgid "Mr. Dabiri's Background Vocalists"
msgstr "Cori di Sottofondo di Mr. Dabiri"

#: Source/DiabloUI/credits_lines.cpp:149
msgid "Public Relations"
msgstr "Pubbliche Relazioni"

#: Source/DiabloUI/credits_lines.cpp:152
msgid "Marketing"
msgstr "Marketing"

#: Source/DiabloUI/credits_lines.cpp:155
msgid "International Sales"
msgstr "Vendite Internazionali"

#: Source/DiabloUI/credits_lines.cpp:158
msgid "U.S. Sales"
msgstr "Vendite in US"

#: Source/DiabloUI/credits_lines.cpp:161
msgid "Manufacturing"
msgstr "Produzione"

#: Source/DiabloUI/credits_lines.cpp:164
msgid "Legal & Business"
msgstr "Legale e Commerciale"

#: Source/DiabloUI/credits_lines.cpp:167
msgid "Special Thanks To"
msgstr "Ringraziamenti Speciali"

#: Source/DiabloUI/credits_lines.cpp:171
msgid "Thanks To"
msgstr "Ringraziamenti"

#: Source/DiabloUI/credits_lines.cpp:200
msgid "In memory of"
msgstr "In ricordo di"

#: Source/DiabloUI/credits_lines.cpp:206
msgid "Very Special Thanks to"
msgstr "Ringraziamenti Speciali"

#: Source/DiabloUI/credits_lines.cpp:212
msgid "General Manager"
msgstr "Responsabile Generale"

#: Source/DiabloUI/credits_lines.cpp:218
msgid "Software Engineering"
msgstr "Ingegnere del Software"

#: Source/DiabloUI/credits_lines.cpp:221
msgid "Art Director"
msgstr "Direttore Artistico"

#: Source/DiabloUI/credits_lines.cpp:224
msgid "Artists"
msgstr "Artisti"

#: Source/DiabloUI/credits_lines.cpp:228
msgid "Design"
msgstr "Progettazione"

#: Source/DiabloUI/credits_lines.cpp:235
msgid "Sound Design, SFX & Audio Engineering"
msgstr "Sonoro, Effetti e Ingegneria del Suono"

#: Source/DiabloUI/credits_lines.cpp:238
msgid "Quality Assurance Lead"
msgstr "Responsabile Controllo Qualità"

#: Source/DiabloUI/credits_lines.cpp:241
msgid "Testers"
msgstr "Tester"

#: Source/DiabloUI/credits_lines.cpp:246
msgid "Manual"
msgstr "Manuale"

#: Source/DiabloUI/credits_lines.cpp:255
msgid "\tAdditional Work"
msgstr "\tLavoro Supplementare"

#: Source/DiabloUI/credits_lines.cpp:257
msgid "Quest Text Writing"
msgstr "Sceneggiatura Missioni"

#: Source/DiabloUI/credits_lines.cpp:260 Source/DiabloUI/credits_lines.cpp:295
msgid "Thanks to"
msgstr "Ringraziamenti"

#: Source/DiabloUI/credits_lines.cpp:265
msgid "\t\t\tSpecial Thanks to Blizzard Entertainment"
msgstr "\t\t\tRingraziamenti Speciali a Blizzard Entertainment"

#: Source/DiabloUI/credits_lines.cpp:270
msgid "\t\t\tSierra On-Line Inc. Northwest"
msgstr "\t\t\tSierra On-Line Inc. Northwest"

#: Source/DiabloUI/credits_lines.cpp:272
msgid "Quality Assurance Manager"
msgstr "Responsabile Controllo Qualità"

#: Source/DiabloUI/credits_lines.cpp:275
msgid "Quality Assurance Lead Tester"
msgstr "Tester Responsabile Controllo Qualità"

#: Source/DiabloUI/credits_lines.cpp:278
msgid "Main Testers"
msgstr "Tester Principali"

#: Source/DiabloUI/credits_lines.cpp:281
msgid "Additional Testers"
msgstr "Tester Supplementari"

#: Source/DiabloUI/credits_lines.cpp:286
msgid "Product Marketing Manager"
msgstr "Responsabile Marketing di Prodotto"

#: Source/DiabloUI/credits_lines.cpp:289
msgid "Public Relations Manager"
msgstr "Responsabile Pubbliche Relazioni"

#: Source/DiabloUI/credits_lines.cpp:292
msgid "Associate Product Manager"
msgstr "Responsabile Prodotto Associato"

#: Source/DiabloUI/credits_lines.cpp:301
msgid "The Ring of One Thousand"
msgstr "L'Anello dei Mille"

#: Source/DiabloUI/credits_lines.cpp:547
msgid "\tNo souls were sold in the making of this game."
msgstr ""
"\tNessuna anima è stata venduta durante la realizzazione di questo gioco."

#: Source/DiabloUI/dialogs.cpp:84 Source/DiabloUI/dialogs.cpp:96
#: Source/DiabloUI/hero/selhero.cpp:177 Source/DiabloUI/hero/selhero.cpp:203
#: Source/DiabloUI/hero/selhero.cpp:288 Source/DiabloUI/hero/selhero.cpp:528
#: Source/DiabloUI/multi/selconn.cpp:82 Source/DiabloUI/multi/selgame.cpp:171
#: Source/DiabloUI/multi/selgame.cpp:335 Source/DiabloUI/multi/selgame.cpp:361
#: Source/DiabloUI/multi/selgame.cpp:503 Source/DiabloUI/multi/selgame.cpp:580
#: Source/DiabloUI/selok.cpp:71
msgid "OK"
msgstr "OK"

#: Source/DiabloUI/hero/selhero.cpp:155
msgid "Choose Class"
msgstr "Scegli Classe"

#. TRANSLATORS: Player Block start
#. HeroClass::Warrior
#: Source/DiabloUI/hero/selhero.cpp:159 Source/playerdat.cpp:89
msgid "Warrior"
msgstr "Guerriero"

#: Source/DiabloUI/hero/selhero.cpp:160 Source/playerdat.cpp:90
msgid "Rogue"
msgstr "Ladro"

#: Source/DiabloUI/hero/selhero.cpp:161 Source/playerdat.cpp:91
msgid "Sorcerer"
msgstr "Mago"

#: Source/DiabloUI/hero/selhero.cpp:163 Source/playerdat.cpp:92
msgid "Monk"
msgstr "Monaco"

#: Source/DiabloUI/hero/selhero.cpp:166 Source/playerdat.cpp:93
msgid "Bard"
msgstr "Bardo"

#: Source/DiabloUI/hero/selhero.cpp:169 Source/playerdat.cpp:94
msgid "Barbarian"
msgstr "Barbaro"

#: Source/DiabloUI/hero/selhero.cpp:180 Source/DiabloUI/hero/selhero.cpp:206
#: Source/DiabloUI/hero/selhero.cpp:291 Source/DiabloUI/hero/selhero.cpp:536
#: Source/DiabloUI/multi/selconn.cpp:85 Source/DiabloUI/progress.cpp:44
msgid "Cancel"
msgstr "Annulla"

#: Source/DiabloUI/hero/selhero.cpp:186 Source/DiabloUI/hero/selhero.cpp:276
msgid "New Multi Player Hero"
msgstr "Nuovo Eroe Multi Giocatore"

#: Source/DiabloUI/hero/selhero.cpp:186 Source/DiabloUI/hero/selhero.cpp:276
msgid "New Single Player Hero"
msgstr "Nuovo Eroe Giocatore Singolo"

#: Source/DiabloUI/hero/selhero.cpp:195
msgid "Save File Exists"
msgstr "Salvataggio Esistente"

#: Source/DiabloUI/hero/selhero.cpp:198 Source/gamemenu.cpp:42
msgid "Load Game"
msgstr "Carica Partita"

#: Source/DiabloUI/hero/selhero.cpp:199 Source/gamemenu.cpp:41
#: Source/gamemenu.cpp:52 Source/multi.cpp:816
msgid "New Game"
msgstr "Nuova Partita"

#: Source/DiabloUI/hero/selhero.cpp:209 Source/DiabloUI/hero/selhero.cpp:542
msgid "Single Player Characters"
msgstr "Personaggi Giocatore Singolo"

#: Source/DiabloUI/hero/selhero.cpp:268
msgid ""
"The Rogue and Sorcerer are only available in the full retail version of "
"Diablo. Visit https://www.gog.com/game/diablo to purchase."
msgstr ""
"Il Ladro e il Mago sono disponibili solo nella versione completa di Diablo. "
"Visita https://www.gog.com/game/diablo per acquistare."

#: Source/DiabloUI/hero/selhero.cpp:282 Source/DiabloUI/hero/selhero.cpp:285
msgid "Enter Name"
msgstr "Inserisci Nome"

#: Source/DiabloUI/hero/selhero.cpp:314
msgid ""
"Invalid name. A name cannot contain spaces, reserved characters, or reserved "
"words.\n"
msgstr ""
"Nome non valido. Non può contenere spazi, caratteri speciali, o parole "
"speciali.\n"

#. TRANSLATORS: Error Message
#: Source/DiabloUI/hero/selhero.cpp:321
msgid "Unable to create character."
msgstr "Impossibile creare il personaggio."

#: Source/DiabloUI/hero/selhero.cpp:487
msgid "Level:"
msgstr "Livello:"

#: Source/DiabloUI/hero/selhero.cpp:491
msgid "Strength:"
msgstr "Forza:"

#: Source/DiabloUI/hero/selhero.cpp:491
msgid "Magic:"
msgstr "Magia:"

#: Source/DiabloUI/hero/selhero.cpp:491
msgid "Dexterity:"
msgstr "Destrezza:"

#: Source/DiabloUI/hero/selhero.cpp:491
msgid "Vitality:"
msgstr "Vitalità:"

#: Source/DiabloUI/hero/selhero.cpp:493
msgid "Savegame:"
msgstr "Salvataggio:"

#: Source/DiabloUI/hero/selhero.cpp:512
msgid "Select Hero"
msgstr "Eroe"

#: Source/DiabloUI/hero/selhero.cpp:520
msgid "New Hero"
msgstr "Nuovo Eroe"

#: Source/DiabloUI/hero/selhero.cpp:531
msgid "Delete"
msgstr "Elimina"

#: Source/DiabloUI/hero/selhero.cpp:540
msgid "Multi Player Characters"
msgstr "Personaggi Multi Giocatore"

#: Source/DiabloUI/hero/selhero.cpp:591
msgid "Delete Multi Player Hero"
msgstr "Elimina Eroe Multi Giocatore"

#: Source/DiabloUI/hero/selhero.cpp:593
msgid "Delete Single Player Hero"
msgstr "Elimina Eroe Giocatore Singolo"

#: Source/DiabloUI/hero/selhero.cpp:595
#, c++-format
msgid "Are you sure you want to delete the character \"{:s}\"?"
msgstr "Sei sicuro di voler eliminare il personaggio \"{:s}\"?"

#: Source/DiabloUI/mainmenu.cpp:38
msgid "Single Player"
msgstr "Giocatore Singolo"

#: Source/DiabloUI/mainmenu.cpp:39
msgid "Multi Player"
msgstr "Multi Giocatore"

#: Source/DiabloUI/mainmenu.cpp:40 Source/DiabloUI/settingsmenu.cpp:366
msgid "Settings"
msgstr "Impostazioni"

#: Source/DiabloUI/mainmenu.cpp:41
msgid "Support"
msgstr "Supporto"

#: Source/DiabloUI/mainmenu.cpp:42
msgid "Show Credits"
msgstr "Ringraziamenti"

#: Source/DiabloUI/mainmenu.cpp:44
msgid "Exit Hellfire"
msgstr "Esci da Hellfire"

#: Source/DiabloUI/mainmenu.cpp:44
msgid "Exit Diablo"
msgstr "Esci da Diablo"

#: Source/DiabloUI/mainmenu.cpp:62
msgid "Shareware"
msgstr "Demo"

#: Source/DiabloUI/multi/selconn.cpp:14
msgid "Client-Server (TCP)"
msgstr "Client-Server (TCP)"

#: Source/DiabloUI/multi/selconn.cpp:15
<<<<<<< HEAD
#, fuzzy
msgid "Offline"
msgstr "Loopback"
=======
msgid "Offline"
msgstr "Non In Linea"
>>>>>>> b63cc892

#: Source/DiabloUI/multi/selconn.cpp:56 Source/DiabloUI/multi/selgame.cpp:647
#: Source/DiabloUI/multi/selgame.cpp:673
msgid "Multi Player Game"
msgstr "Multi Giocatore"

#: Source/DiabloUI/multi/selconn.cpp:62
msgid "Requirements:"
msgstr "Requisiti:"

#: Source/DiabloUI/multi/selconn.cpp:68
msgid "no gateway needed"
msgstr "senza gateway"

#: Source/DiabloUI/multi/selconn.cpp:74
msgid "Select Connection"
msgstr "Connessione"

#: Source/DiabloUI/multi/selconn.cpp:77
msgid "Change Gateway"
msgstr "Cambia Gateway"

#: Source/DiabloUI/multi/selconn.cpp:110
msgid "All computers must be connected to a TCP-compatible network."
msgstr "Tutti i computer devono essere connessi ad una rete TCP compatibile."

#: Source/DiabloUI/multi/selconn.cpp:114
msgid "All computers must be connected to the internet."
msgstr "Tutti i computer richiedono una connessione ad internet."

#: Source/DiabloUI/multi/selconn.cpp:118
msgid "Play by yourself with no network exposure."
msgstr "Gioca da solo senza esporti sulla rete."

#: Source/DiabloUI/multi/selconn.cpp:123
#, c++-format
msgid "Players Supported: {:d}"
msgstr "Giocatori Supportati: {:d}"

#: Source/DiabloUI/multi/selgame.cpp:86 Source/options.cpp:566
#: Source/options.cpp:616 Source/quests.cpp:53
msgid "Diablo"
msgstr "Diablo"

#: Source/DiabloUI/multi/selgame.cpp:89
msgid "Diablo Shareware"
msgstr "Demo Diablo"

#: Source/DiabloUI/multi/selgame.cpp:92 Source/options.cpp:568
#: Source/options.cpp:630
msgid "Hellfire"
msgstr "Hellfire"

#: Source/DiabloUI/multi/selgame.cpp:95
msgid "Hellfire Shareware"
msgstr "Demo Hellfire"

#: Source/DiabloUI/multi/selgame.cpp:98
msgid "The host is running a different game than you."
msgstr "L'host sta eseguendo un gioco diverso dal tuo."

#: Source/DiabloUI/multi/selgame.cpp:100
#, c++-format
msgid "The host is running a different game mode ({:s}) than you."
msgstr "L'host sta eseguendo una modalità di gioco ({:s}) diversa dalla tua."

#. TRANSLATORS: Error message when somebody tries to join a game running another version.
#: Source/DiabloUI/multi/selgame.cpp:102
#, c++-format
msgid "Your version {:s} does not match the host {:d}.{:d}.{:d}."
msgstr "La tua versione {:s} non corrisponde all'host {:d}.{:d}.{:d}."

#: Source/DiabloUI/multi/selgame.cpp:137 Source/DiabloUI/multi/selgame.cpp:566
msgid "Description:"
msgstr "Descrizione:"

#: Source/DiabloUI/multi/selgame.cpp:143
msgid "Select Action"
msgstr "Azione"

#: Source/DiabloUI/multi/selgame.cpp:146 Source/DiabloUI/multi/selgame.cpp:323
#: Source/DiabloUI/multi/selgame.cpp:484
msgid "Create Game"
msgstr "Crea Partita"

#: Source/DiabloUI/multi/selgame.cpp:148
msgid "Create Public Game"
msgstr "Crea Partita Pubblica"

#: Source/DiabloUI/multi/selgame.cpp:149
msgid "Join Game"
msgstr "Unisciti alla Partita"

#: Source/DiabloUI/multi/selgame.cpp:153
msgid "Public Games"
msgstr "Partite Pubbliche"

#: Source/DiabloUI/multi/selgame.cpp:158 Source/error.cpp:67
msgid "Loading..."
msgstr "Caricamento..."

#. TRANSLATORS: type of dungeon (i.e. Cathedral, Caves)
#: Source/DiabloUI/multi/selgame.cpp:160 Source/discord/discord.cpp:73
#: Source/options.cpp:602 Source/options.cpp:992
#: Source/panels/charpanel.cpp:137
msgid "None"
msgstr "Nessuno"

#: Source/DiabloUI/multi/selgame.cpp:174 Source/DiabloUI/multi/selgame.cpp:338
#: Source/DiabloUI/multi/selgame.cpp:364 Source/DiabloUI/multi/selgame.cpp:506
#: Source/DiabloUI/multi/selgame.cpp:583
msgid "CANCEL"
msgstr "ANNULLA"

#: Source/DiabloUI/multi/selgame.cpp:214
msgid "Create a new game with a difficulty setting of your choice."
msgstr "Crea una nuova partita con difficoltà a tua scelta."

#: Source/DiabloUI/multi/selgame.cpp:217
msgid ""
"Create a new public game that anyone can join with a difficulty setting of "
"your choice."
msgstr ""
"Crea una nuova partita pubblica dove chiunque può partecipare con difficoltà "
"a tua scelta."

#: Source/DiabloUI/multi/selgame.cpp:221
msgid "Enter Game ID to join a game already in progress."
msgstr "Inserisci l'ID Partita per unirti ad una partita già in corso."

#: Source/DiabloUI/multi/selgame.cpp:223
msgid "Enter an IP or a hostname to join a game already in progress."
msgstr "Inserisci un IP o host per unirti ad una partita già in corso."

#: Source/DiabloUI/multi/selgame.cpp:228
msgid "Join the public game already in progress."
msgstr "Unisciti ad una partita già in corso."

#: Source/DiabloUI/multi/selgame.cpp:234 Source/DiabloUI/multi/selgame.cpp:328
#: Source/DiabloUI/multi/selgame.cpp:389 Source/DiabloUI/multi/selgame.cpp:495
#: Source/DiabloUI/multi/selgame.cpp:515 Source/automap.cpp:780
#: Source/discord/discord.cpp:102
msgid "Normal"
msgstr "Normale"

#: Source/DiabloUI/multi/selgame.cpp:237 Source/DiabloUI/multi/selgame.cpp:329
#: Source/DiabloUI/multi/selgame.cpp:393 Source/automap.cpp:783
#: Source/discord/discord.cpp:102
msgid "Nightmare"
msgstr "Incubo"

#: Source/DiabloUI/multi/selgame.cpp:240 Source/DiabloUI/multi/selgame.cpp:330
#: Source/DiabloUI/multi/selgame.cpp:397 Source/automap.cpp:786
#: Source/discord/discord.cpp:68 Source/discord/discord.cpp:102
msgid "Hell"
msgstr "Inferno"

#. TRANSLATORS: {:s} means: Game Difficulty.
#: Source/DiabloUI/multi/selgame.cpp:243 Source/automap.cpp:790
#, c++-format
msgid "Difficulty: {:s}"
msgstr "Difficoltà: {:s}"

#: Source/DiabloUI/multi/selgame.cpp:247 Source/gamemenu.cpp:167
msgid "Speed: Normal"
msgstr "Ritmo: Normale"

#: Source/DiabloUI/multi/selgame.cpp:250 Source/gamemenu.cpp:165
msgid "Speed: Fast"
msgstr "Ritmo: Veloce"

#: Source/DiabloUI/multi/selgame.cpp:253 Source/gamemenu.cpp:163
msgid "Speed: Faster"
msgstr "Ritmo: Molto veloce"

#: Source/DiabloUI/multi/selgame.cpp:256 Source/gamemenu.cpp:161
msgid "Speed: Fastest"
msgstr "Ritmo: Velocissimo"

#: Source/DiabloUI/multi/selgame.cpp:264
msgid "Players: "
msgstr "Giocatori: "

#: Source/DiabloUI/multi/selgame.cpp:326
msgid "Select Difficulty"
msgstr "Difficoltà"

#: Source/DiabloUI/multi/selgame.cpp:344
#, c++-format
msgid "Join {:s} Games"
msgstr "Unisciti a Partite {:s}"

#: Source/DiabloUI/multi/selgame.cpp:349
msgid "Enter Game ID"
msgstr "Inserisci ID Partita"

#: Source/DiabloUI/multi/selgame.cpp:351
msgid "Enter address"
msgstr "Inserisci indirizzo"

#: Source/DiabloUI/multi/selgame.cpp:390
msgid ""
"Normal Difficulty\n"
"This is where a starting character should begin the quest to defeat Diablo."
msgstr ""
"Difficoltà Normale\n"
"Qui è dove un personaggio agli inizi dovrebbe intraprendere la missione per "
"sconfiggere Diablo."

#: Source/DiabloUI/multi/selgame.cpp:394
msgid ""
"Nightmare Difficulty\n"
"The denizens of the Labyrinth have been bolstered and will prove to be a "
"greater challenge. This is recommended for experienced characters only."
msgstr ""
"Difficoltà Incubo\n"
"Gli abitanti del Labirinto sono stati rafforzati e la sfida si dimostrerà "
"ardua. Raccomandato solo per personaggi esperti."

#: Source/DiabloUI/multi/selgame.cpp:398
msgid ""
"Hell Difficulty\n"
"The most powerful of the underworld's creatures lurk at the gateway into "
"Hell. Only the most experienced characters should venture in this realm."
msgstr ""
"Difficoltà Inferno\n"
"La più potente delle creature degli inferi si nasconde alle porte "
"dell'Inferno. Solo i personaggi più esperti dovrebbero avventurarsi in "
"questo regno."

#: Source/DiabloUI/multi/selgame.cpp:413
msgid ""
"Your character must reach level 20 before you can enter a multiplayer game "
"of Nightmare difficulty."
msgstr ""
"Il tuo personaggio deve raggiungere il livello 20 prima di poter partecipare "
"al multi giocatore di difficoltà Incubo."

#: Source/DiabloUI/multi/selgame.cpp:415
msgid ""
"Your character must reach level 30 before you can enter a multiplayer game "
"of Hell difficulty."
msgstr ""
"Il tuo personaggio deve raggiungere il livello 30 prima di poter partecipare "
"al multi giocatore di difficoltà Inferno."

#: Source/DiabloUI/multi/selgame.cpp:493
msgid "Select Game Speed"
msgstr "Ritmo di Gioco"

#: Source/DiabloUI/multi/selgame.cpp:496 Source/DiabloUI/multi/selgame.cpp:519
msgid "Fast"
msgstr "Veloce"

#: Source/DiabloUI/multi/selgame.cpp:497 Source/DiabloUI/multi/selgame.cpp:523
msgid "Faster"
msgstr "Molto Veloce"

#: Source/DiabloUI/multi/selgame.cpp:498 Source/DiabloUI/multi/selgame.cpp:527
msgid "Fastest"
msgstr "Velocissimo"

#: Source/DiabloUI/multi/selgame.cpp:516
msgid ""
"Normal Speed\n"
"This is where a starting character should begin the quest to defeat Diablo."
msgstr ""
"Normale\n"
"Qui è dove un personaggio agli inizi dovrebbe intraprendere la missione per "
"sconfiggere Diablo."

#: Source/DiabloUI/multi/selgame.cpp:520
msgid ""
"Fast Speed\n"
"The denizens of the Labyrinth have been hastened and will prove to be a "
"greater challenge. This is recommended for experienced characters only."
msgstr ""
"Veloce\n"
"Gli abitanti del Labirinto sono stati velocizzati e la sfida si dimostrerà "
"ardua. Raccomandato solo per personaggi esperti."

#: Source/DiabloUI/multi/selgame.cpp:524
msgid ""
"Faster Speed\n"
"Most monsters of the dungeon will seek you out quicker than ever before. "
"Only an experienced champion should try their luck at this speed."
msgstr ""
"Molto Veloce\n"
"La maggior parte dei mostri del sotterraneo ti cercheranno più velocemente "
"che mai. Solo un campione esperto dovrebbe tentare la fortuna a questa "
"velocità."

#: Source/DiabloUI/multi/selgame.cpp:528
msgid ""
"Fastest Speed\n"
"The minions of the underworld will rush to attack without hesitation. Only a "
"true speed demon should enter at this pace."
msgstr ""
"Velocissimo\n"
"I tirapiedi degli inferi si precipiteranno ad attaccare senza esitazione. "
"Solo un vero demone della velocità dovrebbe entrare a questo ritmo."

#: Source/DiabloUI/multi/selgame.cpp:572 Source/DiabloUI/multi/selgame.cpp:577
msgid "Enter Password"
msgstr "Inserisci Password"

#: Source/DiabloUI/selstart.cpp:41
msgid "Enter Hellfire"
msgstr "Entra in Hellfire"

#: Source/DiabloUI/selstart.cpp:42
msgid "Switch to Diablo"
msgstr "Passa a Diablo"

#: Source/DiabloUI/selyesno.cpp:57 Source/stores.cpp:1001
msgid "Yes"
msgstr "Si"

#: Source/DiabloUI/selyesno.cpp:58 Source/stores.cpp:1002
msgid "No"
msgstr "No"

#: Source/DiabloUI/settingsmenu.cpp:146
msgid "Press gamepad buttons to change."
msgstr "Premi i tasti del gamepad per cambiare."

#: Source/DiabloUI/settingsmenu.cpp:424
msgid "Bound key:"
msgstr "Tasto associato:"

#: Source/DiabloUI/settingsmenu.cpp:460
msgid "Press any key to change."
msgstr "Premi qualsiasi tasto per cambiare."

#: Source/DiabloUI/settingsmenu.cpp:462
msgid "Unbind key"
msgstr "Disassocia tasto"

#: Source/DiabloUI/settingsmenu.cpp:466
msgid "Bound button combo:"
msgstr "Associa combinazione di tasti:"

#: Source/DiabloUI/settingsmenu.cpp:475
msgid "Unbind button combo"
msgstr "Disassocia combinazione di tasti"

#: Source/DiabloUI/settingsmenu.cpp:519 Source/gamemenu.cpp:65
msgid "Previous Menu"
msgstr "Menu Precedente"

#: Source/DiabloUI/support_lines.cpp:8
msgid ""
"We maintain a chat server at Discord.gg/devilutionx Follow the links to join "
"our community where we talk about things related to Diablo, and the Hellfire "
"expansion."
msgstr ""
"Gestiamo un server di chat su Discord.gg/devilutionx Segui i link per unirti "
"alla nostra community dove parliamo di cose relative a Diablo e "
"all'espansione Hellfire."

#: Source/DiabloUI/support_lines.cpp:10
msgid ""
"DevilutionX is maintained by Diasurgical, issues and bugs can be reported at "
"this address: https://github.com/diasurgical/devilutionX To help us better "
"serve you, please be sure to include the version number, operating system, "
"and the nature of the problem."
msgstr ""
"DevilutionX è gestito da Diasurgical, ogni problema può essere segnalato a "
"questo indirizzo: https://github.com/diasurgical/devilutionX Per aiutarci a "
"servirti meglio, assicurati di includere il numero di versione, sistema "
"operativo, e la natura del problema."

#: Source/DiabloUI/support_lines.cpp:13
msgid "Disclaimer:"
msgstr "Avvertenze:"

#: Source/DiabloUI/support_lines.cpp:14
msgid ""
"\tDevilutionX is not supported or maintained by Blizzard Entertainment, nor "
"GOG.com. Neither Blizzard Entertainment nor GOG.com has tested or certified "
"the quality or compatibility of DevilutionX. All inquiries regarding "
"DevilutionX should be directed to Diasurgical, not to Blizzard Entertainment "
"or GOG.com."
msgstr ""
"\tDevilutionX non è supportato o gestito da Blizzard Entertainment, o da "
"GOG.com. Né Blizzard Entertainment né GOG.com hanno testato o certificato la "
"qualità o la compatibilità di DevilutionX. Tutte le domande su DevilutionX "
"dovrebbero essere dirette a Diasurgical, non a Blizzard Entertainment o "
"Gog.com."

#: Source/DiabloUI/support_lines.cpp:17
msgid ""
"\tThis port makes use of Charis SIL, New Athena Unicode, Unifont, and Noto "
"which are licensed under the SIL Open Font License, as well as Twitmoji "
"which is licensed under CC-BY 4.0. The port also makes use of SDL which is "
"licensed under the zlib-license. See the ReadMe for further details."
msgstr ""
"\tQuesto port utilizza Charis SIL, New Athena Unicode, Unifont e Noto "
"concessi in licenza SIL Open Font License, nonché Twitmoji concesso in "
"licenza CC-BY 4.0. Il port utilizza anche SDL, concesso in licenza zlib-"
"license. Consulta il ReadMe per ulteriori dettagli."

#: Source/DiabloUI/title.cpp:57
msgid "Copyright © 1996-2001 Blizzard Entertainment"
msgstr "Copyright © 1996-2001 Blizzard Entertainment"

#: Source/appfat.cpp:52
msgid "Error"
msgstr "Errore"

#. TRANSLATORS: Error message that displays relevant information for bug report
#: Source/appfat.cpp:67
#, c++-format
msgid ""
"{:s}\n"
"\n"
"The error occurred at: {:s} line {:d}"
msgstr ""
"{:s}\n"
"\n"
"Si è verificato un errore alla linea: {:s} {:d}"

#: Source/appfat.cpp:76
#, c++-format
msgid ""
"Unable to open main data archive ({:s}).\n"
"\n"
"Make sure that it is in the game folder."
msgstr ""
"Impossibile aprire l'archivio dati principale ({:s}).\n"
"\n"
"Assicurati che sia nella cartella del gioco."

#: Source/appfat.cpp:81
msgid "Data File Error"
msgstr "Errore File Dati"

#. TRANSLATORS: Error when Program is not allowed to write data
#: Source/appfat.cpp:87
#, c++-format
msgid ""
"Unable to write to location:\n"
"{:s}"
msgstr ""
"Impossibile scrivere nella posizione:\n"
"{:s}"

#: Source/appfat.cpp:89
msgid "Read-Only Directory Error"
msgstr "Errore di Cartella in Sola Lettura"

#: Source/automap.cpp:735
msgid "Game: "
msgstr "Partita: "

#: Source/automap.cpp:743
msgid "Offline Game"
msgstr "Partita Non In Linea"

#: Source/automap.cpp:745
msgid "Password: "
msgstr "Password: "

#: Source/automap.cpp:748
msgid "Public Game"
msgstr "Partita Pubblica"

#: Source/automap.cpp:762
#, c++-format
msgid "Level: Nest {:d}"
msgstr "Livello: Covo {:d}"

#: Source/automap.cpp:765
#, c++-format
msgid "Level: Crypt {:d}"
msgstr "Livello: Cripta {:d}"

#: Source/automap.cpp:768 Source/discord/discord.cpp:68 Source/objects.cpp:151
msgid "Town"
msgstr "Città"

#: Source/automap.cpp:771
#, c++-format
msgid "Level: {:d}"
msgstr "Liv. : {:d}"

#: Source/control.cpp:160
msgid "Tab"
msgstr "Tab"

#: Source/control.cpp:160
msgid "Esc"
msgstr "Esc"

#: Source/control.cpp:160
msgid "Enter"
msgstr "Invio"

#: Source/control.cpp:163
msgid "Character Information"
msgstr "Dettagli Personaggio"

#: Source/control.cpp:164
msgid "Quests log"
msgstr "Missioni"

#: Source/control.cpp:165
msgid "Automap"
msgstr "Mappa"

#: Source/control.cpp:166
msgid "Main Menu"
msgstr "Menu Principale"

#: Source/control.cpp:167 Source/diablo.cpp:1715 Source/diablo.cpp:2033
msgid "Inventory"
msgstr "Inventario"

#: Source/control.cpp:168
msgid "Spell book"
msgstr "Libro di magia"

#: Source/control.cpp:169
msgid "Send Message"
msgstr "Invia Messaggio"

#: Source/control.cpp:348
msgid "Available Commands:"
msgstr "Comandi Disponibili:"

#: Source/control.cpp:356
msgid "Command "
msgstr "Comando "

#: Source/control.cpp:356
msgid " is unkown."
msgstr " sconosciuto."

#: Source/control.cpp:359 Source/control.cpp:360
msgid "Description: "
msgstr "Descrizione: "

#: Source/control.cpp:359
msgid ""
"\n"
"Parameters: No additional parameter needed."
msgstr ""
"\n"
"Parametri: Nessun parametro ulteriore richiesto."

#: Source/control.cpp:360
msgid ""
"\n"
"Parameters: "
msgstr ""
"\n"
"Parametri: "

#: Source/control.cpp:380 Source/control.cpp:412
msgid "Arenas are only supported in multiplayer."
msgstr "Le arene sono supportate solo in multigiocatore."

#: Source/control.cpp:385
msgid "What arena do you want to visit?"
msgstr "Quale arena vuoi visitare?"

#: Source/control.cpp:393
msgid "Invalid arena-number. Valid numbers are:"
msgstr "Numero di arena non valido. I numeri validi sono:"

#: Source/control.cpp:399
msgid "To enter a arena, you need to be in town or another arena."
msgstr "Per entrare in un'arena, devi essere in città o in un'altra arena."

#: Source/control.cpp:436
msgid "Inspecting only supported in multiplayer."
msgstr "Ispezione supportata solo in multigiocatore."

#: Source/control.cpp:441 Source/control.cpp:730
msgid "Stopped inspecting players."
msgstr "Ispezione giocatori interrotta."

#: Source/control.cpp:451
msgid "Inspecting player: "
msgstr "Ispezione del giocatore: "

#: Source/control.cpp:460
msgid "No players found with such a name"
msgstr "Nessun giocatore trovato con un nome simile"

#: Source/control.cpp:524
msgid "/help"
msgstr "/help"

#: Source/control.cpp:524
msgid "Prints help overview or help for a specific command."
msgstr "Mostra guida generale o la guida per un comando specifico."

#: Source/control.cpp:524
msgid "[command]"
msgstr "[comando]"

#: Source/control.cpp:525
msgid "/arena"
msgstr "/arena"

#: Source/control.cpp:525
msgid "Enter a PvP Arena."
msgstr "Entra in un'Arena PvP."

#: Source/control.cpp:525
msgid "<arena-number>"
msgstr "<numero-arena>"

#: Source/control.cpp:526
msgid "/arenapot"
msgstr "/arenapot"

#: Source/control.cpp:526
msgid "Gives Arena Potions."
msgstr "Fornisce Pozioni in Arena."

#: Source/control.cpp:526
msgid "<number>"
msgstr "<numero>"

#: Source/control.cpp:527
msgid "/inspect"
msgstr "/inspect"

#: Source/control.cpp:527
msgid "Inspects stats and equipment of another player."
msgstr "Ispeziona le statistiche e l'equipaggiamento di un altro giocatore."

#: Source/control.cpp:527
msgid "<player name>"
msgstr "<nome giocatore>"

#: Source/control.cpp:528
msgid "/seedinfo"
msgstr "/seedinfo"

#: Source/control.cpp:528
msgid "Show seed infos for current level."
msgstr "Mostra dettagli seed per il livello attuale."

#: Source/control.cpp:538
msgid "Command \""
msgstr "Comando \""

#: Source/control.cpp:1013
msgid "Player friendly"
msgstr "Amichevole"

#: Source/control.cpp:1015
msgid "Player attack"
msgstr "Attacco giocatore"

#: Source/control.cpp:1018
#, c++-format
msgid "Hotkey: {:s}"
msgstr "Tasto: {:s}"

#: Source/control.cpp:1025
msgid "Select current spell button"
msgstr "Seleziona magia corrente"

#: Source/control.cpp:1028
msgid "Hotkey: 's'"
msgstr "Tasto: 's'"

#: Source/control.cpp:1034 Source/panels/spell_list.cpp:151
#, c++-format
msgid "{:s} Skill"
msgstr "{:s} Abilità"

#: Source/control.cpp:1037 Source/panels/spell_list.cpp:158
#, c++-format
msgid "{:s} Spell"
msgstr "{:s} Magia"

#: Source/control.cpp:1039 Source/panels/spell_list.cpp:163
msgid "Spell Level 0 - Unusable"
msgstr "Liv. Magia 0 - Inusabile"

#: Source/control.cpp:1039 Source/panels/spell_list.cpp:165
#, c++-format
msgid "Spell Level {:d}"
msgstr "Livello Magia {:d}"

#: Source/control.cpp:1042 Source/panels/spell_list.cpp:172
#, c++-format
msgid "Scroll of {:s}"
msgstr "Pergamena {:s}"

#: Source/control.cpp:1047 Source/panels/spell_list.cpp:177
#, c++-format
msgid "{:d} Scroll"
msgid_plural "{:d} Scrolls"
msgstr[0] "{:d} Pergamena"
msgstr[1] "{:d} Pergamene"

#: Source/control.cpp:1050 Source/panels/spell_list.cpp:184
#, c++-format
msgid "Staff of {:s}"
msgstr "Verga di {:s}"

#: Source/control.cpp:1051 Source/panels/spell_list.cpp:186
#, c++-format
msgid "{:d} Charge"
msgid_plural "{:d} Charges"
msgstr[0] "{:d} Carica"
msgstr[1] "{:d} Cariche"

#: Source/control.cpp:1176 Source/inv.cpp:1872 Source/items.cpp:3653
#, c++-format
msgid "{:s} gold piece"
msgid_plural "{:s} gold pieces"
msgstr[0] "{:s} moneta"
msgstr[1] "{:s} monete"

#: Source/control.cpp:1178
msgid "Requirements not met"
msgstr "Requisiti inadeguati"

#: Source/control.cpp:1207
#, c++-format
msgid "{:s}, Level: {:d}"
msgstr "{:s}, Livello: {:d}"

#: Source/control.cpp:1208
#, c++-format
msgid "Hit Points {:d} of {:d}"
msgstr "Punti Ferita {:d} di {:d}"

#: Source/control.cpp:1239
msgid "Level Up"
msgstr "Su di Livello"

#. TRANSLATORS: {:s} is a number with separators. Dialog is shown when splitting a stash of Gold.
#: Source/control.cpp:1347
#, c++-format
msgid "You have {:s} gold piece. How many do you want to remove?"
msgid_plural "You have {:s} gold pieces. How many do you want to remove?"
msgstr[0] "Possiedi {:s} moneta d'oro. Quante ne vuoi rimuovere?"
msgstr[1] "Possiedi {:s} monete d'oro. Quante ne vuoi rimuovere?"

#: Source/cursor.cpp:326
msgid "Town Portal"
msgstr "Portale Cittadino"

#: Source/cursor.cpp:327
#, c++-format
msgid "from {:s}"
msgstr "da {:s}"

#: Source/cursor.cpp:340
msgid "Portal to"
msgstr "Portale verso"

#: Source/cursor.cpp:341
msgid "The Unholy Altar"
msgstr "L'Altare Sacrilego"

#: Source/cursor.cpp:341
msgid "level 15"
msgstr "livello 15"

#: Source/diablo.cpp:126
msgid "I need help! Come Here!"
msgstr "Mi serve aiuto! Vieni!"

#: Source/diablo.cpp:127
msgid "Follow me."
msgstr "Seguimi."

#: Source/diablo.cpp:128
msgid "Here's something for you."
msgstr "Ecco qualche cosa per te."

#: Source/diablo.cpp:129
msgid "Now you DIE!"
msgstr "Ora MUORI!"

#. TRANSLATORS: Commandline Option
#: Source/diablo.cpp:931
msgid "Print this message and exit"
msgstr "Mostra questo messaggio ed esci"

#. TRANSLATORS: Commandline Option
#: Source/diablo.cpp:932
msgid "Print the version and exit"
msgstr "Mostra versione ed esci"

#. TRANSLATORS: Commandline Option
#: Source/diablo.cpp:933
msgid "Specify the folder of diabdat.mpq"
msgstr "Specifica la cartella di diabdat.mpq"

#. TRANSLATORS: Commandline Option
#: Source/diablo.cpp:934
msgid "Specify the folder of save files"
msgstr "Specifica la cartella dei salvataggio"

#. TRANSLATORS: Commandline Option
#: Source/diablo.cpp:935
msgid "Specify the location of diablo.ini"
msgstr "Specifica la posizione di diablo.ini"

#. TRANSLATORS: Commandline Option
#: Source/diablo.cpp:936
msgid "Specify the language code (e.g. en or pt_BR)"
msgstr "Specifica il codice lingua (ad es. en o pt_BR)"

#. TRANSLATORS: Commandline Option
#: Source/diablo.cpp:937
msgid "Skip startup videos"
msgstr "Salta video iniziali"

#. TRANSLATORS: Commandline Option
#: Source/diablo.cpp:938
msgid "Display frames per second"
msgstr "Mostra fotogrammi al secondo"

#. TRANSLATORS: Commandline Option
#: Source/diablo.cpp:939
msgid "Enable verbose logging"
msgstr "Abilita log dettagliato"

#. TRANSLATORS: Commandline Option
#: Source/diablo.cpp:941
msgid "Record a demo file"
msgstr "Registra un file demo"

#. TRANSLATORS: Commandline Option
#: Source/diablo.cpp:942
msgid "Play a demo file"
msgstr "Riproduci un file demo"

#. TRANSLATORS: Commandline Option
#: Source/diablo.cpp:943
msgid "Disable all frame limiting during demo playback"
msgstr "Disabilita limitazioni di frame in riproduzione demo"

#. TRANSLATORS: Commandline Option
#: Source/diablo.cpp:946
msgid "Game selection:"
msgstr "Selezione gioco:"

#. TRANSLATORS: Commandline Option
#: Source/diablo.cpp:948
msgid "Force Shareware mode"
msgstr "Forza modalità Demo"

#. TRANSLATORS: Commandline Option
#: Source/diablo.cpp:949
msgid "Force Diablo mode"
msgstr "Forza modalità Diablo"

#. TRANSLATORS: Commandline Option
#: Source/diablo.cpp:950
msgid "Force Hellfire mode"
msgstr "Forza modalità Hellfire"

#. TRANSLATORS: Commandline Option
#: Source/diablo.cpp:951
msgid "Hellfire options:"
msgstr "Opzioni Hellfire:"

#: Source/diablo.cpp:961
msgid "Report bugs at https://github.com/diasurgical/devilutionX/"
msgstr "Segnala gli errori a https://github.com/diasurgical/devilutionX/"

#: Source/diablo.cpp:1117
msgid "Please update devilutionx.mpq and fonts.mpq to the latest version"
msgstr "Aggiorna devilutionx.mpq e fonts.mpq all'ultima versione"

#: Source/diablo.cpp:1119
msgid ""
"Failed to load UI resources.\n"
"\n"
"Make sure devilutionx.mpq is in the game folder and that it is up to date."
msgstr ""
"Caricamento risorse di interfaccia fallito.\n"
"\n"
"Assicurati che devilutionx.mpq sia nella cartella di gioco e aggiornato."

#: Source/diablo.cpp:1123
msgid "Please update fonts.mpq to the latest version"
msgstr "Aggiorna fonts.mpq all'ultima versione"

#: Source/diablo.cpp:1437
msgid "-- Network timeout --"
msgstr "-- Timeout di rete --"

#: Source/diablo.cpp:1438
msgid "-- Waiting for players --"
msgstr "-- In attesa di giocatori --"

#: Source/diablo.cpp:1461
msgid "No help available"
msgstr "Nessun aiuto disponibile"

#: Source/diablo.cpp:1462
msgid "while in stores"
msgstr "mentre nei negozi"

#: Source/diablo.cpp:1601 Source/diablo.cpp:1865
#, c++-format
msgid "Belt item {}"
msgstr "Oggetto cintura {}"

#: Source/diablo.cpp:1602 Source/diablo.cpp:1866
msgid "Use Belt item."
msgstr "Usa oggetto in cintura."

#: Source/diablo.cpp:1617 Source/diablo.cpp:1881
#, c++-format
msgid "Quick spell {}"
msgstr "Magia rapida {}"

#: Source/diablo.cpp:1618 Source/diablo.cpp:1882
msgid "Hotkey for skill or spell."
msgstr "Tasti per abilità o magia."

#: Source/diablo.cpp:1636 Source/diablo.cpp:2009
msgid "Use health potion"
msgstr "Usa pozione di guarigione"

#: Source/diablo.cpp:1637 Source/diablo.cpp:2010
msgid "Use health potions from belt."
msgstr "Usa pozioni di guarigione dalla cintura."

#: Source/diablo.cpp:1644 Source/diablo.cpp:2017
msgid "Use mana potion"
msgstr "Usa pozione del mana"

#: Source/diablo.cpp:1645 Source/diablo.cpp:2018
msgid "Use mana potions from belt."
msgstr "Usa pozioni del mana dalla cintura."

#: Source/diablo.cpp:1652 Source/diablo.cpp:2063
msgid "Speedbook"
msgstr "Speedbook"

#: Source/diablo.cpp:1653 Source/diablo.cpp:2064
msgid "Open Speedbook."
msgstr "Apri Speedbook."

#: Source/diablo.cpp:1660 Source/diablo.cpp:2196
msgid "Quick save"
msgstr "Salvataggio rapido"

#: Source/diablo.cpp:1661 Source/diablo.cpp:2197
msgid "Saves the game."
msgstr "Salva la partita."

#: Source/diablo.cpp:1668 Source/diablo.cpp:2204
msgid "Quick load"
msgstr "Caricamento rapido"

#: Source/diablo.cpp:1669 Source/diablo.cpp:2205
msgid "Loads the game."
msgstr "Carica la partita."

#: Source/diablo.cpp:1677
msgid "Quit game"
msgstr "Esci dal gioco"

#: Source/diablo.cpp:1678
msgid "Closes the game."
msgstr "Chiude la partita."

#: Source/diablo.cpp:1684
msgid "Stop hero"
msgstr "Ferma eroe"

#: Source/diablo.cpp:1685
msgid "Stops walking and cancel pending actions."
msgstr "Interrompe la camminata e annulla le azioni in sospeso."

#: Source/diablo.cpp:1692 Source/diablo.cpp:2212
msgid "Item highlighting"
msgstr "Visibiltà oggetto"

#: Source/diablo.cpp:1693 Source/diablo.cpp:2213
msgid "Show/hide items on ground."
msgstr "Mostra/nascondi oggetti a terra."

#: Source/diablo.cpp:1699 Source/diablo.cpp:2219
msgid "Toggle item highlighting"
msgstr "Attiva la visibilità di un oggetto"

#: Source/diablo.cpp:1700 Source/diablo.cpp:2220
msgid "Permanent show/hide items on ground."
msgstr "Mostra/nasconde sempre gli oggetti a terra."

#: Source/diablo.cpp:1706 Source/diablo.cpp:2073
msgid "Toggle automap"
msgstr "Attiva mappa"

#: Source/diablo.cpp:1707 Source/diablo.cpp:2074
msgid "Toggles if automap is displayed."
msgstr "Attiva se la mappa è disponibile."

#: Source/diablo.cpp:1716 Source/diablo.cpp:2034
msgid "Open Inventory screen."
msgstr "Apri Inventario."

#: Source/diablo.cpp:1723 Source/diablo.cpp:2025
msgid "Character"
msgstr "Profilo"

#: Source/diablo.cpp:1724 Source/diablo.cpp:2026
msgid "Open Character screen."
msgstr "Apri Dettagli Personaggio."

#: Source/diablo.cpp:1731 Source/diablo.cpp:2043
msgid "Quest log"
msgstr "Missioni"

#: Source/diablo.cpp:1732 Source/diablo.cpp:2044
msgid "Open Quest log."
msgstr "Apri Missioni."

#: Source/diablo.cpp:1739 Source/diablo.cpp:2053
msgid "Spellbook"
msgstr "Libro di magia"

#: Source/diablo.cpp:1740 Source/diablo.cpp:2054
msgid "Open Spellbook."
msgstr "Apri Libro di Magia."

#: Source/diablo.cpp:1748
#, c++-format
msgid "Quick Message {}"
msgstr "Messaggio Rapido {}"

#: Source/diablo.cpp:1749
msgid "Use Quick Message in chat."
msgstr "Usa Messaggio Rapido in chat."

#: Source/diablo.cpp:1758 Source/diablo.cpp:2226
msgid "Hide Info Screens"
msgstr "Nascondi Finestre Informative"

#: Source/diablo.cpp:1759 Source/diablo.cpp:2227
msgid "Hide all info screens."
msgstr "Nasconde tutte le finestre informative."

#: Source/diablo.cpp:1779 Source/diablo.cpp:2247 Source/options.cpp:999
msgid "Zoom"
msgstr "Ingrandimento"

#: Source/diablo.cpp:1780 Source/diablo.cpp:2248
msgid "Zoom Game Screen."
msgstr "Ingrandisci Area di Gioco."

#: Source/diablo.cpp:1790 Source/diablo.cpp:2258
msgid "Pause Game"
msgstr "Sospendi Partita"

#: Source/diablo.cpp:1791 Source/diablo.cpp:2259
msgid "Pauses the game."
msgstr "Sospende la partita."

<<<<<<< HEAD
#: Source/diablo.cpp:1792
msgid "Pause Game (Alternate)"
msgstr "Sospendi Partita (Alternativo)"

#: Source/diablo.cpp:1781 Source/diablo.cpp:2249
=======
#: Source/diablo.cpp:1796 Source/diablo.cpp:2264
>>>>>>> b63cc892
msgid "Decrease Gamma"
msgstr "Diminuisci Gamma"

#: Source/diablo.cpp:1797 Source/diablo.cpp:2265
msgid "Reduce screen brightness."
msgstr "Riduci luminosità schermo."

#: Source/diablo.cpp:1804 Source/diablo.cpp:2272
msgid "Increase Gamma"
msgstr "Aumenta Gamma"

#: Source/diablo.cpp:1805 Source/diablo.cpp:2273
msgid "Increase screen brightness."
msgstr "Aumenta luminosità schermo."

#: Source/diablo.cpp:1812 Source/diablo.cpp:2280
msgid "Help"
msgstr "Aiuto"

#: Source/diablo.cpp:1813 Source/diablo.cpp:2281
msgid "Open Help Screen."
msgstr "Apri Guida."

#: Source/diablo.cpp:1820 Source/diablo.cpp:2288
msgid "Screenshot"
msgstr "Schermata"

#: Source/diablo.cpp:1821 Source/diablo.cpp:2289
msgid "Takes a screenshot."
msgstr "Cattura una schermata."

#: Source/diablo.cpp:1827 Source/diablo.cpp:2295
msgid "Game info"
msgstr "Dettagli partita"

#: Source/diablo.cpp:1828 Source/diablo.cpp:2296
msgid "Displays game infos."
msgstr "Mostra dettagli partita."

#. TRANSLATORS: {:s} means: Character Name, Game Version, Game Difficulty.
#: Source/diablo.cpp:1832 Source/diablo.cpp:2300
#, c++-format
msgid "{:s} {:s}"
msgstr "{:s} {:s}"

#: Source/diablo.cpp:1841 Source/diablo.cpp:2309
msgid "Chat Log"
msgstr "Registro Chat"

#: Source/diablo.cpp:1842 Source/diablo.cpp:2310
msgid "Displays chat log."
msgstr "Mostra registro chat."

#: Source/diablo.cpp:1900
msgid "Primary action"
msgstr "Azione primaria"

#: Source/diablo.cpp:1901
msgid "Attack monsters, talk to towners, lift and place inventory items."
msgstr ""
"Attacca mostri, parla coi cittadini, solleva e posiziona oggetti "
"dell'inventario."

#: Source/diablo.cpp:1915
msgid "Secondary action"
msgstr "Azione secondaria"

#: Source/diablo.cpp:1916
msgid "Open chests, interact with doors, pick up items."
msgstr "Apri forzieri, interagisci con le porte, raccogli oggetti."

#: Source/diablo.cpp:1930
msgid "Spell action"
msgstr "Azione di magia"

#: Source/diablo.cpp:1931
msgid "Cast the active spell."
msgstr "Lancia la magia attiva."

#: Source/diablo.cpp:1945
msgid "Cancel action"
msgstr "Annulla azione"

#: Source/diablo.cpp:1946
msgid "Close menus."
msgstr "Chiudi menu."

#: Source/diablo.cpp:1971
msgid "Move up"
msgstr "Vai su"

#: Source/diablo.cpp:1972
msgid "Moves the player character up."
msgstr "Sposta il personaggio del giocatore in alto."

#: Source/diablo.cpp:1977
msgid "Move down"
msgstr "Vai giù"

#: Source/diablo.cpp:1978
msgid "Moves the player character down."
msgstr "Sposta il personaggio del giocatore in basso."

#: Source/diablo.cpp:1983
msgid "Move left"
msgstr "Vai a sinistra"

#: Source/diablo.cpp:1984
msgid "Moves the player character left."
msgstr "Sposta il personaggio del giocatore a sinistra."

#: Source/diablo.cpp:1989
msgid "Move right"
msgstr "Vai a destra"

#: Source/diablo.cpp:1990
msgid "Moves the player character right."
msgstr "Sposta il personaggio del giocatore a destra."

#: Source/diablo.cpp:1995
msgid "Stand ground"
msgstr "Resta fermo"

#: Source/diablo.cpp:1996
msgid "Hold to prevent the player from moving."
msgstr "Tieni premuto per impedire al giocatore di muoversi."

#: Source/diablo.cpp:2001
msgid "Toggle stand ground"
msgstr "Attiva/disattiva resta fermo"

#: Source/diablo.cpp:2002
msgid "Toggle whether the player moves."
msgstr "Attiva o disattiva il movimento del giocatore."

#: Source/diablo.cpp:2079
msgid "Move mouse up"
msgstr "Sposta mouse su"

#: Source/diablo.cpp:2080
msgid "Simulates upward mouse movement."
msgstr "Simula il movimento del mouse verso l'alto."

#: Source/diablo.cpp:2085
msgid "Move mouse down"
msgstr "Sposta mouse giù"

#: Source/diablo.cpp:2086
msgid "Simulates downward mouse movement."
msgstr "Simula il movimento del mouse verso il basso."

#: Source/diablo.cpp:2091
msgid "Move mouse left"
msgstr "Sposta mouse a sinistra"

#: Source/diablo.cpp:2092
msgid "Simulates leftward mouse movement."
msgstr "Simula il movimento del mouse verso sinistra."

#: Source/diablo.cpp:2097
msgid "Move mouse right"
msgstr "Sposta mouse a destra"

#: Source/diablo.cpp:2098
msgid "Simulates rightward mouse movement."
msgstr "Simula il movimento del mouse verso destra."

#: Source/diablo.cpp:2116 Source/diablo.cpp:2123
msgid "Left mouse click"
msgstr "Clic sinistro del mouse"

#: Source/diablo.cpp:2117 Source/diablo.cpp:2124
msgid "Simulates the left mouse button."
msgstr "Simula il tasto sinistro del mouse."

#: Source/diablo.cpp:2141 Source/diablo.cpp:2148
msgid "Right mouse click"
msgstr "Clic destro del mouse"

#: Source/diablo.cpp:2142 Source/diablo.cpp:2149
msgid "Simulates the right mouse button."
msgstr "Simula il tasto destro del mouse."

#: Source/diablo.cpp:2155
msgid "Gamepad hotspell menu"
msgstr "Menu magia rapida con gamepad"

#: Source/diablo.cpp:2156
msgid "Hold to set or use spell hotkeys."
msgstr "Tieni premuto per impostare o usare i tasti rapidi per la magia."

#: Source/diablo.cpp:2162
msgid "Gamepad menu navigator"
msgstr "Navigazione menu con gamepad"

#: Source/diablo.cpp:2163
msgid "Hold to access gamepad menu navigation."
msgstr "Tieni premuto per accedere alla navigazione del menu del gamepad."

#: Source/diablo.cpp:2178 Source/diablo.cpp:2187
msgid "Toggle game menu"
msgstr "Attiva/disattiva menu di gioco"

#: Source/diablo.cpp:2179 Source/diablo.cpp:2188
msgid "Opens the game menu."
msgstr "Apre il menu di gioco."

#: Source/discord/discord.cpp:68
msgid "Cathedral"
msgstr "Cattedrale"

#: Source/discord/discord.cpp:68
msgid "Catacombs"
msgstr "Catacombe"

#: Source/discord/discord.cpp:68
msgid "Caves"
msgstr "Caverne"

#: Source/discord/discord.cpp:68
msgid "Nest"
msgstr "Covo"

#: Source/discord/discord.cpp:68
msgid "Crypt"
msgstr "Cripta"

#. TRANSLATORS: dungeon type and floor number i.e. "Cathedral 3"
#: Source/discord/discord.cpp:84
#, c++-format
msgid "{} {}"
msgstr "{} {}"

#. TRANSLATORS: Discord character, i.e. "Lv 6 Warrior"
#: Source/discord/discord.cpp:92
#, c++-format
msgid "Lv {} {}"
msgstr "Liv {} {}"

#. TRANSLATORS: Discord state i.e. "Nightmare difficulty"
#: Source/discord/discord.cpp:104
#, c++-format
msgid "{} difficulty"
msgstr "Difficoltà {}"

#. TRANSLATORS: Discord activity, not in game
#: Source/discord/discord.cpp:185
msgid "In Menu"
msgstr "Nel Menu"

#: Source/dvlnet/loopback.cpp:118
msgid "loopback"
msgstr "loopback"

#: Source/dvlnet/tcp_client.cpp:67
msgid "Unable to connect"
msgstr "Impossibile collegarsi"

#: Source/dvlnet/tcp_client.cpp:93
msgid "error: read 0 bytes from server"
msgstr "errore: 0 byte ricevuti dal server"

#: Source/error.cpp:58
msgid "Game saved"
msgstr "Partita salvata"

#: Source/error.cpp:59
msgid "No multiplayer functions in demo"
msgstr "Nessuna funzione multigiocatore in demo"

#: Source/error.cpp:60
msgid "Direct Sound Creation Failed"
msgstr "Problemi con Direct Sound"

#: Source/error.cpp:61
msgid "Not available in shareware version"
msgstr "Non disponibile nella demo"

#: Source/error.cpp:62
msgid "Not enough space to save"
msgstr "Spazio per salvare insufficiente"

#: Source/error.cpp:63
msgid "No Pause in town"
msgstr "Nessuna Pausa in città"

#: Source/error.cpp:64
msgid "Copying to a hard disk is recommended"
msgstr "Si consiglia la copia su disco fisso"

#: Source/error.cpp:65
msgid "Multiplayer sync problem"
msgstr "Sincronizzazione fallita in multigiocatore"

#: Source/error.cpp:66
msgid "No pause in multiplayer"
msgstr "Nessuna pausa in multigiocatore"

#: Source/error.cpp:68
msgid "Saving..."
msgstr "Salvataggio..."

#. TRANSLATORS: Shrine Text. Keep atmospheric. :)
#: Source/error.cpp:69
msgid "Some are weakened as one grows strong"
msgstr "Stando fra i deboli si diventa forti"

#. TRANSLATORS: Shrine Text. Keep atmospheric. :)
#: Source/error.cpp:70
msgid "New strength is forged through destruction"
msgstr "Dalla distruzione si forgia nuova forza"

#. TRANSLATORS: Shrine Text. Keep atmospheric. :)
#: Source/error.cpp:71
msgid "Those who defend seldom attack"
msgstr "Chi difende raramente attacca"

#. TRANSLATORS: Shrine Text. Keep atmospheric. :)
#: Source/error.cpp:72
msgid "The sword of justice is swift and sharp"
msgstr "La spada della giustizia è impeccabile"

#. TRANSLATORS: Shrine Text. Keep atmospheric. :)
#: Source/error.cpp:73
msgid "While the spirit is vigilant the body thrives"
msgstr "Il corpo prospera se lo spirito è guardingo"

#. TRANSLATORS: Shrine Text. Keep atmospheric. :)
#: Source/error.cpp:74
msgid "The powers of mana refocused renews"
msgstr "Il potere del mana viene ricaricato"

#. TRANSLATORS: Shrine Text. Keep atmospheric. :)
#: Source/error.cpp:75
msgid "Time cannot diminish the power of steel"
msgstr "Il tempo non può diminuire il potere dell'acciaio"

#. TRANSLATORS: Shrine Text. Keep atmospheric. :)
#: Source/error.cpp:76
msgid "Magic is not always what it seems to be"
msgstr "Non sempre la magia è come ci sembra"

#. TRANSLATORS: Shrine Text. Keep atmospheric. :)
#: Source/error.cpp:77
msgid "What once was opened now is closed"
msgstr "Ciò che ebbe inizio ora ha fine"

#. TRANSLATORS: Shrine Text. Keep atmospheric. :)
#: Source/error.cpp:78
msgid "Intensity comes at the cost of wisdom"
msgstr "L'intensità vien data dalla saggezza"

#. TRANSLATORS: Shrine Text. Keep atmospheric. :)
#: Source/error.cpp:79
msgid "Arcane power brings destruction"
msgstr "L'Arcano porta alla distruzione"

#. TRANSLATORS: Shrine Text. Keep atmospheric. :)
#: Source/error.cpp:80
msgid "That which cannot be held cannot be harmed"
msgstr "Che non può essere danneggiato o posseduto da nessuno"

#. TRANSLATORS: Shrine Text. Keep atmospheric. :)
#: Source/error.cpp:81
msgid "Crimson and Azure become as the sun"
msgstr "Cremisi e Azzurro come il sole"

#. TRANSLATORS: Shrine Text. Keep atmospheric. :)
#: Source/error.cpp:82
msgid "Knowledge and wisdom at the cost of self"
msgstr "Conoscenza e saggezza al solito costo"

#. TRANSLATORS: Shrine Text. Keep atmospheric. :)
#: Source/error.cpp:83
msgid "Drink and be refreshed"
msgstr "Bevi e rinfrescati"

#. TRANSLATORS: Shrine Text. Keep atmospheric. :)
#: Source/error.cpp:84
msgid "Wherever you go, there you are"
msgstr "Ovunque tu vada, eccoti qua"

#. TRANSLATORS: Shrine Text. Keep atmospheric. :)
#: Source/error.cpp:85
msgid "Energy comes at the cost of wisdom"
msgstr "L'Energia viene dalla tua saggezza"

#. TRANSLATORS: Shrine Text. Keep atmospheric. :)
#: Source/error.cpp:86
msgid "Riches abound when least expected"
msgstr "La ricchezza inattesa fa sorpresa"

#. TRANSLATORS: Shrine Text. Keep atmospheric. :)
#: Source/error.cpp:87
msgid "Where avarice fails, patience gains reward"
msgstr "La pazienza ti ricompensa se non sei avido"

#. TRANSLATORS: Shrine Text. Keep atmospheric. :)
#: Source/error.cpp:88
msgid "Blessed by a benevolent companion!"
msgstr "Benedetto da un compagno benevolo!"

#. TRANSLATORS: Shrine Text. Keep atmospheric. :)
#: Source/error.cpp:89
msgid "The hands of men may be guided by fate"
msgstr "Il fato può guidare le mani dell'uomo"

#. TRANSLATORS: Shrine Text. Keep atmospheric. :)
#: Source/error.cpp:90
msgid "Strength is bolstered by heavenly faith"
msgstr "La Forza è sostenuta dalla divina fede"

#. TRANSLATORS: Shrine Text. Keep atmospheric. :)
#: Source/error.cpp:91
msgid "The essence of life flows from within"
msgstr "Il flusso della vita ti pervade"

#. TRANSLATORS: Shrine Text. Keep atmospheric. :)
#: Source/error.cpp:92
msgid "The way is made clear when viewed from above"
msgstr "La strada è sgombra solo se vista dall'alto"

#. TRANSLATORS: Shrine Text. Keep atmospheric. :)
#: Source/error.cpp:93
msgid "Salvation comes at the cost of wisdom"
msgstr "La salvezza costa molta saggezza"

#. TRANSLATORS: Shrine Text. Keep atmospheric. :)
#: Source/error.cpp:94
msgid "Mysteries are revealed in the light of reason"
msgstr "La luce dell'intelletto ti rivela molte cose"

#. TRANSLATORS: Shrine Text. Keep atmospheric. :)
#: Source/error.cpp:95
msgid "Those who are last may yet be first"
msgstr "Gli ultimi potranno essere i primi"

#. TRANSLATORS: Shrine Text. Keep atmospheric. :)
#: Source/error.cpp:96
msgid "Generosity brings its own rewards"
msgstr "La generosità porta le sue ricompense"

#: Source/error.cpp:97
msgid "You must be at least level 8 to use this."
msgstr "Per usarlo devi essere di Livello 8."

#: Source/error.cpp:98
msgid "You must be at least level 13 to use this."
msgstr "Per usarlo devi essere di Livello 13."

#: Source/error.cpp:99
msgid "You must be at least level 17 to use this."
msgstr "Per usarlo devi essere di Livello 17."

#. TRANSLATORS: Shrine Text. Keep atmospheric. :)
#: Source/error.cpp:100
msgid "Arcane knowledge gained!"
msgstr "Appresi arcani segreti!"

#. TRANSLATORS: Shrine Text. Keep atmospheric. :)
#: Source/error.cpp:101
msgid "That which does not kill you..."
msgstr "Quello che non ti uccide..."

#. TRANSLATORS: Shrine Text. Keep atmospheric. :)
#: Source/error.cpp:102
msgid "Knowledge is power."
msgstr "La conoscenza è potere."

#. TRANSLATORS: Shrine Text. Keep atmospheric. :)
#: Source/error.cpp:103
msgid "Give and you shall receive."
msgstr "Date e riceverete."

#. TRANSLATORS: Shrine Text. Keep atmospheric. :)
#: Source/error.cpp:104
msgid "Some experience is gained by touch."
msgstr "Si acquisisce una certa esperienza col tocco."

#. TRANSLATORS: Shrine Text. Keep atmospheric. :)
#: Source/error.cpp:105
msgid "There's no place like home."
msgstr "Non c'è nessun posto come casa."

#. TRANSLATORS: Shrine Text. Keep atmospheric. :)
#: Source/error.cpp:106
msgid "Spiritual energy is restored."
msgstr "L'energia spirituale è ristorata."

#. TRANSLATORS: Shrine Text. Keep atmospheric. :)
#: Source/error.cpp:107
msgid "You feel more agile."
msgstr "Ti senti più agile."

#. TRANSLATORS: Shrine Text. Keep atmospheric. :)
#: Source/error.cpp:108
msgid "You feel stronger."
msgstr "Ti senti più forte."

#. TRANSLATORS: Shrine Text. Keep atmospheric. :)
#: Source/error.cpp:109
msgid "You feel wiser."
msgstr "Ti senti più saggio."

#. TRANSLATORS: Shrine Text. Keep atmospheric. :)
#: Source/error.cpp:110
msgid "You feel refreshed."
msgstr "Ti senti più rinvigorito."

#. TRANSLATORS: Shrine Text. Keep atmospheric. :)
#: Source/error.cpp:111
msgid "That which can break will."
msgstr "Ciò che può spezzare la volontà."

#: Source/gamemenu.cpp:39
msgid "Save Game"
msgstr "Salva Partita"

#: Source/gamemenu.cpp:40 Source/gamemenu.cpp:51
msgid "Options"
msgstr "Opzioni"

#: Source/gamemenu.cpp:43 Source/gamemenu.cpp:54
msgid "Quit Game"
msgstr "Esci dal Gioco"

#: Source/gamemenu.cpp:53
msgid "Restart In Town"
msgstr "Riavvia In Città"

#: Source/gamemenu.cpp:63
msgid "Gamma"
msgstr "Gamma"

#: Source/gamemenu.cpp:64 Source/gamemenu.cpp:173
msgid "Speed"
msgstr "Ritmo"

#: Source/gamemenu.cpp:72
msgid "Music Disabled"
msgstr "Musica Spenta"

#: Source/gamemenu.cpp:76
msgid "Sound"
msgstr "Suoni"

#: Source/gamemenu.cpp:77
msgid "Sound Disabled"
msgstr "Suoni Spenti"

#: Source/gmenu.cpp:177
msgid "Pause"
msgstr "Pausa"

#: Source/help.cpp:28
msgid "$Keyboard Shortcuts:"
msgstr "$Tasti Rapidi:"

#: Source/help.cpp:29
msgid "F1:    Open Help Screen"
msgstr "F1:    Apri Guida"

#: Source/help.cpp:30
msgid "Esc:   Display Main Menu"
msgstr "Esc:   Mostra Menu"

#: Source/help.cpp:31
msgid "Tab:   Display Auto-map"
msgstr "Tab: Mostra Mappa"

#: Source/help.cpp:32
msgid "Space: Hide all info screens"
msgstr "Spazio: Nascondi finestre"

#: Source/help.cpp:33
msgid "S: Open Speedbook"
msgstr "S: Apri Speedbook"

#: Source/help.cpp:34
msgid "B: Open Spellbook"
msgstr "B: Apri Libro di Magia"

#: Source/help.cpp:35
msgid "I: Open Inventory screen"
msgstr "I: Apri Inventario"

#: Source/help.cpp:36
msgid "C: Open Character screen"
msgstr "C: Dettagli Personaggio"

#: Source/help.cpp:37
msgid "Q: Open Quest log"
msgstr "Q: Apri Missioni"

#: Source/help.cpp:38
msgid "F: Reduce screen brightness"
msgstr "F: Riduci luminosità"

#: Source/help.cpp:39
msgid "G: Increase screen brightness"
msgstr "G: Aumenta luminosità"

#: Source/help.cpp:40
msgid "Z: Zoom Game Screen"
msgstr "Z: Ingrandisci Area di Gioco"

#: Source/help.cpp:41
msgid "+ / -: Zoom Automap"
msgstr "+ / -: Ingrandisci Mappa"

#: Source/help.cpp:42
msgid "1 - 8: Use Belt item"
msgstr "1 - 8: Usa oggetto in Cintura"

#: Source/help.cpp:43
msgid "F5, F6, F7, F8:     Set hotkey for skill or spell"
msgstr "F5, F6, F7, F8:    Imposta tasti per abilità o magie"

#: Source/help.cpp:44
msgid "Shift + Left Mouse Button: Attack without moving"
msgstr "Maiusc + Clic Sinistro: Attacca senza muoverti"

#: Source/help.cpp:45
msgid "Shift + Left Mouse Button (on character screen): Assign all stat points"
msgstr ""
"Maiusc + Clic Sinistro (in dettagli personaggio): Assegna tutti i punti"

#: Source/help.cpp:46
msgid ""
"Shift + Left Mouse Button (on inventory): Move item to belt or equip/unequip "
"item"
msgstr ""
"Maiusc + Clic Sinistro (in inventario): Sposta oggetto nella cintura o "
"equipaggia"

#: Source/help.cpp:47
msgid "Shift + Left Mouse Button (on belt): Move item to inventory"
msgstr "Maiusc + Clic Sinistro (in cintura): Sposta oggetto nell'inventario"

#: Source/help.cpp:49
msgid "$Movement:"
msgstr "$Movimento:"

#: Source/help.cpp:50
msgid ""
"If you hold the mouse button down while moving, the character will continue "
"to move in that direction."
msgstr ""
"Tieni premuto il mouse durante un movimento, il personaggio continuerà a "
"spostarsi in quella direzione."

#: Source/help.cpp:53
msgid "$Combat:"
msgstr "$Combattimento:"

#: Source/help.cpp:54
msgid ""
"Holding down the shift key and then left-clicking allows the character to "
"attack without moving."
msgstr ""
"Tieni premuto 'Maiusc' e clicca col sinistro del mouse per attaccare senza "
"muoverti."

#: Source/help.cpp:57
msgid "$Auto-map:"
msgstr "$Mappa:"

#: Source/help.cpp:58
msgid ""
"To access the auto-map, click the 'MAP' button on the Information Bar or "
"press 'TAB' on the keyboard. Zooming in and out of the map is done with the "
"+ and - keys. Scrolling the map uses the arrow keys."
msgstr ""
"Per accedere alla mappa, fai clic sul pulsante 'MAP' sulla Barra dei "
"Dettagli o premi 'TAB' sulla tastiera. L'ingrandimento e la riduzione della "
"mappa si effettuano con i tasti + e -. Lo scorrimento con i tasti freccia."

#: Source/help.cpp:63
msgid "$Picking up Objects:"
msgstr "$Raccolta di Oggetti:"

#: Source/help.cpp:64
msgid ""
"Useable items that are small in size, such as potions or scrolls, are "
"automatically placed in your 'belt' located at the top of the Interface "
"bar . When an item is placed in the belt, a small number appears in that "
"box. Items may be used by either pressing the corresponding number or right-"
"clicking on the item."
msgstr ""
"Gli oggetti utilizzabili di piccole dimensioni, come pozioni o pergamene, "
"vengono automaticamente posizionati nella tua cintura situata nella parte "
"superiore della barra dell'Interfaccia. Quando un oggetto viene inserito "
"nella cintura, in quella casella appare un piccolo numero. Gli oggetti "
"possono essere utilizzati premendo il numero corrispondente o facendo clic "
"destro del mouse sull'oggetto."

#: Source/help.cpp:70
msgid "$Gold:"
msgstr "$Oro:"

#: Source/help.cpp:71
msgid ""
"You can select a specific amount of gold to drop by right-clicking on a pile "
"of gold in your inventory."
msgstr ""
"Puoi selezionare una quantità specifica di monete da rilasciare facendo clic "
"destro del mouse su una pila d'oro nell'inventario."

#: Source/help.cpp:74
msgid "$Skills & Spells:"
msgstr "$Abilità e Magie:"

#: Source/help.cpp:75
msgid ""
"You can access your list of skills and spells by left-clicking on the "
"'SPELLS' button in the interface bar. Memorized spells and those available "
"through staffs are listed here. Left-clicking on the spell you wish to cast "
"will ready the spell. A readied spell may be cast by simply right-clicking "
"in the play area."
msgstr ""
"Puoi accedere alle abilità e magie facendo clic sinistro del mouse sul "
"pulsante 'SPELLS' nella barra dell'interfaccia. Le magie memorizzate e "
"quelle disponibili tramite la verga sono elencate qui. Fare clic sinistro "
"del mouse sulla magia che si desidera lanciare renderà pronta la magia. Una "
"magia pronta può essere lanciata semplicemente col clic destro del mouse "
"nell'area di gioco."

#: Source/help.cpp:81
msgid "$Using the Speedbook for Spells:"
msgstr "$Uso dello Speedbook per le Magie:"

#: Source/help.cpp:82
msgid ""
"Left-clicking on the 'readied spell' button will open the 'Speedbook' which "
"allows you to select a skill or spell for immediate use. To use a readied "
"skill or spell, simply right-click in the main play area."
msgstr ""
"Facendo clic sinistro sul pulsante 'magia pronta' si aprirà lo 'Speedbook' "
"che ti consente di selezionare un'abilità o una magia per uso immediato. Per "
"usare un'abilità o una magia pronta, fai semplicemente clic destro del mouse "
"nell'area di gioco."

#: Source/help.cpp:86
msgid ""
"Shift + Left-clicking on the 'select current spell' button will clear the "
"readied spell."
msgstr ""
"Maiusc + Clic sinistro sul pulsante 'seleziona magia corrente' cancellerà la "
"magia pronta."

#: Source/help.cpp:88
msgid "$Setting Spell Hotkeys:"
msgstr "$Impostazione Tasti Magia:"

#: Source/help.cpp:89
msgid ""
"You can assign up to four Hotkeys for skills, spells or scrolls. Start by "
"opening the 'speedbook' as described in the section above. Press the F5, F6, "
"F7 or F8 keys after highlighting the spell you wish to assign."
msgstr ""
"Puoi assegnarne fino a quattro Tasti Rapidi per abilità, magie o pergamene. "
"Inizia aprendo lo 'speedbook' come descritto nella sezione precedente. Premi "
"i tasti F5, F6, F7 o F8 dopo aver evidenziato la magia che desideri "
"assegnare."

#: Source/help.cpp:94
msgid "$Spell Books:"
msgstr "$Libri di Magia:"

#: Source/help.cpp:95
msgid ""
"Reading more than one book increases your knowledge of that spell, allowing "
"you to cast the spell more effectively."
msgstr ""
"Leggere più di un libro aumenta la tua conoscenza di quella magia, "
"permettendoti di lanciarla in modo più efficace."

#: Source/help.cpp:200
msgid "Shareware Hellfire Help"
msgstr "Guida Hellfire Demo"

#: Source/help.cpp:200
msgid "Hellfire Help"
msgstr "Guida Hellfire"

#: Source/help.cpp:202
msgid "Shareware Diablo Help"
msgstr "Guida Diablo Demo"

#: Source/help.cpp:202
msgid "Diablo Help"
msgstr "Guida Diablo"

#: Source/help.cpp:233 Source/qol/chatlog.cpp:189
msgid "Press ESC to end or the arrow keys to scroll."
msgstr "Premi ESC per uscire o le frecce per scorrere."

#: Source/init.cpp:297 Source/init.cpp:337
msgid "diabdat.mpq or spawn.mpq"
msgstr "diabdat.mpq o spawn.mpq"

#: Source/init.cpp:318 Source/init.cpp:358
msgid "Some Hellfire MPQs are missing"
msgstr "Mancano alcuni MPQ di Hellfire"

#: Source/init.cpp:318 Source/init.cpp:358
msgid ""
"Not all Hellfire MPQs were found.\n"
"Please copy all the hf*.mpq files."
msgstr ""
"Non tutti gli MPQ Hellfire sono stati trovati.\n"
"Si prega di copiare tutti i file hf*.mpq."

#: Source/init.cpp:367
msgid "Unable to create main window"
msgstr "Impossibile creare la finestra principale"

#: Source/inv.cpp:2120
msgid "No room for item"
msgstr "Non c'è spazio per l'oggetto"

#: Source/itemdat.cpp:53 Source/itemdat.cpp:236 Source/panels/charpanel.cpp:165
msgid "Gold"
msgstr "Oro"

#: Source/itemdat.cpp:54 Source/itemdat.cpp:172
msgid "Short Sword"
msgstr "Spada Corta"

#: Source/itemdat.cpp:55 Source/itemdat.cpp:124
msgid "Buckler"
msgstr "Brocchiero"

#: Source/itemdat.cpp:56 Source/itemdat.cpp:192 Source/itemdat.cpp:193
msgid "Club"
msgstr "Clava"

#: Source/itemdat.cpp:57 Source/itemdat.cpp:196
msgid "Short Bow"
msgstr "Arco Corto"

#: Source/itemdat.cpp:58
msgid "Short Staff of Mana"
msgstr "Verga Corta del Mana"

#: Source/itemdat.cpp:59
msgid "Cleaver"
msgstr "Mannaia"

#: Source/itemdat.cpp:60 Source/itemdat.cpp:435
msgid "The Undead Crown"
msgstr "Corona Immortale"

#: Source/itemdat.cpp:61 Source/itemdat.cpp:436
msgid "Empyrean Band"
msgstr "Banda Empirea"

#: Source/itemdat.cpp:62
msgid "Magic Rock"
msgstr "Gemma Magica"

#: Source/itemdat.cpp:63 Source/itemdat.cpp:437
msgid "Optic Amulet"
msgstr "Amuleto Ottico"

#: Source/itemdat.cpp:64 Source/itemdat.cpp:438
msgid "Ring of Truth"
msgstr "Anello della Verità"

#: Source/itemdat.cpp:65
msgid "Tavern Sign"
msgstr "L'Insegna"

#: Source/itemdat.cpp:66 Source/itemdat.cpp:439
msgid "Harlequin Crest"
msgstr "Elmo Arlecchino"

#: Source/itemdat.cpp:67 Source/itemdat.cpp:440
msgid "Veil of Steel"
msgstr "Velo d'Acciaio"

#: Source/itemdat.cpp:68
msgid "Golden Elixir"
msgstr "Elisir Dorato"

#: Source/itemdat.cpp:69 Source/quests.cpp:58
msgid "Anvil of Fury"
msgstr "Incudine del Furore"

#: Source/itemdat.cpp:70 Source/quests.cpp:49
msgid "Black Mushroom"
msgstr "Fungo Nero"

#: Source/itemdat.cpp:71
msgid "Brain"
msgstr "Cervello"

#: Source/itemdat.cpp:72
msgid "Fungal Tome"
msgstr "Tomo Fungino"

#: Source/itemdat.cpp:73
msgid "Spectral Elixir"
msgstr "Elisir Spettrale"

#: Source/itemdat.cpp:74
msgid "Blood Stone"
msgstr "Pietra di Sangue"

#: Source/itemdat.cpp:75
msgid "Cathedral Map"
msgstr "Mappa Cattedrale"

#: Source/itemdat.cpp:76
msgid "Heart"
msgstr "Cuore"

#: Source/itemdat.cpp:77 Source/itemdat.cpp:130
msgid "Potion of Healing"
msgstr "Pozione di Guarigione"

#: Source/itemdat.cpp:78 Source/itemdat.cpp:132
msgid "Potion of Mana"
msgstr "Pozione del Mana"

#: Source/itemdat.cpp:79 Source/itemdat.cpp:147
msgid "Scroll of Identify"
msgstr "Pergamena dell'Identità"

#: Source/itemdat.cpp:80 Source/itemdat.cpp:151
msgid "Scroll of Town Portal"
msgstr "Pergamena del Portale"

#: Source/itemdat.cpp:81 Source/itemdat.cpp:441
msgid "Arkaine's Valor"
msgstr "Valor di Arkaine"

#: Source/itemdat.cpp:82 Source/itemdat.cpp:131
msgid "Potion of Full Healing"
msgstr "Pozione di Guarigione Totale"

#: Source/itemdat.cpp:83 Source/itemdat.cpp:133
msgid "Potion of Full Mana"
msgstr "Pozione del Mana Totale"

#: Source/itemdat.cpp:84 Source/itemdat.cpp:442
msgid "Griswold's Edge"
msgstr "Lama di Griswold"

#: Source/itemdat.cpp:85 Source/itemdat.cpp:443
msgid "Bovine Plate"
msgstr "Armatura di Bovino"

#: Source/itemdat.cpp:86
msgid "Staff of Lazarus"
msgstr "Verga di Lazarus"

#: Source/itemdat.cpp:87 Source/itemdat.cpp:148
msgid "Scroll of Resurrect"
msgstr "Pergamena di Resurrezione"

#: Source/itemdat.cpp:88 Source/itemdat.cpp:136 Source/items.cpp:180
msgid "Blacksmith Oil"
msgstr "Unguento da Fabbro"

#: Source/itemdat.cpp:89 Source/itemdat.cpp:204
msgid "Short Staff"
msgstr "Verga Corta"

#: Source/itemdat.cpp:90 Source/itemdat.cpp:172 Source/itemdat.cpp:173
#: Source/itemdat.cpp:174 Source/itemdat.cpp:175 Source/itemdat.cpp:178
#: Source/itemdat.cpp:179 Source/itemdat.cpp:180 Source/itemdat.cpp:181
#: Source/itemdat.cpp:182
msgid "Sword"
msgstr "Spada"

#: Source/itemdat.cpp:91 Source/itemdat.cpp:171
msgid "Dagger"
msgstr "Daga"

#: Source/itemdat.cpp:92
msgid "Rune Bomb"
msgstr "Runa Esplosiva"

#: Source/itemdat.cpp:93
msgid "Theodore"
msgstr "Theodore"

#: Source/itemdat.cpp:94
msgid "Auric Amulet"
msgstr "Amuleto Aurico"

#: Source/itemdat.cpp:95
msgid "Torn Note 1"
msgstr "Pergamena Strappata 1"

#: Source/itemdat.cpp:96
msgid "Torn Note 2"
msgstr "Pergamena Strappata 2"

#: Source/itemdat.cpp:97
msgid "Torn Note 3"
msgstr "Pergamena Strappata 3"

#: Source/itemdat.cpp:98
msgid "Reconstructed Note"
msgstr "Pergamena Ricostruita"

#: Source/itemdat.cpp:99
msgid "Brown Suit"
msgstr "Abito Marrone"

#: Source/itemdat.cpp:100
msgid "Grey Suit"
msgstr "Abito Grigio"

#: Source/itemdat.cpp:101 Source/itemdat.cpp:102
msgid "Cap"
msgstr "Cappuccio"

#: Source/itemdat.cpp:102
msgid "Skull Cap"
msgstr "Copricapo"

#: Source/itemdat.cpp:103 Source/itemdat.cpp:104 Source/itemdat.cpp:106
msgid "Helm"
msgstr "Elmo"

#: Source/itemdat.cpp:104
msgid "Full Helm"
msgstr "Elmo Intero"

#: Source/itemdat.cpp:105
msgid "Crown"
msgstr "Corona"

#: Source/itemdat.cpp:106
msgid "Great Helm"
msgstr "Elmo Superiore"

#: Source/itemdat.cpp:107
msgid "Cape"
msgstr "Cappa"

#: Source/itemdat.cpp:108
msgid "Rags"
msgstr "Vestito"

#: Source/itemdat.cpp:109
msgid "Cloak"
msgstr "Mantello"

#: Source/itemdat.cpp:110
msgid "Robe"
msgstr "Tunica"

#: Source/itemdat.cpp:111
msgid "Quilted Armor"
msgstr "Gambesone"

#: Source/itemdat.cpp:111 Source/itemdat.cpp:112 Source/itemdat.cpp:113
#: Source/itemdat.cpp:114 Source/objects.cpp:4964
msgid "Armor"
msgstr "Armatura"

#: Source/itemdat.cpp:112
msgid "Leather Armor"
msgstr "Armatura di Cuoio"

#: Source/itemdat.cpp:113
msgid "Hard Leather Armor"
msgstr "Armatura di Cuoio Duro"

#: Source/itemdat.cpp:114
msgid "Studded Leather Armor"
msgstr "Armatura di Cuoio Borchiata"

#: Source/itemdat.cpp:115
msgid "Ring Mail"
msgstr "Corazza ad Anelli"

#: Source/itemdat.cpp:115 Source/itemdat.cpp:116 Source/itemdat.cpp:117
#: Source/itemdat.cpp:119
msgid "Mail"
msgstr "Corazza"

#: Source/itemdat.cpp:116
msgid "Chain Mail"
msgstr "Cotta di Maglia"

#: Source/itemdat.cpp:117
msgid "Scale Mail"
msgstr "Corazza a Scaglie"

#: Source/itemdat.cpp:118
msgid "Breast Plate"
msgstr "Pettorale"

#: Source/itemdat.cpp:118 Source/itemdat.cpp:120 Source/itemdat.cpp:121
#: Source/itemdat.cpp:122 Source/itemdat.cpp:123
msgid "Plate"
msgstr "Busto"

#: Source/itemdat.cpp:119
msgid "Splint Mail"
msgstr "Corazza Lamellare"

#: Source/itemdat.cpp:120
msgid "Plate Mail"
msgstr "Corazza a Piastre"

#: Source/itemdat.cpp:121
msgid "Field Plate"
msgstr "Corazza da Campo"

#: Source/itemdat.cpp:122
msgid "Gothic Plate"
msgstr "Armatura Gotica"

#: Source/itemdat.cpp:123
msgid "Full Plate Mail"
msgstr "Corazza Intera a Piastre"

#: Source/itemdat.cpp:124 Source/itemdat.cpp:125 Source/itemdat.cpp:126
#: Source/itemdat.cpp:127 Source/itemdat.cpp:128 Source/itemdat.cpp:129
msgid "Shield"
msgstr "Scudo"

#: Source/itemdat.cpp:125
msgid "Small Shield"
msgstr "Scudo Piccolo"

#: Source/itemdat.cpp:126
msgid "Large Shield"
msgstr "Scudo Grande"

#: Source/itemdat.cpp:127
msgid "Kite Shield"
msgstr "Scudo a Goccia"

#: Source/itemdat.cpp:128
msgid "Tower Shield"
msgstr "Scudo a Torre"

#: Source/itemdat.cpp:129
msgid "Gothic Shield"
msgstr "Scudo Gotico"

#: Source/itemdat.cpp:134
msgid "Potion of Rejuvenation"
msgstr "Pozione di Giovinezza"

#: Source/itemdat.cpp:135
msgid "Potion of Full Rejuvenation"
msgstr "Gran Pozione di Giovinezza"

#: Source/itemdat.cpp:137 Source/items.cpp:175
msgid "Oil of Accuracy"
msgstr "Unguento di Precisione"

#: Source/itemdat.cpp:138 Source/items.cpp:177
msgid "Oil of Sharpness"
msgstr "Unguento d'Acume"

#: Source/itemdat.cpp:139
msgid "Oil"
msgstr "Unguento"

#: Source/itemdat.cpp:140
msgid "Elixir of Strength"
msgstr "Elisir di Forza"

#: Source/itemdat.cpp:141
msgid "Elixir of Magic"
msgstr "Elisir di Magia"

#: Source/itemdat.cpp:142
msgid "Elixir of Dexterity"
msgstr "Elisir di Destrezza"

#: Source/itemdat.cpp:143
msgid "Elixir of Vitality"
msgstr "Elisir di Vitalità"

#: Source/itemdat.cpp:144
msgid "Scroll of Healing"
msgstr "Pergamena di Guarigione"

#: Source/itemdat.cpp:145
msgid "Scroll of Search"
msgstr "Pergamena della Ricerca"

#: Source/itemdat.cpp:146
msgid "Scroll of Lightning"
msgstr "Pergamena del Fulmine"

#: Source/itemdat.cpp:149
msgid "Scroll of Fire Wall"
msgstr "Pergamena Muro di Fuoco"

#: Source/itemdat.cpp:150
msgid "Scroll of Inferno"
msgstr "Pergamena Inferno"

#: Source/itemdat.cpp:152
msgid "Scroll of Flash"
msgstr "Pergamena del Lampo"

#: Source/itemdat.cpp:153
msgid "Scroll of Infravision"
msgstr "Pergamena di Infravisione"

#: Source/itemdat.cpp:154
msgid "Scroll of Phasing"
msgstr "Pergamena della Fase"

#: Source/itemdat.cpp:155
msgid "Scroll of Mana Shield"
msgstr "Pergamena Scudo Magico"

#: Source/itemdat.cpp:156
msgid "Scroll of Flame Wave"
msgstr "Pergamena Ondata di Fuoco"

#: Source/itemdat.cpp:157
msgid "Scroll of Fireball"
msgstr "Pergamena Sfera Infuocata"

#: Source/itemdat.cpp:158
msgid "Scroll of Stone Curse"
msgstr "Pergamena Pietra Malefica"

#: Source/itemdat.cpp:159
msgid "Scroll of Chain Lightning"
msgstr "Pergamena della Tempesta"

#: Source/itemdat.cpp:160
msgid "Scroll of Guardian"
msgstr "Pergamena del Guardiano"

#: Source/itemdat.cpp:162
msgid "Scroll of Nova"
msgstr "Pergamena Nova"

#: Source/itemdat.cpp:163
msgid "Scroll of Golem"
msgstr "Pergamena del Golem"

#: Source/itemdat.cpp:165
msgid "Scroll of Teleport"
msgstr "Pergamena Teletrasporto"

#: Source/itemdat.cpp:166
msgid "Scroll of Apocalypse"
msgstr "Pergamena Apocalisse"

#: Source/itemdat.cpp:167 Source/itemdat.cpp:168 Source/itemdat.cpp:169
#: Source/itemdat.cpp:170
msgid "Book of "
msgstr "Libro di "

#: Source/itemdat.cpp:173
msgid "Falchion"
msgstr "Falcione"

#: Source/itemdat.cpp:174
msgid "Scimitar"
msgstr "Scimitarra"

#: Source/itemdat.cpp:175
msgid "Claymore"
msgstr "Claymore"

#: Source/itemdat.cpp:176
msgid "Blade"
msgstr "Lama"

#: Source/itemdat.cpp:177
msgid "Sabre"
msgstr "Sciabola"

#: Source/itemdat.cpp:178
msgid "Long Sword"
msgstr "Spada Lunga"

#: Source/itemdat.cpp:179
msgid "Broad Sword"
msgstr "Spada Larga"

#: Source/itemdat.cpp:180
msgid "Bastard Sword"
msgstr "Spada Bastarda"

#: Source/itemdat.cpp:181
msgid "Two-Handed Sword"
msgstr "Spada a Due Mani"

#: Source/itemdat.cpp:182
msgid "Great Sword"
msgstr "Spada Superiore"

#: Source/itemdat.cpp:183
msgid "Small Axe"
msgstr "Ascia Piccola"

#: Source/itemdat.cpp:183 Source/itemdat.cpp:184 Source/itemdat.cpp:185
#: Source/itemdat.cpp:186 Source/itemdat.cpp:187 Source/itemdat.cpp:188
msgid "Axe"
msgstr "Ascia"

#: Source/itemdat.cpp:185
msgid "Large Axe"
msgstr "Ascia Grande"

#: Source/itemdat.cpp:186
msgid "Broad Axe"
msgstr "Ascia Larga"

#: Source/itemdat.cpp:187
msgid "Battle Axe"
msgstr "Ascia da Battaglia"

#: Source/itemdat.cpp:188
msgid "Great Axe"
msgstr "Ascia Superiore"

#: Source/itemdat.cpp:189 Source/itemdat.cpp:190
msgid "Mace"
msgstr "Mazza"

#: Source/itemdat.cpp:190
msgid "Morning Star"
msgstr "Mazza Chiodata"

#: Source/itemdat.cpp:191
msgid "War Hammer"
msgstr "Martello d'Arme"

#: Source/itemdat.cpp:191
msgid "Hammer"
msgstr "Martello"

#: Source/itemdat.cpp:192
msgid "Spiked Club"
msgstr "Mazza Chiodata"

#: Source/itemdat.cpp:194
msgid "Flail"
msgstr "Flagello"

#: Source/itemdat.cpp:195
msgid "Maul"
msgstr "Maglio"

#: Source/itemdat.cpp:196 Source/itemdat.cpp:197 Source/itemdat.cpp:198
#: Source/itemdat.cpp:199 Source/itemdat.cpp:200 Source/itemdat.cpp:201
#: Source/itemdat.cpp:202 Source/itemdat.cpp:203
msgid "Bow"
msgstr "Arco"

#: Source/itemdat.cpp:197
msgid "Hunter's Bow"
msgstr "Arco da Caccia"

#: Source/itemdat.cpp:198
msgid "Long Bow"
msgstr "Arco Lungo"

#: Source/itemdat.cpp:199
msgid "Composite Bow"
msgstr "Arco Composito"

#: Source/itemdat.cpp:200
msgid "Short Battle Bow"
msgstr "Arco Piccolo da Battaglia"

#: Source/itemdat.cpp:201
msgid "Long Battle Bow"
msgstr "Arco Lungo da Battaglia"

#: Source/itemdat.cpp:202
msgid "Short War Bow"
msgstr "Arco Corto da Guerra"

#: Source/itemdat.cpp:203
msgid "Long War Bow"
msgstr "Arco Lungo da Guerra"

#: Source/itemdat.cpp:204 Source/itemdat.cpp:205 Source/itemdat.cpp:206
#: Source/itemdat.cpp:207 Source/itemdat.cpp:208
#: Source/panels/spell_list.cpp:183
msgid "Staff"
msgstr "Verga"

#: Source/itemdat.cpp:205
msgid "Long Staff"
msgstr "Verga Lunga"

#: Source/itemdat.cpp:206
msgid "Composite Staff"
msgstr "Verga Composita"

#: Source/itemdat.cpp:207
msgid "Quarter Staff"
msgstr "Picca"

#: Source/itemdat.cpp:208
msgid "War Staff"
msgstr "Verga da Guerra"

#: Source/itemdat.cpp:209 Source/itemdat.cpp:210 Source/itemdat.cpp:211
msgid "Ring"
msgstr "Anello"

#: Source/itemdat.cpp:212 Source/itemdat.cpp:213
msgid "Amulet"
msgstr "Amuleto"

#: Source/itemdat.cpp:214
msgid "Rune of Fire"
msgstr "Runa di Fuoco"

#: Source/itemdat.cpp:214 Source/itemdat.cpp:215 Source/itemdat.cpp:216
#: Source/itemdat.cpp:217 Source/itemdat.cpp:218
msgid "Rune"
msgstr "Runa"

#: Source/itemdat.cpp:215
msgid "Rune of Lightning"
msgstr "Runa del Fulmine"

#: Source/itemdat.cpp:216
msgid "Greater Rune of Fire"
msgstr "Runa Maggiore del Fuoco"

#: Source/itemdat.cpp:217
msgid "Greater Rune of Lightning"
msgstr "Runa Maggiore del Fulmine"

#: Source/itemdat.cpp:218
msgid "Rune of Stone"
msgstr "Runa di Pietra"

#: Source/itemdat.cpp:219
msgid "Short Staff of Charged Bolt"
msgstr "Verga Corta del Fulmine"

#: Source/itemdat.cpp:220
msgid "Arena Potion"
msgstr "Pozione Arena"

#. TRANSLATORS: Item prefix section.
#: Source/itemdat.cpp:230
msgid "Tin"
msgstr "Stagno"

#: Source/itemdat.cpp:231
msgid "Brass"
msgstr "Rame"

#: Source/itemdat.cpp:232
msgid "Bronze"
msgstr "Bronzo"

#: Source/itemdat.cpp:233
msgid "Iron"
msgstr "Ferro"

#: Source/itemdat.cpp:234
msgid "Steel"
msgstr "Acciaio"

#: Source/itemdat.cpp:235
msgid "Silver"
msgstr "Argento"

#: Source/itemdat.cpp:237
msgid "Platinum"
msgstr "Platino"

#: Source/itemdat.cpp:238
msgid "Mithril"
msgstr "Mithril"

#: Source/itemdat.cpp:239
msgid "Meteoric"
msgstr "Meteorico"

#: Source/itemdat.cpp:240 Source/objects.cpp:124
msgid "Weird"
msgstr "Buffo"

#: Source/itemdat.cpp:241
msgid "Strange"
msgstr "Strano"

#: Source/itemdat.cpp:242
msgid "Useless"
msgstr "Inutile"

#: Source/itemdat.cpp:243
msgid "Bent"
msgstr "Ricurvo"

#: Source/itemdat.cpp:244
msgid "Weak"
msgstr "Debole"

#: Source/itemdat.cpp:245
msgid "Jagged"
msgstr "Dentato"

#: Source/itemdat.cpp:246
msgid "Deadly"
msgstr "Letale"

#: Source/itemdat.cpp:247
msgid "Heavy"
msgstr "Grave"

#: Source/itemdat.cpp:248
msgid "Vicious"
msgstr "Violento"

#: Source/itemdat.cpp:249
msgid "Brutal"
msgstr "Brutale"

#: Source/itemdat.cpp:250
msgid "Massive"
msgstr "Massivo"

#: Source/itemdat.cpp:251
msgid "Savage"
msgstr "Ferino"

#: Source/itemdat.cpp:252
msgid "Ruthless"
msgstr "Atroce"

#: Source/itemdat.cpp:253
msgid "Merciless"
msgstr "Spietato"

#: Source/itemdat.cpp:254
msgid "Clumsy"
msgstr "Goffo"

#: Source/itemdat.cpp:255
msgid "Dull"
msgstr "Cupo"

#: Source/itemdat.cpp:256
msgid "Sharp"
msgstr "Affilato"

#: Source/itemdat.cpp:257 Source/itemdat.cpp:267
msgid "Fine"
msgstr "Fine"

#: Source/itemdat.cpp:258
msgid "Warrior's"
msgstr "del Guerriero"

#: Source/itemdat.cpp:259
msgid "Soldier's"
msgstr "del Soldato"

#: Source/itemdat.cpp:260
msgid "Lord's"
msgstr "del Signore"

#: Source/itemdat.cpp:261
msgid "Knight's"
msgstr "del Cavaliere"

#: Source/itemdat.cpp:262
msgid "Master's"
msgstr "del Maestro"

#: Source/itemdat.cpp:263
msgid "Champion's"
msgstr "del Campione"

#: Source/itemdat.cpp:264
msgid "King's"
msgstr "del Re"

#: Source/itemdat.cpp:265
msgid "Vulnerable"
msgstr "Inerme"

#: Source/itemdat.cpp:266
msgid "Rusted"
msgstr "Arrugginito"

#: Source/itemdat.cpp:268
msgid "Strong"
msgstr "Forte"

#: Source/itemdat.cpp:269
msgid "Grand"
msgstr "Prode"

#: Source/itemdat.cpp:270
msgid "Valiant"
msgstr "Audace"

#: Source/itemdat.cpp:271
msgid "Glorious"
msgstr "Glorioso"

#: Source/itemdat.cpp:272
msgid "Blessed"
msgstr "Santo"

#: Source/itemdat.cpp:273
msgid "Saintly"
msgstr "Solenne"

#: Source/itemdat.cpp:274
msgid "Awesome"
msgstr "Eccezionale"

#: Source/itemdat.cpp:275 Source/objects.cpp:136
msgid "Holy"
msgstr "Sacro"

#: Source/itemdat.cpp:276
msgid "Godly"
msgstr "Leale"

#: Source/itemdat.cpp:277
msgid "Red"
msgstr "Rosso"

#: Source/itemdat.cpp:278 Source/itemdat.cpp:279
msgid "Crimson"
msgstr "Cremisi"

#: Source/itemdat.cpp:280
msgid "Garnet"
msgstr "Granato"

#: Source/itemdat.cpp:281
msgid "Ruby"
msgstr "Rubino"

#: Source/itemdat.cpp:282
msgid "Blue"
msgstr "Blu"

#: Source/itemdat.cpp:283
msgid "Azure"
msgstr "Azzurrite"

#: Source/itemdat.cpp:284
msgid "Lapis"
msgstr "Lapislazzuli"

#: Source/itemdat.cpp:285
msgid "Cobalt"
msgstr "Cobalto"

#: Source/itemdat.cpp:286
msgid "Sapphire"
msgstr "Zaffiro"

#: Source/itemdat.cpp:287
msgid "White"
msgstr "Bianco"

#: Source/itemdat.cpp:288
msgid "Pearl"
msgstr "Perla"

#: Source/itemdat.cpp:289
msgid "Ivory"
msgstr "Avorio"

#: Source/itemdat.cpp:290
msgid "Crystal"
msgstr "Cristallo"

#: Source/itemdat.cpp:291
msgid "Diamond"
msgstr "Diamante"

#: Source/itemdat.cpp:292
msgid "Topaz"
msgstr "Topazio"

#: Source/itemdat.cpp:293
msgid "Amber"
msgstr "Ambra"

#: Source/itemdat.cpp:294
msgid "Jade"
msgstr "Giada"

#: Source/itemdat.cpp:295
msgid "Obsidian"
msgstr "Ossidiana"

#: Source/itemdat.cpp:296
msgid "Emerald"
msgstr "Smeraldo"

#: Source/itemdat.cpp:297
msgid "Hyena's"
msgstr "di Iena"

#: Source/itemdat.cpp:298
msgid "Frog's"
msgstr "di Rospo"

#: Source/itemdat.cpp:299
msgid "Spider's"
msgstr "di Ragno"

#: Source/itemdat.cpp:300
msgid "Raven's"
msgstr "di Corvo"

#: Source/itemdat.cpp:301
msgid "Snake's"
msgstr "di Serpe"

#: Source/itemdat.cpp:302
msgid "Serpent's"
msgstr "di Serpente"

#: Source/itemdat.cpp:303
msgid "Drake's"
msgstr "di Drago"

#: Source/itemdat.cpp:304
msgid "Dragon's"
msgstr "di Dragone"

#: Source/itemdat.cpp:305
msgid "Wyrm's"
msgstr "di Verme"

#: Source/itemdat.cpp:306
msgid "Hydra's"
msgstr "di Idra"

#: Source/itemdat.cpp:307
msgid "Angel's"
msgstr "d'Angelo"

#: Source/itemdat.cpp:308
msgid "Arch-Angel's"
msgstr "d'Arcangelo"

#: Source/itemdat.cpp:309
msgid "Plentiful"
msgstr "Cospicuo"

#: Source/itemdat.cpp:310
msgid "Bountiful"
msgstr "Munifico"

#: Source/itemdat.cpp:311
msgid "Flaming"
msgstr "Fiamma"

#: Source/itemdat.cpp:312
msgid "Lightning"
msgstr "Fulmine"

#: Source/itemdat.cpp:313
msgid "Jester's"
msgstr "di Jester"

#: Source/itemdat.cpp:314
msgid "Crystalline"
msgstr "Cristallino"

#. TRANSLATORS: Item prefix section end.
#: Source/itemdat.cpp:316
msgid "Doppelganger's"
msgstr "del Sosia"

#. TRANSLATORS: Item suffix section. All items will have a word binding word. (Format: {:s} of {:s} - e.g. Rags of Valor)
#: Source/itemdat.cpp:326
msgid "quality"
msgstr "qualità"

#: Source/itemdat.cpp:327
msgid "maiming"
msgstr "reciso"

#: Source/itemdat.cpp:328
msgid "slaying"
msgstr "delitto"

#: Source/itemdat.cpp:329
msgid "gore"
msgstr "sangue"

#: Source/itemdat.cpp:330
msgid "carnage"
msgstr "eccidio"

#: Source/itemdat.cpp:331
msgid "slaughter"
msgstr "macello"

#: Source/itemdat.cpp:332
msgid "pain"
msgstr "male"

#: Source/itemdat.cpp:333
msgid "tears"
msgstr "lacrime"

#: Source/itemdat.cpp:334
msgid "health"
msgstr "salute"

#: Source/itemdat.cpp:335
msgid "protection"
msgstr "protezione"

#: Source/itemdat.cpp:336
msgid "absorption"
msgstr "assorbimento"

#: Source/itemdat.cpp:337
msgid "deflection"
msgstr "deviazione"

#: Source/itemdat.cpp:338
msgid "osmosis"
msgstr "osmosi"

#: Source/itemdat.cpp:339
msgid "frailty"
msgstr "fragilità"

#: Source/itemdat.cpp:340
msgid "weakness"
msgstr "debolezza"

#: Source/itemdat.cpp:341
msgid "strength"
msgstr "forza"

#: Source/itemdat.cpp:342
msgid "might"
msgstr "potenza"

#: Source/itemdat.cpp:343
msgid "power"
msgstr "potere"

#: Source/itemdat.cpp:344
msgid "giants"
msgstr "giganti"

#: Source/itemdat.cpp:345
msgid "titans"
msgstr "titani"

#: Source/itemdat.cpp:346
msgid "paralysis"
msgstr "paralisi"

#: Source/itemdat.cpp:347
msgid "atrophy"
msgstr "atrofia"

#: Source/itemdat.cpp:348
msgid "dexterity"
msgstr "destrezza"

#: Source/itemdat.cpp:349
msgid "skill"
msgstr "abilità"

#: Source/itemdat.cpp:350
msgid "accuracy"
msgstr "precisione"

#: Source/itemdat.cpp:351
msgid "precision"
msgstr "precisione"

#: Source/itemdat.cpp:352
msgid "perfection"
msgstr "perfezione"

#: Source/itemdat.cpp:353
msgid "the fool"
msgstr "stolto"

#: Source/itemdat.cpp:354
msgid "dyslexia"
msgstr "dislessia"

#: Source/itemdat.cpp:355
msgid "magic"
msgstr "magia"

#: Source/itemdat.cpp:356
msgid "the mind"
msgstr "mente"

#: Source/itemdat.cpp:357
msgid "brilliance"
msgstr "splendore"

#: Source/itemdat.cpp:358
msgid "sorcery"
msgstr "sortilegio"

#: Source/itemdat.cpp:359
msgid "wizardry"
msgstr "magia"

#: Source/itemdat.cpp:360
msgid "illness"
msgstr "malattia"

#: Source/itemdat.cpp:361
msgid "disease"
msgstr "morbo"

#: Source/itemdat.cpp:362
msgid "vitality"
msgstr "vitalità"

#: Source/itemdat.cpp:363
msgid "zest"
msgstr "gusto"

#: Source/itemdat.cpp:364
msgid "vim"
msgstr "energia"

#: Source/itemdat.cpp:365
msgid "vigor"
msgstr "vigore"

#: Source/itemdat.cpp:366
msgid "life"
msgstr "vita"

#: Source/itemdat.cpp:367
msgid "trouble"
msgstr "problema"

#: Source/itemdat.cpp:368
msgid "the pit"
msgstr "fossa"

#: Source/itemdat.cpp:369
msgid "the sky"
msgstr "cielo"

#: Source/itemdat.cpp:370
msgid "the moon"
msgstr "luna"

#: Source/itemdat.cpp:371
msgid "the stars"
msgstr "stelle"

#: Source/itemdat.cpp:372
msgid "the heavens"
msgstr "paradiso"

#: Source/itemdat.cpp:373
msgid "the zodiac"
msgstr "zodiaco"

#: Source/itemdat.cpp:374
msgid "the vulture"
msgstr "avvoltoio"

#: Source/itemdat.cpp:375
msgid "the jackal"
msgstr "sciacallo"

#: Source/itemdat.cpp:376
msgid "the fox"
msgstr "volpe"

#: Source/itemdat.cpp:377
msgid "the jaguar"
msgstr "giaguaro"

#: Source/itemdat.cpp:378
msgid "the eagle"
msgstr "aquila"

#: Source/itemdat.cpp:379
msgid "the wolf"
msgstr "lupo"

#: Source/itemdat.cpp:380
msgid "the tiger"
msgstr "tigre"

#: Source/itemdat.cpp:381
msgid "the lion"
msgstr "leone"

#: Source/itemdat.cpp:382
msgid "the mammoth"
msgstr "mammut"

#: Source/itemdat.cpp:383
msgid "the whale"
msgstr "balena"

#: Source/itemdat.cpp:384
msgid "fragility"
msgstr "fragilità"

#: Source/itemdat.cpp:385
msgid "brittleness"
msgstr "debolezza"

#: Source/itemdat.cpp:386
msgid "sturdiness"
msgstr "solidità"

#: Source/itemdat.cpp:387
msgid "craftsmanship"
msgstr "maestria"

#: Source/itemdat.cpp:388
msgid "structure"
msgstr "struttura"

#: Source/itemdat.cpp:389
msgid "the ages"
msgstr "epoche"

#: Source/itemdat.cpp:390
msgid "the dark"
msgstr "oscurità"

#: Source/itemdat.cpp:391
msgid "the night"
msgstr "notte"

#: Source/itemdat.cpp:392
msgid "light"
msgstr "luce"

#: Source/itemdat.cpp:393
msgid "radiance"
msgstr "bagliore"

#: Source/itemdat.cpp:394
msgid "flame"
msgstr "fiamma"

#: Source/itemdat.cpp:395
msgid "fire"
msgstr "fuoco"

#: Source/itemdat.cpp:396
msgid "burning"
msgstr "ardente"

#: Source/itemdat.cpp:397
msgid "shock"
msgstr "shock"

#: Source/itemdat.cpp:398
msgid "lightning"
msgstr "fulmine"

#: Source/itemdat.cpp:399
msgid "thunder"
msgstr "tuono"

#: Source/itemdat.cpp:400
msgid "many"
msgstr "molto"

#: Source/itemdat.cpp:401
msgid "plenty"
msgstr "parecchio"

#: Source/itemdat.cpp:402
msgid "thorns"
msgstr "spine"

#: Source/itemdat.cpp:403
msgid "corruption"
msgstr "corruzione"

#: Source/itemdat.cpp:404
msgid "thieves"
msgstr "ladri"

#: Source/itemdat.cpp:405
msgid "the bear"
msgstr "orso"

#: Source/itemdat.cpp:406
msgid "the bat"
msgstr "pipistrello"

#: Source/itemdat.cpp:407
msgid "vampires"
msgstr "vampiri"

#: Source/itemdat.cpp:408
msgid "the leech"
msgstr "sanguisuga"

#: Source/itemdat.cpp:409
msgid "blood"
msgstr "sangue"

#: Source/itemdat.cpp:410
msgid "piercing"
msgstr "perforazione"

#: Source/itemdat.cpp:411
msgid "puncturing"
msgstr "penetrazione"

#: Source/itemdat.cpp:412
msgid "bashing"
msgstr "stordimento"

#: Source/itemdat.cpp:413
msgid "readiness"
msgstr "prontezza"

#: Source/itemdat.cpp:414
msgid "swiftness"
msgstr "celerità"

#: Source/itemdat.cpp:415
msgid "speed"
msgstr "velocità"

#: Source/itemdat.cpp:416
msgid "haste"
msgstr "fretta"

#: Source/itemdat.cpp:417
msgid "balance"
msgstr "equilibrio"

#: Source/itemdat.cpp:418
msgid "stability"
msgstr "stabilità"

#: Source/itemdat.cpp:419
msgid "harmony"
msgstr "armonia"

#: Source/itemdat.cpp:420
msgid "blocking"
msgstr "blocco"

#: Source/itemdat.cpp:421
msgid "devastation"
msgstr "ecatombe"

#: Source/itemdat.cpp:422
msgid "decay"
msgstr "decadenza"

#. TRANSLATORS: Item suffix section end.
#: Source/itemdat.cpp:424
msgid "peril"
msgstr "pericolo"

#. TRANSLATORS: Unique Item section
#: Source/itemdat.cpp:434
msgid "The Butcher's Cleaver"
msgstr "Mannaia Del Macellaio"

#: Source/itemdat.cpp:444
msgid "The Rift Bow"
msgstr "Arco del Dissenso"

#: Source/itemdat.cpp:445
msgid "The Needler"
msgstr "Pungitore"

#: Source/itemdat.cpp:446
msgid "The Celestial Bow"
msgstr "Arco Celestiale"

#: Source/itemdat.cpp:447
msgid "Deadly Hunter"
msgstr "Cacciatore Letale"

#: Source/itemdat.cpp:448
msgid "Bow of the Dead"
msgstr "Arco del Morto"

#: Source/itemdat.cpp:449
msgid "The Blackoak Bow"
msgstr "Arco di Rovere Nero"

#: Source/itemdat.cpp:450
msgid "Flamedart"
msgstr "Dardo di Fuoco"

#: Source/itemdat.cpp:451
msgid "Fleshstinger"
msgstr "Pungicarne"

#: Source/itemdat.cpp:452
msgid "Windforce"
msgstr "Forza del Vento"

#: Source/itemdat.cpp:453
msgid "Eaglehorn"
msgstr "Corno d'Aquila"

#: Source/itemdat.cpp:454
msgid "Gonnagal's Dirk"
msgstr "Pugnale di Gonnagal"

#: Source/itemdat.cpp:455
msgid "The Defender"
msgstr "Il Difensore"

#: Source/itemdat.cpp:456
msgid "Gryphon's Claw"
msgstr "Artiglio di Grifoni"

#: Source/itemdat.cpp:457
msgid "Black Razor"
msgstr "Rasoio Nero"

#: Source/itemdat.cpp:458
msgid "Gibbous Moon"
msgstr "Luna Gibbosa"

#: Source/itemdat.cpp:459
msgid "Ice Shank"
msgstr "Stinco di Ghiaccio"

#: Source/itemdat.cpp:460
msgid "The Executioner's Blade"
msgstr "La Lama Del Carnefice"

#: Source/itemdat.cpp:461
msgid "The Bonesaw"
msgstr "Il Segaossa"

#: Source/itemdat.cpp:462
msgid "Shadowhawk"
msgstr "Falco Ombra"

#: Source/itemdat.cpp:463
msgid "Wizardspike"
msgstr "Picca del Mago"

#: Source/itemdat.cpp:464
msgid "Lightsabre"
msgstr "Lama di Luce"

#: Source/itemdat.cpp:465
msgid "The Falcon's Talon"
msgstr "Artiglio di Falco"

#: Source/itemdat.cpp:466
msgid "Inferno"
msgstr "Inferno"

#: Source/itemdat.cpp:467
msgid "Doombringer"
msgstr "Iettatore"

#: Source/itemdat.cpp:468
msgid "The Grizzly"
msgstr "Il Grizzly"

#: Source/itemdat.cpp:469
msgid "The Grandfather"
msgstr "Il Nonno"

#: Source/itemdat.cpp:470
msgid "The Mangler"
msgstr "Il Divoratore"

#: Source/itemdat.cpp:471
msgid "Sharp Beak"
msgstr "Becco Affilato"

#: Source/itemdat.cpp:472
msgid "BloodSlayer"
msgstr "Assassino Cruento"

#: Source/itemdat.cpp:473
msgid "The Celestial Axe"
msgstr "Ascia Celestiale"

#: Source/itemdat.cpp:474
msgid "Wicked Axe"
msgstr "Ascia Nefasta"

#: Source/itemdat.cpp:475
msgid "Stonecleaver"
msgstr "Fendiroccia"

#: Source/itemdat.cpp:476
msgid "Aguinara's Hatchet"
msgstr "Accetta di Aguinara"

#: Source/itemdat.cpp:477
msgid "Hellslayer"
msgstr "Assassino Infernale"

#: Source/itemdat.cpp:478
msgid "Messerschmidt's Reaver"
msgstr "Preda di Messerschmidt"

#: Source/itemdat.cpp:479
msgid "Crackrust"
msgstr "Crackrust"

#: Source/itemdat.cpp:480
msgid "Hammer of Jholm"
msgstr "Maglio di Jholm"

#: Source/itemdat.cpp:481
msgid "Civerb's Cudgel"
msgstr "Clava di Civerb"

#: Source/itemdat.cpp:482
msgid "The Celestial Star"
msgstr "Stella Celestiale"

#: Source/itemdat.cpp:483
msgid "Baranar's Star"
msgstr "Stella di Baranar"

#: Source/itemdat.cpp:484
msgid "Gnarled Root"
msgstr "Radice Nodosa"

#: Source/itemdat.cpp:485
msgid "The Cranium Basher"
msgstr "Sfascia Cranio"

#: Source/itemdat.cpp:486
msgid "Schaefer's Hammer"
msgstr "Maglio di Schaefer"

#: Source/itemdat.cpp:487
msgid "Dreamflange"
msgstr "Dreamflange"

#: Source/itemdat.cpp:488
msgid "Staff of Shadows"
msgstr "Verga delle Ombre"

#: Source/itemdat.cpp:489
msgid "Immolator"
msgstr "Immolatore"

#: Source/itemdat.cpp:490
msgid "Storm Spire"
msgstr "Spira della Bufera"

#: Source/itemdat.cpp:491
msgid "Gleamsong"
msgstr "Gleamsong"

#: Source/itemdat.cpp:492
msgid "Thundercall"
msgstr "Invoca Tuoni"

#: Source/itemdat.cpp:493
msgid "The Protector"
msgstr "Il Protettore"

#: Source/itemdat.cpp:494
msgid "Naj's Puzzler"
msgstr "Enigma di Naj"

#: Source/itemdat.cpp:495
msgid "Mindcry"
msgstr "Mindcry"

#: Source/itemdat.cpp:496
msgid "Rod of Onan"
msgstr "Verga di Onan"

#: Source/itemdat.cpp:497
msgid "Helm of Spirits"
msgstr "Elmo di Sprits"

#: Source/itemdat.cpp:498
msgid "Thinking Cap"
msgstr "Cappuccio del Pensiero"

#: Source/itemdat.cpp:499
msgid "OverLord's Helm"
msgstr "Elmo del Lord Supremo"

#: Source/itemdat.cpp:500
msgid "Fool's Crest"
msgstr "Cresta del Giullare"

#: Source/itemdat.cpp:501
msgid "Gotterdamerung"
msgstr "Crepuscolo degli Dei"

#: Source/itemdat.cpp:502
msgid "Royal Circlet"
msgstr "Cerchio Regale"

#: Source/itemdat.cpp:503
msgid "Torn Flesh of Souls"
msgstr "Brandelli di Anime"

#: Source/itemdat.cpp:504
msgid "The Gladiator's Bane"
msgstr "Rovina Del Gladiatore"

#: Source/itemdat.cpp:505
msgid "The Rainbow Cloak"
msgstr "Manto Arcobaleno"

#: Source/itemdat.cpp:506
msgid "Leather of Aut"
msgstr "Cuoio di Aut"

#: Source/itemdat.cpp:507
msgid "Wisdom's Wrap"
msgstr "Mantello di Saggezza"

#: Source/itemdat.cpp:508
msgid "Sparking Mail"
msgstr "Corazza Lucente"

#: Source/itemdat.cpp:509
msgid "Scavenger Carapace"
msgstr "Corazza Necrofaga"

#: Source/itemdat.cpp:510
msgid "Nightscape"
msgstr "Paesaggio Notturno"

#: Source/itemdat.cpp:511
msgid "Naj's Light Plate"
msgstr "Busto di Naj's"

#: Source/itemdat.cpp:512
msgid "Demonspike Coat"
msgstr "Manto Demonspike"

#: Source/itemdat.cpp:513
msgid "The Deflector"
msgstr "Il Deviatore"

#: Source/itemdat.cpp:514
msgid "Split Skull Shield"
msgstr "Scudo Osseo Rotto"

#: Source/itemdat.cpp:515
msgid "Dragon's Breach"
msgstr "Varco del Dragone"

#: Source/itemdat.cpp:516
msgid "Blackoak Shield"
msgstr "Scudo di Rovere Nero"

#: Source/itemdat.cpp:517
msgid "Holy Defender"
msgstr "Sacro Difensore"

#: Source/itemdat.cpp:518
msgid "Stormshield"
msgstr "Scudo Tempesta"

#: Source/itemdat.cpp:519
msgid "Bramble"
msgstr "Rovo"

#: Source/itemdat.cpp:520
msgid "Ring of Regha"
msgstr "Anello di Regha"

#: Source/itemdat.cpp:521
msgid "The Bleeder"
msgstr "Salassatore"

#: Source/itemdat.cpp:522
msgid "Constricting Ring"
msgstr "Anello Costrittivo"

#: Source/itemdat.cpp:523
msgid "Ring of Engagement"
msgstr "Anello del Dovere"

#: Source/itemdat.cpp:524
msgid "Giant's Knuckle"
msgstr "Nocca del Gigante"

#: Source/itemdat.cpp:525
msgid "Mercurial Ring"
msgstr "Anello Mercuriale"

#: Source/itemdat.cpp:526
msgid "Xorine's Ring"
msgstr "Anello di Xorine"

#: Source/itemdat.cpp:527
msgid "Karik's Ring"
msgstr "Anello di Karik"

#: Source/itemdat.cpp:528
msgid "Ring of Magma"
msgstr "Anello di Magma"

#: Source/itemdat.cpp:529
msgid "Ring of the Mystics"
msgstr "Anello dei Mistici"

#: Source/itemdat.cpp:530
msgid "Ring of Thunder"
msgstr "Anello del Tuono"

#: Source/itemdat.cpp:531
msgid "Amulet of Warding"
msgstr "Amuleto di Protezione"

#: Source/itemdat.cpp:532
msgid "Gnat Sting"
msgstr "Puntura di Moscerino"

#: Source/itemdat.cpp:533
msgid "Flambeau"
msgstr "Fiaccola"

#: Source/itemdat.cpp:534
msgid "Armor of Gloom"
msgstr "Armatura delle Tenebre"

#: Source/itemdat.cpp:535
msgid "Blitzen"
msgstr "Fulmine"

#: Source/itemdat.cpp:536
msgid "Thunderclap"
msgstr "Rombo di Tuono"

#: Source/itemdat.cpp:537
msgid "Shirotachi"
msgstr "Shirotachi"

#: Source/itemdat.cpp:538
msgid "Eater of Souls"
msgstr "Divoratore di Anime"

#: Source/itemdat.cpp:539
msgid "Diamondedge"
msgstr "Filo Diamantato"

#: Source/itemdat.cpp:540
msgid "Bone Chain Armor"
msgstr "Armatura di Osso"

#: Source/itemdat.cpp:541
msgid "Demon Plate Armor"
msgstr "Armatura Demoniaca a Piastre"

#: Source/itemdat.cpp:542
msgid "Acolyte's Amulet"
msgstr "Amuleto del Chierico"

#. TRANSLATORS: Unique Item section end.
#: Source/itemdat.cpp:544
msgid "Gladiator's Ring"
msgstr "Anello del Gladiatore"

#: Source/items.cpp:176
msgid "Oil of Mastery"
msgstr "Unguento di Maestria"

#: Source/items.cpp:178
msgid "Oil of Death"
msgstr "Unguento di Morte"

#: Source/items.cpp:179
msgid "Oil of Skill"
msgstr "Unguento d'Abilità"

#: Source/items.cpp:181
msgid "Oil of Fortitude"
msgstr "Unguento di Fortezza"

#: Source/items.cpp:182
msgid "Oil of Permanence"
msgstr "Unguento di Permanenza"

#: Source/items.cpp:183
msgid "Oil of Hardening"
msgstr "Unguento di Tempra"

#: Source/items.cpp:184
msgid "Oil of Imperviousness"
msgstr "Unguento d'Impermeabilità"

#. TRANSLATORS: Constructs item names. Format: {Item} of {Spell}. Example: War Staff of Firewall
#: Source/items.cpp:1119
#, c++-format
msgctxt "spell"
msgid "{0} of {1}"
msgstr "{0} di {1}"

#. TRANSLATORS: Constructs item names. Format: {Prefix} {Item} of {Spell}. Example: King's War Staff of Firewall
#: Source/items.cpp:1131
#, c++-format
msgctxt "spell"
msgid "{0} {1} of {2}"
msgstr "{1} {0} di {2}"

#. TRANSLATORS: Constructs item names. Format: {Prefix} {Item} of {Suffix}. Example: King's Long Sword of the Whale
#: Source/items.cpp:1169
#, c++-format
msgid "{0} {1} of {2}"
msgstr "{0} {1} di {2}"

#. TRANSLATORS: Constructs item names. Format: {Prefix} {Item}. Example: King's Long Sword
#: Source/items.cpp:1172
#, c++-format
msgid "{0} {1}"
msgstr "{1} {0}"

#. TRANSLATORS: Constructs item names. Format: {Item} of {Suffix}. Example: Long Sword of the Whale
#: Source/items.cpp:1175
#, c++-format
msgid "{0} of {1}"
msgstr "{0} di {1}"

#: Source/items.cpp:1706 Source/items.cpp:1714
msgid "increases a weapon's"
msgstr "dell'arma, aumenta"

#: Source/items.cpp:1707
msgid "chance to hit"
msgstr "possibilità di colpire"

#: Source/items.cpp:1710
msgid "greatly increases a"
msgstr "aumenta di molto"

#: Source/items.cpp:1711
msgid "weapon's chance to hit"
msgstr "possibilità di colpire dell'arma"

#: Source/items.cpp:1715
msgid "damage potential"
msgstr "potenziale danno"

#: Source/items.cpp:1718
msgid "greatly increases a weapon's"
msgstr "aumenta di molto dell'arma"

#: Source/items.cpp:1719
msgid "damage potential - not bows"
msgstr "potenziale danno - archi esclusi"

#: Source/items.cpp:1722
msgid "reduces attributes needed"
msgstr "riduce attributi richiesti"

#: Source/items.cpp:1723
msgid "to use armor or weapons"
msgstr "per usare armature o armi"

#: Source/items.cpp:1726
#, no-c-format
msgid "restores 20% of an"
msgstr "ripristina 20% di"

#: Source/items.cpp:1727
msgid "item's durability"
msgstr "durabilità dell'oggetto"

#: Source/items.cpp:1730
msgid "increases an item's"
msgstr "dell'oggetto, aumenta"

#: Source/items.cpp:1731
msgid "current and max durability"
msgstr "durabilità corrente e massima"

#: Source/items.cpp:1734
msgid "makes an item indestructible"
msgstr "rende indistruttibile un oggetto"

#: Source/items.cpp:1737
msgid "increases the armor class"
msgstr "aumenta la classe armatura"

#: Source/items.cpp:1738
msgid "of armor and shields"
msgstr "di armatura e scudi"

#: Source/items.cpp:1741
msgid "greatly increases the armor"
msgstr "aumenta di molto la classe"

#: Source/items.cpp:1742
msgid "class of armor and shields"
msgstr "armatura di armature e scudi"

#: Source/items.cpp:1745 Source/items.cpp:1752
msgid "sets fire trap"
msgstr "imposta trappola fuoco"

#: Source/items.cpp:1749
msgid "sets lightning trap"
msgstr "imposta trappola fulmine"

#: Source/items.cpp:1755
msgid "sets petrification trap"
msgstr "imposta trappola pietrificazione"

#: Source/items.cpp:1758
msgid "restore all life"
msgstr "recupero totale vita"

#: Source/items.cpp:1761
msgid "restore some life"
msgstr "recupero paziale vita"

#: Source/items.cpp:1764
msgid "restore some mana"
msgstr "recupero parziale mana"

#: Source/items.cpp:1767
msgid "restore all mana"
msgstr "recupero totale mana"

#: Source/items.cpp:1770
msgid "increase strength"
msgstr "aumenta forza"

#: Source/items.cpp:1773
msgid "increase magic"
msgstr "aumenta magia"

#: Source/items.cpp:1776
msgid "increase dexterity"
msgstr "aumenta destrezza"

#: Source/items.cpp:1779
msgid "increase vitality"
msgstr "aumenta vitalità"

#: Source/items.cpp:1782
msgid "restore some life and mana"
msgstr "recupero parziale vita e mana"

#: Source/items.cpp:1785 Source/items.cpp:1788
msgid "restore all life and mana"
msgstr "recupero totale vita e mana"

#: Source/items.cpp:1789
msgid "(works only in arenas)"
msgstr "(funziona solo nelle arene)"

#: Source/items.cpp:1803
msgid "Right-click to view"
msgstr "Clic destro per vedere"

#: Source/items.cpp:1806
msgid "Right-click to use"
msgstr "Clic destro per usare"

#: Source/items.cpp:1808
msgid ""
"Right-click to read, then\n"
"left-click to target"
msgstr ""
"Clic destro per leggere, poi\n"
"clic sinistro per bersaglio"

#: Source/items.cpp:1810
msgid "Right-click to read"
msgstr "Clic destro per leggere"

#: Source/items.cpp:1817
msgid "Activate to view"
msgstr "Attiva per visualizzare"

#: Source/items.cpp:1821 Source/items.cpp:1859
msgid "Open inventory to use"
msgstr "Apri inventario"

#: Source/items.cpp:1823
msgid "Activate to use"
msgstr "Attiva per usare"

#: Source/items.cpp:1826
msgid ""
"Select from spell book, then\n"
"cast spell to read"
msgstr ""
"Seleziona dal libro di magia, poi\n"
"lancia per leggere"

#: Source/items.cpp:1828
msgid "Activate to read"
msgstr "Attiva per leggere"

#: Source/items.cpp:1855
#, c++-format
msgid "{} to view"
msgstr "{} to mostrare"

#: Source/items.cpp:1861
#, c++-format
msgid "{} to use"
msgstr "{} per usare"

#: Source/items.cpp:1864
#, c++-format
msgid ""
"Select from spell book,\n"
"then {} to read"
msgstr ""
"Seleziona dal libro di magia,\n"
"poi {} per leggere"

#: Source/items.cpp:1866
#, c++-format
msgid "{} to read"
msgstr "{} per leggere"

#: Source/items.cpp:1873
#, c++-format
msgctxt "player"
msgid "Level: {:d}"
msgstr "Liv. : {:d}"

#: Source/items.cpp:1877
msgid "Doubles gold capacity"
msgstr "Raddoppia le scorte d'oro"

#: Source/items.cpp:1909 Source/stores.cpp:325
msgid "Required:"
msgstr "Richiede:"

#: Source/items.cpp:1911 Source/stores.cpp:327
#, c++-format
msgid " {:d} Str"
msgstr " {:d} Frz"

#: Source/items.cpp:1913 Source/stores.cpp:329
#, c++-format
msgid " {:d} Mag"
msgstr " {:d} Mag"

#: Source/items.cpp:1915 Source/stores.cpp:331
#, c++-format
msgid " {:d} Dex"
msgstr " {:d} Des"

#. TRANSLATORS: {:s} will be a Character Name
#: Source/items.cpp:2290
#, c++-format
msgid "Ear of {:s}"
msgstr "Orecchio di {:s}"

#: Source/items.cpp:3719
#, c++-format
msgid "chance to hit: {:+d}%"
msgstr "possibilità di colpire: {:+d}%"

#: Source/items.cpp:3722
#, no-c-format, c++-format
msgid "{:+d}% damage"
msgstr "{:+d}% danno"

#: Source/items.cpp:3725 Source/items.cpp:3909
#, c++-format
msgid "to hit: {:+d}%, {:+d}% damage"
msgstr "colpo: {:+d}%, {:+d}% danno"

#: Source/items.cpp:3728
#, no-c-format, c++-format
msgid "{:+d}% armor"
msgstr "{:+d}% armatura"

#: Source/items.cpp:3731
#, c++-format
msgid "armor class: {:d}"
msgstr "classe armatura: {:d}"

#: Source/items.cpp:3735
#, c++-format
msgid "Resist Fire: {:+d}%"
msgstr "Resistenza Fuoco: {:+d}%"

#: Source/items.cpp:3737
#, c++-format
msgid "Resist Fire: {:+d}% MAX"
msgstr "Resistenza Fuoco: {:+d}% MAX"

#: Source/items.cpp:3741
#, c++-format
msgid "Resist Lightning: {:+d}%"
msgstr "Resistenza Fulmine: {:+d}%"

#: Source/items.cpp:3743
#, c++-format
msgid "Resist Lightning: {:+d}% MAX"
msgstr "Resistenza Fulmine: {:+d}% MAX"

#: Source/items.cpp:3747
#, c++-format
msgid "Resist Magic: {:+d}%"
msgstr "Resistenza Magia: {:+d}%"

#: Source/items.cpp:3749
#, c++-format
msgid "Resist Magic: {:+d}% MAX"
msgstr "Resistenza Magia: {:+d}% MAX"

#: Source/items.cpp:3752
#, c++-format
msgid "Resist All: {:+d}%"
msgstr "Resistenza Tutto: {:+d}%"

#: Source/items.cpp:3754
#, c++-format
msgid "Resist All: {:+d}% MAX"
msgstr "Resistenza Tutto: {:+d}% MAX"

#: Source/items.cpp:3757
#, c++-format
msgid "spells are increased {:d} level"
msgid_plural "spells are increased {:d} levels"
msgstr[0] "magie aumentate di {:d} livello"
msgstr[1] "magie aumentate di {:d} livelli"

#: Source/items.cpp:3759
#, c++-format
msgid "spells are decreased {:d} level"
msgid_plural "spells are decreased {:d} levels"
msgstr[0] "magie ridotte di {:d} livello"
msgstr[1] "magie ridotte di {:d} livelli"

#: Source/items.cpp:3761
msgid "spell levels unchanged (?)"
msgstr "livelli magia invariati (?)"

#: Source/items.cpp:3763
msgid "Extra charges"
msgstr "Cariche extra"

#: Source/items.cpp:3765
#, c++-format
msgid "{:d} {:s} charge"
msgid_plural "{:d} {:s} charges"
msgstr[0] "{:d} {:s} carica"
msgstr[1] "{:d} {:s} cariche"

#: Source/items.cpp:3768
#, c++-format
msgid "Fire hit damage: {:d}"
msgstr "Danno fuoco: {:d}"

#: Source/items.cpp:3770
#, c++-format
msgid "Fire hit damage: {:d}-{:d}"
msgstr "Danno Fuoco: {:d}-{:d}"

#: Source/items.cpp:3773
#, c++-format
msgid "Lightning hit damage: {:d}"
msgstr "Danno Fulmine : {:d}"

#: Source/items.cpp:3775
#, c++-format
msgid "Lightning hit damage: {:d}-{:d}"
msgstr "Danno Fulmine : {:d}-{:d}"

#: Source/items.cpp:3778
#, c++-format
msgid "{:+d} to strength"
msgstr "{:+d} alla forza"

#: Source/items.cpp:3781
#, c++-format
msgid "{:+d} to magic"
msgstr "{:+d} alla magia"

#: Source/items.cpp:3784
#, c++-format
msgid "{:+d} to dexterity"
msgstr "{:+d} alla destrezza"

#: Source/items.cpp:3787
#, c++-format
msgid "{:+d} to vitality"
msgstr "{:+d} alla vitalità"

#: Source/items.cpp:3790
#, c++-format
msgid "{:+d} to all attributes"
msgstr "{:+d} a ogni attributo"

#: Source/items.cpp:3793
#, c++-format
msgid "{:+d} damage from enemies"
msgstr "{:+d} danno dai nemici"

#: Source/items.cpp:3796
#, c++-format
msgid "Hit Points: {:+d}"
msgstr "Punti Ferita: {:+d}"

#: Source/items.cpp:3799
#, c++-format
msgid "Mana: {:+d}"
msgstr "Mana : {:+d}"

#: Source/items.cpp:3801
msgid "high durability"
msgstr "alta durabilità"

#: Source/items.cpp:3803
msgid "decreased durability"
msgstr "durabilità ridotta"

#: Source/items.cpp:3805
msgid "indestructible"
msgstr "indistruttibile"

#: Source/items.cpp:3807
#, no-c-format, c++-format
msgid "+{:d}% light radius"
msgstr "+{:d}% bagliore"

#: Source/items.cpp:3809
#, no-c-format, c++-format
msgid "-{:d}% light radius"
msgstr "-{:d}% bagliore"

#: Source/items.cpp:3811
msgid "multiple arrows per shot"
msgstr "frecce multiple per tiro"

#: Source/items.cpp:3814
#, c++-format
msgid "fire arrows damage: {:d}"
msgstr "danno dardi infuocati: {:d}"

#: Source/items.cpp:3816
#, c++-format
msgid "fire arrows damage: {:d}-{:d}"
msgstr "danno dardi infuocati: {:d}-{:d}"

#: Source/items.cpp:3819
#, c++-format
msgid "lightning arrows damage {:d}"
msgstr "danno frecce fulminee: {:d}"

#: Source/items.cpp:3821
#, c++-format
msgid "lightning arrows damage {:d}-{:d}"
msgstr "danno frecce fulminee: {:d}-{:d}"

#: Source/items.cpp:3824
#, c++-format
msgid "fireball damage: {:d}"
msgstr "danno sfera infuocata: {:d}"

#: Source/items.cpp:3826
#, c++-format
msgid "fireball damage: {:d}-{:d}"
msgstr "danno sfera infuocata: {:d}-{:d}"

#: Source/items.cpp:3828
msgid "attacker takes 1-3 damage"
msgstr "attaccante riceve1-3 danni"

#: Source/items.cpp:3830
msgid "user loses all mana"
msgstr "l'utente perde tutto il mana"

#: Source/items.cpp:3832
msgid "absorbs half of trap damage"
msgstr "assorbe metà danni trappola"

#: Source/items.cpp:3834
msgid "knocks target back"
msgstr "respinge il bersaglio"

#: Source/items.cpp:3836
#, no-c-format
msgid "+200% damage vs. demons"
msgstr "+200% danno contro demoni"

#: Source/items.cpp:3838
msgid "All Resistance equals 0"
msgstr "Ogni Resistenza è 0"

#: Source/items.cpp:3841
#, no-c-format
msgid "hit steals 3% mana"
msgstr "colpo ruba 3% mana"

#: Source/items.cpp:3843
#, no-c-format
msgid "hit steals 5% mana"
msgstr "colpo ruba 5% mana"

#: Source/items.cpp:3847
#, no-c-format
msgid "hit steals 3% life"
msgstr "colpo ruba 3% vita"

#: Source/items.cpp:3849
#, no-c-format
msgid "hit steals 5% life"
msgstr "colpo ruba 5% vita"

#: Source/items.cpp:3852
msgid "penetrates target's armor"
msgstr "penetra l'armatura dell'obiettivo"

#: Source/items.cpp:3855
msgid "quick attack"
msgstr "attacco rapido"

#: Source/items.cpp:3857
msgid "fast attack"
msgstr "attacco veloce"

#: Source/items.cpp:3859
msgid "faster attack"
msgstr "attacco molto veloce"

#: Source/items.cpp:3861
msgid "fastest attack"
msgstr "attacco velocissimo"

#: Source/items.cpp:3862 Source/items.cpp:3870 Source/items.cpp:3919
msgid "Another ability (NW)"
msgstr "Altra abilità (NW)"

#: Source/items.cpp:3865
msgid "fast hit recovery"
msgstr "recupero veloce"

#: Source/items.cpp:3867
msgid "faster hit recovery"
msgstr "recupero molto veloce"

#: Source/items.cpp:3869
msgid "fastest hit recovery"
msgstr "recupero velocissimo"

#: Source/items.cpp:3872
msgid "fast block"
msgstr "blocco veloce"

#: Source/items.cpp:3874
#, c++-format
msgid "adds {:d} point to damage"
msgid_plural "adds {:d} points to damage"
msgstr[0] "aggiunge {:d} punto al danno"
msgstr[1] "aggiunge {:d} punti al danno"

#: Source/items.cpp:3876
msgid "fires random speed arrows"
msgstr "velocità di gittata casuale"

#: Source/items.cpp:3878
msgid "unusual item damage"
msgstr "danno non comune"

#: Source/items.cpp:3880
msgid "altered durability"
msgstr "durabilità alterata"

#: Source/items.cpp:3882
msgid "one handed sword"
msgstr "spada a una mano"

#: Source/items.cpp:3884
msgid "constantly lose hit points"
msgstr "perdita costante di punti ferita"

#: Source/items.cpp:3886
msgid "life stealing"
msgstr "sottrae vita"

#: Source/items.cpp:3888
msgid "no strength requirement"
msgstr "nessun requisito di forza"

#: Source/items.cpp:3893
#, c++-format
msgid "lightning damage: {:d}"
msgstr "danno fulmineo: {:d}"

#: Source/items.cpp:3895
#, c++-format
msgid "lightning damage: {:d}-{:d}"
msgstr "danno fulmineo: {:d}-{:d}"

#: Source/items.cpp:3897
msgid "charged bolts on hits"
msgstr "scariche fulminee al colpo"

#: Source/items.cpp:3899
msgid "occasional triple damage"
msgstr "danno triplo occasionale"

#: Source/items.cpp:3901
#, no-c-format, c++-format
msgid "decaying {:+d}% damage"
msgstr "riduzione {:+d}% danno"

#: Source/items.cpp:3903
msgid "2x dmg to monst, 1x to you"
msgstr "2x danno a mostro, 1x a te"

#: Source/items.cpp:3905
#, no-c-format
msgid "Random 0 - 600% damage"
msgstr "Danno casuale 0 - 600%"

#: Source/items.cpp:3907
#, no-c-format, c++-format
msgid "low dur, {:+d}% damage"
msgstr "dur ridotta, {:+d}% danno"

#: Source/items.cpp:3911
msgid "extra AC vs demons"
msgstr "extra AC contro demoni"

#: Source/items.cpp:3913
msgid "extra AC vs undead"
msgstr "extra AC contro non morti"

#: Source/items.cpp:3915
msgid "50% Mana moved to Health"
msgstr "50% Mana spostato a Salute"

#: Source/items.cpp:3917
msgid "40% Health moved to Mana"
msgstr "40% Salute spostato a Mana"

#: Source/items.cpp:3957 Source/items.cpp:3998
#, c++-format
msgid "damage: {:d}  Indestructible"
msgstr "danno: {:d}  Invulnerabile"

#. TRANSLATORS: Dur: is durability
#: Source/items.cpp:3959 Source/items.cpp:4000
#, c++-format
msgid "damage: {:d}  Dur: {:d}/{:d}"
msgstr "danno: {:d}  Dur: {:d}/{:d}"

#: Source/items.cpp:3962 Source/items.cpp:4003
#, c++-format
msgid "damage: {:d}-{:d}  Indestructible"
msgstr "danno: {:d}-{:d}  Indistruttibile"

#. TRANSLATORS: Dur: is durability
#: Source/items.cpp:3964 Source/items.cpp:4005
#, c++-format
msgid "damage: {:d}-{:d}  Dur: {:d}/{:d}"
msgstr "danno: {:d}-{:d}  Dur: {:d}/{:d}"

#: Source/items.cpp:3969 Source/items.cpp:4015
#, c++-format
msgid "armor: {:d}  Indestructible"
msgstr "armatura: {:d}  Indistruttibile"

#. TRANSLATORS: Dur: is durability
#: Source/items.cpp:3971 Source/items.cpp:4017
#, c++-format
msgid "armor: {:d}  Dur: {:d}/{:d}"
msgstr "armatura: {:d}  Dur: {:d}/{:d}"

#: Source/items.cpp:3974 Source/items.cpp:4008 Source/items.cpp:4021
#: Source/stores.cpp:299
#, c++-format
msgid "Charges: {:d}/{:d}"
msgstr "Cariche: {:d}/{:d}"

#: Source/items.cpp:3983
msgid "unique item"
msgstr "oggetto unico"

#: Source/items.cpp:4011 Source/items.cpp:4019 Source/items.cpp:4025
msgid "Not Identified"
msgstr "Sconosciuto"

#: Source/levels/setmaps.cpp:27
msgid "Skeleton King's Lair"
msgstr "Covo di Re Scheletro"

#: Source/levels/setmaps.cpp:28
msgid "Chamber of Bone"
msgstr "Camera d'Ossa"

#. TRANSLATORS: Quest Map
#: Source/levels/setmaps.cpp:29 Source/quests.cpp:99
msgid "Maze"
msgstr "Il Labirinto"

#: Source/levels/setmaps.cpp:30 Source/quests.cpp:61
msgid "Poisoned Water Supply"
msgstr "L'Acqua Contaminata"

#: Source/levels/setmaps.cpp:31
msgid "Archbishop Lazarus' Lair"
msgstr "Covo dell'Arcivescovo Lazarus"

#: Source/levels/setmaps.cpp:32
msgid "Church Arena"
msgstr "Arena della Chiesa"

#: Source/levels/setmaps.cpp:33
msgid "Hell Arena"
msgstr "Arena Inferno"

#: Source/levels/setmaps.cpp:34
msgid "Circle of Life Arena"
msgstr "Arena del Cerchio della Vita"

#: Source/levels/trigs.cpp:350
msgid "Down to dungeon"
msgstr "Giù nel sotterraneo"

#: Source/levels/trigs.cpp:359
msgid "Down to catacombs"
msgstr "Per le catacombe"

#: Source/levels/trigs.cpp:369
msgid "Down to caves"
msgstr "Giù alle caverne"

#: Source/levels/trigs.cpp:379
msgid "Down to hell"
msgstr "Giù all'inferno"

#: Source/levels/trigs.cpp:389
msgid "Down to Hive"
msgstr "Giù all'Alveare"

#: Source/levels/trigs.cpp:399
msgid "Down to Crypt"
msgstr "Giù nella Cripta"

#: Source/levels/trigs.cpp:414 Source/levels/trigs.cpp:449
#: Source/levels/trigs.cpp:495 Source/levels/trigs.cpp:547
#, c++-format
msgid "Up to level {:d}"
msgstr "Su al livello {:d}"

#: Source/levels/trigs.cpp:416 Source/levels/trigs.cpp:478
#: Source/levels/trigs.cpp:530 Source/levels/trigs.cpp:577
#: Source/levels/trigs.cpp:639 Source/levels/trigs.cpp:688
#: Source/levels/trigs.cpp:795
msgid "Up to town"
msgstr "Su in città"

#: Source/levels/trigs.cpp:427 Source/levels/trigs.cpp:460
#: Source/levels/trigs.cpp:512 Source/levels/trigs.cpp:559
#: Source/levels/trigs.cpp:621
#, c++-format
msgid "Down to level {:d}"
msgstr "Giù al livello {:d}"

#: Source/levels/trigs.cpp:590
msgid "Down to Diablo"
msgstr "Giù da Diablo"

#: Source/levels/trigs.cpp:608
#, c++-format
msgid "Up to Nest level {:d}"
msgstr "Su al livello del Covo {:d}"

#: Source/levels/trigs.cpp:656
#, c++-format
msgid "Up to Crypt level {:d}"
msgstr "Giù al livello della Cripta {:d}"

#: Source/levels/trigs.cpp:666 Source/quests.cpp:70
msgid "Cornerstone of the World"
msgstr "La Pietra Angolare del Mondo"

#: Source/levels/trigs.cpp:671
#, c++-format
msgid "Down to Crypt level {:d}"
msgstr "Giù al livello della Cripta {:d}"

#: Source/levels/trigs.cpp:719 Source/levels/trigs.cpp:733
#: Source/levels/trigs.cpp:747
#, c++-format
msgid "Back to Level {:d}"
msgstr "Torna al Livello {:d}"

#: Source/loadsave.cpp:1864 Source/loadsave.cpp:2299
msgid "Unable to open save file archive"
msgstr "Impossibile aprire file di salvataggio"

#: Source/loadsave.cpp:2302
msgid "Invalid save file"
msgstr "Salvataggio non valido"

#: Source/loadsave.cpp:2333
msgid "Player is on a Hellfire only level"
msgstr "Il Giocatore è in un livello esclusivo di Hellfire"

#: Source/loadsave.cpp:2589
msgid "Invalid game state"
msgstr "Stato del gioco non valido"

#: Source/menu.cpp:156
msgid "Unable to display mainmenu"
msgstr "Impossibile mostrare menu"

#. TRANSLATORS: Monster Block start
#. MT_NZOMBIE
#: Source/monstdat.cpp:33
msgctxt "monster"
msgid "Zombie"
msgstr "Zombi"

#: Source/monstdat.cpp:34
msgctxt "monster"
msgid "Ghoul"
msgstr "Ghoul"

#: Source/monstdat.cpp:35
msgctxt "monster"
msgid "Rotting Carcass"
msgstr "Carcassa in Decomposizione"

#: Source/monstdat.cpp:36
msgctxt "monster"
msgid "Black Death"
msgstr "Morte Nera"

#: Source/monstdat.cpp:37 Source/monstdat.cpp:45
msgctxt "monster"
msgid "Fallen One"
msgstr "Dannato"

#: Source/monstdat.cpp:38 Source/monstdat.cpp:46
msgctxt "monster"
msgid "Carver"
msgstr "Intagliatore"

#: Source/monstdat.cpp:39 Source/monstdat.cpp:47
msgctxt "monster"
msgid "Devil Kin"
msgstr "Stirpe del Diavolo"

#: Source/monstdat.cpp:40 Source/monstdat.cpp:48
msgctxt "monster"
msgid "Dark One"
msgstr "Oscuro"

#: Source/monstdat.cpp:41 Source/monstdat.cpp:53
msgctxt "monster"
msgid "Skeleton"
msgstr "Scheletro"

#: Source/monstdat.cpp:42
msgctxt "monster"
msgid "Corpse Axe"
msgstr "Cadavere con Ascia"

#: Source/monstdat.cpp:43 Source/monstdat.cpp:55
msgctxt "monster"
msgid "Burning Dead"
msgstr "Morto al Rogo"

#: Source/monstdat.cpp:44 Source/monstdat.cpp:56
msgctxt "monster"
msgid "Horror"
msgstr "Orrore"

#: Source/monstdat.cpp:49
msgctxt "monster"
msgid "Scavenger"
msgstr "Necrofago"

#: Source/monstdat.cpp:50
msgctxt "monster"
msgid "Plague Eater"
msgstr "Divoratore di Peste"

#: Source/monstdat.cpp:51
msgctxt "monster"
msgid "Shadow Beast"
msgstr "Bestia d'Ombra"

#: Source/monstdat.cpp:52
msgctxt "monster"
msgid "Bone Gasher"
msgstr "Sfregia Ossa"

#: Source/monstdat.cpp:54
msgctxt "monster"
msgid "Corpse Bow"
msgstr "Cadavere con Arco"

#: Source/monstdat.cpp:57
msgctxt "monster"
msgid "Skeleton Captain"
msgstr "Scheletro Capo"

#: Source/monstdat.cpp:58
msgctxt "monster"
msgid "Corpse Captain"
msgstr "Cadavere Capo"

#: Source/monstdat.cpp:59
msgctxt "monster"
msgid "Burning Dead Captain"
msgstr "Morto al Rogo Capo"

#: Source/monstdat.cpp:60
msgctxt "monster"
msgid "Horror Captain"
msgstr "Orrore Capo"

#: Source/monstdat.cpp:61
msgctxt "monster"
msgid "Invisible Lord"
msgstr "Lord Invisibile"

#: Source/monstdat.cpp:62
msgctxt "monster"
msgid "Hidden"
msgstr "Nascosto"

#: Source/monstdat.cpp:63
msgctxt "monster"
msgid "Stalker"
msgstr "Molestatore"

#: Source/monstdat.cpp:64
msgctxt "monster"
msgid "Unseen"
msgstr "Inosservato"

#: Source/monstdat.cpp:65
msgctxt "monster"
msgid "Illusion Weaver"
msgstr "Tessitore di Illusione"

#: Source/monstdat.cpp:66
msgctxt "monster"
msgid "Satyr Lord"
msgstr "Lord dei Satiri"

#: Source/monstdat.cpp:67 Source/monstdat.cpp:75
msgctxt "monster"
msgid "Flesh Clan"
msgstr "Clan delle Viscere"

#: Source/monstdat.cpp:68 Source/monstdat.cpp:76
msgctxt "monster"
msgid "Stone Clan"
msgstr "Clan di Pietra"

#: Source/monstdat.cpp:69 Source/monstdat.cpp:77
msgctxt "monster"
msgid "Fire Clan"
msgstr "Clan del Fuoco"

#: Source/monstdat.cpp:70 Source/monstdat.cpp:78
msgctxt "monster"
msgid "Night Clan"
msgstr "Clan delle Tenebre"

#: Source/monstdat.cpp:71
msgctxt "monster"
msgid "Fiend"
msgstr "Demone"

#: Source/monstdat.cpp:72
msgctxt "monster"
msgid "Blink"
msgstr "Guizzo"

#: Source/monstdat.cpp:73
msgctxt "monster"
msgid "Gloom"
msgstr "Tenebra"

#: Source/monstdat.cpp:74
msgctxt "monster"
msgid "Familiar"
msgstr "Sfacciato"

#: Source/monstdat.cpp:79
msgctxt "monster"
msgid "Acid Beast"
msgstr "Bestia d'Acido"

#: Source/monstdat.cpp:80
msgctxt "monster"
msgid "Poison Spitter"
msgstr "Sputa Veleno"

#: Source/monstdat.cpp:81
msgctxt "monster"
msgid "Pit Beast"
msgstr "Bestia da Fossa"

#: Source/monstdat.cpp:82
msgctxt "monster"
msgid "Lava Maw"
msgstr "Fauci di Lava"

#: Source/monstdat.cpp:83 Source/monstdat.cpp:344
msgctxt "monster"
msgid "Skeleton King"
msgstr "Scheletro Re"

#: Source/monstdat.cpp:84 Source/monstdat.cpp:352
msgctxt "monster"
msgid "The Butcher"
msgstr "Il Macellaio"

#: Source/monstdat.cpp:85
msgctxt "monster"
msgid "Overlord"
msgstr "Lord Supremo"

#: Source/monstdat.cpp:86
msgctxt "monster"
msgid "Mud Man"
msgstr "Uomo Melma"

#: Source/monstdat.cpp:87
msgctxt "monster"
msgid "Toad Demon"
msgstr "Demone Rospo"

#: Source/monstdat.cpp:88
msgctxt "monster"
msgid "Flayed One"
msgstr "Scuoiato"

#: Source/monstdat.cpp:89
msgctxt "monster"
msgid "Wyrm"
msgstr "Verme"

#: Source/monstdat.cpp:90
msgctxt "monster"
msgid "Cave Slug"
msgstr "Lumaca di Caverna"

#: Source/monstdat.cpp:91
msgctxt "monster"
msgid "Devil Wyrm"
msgstr "Verme Demoniaco"

#: Source/monstdat.cpp:92
msgctxt "monster"
msgid "Devourer"
msgstr "Divoratore"

#: Source/monstdat.cpp:93
msgctxt "monster"
msgid "Magma Demon"
msgstr "Demone di Magma"

#: Source/monstdat.cpp:94
msgctxt "monster"
msgid "Blood Stone"
msgstr "Pietra di Sangue"

#: Source/monstdat.cpp:95
msgctxt "monster"
msgid "Hell Stone"
msgstr "Roccia Infernale"

#: Source/monstdat.cpp:96
msgctxt "monster"
msgid "Lava Lord"
msgstr "Lord di Lava"

#: Source/monstdat.cpp:97
msgctxt "monster"
msgid "Horned Demon"
msgstr "Demone Cornuto"

#: Source/monstdat.cpp:98
msgctxt "monster"
msgid "Mud Runner"
msgstr "Velocista di Fango"

#: Source/monstdat.cpp:99
msgctxt "monster"
msgid "Frost Charger"
msgstr "Portatore di Gelo"

#: Source/monstdat.cpp:100
msgctxt "monster"
msgid "Obsidian Lord"
msgstr "Lord di Ossidiana"

#: Source/monstdat.cpp:101
msgctxt "monster"
msgid "oldboned"
msgstr "dissossato"

#: Source/monstdat.cpp:102
msgctxt "monster"
msgid "Red Death"
msgstr "Morte Rossa"

#: Source/monstdat.cpp:103
msgctxt "monster"
msgid "Litch Demon"
msgstr "Demone Litch"

#: Source/monstdat.cpp:104
msgctxt "monster"
msgid "Undead Balrog"
msgstr "Balrog Non Morto"

#: Source/monstdat.cpp:105
msgctxt "monster"
msgid "Incinerator"
msgstr "Inceneritore"

#: Source/monstdat.cpp:106
msgctxt "monster"
msgid "Flame Lord"
msgstr "Lord di Fiamma"

#: Source/monstdat.cpp:107
msgctxt "monster"
msgid "Doom Fire"
msgstr "Fuoco di Sventura"

#: Source/monstdat.cpp:108
msgctxt "monster"
msgid "Hell Burner"
msgstr "Fucina Infernale"

#: Source/monstdat.cpp:109
msgctxt "monster"
msgid "Red Storm"
msgstr "Tempesta Rossa"

#: Source/monstdat.cpp:110
msgctxt "monster"
msgid "Storm Rider"
msgstr "Velocista della Tempesta"

#: Source/monstdat.cpp:111
msgctxt "monster"
msgid "Storm Lord"
msgstr "Lord della Tempesta"

#: Source/monstdat.cpp:112
msgctxt "monster"
msgid "Maelstrom"
msgstr "Maelstrom"

#: Source/monstdat.cpp:113
msgctxt "monster"
msgid "Devil Kin Brute"
msgstr "Bruto Stirpe del Diavolo"

#: Source/monstdat.cpp:114
msgctxt "monster"
msgid "Winged-Demon"
msgstr "Demone Alato"

#: Source/monstdat.cpp:115
msgctxt "monster"
msgid "Gargoyle"
msgstr "Gargoyle"

#: Source/monstdat.cpp:116
msgctxt "monster"
msgid "Blood Claw"
msgstr "Artiglio Insanguinato"

#: Source/monstdat.cpp:117
msgctxt "monster"
msgid "Death Wing"
msgstr "Morte Alata"

#: Source/monstdat.cpp:118
msgctxt "monster"
msgid "Slayer"
msgstr "Assassino"

#: Source/monstdat.cpp:119
msgctxt "monster"
msgid "Guardian"
msgstr "Custode"

#: Source/monstdat.cpp:120
msgctxt "monster"
msgid "Vortex Lord"
msgstr "Lord del Vortice"

#: Source/monstdat.cpp:121
msgctxt "monster"
msgid "Balrog"
msgstr "Balrog"

#: Source/monstdat.cpp:122
msgctxt "monster"
msgid "Cave Viper"
msgstr "Vipera di Caverna"

#: Source/monstdat.cpp:123
msgctxt "monster"
msgid "Fire Drake"
msgstr "Drago di Fuoco"

#: Source/monstdat.cpp:124
msgctxt "monster"
msgid "Gold Viper"
msgstr "Vipera d'Oro"

#: Source/monstdat.cpp:125
msgctxt "monster"
msgid "Azure Drake"
msgstr "Drago Azzurro"

#: Source/monstdat.cpp:126
msgctxt "monster"
msgid "Black Knight"
msgstr "Cavaliere Nero"

#: Source/monstdat.cpp:127
msgctxt "monster"
msgid "Doom Guard"
msgstr "Custode del Destino"

#: Source/monstdat.cpp:128
msgctxt "monster"
msgid "Steel Lord"
msgstr "Lord d'Acciaio"

#: Source/monstdat.cpp:129
msgctxt "monster"
msgid "Blood Knight"
msgstr "Cavaliere di Sangue"

#: Source/monstdat.cpp:130
msgctxt "monster"
msgid "The Shredded"
msgstr "Il Triturato"

#: Source/monstdat.cpp:131
msgctxt "monster"
msgid "Hollow One"
msgstr "Incavato"

#: Source/monstdat.cpp:132
msgctxt "monster"
msgid "Pain Master"
msgstr "Signore del Dolore"

#: Source/monstdat.cpp:133
msgctxt "monster"
msgid "Reality Weaver"
msgstr "Tessitore di Realtà"

#: Source/monstdat.cpp:134
msgctxt "monster"
msgid "Succubus"
msgstr "Succubo"

#: Source/monstdat.cpp:135
msgctxt "monster"
msgid "Snow Witch"
msgstr "Strega della Neve"

#: Source/monstdat.cpp:136
msgctxt "monster"
msgid "Hell Spawn"
msgstr "Prole Infernale"

#: Source/monstdat.cpp:137
msgctxt "monster"
msgid "Soul Burner"
msgstr "Fucina di Anime"

#: Source/monstdat.cpp:138
msgctxt "monster"
msgid "Counselor"
msgstr "Consigliere"

#: Source/monstdat.cpp:139
msgctxt "monster"
msgid "Magistrate"
msgstr "Magistrato"

#: Source/monstdat.cpp:140
msgctxt "monster"
msgid "Cabalist"
msgstr "Cabalista"

#: Source/monstdat.cpp:141
msgctxt "monster"
msgid "Advocate"
msgstr "Difensore"

#: Source/monstdat.cpp:142
msgctxt "monster"
msgid "Golem"
msgstr "Golem"

#: Source/monstdat.cpp:143
msgctxt "monster"
msgid "The Dark Lord"
msgstr "Il Signore Oscuro"

#: Source/monstdat.cpp:144
msgctxt "monster"
msgid "The Arch-Litch Malignus"
msgstr "Il Maligno Arci Litch"

#: Source/monstdat.cpp:145
msgctxt "monster"
msgid "Hellboar"
msgstr "Cinghiale infernale"

#: Source/monstdat.cpp:146
msgctxt "monster"
msgid "Stinger"
msgstr "Pungiglione"

#: Source/monstdat.cpp:147
msgctxt "monster"
msgid "Psychorb"
msgstr "Psychorb"

#: Source/monstdat.cpp:148
msgctxt "monster"
msgid "Arachnon"
msgstr "Arachnon"

#: Source/monstdat.cpp:149
msgctxt "monster"
msgid "Felltwin"
msgstr "Felltwin"

#: Source/monstdat.cpp:150
msgctxt "monster"
msgid "Hork Spawn"
msgstr "Prole di Hork"

#: Source/monstdat.cpp:151
msgctxt "monster"
msgid "Venomtail"
msgstr "Coda Velenosa"

#: Source/monstdat.cpp:152
msgctxt "monster"
msgid "Necromorb"
msgstr "Necromorb"

#: Source/monstdat.cpp:153
msgctxt "monster"
msgid "Spider Lord"
msgstr "Lord Ragno"

#: Source/monstdat.cpp:154
msgctxt "monster"
msgid "Lashworm"
msgstr "Lashworm"

#: Source/monstdat.cpp:155
msgctxt "monster"
msgid "Torchant"
msgstr "Torchant"

#: Source/monstdat.cpp:156 Source/monstdat.cpp:353
msgctxt "monster"
msgid "Hork Demon"
msgstr "Hork il Demone"

#: Source/monstdat.cpp:157
msgctxt "monster"
msgid "Hell Bug"
msgstr "Insetto Infernale"

#: Source/monstdat.cpp:158
msgctxt "monster"
msgid "Gravedigger"
msgstr "Becchino"

#: Source/monstdat.cpp:159
msgctxt "monster"
msgid "Tomb Rat"
msgstr "Ratto di Tomba"

#: Source/monstdat.cpp:160
msgctxt "monster"
msgid "Firebat"
msgstr "Pipistrello Infuocato"

#: Source/monstdat.cpp:161
msgctxt "monster"
msgid "Skullwing"
msgstr "Teschio Alato"

#: Source/monstdat.cpp:162
msgctxt "monster"
msgid "Lich"
msgstr "Lich"

#: Source/monstdat.cpp:163
msgctxt "monster"
msgid "Crypt Demon"
msgstr "Demone della Cripta"

#: Source/monstdat.cpp:164
msgctxt "monster"
msgid "Hellbat"
msgstr "Pipistrello Infernale"

#: Source/monstdat.cpp:165
msgctxt "monster"
msgid "Bone Demon"
msgstr "Demone di Ossa"

#: Source/monstdat.cpp:166
msgctxt "monster"
msgid "Arch Lich"
msgstr "Arci Lich"

#: Source/monstdat.cpp:167
msgctxt "monster"
msgid "Biclops"
msgstr "Biciclope"

#: Source/monstdat.cpp:168
msgctxt "monster"
msgid "Flesh Thing"
msgstr "Pasticcio di Carne"

#: Source/monstdat.cpp:169
msgctxt "monster"
msgid "Reaper"
msgstr "Mietitore"

#. TRANSLATORS: Monster Block end
#. MT_NAKRUL
#: Source/monstdat.cpp:171 Source/monstdat.cpp:355
msgctxt "monster"
msgid "Na-Krul"
msgstr "Na-Krul"

#. TRANSLATORS: Unique Monster Block start
#: Source/monstdat.cpp:343
msgctxt "monster"
msgid "Gharbad the Weak"
msgstr "Gharbad il Fiacco"

#: Source/monstdat.cpp:345
msgctxt "monster"
msgid "Zhar the Mad"
msgstr "Zhar il Folle"

#: Source/monstdat.cpp:346
msgctxt "monster"
msgid "Snotspill"
msgstr "Moccio"

#: Source/monstdat.cpp:347
msgctxt "monster"
msgid "Arch-Bishop Lazarus"
msgstr "Arcivescovo Lazarus"

#: Source/monstdat.cpp:348
msgctxt "monster"
msgid "Red Vex"
msgstr "Tormento Rosso"

#: Source/monstdat.cpp:349
msgctxt "monster"
msgid "Black Jade"
msgstr "Giada Nera"

#: Source/monstdat.cpp:350
msgctxt "monster"
msgid "Lachdanan"
msgstr "Lachdanan"

#: Source/monstdat.cpp:351
msgctxt "monster"
msgid "Warlord of Blood"
msgstr "Comandante del Sangue"

#: Source/monstdat.cpp:354
msgctxt "monster"
msgid "The Defiler"
msgstr "Il Profanatore"

#: Source/monstdat.cpp:356
msgctxt "monster"
msgid "Bonehead Keenaxe"
msgstr "Bonehead Keenaxe"

#: Source/monstdat.cpp:357
msgctxt "monster"
msgid "Bladeskin the Slasher"
msgstr "Bladeskin lo Squartatore"

#: Source/monstdat.cpp:358
msgctxt "monster"
msgid "Soulpus"
msgstr "Purulento"

#: Source/monstdat.cpp:359
msgctxt "monster"
msgid "Pukerat the Unclean"
msgstr "Pukerat l'Impuro"

#: Source/monstdat.cpp:360
msgctxt "monster"
msgid "Boneripper"
msgstr "Squarta Ossa"

#: Source/monstdat.cpp:361
msgctxt "monster"
msgid "Rotfeast the Hungry"
msgstr "Rotfeast il Famelico"

#: Source/monstdat.cpp:362
msgctxt "monster"
msgid "Gutshank the Quick"
msgstr "Gutshank il Lesto"

#: Source/monstdat.cpp:363
msgctxt "monster"
msgid "Brokenhead Bangshield"
msgstr "Brokenhead Bangshield"

#: Source/monstdat.cpp:364
msgctxt "monster"
msgid "Bongo"
msgstr "Bongo"

#: Source/monstdat.cpp:365
msgctxt "monster"
msgid "Rotcarnage"
msgstr "Strage di Marciume"

#: Source/monstdat.cpp:366
msgctxt "monster"
msgid "Shadowbite"
msgstr "Morso di Tenebra"

#: Source/monstdat.cpp:367
msgctxt "monster"
msgid "Deadeye"
msgstr "Occhio Morto"

#: Source/monstdat.cpp:368
msgctxt "monster"
msgid "Madeye the Dead"
msgstr "Madeye il Morto"

#: Source/monstdat.cpp:369
msgctxt "monster"
msgid "El Chupacabras"
msgstr "Chupacabra"

#: Source/monstdat.cpp:370
msgctxt "monster"
msgid "Skullfire"
msgstr "Teschio Infuocato"

#: Source/monstdat.cpp:371
msgctxt "monster"
msgid "Warpskull"
msgstr "Teschio Deforme"

#: Source/monstdat.cpp:372
msgctxt "monster"
msgid "Goretongue"
msgstr "Lingua Cruenta"

#: Source/monstdat.cpp:373
msgctxt "monster"
msgid "Pulsecrawler"
msgstr "Pulsecrawler"

#: Source/monstdat.cpp:374
msgctxt "monster"
msgid "Moonbender"
msgstr "Moonbender"

#: Source/monstdat.cpp:375
msgctxt "monster"
msgid "Wrathraven"
msgstr "Corvo d'Ira"

#: Source/monstdat.cpp:376
msgctxt "monster"
msgid "Spineeater"
msgstr "Mangia Vertebre"

#: Source/monstdat.cpp:377
msgctxt "monster"
msgid "Blackash the Burning"
msgstr "Blackash il Bruciato"

#: Source/monstdat.cpp:378
msgctxt "monster"
msgid "Shadowcrow"
msgstr "Corvo Ombra"

#: Source/monstdat.cpp:379
msgctxt "monster"
msgid "Blightstone the Weak"
msgstr "Blightstone il Fiacco"

#: Source/monstdat.cpp:380
msgctxt "monster"
msgid "Bilefroth the Pit Master"
msgstr "Bilefroth Padron del Fosso"

#: Source/monstdat.cpp:381
msgctxt "monster"
msgid "Bloodskin Darkbow"
msgstr "Bloodskin Darkbow"

#: Source/monstdat.cpp:382
msgctxt "monster"
msgid "Foulwing"
msgstr "Turpe Alato"

#: Source/monstdat.cpp:383
msgctxt "monster"
msgid "Shadowdrinker"
msgstr "Succhia Ombra"

#: Source/monstdat.cpp:384
msgctxt "monster"
msgid "Hazeshifter"
msgstr "Foschia Mutevole"

#: Source/monstdat.cpp:385
msgctxt "monster"
msgid "Deathspit"
msgstr "Sputa Morte"

#: Source/monstdat.cpp:386
msgctxt "monster"
msgid "Bloodgutter"
msgstr "Bloodgutter"

#: Source/monstdat.cpp:387
msgctxt "monster"
msgid "Deathshade Fleshmaul"
msgstr "Deathshade Fleshmaul"

#: Source/monstdat.cpp:388
msgctxt "monster"
msgid "Warmaggot the Mad"
msgstr "Warmaggot il Pazzo"

#: Source/monstdat.cpp:389
msgctxt "monster"
msgid "Glasskull the Jagged"
msgstr "Glasskull il Dentato"

#: Source/monstdat.cpp:390
msgctxt "monster"
msgid "Blightfire"
msgstr "Fuoco di Sventura"

#: Source/monstdat.cpp:391
msgctxt "monster"
msgid "Nightwing the Cold"
msgstr "Nightwing il Gelido"

#: Source/monstdat.cpp:392
msgctxt "monster"
msgid "Gorestone"
msgstr "Masso Cruento"

#: Source/monstdat.cpp:393
msgctxt "monster"
msgid "Bronzefist Firestone"
msgstr "Bronzefist Firestone"

#: Source/monstdat.cpp:394
msgctxt "monster"
msgid "Wrathfire the Doomed"
msgstr "Wrathfire il Dannato"

#: Source/monstdat.cpp:395
msgctxt "monster"
msgid "Firewound the Grim"
msgstr "Firewound il Bieco"

#: Source/monstdat.cpp:396
msgctxt "monster"
msgid "Baron Sludge"
msgstr "Barone di Melma"

#: Source/monstdat.cpp:397
msgctxt "monster"
msgid "Blighthorn Steelmace"
msgstr "Blighthorn Steelmace"

#: Source/monstdat.cpp:398
msgctxt "monster"
msgid "Chaoshowler"
msgstr "Chaoshowler"

#: Source/monstdat.cpp:399
msgctxt "monster"
msgid "Doomgrin the Rotting"
msgstr "Doomgrin il Marcio"

#: Source/monstdat.cpp:400
msgctxt "monster"
msgid "Madburner"
msgstr "Madburner"

#: Source/monstdat.cpp:401
msgctxt "monster"
msgid "Bonesaw the Litch"
msgstr "Bonesaw il Litch"

#: Source/monstdat.cpp:402
msgctxt "monster"
msgid "Breakspine"
msgstr "Spacca Vertebre"

#: Source/monstdat.cpp:403
msgctxt "monster"
msgid "Devilskull Sharpbone"
msgstr "Devilskull Sharpbone"

#: Source/monstdat.cpp:404
msgctxt "monster"
msgid "Brokenstorm"
msgstr "Brokenstorm"

#: Source/monstdat.cpp:405
msgctxt "monster"
msgid "Stormbane"
msgstr "Stormbane"

#: Source/monstdat.cpp:406
msgctxt "monster"
msgid "Oozedrool"
msgstr "Oozedrool"

#: Source/monstdat.cpp:407
msgctxt "monster"
msgid "Goldblight of the Flame"
msgstr "Goldblight di Fiamma"

#: Source/monstdat.cpp:408
msgctxt "monster"
msgid "Blackstorm"
msgstr "Tempesta Nera"

#: Source/monstdat.cpp:409
msgctxt "monster"
msgid "Plaguewrath"
msgstr "Appestato"

#: Source/monstdat.cpp:410
msgctxt "monster"
msgid "The Flayer"
msgstr "Lo Scuoiato"

#: Source/monstdat.cpp:411
msgctxt "monster"
msgid "Bluehorn"
msgstr "Corno Blu"

#: Source/monstdat.cpp:412
msgctxt "monster"
msgid "Warpfire Hellspawn"
msgstr "Warpfire Hellspawn"

#: Source/monstdat.cpp:413
msgctxt "monster"
msgid "Fangspeir"
msgstr "Fangspeir"

#: Source/monstdat.cpp:414
msgctxt "monster"
msgid "Festerskull"
msgstr "Teschio Marcio"

#: Source/monstdat.cpp:415
msgctxt "monster"
msgid "Lionskull the Bent"
msgstr "Lionskull il Curvo"

#: Source/monstdat.cpp:416
msgctxt "monster"
msgid "Blacktongue"
msgstr "Lingua Nera"

#: Source/monstdat.cpp:417
msgctxt "monster"
msgid "Viletouch"
msgstr "Vil Tocco"

#: Source/monstdat.cpp:418
msgctxt "monster"
msgid "Viperflame"
msgstr "Serpe di Fuoco"

#: Source/monstdat.cpp:419
msgctxt "monster"
msgid "Fangskin"
msgstr "Fangskin"

#: Source/monstdat.cpp:420
msgctxt "monster"
msgid "Witchfire the Unholy"
msgstr "Witchfire l'Empio"

#: Source/monstdat.cpp:421
msgctxt "monster"
msgid "Blackskull"
msgstr "Teschio Nero"

#: Source/monstdat.cpp:422
msgctxt "monster"
msgid "Soulslash"
msgstr "Soulslash"

#: Source/monstdat.cpp:423
msgctxt "monster"
msgid "Windspawn"
msgstr "Windspawn"

#: Source/monstdat.cpp:424
msgctxt "monster"
msgid "Lord of the Pit"
msgstr "Lord della Fossa"

#: Source/monstdat.cpp:425
msgctxt "monster"
msgid "Rustweaver"
msgstr "Rustweaver"

#: Source/monstdat.cpp:426
msgctxt "monster"
msgid "Howlingire the Shade"
msgstr "Howlingire l'Ombra"

#: Source/monstdat.cpp:427
msgctxt "monster"
msgid "Doomcloud"
msgstr "Doomcloud"

#: Source/monstdat.cpp:428
msgctxt "monster"
msgid "Bloodmoon Soulfire"
msgstr "Bloodmoon Soulfire"

#: Source/monstdat.cpp:429
msgctxt "monster"
msgid "Witchmoon"
msgstr "Witchmoon"

#: Source/monstdat.cpp:430
msgctxt "monster"
msgid "Gorefeast"
msgstr "Gorefeast"

#: Source/monstdat.cpp:431
msgctxt "monster"
msgid "Graywar the Slayer"
msgstr "Graywar l'Assassino"

#: Source/monstdat.cpp:432
msgctxt "monster"
msgid "Dreadjudge"
msgstr "Dreadjudge"

#: Source/monstdat.cpp:433
msgctxt "monster"
msgid "Stareye the Witch"
msgstr "Stareye La Strega"

#: Source/monstdat.cpp:434
msgctxt "monster"
msgid "Steelskull the Hunter"
msgstr "Steelskull il Cacciatore"

#: Source/monstdat.cpp:435
msgctxt "monster"
msgid "Sir Gorash"
msgstr "Sir Gorash"

#: Source/monstdat.cpp:436
msgctxt "monster"
msgid "The Vizier"
msgstr "Il Visir"

#: Source/monstdat.cpp:437
msgctxt "monster"
msgid "Zamphir"
msgstr "Zamphir"

#: Source/monstdat.cpp:438
msgctxt "monster"
msgid "Bloodlust"
msgstr "Bloodlust"

#: Source/monstdat.cpp:439
msgctxt "monster"
msgid "Webwidow"
msgstr "Rete di Vedova"

#: Source/monstdat.cpp:440
msgctxt "monster"
msgid "Fleshdancer"
msgstr "Fleshdancer"

#: Source/monstdat.cpp:441
msgctxt "monster"
msgid "Grimspike"
msgstr "Grimspike"

#. TRANSLATORS: Unique Monster Block end
#: Source/monstdat.cpp:443
msgctxt "monster"
msgid "Doomlock"
msgstr "Doomlock"

#: Source/monster.cpp:2972
msgid "Animal"
msgstr "Bestia"

#: Source/monster.cpp:2974
msgid "Demon"
msgstr "Demone"

#: Source/monster.cpp:2976
msgid "Undead"
msgstr "Non morto"

#: Source/monster.cpp:4230
#, c++-format
msgid "Type: {:s}  Kills: {:d}"
msgstr "Tipo: {:s}  Uccisioni: {:d}"

#: Source/monster.cpp:4232
#, c++-format
msgid "Total kills: {:d}"
msgstr "Tot. uccisioni : {:d}"

#: Source/monster.cpp:4264
#, c++-format
msgid "Hit Points: {:d}-{:d}"
msgstr "Punti Ferita: {:d}-{:d}"

#: Source/monster.cpp:4269
msgid "No magic resistance"
msgstr "Nessuna resistenza magica"

#: Source/monster.cpp:4272
msgid "Resists:"
msgstr "Resiste:"

#: Source/monster.cpp:4274 Source/monster.cpp:4284
msgid " Magic"
msgstr " Magia"

#: Source/monster.cpp:4276 Source/monster.cpp:4286
msgid " Fire"
msgstr " Fuoco"

#: Source/monster.cpp:4278 Source/monster.cpp:4288
msgid " Lightning"
msgstr " Fulmine"

#: Source/monster.cpp:4282
msgid "Immune:"
msgstr "Immune:"

#: Source/monster.cpp:4299
#, c++-format
msgid "Type: {:s}"
msgstr "Tipo: {:s}"

#: Source/monster.cpp:4304 Source/monster.cpp:4310
msgid "No resistances"
msgstr "Nessuna resistenza"

#: Source/monster.cpp:4305 Source/monster.cpp:4314
msgid "No Immunities"
msgstr "Nessuna Immunità"

#: Source/monster.cpp:4308
msgid "Some Magic Resistances"
msgstr "Alcune Resistenze Magiche"

#: Source/monster.cpp:4312
msgid "Some Magic Immunities"
msgstr "Alcune Immunità Magiche"

#: Source/mpq/mpq_writer.cpp:161
msgid "Failed to open archive for writing."
msgstr "Impossibile aprire archivio in scrittura."

#: Source/msg.cpp:807
msgid "Trying to drop a floor item?"
msgstr "Abbandonare un oggetto a terra?"

#: Source/msg.cpp:1431
#, c++-format
msgid "{:s} has cast an invalid spell."
msgstr "{:s} ha usato una magia non valida."

#: Source/msg.cpp:1435
#, c++-format
msgid "{:s} has cast an illegal spell."
msgstr "{:s} ha usato una magia illegale."

#: Source/msg.cpp:2087 Source/multi.cpp:817 Source/multi.cpp:868
#, c++-format
msgid "Player '{:s}' (level {:d}) just joined the game"
msgstr "'{:s}' (livello {:d}) si è unito alla partita"

#: Source/msg.cpp:2454
msgid "The game ended"
msgstr "La partita è finita"

#: Source/msg.cpp:2460
msgid "Unable to get level data"
msgstr "Impossibile ottenere dati di livello"

#: Source/multi.cpp:270
#, c++-format
msgid "Player '{:s}' just left the game"
msgstr "'{:s}' ha abbandonato la partita"

#: Source/multi.cpp:273
#, c++-format
msgid "Player '{:s}' killed Diablo and left the game!"
msgstr "'{:s}' ha ucciso Diablo e ha lasciato la partita!"

#: Source/multi.cpp:277
#, c++-format
msgid "Player '{:s}' dropped due to timeout"
msgstr "'{:s}' disconnesso per timeout"

#: Source/multi.cpp:870
#, c++-format
msgid "Player '{:s}' (level {:d}) is already in the game"
msgstr "'{:s}' (liv. {:d}) è già in partita"

#. TRANSLATORS: Shrine Name Block
#: Source/objects.cpp:121
msgid "Mysterious"
msgstr "Misterioso"

#: Source/objects.cpp:122
msgid "Hidden"
msgstr "Nascosto"

#: Source/objects.cpp:123
msgid "Gloomy"
msgstr "Cupo"

#: Source/objects.cpp:125 Source/objects.cpp:132
msgid "Magical"
msgstr "Magico"

#: Source/objects.cpp:126
msgid "Stone"
msgstr "Sasso"

#: Source/objects.cpp:127
msgid "Religious"
msgstr "Religioso"

#: Source/objects.cpp:128
msgid "Enchanted"
msgstr "Incantato"

#: Source/objects.cpp:129
msgid "Thaumaturgic"
msgstr "Taumaturgico"

#: Source/objects.cpp:130
msgid "Fascinating"
msgstr "Avvenente"

#: Source/objects.cpp:131
msgid "Cryptic"
msgstr "Sibillino"

#: Source/objects.cpp:133
msgid "Eldritch"
msgstr "Arcano"

#: Source/objects.cpp:134
msgid "Eerie"
msgstr "Inquietante"

#: Source/objects.cpp:135
msgid "Divine"
msgstr "Divino"

#: Source/objects.cpp:137
msgid "Sacred"
msgstr "Sacro"

#: Source/objects.cpp:138
msgid "Spiritual"
msgstr "Spirituale"

#: Source/objects.cpp:139
msgid "Spooky"
msgstr "Sinistro"

#: Source/objects.cpp:140
msgid "Abandoned"
msgstr "Abbandonato"

#: Source/objects.cpp:141
msgid "Creepy"
msgstr "Pauroso"

#: Source/objects.cpp:142
msgid "Quiet"
msgstr "Calmo"

#: Source/objects.cpp:143
msgid "Secluded"
msgstr "Segreto"

#: Source/objects.cpp:144
msgid "Ornate"
msgstr "Ornato"

#: Source/objects.cpp:145
msgid "Glimmering"
msgstr "Luccicante"

#: Source/objects.cpp:146
msgid "Tainted"
msgstr "Contaminato"

#: Source/objects.cpp:147
msgid "Oily"
msgstr "Untuoso"

#: Source/objects.cpp:148
msgid "Glowing"
msgstr "Brillante"

#: Source/objects.cpp:149
msgid "Mendicant's"
msgstr "del Mendicante"

#: Source/objects.cpp:150
msgid "Sparkling"
msgstr "Sfavillante"

#: Source/objects.cpp:152
msgid "Shimmering"
msgstr "Scintillante"

#: Source/objects.cpp:153
msgid "Solar"
msgstr "Solare"

#. TRANSLATORS: Shrine Name Block end
#: Source/objects.cpp:155
msgid "Murphy's"
msgstr "di Murphy"

#. TRANSLATORS: Book Title
#: Source/objects.cpp:285
msgid "The Great Conflict"
msgstr "Il Grande Conflitto"

#. TRANSLATORS: Book Title
#: Source/objects.cpp:286
msgid "The Wages of Sin are War"
msgstr "La Guerra: il Prezzo del Peccato"

#. TRANSLATORS: Book Title
#: Source/objects.cpp:287
msgid "The Tale of the Horadrim"
msgstr "La Storia degli Horadrim"

#. TRANSLATORS: Book Title
#: Source/objects.cpp:288
msgid "The Dark Exile"
msgstr "L'Esilio Oscuro"

#. TRANSLATORS: Book Title
#: Source/objects.cpp:289
msgid "The Sin War"
msgstr "La Guerra del Peccato"

#. TRANSLATORS: Book Title
#: Source/objects.cpp:290
msgid "The Binding of the Three"
msgstr "Il Legame dei Tre"

#. TRANSLATORS: Book Title
#: Source/objects.cpp:291
msgid "The Realms Beyond"
msgstr "I Reami dell'Aldilà"

#. TRANSLATORS: Book Title
#: Source/objects.cpp:292
msgid "Tale of the Three"
msgstr "La Storia dei Tre"

#. TRANSLATORS: Book Title
#: Source/objects.cpp:293
msgid "The Black King"
msgstr "Il Re Nero"

#. TRANSLATORS: Book Title
#: Source/objects.cpp:294
msgid "Journal: The Ensorcellment"
msgstr "Diario: L'Incantesimo"

#. TRANSLATORS: Book Title
#: Source/objects.cpp:295
msgid "Journal: The Meeting"
msgstr "Diario: L'Incontro"

#. TRANSLATORS: Book Title
#: Source/objects.cpp:296
msgid "Journal: The Tirade"
msgstr "Diario: La Filippica"

#. TRANSLATORS: Book Title
#: Source/objects.cpp:297
msgid "Journal: His Power Grows"
msgstr "Diario: Il Suo Potere Cresce"

#. TRANSLATORS: Book Title
#: Source/objects.cpp:298
msgid "Journal: NA-KRUL"
msgstr "Diario: NA-KRUL"

#. TRANSLATORS: Book Title
#: Source/objects.cpp:299
msgid "Journal: The End"
msgstr "Diario: La Fine"

#. TRANSLATORS: Book Title
#: Source/objects.cpp:300
msgid "A Spellbook"
msgstr "Un Libro di Magia"

#: Source/objects.cpp:4885
msgid "Crucified Skeleton"
msgstr "Scheletro Crocifisso"

#: Source/objects.cpp:4889
msgid "Lever"
msgstr "Leva"

#: Source/objects.cpp:4899
msgid "Open Door"
msgstr "Porta Aperta"

#: Source/objects.cpp:4901
msgid "Closed Door"
msgstr "Porta Chiusa"

#: Source/objects.cpp:4903
msgid "Blocked Door"
msgstr "Porta Bloccata"

#: Source/objects.cpp:4908
msgid "Ancient Tome"
msgstr "Tomo Antico"

#: Source/objects.cpp:4910
msgid "Book of Vileness"
msgstr "Libro della Viltà"

#: Source/objects.cpp:4915
msgid "Skull Lever"
msgstr "Leva con Teschio"

#: Source/objects.cpp:4917
msgid "Mythical Book"
msgstr "Libro Mitico"

#: Source/objects.cpp:4920
msgid "Small Chest"
msgstr "Cofanetto"

#: Source/objects.cpp:4923
msgid "Chest"
msgstr "Baule"

#: Source/objects.cpp:4927
msgid "Large Chest"
msgstr "Scrigno"

#: Source/objects.cpp:4930
msgid "Sarcophagus"
msgstr "Sarcofago"

#: Source/objects.cpp:4932
msgid "Bookshelf"
msgstr "Scaffale"

#: Source/objects.cpp:4935
msgid "Bookcase"
msgstr "Libreria"

#: Source/objects.cpp:4938
msgid "Barrel"
msgstr "Barile"

#: Source/objects.cpp:4941
msgid "Pod"
msgstr "Capsula"

#: Source/objects.cpp:4944
msgid "Urn"
msgstr "Urna"

#. TRANSLATORS: {:s} will be a name from the Shrine block above
#: Source/objects.cpp:4947
#, c++-format
msgid "{:s} Shrine"
msgstr "{:s} Santuario"

#: Source/objects.cpp:4949
msgid "Skeleton Tome"
msgstr "Tomo dello Scheletro"

#: Source/objects.cpp:4951
msgid "Library Book"
msgstr "Libro di Biblioteca"

#: Source/objects.cpp:4953
msgid "Blood Fountain"
msgstr "Fonte del Sangue"

#: Source/objects.cpp:4955
msgid "Decapitated Body"
msgstr "Corpo Decapitato"

#: Source/objects.cpp:4957
msgid "Book of the Blind"
msgstr "Libro degli Orbi"

#: Source/objects.cpp:4959
msgid "Book of Blood"
msgstr "Libro del Sangue"

#: Source/objects.cpp:4961
msgid "Purifying Spring"
msgstr "Primavera Purificante"

#: Source/objects.cpp:4966 Source/objects.cpp:4983
msgid "Weapon Rack"
msgstr "Rastrelliera"

#: Source/objects.cpp:4968
msgid "Goat Shrine"
msgstr "Santuario della Capra"

#: Source/objects.cpp:4970
msgid "Cauldron"
msgstr "Calderone"

#: Source/objects.cpp:4972
msgid "Murky Pool"
msgstr "Pozza Buia"

#: Source/objects.cpp:4974
msgid "Fountain of Tears"
msgstr "Fonte del Pianto"

#: Source/objects.cpp:4976
msgid "Steel Tome"
msgstr "Tomo d'Acciaio"

#: Source/objects.cpp:4978
msgid "Pedestal of Blood"
msgstr "Colonna di Sangue"

#: Source/objects.cpp:4985
msgid "Mushroom Patch"
msgstr "Pugno di Funghi"

#: Source/objects.cpp:4987
msgid "Vile Stand"
msgstr "Stallo del Vile"

#: Source/objects.cpp:4989
msgid "Slain Hero"
msgstr "Eroe Ucciso"

#. TRANSLATORS: {:s} will either be a chest or a door
#: Source/objects.cpp:5001
#, c++-format
msgid "Trapped {:s}"
msgstr "Trappola {:s}"

#. TRANSLATORS: If user enabled diablo.ini setting "Disable Crippling Shrines" is set to 1; also used for Na-Kruls lever
#: Source/objects.cpp:5006
#, c++-format
msgid "{:s} (disabled)"
msgstr "{:s} (disabilitato)"

#: Source/options.cpp:450 Source/options.cpp:590 Source/options.cpp:596
msgid "ON"
msgstr "Attivo"

#: Source/options.cpp:450 Source/options.cpp:588 Source/options.cpp:594
msgid "OFF"
msgstr "Disattivo"

#: Source/options.cpp:563 Source/options.cpp:564
msgid "Game Mode"
msgstr "Modalità Gioco"

#: Source/options.cpp:563
msgid "Game Mode Settings"
msgstr "Impostazioni di Gioco"

#: Source/options.cpp:564
msgid "Play Diablo or Hellfire."
msgstr "Gioca a Diablo o Hellfire."

#: Source/options.cpp:570
msgid "Restrict to Shareware"
msgstr "Limita alla Demo"

#: Source/options.cpp:570
msgid ""
"Makes the game compatible with the demo. Enables multiplayer with friends "
"who don't own a full copy of Diablo."
msgstr ""
"Rende il gioco compatibile con la demo. Abilita il multigiocatore con amici "
"che non possiedono una copia completa di Diablo."

#: Source/options.cpp:585
msgid "Start Up"
msgstr "Avvio"

#: Source/options.cpp:585
msgid "Start Up Settings"
msgstr "Impostazioni di Avvio"

#: Source/options.cpp:586 Source/options.cpp:592
msgid "Intro"
msgstr "Introduzione"

#: Source/options.cpp:586 Source/options.cpp:592
msgid "Shown Intro cinematic."
msgstr "Mostra cinematica introduttiva."

#: Source/options.cpp:598
msgid "Splash"
msgstr "Schermata Iniziale"

#: Source/options.cpp:598
msgid "Shown splash screen."
msgstr "Mostra schermata iniziale."

#: Source/options.cpp:600
msgid "Logo and Title Screen"
msgstr "Logo e Schermata Titolo"

#: Source/options.cpp:601
msgid "Title Screen"
msgstr "Schermata Titolo"

#: Source/options.cpp:616
msgid "Diablo specific Settings"
msgstr "Impostazioni di Diablo"

#: Source/options.cpp:630
msgid "Hellfire specific Settings"
msgstr "Impostazioni di Hellfire"

#: Source/options.cpp:644
msgid "Audio"
msgstr "Audio"

#: Source/options.cpp:644
msgid "Audio Settings"
msgstr "Impostazioni Audio"

#: Source/options.cpp:647
msgid "Walking Sound"
msgstr "Rumore di Passi"

#: Source/options.cpp:647
msgid "Player emits sound when walking."
msgstr "Il giocatore un suono quando cammina."

#: Source/options.cpp:648
msgid "Auto Equip Sound"
msgstr "Suono Auto Equipaggiamento"

#: Source/options.cpp:648
msgid "Automatically equipping items on pickup emits the equipment sound."
msgstr "L'equipaggiamento automatico di oggetti raccolti emette un suono."

#: Source/options.cpp:649
msgid "Item Pickup Sound"
msgstr "Suono Raccolta Oggetto"

#: Source/options.cpp:649
msgid "Picking up items emits the items pickup sound."
msgstr "La raccolta di oggetti emette un suono."

#: Source/options.cpp:650
msgid "Sample Rate"
msgstr "Frequenza di Campionamento"

#: Source/options.cpp:650
msgid "Output sample rate (Hz)."
msgstr "Frequenza di campionamento uscita (Hz)."

#: Source/options.cpp:651
msgid "Channels"
msgstr "Canali"

#: Source/options.cpp:651
msgid "Number of output channels."
msgstr "Numero di canali di uscita."

#: Source/options.cpp:652
msgid "Buffer Size"
msgstr "Dimensione Buffer"

#: Source/options.cpp:652
msgid "Buffer size (number of frames per channel)."
msgstr "DImensione buffer (numero di frame per canale)."

#: Source/options.cpp:653
msgid "Resampling Quality"
msgstr "Qualità di Ricampionamento"

#: Source/options.cpp:653
msgid "Quality of the resampler, from 0 (lowest) to 10 (highest)."
msgstr "Qualità del ricampionatore, da 0 (minimo) a 10 (massimo)."

#: Source/options.cpp:684
msgid "Resolution"
msgstr "Risoluzione"

#: Source/options.cpp:684
msgid ""
"Affect the game's internal resolution and determine your view area. Note: "
"This can differ from screen resolution, when Upscaling, Integer Scaling or "
"Fit to Screen is used."
msgstr ""
"Influenza la risoluzione interna del gioco e determina l'area di "
"visualizzazione. Nota: può differire dalla risoluzione dello schermo quando "
"si utilizza Upscaling, Ridimensionamento a Intero o Adatta a Schermo."

#: Source/options.cpp:831
msgid "Resampler"
msgstr "Ricampionatore"

#: Source/options.cpp:831
msgid "Audio resampler"
msgstr "Ricampionatore audio"

#: Source/options.cpp:888
msgid "Device"
msgstr "Dispositivo"

#: Source/options.cpp:888
msgid "Audio device"
msgstr "Dispositivo audio"

#: Source/options.cpp:956
msgid "Graphics"
msgstr "Grafica"

#: Source/options.cpp:956
msgid "Graphics Settings"
msgstr "Impostazioni Grafiche"

#: Source/options.cpp:957
msgid "Fullscreen"
msgstr "Schermo intero"

#: Source/options.cpp:957
msgid "Display the game in windowed or fullscreen mode."
msgstr "Visualizza il gioco in finestra o a schermo intero."

#: Source/options.cpp:959
msgid "Fit to Screen"
msgstr "Adatta allo Schermo"

#: Source/options.cpp:959
msgid ""
"Automatically adjust the game window to your current desktop screen aspect "
"ratio and resolution."
msgstr ""
"Regola automaticamente la finestra di gioco in base alle proporzioni e alla "
"risoluzione dello schermo del tuo desktop corrente."

#: Source/options.cpp:962
msgid "Upscale"
msgstr "Miglioramento"

#: Source/options.cpp:962
msgid ""
"Enables image scaling from the game resolution to your monitor resolution. "
"Prevents changing the monitor resolution and allows window resizing."
msgstr ""
"Consente il ridimensionamento dell'immagine dalla risoluzione del gioco a "
"quella del monitor. Impedisce la modifica della risoluzione del monitor e "
"consente il ridimensionamento della finestra."

#: Source/options.cpp:969
msgid "Scaling Quality"
msgstr "Qualità di Ridimensionamento"

#: Source/options.cpp:969
msgid "Enables optional filters to the output image when upscaling."
msgstr ""
"Abilita filtri facoltativi per l'immagine di output durante l'upscaling."

#: Source/options.cpp:971
msgid "Nearest Pixel"
msgstr "Pixel Prossimo"

#: Source/options.cpp:972
msgid "Bilinear"
msgstr "Bilineare"

#: Source/options.cpp:973
msgid "Anisotropic"
msgstr "Anisotropico"

#: Source/options.cpp:975
msgid "Integer Scaling"
msgstr "Ridimensionamento a Intero"

#: Source/options.cpp:975
msgid "Scales the image using whole number pixel ratio."
msgstr ""
"Ridimensiona l'immagine utilizzando un rapporto tra pixel a quoziente intero."

#: Source/options.cpp:983
msgid "Frame Rate Control"
msgstr "Controllo Frame Rate"

#: Source/options.cpp:984
msgid ""
"Manages frame rate to balance performance, reduce tearing, or save power."
msgstr ""
"Gestisce il frame rate per bilanciare le prestazioni, ridurre il tearing o "
"risparmiare energia."

#: Source/options.cpp:994
msgid "Vertical Sync"
msgstr "Sincronizzazione Verticale"

#: Source/options.cpp:996
msgid "Limit FPS"
msgstr "Limita FPS"

#: Source/options.cpp:999
msgid "Zoom on when enabled."
msgstr "Ingrandisce quando abilitato."

#: Source/options.cpp:1000
msgid "Color Cycling"
msgstr "Ciclo Colori"

#: Source/options.cpp:1000
msgid "Color cycling effect used for water, lava, and acid animation."
msgstr ""
"Effetto di ciclo dei colori utilizzato per animazioni di acqua, lava e acido."

#: Source/options.cpp:1001
msgid "Alternate nest art"
msgstr "Tavolozza grafica alternativa"

#: Source/options.cpp:1001
msgid "The game will use an alternative palette for Hellfire’s nest tileset."
msgstr "Il gioco utilizzerà una tavolozza alternativa per Hellfire."

#: Source/options.cpp:1003
msgid "Hardware Cursor"
msgstr "Cursore Hardware"

#: Source/options.cpp:1003
msgid "Use a hardware cursor"
msgstr "Usa cursore hardware"

#: Source/options.cpp:1004
msgid "Hardware Cursor For Items"
msgstr "Cursore Hardware Per Oggetti"

#: Source/options.cpp:1004
msgid "Use a hardware cursor for items."
msgstr "Usa cursore hardware per gli oggetti."

#: Source/options.cpp:1005
msgid "Hardware Cursor Maximum Size"
msgstr "Dimensione Massima Cursore Hardware"

#: Source/options.cpp:1005
msgid ""
"Maximum width / height for the hardware cursor. Larger cursors fall back to "
"software."
msgstr ""
"Larghezza / altezza massima per il cursore hardware. I cursori più grandi "
"ripiegano sul software."

#: Source/options.cpp:1007
msgid "Show FPS"
msgstr "Mostra FPS"

#: Source/options.cpp:1007
msgid "Displays the FPS in the upper left corner of the screen."
msgstr "Visualizza FPS nell'angolo superiore sinistro dello schermo."

#: Source/options.cpp:1053
msgid "Gameplay"
msgstr "Gioco"

#: Source/options.cpp:1053
msgid "Gameplay Settings"
msgstr "Impostazioni di Gioco"

#: Source/options.cpp:1055
msgid "Run in Town"
msgstr "Corsa in Città"

#: Source/options.cpp:1055
msgid ""
"Enable jogging/fast walking in town for Diablo and Hellfire. This option was "
"introduced in the expansion."
msgstr ""
"Abilita camminata veloce in città per Diablo e Hellfire. Opzione introdotta "
"nell'espansione."

#: Source/options.cpp:1056
msgid "Grab Input"
msgstr "Cattura Input"

#: Source/options.cpp:1056
msgid "When enabled mouse is locked to the game window."
msgstr "Quando abilitato, il puntatore è catturato dalla finestra di gioco."

#: Source/options.cpp:1057
msgid "Theo Quest"
msgstr "Missione di Theo"

#: Source/options.cpp:1057
msgid "Enable Little Girl quest."
msgstr "Abilita missione La Fanciulla."

#: Source/options.cpp:1058
msgid "Cow Quest"
msgstr "Missione della Mucca"

#: Source/options.cpp:1058
msgid ""
"Enable Jersey's quest. Lester the farmer is replaced by the Complete Nut."
msgstr ""
"Abilita la missione di Jersey. Lester l'agricoltore è sostituito dal Matto "
"Svitato."

#: Source/options.cpp:1059
msgid "Friendly Fire"
msgstr "Fuoco Amico"

#: Source/options.cpp:1059
msgid ""
"Allow arrow/spell damage between players in multiplayer even when the "
"friendly mode is on."
msgstr ""
"Consenti danni da freccia/incantesimo in multigiocatore anche in modalità "
"amichevole attiva."

#: Source/options.cpp:1060
msgid "Full quests in Multiplayer"
msgstr "Missioni intere in multigiocatore"

#: Source/options.cpp:1060
msgid "Enables the full/uncut singleplayer version of quests."
msgstr ""
"Abilita la versione per giocatore singolo completa/non tagliata delle "
"missioni."

#: Source/options.cpp:1061
msgid "Test Bard"
msgstr "Prova Bardo"

#: Source/options.cpp:1061
msgid "Force the Bard character type to appear in the hero selection menu."
msgstr "Forza comparsa del personaggio Bardo nel menu di selezione dell'eroe."

#: Source/options.cpp:1062
msgid "Test Barbarian"
msgstr "Prova Barbaro"

#: Source/options.cpp:1062
msgid ""
"Force the Barbarian character type to appear in the hero selection menu."
msgstr ""
"Forza comparsa del personaggio Barbaro nel menu di selezione dell'eroe."

#: Source/options.cpp:1063
msgid "Experience Bar"
msgstr "Barra Esperienza"

#: Source/options.cpp:1063
msgid "Experience Bar is added to the UI at the bottom of the screen."
msgstr ""
"La Barra Esperienza compare nell'interfaccia utente nella parte inferiore "
"dello schermo."

#: Source/options.cpp:1064
msgid "Show Item Graphics in Stores"
msgstr "Mostra Grafica degli Articoli nei Negozi"

#: Source/options.cpp:1064
msgid "Show item graphics to the left of item descriptions in store menus."
msgstr ""
"Mostra grafica degli articoli a sinistra delle loro descrizioni nei menu del "
"negozio."

#: Source/options.cpp:1065
msgid "Show health values"
msgstr "Mostra valori salute"

#: Source/options.cpp:1065
msgid "Displays current / max health value on health globe."
msgstr "Mostra valore salute corrente / massimo nel globo."

#: Source/options.cpp:1066
msgid "Show mana values"
msgstr "Mostra valori mana"

#: Source/options.cpp:1066
msgid "Displays current / max mana value on mana globe."
msgstr "Mostra valore mana corrente / massimo nel globo."

#: Source/options.cpp:1067
msgid "Enemy Health Bar"
msgstr "Barra Salute Nemico"

#: Source/options.cpp:1067
msgid "Enemy Health Bar is displayed at the top of the screen."
msgstr ""
"La Barra Salute Nemico viene mostrata nella parte superiore dello schermo."

#: Source/options.cpp:1068
msgid "Auto Gold Pickup"
msgstr "Raccolta Automatica Oro"

#: Source/options.cpp:1068
msgid "Gold is automatically collected when in close proximity to the player."
msgstr "L'oro viene raccolto automaticamente in prossimità del giocatore."

#: Source/options.cpp:1069
msgid "Auto Elixir Pickup"
msgstr "Raccolta Automatica Elisir"

#: Source/options.cpp:1069
msgid ""
"Elixirs are automatically collected when in close proximity to the player."
msgstr ""
"Gli elisir vengono raccolti automaticamente in prossimità del giocatore."

#: Source/options.cpp:1070
msgid "Auto Oil Pickup"
msgstr "Raccolta Automatica Unguento"

#: Source/options.cpp:1070
msgid "Oils are automatically collected when in close proximity to the player."
msgstr ""
"Gli unguenti vengono raccolti automaticamente in prossimità del giocatore."

#: Source/options.cpp:1071
msgid "Auto Pickup in Town"
msgstr "Raccolta Automatica in Città"

#: Source/options.cpp:1071
msgid "Automatically pickup items in town."
msgstr "Raccolta automatica degli oggetti in città."

#: Source/options.cpp:1072
msgid "Adria Refills Mana"
msgstr "Ricarica Mana da Adria"

#: Source/options.cpp:1072
msgid "Adria will refill your mana when you visit her shop."
msgstr "Adria riempirà il tuo mana alla visita del suo negozio."

#: Source/options.cpp:1073
msgid "Auto Equip Weapons"
msgstr "Auto Equipaggia Armi"

#: Source/options.cpp:1073
msgid ""
"Weapons will be automatically equipped on pickup or purchase if enabled."
msgstr ""
"Le armi saranno automaticamente equipaggiate alla raccolta o all'acquisto."

#: Source/options.cpp:1074
msgid "Auto Equip Armor"
msgstr "Auto Equipaggia Armatura"

#: Source/options.cpp:1074
msgid "Armor will be automatically equipped on pickup or purchase if enabled."
msgstr ""
"Le armature saranno automaticamente equipaggiate alla raccolta o "
"all'acquisto."

#: Source/options.cpp:1075
msgid "Auto Equip Helms"
msgstr "Auto Equipaggia Elmi"

#: Source/options.cpp:1075
msgid "Helms will be automatically equipped on pickup or purchase if enabled."
msgstr ""
"Gli elmi saranno automaticamente equipaggiati alla raccolta o all'acquisto."

#: Source/options.cpp:1076
msgid "Auto Equip Shields"
msgstr "Auto Equipaggia Scudi"

#: Source/options.cpp:1076
msgid ""
"Shields will be automatically equipped on pickup or purchase if enabled."
msgstr ""
"Gli scudi saranno automaticamente equipaggiati alla raccolta o all'acquisto."

#: Source/options.cpp:1077
msgid "Auto Equip Jewelry"
msgstr "Auto Equipaggia Monili"

#: Source/options.cpp:1077
msgid ""
"Jewelry will be automatically equipped on pickup or purchase if enabled."
msgstr ""
"I monili saranno automaticamente equipaggiati alla raccolta o all'acquisto."

#: Source/options.cpp:1078
msgid "Randomize Quests"
msgstr "Missioni Casuali"

#: Source/options.cpp:1078
msgid "Randomly selecting available quests for new games."
msgstr "Seleziona casualmente le missioni disponibili per nuove partite."

#: Source/options.cpp:1079
msgid "Show Monster Type"
msgstr "Mostra Tipo Mostro"

#: Source/options.cpp:1079
msgid ""
"Hovering over a monster will display the type of monster in the description "
"box in the UI."
msgstr ""
"Passando il mouse su di un mostro verrà visualizzata una casella di "
"descrizione col tipo di mostro."

#: Source/options.cpp:1080
msgid "Show Item Labels"
msgstr "Mostra Etichette Oggetto"

#: Source/options.cpp:1080
msgid "Show labels for items on the ground when enabled."
msgstr "Mostra etichette per oggetti a terra quando abilitato."

#: Source/options.cpp:1081
msgid "Auto Refill Belt"
msgstr "Auto Ricarica Cintura"

#: Source/options.cpp:1081
msgid "Refill belt from inventory when belt item is consumed."
msgstr ""
"Ricarica cintura dall'inventario quando l'oggetto della cintura viene "
"consumato."

#: Source/options.cpp:1082
msgid "Disable Crippling Shrines"
msgstr "Disabilita Santuari Paralizzanti"

#: Source/options.cpp:1082
msgid ""
"When enabled Cauldrons, Fascinating Shrines, Goat Shrines, Ornate Shrines "
"and Sacred Shrines are not able to be clicked on and labeled as disabled."
msgstr ""
"Quando abilitato i Calderoni, Santuari Avvenenti, di Capra, Ornati e Sacri "
"non possono essere cliccati ed etichettati come disabilitati."

#: Source/options.cpp:1083
msgid "Quick Cast"
msgstr "Magia Rapida"

#: Source/options.cpp:1083
msgid ""
"Spell hotkeys instantly cast the spell, rather than switching the readied "
"spell."
msgstr ""
"I tasti di scelta rapida della magia lanciano istantaneamente la magia, "
"invece di cambiare la magia preparata."

#: Source/options.cpp:1084
msgid "Heal Potion Pickup"
msgstr "Raccolta Pozione di Guarigione"

#: Source/options.cpp:1084
msgid "Number of Healing potions to pick up automatically."
msgstr "Numero di pozioni di Guarigione da raccogliere automaticamente."

#: Source/options.cpp:1085
msgid "Full Heal Potion Pickup"
msgstr "Raccolta Pozione di Guarigione Totale"

#: Source/options.cpp:1085
msgid "Number of Full Healing potions to pick up automatically."
msgstr "Numero di pozioni di Guarigione Totale da raccogliere automaticamente."

#: Source/options.cpp:1086
msgid "Mana Potion Pickup"
msgstr "Raccolta Pozione del Mana"

#: Source/options.cpp:1086
msgid "Number of Mana potions to pick up automatically."
msgstr "Numero di pozioni del Mana da raccogliere automaticamente."

#: Source/options.cpp:1087
msgid "Full Mana Potion Pickup"
msgstr "Raccolta Pozione del Mana Totale"

#: Source/options.cpp:1087
msgid "Number of Full Mana potions to pick up automatically."
msgstr "Numero di pozioni del Mana Totale da raccogliere automaticamente."

#: Source/options.cpp:1088
msgid "Rejuvenation Potion Pickup"
msgstr "Raccolta Pozione di Giovinezza"

#: Source/options.cpp:1088
msgid "Number of Rejuvenation potions to pick up automatically."
msgstr "Numero di pozioni di Giovinezza da raccogliere automaticamente."

#: Source/options.cpp:1089
msgid "Full Rejuvenation Potion Pickup"
msgstr "Raccolta Pozione di Giovinezza Totale"

#: Source/options.cpp:1089
msgid "Number of Full Rejuvenation potions to pick up automatically."
msgstr "Numero di pozioni di Giovinezza Totale da raccogliere automaticamente."

#: Source/options.cpp:1090
msgid "Enable floating numbers"
msgstr "Abilita numeri in virgola mobile"

#: Source/options.cpp:1090
msgid "Enables floating numbers on gaining XP / dealing damage etc."
msgstr ""
"Abilita numeri in virgola mobile guadagnando XP / infliggendo danni ecc."

#: Source/options.cpp:1092
msgid "Off"
msgstr "Disattivo"

#: Source/options.cpp:1093
msgid "Random Angles"
msgstr "Angoli Casuali"

#: Source/options.cpp:1094
msgid "Vertical Only"
msgstr "Solo Verticale"

#: Source/options.cpp:1145
msgid "Controller"
msgstr "Controller"

#: Source/options.cpp:1145
msgid "Controller Settings"
msgstr "Impostazioni Controller"

#: Source/options.cpp:1154
msgid "Network"
msgstr "Rete"

#: Source/options.cpp:1154
msgid "Network Settings"
msgstr "Impostazioni Rete"

#: Source/options.cpp:1166
msgid "Chat"
msgstr "Chat"

#: Source/options.cpp:1166
msgid "Chat Settings"
msgstr "Impostazioni Chat"

#: Source/options.cpp:1175 Source/options.cpp:1293
msgid "Language"
msgstr "Lingua"

#: Source/options.cpp:1175
msgid "Define what language to use in game."
msgstr "Stabilisce quale lingua usare nel gioco."

#: Source/options.cpp:1293
msgid "Language Settings"
msgstr "Impostazioni Lingua"

#: Source/options.cpp:1305
msgid "Keymapping"
msgstr "Tasti associati"

#: Source/options.cpp:1305
msgid "Keymapping Settings"
msgstr "Impostazioni Tasti Associati"

#: Source/options.cpp:1528
msgid "Padmapping"
msgstr "Tasti associati gamepad"

#: Source/options.cpp:1528
msgid "Padmapping Settings"
msgstr "Impostazioni Tasti Associati Gamepad"

#: Source/panels/charpanel.cpp:127
msgid "Level"
msgstr "Livello"

#: Source/panels/charpanel.cpp:129
msgid "Experience"
msgstr "Esperienza"

#: Source/panels/charpanel.cpp:134
msgid "Next level"
msgstr "Livello Successivo"

#: Source/panels/charpanel.cpp:143
msgid "Base"
msgstr "Base"

#: Source/panels/charpanel.cpp:144
msgid "Now"
msgstr "Ora"

#: Source/panels/charpanel.cpp:145
msgid "Strength"
msgstr "Forza"

#: Source/panels/charpanel.cpp:149
msgid "Magic"
msgstr "Magia"

#: Source/panels/charpanel.cpp:153
msgid "Dexterity"
msgstr "Destrezza"

#: Source/panels/charpanel.cpp:156
msgid "Vitality"
msgstr "Vitalità"

#: Source/panels/charpanel.cpp:159
msgid "Points to distribute"
msgstr "Punti da distribuire"

#: Source/panels/charpanel.cpp:169
msgid "Armor class"
msgstr "Classe armatura"

#: Source/panels/charpanel.cpp:171
msgid "To hit"
msgstr "Al colpo"

#: Source/panels/charpanel.cpp:173
msgid "Damage"
msgstr "Danno"

#: Source/panels/charpanel.cpp:180
msgid "Life"
msgstr "Vita"

#: Source/panels/charpanel.cpp:184
msgid "Mana"
msgstr "Mana"

#: Source/panels/charpanel.cpp:189
msgid "Resist magic"
msgstr "Resistenza Magia"

#: Source/panels/charpanel.cpp:191
msgid "Resist fire"
msgstr "Resistenza fuoco"

#: Source/panels/charpanel.cpp:193
msgid "Resist lightning"
msgstr "Resistenza fulmine"

#: Source/panels/mainpanel.cpp:85
msgid "char"
msgstr "profilo"

#: Source/panels/mainpanel.cpp:86
msgid "quests"
msgstr "missioni"

#: Source/panels/mainpanel.cpp:87
msgid "map"
msgstr "mappa"

#: Source/panels/mainpanel.cpp:88
msgid "menu"
msgstr "menu"

#: Source/panels/mainpanel.cpp:89
msgid "inv"
msgstr "inv"

#: Source/panels/mainpanel.cpp:90
msgid "spells"
msgstr "magie"

#: Source/panels/mainpanel.cpp:100 Source/panels/mainpanel.cpp:126
#: Source/panels/mainpanel.cpp:128
msgid "voice"
msgstr "vocale"

#: Source/panels/mainpanel.cpp:121 Source/panels/mainpanel.cpp:123
#: Source/panels/mainpanel.cpp:125
msgid "mute"
msgstr "silenzia"

#: Source/panels/spell_book.cpp:158 Source/panels/spell_list.cpp:150
msgid "Skill"
msgstr "Abilità"

#: Source/panels/spell_book.cpp:162
#, c++-format
msgid "Staff ({:d} charge)"
msgid_plural "Staff ({:d} charges)"
msgstr[0] "Verga ({:d} carica)"
msgstr[1] "Verga ({:d} cariche)"

#. TRANSLATORS: UI constraints, keep short please.
#: Source/panels/spell_book.cpp:167
#, c++-format
msgctxt "spellbook"
msgid "Level {:d}"
msgstr "Livello {:d}"

#: Source/panels/spell_book.cpp:169
msgid "Unusable"
msgstr "Inusabile"

#. TRANSLATORS: UI constraints, keep short please.
#: Source/panels/spell_book.cpp:177
#, c++-format
msgid "Heals: {:d} - {:d}"
msgstr "Guarigioni: {:d} - {:d}"

#. TRANSLATORS: UI constraints, keep short please.
#: Source/panels/spell_book.cpp:179
#, c++-format
msgid "Damage: {:d} - {:d}"
msgstr "Danno: {:d}-{:d}"

#. TRANSLATORS: UI constraints, keep short please.
#: Source/panels/spell_book.cpp:183
msgid "Dmg: 1/3 target hp"
msgstr "Dan: 1/3 tgt hp"

#. TRANSLATORS: UI constraints, keep short please.
#: Source/panels/spell_book.cpp:185
#, c++-format
msgctxt "spellbook"
msgid "Mana: {:d}"
msgstr "Mana: {:d}"

#: Source/panels/spell_list.cpp:157
msgid "Spell"
msgstr "Magia"

#: Source/panels/spell_list.cpp:160
msgid "Damages undead only"
msgstr "Danneggia solo non morti"

#: Source/panels/spell_list.cpp:171
msgid "Scroll"
msgstr "Pergamena"

#: Source/panels/spell_list.cpp:193
#, c++-format
msgid "Spell Hotkey {:s}"
msgstr "Tasto Rapido {:s}"

#: Source/pfile.cpp:734
msgid "Unable to open archive"
msgstr "Impossibile aprire archivio"

#: Source/pfile.cpp:736
msgid "Unable to load character"
msgstr "Impossibile caricare personaggio"

#: Source/plrmsg.cpp:84 Source/qol/chatlog.cpp:131
#, c++-format
msgid "{:s} (lvl {:d}): "
msgstr "{:s} (liv {:d}): "

#: Source/qol/chatlog.cpp:160
#, c++-format
msgid "Chat History (Messages: {:d})"
msgstr "Cronologia Chat (Messaggi: {:d})"

#: Source/qol/itemlabels.cpp:110
#, c++-format
msgid "{:s} gold"
msgstr "{:s} monete"

#: Source/qol/stash.cpp:640
msgid "How many gold pieces do you want to withdraw?"
msgstr "Quante monete d'oro vuoi ritirare?"

#: Source/qol/xpbar.cpp:125
#, c++-format
msgid "Level {:d}"
msgstr "Livello {:d}"

#: Source/qol/xpbar.cpp:131 Source/qol/xpbar.cpp:139
#, c++-format
msgid "Experience: {:s}"
msgstr "Esperienza: {:s}"

#: Source/qol/xpbar.cpp:132
msgid "Maximum Level"
msgstr "Livello Massimo"

#: Source/qol/xpbar.cpp:140
#, c++-format
msgid "Next Level: {:s}"
msgstr "Livello Successivo: {:s}"

#: Source/qol/xpbar.cpp:141
#, c++-format
msgid "{:s} to Level {:d}"
msgstr "{:s} al Livello {:d}"

#. TRANSLATORS: Quest Name Block
#: Source/quests.cpp:48
msgid "The Magic Rock"
msgstr "La Gemma Magica"

#: Source/quests.cpp:50
msgid "Gharbad The Weak"
msgstr "Gharbad il Fiacco"

#: Source/quests.cpp:51
msgid "Zhar the Mad"
msgstr "Zhar il Folle"

#: Source/quests.cpp:52
msgid "Lachdanan"
msgstr "Lachdanan"

#: Source/quests.cpp:54
msgid "The Butcher"
msgstr "Il Macellaio"

#: Source/quests.cpp:55
msgid "Ogden's Sign"
msgstr "L'Insegna di Ogden"

#: Source/quests.cpp:56
msgid "Halls of the Blind"
msgstr "La Camera dei Ciechi"

#: Source/quests.cpp:57
msgid "Valor"
msgstr "Valor"

#: Source/quests.cpp:59
msgid "Warlord of Blood"
msgstr "Comandante del Sangue"

#: Source/quests.cpp:60
msgid "The Curse of King Leoric"
msgstr "La Maledizione di Re Leoric"

#. TRANSLATORS: Quest Map
#: Source/quests.cpp:62 Source/quests.cpp:98
msgid "The Chamber of Bone"
msgstr "La Camera d'Ossa"

#: Source/quests.cpp:63
msgid "Archbishop Lazarus"
msgstr "L'Arcivescovo Lazarus"

#: Source/quests.cpp:64
msgid "Grave Matters"
msgstr "Questioni di Tomba"

#: Source/quests.cpp:65
msgid "Farmer's Orchard"
msgstr "L'Orto del Contadino"

#: Source/quests.cpp:66
msgid "Little Girl"
msgstr "La Fanciulla"

#: Source/quests.cpp:67
msgid "Wandering Trader"
msgstr "Il Commerciante Errante"

#: Source/quests.cpp:68
msgid "The Defiler"
msgstr "Il Profanatore"

#: Source/quests.cpp:69
msgid "Na-Krul"
msgstr "Na-Krul"

#. TRANSLATORS: Quest Name Block end
#: Source/quests.cpp:71
msgid "The Jersey's Jersey"
msgstr "Il Jersey di Jersey"

#. TRANSLATORS: Quest Map
#: Source/quests.cpp:97
msgid "King Leoric's Tomb"
msgstr "La Tomba di Re Leoric"

#. TRANSLATORS: Quest Map
#: Source/quests.cpp:100
msgid "A Dark Passage"
msgstr "Un Tunnel Oscuro"

#. TRANSLATORS: Quest Map
#: Source/quests.cpp:101
msgid "Unholy Altar"
msgstr "L'Empio Altare"

#. TRANSLATORS: Used for Quest Portals. {:s} is a Map Name
#: Source/quests.cpp:401
#, c++-format
msgid "To {:s}"
msgstr "Verso {:s}"

#: Source/spelldat.cpp:24
msgctxt "spell"
msgid "Firebolt"
msgstr "Fulmine Infuocato"

#: Source/spelldat.cpp:25
msgctxt "spell"
msgid "Healing"
msgstr "Guarigione"

#: Source/spelldat.cpp:26
msgctxt "spell"
msgid "Lightning"
msgstr "Fulmine"

#: Source/spelldat.cpp:27
msgctxt "spell"
msgid "Flash"
msgstr "Bagliore"

#: Source/spelldat.cpp:28
msgctxt "spell"
msgid "Identify"
msgstr "Identifica"

#: Source/spelldat.cpp:29
msgctxt "spell"
msgid "Fire Wall"
msgstr "Muro Infuocato"

#: Source/spelldat.cpp:30
msgctxt "spell"
msgid "Town Portal"
msgstr "Portale Cittadino"

#: Source/spelldat.cpp:31
msgctxt "spell"
msgid "Stone Curse"
msgstr "Inganno di Pietra"

#: Source/spelldat.cpp:32
msgctxt "spell"
msgid "Infravision"
msgstr "Infravisione"

#: Source/spelldat.cpp:33
msgctxt "spell"
msgid "Phasing"
msgstr "Fase"

#: Source/spelldat.cpp:34
msgctxt "spell"
msgid "Mana Shield"
msgstr "Scudo Magico"

#: Source/spelldat.cpp:35
msgctxt "spell"
msgid "Fireball"
msgstr "Sfera Infuocata"

#: Source/spelldat.cpp:36
msgctxt "spell"
msgid "Guardian"
msgstr "Custode"

#: Source/spelldat.cpp:37
msgctxt "spell"
msgid "Chain Lightning"
msgstr "Catena di Fulmini"

#: Source/spelldat.cpp:38
msgctxt "spell"
msgid "Flame Wave"
msgstr "Ondata di Fiamme"

#: Source/spelldat.cpp:39
msgctxt "spell"
msgid "Doom Serpents"
msgstr "Serpenti del Fato"

#: Source/spelldat.cpp:40
msgctxt "spell"
msgid "Blood Ritual"
msgstr "Rito di Sangue"

#: Source/spelldat.cpp:41
msgctxt "spell"
msgid "Nova"
msgstr "Nova"

#: Source/spelldat.cpp:42
msgctxt "spell"
msgid "Invisibility"
msgstr "Invisibilità"

#: Source/spelldat.cpp:43
msgctxt "spell"
msgid "Inferno"
msgstr "Inferno"

#: Source/spelldat.cpp:44
msgctxt "spell"
msgid "Golem"
msgstr "Golem"

#: Source/spelldat.cpp:45
msgctxt "spell"
msgid "Rage"
msgstr "Ira"

#: Source/spelldat.cpp:46
msgctxt "spell"
msgid "Teleport"
msgstr "Teletrasporto"

#: Source/spelldat.cpp:47
msgctxt "spell"
msgid "Apocalypse"
msgstr "Apocalisse"

#: Source/spelldat.cpp:48
msgctxt "spell"
msgid "Etherealize"
msgstr "Eterealizza"

#: Source/spelldat.cpp:49
msgctxt "spell"
msgid "Item Repair"
msgstr "Ripara Oggetto"

#: Source/spelldat.cpp:50
msgctxt "spell"
msgid "Staff Recharge"
msgstr "Ricarica Verga"

#: Source/spelldat.cpp:51
msgctxt "spell"
msgid "Trap Disarm"
msgstr "Disarma Trappola"

#: Source/spelldat.cpp:52
msgctxt "spell"
msgid "Elemental"
msgstr "Elementale"

#: Source/spelldat.cpp:53
msgctxt "spell"
msgid "Charged Bolt"
msgstr "Scarica Fulminea"

#: Source/spelldat.cpp:54
msgctxt "spell"
msgid "Holy Bolt"
msgstr "Scarica Energetica"

#: Source/spelldat.cpp:55
msgctxt "spell"
msgid "Resurrect"
msgstr "Resurrezione"

#: Source/spelldat.cpp:56
msgctxt "spell"
msgid "Telekinesis"
msgstr "Telecinesi"

#: Source/spelldat.cpp:57
msgctxt "spell"
msgid "Heal Other"
msgstr "Cura"

#: Source/spelldat.cpp:58
msgctxt "spell"
msgid "Blood Star"
msgstr "Stella Cruenta"

#: Source/spelldat.cpp:59
msgctxt "spell"
msgid "Bone Spirit"
msgstr "Spirito Osseo"

#: Source/spelldat.cpp:60
msgctxt "spell"
msgid "Mana"
msgstr "Mana"

#: Source/spelldat.cpp:61
msgctxt "spell"
msgid "the Magi"
msgstr "il Magi"

#: Source/spelldat.cpp:62
msgctxt "spell"
msgid "the Jester"
msgstr "Jester"

#: Source/spelldat.cpp:63
msgctxt "spell"
msgid "Lightning Wall"
msgstr "Muro Fulmineo"

#: Source/spelldat.cpp:64
msgctxt "spell"
msgid "Immolation"
msgstr "Sacrificio"

#: Source/spelldat.cpp:65
msgctxt "spell"
msgid "Warp"
msgstr "Deformazione"

#: Source/spelldat.cpp:66
msgctxt "spell"
msgid "Reflect"
msgstr "Riflesso"

#: Source/spelldat.cpp:67
msgctxt "spell"
msgid "Berserk"
msgstr "Berserk"

#: Source/spelldat.cpp:68
msgctxt "spell"
msgid "Ring of Fire"
msgstr "Anello di Fuoco"

#: Source/spelldat.cpp:69
msgctxt "spell"
msgid "Search"
msgstr "Ricerca"

#: Source/spelldat.cpp:70
msgctxt "spell"
msgid "Rune of Fire"
msgstr "Runa di Fuoco"

#: Source/spelldat.cpp:71
msgctxt "spell"
msgid "Rune of Light"
msgstr "Runa della Luce"

#: Source/spelldat.cpp:72
msgctxt "spell"
msgid "Rune of Nova"
msgstr "Runa"

#: Source/spelldat.cpp:73
msgctxt "spell"
msgid "Rune of Immolation"
msgstr "Runa del Sacrificio"

#: Source/spelldat.cpp:74
msgctxt "spell"
msgid "Rune of Stone"
msgstr "Runa di Pietra"

#: Source/stores.cpp:129
msgid "Griswold"
msgstr "Griswold"

#: Source/stores.cpp:130
msgid "Pepin"
msgstr "Pepin"

#: Source/stores.cpp:132
msgid "Ogden"
msgstr "Ogden"

#: Source/stores.cpp:133
msgid "Cain"
msgstr "Cain"

#: Source/stores.cpp:134
msgid "Farnham"
msgstr "Farnham"

#: Source/stores.cpp:135
msgid "Adria"
msgstr "Adria"

#: Source/stores.cpp:136 Source/stores.cpp:1315
msgid "Gillian"
msgstr "Gillian"

#: Source/stores.cpp:137
msgid "Wirt"
msgstr "Wirt"

#: Source/stores.cpp:263 Source/stores.cpp:270
msgid "Back"
msgstr "Indietro"

#: Source/stores.cpp:292 Source/stores.cpp:298
msgid ",  "
msgstr ",  "

#: Source/stores.cpp:309
#, c++-format
msgid "Damage: {:d}-{:d}  "
msgstr "Danno : {:d}-{:d}  "

#: Source/stores.cpp:311
#, c++-format
msgid "Armor: {:d}  "
msgstr "Armat: {:d}  "

#: Source/stores.cpp:313
#, c++-format
msgid "Dur: {:d}/{:d},  "
msgstr "Dur: {:d}/{:d},  "

#: Source/stores.cpp:315
msgid "Indestructible,  "
msgstr "Indistruttibile,  "

#: Source/stores.cpp:323
msgid "No required attributes"
msgstr "Nessun attributo richiesto"

#: Source/stores.cpp:355 Source/stores.cpp:1069 Source/stores.cpp:1302
msgid "Welcome to the"
msgstr "Benvenuti alla"

#: Source/stores.cpp:356
msgid "Blacksmith's shop"
msgstr "Bottega del fabbro"

#: Source/stores.cpp:357 Source/stores.cpp:705 Source/stores.cpp:1071
#: Source/stores.cpp:1128 Source/stores.cpp:1304 Source/stores.cpp:1316
#: Source/stores.cpp:1329
msgid "Would you like to:"
msgstr "Cosa intendi fare:"

#: Source/stores.cpp:358
msgid "Talk to Griswold"
msgstr "Parla con Griswold"

#: Source/stores.cpp:359
msgid "Buy basic items"
msgstr "Compra armi"

#: Source/stores.cpp:360
msgid "Buy premium items"
msgstr "Compra armi speciali"

#: Source/stores.cpp:361 Source/stores.cpp:708
msgid "Sell items"
msgstr "Vendi merce"

#: Source/stores.cpp:362
msgid "Repair items"
msgstr "Ripara armi"

#: Source/stores.cpp:363
msgid "Leave the shop"
msgstr "Lascia bottega"

#: Source/stores.cpp:406 Source/stores.cpp:759 Source/stores.cpp:1105
msgid "I have these items for sale:"
msgstr "Merce in vendita:"

#: Source/stores.cpp:471
msgid "I have these premium items for sale:"
msgstr "Armi speciali in vendita:"

#: Source/stores.cpp:590 Source/stores.cpp:852
msgid "You have nothing I want."
msgstr "Non mi interessa nulla."

#: Source/stores.cpp:601 Source/stores.cpp:864
msgid "Which item is for sale?"
msgstr "Cosa proponi in vendita?"

#: Source/stores.cpp:666
msgid "You have nothing to repair."
msgstr "Nulla da riparare."

#: Source/stores.cpp:677
msgid "Repair which item?"
msgstr "Cosa vuoi riparare?"

#: Source/stores.cpp:704
msgid "Witch's shack"
msgstr "Baracca della strega"

#: Source/stores.cpp:706
msgid "Talk to Adria"
msgstr "Parla con Adria"

#: Source/stores.cpp:707 Source/stores.cpp:1073
msgid "Buy items"
msgstr "Compra merce"

#: Source/stores.cpp:709
msgid "Recharge staves"
msgstr "Ricarica verghe"

#: Source/stores.cpp:710
msgid "Leave the shack"
msgstr "Lascia baracca"

#: Source/stores.cpp:926
msgid "You have nothing to recharge."
msgstr "Nulla da ricaricare."

#: Source/stores.cpp:937
msgid "Recharge which item?"
msgstr "Cosa vuoi ricaricare?"

#: Source/stores.cpp:950
msgid "You do not have enough gold"
msgstr "Non hai abbastanza oro"

#: Source/stores.cpp:958
msgid "You do not have enough room in inventory"
msgstr "Non hai abbastanza spazio in inventario"

#: Source/stores.cpp:976
msgid "Do we have a deal?"
msgstr "Facciamo l'affare?"

#: Source/stores.cpp:979
msgid "Are you sure you want to identify this item?"
msgstr "Sei sicuro di voler identificare l'oggetto?"

#: Source/stores.cpp:985
msgid "Are you sure you want to buy this item?"
msgstr "Sei sicuro di voler comprare l'oggetto?"

#: Source/stores.cpp:988
msgid "Are you sure you want to recharge this item?"
msgstr "Sei sicuro di voler ricaricare l'oggetto?"

#: Source/stores.cpp:992
msgid "Are you sure you want to sell this item?"
msgstr "Sei sicuro di voler vendere l'oggetto?"

#: Source/stores.cpp:995
msgid "Are you sure you want to repair this item?"
msgstr "Sei sicuro di voler riparare l'oggetto?"

#: Source/stores.cpp:1009 Source/towners.cpp:158
msgid "Wirt the Peg-legged boy"
msgstr "Wirt Gamba di Legno"

#: Source/stores.cpp:1012 Source/stores.cpp:1019
msgid "Talk to Wirt"
msgstr "Parla con Wirt"

#: Source/stores.cpp:1013
msgid "I have something for sale,"
msgstr "Ho qualcosa in vendita,"

#: Source/stores.cpp:1014
msgid "but it will cost 50 gold"
msgstr "ma ti costerà 50 monete"

#: Source/stores.cpp:1015
msgid "just to take a look. "
msgstr "solo sbirciare. "

#: Source/stores.cpp:1016
msgid "What have you got?"
msgstr "Di cosa si tratta?"

#: Source/stores.cpp:1017 Source/stores.cpp:1020 Source/stores.cpp:1131
#: Source/stores.cpp:1319
msgid "Say goodbye"
msgstr "Saluta"

#: Source/stores.cpp:1030
msgid "I have this item for sale:"
msgstr "Oggetti in vendita:"

#: Source/stores.cpp:1047
msgid "Leave"
msgstr "Lascia"

#: Source/stores.cpp:1070
msgid "Healer's home"
msgstr "Dimora del Guaritore"

#: Source/stores.cpp:1072
msgid "Talk to Pepin"
msgstr "Parla con Pepin"

#: Source/stores.cpp:1074
msgid "Leave Healer's home"
msgstr "Lascia dimora del Guaritore"

#: Source/stores.cpp:1127
msgid "The Town Elder"
msgstr "Il Saggio della Città"

#: Source/stores.cpp:1129
msgid "Talk to Cain"
msgstr "Parla con Cain"

#: Source/stores.cpp:1130
msgid "Identify an item"
msgstr "Identifica oggetti"

#: Source/stores.cpp:1223
msgid "You have nothing to identify."
msgstr "Nulla da identificare."

#: Source/stores.cpp:1234
msgid "Identify which item?"
msgstr "Cosa vuoi identificare?"

#: Source/stores.cpp:1249
msgid "This item is:"
msgstr "Questo oggetto è:"

#: Source/stores.cpp:1252
msgid "Done"
msgstr "Fatto"

#: Source/stores.cpp:1261
#, c++-format
msgid "Talk to {:s}"
msgstr "Parla con {:s}"

#: Source/stores.cpp:1264
#, c++-format
msgid "Talking to {:s}"
msgstr "Parlare con {:s}"

#: Source/stores.cpp:1265
msgid "is not available"
msgstr "non è disponibile"

#: Source/stores.cpp:1266
msgid "in the shareware"
msgstr "nella demo"

#: Source/stores.cpp:1267
msgid "version"
msgstr "versione"

#: Source/stores.cpp:1294
msgid "Gossip"
msgstr "Pettegolezzo"

#: Source/stores.cpp:1303
msgid "Rising Sun"
msgstr "Il Sol Levante"

#: Source/stores.cpp:1305
msgid "Talk to Ogden"
msgstr "Parla con Ogden"

#: Source/stores.cpp:1306
msgid "Leave the tavern"
msgstr "Lascia taverna"

#: Source/stores.cpp:1317
msgid "Talk to Gillian"
msgstr "Parla con Gillian"

#: Source/stores.cpp:1318
msgid "Access Storage"
msgstr "Accesso Archiviazione"

#: Source/stores.cpp:1328 Source/towners.cpp:216
msgid "Farnham the Drunk"
msgstr "Farnham l'Ubriaco"

#: Source/stores.cpp:1330
msgid "Talk to Farnham"
msgstr "Parla con Farnham"

#: Source/stores.cpp:1331
msgid "Say Goodbye"
msgstr "Saluta"

#: Source/stores.cpp:2463
#, c++-format
msgid "Your gold: {:s}"
msgstr "Monete: {:s}"

#. TRANSLATORS: Quest dialog spoken by Cain
#: Source/textdat.cpp:15
msgid ""
" Ahh, the story of our King, is it? The tragic fall of Leoric was a harsh "
"blow to this land. The people always loved the King, and now they live in "
"mortal fear of him. The question that I keep asking myself is how he could "
"have fallen so far from the Light, as Leoric had always been the holiest of "
"men. Only the vilest powers of Hell could so utterly destroy a man from "
"within..."
msgstr ""
" Ahh, la storia del nostro Re? La caduta di Leoric è stata un duro colpo per "
"questa terra. La gente ha sempre amato il Re e ora vivono nel terrore di "
"lui. Quello che non capisco è come è stato possibile che sia caduto così "
"lontano dalla luce, dato che Leoric è sempre stato il più santo degli "
"uomini. Solo i più malvagi poteri infernali avrebbero potuto cambiarlo "
"così..."

#. TRANSLATORS: Quest dialog spoken by Ogden
#: Source/textdat.cpp:17
msgid ""
"The village needs your help, good master! Some months ago King Leoric's son, "
"Prince Albrecht, was kidnapped. The King went into a rage and scoured the "
"village for his missing child. With each passing day, Leoric seemed to slip "
"deeper into madness. He sought to blame innocent townsfolk for the boy's "
"disappearance and had them brutally executed. Less than half of us survived "
"his insanity...\n"
" \n"
"The King's Knights and Priests tried to placate him, but he turned against "
"them and sadly, they were forced to kill him. With his dying breath the King "
"called down a terrible curse upon his former followers. He vowed that they "
"would serve him in darkness forever...\n"
" \n"
"This is where things take an even darker twist than I thought possible! Our "
"former King has risen from his eternal sleep and now commands a legion of "
"undead minions within the Labyrinth. His body was buried in a tomb three "
"levels beneath the Cathedral. Please, good master, put his soul at ease by "
"destroying his now cursed form..."
msgstr ""
"La città necessita del tuo aiuto, signore! Alcuni mesi fa il figlio di Re "
"Leoric, il Principe Albrecht, venne rapito. Il Re, furioso, fece perquisire "
"il villaggio per ritrovare il figlio. Col passare dei giorni, il Re sembrò "
"scivolare sempre più nella pazzia. Incolpò cittadini innocenti della "
"scomparsa del figlio e li giustiziò. Meno della metà di noi scamparono alla "
"sua follia...\n"
"\n"
"I Cavalieri e i Sacerdoti provarono a placarlo, ma si rivoltò contro di loro "
"e purtroppo, furono costretti ad ucciderlo. Con il suo ultimo respiro invocò "
"una terribile maledizione contro i suoi passati seguaci. Giurò che lo "
"avrebbero servito per sempre nell'oscurità... \n"
"\n"
"Da qui le cose prendono una piega ancora peggiore di quello che pensavo "
"possibile! Il nostro ex Re è sorto dal suo sonno eterno e comanda una "
"legione di non morti nel Labirinto. Il suo corpo fu sepolto tre livelli "
"sotto la Cattedrale. Ti prego, signore, distruggi il suo corpo così che la "
"sua anima possa riposare in pace..."

#. TRANSLATORS: Quest dialog spoken by Ogden
#: Source/textdat.cpp:19
msgid ""
"As I told you, good master, the King was entombed three levels below. He's "
"down there, waiting in the putrid darkness for his chance to destroy this "
"land..."
msgstr ""
"Come ti ho detto signore, il Re fu seppellito tre livelli qui sotto. Giù "
"egli attende nella putrida oscurità l'opportunità per distruggere questa "
"terra..."

#. TRANSLATORS: Quest dialog spoken by Ogden (Quest End)
#: Source/textdat.cpp:21
msgid ""
"The curse of our King has passed, but I fear that it was only part of a "
"greater evil at work. However, we may yet be saved from the darkness that "
"consumes our land, for your victory is a good omen. May Light guide you on "
"your way, good master."
msgstr ""
"La maledizione del Re è finita, ma temo che fosse parte di un male più "
"grande. Comunque possiamo ancora salvarci dall'oscurità che consuma la "
"nostra terra, la tua vittoria è un buon auspicio. Possa la luce guidarti sul "
"tuo cammino, signore."

#. TRANSLATORS: Quest dialog spoken by Pepin
#: Source/textdat.cpp:23
msgid ""
"The loss of his son was too much for King Leoric. I did what I could to ease "
"his madness, but in the end it overcame him. A black curse has hung over "
"this kingdom from that day forward, but perhaps if you were to free his "
"spirit from his earthly prison, the curse would be lifted..."
msgstr ""
"La perdita del figlio fu troppo per Re Leoric. Tentai quel che potei per "
"calmare la sua pazzia, ma alla fine venni sopraffatto. Da quel giorno su "
"questo Regno pesa una nera maledizione, ma magari se tu liberassi la sua "
"anima dalla sua prigione terrena la maledizione cesserebbe..."

#. TRANSLATORS: Quest dialog spoken by Gillian
#: Source/textdat.cpp:25
msgid ""
"I don't like to think about how the King died. I like to remember him for "
"the kind and just ruler that he was. His death was so sad and seemed very "
"wrong, somehow."
msgstr ""
"Non mi piace pensare a come morì il Re. Preferisco ricordarlo per l'uomo "
"buono e giusto che era. La sua morte è stata tanto triste quanto ingiusta."

#. TRANSLATORS: Quest dialog spoken by Griswold
#: Source/textdat.cpp:27
msgid ""
"I made many of the weapons and most of the armor that King Leoric used to "
"outfit his knights. I even crafted a huge two-handed sword of the finest "
"mithril for him, as well as a field crown to match. I still cannot believe "
"how he died, but it must have been some sinister force that drove him insane!"
msgstr ""
"Forgiai la maggior parte delle armi e delle armature che Re Leoric forniva "
"ai suoi cavalieri. Usai la mia maestria per forgiargli una spada a due mani "
"del miglior mithril e una corona da battaglia. Non riesco ancora a credere "
"che sia morto, di sicuro qualche forza malvagia lo portò alla pazzia!"

#. TRANSLATORS: Quest dialog spoken by Farnham
#: Source/textdat.cpp:29
msgid ""
"I don't care about that. Listen, no skeleton is gonna be MY king. Leoric is "
"King. King, so you hear me? HAIL TO THE KING!"
msgstr ""
"Non m'importa! Ascolta, Nessuno scheletro diventerà il MIO re. Leoric è il "
"RE. Re, mi senti? LUNGA VITA AL RE!"

#. TRANSLATORS: Quest dialog spoken by Adria
#: Source/textdat.cpp:31
msgid ""
"The dead who walk among the living follow the cursed King. He holds the "
"power to raise yet more warriors for an ever growing army of the undead. If "
"you do not stop his reign, he will surely march across this land and slay "
"all who still live here."
msgstr ""
"La morte cammina fra i vivi a causa della maledizione del Re. Egli ha il "
"potere di sollevare altri guerrieri in una crescente armata di non-morti. Se "
"non lo fermerai, marcerà su questa terra e massacrerà tutti quelli che "
"ancora vivono qui."

#. TRANSLATORS: Quest dialog spoken by Wirt
#: Source/textdat.cpp:33
msgid ""
"Look, I'm running a business here. I don't sell information, and I don't "
"care about some King that's been dead longer than I've been alive. If you "
"need something to use against this King of the undead, then I can help you "
"out..."
msgstr ""
"Senti, sto lavorando. Non vendo informazioni e non m'importa di nessun Re "
"che è morto da più tempo di quanto io sia stato in vita. Se ti occorre "
"qualcosa da usare contro questo Re dei non-morti, allora ti posso anche "
"aiutare..."

#. TRANSLATORS: Quest dialog spoken by The Skeleton King (Hostile)
#: Source/textdat.cpp:35
msgid ""
"The warmth of life has entered my tomb. Prepare yourself, mortal, to serve "
"my Master for eternity!"
msgstr ""
"La fiamma della vita è tornata a me. Preparati mortale, a servire il mio "
"Padrone per l'eternità!"

#. TRANSLATORS: Quest dialog spoken by Cain
#: Source/textdat.cpp:37
msgid ""
"I see that this strange behavior puzzles you as well. I would surmise that "
"since many demons fear the light of the sun and believe that it holds great "
"power, it may be that the rising sun depicted on the sign you speak of has "
"led them to believe that it too holds some arcane powers. Hmm, perhaps they "
"are not all as smart as we had feared..."
msgstr ""
"Vedo che quello strano comportamento ti ha confuso. Suppongo che dato che "
"molti demoni temono la luce del sole e pensano che contenga una grande "
"forza, può essere che il sole nascente dipinto sull'insegna di cui parli "
"abbia fatto loro credere che essa contenga arcani poteri. Hmm, forse non "
"tutti sono così abili come temevamo..."

#. TRANSLATORS: Quest dialog spoken by Ogden
#: Source/textdat.cpp:39
msgid ""
"Master, I have a strange experience to relate. I know that you have a great "
"knowledge of those monstrosities that inhabit the labyrinth, and this is "
"something that I cannot understand for the very life of me... I was awakened "
"during the night by a scraping sound just outside of my tavern. When I "
"looked out from my bedroom, I saw the shapes of small demon-like creatures "
"in the inn yard. After a short time, they ran off, but not before stealing "
"the sign to my inn. I don't know why the demons would steal my sign but "
"leave my family in peace... 'tis strange, no?"
msgstr ""
"Signore, vorrei raccontarti cosa mi è accaduto. So che tu conosci bene le "
"mostruosità che vivono nel labirinto e quello che sto per raccontarti è una "
"cosa che non riesco a capire... Ieri notte un rumore stridulo proveniente "
"appena fuori dalla mia taverna mi ha tenuto sveglio. Guardando fuori ho "
"notato delle sagome di piccoli demoni somiglianti a creaturine. Poco tempo "
"dopo, sono fuggiti, ma non prima di avermi rubato l'insegna. Non voglio "
"sapere perché i demoni hanno rubato la mia insegna, ma perché non lasciano "
"in pace la mia famiglia... è strano, no?"

#. TRANSLATORS: Quest dialog spoken by Ogden (Quest End)
#: Source/textdat.cpp:41
msgid ""
"Oh, you didn't have to bring back my sign, but I suppose that it does save "
"me the expense of having another one made. Well, let me see, what could I "
"give you as a fee for finding it? Hmmm, what have we here... ah, yes! This "
"cap was left in one of the rooms by a magician who stayed here some time "
"ago. Perhaps it may be of some value to you."
msgstr ""
"Oh, non dovevi riportarmi l'insegna, suppongo che questo mi risparmi il "
"costo di doverne fare un'altra. Bene, fammi pensare, cosa poso darti in "
"cambio? Hmmm, cosa abbiamo qui?... ah, si! Questo copricapo è stato lasciato "
"in una delle stanze da un mago che passò di qui qualche tempo fa. Forse per "
"te potrebbe avere qualche utilità."

#. TRANSLATORS: Quest dialog spoken by Pepin
#: Source/textdat.cpp:43
msgid ""
"My goodness, demons running about the village at night, pillaging our homes "
"- is nothing sacred? I hope that Ogden and Garda are all right. I suppose "
"that they would come to see me if they were hurt..."
msgstr ""
"Signore, demoni che girano per il villaggio di notte, saccheggiando le "
"nostre case - non c'è più niente di sacro? Spero che Ogden e Garda stiano "
"bene. Penso sarebbero venuti da me se fossero feriti..."

#. TRANSLATORS: Quest dialog spoken by Gillian
#: Source/textdat.cpp:45
msgid ""
"Oh my! Is that where the sign went? My Grandmother and I must have slept "
"right through the whole thing. Thank the Light that those monsters didn't "
"attack the inn."
msgstr ""
"..Oh, dio! È questa la fine che ha fatto l'insegna? Io e mia nonna dobbiamo "
"aver dormito mentre accadeva. Grazie al Signore della Luce quei mostri non "
"hanno attaccato la locanda."

#. TRANSLATORS: Quest dialog spoken by Griswold
#: Source/textdat.cpp:47
msgid ""
"Demons stole Ogden's sign, you say? That doesn't sound much like the "
"atrocities I've heard of - or seen. \n"
" \n"
"Demons are concerned with ripping out your heart, not your signpost."
msgstr ""
"I demoni hanno rubato l'insegna di Ogden? Questo non combacia con le "
"atrocità di cui ho sentito, e a cui ho assistito. \n"
" \n"
"Ai demoni interessa strapparti il cuore, non l'insegna."

#. TRANSLATORS: Quest dialog spoken by Farnham
#: Source/textdat.cpp:49
msgid ""
"You know what I think? Somebody took that sign, and they gonna want lots of "
"money for it. If I was Ogden... and I'm not, but if I was... I'd just buy a "
"new sign with some pretty drawing on it. Maybe a nice mug of ale or a piece "
"of cheese..."
msgstr ""
"Sai cosa penso? Qualcuno ha preso l'insegna, e ora vuole molti soldi per "
"restituirla. Se fossi Ogden... e non lo sono, ma se lo fossi... Ne comprerei "
"una nuova con un bel disegno. Un boccale di birra o un pezzo di formaggio, "
"per esempio..."

#. TRANSLATORS: Quest dialog spoken by Adria
#: Source/textdat.cpp:51
msgid ""
"No mortal can truly understand the mind of the demon. \n"
" \n"
"Never let their erratic actions confuse you, as that too may be their plan."
msgstr ""
"Nessun uomo può capire la mente di un demone. \n"
" \n"
"Non lasciarti confondere dalle loro azioni, potrebbe essere il loro piano."

#. TRANSLATORS: Quest dialog spoken by Wirt
#: Source/textdat.cpp:53
msgid ""
"What - is he saying I took that? I suppose that Griswold is on his side, "
"too. \n"
" \n"
"Look, I got over simple sign stealing months ago. You can't turn a profit on "
"a piece of wood."
msgstr ""
"Cosa - dice che l'ho presa io? Scommetto che anche Griswold è dalla sua "
"parte. \n"
" \n"
"Senti, ho superato la fase del ladro di insegne mesi fa. Non trarrai "
"profitto da un pezzo di legno."

#. TRANSLATORS: Quest dialog spoken by Snotspill (Hostile)
#: Source/textdat.cpp:55
msgid ""
"Hey - You that one that kill all! You get me Magic Banner or we attack! You "
"no leave with life! You kill big uglies and give back Magic. Go past corner "
"and door, find uglies. You give, you go!"
msgstr ""
"Ehi - Tu quello che uccide tutti! Tu porta me Stendardo Magico o "
"attacchiamo! Tu non sopravvivi! Uccidi grossi cattivi e riporta Magia. Passa "
"angolo e porta, trova cattivi. Tu dai, tu vai!"

#. TRANSLATORS: Quest dialog spoken by Snotspill (Hostile)
#: Source/textdat.cpp:57
msgid "You kill uglies, get banner. You bring to me, or else..."
msgstr "Uccidi cattivi, porta stendardo. Tu porta me, altrimenti..."

#. TRANSLATORS: Quest dialog spoken by Snotspill (Hostile)
#: Source/textdat.cpp:59
msgid "You give! Yes, good! Go now, we strong. We kill all with big Magic!"
msgstr "Tu dai! Bene! Vai ora, noi forti. Uccidiamo tutti con grande Magia!"

#. TRANSLATORS: Quest dialog spoken by Cain
#: Source/textdat.cpp:61
msgid ""
"This does not bode well, for it confirms my darkest fears. While I did not "
"allow myself to believe the ancient legends, I cannot deny them now. Perhaps "
"the time has come to reveal who I am.\n"
" \n"
"My true name is Deckard Cain the Elder, and I am the last descendant of an "
"ancient Brotherhood that was dedicated to safeguarding the secrets of a "
"timeless evil. An evil that quite obviously has now been released.\n"
" \n"
"The Archbishop Lazarus, once King Leoric's most trusted advisor, led a party "
"of simple townsfolk into the Labyrinth to find the King's missing son, "
"Albrecht. Quite some time passed before they returned, and only a few of "
"them escaped with their lives.\n"
" \n"
"Curse me for a fool! I should have suspected his veiled treachery then. It "
"must have been Lazarus himself who kidnapped Albrecht and has since hidden "
"him within the Labyrinth. I do not understand why the Archbishop turned to "
"the darkness, or what his interest is in the child, unless he means to "
"sacrifice him to his dark masters!\n"
" \n"
"That must be what he has planned! The survivors of his 'rescue party' say "
"that Lazarus was last seen running into the deepest bowels of the labyrinth. "
"You must hurry and save the prince from the sacrificial blade of this "
"demented fiend!"
msgstr ""
"Questo non promette bene, perché conferma le mie paure più profonde. Anche "
"se non ho mai creduto alle antiche leggende, ora non posso negarle. Forse è "
"il momento di rivelare chi sono.\n"
" \n"
"Il mio vero nome è Deckard Cain il Saggio, e sono l'ultimo discendente di "
"un'antica Fratellanza il cui compito era custodire i segreti di un male "
"senza tempo. Un male che apparentemente è stato liberato.\n"
" \n"
"L'Arcivescovo Lazarus, un tempo il consigliere più fidato del Re Leoric, "
"guidò un gruppo di paesani nel labirinto, per ritrovare il figlio scomparso "
"del re, Albrecht. Passò molto tempo prima del loro ritorno, e solo pochi "
"ritornarono vivi.\n"
" \n"
"Maledicimi per la mia stupidità! Avrei dovuto sospettare il suo inganno "
"allora. Dev'essere stato Lazarus stesso a rapire Albrecht e a nasconderlo "
"nel labirinto. Non capisco perché l'Arcivescovo sia diventato malvagio, o "
"quale sia il suo interesse per il bambino. A meno che non intenda "
"sacrificarlo ai suoi signori oscuri! \n"
"\n"
"Questo dev'essere il suo piano! I sopravvissuti del suo gruppo di "
"salvataggio! Dicono di aver visto Lazarus per l'ultima volta mentre correva "
"nelle viscere più profonde del labirinto. Devi sbrigarti e salvare il "
"principe dalla lama sacrificale di quel pazzo!"

#. TRANSLATORS: Quest dialog spoken by Cain
#: Source/textdat.cpp:63
msgid ""
"You must hurry and rescue Albrecht from the hands of Lazarus. The prince and "
"the people of this kingdom are counting on you!"
msgstr ""
"Devi affrettarti a liberare Albrecht dalle mani di Lazarus. Il principe e le "
"persone di questo regno contano su di te!"

#. TRANSLATORS: Quest dialog spoken by Cain
#: Source/textdat.cpp:65
msgid ""
"Your story is quite grim, my friend. Lazarus will surely burn in Hell for "
"his horrific deed. The boy that you describe is not our prince, but I "
"believe that Albrecht may yet be in danger. The symbol of power that you "
"speak of must be a portal in the very heart of the labyrinth.\n"
" \n"
"Know this, my friend - The evil that you move against is the dark Lord of "
"Terror. He is known to mortal men as Diablo. It was he who was imprisoned "
"within the Labyrinth many centuries ago and I fear that he seeks to once "
"again sow chaos in the realm of mankind. You must venture through the portal "
"and destroy Diablo before it is too late!"
msgstr ""
"La tua storia è strana, amico mio. Lazarus brucerà all'Inferno per quel che "
"ha fatto. Il ragazzo che descrivi non è il nostro principe, ma credo che "
"Albrecht possa essere ancora in pericolo. Il simbolo di potere di cui parli "
"dev'essere un portale per il cuore del labirinto.\n"
" \n"
"Sappi questo - amico mio - Il male che affronterai è l'oscuro Signore del "
"Terrore. Meglio conosciuto fra i mortali come Diablo. È lui che venne "
"imprigionato nel Labirinto molti secoli fa, e temo che cerchi di seminare di "
"nuovo il caos fra l'umanità. Devi avventurarti attraverso il portale e "
"sconfiggere Diablo prima che sia troppo tardi!"

#. TRANSLATORS: Quest dialog spoken by Ogden
#: Source/textdat.cpp:67
msgid ""
"Lazarus was the Archbishop who led many of the townspeople into the "
"labyrinth. I lost many good friends that day, and Lazarus never returned. I "
"suppose he was killed along with most of the others. If you would do me a "
"favor, good master - please do not talk to Farnham about that day."
msgstr ""
"Lazarus era l'Arcivescovo che guidò molti dei paesani nel labirinto. Persi "
"molti buoni amici quel giorno, e Lazarus non tornò mai. Suppongo sia stato "
"ucciso assieme alla maggior parte degli altri. Se puoi farmi un favore, "
"signore - ti prego, non parlare a Farnham di quel giorno."

#. TRANSLATORS: Quest dialog spoken by Pepin
#: Source/textdat.cpp:71
msgid ""
"I was shocked when I heard of what the townspeople were planning to do that "
"night. I thought that of all people, Lazarus would have had more sense than "
"that. He was an Archbishop, and always seemed to care so much for the "
"townsfolk of Tristram. So many were injured, I could not save them all..."
msgstr ""
"Fui scioccato quando seppi quello che i paesani stavano progettando di fare "
"quella notte. Pensavo che fra tutti, Lazarus avesse più buonsenso. Era "
"Arcivescovo e sembrava sempre preoccuparsi molto per la gente di Tristram. "
"Molti furono feriti, e non potei salvarli tutti..."

#. TRANSLATORS: Quest dialog spoken by Gillian
#: Source/textdat.cpp:73
msgid ""
"I remember Lazarus as being a very kind and giving man. He spoke at my "
"mother's funeral, and was supportive of my grandmother and myself in a very "
"troubled time. I pray every night that somehow, he is still alive and safe."
msgstr ""
"Ricordo Lazarus come un uomo buono e gentile. Celebrò il funerale di mia "
"madre, e aiutò mia nonna e me a superare quel bruttissimo momento. Prego "
"ogni notte che in qualche modo, sia ancora vivo e al sicuro."

#. TRANSLATORS: Quest dialog spoken by Griswold
#: Source/textdat.cpp:75
msgid ""
"I was there when Lazarus led us into the labyrinth. He spoke of holy "
"retribution, but when we started fighting those hellspawn, he did not so "
"much as lift his mace against them. He just ran deeper into the dim, endless "
"chambers that were filled with the servants of darkness!"
msgstr ""
"Ero là quando Lazarus ci guidò nel labirinto. Parlò di punizione divina, ma "
"quando cominciammo a lottare contro quelle creature infernali, lui non alzò "
"un dito su di loro. Proseguì sempre più in profondità nelle buie, infinite "
"stanze piene di servitori dell'oscurità!"

#. TRANSLATORS: Quest dialog spoken by Farnham
#: Source/textdat.cpp:77
msgid ""
"They stab, then bite, then they're all around you. Liar! LIAR! They're all "
"dead! Dead! Do you hear me? They just keep falling and falling... their "
"blood spilling out all over the floor... all his fault..."
msgstr ""
"Pugnalano, poi mordono, poi ti sono tutti attorno. Bugiardo! BUGIARDO! Sono "
"tutti morti! MORTI! Mi senti? Continuano a cadere e a cadere... il loro "
"sangue si sparge sul pavimento... tutta colpa sua..."

#. TRANSLATORS: Quest dialog spoken by Adria
#: Source/textdat.cpp:79
msgid ""
"I did not know this Lazarus of whom you speak, but I do sense a great "
"conflict within his being. He poses a great danger, and will stop at nothing "
"to serve the powers of darkness which have claimed him as theirs."
msgstr ""
"Non conoscevo questo Lazarus di cui parli, ma sento un gran conflitto nel "
"suo essere. Pone un grave pericolo, e non si fermerà davanti a nulla per "
"servire i poteri dell'oscurità che l'hanno reclamato per loro."

#. TRANSLATORS: Quest dialog spoken by Wirt
#: Source/textdat.cpp:81
msgid ""
"Yes, the righteous Lazarus, who was sooo effective against those monsters "
"down there. Didn't help save my leg, did it? Look, I'll give you a free "
"piece of advice. Ask Farnham, he was there."
msgstr ""
"Si, l'onesto Lazarus, che fu di grande aiuto contro quei mostri. Come no! "
"Come mai non mi aiutò a salvare la mia gamba? Guarda, ti do un consiglio. "
"Chiedi a Farnham, anche lui era lì."

#. TRANSLATORS: Quest dialog spoken by Lazarus (Hostile)
#: Source/textdat.cpp:83
msgid ""
"Abandon your foolish quest. All that awaits you is the wrath of my Master! "
"You are too late to save the child. Now you will join him in Hell!"
msgstr ""
"Abbandona la tua folle cerca. Quello che t'aspetta è l'ira del mio Padrone. "
"È tardi per salvare il bambino. Unisciti a lui all'Inferno!"

#. TRANSLATORS: Quest dialog spoken by Cain
#: Source/textdat.cpp:86
msgid ""
"Hmm, I don't know what I can really tell you about this that will be of any "
"help. The water that fills our wells comes from an underground spring. I "
"have heard of a tunnel that leads to a great lake - perhaps they are one and "
"the same. Unfortunately, I do not know what would cause our water supply to "
"be tainted."
msgstr ""
"Hmm, non so se quello che sto per dirti ti potrà essere di aiuto. L'acqua "
"che noi usiamo proviene da una sorgente sotterranea. Ho sentito parlare di "
"un tunnel che conduce ad un grande lago - forse è quella la sorgente. "
"Sfortunatamente, non so che cosa abbia causato l'avvelenamento dell'acqua."

#. TRANSLATORS: Quest dialog spoken by Ogden
#: Source/textdat.cpp:88
msgid ""
"I have always tried to keep a large supply of foodstuffs and drink in our "
"storage cellar, but with the entire town having no source of fresh water, "
"even our stores will soon run dry. \n"
" \n"
"Please, do what you can or I don't know what we will do."
msgstr ""
"Ho sempre cercato di avere delle provviste di cibo e bevande in magazzino, "
"ma con l'intera città senza una fonte d'acqua fresca, presto le mie scorte "
"finiranno. \n"
" \n"
"Ti prego, aiutaci come puoi, o non sapremo più che fare."

#. TRANSLATORS: Quest dialog spoken by Pepin
#: Source/textdat.cpp:90
msgid ""
"I'm glad I caught up to you in time! Our wells have become brackish and "
"stagnant and some of the townspeople have become ill drinking from them. Our "
"reserves of fresh water are quickly running dry. I believe that there is a "
"passage that leads to the springs that serve our town. Please find what has "
"caused this calamity, or we all will surely perish."
msgstr ""
"Sono fortunato ad averti trovato in tempo! La nostra acqua è diventata "
"torbida e stagnante e alcuni paesani bevendola si sono ammalati. Le riserve "
"di acqua fresca si stanno esaurendo in fretta. Credo ci sia un passaggio che "
"porta alla fonte che serve il villaggio. Ti prego, scopri chi ha causato "
"questo disastro, o per noi sarà di certo la fine."

#. TRANSLATORS: Quest dialog spoken by Pepin
#: Source/textdat.cpp:92
msgid ""
"Please, you must hurry. Every hour that passes brings us closer to having no "
"water to drink. \n"
" \n"
"We cannot survive for long without your help."
msgstr ""
"Ti prego, sbrigati. Man mano che passano le ore anche l'acqua da bere inizia "
"a diminuire.\n"
"\n"
"Senza il tuo aiuto non sopravviveremo a lungo."

#. TRANSLATORS: Quest dialog spoken by Pepin
#: Source/textdat.cpp:94
msgid ""
"What's that you say - the mere presence of the demons had caused the water "
"to become tainted? Oh, truly a great evil lurks beneath our town, but your "
"perseverance and courage gives us hope. Please take this ring - perhaps it "
"will aid you in the destruction of such vile creatures."
msgstr ""
"Cosa stai dicendo - la mera presenza dei demoni ha contaminato l'acqua? Oh, "
"davvero un grande male deve giacere sotto la città, ma il tuo coraggio e la "
"tua perseveranza ci fanno sperare, ti prego, accetta questo anello - forse "
"ti aiuterà a eliminare quelle vili creature."

#. TRANSLATORS: Quest dialog spoken by Gillian
#: Source/textdat.cpp:96
msgid ""
"My grandmother is very weak, and Garda says that we cannot drink the water "
"from the wells. Please, can you do something to help us?"
msgstr ""
"Mia nonna è molto debole, e Garda dice che non possiamo bere l'acqua delle "
"fonti. Per favore, puoi fare qualcosa per aiutarci?"

#. TRANSLATORS: Quest dialog spoken by Griswold
#: Source/textdat.cpp:98
msgid ""
"Pepin has told you the truth. We will need fresh water badly, and soon. I "
"have tried to clear one of the smaller wells, but it reeks of stagnant "
"filth. It must be getting clogged at the source."
msgstr ""
"Pepin ti ha detto la verità. Abbiamo davvero bisogno di acqua, e subito. Ho "
"tentato di rendere potabile quella di una piccola fonte, ma era troppo "
"putrida. Deve essere inquinata alla fonte."

#. TRANSLATORS: Quest dialog spoken by Farnham
#: Source/textdat.cpp:100
msgid "You drink water?"
msgstr "Bevi dell'acqua?"

#. TRANSLATORS: Quest dialog spoken by Adria
#: Source/textdat.cpp:101
msgid ""
"The people of Tristram will die if you cannot restore fresh water to their "
"wells. \n"
" \n"
"Know this - demons are at the heart of this matter, but they remain ignorant "
"of what they have spawned."
msgstr ""
"Se non fai tornare pura l'acqua della fonte, la gente di Tristram morirà. \n"
" \n"
"Sappi solo che i demoni sono gli artefici di quello che sta accadendo, anche "
"se loro ignorano di averlo fatto."

#. TRANSLATORS: Quest dialog spoken by Wirt
#: Source/textdat.cpp:103
msgid ""
"For once, I'm with you. My business runs dry - so to speak - if I have no "
"market to sell to. You better find out what is going on, and soon!"
msgstr ""
"Per stavolta, sono con te. I miei affari vanno male, ti dirò, se non ho "
"nessun mercato a cui vendere. Scopri in fretta che sta succedendo!"

#. TRANSLATORS: Quest dialog spoken by Cain
#: Source/textdat.cpp:105
msgid ""
"A book that speaks of a chamber of human bones? Well, a Chamber of Bone is "
"mentioned in certain archaic writings that I studied in the libraries of the "
"East. These tomes inferred that when the Lords of the underworld desired to "
"protect great treasures, they would create domains where those who died in "
"the attempt to steal that treasure would be forever bound to defend it. A "
"twisted, but strangely fitting, end?"
msgstr ""
"Un libro che narra di una camera di ossa umane? Beh, una Camera d'Ossa è "
"narrata in alcune scritture arcaiche da me studiate nelle biblioteche "
"dell'Est. Questi tomi raccontano che quando i Signori dell'Aldilà desiderano "
"proteggere i loro tesori, creano luoghi dove chi muore nel tentativo di "
"saccheggiarli viene condannato a proteggerli per sempre. Una fine contorta, "
"ma meritata, no?"

#. TRANSLATORS: Quest dialog spoken by Ogden
#: Source/textdat.cpp:107
msgid ""
"I am afraid that I don't know anything about that, good master. Cain has "
"many books that may be of some help."
msgstr ""
"Temo di non sapere niente su questo, signore. Cain però ha molti libri che "
"potrebbero esserti d'aiuto."

#. TRANSLATORS: Quest dialog spoken by Pepin
#: Source/textdat.cpp:109
msgid ""
"This sounds like a very dangerous place. If you venture there, please take "
"great care."
msgstr ""
"Sembra un posto molto pericoloso. Ti prego, se decidi di andarci, fai molta "
"attenzione."

#. TRANSLATORS: Quest dialog spoken by Gillian
#: Source/textdat.cpp:111
msgid ""
"I am afraid that I haven't heard anything about that. Perhaps Cain the "
"Storyteller could be of some help."
msgstr ""
"Ho paura di non aver mai sentito nulla a riguardo. Forse Cain il Narratore "
"potrebbe esserti d'aiuto..."

#. TRANSLATORS: Quest dialog spoken by Griswold
#: Source/textdat.cpp:113
msgid ""
"I know nothing of this place, but you may try asking Cain. He talks about "
"many things, and it would not surprise me if he had some answers to your "
"question."
msgstr ""
"Non so nulla di quel posto, ma puoi provare a chiederlo a Cain. Lui sa molte "
"cose, e non mi sorprenderebbe se avesse delle risposte alla tua domanda."

#. TRANSLATORS: Quest dialog spoken by Farnham
#: Source/textdat.cpp:115
msgid ""
"Okay, so listen. There's this chamber of wood, see. And his wife, you know - "
"her - tells the tree... cause you gotta wait. Then I says, that might work "
"against him, but if you think I'm gonna PAY for this... you... uh... yeah."
msgstr ""
"Ok, senti. C'è questa gabbia di legno, vedi. E sua moglie... mi ha detto "
"l'albero che tu lo sai... perché devi aspettare. Poi io dico, è facile che "
"funzioni su di lui, ma se pensi che io paghi per questo... uh... già."

#. TRANSLATORS: Quest dialog spoken by Adria
#: Source/textdat.cpp:117
msgid ""
"You will become an eternal servant of the dark lords should you perish "
"within this cursed domain. \n"
" \n"
"Enter the Chamber of Bone at your own peril."
msgstr ""
"Diventerai eterno schiavo dei Signori Oscuri se morirai all'interno di "
"questo luogo maledetto.\n"
"\n"
"Entra nella Camera d'Ossa a tuo rischio e pericolo."

#. TRANSLATORS: Quest dialog spoken by Wirt
#: Source/textdat.cpp:119
msgid ""
"A vast and mysterious treasure, you say? Maybe I could be interested in "
"picking up a few things from you... or better yet, don't you need some rare "
"and expensive supplies to get you through this ordeal?"
msgstr ""
"Come dici? Un grande e misterioso tesoro? Potrei essere interessato "
"all'acquisto di alcune cose da te... o ancora meglio, non sei interessato ad "
"alcuni rari e costosi oggetti per aiutarti nell'impresa?"

#. TRANSLATORS: Quest dialog spoken by Cain
#: Source/textdat.cpp:121
msgid ""
"It seems that the Archbishop Lazarus goaded many of the townsmen into "
"venturing into the Labyrinth to find the King's missing son. He played upon "
"their fears and whipped them into a frenzied mob. None of them were prepared "
"for what lay within the cold earth... Lazarus abandoned them down there - "
"left in the clutches of unspeakable horrors - to die."
msgstr ""
"Sembra che l'Arcivescovo Lazarus spinse molti paesani ad avventurarsi nel "
"labirinto per ritrovare il figlio scomparso del re. Sfruttò le loro paure "
"per trasformarli in una folla scatenata. Nessuno di loro era preparato per "
"quello che giaceva sottoterra. Lazarus li abbandonò - fra le grinfie di "
"orrori inenarrabili - a morire laggiù."

#. TRANSLATORS: Quest dialog spoken by Ogden
#: Source/textdat.cpp:123
msgid ""
"Yes, Farnham has mumbled something about a hulking brute who wielded a "
"fierce weapon. I believe he called him a butcher."
msgstr ""
"Si, Farnham disse qualcosa a proposito di un goffo mostro che brandiva una "
"grossa arma. Mi pare lo chiamasse il macellaio."

#. TRANSLATORS: Quest dialog spoken by Pepin
#: Source/textdat.cpp:125
msgid ""
"By the Light, I know of this vile demon. There were many that bore the scars "
"of his wrath upon their bodies when the few survivors of the charge led by "
"Lazarus crawled from the Cathedral. I don't know what he used to slice open "
"his victims, but it could not have been of this world. It left wounds "
"festering with disease and even I found them almost impossible to treat. "
"Beware if you plan to battle this fiend..."
msgstr ""
"Per Dio, io so di questo vile demone! Molti erano terrorizzati dalle ferite "
"che egli fece sui loro corpi, quando i pochi sopravvissuti dell'assalto "
"guidato da Lazarus fuggirono dalla cattedrale. Non so cosa esso usi per "
"squartare le sue vittime, ma sicuramente non è un'arma di questo mondo. "
"Lascia ferite infettate di malattie impossibili da curare. Attento se pensi "
"di combattere contro questo nemico..."

#. TRANSLATORS: Quest dialog spoken by Gillian
#: Source/textdat.cpp:127
msgid ""
"When Farnham said something about a butcher killing people, I immediately "
"discounted it. But since you brought it up, maybe it is true."
msgstr ""
"Quando Farnham raccontò di un macellaio assassino, non gli diedi peso. Ma "
"visto che anche tu ne parli, forse diceva la verità."

#. TRANSLATORS: Quest dialog spoken by Griswold
#: Source/textdat.cpp:129
msgid ""
"I saw what Farnham calls the Butcher as it swathed a path through the bodies "
"of my friends. He swung a cleaver as large as an axe, hewing limbs and "
"cutting down brave men where they stood. I was separated from the fray by a "
"host of small screeching demons and somehow found the stairway leading out. "
"I never saw that hideous beast again, but his blood-stained visage haunts me "
"to this day."
msgstr ""
"Ho visto quello che Farnham chiama il Macellaio mentre si scavava un "
"passaggio fra i miei amici. Impugnava una Mannaia Grossa come un'Ascia "
"squartando le persone in un attimo. Fui separato dal combattimento da una "
"folla di piccoli demoni urlanti e in qualche modo trovai le scale che "
"conducevano all'esterno. Da allora non l'ho più visto, ma non scorderò mai "
"quel Viso sporco di Sangue."

#. TRANSLATORS: Quest dialog spoken by Farnham (*sad face*)
#: Source/textdat.cpp:131
msgid ""
"Big! Big cleaver killing all my friends. Couldn't stop him, had to run away, "
"couldn't save them. Trapped in a room with so many bodies... so many "
"friends... NOOOOOOOOOO!"
msgstr ""
"Grande! Grande mannaia uccide i miei amici. Non posso fermarla, devo "
"fuggire, non posso salvarli. Intrappolato in una stanza piena di cadaveri "
"Piena di amici NOOOOOO!"

#. TRANSLATORS: Quest dialog spoken by Adria
#: Source/textdat.cpp:133
msgid ""
"The Butcher is a sadistic creature that delights in the torture and pain of "
"others. You have seen his handiwork in the drunkard Farnham. His destruction "
"will do much to ensure the safety of this village."
msgstr ""
"Il Macellaio è una creatura sadica che si diverte a torturare e a far "
"soffrire gli altri. Hai visto cosa ha fatto a Farnham l'ubriacone. Ucciderlo "
"garantirebbe di certo la sicurezza del villaggio."

#. TRANSLATORS: Quest dialog spoken by Wirt
#: Source/textdat.cpp:135
msgid ""
"I know more than you'd think about that grisly fiend. His little friends got "
"a hold of me and managed to get my leg before Griswold pulled me out of that "
"hole. \n"
" \n"
"I'll put it bluntly - kill him before he kills you and adds your corpse to "
"his collection."
msgstr ""
"So più di quel che pensi su quel mostro. I suoi piccoli amici mi catturarono "
"e riuscirono a prendermi la gamba prima che Griswold mi tirasse fuori da "
"quel buco. \n"
" \n"
"Te la metto giù dura - uccidilo prima che lo faccia lui e ti aggiunga alla "
"sua collezione."

#. TRANSLATORS: Quest dialog spoken by Wounded Townsman (Dying)
#: Source/textdat.cpp:137
msgid ""
"Please, listen to me. The Archbishop Lazarus, he led us down here to find "
"the lost prince. The bastard led us into a trap! Now everyone is dead... "
"killed by a demon he called the Butcher. Avenge us! Find this Butcher and "
"slay him so that our souls may finally rest..."
msgstr ""
"Ti prego, ascoltami. L'Arcivescovo Lazarus ci condusse laggiù per ritrovare "
"il principe. Il bastardo ci guidò in trappola! Ora sono tutti morti. Uccisi "
"da un demone chiamato Macellaio. Vendicaci! Trova il demone e fermalo così "
"che le nostre anime possano riposare..."

#. TRANSLATORS: Quest dialog spoken by Cain
#: Source/textdat.cpp:140
msgid ""
"You recite an interesting rhyme written in a style that reminds me of other "
"works. Let me think now - what was it?\n"
" \n"
"...Darkness shrouds the Hidden. Eyes glowing unseen with only the sounds of "
"razor claws briefly scraping to torment those poor souls who have been made "
"sightless for all eternity. The prison for those so damned is named the "
"Halls of the Blind..."
msgstr ""
"Reciti dei versi interessanti scritti in uno stile che mi ricorda di altre "
"opere. Fammi pensare - come faceva?\n"
" \n"
"... L'Oscurità copre l'ignoto. Occhi invisibili brillano, mentre il rumore "
"di artigli affilati tormenta quelle povere anime rese cieche per l'eternità. "
"La prigione per quelle anime dannate è detta la Sala degli Accecati..."

#. TRANSLATORS: Quest dialog spoken by Ogden
#: Source/textdat.cpp:142
msgid ""
"I never much cared for poetry. Occasionally, I had cause to hire minstrels "
"when the inn was doing well, but that seems like such a long time ago now. \n"
" \n"
"What? Oh, yes... uh, well, I suppose you could see what someone else knows."
msgstr ""
"La poesia non mi ha mai interessato molto. Qualche volta ho pagato un "
"menestrello per ravvivare la locanda quando gli affari andavano bene ma è "
"stato tempo fa. \n"
" \n"
"Cosa? Oh, si... Penso tu debba vedere se gli altri sanno qualcosa."

#. TRANSLATORS: Quest dialog spoken by Pepin
#: Source/textdat.cpp:144
msgid ""
"This does seem familiar, somehow. I seem to recall reading something very "
"much like that poem while researching the history of demonic afflictions. It "
"spoke of a place of great evil that... wait - you're not going there are you?"
msgstr ""
"Quel che dici sembra familiare. Mi pare di aver trovato qualcosa di simile a "
"quel poema mentre ricercavo la storia delle malattie demoniache. Parlava di "
"un luogo dalla grande malvagità... aspetta - non vorrai andare là?"

#. TRANSLATORS: Quest dialog spoken by Gillian
#: Source/textdat.cpp:146
msgid ""
"If you have questions about blindness, you should talk to Pepin. I know that "
"he gave my grandmother a potion that helped clear her vision, so maybe he "
"can help you, too."
msgstr ""
"Se hai domande sulla cecità, dovresti parlare a Pepin. So che diede a mia "
"nonna una pozione che l'aiutò a schiarirsi la vista, forse potrebbe essere "
"d'aiuto anche a te."

#. TRANSLATORS: Quest dialog spoken by Griswold
#: Source/textdat.cpp:148
msgid ""
"I am afraid that I have neither heard nor seen a place that matches your "
"vivid description, my friend. Perhaps Cain the Storyteller could be of some "
"help."
msgstr ""
"Temo di non aver mai visto o sentito parlare di un luogo che corrisponda "
"alla tua descrizione, amico mio. Forse Cain il Narratore potrebbe darti un "
"aiuto."

#. TRANSLATORS: Quest dialog spoken by Farnham
#: Source/textdat.cpp:150
msgid "Look here... that's pretty funny, huh? Get it? Blind - look here?"
msgstr "Guarda qua... Buffo, huh? Capito? Cieco - vedi?"

#. TRANSLATORS: Quest dialog spoken by Adria
#: Source/textdat.cpp:152
msgid ""
"This is a place of great anguish and terror, and so serves its master "
"well. \n"
" \n"
"Tread carefully or you may yourself be staying much longer than you had "
"anticipated."
msgstr ""
"Questo è un posto di grande angoscia e terrore, ciò è molto utile al suo "
"Padrone. \n"
" \n"
"Fai attenzione o potresti rimanervi più a lungo di quanto avessi previsto."

#. TRANSLATORS: Quest dialog spoken by Wirt
#: Source/textdat.cpp:154
msgid ""
"Lets see, am I selling you something? No. Are you giving me money to tell "
"you about this? No. Are you now leaving and going to talk to the storyteller "
"who lives for this kind of thing? Yes."
msgstr ""
"Vediamo, ti sto vendendo qualcosa? No! Mi dai del denaro per parlarti di "
"questo? No! Te ne stai andando a parlare col Narratore che vive per questo "
"genere di cose? Si."

#. TRANSLATORS: Quest dialog spoken by Cain
#: Source/textdat.cpp:156
msgid ""
"You claim to have spoken with Lachdanan? He was a great hero during his "
"life. Lachdanan was an honorable and just man who served his King faithfully "
"for years. But of course, you already know that.\n"
" \n"
"Of those who were caught within the grasp of the King's Curse, Lachdanan "
"would be the least likely to submit to the darkness without a fight, so I "
"suppose that your story could be true. If I were in your place, my friend, I "
"would find a way to release him from his torture."
msgstr ""
"Dici di aver parlato con Lachdanan? Fu un grande eroe quando era in vita. "
"Lachdanan era un uomo giusto e onorevole che servì fedelmente il suo Re per "
"anni. Ma poi come già saprai.\n"
" \n"
"Fra tutti quelli colpiti dalla Maledizione del Re, Lachdanan difficilmente "
"si sarebbe arreso senza combattere quindi posso credere alla tua storia. Se "
"fossi in te, amico mio. Cercherei un modo per liberarlo dal suo tormento."

#. TRANSLATORS: Quest dialog spoken by Ogden
#: Source/textdat.cpp:158
msgid ""
"You speak of a brave warrior long dead! I'll have no such talk of speaking "
"with departed souls in my inn yard, thank you very much."
msgstr ""
"Stai parlando di un guerriero morto da tempo! Non ho nessuna intenzione di "
"parlare di questo nel cortile della mia locanda, Grazie."

#. TRANSLATORS: Quest dialog spoken by Pepin
#: Source/textdat.cpp:160
msgid ""
"A golden elixir, you say. I have never concocted a potion of that color "
"before, so I can't tell you how it would effect you if you were to try to "
"drink it. As your healer, I strongly advise that should you find such an "
"elixir, do as Lachdanan asks and DO NOT try to use it."
msgstr ""
"Un elisir dorato, dici. Non ho mai preparato una pozione di quel colore, "
"quindi non posso dirti che effetto avrebbe se tu decidessi di berlo. Come "
"tuo guaritore, ti metto in guardia nel caso dovessi trovarlo, fai quel che "
"ti ha chiesto Lachdanan, ma non tentare di usarlo."

#. TRANSLATORS: Quest dialog spoken by Gillian
#: Source/textdat.cpp:162
msgid ""
"I've never heard of a Lachdanan before. I'm sorry, but I don't think that I "
"can be of much help to you."
msgstr ""
"Non ho mai sentito parlare prima di questo Lachdanan. Sono spiacente, ma non "
"posso esserti di aiuto."

#. TRANSLATORS: Quest dialog spoken by Ogden
#: Source/textdat.cpp:164
msgid ""
"If it is actually Lachdanan that you have met, then I would advise that you "
"aid him. I dealt with him on several occasions and found him to be honest "
"and loyal in nature. The curse that fell upon the followers of King Leoric "
"would fall especially hard upon him."
msgstr ""
"Se era davvero Lachdanan la persona da te incontrata, allora ti raccomando "
"di aiutarlo. Ho avuto spesso a che fare con lui, e l'ho trovato onesto e "
"fedele per natura. La Maledizione calata sui seguaci di Re Leoric, "
"dev'essere stata particolarmente dura per lui."

#. TRANSLATORS: Quest dialog spoken by Farnham
#: Source/textdat.cpp:166
msgid ""
" Lachdanan is dead. Everybody knows that, and you can't fool me into "
"thinking any other way. You can't talk to the dead. I know!"
msgstr ""
" Lachdanan è morto. Tutti lo sanno, non puoi trovare alcun modo per farmi "
"cambiare idea. Non puoi parlare a un morto. Lo so!"

#. TRANSLATORS: Quest dialog spoken by Adria
#: Source/textdat.cpp:168
msgid ""
"You may meet people who are trapped within the Labyrinth, such as "
"Lachdanan. \n"
" \n"
"I sense in him honor and great guilt. Aid him, and you aid all of Tristram."
msgstr ""
"Potresti incontrare persone che sono intrappolate nel Labirinto, come "
"Lachdanan. \n"
" \n"
"Percepisco in lui onore e grande senso di colpa. Aiutalo e aiuti tutta "
"Tristram."

#. TRANSLATORS: Quest dialog spoken by Wirt
#: Source/textdat.cpp:170
msgid ""
"Wait, let me guess. Cain was swallowed up in a gigantic fissure that opened "
"beneath him. He was incinerated in a ball of hellfire, and can't answer your "
"questions anymore. Oh, that isn't what happened? Then I guess you'll be "
"buying something or you'll be on your way."
msgstr ""
"Aspetta, fammi indovinare. Cain è stato ingoiato da un baratro gigantesco "
"che si è aperto sotto di lui. È stato incenerito in una palla di fuoco "
"infernale, e non può più darti delle risposte. Non è forse successo questo? "
"Ora o comprerai qualcosa o te ne andrai."

#. TRANSLATORS: Quest dialog spoken by Lachdanan (in despair)
#: Source/textdat.cpp:172
msgid ""
"Please, don't kill me, just hear me out. I was once Captain of King Leoric's "
"Knights, upholding the laws of this land with justice and honor. Then his "
"dark Curse fell upon us for the role we played in his tragic death. As my "
"fellow Knights succumbed to their twisted fate, I fled from the King's "
"burial chamber, searching for some way to free myself from the Curse. I "
"failed...\n"
" \n"
"I have heard of a Golden Elixir that could lift the Curse and allow my soul "
"to rest, but I have been unable to find it. My strength now wanes, and with "
"it the last of my humanity as well. Please aid me and find the Elixir. I "
"will repay your efforts - I swear upon my honor."
msgstr ""
"Per favore, non uccidermi, solo ascoltami. Una volta ero il Capitano dei "
"Cavalieri di Re Leoric, e mantenevo le leggi di questa terra con giustizia e "
"onore. Poi la sua Oscura Maledizione cadde su di noi. Mentre i miei compagni "
"soccombevano al loro triste fato, io fuggii dal sepolcro del Re, per cercare "
"un modo per porre fine alla Maledizione. Ma fallii...\n"
" \n"
"Ho sentito parlare di un Elisir Dorato che dovrebbe sollevare la Maledizione "
"e permettere alla mia anima di riposare, ma non sono riuscito a trovarlo. La "
"mia forza ora svanisce, e con essa la mia umanità. Ti prego, aiutami e trova "
"l'elisir. Ricompenserò i tuoi sforzi - lo giuro sul mio onore."

#. TRANSLATORS: Quest dialog spoken by Lachdanan (in despair)
#: Source/textdat.cpp:174
msgid ""
"You have not found the Golden Elixir. I fear that I am doomed for eternity. "
"Please, keep trying..."
msgstr ""
"Non hai trovato l'Elisir Dorato. Temo di essere condannato per l'eternità. "
"Per favore, tieni duro."

#. TRANSLATORS: Quest dialog spoken by Lachdanan (Quest End)
#: Source/textdat.cpp:176
msgid ""
"You have saved my soul from damnation, and for that I am in your debt. If "
"there is ever a way that I can repay you from beyond the grave I will find "
"it, but for now - take my helm. On the journey I am about to take I will "
"have little use for it. May it protect you against the dark powers below. Go "
"with the Light, my friend..."
msgstr ""
"Tu hai salvato la mia anima dalla dannazione e per questo ti sono debitore. "
"Se troverò un modo per sdebitarmi dall'oltretomba lo farò, ma per ora... "
"prendi il mio elmo. Nel viaggio che sto per fare mi servirà ben poco. Che "
"possa proteggerti dagli Oscuri Poteri. Ora vai e che la Luce ti assista nel "
"tuo cammino, amico mio..."

#. TRANSLATORS: Quest dialog spoken by Cain
#: Source/textdat.cpp:178
msgid ""
"Griswold speaks of The Anvil of Fury - a legendary artifact long searched "
"for, but never found. Crafted from the metallic bones of the Razor Pit "
"demons, the Anvil of Fury was smelt around the skulls of the five most "
"powerful magi of the underworld. Carved with runes of power and chaos, any "
"weapon or armor forged upon this Anvil will be immersed into the realm of "
"Chaos, imbedding it with magical properties. It is said that the "
"unpredictable nature of Chaos makes it difficult to know what the outcome of "
"this smithing will be..."
msgstr ""
"Griswold mi ha parlato dell'Incudine della Furia, un manufatto leggendario "
"che molti cercano, ma che nessuno ha mai trovato. Forgiato con le ossa "
"metalliche dei demoni dei pozzi taglienti, l'Incudine della Furia venne fusa "
"circondata dai crani dei cinque più potenti stregoni dell'aldilà. Cesellata "
"con rune di Caos e Potere, qualsiasi arma forgiata su questa Incudine "
"acquista proprietà magiche ignote. Si dice che la natura imprevedibile del "
"Caos, renda impossibile sapere quali saranno le conseguenze della forgiatura."

#. TRANSLATORS: Quest dialog spoken by Ogden
#: Source/textdat.cpp:180
msgid ""
"Don't you think that Griswold would be a better person to ask about this? "
"He's quite handy, you know."
msgstr ""
"Non pensi che Griswold sia la persona più adatta a cui domandarlo? Dopotutto "
"questo è il suo campo."

#. TRANSLATORS: Quest dialog spoken by Pepin
#: Source/textdat.cpp:182
msgid ""
"If you had been looking for information on the Pestle of Curing or the "
"Silver Chalice of Purification, I could have assisted you, my friend. "
"However, in this matter, you would be better served to speak to either "
"Griswold or Cain."
msgstr ""
"Se tu stessi cercando informazioni sul Pestello della Cura o sul Calice "
"d'Argento della Purificazione, ti avrei potuto assistere, amico mio. Ma in "
"questo caso, ti converrebbe di più parlare con Griswold o addirittura con "
"Cain."

#. TRANSLATORS: Quest dialog spoken by Gillian
#: Source/textdat.cpp:184
msgid ""
"Griswold's father used to tell some of us when we were growing up about a "
"giant anvil that was used to make mighty weapons. He said that when a hammer "
"was struck upon this anvil, the ground would shake with a great fury. "
"Whenever the earth moves, I always remember that story."
msgstr ""
"Il padre di Griswold era solito raccontarci quando eravamo piccoli, di una "
"gigantesca incudine usata per fabbricare potenti armi. Diceva che quando un "
"martello colpiva quest'incudine il suolo tremava con una grande furia. "
"Ricordo questa storia ogni volta che la terra si muove."

#. TRANSLATORS: Quest dialog spoken by Griswold
#: Source/textdat.cpp:186
msgid ""
"Greetings! It's always a pleasure to see one of my best customers! I know "
"that you have been venturing deeper into the Labyrinth, and there is a story "
"I was told that you may find worth the time to listen to...\n"
" \n"
"One of the men who returned from the Labyrinth told me about a mystic anvil "
"that he came across during his escape. His description reminded me of "
"legends I had heard in my youth about the burning Hellforge where powerful "
"weapons of magic are crafted. The legend had it that deep within the "
"Hellforge rested the Anvil of Fury! This Anvil contained within it the very "
"essence of the demonic underworld...\n"
" \n"
"It is said that any weapon crafted upon the burning Anvil is imbued with "
"great power. If this anvil is indeed the Anvil of Fury, I may be able to "
"make you a weapon capable of defeating even the darkest lord of Hell! \n"
" \n"
"Find the Anvil for me, and I'll get to work!"
msgstr ""
"Benvenuto! è sempre un piacere vedere uno dei miei migliori clienti! So che "
"stai penetrando sempre più nel Labirinto, e c'è una storia che mi hanno "
"raccontato che potrebbe interessarti...\n"
" \n"
"Uno degli uomini che tornò dal Labirinto parlò di un'Incudine Mistica, in "
"cui si imbatté durante la fuga. Il suo racconto mi ricordò alcune leggende "
"che avevo sentito durante l'infanzia riguardo la fornace Infernale, nella "
"quale venivano forgiate potenti armi magiche. Si narra che nelle profondità "
"della fornace giaccia l'incudine della Furia! Quest'incudine contiene al suo "
"interno l'essenza del mondo demoniaco...\n"
" \n"
"Qualunque arma forgiata su di essa si imbeve di un grande potere. Se "
"quell'incudine è davvero l'Incudine della Furia, potrei essere in grado di "
"fabbricarti un'arma capace di sconfiggere anche il più Oscuro Signore "
"dell'Inferno!...\n"
" \n"
"Trovala, e mi metterò al lavoro!"

#. TRANSLATORS: Quest dialog spoken by Griswold
#: Source/textdat.cpp:188
msgid ""
"Nothing yet, eh? Well, keep searching. A weapon forged upon the Anvil could "
"be your best hope, and I am sure that I can make you one of legendary "
"proportions."
msgstr ""
"Ancora niente,eh? Continua a cercare. Un'arma fatta su quell'incudine puo "
"essere la nostra sola speranza e so di potertene fare una di proporzioni "
"leggendarie."

#. TRANSLATORS: Quest dialog spoken by Griswold
#: Source/textdat.cpp:190
msgid ""
"I can hardly believe it! This is the Anvil of Fury - good work, my friend. "
"Now we'll show those bastards that there are no weapons in Hell more deadly "
"than those made by men! Take this and may Light protect you."
msgstr ""
"Non riesco a crederci! Questa è l'Incudine della Furia, ottimo lavoro, amico "
"mio. Ora mostreremo a quei bastardi che nessuna arma Infernale è più letale "
"di una fatta da un uomo! Tieni, e che la luce ti protegga."

#. TRANSLATORS: Quest dialog spoken by Farnham
#: Source/textdat.cpp:192
msgid ""
"Griswold can't sell his anvil. What will he do then? And I'd be angry too if "
"someone took my anvil!"
msgstr ""
"Griswold non può vendere l'incudine. Poi cosa farebbe? Sarei infuriato se "
"rubassero la mia incudine!"

#. TRANSLATORS: Quest dialog spoken by Adria
#: Source/textdat.cpp:194
msgid ""
"There are many artifacts within the Labyrinth that hold powers beyond the "
"comprehension of mortals. Some of these hold fantastic power that can be "
"used by either the Light or the Darkness. Securing the Anvil from below "
"could shift the course of the Sin War towards the Light."
msgstr ""
"Ci sono molti manufatti nel labirinto con poteri oltre la comprensione dei "
"mortali. Alcuni contengono fantastici poteri che possono essere usati sia "
"dalla Luce che dall'Oscurità. Mettere al sicuro l'incudine potrebbe cambiare "
"il corso della Guerra del Peccato verso la luce."

#. TRANSLATORS: Quest dialog spoken by Wirt
#: Source/textdat.cpp:196
msgid ""
"If you were to find this artifact for Griswold, it could put a serious "
"damper on my business here. Awwww, you'll never find it."
msgstr ""
"Se tu trovassi quel manufatto per Griswold, potresti rovinare l'andamento "
"dei miei affari. Awww, tanto non lo troverai mai."

#. TRANSLATORS: Quest dialog spoken by Cain
#: Source/textdat.cpp:198
msgid ""
"The Gateway of Blood and the Halls of Fire are landmarks of mystic origin. "
"Wherever this book you read from resides it is surely a place of great "
"power.\n"
" \n"
"Legends speak of a pedestal that is carved from obsidian stone and has a "
"pool of boiling blood atop its bone encrusted surface. There are also "
"allusions to Stones of Blood that will open a door that guards an ancient "
"treasure...\n"
" \n"
"The nature of this treasure is shrouded in speculation, my friend, but it is "
"said that the ancient hero Arkaine placed the holy armor Valor in a secret "
"vault. Arkaine was the first mortal to turn the tide of the Sin War and "
"chase the legions of darkness back to the Burning Hells.\n"
" \n"
"Just before Arkaine died, his armor was hidden away in a secret vault. It is "
"said that when this holy armor is again needed, a hero will arise to don "
"Valor once more. Perhaps you are that hero..."
msgstr ""
"Il Cancello di Sangue e le Sale di Fuoco sono riferimenti di origine "
"mistica. Ovunque tu abbia letto quel libro è sicuramente un luogo di grande "
"potere.\n"
" \n"
"Le leggende parlano di un piedistallo d'ossidiana scolpita con una pozza di "
"sangue ribollente sulla sua sommità d'ossa. Ci sono anche allusioni a Pietre "
"di Sangue che apriranno una porta che cela un antico tesoro...\n"
" \n"
"La natura di questo tesoro è avvolta nel mistero, amico mio, ma si narra che "
"l'antico eroe Arkaine nascose la sua armatura sacra Valor in un sotterraneo "
"segreto. Arkaine fu il primo mortale che cambiò il corso della Guerra del "
"Peccato ricacciando le legioni dell'oscurità negli Inferi Fiammeggianti.\n"
" \n"
"Poco prima che morisse, la sua armatura fu nascosta in un luogo segreto. Si "
"dice che quando ce ne sarà bisogno, sorgerà un eroe che indosserà Valor "
"ancora una volta. Forse tu sei quell'eroe..."

#. TRANSLATORS: Quest dialog spoken by Ogden
#: Source/textdat.cpp:200
msgid ""
"Every child hears the story of the warrior Arkaine and his mystic armor "
"known as Valor. If you could find its resting place, you would be well "
"protected against the evil in the Labyrinth."
msgstr ""
"Ogni bambino conosce la storia del guerriero Arkaine e della sua mistica "
"Armatura Valor. Se tu trovassi il posto dov'è conservata, saresti ben "
"protetto contro il male del Labirinto."

#. TRANSLATORS: Quest dialog spoken by Pepin
#: Source/textdat.cpp:202
msgid ""
"Hmm... it sounds like something I should remember, but I've been so busy "
"learning new cures and creating better elixirs that I must have forgotten. "
"Sorry..."
msgstr ""
"Hmm... Sembra qualcosa che dovrei sapere, ma sono stato così occupato a "
"cercare nuove cure e a creare migliori elisir che ora non ricordo. Mi "
"spiace..."

#. TRANSLATORS: Quest dialog spoken by Gillian
#: Source/textdat.cpp:204
msgid ""
"The story of the magic armor called Valor is something I often heard the "
"boys talk about. You had better ask one of the men in the village."
msgstr ""
"Ho sentito spesso i ragazzi raccontarsi la storia dell'armatura magica "
"chiamata Valor. Prova a chiederlo a uno degli uomini del villaggio."

#. TRANSLATORS: Quest dialog spoken by Griswold
#: Source/textdat.cpp:206
msgid ""
"The armor known as Valor could be what tips the scales in your favor. I will "
"tell you that many have looked for it - including myself. Arkaine hid it "
"well, my friend, and it will take more than a bit of luck to unlock the "
"secrets that have kept it concealed oh, lo these many years."
msgstr ""
"L'armatura nota come Valor potrebbe essere la cosa che aumenterà le "
"opportunità a tuo favore. Molti l'hanno cercata - me compreso. Ma Arkaine la "
"nascose bene, amico mio, ti servirà più di un pizzico di fortuna per svelare "
"i segreti che l'hanno celata per tutti questi anni."

#. TRANSLATORS: Quest dialog "spoken" by Farnham
#: Source/textdat.cpp:208
msgid "Zzzzzzzzzzzzzzzzzzzzzzzzzzzzzzzz..."
msgstr "Zzzzzzzzzzzzzzzzzzzzzzzzzzzzzzzz..."

#. TRANSLATORS: Quest dialog spoken by Adria
#: Source/textdat.cpp:209
msgid ""
"Should you find these Stones of Blood, use them carefully. \n"
" \n"
"The way is fraught with danger and your only hope rests within your self "
"trust."
msgstr ""
"Se dovessi trovare queste Pietre di Sangue, usale con attenzione. \n"
" \n"
"La strada sarà piena di pericoli e dovrai avere molta fiducia in te stesso."

#. TRANSLATORS: Quest dialog spoken by Wirt
#: Source/textdat.cpp:211
msgid ""
"You intend to find the armor known as Valor? \n"
" \n"
"No one has ever figured out where Arkaine stashed the stuff, and if my "
"contacts couldn't find it, I seriously doubt you ever will either."
msgstr ""
"Intendi trovare l'armatura nota come Valor? \n"
" \n"
"Nessuno ha mai capito dove Arkain l'abbia nascosta, e se i miei contatti non "
"l'hanno potuta trovare, dubito fortemente che tu ci riuscirai."

#. TRANSLATORS: Quest dialog spoken by Cain
#: Source/textdat.cpp:213
msgid ""
"I know of only one legend that speaks of such a warrior as you describe. His "
"story is found within the ancient chronicles of the Sin War...\n"
" \n"
"Stained by a thousand years of war, blood and death, the Warlord of Blood "
"stands upon a mountain of his tattered victims. His dark blade screams a "
"black curse to the living; a tortured invitation to any who would stand "
"before this Executioner of Hell.\n"
" \n"
"It is also written that although he was once a mortal who fought beside the "
"Legion of Darkness during the Sin War, he lost his humanity to his "
"insatiable hunger for blood."
msgstr ""
"So solo di una leggenda che narra del guerriero che hai descritto. La sua "
"storia si può trovare nelle Antiche Cronache della Guerra del Peccato...\n"
" \n"
"Macchiato da mille anni di guerra, sangue e morte, il Comandante del Sangue "
"si erge su una montagna di vittime lacerate. La sua Lama nera lancia "
"un'oscura Maledizione ai vivi; un tormentoso invito per chiunque incontri "
"questo Carnefice dell'Inferno.\n"
" \n"
"Si dice che anche se un tempo fu un mortale che combatté con l'oscurità "
"durante la guerra del peccato, perse l'umanità per la sua insaziabile sete "
"di sangue."

#. TRANSLATORS: Quest dialog spoken by Ogden
#: Source/textdat.cpp:215
msgid ""
"I am afraid that I haven't heard anything about such a vicious warrior, good "
"master. I hope that you do not have to fight him, for he sounds extremely "
"dangerous."
msgstr ""
"Temo di non aver mai sentito parlare di un Guerriero così Perverso, Signore. "
"Spero che tu non debba lottare contro di lui, mi sembra sia estremamente "
"pericoloso."

#. TRANSLATORS: Quest dialog spoken by Pepin
#: Source/textdat.cpp:217
msgid ""
"Cain would be able to tell you much more about something like this than I "
"would ever wish to know."
msgstr ""
"Cain saprà dirti più cose a riguardo, di quante io possa mai sperare di "
"conoscere."

#. TRANSLATORS: Quest dialog spoken by Gillian
#: Source/textdat.cpp:219
msgid ""
"If you are to battle such a fierce opponent, may Light be your guide and "
"your defender. I will keep you in my thoughts."
msgstr ""
"Se devi batterti contro un così feroce avversario, che la luce sia la tua "
"guida e la tua protezione. Pregherò per te."

#. TRANSLATORS: Quest dialog spoken by Griswold
#: Source/textdat.cpp:221
msgid ""
"Dark and wicked legends surrounds the one Warlord of Blood. Be well "
"prepared, my friend, for he shows no mercy or quarter."
msgstr ""
"Oscure e malvagie leggende circondano il Comandante del Sangue. Preparati "
"amico mio, egli non esita e non ha pietà."

#. TRANSLATORS: Quest dialog spoken by Farnham
#: Source/textdat.cpp:223
msgid ""
"Always you gotta talk about Blood? What about flowers, and sunshine, and "
"that pretty girl that brings the drinks. Listen here, friend - you're "
"obsessive, you know that?"
msgstr ""
"Devi sempre parlare di Sangue? Perché non di fiori, della luce del sole, o "
"di quella bella ragazza che porta da bere. Ascolta, amico, sei davvero "
"ossessionante, sai?"

#. TRANSLATORS: Quest dialog spoken by Adria
#: Source/textdat.cpp:225
msgid ""
"His prowess with the blade is awesome, and he has lived for thousands of "
"years knowing only warfare. I am sorry... I can not see if you will defeat "
"him."
msgstr ""
"La sua abilità con la spada è terrificante, ha vissuto per migliaia d'anni "
"conoscendo solo guerra. Mi spiace... ma non so predire se lo sconfiggerai."

#. TRANSLATORS: Quest dialog spoken by Wirt
#: Source/textdat.cpp:227
msgid ""
"I haven't ever dealt with this Warlord you speak of, but he sounds like he's "
"going through a lot of swords. Wouldn't mind supplying his armies..."
msgstr ""
"Non ho mai avuto a che fare con questo Comandante, ma da come ne parli pare "
"che necessiti di molte spade. Mi piacerebbe armare il suo esercito..."

#. TRANSLATORS: Quest dialog spoken by Warlord of Blood (Hostile)
#: Source/textdat.cpp:229
msgid ""
"My blade sings for your blood, mortal, and by my dark masters it shall not "
"be denied."
msgstr ""
"La mia spada brama il tuo sangue, mortale, e per i miei padroni non la "
"deluderò."

#. TRANSLATORS: Quest dialog spoken by Cain
#: Source/textdat.cpp:231
msgid ""
"Griswold speaks of the Heaven Stone that was destined for the enclave "
"located in the east. It was being taken there for further study. This stone "
"glowed with an energy that somehow granted vision beyond that which a normal "
"man could possess. I do not know what secrets it holds, my friend, but "
"finding this stone would certainly prove most valuable."
msgstr ""
"Griswold parlò della Pietra Celeste destinata all'Enclave situata ad "
"oriente. Sarebbe stata portata là per ulteriori studi. Questa pietra arde di "
"un'energia che concede di vedere al di là delle normali possibilità di un "
"uomo. Non so che segreti contenga, amico mio, ma il ritrovamento di questa "
"pietra si dimostrerebbe certamente molto importante."

#. TRANSLATORS: Quest dialog spoken by Ogden
#: Source/textdat.cpp:233
msgid ""
"The caravan stopped here to take on some supplies for their journey to the "
"east. I sold them quite an array of fresh fruits and some excellent "
"sweetbreads that Garda has just finished baking. Shame what happened to "
"them..."
msgstr ""
"La carovana si fermò qui per rifornirsi per il loro viaggio verso est. Ho "
"venduto loro della frutta fresca e delle eccellenti animelle che Garda aveva "
"appena sfornato. Fu un peccato quello che capitò loro..."

#. TRANSLATORS: Quest dialog spoken by Pepin
#: Source/textdat.cpp:235
msgid ""
"I don't know what it is that they thought they could see with that rock, but "
"I will say this. If rocks are falling from the sky, you had better be "
"careful!"
msgstr ""
"Io non so cosa pensano di poter trovare in quella pietra, ma ti dirò una "
"cosa. Se le pietre iniziano a cadere dal cielo, tu faresti meglio a stare "
"attento!"

#. TRANSLATORS: Quest dialog spoken by Gillian
#: Source/textdat.cpp:237
msgid ""
"Well, a caravan of some very important people did stop here, but that was "
"quite a while ago. They had strange accents and were starting on a long "
"journey, as I recall. \n"
" \n"
"I don't see how you could hope to find anything that they would have been "
"carrying."
msgstr ""
"Si, una carovana composta da delle persone importanti si fermò qui, ma "
"accadde tanto tempo fa. Avevano accenti strani e stavano per fare un lungo "
"viaggio, per quel che mi ricordo. \n"
" \n"
"Non vedo come potresti sperare di trovare quello che stavano trasportando."

#. TRANSLATORS: Quest dialog spoken by Griswold
#: Source/textdat.cpp:239
msgid ""
"Stay for a moment - I have a story you might find interesting. A caravan "
"that was bound for the eastern kingdoms passed through here some time ago. "
"It was supposedly carrying a piece of the heavens that had fallen to earth! "
"The caravan was ambushed by cloaked riders just north of here along the "
"roadway. I searched the wreckage for this sky rock, but it was nowhere to be "
"found. If you should find it, I believe that I can fashion something useful "
"from it."
msgstr ""
"Fermati un momento, ho una storia che potresti trovare interessante. Una "
"carovana diretta ai regni orientali, passò da qui qualche tempo fa. Si "
"presume portasse un pezzo di Paradiso caduto sulla terra! La carovana fu "
"assalita da cavalieri incappucciati appena a nord di qui lungo il tragitto. "
"Ispezionai tra i rottami per trovare questa pietra del cielo, ma non c'era. "
"Se tu dovessi trovarla, credo di poterti creare qualcosa di utile."

#. TRANSLATORS: Quest dialog spoken by Griswold
#: Source/textdat.cpp:241
msgid ""
"I am still waiting for you to bring me that stone from the heavens. I know "
"that I can make something powerful out of it."
msgstr ""
"Sto ancora aspettando che tu mi porti la Pietra del Paradiso. So di poterti "
"creare qualcosa di molto potente con essa."

#. TRANSLATORS: Quest dialog spoken by Griswold(Quest End)
#: Source/textdat.cpp:243
msgid ""
"Let me see that - aye... aye, it is as I believed. Give me a moment...\n"
" \n"
"Ah, Here you are. I arranged pieces of the stone within a silver ring that "
"my father left me. I hope it serves you well."
msgstr ""
"Fammi dare un'occhiata... si... si, è come credevo. Aspetta...\n"
" \n"
"Ah, eccolo qua. Ho sistemato alcuni frammenti della pietra in un anello "
"d'argento lasciatomi da mio padre. Spero possa aiutarti."

#. TRANSLATORS: Quest dialog spoken by Farnham
#: Source/textdat.cpp:245
msgid ""
"I used to have a nice ring; it was a really expensive one, with blue and "
"green and red and silver. Don't remember what happened to it, though. I "
"really miss that ring..."
msgstr ""
"Avevo un bell'Anello; uno molto prezioso, con pietre blu e verdi e rosse e "
"d'argento. Però non ricordo che fine fece. Mi manca molto quell'anello..."

#. TRANSLATORS: Quest dialog spoken by Adria
#: Source/textdat.cpp:247
msgid ""
"The Heaven Stone is very powerful, and were it any but Griswold who bid you "
"find it, I would prevent it. He will harness its powers and its use will be "
"for the good of us all."
msgstr ""
"La Pietra del Paradiso è molto potente, se altri al posto di Griswold ti "
"avessero chiesto di trovarla, l'avrei impedito. Lui vuole usare quei poteri "
"per il bene di noi tutti."

#. TRANSLATORS: Quest dialog spoken by Wirt
#: Source/textdat.cpp:249
msgid ""
"If anyone can make something out of that rock, Griswold can. He knows what "
"he is doing, and as much as I try to steal his customers, I respect the "
"quality of his work."
msgstr ""
"Se c'è qualcuno che può trarre qualcosa da quella pietra, quello è Griswold. "
"Sa quello che fa, e rispetto il suo lavoro per quanto cerchi di rubargli i "
"clienti."

#. TRANSLATORS: Quest dialog spoken by Cain
#: Source/textdat.cpp:251
msgid ""
"The witch Adria seeks a black mushroom? I know as much about Black Mushrooms "
"as I do about Red Herrings. Perhaps Pepin the Healer could tell you more, "
"but this is something that cannot be found in any of my stories or books."
msgstr ""
"Adria la strega sta cercando un fungo nero? So tanto di funghi neri quanto "
"di aringhe rosse. Forse Pepin il Guaritore può dirti di più, purtroppo "
"questo è qualcosa che non può essere trovato in nessuno dei miei libri."

#. TRANSLATORS: Quest dialog spoken by Ogden
#: Source/textdat.cpp:253
msgid ""
"Let me just say this. Both Garda and I would never, EVER serve black "
"mushrooms to our honored guests. If Adria wants some mushrooms in her stew, "
"then that is her business, but I can't help you find any. Black mushrooms... "
"disgusting!"
msgstr ""
"Permettimi di dire solo una cosa. Né Garda né io, potremmo mai servire "
"funghi neri ai nostri stimati ospiti. Se Adria vuole funghi per il suo "
"stufato, sono affari suoi, ma non posso aiutarti a trovarli. Funghi neri... "
"disgustoso!"

#. TRANSLATORS: Quest dialog spoken by Pepin
#: Source/textdat.cpp:255
msgid ""
"The witch told me that you were searching for the brain of a demon to assist "
"me in creating my elixir. It should be of great value to the many who are "
"injured by those foul beasts, if I can just unlock the secrets I suspect "
"that its alchemy holds. If you can remove the brain of a demon when you kill "
"it, I would be grateful if you could bring it to me."
msgstr ""
"La strega mi ha detto che stai cercando il cervello di un demone per "
"aiutarmi nella creazione del mio elisir. Sarebbe di grande aiuto per i tanti "
"che sono stati feriti da quelle orribili bestie, se potessi svelare i "
"segreti che penso contenga la sua alchimia. Se rimuoverai il cervello di un "
"demone dopo averlo ucciso, ti sarei grato se me lo portassi."

#. TRANSLATORS: Quest dialog spoken by Pepin
#: Source/textdat.cpp:257
msgid ""
"Excellent, this is just what I had in mind. I was able to finish the elixir "
"without this, but it can't hurt to have this to study. Would you please "
"carry this to the witch? I believe that she is expecting it."
msgstr ""
"Eccellente, proprio quello che avevo in mente. Sono stato in grado di finire "
"l'elisir senza questo, ma non farà male studiarlo. Per favore potresti "
"portare questo alla strega? Credo che lo stia aspettando."

#. TRANSLATORS: Quest dialog spoken by Farnham
#: Source/textdat.cpp:259
msgid ""
"I think Ogden might have some mushrooms in the storage cellar. Why don't you "
"ask him?"
msgstr ""
"Penso che Ogden possa avere dei funghi in cantina. Perché non chiedi a lui?"

#. TRANSLATORS: Quest dialog spoken by Griswold
#: Source/textdat.cpp:261
msgid ""
"If Adria doesn't have one of these, you can bet that's a rare thing indeed. "
"I can offer you no more help than that, but it sounds like... a huge, "
"gargantuan, swollen, bloated mushroom! Well, good hunting, I suppose."
msgstr ""
"Se Adria non ne ha nemmeno uno, puoi scommettere che è davvero una cosa "
"rara. Non posso offrirti molto più aiuto di questo ma sembra che sia... un "
"grosso, enorme, gigantesco fungo! Beh, buona caccia, allora."

#. TRANSLATORS: Quest dialog spoken by Farnham
#: Source/textdat.cpp:263
msgid ""
"Ogden mixes a MEAN black mushroom, but I get sick if I drink that. Listen, "
"listen... here's the secret - moderation is the key!"
msgstr ""
"Ogden ha fatto una mistura con un CATTIVO fungo nero, mi ammalerei "
"bevendolo. Ascolta, ascolta... ecco il segreto - la moderazione è la chiave!"

#. TRANSLATORS: Quest dialog spoken by Adria
#: Source/textdat.cpp:265
msgid ""
"What do we have here? Interesting, it looks like a book of reagents. Keep "
"your eyes open for a black mushroom. It should be fairly large and easy to "
"identify. If you find it, bring it to me, won't you?"
msgstr ""
"Cosa abbiamo qui? Interessante, sembra un libro di reagenti. Tieni gli occhi "
"aperti per un Fungo Nero. Dovrebbe essere abbastanza grande e facile da "
"identificare. Se lo trovi, portamelo, lo farai?"

#. TRANSLATORS: Quest dialog spoken by Adria
#: Source/textdat.cpp:267
msgid ""
"It's a big, black mushroom that I need. Now run off and get it for me so "
"that I can use it for a special concoction that I am working on."
msgstr ""
"Ho bisogno di un grosso fungo nero. Ora vai a cercarlo e portamelo, così che "
"possa ultimare una mistura speciale a cui sto lavorando."

#. TRANSLATORS: Quest dialog spoken by Adria
#: Source/textdat.cpp:269
msgid ""
"Yes, this will be perfect for a brew that I am creating. By the way, the "
"healer is looking for the brain of some demon or another so he can treat "
"those who have been afflicted by their poisonous venom. I believe that he "
"intends to make an elixir from it. If you help him find what he needs, "
"please see if you can get a sample of the elixir for me."
msgstr ""
"Si, questo è perfetto per l'infuso che sto preparando. A proposito, il "
"Guaritore sta cercando il cervello di un demone così da curare chi è stato "
"intossicato dal loro veleno. Credo voglia preparare un antidoto. Se lo "
"aiuterai a procurarsi ciò di cui ha bisogno, per favore, vedi se puoi farti "
"dare un campione di quell'elisir per me."

#. TRANSLATORS: Quest dialog spoken by Adria
#: Source/textdat.cpp:271
msgid ""
"Why have you brought that here? I have no need for a demon's brain at this "
"time. I do need some of the elixir that the Healer is working on. He needs "
"that grotesque organ that you are holding, and then bring me the elixir. "
"Simple when you think about it, isn't it?"
msgstr ""
"Perché lo hai portato da me? Non ho bisogno del cervello di un demone. Mi "
"serve solo l'elisir al quale il Guaritore sta lavorando. È lui che ha "
"bisogno di questo bizzarro organo, e ricordati di portarmi un po' di elisir. "
"Pensi di farcela?"

#. TRANSLATORS: Quest dialog spoken by Adria (Quest End)
#: Source/textdat.cpp:273
msgid ""
"What? Now you bring me that elixir from the healer? I was able to finish my "
"brew without it. Why don't you just keep it..."
msgstr ""
"Cosa? Ora mi porti l'elisir del guaritore? Sono stata in grado di finire il "
"mio infuso anche senza. Puoi anche tenertelo..."

#. TRANSLATORS: Quest dialog spoken by Wirt
#: Source/textdat.cpp:275
msgid ""
"I don't have any mushrooms of any size or color for sale. How about "
"something a bit more useful?"
msgstr ""
"Non vendo alcun tipo di fungo di qualsiasi forma o colore. Che ne dici di "
"qualcosa di più utile?"

#. TRANSLATORS: Quest dialog spoken by Cain (currently unused)
#: Source/textdat.cpp:277
msgid ""
"So, the legend of the Map is real. Even I never truly believed any of it! I "
"suppose it is time that I told you the truth about who I am, my friend. You "
"see, I am not all that I seem...\n"
" \n"
"My true name is Deckard Cain the Elder, and I am the last descendant of an "
"ancient Brotherhood that was dedicated to keeping and safeguarding the "
"secrets of a timeless evil. An evil that quite obviously has now been "
"released...\n"
" \n"
"The evil that you move against is the dark Lord of Terror - known to mortal "
"men as Diablo. It was he who was imprisoned within the Labyrinth many "
"centuries ago. The Map that you hold now was created ages ago to mark the "
"time when Diablo would rise again from his imprisonment. When the two stars "
"on that map align, Diablo will be at the height of his power. He will be all "
"but invincible...\n"
" \n"
"You are now in a race against time, my friend! Find Diablo and destroy him "
"before the stars align, for we may never have a chance to rid the world of "
"his evil again!"
msgstr ""
"Quindi la leggenda della mappa è vera. Non credevo esistesse veramente! "
"Penso sia il tempo che ti riveli chi sono, amico mio. Vedi, non sono quello "
"che sembro...\n"
" \n"
"Il mio vero nome è Deckard Cain il Saggio, l'ultimo discendente di una "
"antica Fratellanza che ha il compito di custodire i segreti di un male senza "
"tempo. Un male che a quanto pare è riuscito a liberarsi...\n"
" \n"
"Sappi solo che il male contro cui ti batterai è l'Oscuro Signore del Terrore "
"- conosciuto fra i mortali col nome di Diablo. Fu lui che venne imprigionato "
"nel Labirinto molti secoli fa. La Mappa che ti porti appresso fu creata "
"molti anni fa per indicare il tempo in cui Diablo sarebbe risorto dalla sua "
"prigionia. Quando le due stelle si allineeranno, Diablo giungerà al massimo "
"del suo potere. E potrebbe diventare invincibile...\n"
" \n"
"Ora sei in corsa contro il tempo, amico mio! Trova Diablo e distruggilo "
"prima dell'allineamento, forse non avrai altre possibilità di liberare di "
"nuovo il mondo dal male!"

#. TRANSLATORS: Quest dialog spoken by Cain (currently unused)
#: Source/textdat.cpp:279
msgid ""
"Our time is running short! I sense his dark power building and only you can "
"stop him from attaining his full might."
msgstr ""
"Il tempo stringe! Sento crescere la sua Energia Oscura e solo tu puoi "
"fermarlo dal raggiungere la sua piena potenza."

#. TRANSLATORS: Quest dialog spoken by Cain (currently unused)
#: Source/textdat.cpp:281
msgid ""
"I am sure that you tried your best, but I fear that even your strength and "
"will may not be enough. Diablo is now at the height of his earthly power, "
"and you will need all your courage and strength to defeat him. May the Light "
"protect and guide you, my friend. I will help in any way that I am able."
msgstr ""
"Sono sicuro che farai del tuo meglio, ma temo che nemmeno la tua forza potrà "
"bastare. Diablo ora è al massimo del suo potere, e tu avrai bisogno di tutto "
"il tuo coraggio e della tua forza per sconfiggerlo. Che possa la luce "
"guidarti e proteggerti, amico mio. Io farò quel che posso per aiutarti."

#. TRANSLATORS: Quest dialog spoken by Ogden (currently unused)
#: Source/textdat.cpp:283
msgid ""
"If the witch can't help you and suggests you see Cain, what makes you think "
"that I would know anything? It sounds like this is a very serious matter. "
"You should hurry along and see the storyteller as Adria suggests."
msgstr ""
"Se la strega non ti ha aiutato e ti ha suggerito di vedere Cain, cosa ti fa "
"pensare che io possa farlo? Questa, sembra una questione molto seria. Ti "
"dovresti sbrigare, e dovresti consultare Cain come ha detto Adria."

#. TRANSLATORS: Quest dialog spoken by Pepin (currently unused)
#: Source/textdat.cpp:285
msgid ""
"I can't make much of the writing on this map, but perhaps Adria or Cain "
"could help you decipher what this refers to. \n"
" \n"
"I can see that it is a map of the stars in our sky, but any more than that "
"is beyond my talents."
msgstr ""
"Non so dirti molto su questa mappa, ma forse Adria o Cain potrebbero "
"aiutarti a decifrarla, e a capire che cosa essa rappresenti realmente. \n"
" \n"
"Io posso solo dirti che illustra le stelle del nostro cielo, altro non so."

#. TRANSLATORS: Quest dialog spoken by Gillian (currently unused)
#: Source/textdat.cpp:287
msgid ""
"The best person to ask about that sort of thing would be our storyteller. \n"
" \n"
"Cain is very knowledgeable about ancient writings, and that is easily the "
"oldest looking piece of paper that I have ever seen."
msgstr ""
"Faresti meglio a chiedere questo genere di cose al Narratore. \n"
" \n"
"Cain è molto informato sulle scritture antiche, di sicuro quello che mi hai "
"mostrato è il pezzo di carta più vecchio che abbia mai visto."

#. TRANSLATORS: Quest dialog spoken by Griswold (currently unused)
#: Source/textdat.cpp:289
msgid ""
"I have never seen a map of this sort before. Where'd you get it? Although I "
"have no idea how to read this, Cain or Adria may be able to provide the "
"answers that you seek."
msgstr ""
"Non ho mai visto prima d'ora una mappa di questo tipo. Dove l'hai trovata? "
"Non ho idea di come si legga, ma penso che Cain o Adria potrebbero essere in "
"grado di farlo."

#. TRANSLATORS: Quest dialog spoken by Farnham (currently unused)
#: Source/textdat.cpp:291
msgid ""
"Listen here, come close. I don't know if you know what I know, but you have "
"really got somethin' here. That's a map."
msgstr ""
"Ascolta, vieni qui. Io non so se tu sai quello che so, ma hai trovato "
"davvero qualcosa. Quella è una mappa."

#. TRANSLATORS: Quest dialog spoken by Adria (currently unused)
#: Source/textdat.cpp:293
msgid ""
"Oh, I'm afraid this does not bode well at all. This map of the stars "
"portends great disaster, but its secrets are not mine to tell. The time has "
"come for you to have a very serious conversation with the Storyteller..."
msgstr ""
"Oh, non è un buon segno. Questa mappa delle stelle predice un grande "
"disastro, ma non tocca me rivelarti i suoi segreti. È giunto il momento per "
"te di fare una conversazione molto seria col Narratore..."

#. TRANSLATORS: Quest dialog spoken by Wirt (currently unused)
#: Source/textdat.cpp:295
msgid ""
"I've been looking for a map, but that certainly isn't it. You should show "
"that to Adria - she can probably tell you what it is. I'll say one thing; it "
"looks old, and old usually means valuable."
msgstr ""
"Sto cercando una mappa, ma certamente non è quella. Dovresti mostrarla ad "
"Adria - lei probabilmente può dirti cos'è. Ti dirò una cosa; sembra antica, "
"e di solito antico vuol dire prezioso."

#. TRANSLATORS: Quest dialog spoken by Gharbad the Weak
#: Source/textdat.cpp:297
msgid ""
"Pleeeease, no hurt. No Kill. Keep alive and next time good bring to you."
msgstr ""
"Per favoreeee, no male. No uccidere. Prossima volta fare bel dono per te."

#. TRANSLATORS: Quest dialog spoken by Gharbad the Weak
#: Source/textdat.cpp:299
msgid ""
"Something for you I am making. Again, not kill Gharbad. Live and give "
"good. \n"
" \n"
"You take this as proof I keep word..."
msgstr ""
"Sto facendo qualcosa per te. Ancora, non uccidere Gharbad. Lascialo vivere.\n"
" \n"
"Tieni questo come prova di fiducia..."

#. TRANSLATORS: Quest dialog spoken by Gharbad the Weak
#: Source/textdat.cpp:301
msgid ""
"Nothing yet! Almost done. \n"
" \n"
"Very powerful, very strong. Live! Live! \n"
" \n"
"No pain and promise I keep!"
msgstr ""
"Ancora Niente! Quasi fatto. \n"
" \n"
"Molto potente, molto forte. Si! Si! \n"
" \n"
"No dolore, e promessa mantengo!"

#. TRANSLATORS: Quest dialog spoken by Gharbad the Weak (Hostile)
#: Source/textdat.cpp:303
msgid "This too good for you. Very Powerful! You want - you take!"
msgstr "Questo troppo per te. Molto Potente! Se vuoi - tu prendere!"

#. TRANSLATORS: Quest dialog spoken by Zhar the Mad (annoyed / Hostile)
#: Source/textdat.cpp:305
msgid ""
"What?! Why are you here? All these interruptions are enough to make one "
"insane. Here, take this and leave me to my work. Trouble me no more!"
msgstr ""
"Cosa? Perché sei qui? Tutte queste interruzioni mi faranno impazzire. Ecco, "
"prendi questo e lasciami lavorare. E non disturbarmi più!"

#. TRANSLATORS: Quest dialog spoken by Zhar the Mad (Hostile)
#: Source/textdat.cpp:307
msgid "Arrrrgh! Your curiosity will be the death of you!!!"
msgstr "Arrrrgh! La tua curiosità ti porterà alla morte!!!"

#. TRANSLATORS: Neutral dialog spoken by Cain
#: Source/textdat.cpp:308
msgid "Hello, my friend. Stay awhile and listen..."
msgstr "Ciao, amico mio. Resta un po' e ascolta..."

#. TRANSLATORS: Neutral dialog spoken by Cain (Gossip)
#: Source/textdat.cpp:309
msgid ""
"While you are venturing deeper into the Labyrinth you may find tomes of "
"great knowledge hidden there. \n"
" \n"
"Read them carefully for they can tell you things that even I cannot."
msgstr ""
"Mentre ti avventuri sempre più nel Labirinto potresti trovare dei Tomi di "
"grande conoscenza. \n"
" \n"
"Leggili attentamente perché possono dirti cose che nemmeno io so."

#. TRANSLATORS: Neutral dialog spoken by Cain (Gossip)
#: Source/textdat.cpp:311
msgid ""
"I know of many myths and legends that may contain answers to questions that "
"may arise in your journeys into the Labyrinth. If you come across challenges "
"and questions to which you seek knowledge, seek me out and I will tell you "
"what I can."
msgstr ""
"Conosco molti miti e leggende che possono contenere risposte a domande che "
"ti farai durante i tuoi viaggi nel Labirinto. Se ti imbatti in qualche sfida "
"o domanda della quale ti serve una risposta, chiedimelo e io ti dirò quello "
"che posso."

#. TRANSLATORS: Neutral dialog spoken by Cain (Gossip)
#: Source/textdat.cpp:313
msgid ""
"Griswold - a man of great action and great courage. I bet he never told you "
"about the time he went into the Labyrinth to save Wirt, did he? He knows his "
"fair share of the dangers to be found there, but then again - so do you. He "
"is a skilled craftsman, and if he claims to be able to help you in any way, "
"you can count on his honesty and his skill."
msgstr ""
"Griswold? è un uomo d'azione e di grande coraggio. Scommetto che non ti ha "
"raccontato di quando lui è andato nel Labirinto per salvare Wirt, Vero? "
"Sapeva a quali pericoli andava in contro, andando là, e ora anche tu... fai "
"lo stesso. Lui è un artigiano specializzato, e se dice di poterti aiutare, "
"conta pure sulla sua abilità e la sua onestà."

#. TRANSLATORS: Neutral dialog spoken by Cain (Gossip)
#: Source/textdat.cpp:315
msgid ""
"Ogden has owned and run the Rising Sun Inn and Tavern for almost four years "
"now. He purchased it just a few short months before everything here went to "
"hell. He and his wife Garda do not have the money to leave as they invested "
"all they had in making a life for themselves here. He is a good man with a "
"deep sense of responsibility."
msgstr ""
"Ogden ha comprato e gestisce la Locanda del Sol Levante da quasi quattro "
"anni. La comprò alcuni mesi prima che le cose qui diventassero un inferno. "
"Lui e sua moglie Garda non hanno i soldi per andarsene perché hanno "
"investito tutti i loro averi per farsi una vita qui. È un brav'uomo e con un "
"profondo senso di responsabilità."

#. TRANSLATORS: Neutral dialog spoken by Cain (Gossip)
#: Source/textdat.cpp:317
msgid ""
"Poor Farnham. He is a disquieting reminder of the doomed assembly that "
"entered into the Cathedral with Lazarus on that dark day. He escaped with "
"his life, but his courage and much of his sanity were left in some dark pit. "
"He finds comfort only at the bottom of his tankard nowadays, but there are "
"occasional bits of truth buried within his constant ramblings."
msgstr ""
"Povero Farnham. Lui è un inquietante promemoria del gruppo condannato ad "
"entrare nella Cattedrale con Lazarus, in quel nero giorno. Riuscì a "
"salvarsi, ma il suo coraggio e la sua sanità mentale rimasero laggiù "
"nell'oscurità. Oggi trova conforto solo sul fondo del suo boccale, ma a "
"volte si distinguono brandelli di verità nel suo vaneggiare."

#. TRANSLATORS: Neutral dialog spoken by Cain (Gossip)
#: Source/textdat.cpp:319
msgid ""
"The witch, Adria, is an anomaly here in Tristram. She arrived shortly after "
"the Cathedral was desecrated while most everyone else was fleeing. She had a "
"small hut constructed at the edge of town, seemingly overnight, and has "
"access to many strange and arcane artifacts and tomes of knowledge that even "
"I have never seen before."
msgstr ""
"La strega, Adria, è un'anomalia qui a Tristram. Giunse poco dopo che la "
"Cattedrale venne sconsacrata, mentre molti di noi se ne stavano andando. "
"Costruì, a quanto pare in una notte, una piccola capanna ai limiti della "
"città e ha accesso a strani e arcani manufatti e tomi di conoscenza, che "
"nemmeno io avevo mai visto prima."

#. TRANSLATORS: Neutral dialog spoken by Cain (Gossip)
#: Source/textdat.cpp:321
msgid ""
"The story of Wirt is a frightening and tragic one. He was taken from the "
"arms of his mother and dragged into the labyrinth by the small, foul demons "
"that wield wicked spears. There were many other children taken that day, "
"including the son of King Leoric. The Knights of the palace went below, but "
"never returned. The Blacksmith found the boy, but only after the foul beasts "
"had begun to torture him for their sadistic pleasures."
msgstr ""
"Quella di Wirt è una storia tanto spaventosa quanto tragica. Venne rapito "
"alla madre e trascinato nel Labirinto, lasciato preda di piccoli e orribili "
"demoni. Furono presi molti altri bambini quel giorno, incluso il figlio di "
"Re Leoric. I Cavalieri del palazzo andarono la sotto, ma non ritornarono "
"mai. Fu il Fabbro a ritrovare il ragazzo, ma solo dopo che le bestie avevano "
"incominciato a torturarlo per i loro sadici piaceri."

#. TRANSLATORS: Neutral dialog spoken by Cain (Gossip)
#: Source/textdat.cpp:323
msgid ""
"Ah, Pepin. I count him as a true friend - perhaps the closest I have here. "
"He is a bit addled at times, but never a more caring or considerate soul has "
"existed. His knowledge and skills are equaled by few, and his door is always "
"open."
msgstr ""
"Ah, Pepin. Lui per me è un vero amico, forse il migliore che ho. A volte è "
"un po' confuso, ma non esiste nessuno con un animo così premuroso. Pochi "
"eguagliano la sua conoscenza e le sue abilità, e la sua porta è sempre "
"aperta."

#. TRANSLATORS: Neutral dialog spoken by Cain (Gossip)
#: Source/textdat.cpp:325
msgid ""
"Gillian is a fine woman. Much adored for her high spirits and her quick "
"laugh, she holds a special place in my heart. She stays on at the tavern to "
"support her elderly grandmother who is too sick to travel. I sometimes fear "
"for her safety, but I know that any man in the village would rather die than "
"see her harmed."
msgstr ""
"Gillian è una bella donna. Molto amata per il suo spirito e la risata "
"facile, ha un posto speciale nel mio cuore. Lavora alla taverna per aiutare "
"sua nonna, che è troppo malata per viaggiare. A volte temo per la sua "
"sicurezza, ma so che ogni uomo del villaggio morirebbe piuttosto che vederla "
"ferita."

#. TRANSLATORS: Neutral dialog spoken by Ogden
#: Source/textdat.cpp:327
msgid "Greetings, good master. Welcome to the Tavern of the Rising Sun!"
msgstr "Salve, signore. Benvenuto alla Taverna del Sol Levante!"

#. TRANSLATORS: Neutral dialog spoken by Ogden (Gossip)
#: Source/textdat.cpp:329
msgid ""
"Many adventurers have graced the tables of my tavern, and ten times as many "
"stories have been told over as much ale. The only thing that I ever heard "
"any of them agree on was this old axiom. Perhaps it will help you. You can "
"cut the flesh, but you must crush the bone."
msgstr ""
"Molti avventurieri hanno onorato le tavole della mia taverna, e le storie "
"raccontate sono state dieci volte la birra consumata. L'unica cosa su cui "
"tutti erano d'accordo era questo vecchio assioma. Forse ti aiuterà. Puoi "
"tagliare la carne, ma devi spezzare le ossa."

#. TRANSLATORS: Neutral dialog spoken by Ogden (Gossip)
#: Source/textdat.cpp:331
msgid ""
"Griswold the blacksmith is extremely knowledgeable about weapons and armor. "
"If you ever need work done on your gear, he is definitely the man to see."
msgstr ""
"Griswold il fabbro è bene informato su armi e armature. Se hai bisogno di "
"fare modifiche al tuo equipaggiamento, lui è di sicuro l'uomo che cerchi."

#. TRANSLATORS: Neutral dialog spoken by Ogden (Gossip)
#: Source/textdat.cpp:333
msgid ""
"Farnham spends far too much time here, drowning his sorrows in cheap ale. I "
"would make him leave, but he did suffer so during his time in the Labyrinth."
msgstr ""
"Farnham passa fin troppo tempo qui, affogando i suoi dolori con birra da due "
"soldi. Io lo manderei via, ma ha sofferto troppo mentre era nel Labirinto."

#. TRANSLATORS: Neutral dialog spoken by Ogden (Gossip)
#: Source/textdat.cpp:335
msgid ""
"Adria is wise beyond her years, but I must admit - she frightens me a "
"little. \n"
" \n"
"Well, no matter. If you ever have need to trade in items of sorcery, she "
"maintains a strangely well-stocked hut just across the river."
msgstr ""
"Adria è molto saggia per la sua età, ma devo ammettere che mi spaventa un "
"po'. \n"
" \n"
"Beh, non importa. Se hai bisogno di trattare articoli magici, lei possiede "
"una capanna stranamente ben fornita al di là del fiume."

#. TRANSLATORS: Neutral dialog spoken by Ogden (Gossip)
#: Source/textdat.cpp:337
msgid ""
"If you want to know more about the history of our village, the storyteller "
"Cain knows quite a bit about the past."
msgstr ""
"Se vuoi saperne di più sulla storia del nostro villaggio, Cain il narratore "
"sa un bel po' di cose sul passato."

#. TRANSLATORS: Neutral dialog spoken by Ogden (Gossip)
#: Source/textdat.cpp:339
msgid ""
"Wirt is a rapscallion and a little scoundrel. He was always getting into "
"trouble, and it's no surprise what happened to him. \n"
" \n"
"He probably went fooling about someplace that he shouldn't have been. I feel "
"sorry for the boy, but I don't abide the company that he keeps."
msgstr ""
"Wirt è un furfante e un piccolo farabutto. Si mette sempre nei guai, non fui "
"sorpreso per quello che gli accadde. \n"
" \n"
"Probabilmente si aggirava in qualche posto dove non sarebbe mai dovuto "
"andare. Mi dispiace per il ragazzo, ma non sopporto le compagnie che "
"frequenta."

#. TRANSLATORS: Neutral dialog spoken by Ogden (Gossip)
#: Source/textdat.cpp:341
msgid ""
"Pepin is a good man - and certainly the most generous in the village. He is "
"always attending to the needs of others, but trouble of some sort or another "
"does seem to follow him wherever he goes..."
msgstr ""
"Pepin è una brava persona - certamente il più generoso del villaggio. Cerca "
"sempre di prestare attenzione ai bisogni degli altri, ma problemi di ogni "
"sorta sembrano seguirlo ovunque lui vada..."

#. TRANSLATORS: Neutral dialog spoken by Ogden (Gossip)
#: Source/textdat.cpp:343
msgid ""
"Gillian, my Barmaid? If it were not for her sense of duty to her grand-dam, "
"she would have fled from here long ago. \n"
" \n"
"Goodness knows I begged her to leave, telling her that I would watch after "
"the old woman, but she is too sweet and caring to have done so."
msgstr ""
"Gillian, la mia Cameriera? Sarebbe fuggita da qui tempo fa, se non fosse per "
"la sua riconoscenza verso la nonna. \n"
" \n"
"Dio sa se non l'ho implorata di andar via, dicendole che avrei pensato io a "
"lei, ma è troppo dolce e premurosa, per comportarsi così."

#. TRANSLATORS: Neutral dialog spoken by Pepin
#: Source/textdat.cpp:345
msgid "What ails you, my friend?"
msgstr "Come ti senti, amico mio?"

#. TRANSLATORS: Neutral dialog spoken by Pepin (Gossip)
#: Source/textdat.cpp:346
msgid ""
"I have made a very interesting discovery. Unlike us, the creatures in the "
"Labyrinth can heal themselves without the aid of potions or magic. If you "
"hurt one of the monsters, make sure it is dead or it very well may "
"regenerate itself."
msgstr ""
"Ho fatto una scoperta molto interessante. Diversamente da noi, le creature "
"nel Labirinto possono guarirsi senza l'aiuto di pozioni o magie. Se tu "
"ferissi uno di quei mostri, assicurati che sia morto, perché potrebbe "
"rigenerarsi."

#. TRANSLATORS: Neutral dialog spoken by Pepin (Gossip)
#: Source/textdat.cpp:348
msgid ""
"Before it was taken over by, well, whatever lurks below, the Cathedral was a "
"place of great learning. There are many books to be found there. If you find "
"any, you should read them all, for some may hold secrets to the workings of "
"the Labyrinth."
msgstr ""
"Prima di essere presa da qualunque cosa si celi lì sotto, la Cattedrale era "
"un luogo di cultura. Potresti scoprire molti libri nella tua cerca. Leggili "
"tutti, alcuni potrebbero contenere segreti di quello che sta succedendo nel "
"Labirinto."

#. TRANSLATORS: Neutral dialog spoken by Pepin (Gossip)
#: Source/textdat.cpp:350
msgid ""
"Griswold knows as much about the art of war as I do about the art of "
"healing. He is a shrewd merchant, but his work is second to none. Oh, I "
"suppose that may be because he is the only blacksmith left here."
msgstr ""
"Griswold conosce tanto dell'arte della guerra quanto io dell'arte curativa. "
"È un mercante astuto, ma il suo lavoro non ha rivali. Oh, penso che potrebbe "
"essere perché è l'unico fabbro rimasto qui."

#. TRANSLATORS: Neutral dialog spoken by Pepin (Gossip)
#: Source/textdat.cpp:352
msgid ""
"Cain is a true friend and a wise sage. He maintains a vast library and has "
"an innate ability to discern the true nature of many things. If you ever "
"have any questions, he is the person to go to."
msgstr ""
"Cain è un vero amico ed un saggio avveduto. Possiede una vasta biblioteca e "
"l'abilità di discernere la vera natura di molte cose. Se avessi mai una "
"domanda, lui è la persona a cui rivolgersi."

#. TRANSLATORS: Neutral dialog spoken by Pepin (Gossip)
#: Source/textdat.cpp:354
msgid ""
"Even my skills have been unable to fully heal Farnham. Oh, I have been able "
"to mend his body, but his mind and spirit are beyond anything I can do."
msgstr ""
"Persino le mie abilità sono state incapaci di guarire pienamente Farnham. "
"Curai il suo corpo, ma mente e spirito sono aldilà delle mie capacità."

#. TRANSLATORS: Neutral dialog spoken by Pepin (Gossip)
#: Source/textdat.cpp:356
msgid ""
"While I use some limited forms of magic to create the potions and elixirs I "
"store here, Adria is a true sorceress. She never seems to sleep, and she "
"always has access to many mystic tomes and artifacts. I believe her hut may "
"be much more than the hovel it appears to be, but I can never seem to get "
"inside the place."
msgstr ""
"Anche se uso alcune forme limitate di magia per creare le pozioni che tengo "
"qui, Adria è una vera incantatrice. Non sembra dormire mai, e ha sempre "
"accesso a molti artefatti e tomi mistici. Credo che la sua capanna sia molto "
"più del tugurio a cui assomiglia, ma non sono mai riuscito ad entrarvi."

#. TRANSLATORS: Neutral dialog spoken by Pepin (Gossip)
#: Source/textdat.cpp:358
msgid ""
"Poor Wirt. I did all that was possible for the child, but I know he despises "
"that wooden peg that I was forced to attach to his leg. His wounds were "
"hideous. No one - and especially such a young child - should have to suffer "
"the way he did."
msgstr ""
"Povero Wirt. Feci tutto il possibile per il ragazzo, ma so che lui disprezza "
"quel piolo di legno che sono stato costretto ad attaccagli alla gamba. Le "
"sue ferite erano orrende, nessuno dovrebbe soffrire così, tanto meno un "
"ragazzo giovane."

#. TRANSLATORS: Neutral dialog spoken by Pepin (Gossip)
#: Source/textdat.cpp:360
msgid ""
"I really don't understand why Ogden stays here in Tristram. He suffers from "
"a slight nervous condition, but he is an intelligent and industrious man who "
"would do very well wherever he went. I suppose it may be the fear of the "
"many murders that happen in the surrounding countryside, or perhaps the "
"wishes of his wife that keep him and his family where they are."
msgstr ""
"Non capisco perché Ogden rimanga a Tristram. Ha qualche problema di nervi, "
"ma un uomo intelligente e ingegnoso come lui avrebbe successo ovunque "
"andasse. Forse è la paura dei molti omicidi che si verificano nella campagna "
"circostante, o forse è la volontà della moglie che trattengono qui lui e la "
"sua famiglia."

#. TRANSLATORS: Neutral dialog spoken by Pepin (Gossip)
#: Source/textdat.cpp:362
msgid ""
"Ogden's barmaid is a sweet girl. Her grandmother is quite ill, and suffers "
"from delusions. \n"
" \n"
"She claims that they are visions, but I have no proof of that one way or the "
"other."
msgstr ""
"La Cameriera di Ogden è una ragazza dolce. Sua nonna è piuttosto malata, e "
"soffre di allucinazioni.\n"
"\n"
"Lei afferma che sono visioni, ma io non ho nessuna prova che sia vero."

#. TRANSLATORS: Neutral dialog spoken by Gillian
#: Source/textdat.cpp:364
msgid "Good day! How may I serve you?"
msgstr "Buondì! Come posso servirti?"

#. TRANSLATORS: Neutral dialog spoken by Gillian (Gossip)
#: Source/textdat.cpp:365
msgid ""
"My grandmother had a dream that you would come and talk to me. She has "
"visions, you know and can see into the future."
msgstr ""
"Mia nonna ha sognato che saresti venuto e avresti parlato con me, ha delle "
"visioni, sai, e può scorgere il futuro."

#. TRANSLATORS: Neutral dialog spoken by Gillian (Gossip)
#: Source/textdat.cpp:367
msgid ""
"The woman at the edge of town is a witch! She seems nice enough, and her "
"name, Adria, is very pleasing to the ear, but I am very afraid of her. \n"
" \n"
"It would take someone quite brave, like you, to see what she is doing out "
"there."
msgstr ""
"La donna ai confini della città è una strega! Sembra simpatica, e il suo "
"nome, Adria, è piacevole all'orecchio, ma mi terrorizza. \n"
"\n"
"Ci vorrebbe qualcuno di coraggioso, come te, per sapere cosa fa laggiù."

#. TRANSLATORS: Neutral dialog spoken by Gillian (Gossip)
#: Source/textdat.cpp:369
msgid ""
"Our Blacksmith is a point of pride to the people of Tristram. Not only is he "
"a master craftsman who has won many contests within his guild, but he "
"received praises from our King Leoric himself - may his soul rest in peace. "
"Griswold is also a great hero; just ask Cain."
msgstr ""
"Il nostro Fabbro è un punto d'orgoglio alle persone di Tristram. Non solo è "
"un ottimo artigiano che ha vinto molte dispute all'interno della sua gilda, "
"ma ricevette encomi da Re Leoric stesso - Pace all'anima sua. Griswold è "
"anche un grande eroe; Domandalo a Cain."

#. TRANSLATORS: Neutral dialog spoken by Gillian (Gossip)
#: Source/textdat.cpp:371
msgid ""
"Cain has been the storyteller of Tristram for as long as I can remember. He "
"knows so much, and can tell you just about anything about almost everything."
msgstr ""
"Cain è stato il cantastorie di Tristram da quando riesco a ricordare. Sa "
"molto, e ti può informare su tutto quel che c'è da sapere riguardo ogni cosa."

#. TRANSLATORS: Neutral dialog spoken by Gillian (Gossip)
#: Source/textdat.cpp:373
msgid ""
"Farnham is a drunkard who fills his belly with ale and everyone else's ears "
"with nonsense. \n"
" \n"
"I know that both Pepin and Ogden feel sympathy for him, but I get so "
"frustrated watching him slip farther and farther into a befuddled stupor "
"every night."
msgstr ""
"Farnham è un ubriacone che si riempie la pancia di birra e le orecchie degli "
"altri con sciocchezze. \n"
" \n"
"So che sia Pepin che Ogden provano simpatia per lui, ma è frustrante vederlo "
"scivolare sempre più profondamente in un confuso torpore ogni notte."

#. TRANSLATORS: Neutral dialog spoken by Gillian (Gossip)
#: Source/textdat.cpp:375
msgid ""
"Pepin saved my grandmother's life, and I know that I can never repay him for "
"that. His ability to heal any sickness is more powerful than the mightiest "
"sword and more mysterious than any spell you can name. If you ever are in "
"need of healing, Pepin can help you."
msgstr ""
"Pepin salvò la vita di mia nonna, e so che non potrò mai ripagarlo per "
"questo. La sua abilità di guarire i malati è più potente della spada più "
"maestosa, e più misteriosa di ogni incantesimo che puoi nominare. Se hai "
"bisogno di cure, Pepin può aiutarti."

#. TRANSLATORS: Neutral dialog spoken by Gillian (Gossip)
#: Source/textdat.cpp:377
msgid ""
"I grew up with Wirt's mother, Canace. Although she was only slightly hurt "
"when those hideous creatures stole him, she never recovered. I think she "
"died of a broken heart. Wirt has become a mean-spirited youngster, looking "
"only to profit from the sweat of others. I know that he suffered and has "
"seen horrors that I cannot even imagine, but some of that darkness hangs "
"over him still."
msgstr ""
"Sono cresciuta con la madre di Wirt, Canace. Anche se era solo lievemente "
"ferita quando quelle orrende creature lo rapirono, non si riprese più. Penso "
"sia morta di crepacuore. Wirt è diventato un cattivo ragazzo, cerca solo il "
"profitto attraverso gli sforzi degli altri. So che ha sofferto e ha visto "
"orrori che non posso nemmeno immaginare, ma l'oscurità incombe ancora su di "
"lui."

#. TRANSLATORS: Neutral dialog spoken by Gillian (Gossip)
#: Source/textdat.cpp:379
msgid ""
"Ogden and his wife have taken me and my grandmother into their home and have "
"even let me earn a few gold pieces by working at the inn. I owe so much to "
"them, and hope one day to leave this place and help them start a grand hotel "
"in the east."
msgstr ""
"Ogden e sua moglie hanno accolto me e la nonna in casa loro, permettendomi "
"di guadagnare qualche soldo lavorando alla locanda. Devo molto a loro, e "
"spero un giorno di lasciare questo posto ed aiutarli ad aprire un grande "
"albergo all'est."

#. TRANSLATORS: Neutral dialog spoken by Griswold
#: Source/textdat.cpp:381
msgid "Well, what can I do for ya?"
msgstr "Bene, che posso fare per te?"

#. TRANSLATORS: Neutral dialog spoken by Griswold (Gossip)
#: Source/textdat.cpp:382
msgid ""
"If you're looking for a good weapon, let me show this to you. Take your "
"basic blunt weapon, such as a mace. Works like a charm against most of those "
"undying horrors down there, and there's nothing better to shatter skinny "
"little skeletons!"
msgstr ""
"Se cerchi una buona arma, lascia che ti faccia vedere questo. Prendi un "
"corpo contundente, come una mazza. Funziona alla perfezione contro molti di "
"quegli orrori non-morti laggiù, e non c'è niente di meglio per schiantare "
"scheletrini!"

#. TRANSLATORS: Neutral dialog spoken by Griswold (Gossip)
#: Source/textdat.cpp:384
msgid ""
"The axe? Aye, that's a good weapon, balanced against any foe. Look how it "
"cleaves the air, and then imagine a nice fat demon head in its path. Keep in "
"mind, however, that it is slow to swing - but talk about dealing a heavy "
"blow!"
msgstr ""
"L'Ascia? Ah, quella è una buona arma, bilanciata rispetto ad ogni nemico. "
"Guarda come fende l'aria, e ora immagina la testa di un demone sul suo "
"cammino. Ricorda, però, che il colpo è lento da vibrare - ma lascia un bel "
"segno!"

#. TRANSLATORS: Neutral dialog spoken by Griswold (Gossip)
#: Source/textdat.cpp:386
msgid ""
"Look at that edge, that balance. A sword in the right hands, and against the "
"right foe, is the master of all weapons. Its keen blade finds little to hack "
"or pierce on the undead, but against a living, breathing enemy, a sword will "
"better slice their flesh!"
msgstr ""
"Osserva questo filo e questo bilanciamento. Una spada nelle mani giuste, e "
"contro il nemico giusto, è la signora di tutte le armi. La sua lama affilata "
"trova poco da tagliare o trafiggere sui non-morti, ma affetterà le carni dei "
"nemici vivi e respiranti!"

#. TRANSLATORS: Neutral dialog spoken by Griswold (Gossip)
#: Source/textdat.cpp:388
msgid ""
"Your weapons and armor will show the signs of your struggles against the "
"Darkness. If you bring them to me, with a bit of work and a hot forge, I can "
"restore them to top fighting form."
msgstr ""
"Le tue armi e la tua armatura porteranno i segni della lotta contro "
"l'oscurità. Se me li porterai, un po' di lavoro e una fornace calda, li "
"riporteranno alla loro migliore condizione."

#. TRANSLATORS: Neutral dialog spoken by Griswold (Gossip)
#: Source/textdat.cpp:390
msgid ""
"While I have to practically smuggle in the metals and tools I need from "
"caravans that skirt the edges of our damned town, that witch, Adria, always "
"seems to get whatever she needs. If I knew even the smallest bit about how "
"to harness magic as she did, I could make some truly incredible things."
msgstr ""
"Mentre io devo praticamente contrabbandare i metalli e gli strumenti di cui "
"ho bisogno dalle carovane che passano per i limiti della nostra maledetta "
"città, Adria ha sempre quello di cui necessita. Se potessi controllare solo "
"un po' della sua magia, potrei fare cose veramente incredibili."

#. TRANSLATORS: Neutral dialog spoken by Griswold (Gossip)
#: Source/textdat.cpp:392
msgid ""
"Gillian is a nice lass. Shame that her gammer is in such poor health or I "
"would arrange to get both of them out of here on one of the trading caravans."
msgstr ""
"Gillian è una brava ragazza. Peccato che sua nonna sia in poca salute, "
"altrimenti avrei cercato di farle andare lontano da qui con una delle "
"carovane."

#. TRANSLATORS: Neutral dialog spoken by Griswold (Gossip)
#: Source/textdat.cpp:394
msgid ""
"Sometimes I think that Cain talks too much, but I guess that is his calling "
"in life. If I could bend steel as well as he can bend your ear, I could make "
"a suit of court plate good enough for an Emperor!"
msgstr ""
"A volte credo che Cain parli troppo, ma credo sia il suo destino. Se potessi "
"piegare l'acciaio come lui è in grado di far tendere le orecchie. Potrei "
"fare un'armatura decorata degna di un imperatore!"

#. TRANSLATORS: Neutral dialog spoken by Griswold (Gossip)
#: Source/textdat.cpp:396
msgid ""
"I was with Farnham that night that Lazarus led us into Labyrinth. I never "
"saw the Archbishop again, and I may not have survived if Farnham was not at "
"my side. I fear that the attack left his soul as crippled as, well, another "
"did my leg. I cannot fight this battle for him now, but I would if I could."
msgstr ""
"Ero con Farnham la notte in cui Lazarus ci guidò nel Labirinto. Non ho più "
"rivisto l'Arcivescovo, e potrei non essere qui se Farnham non fosse stato al "
"mio fianco. Ho paura che l'attacco abbia lasciato un segno nella sua anima. "
"Non posso combattere questa battaglia per lui, ma se potessi lo farei."

#. TRANSLATORS: Neutral dialog spoken by Griswold (Gossip)
#: Source/textdat.cpp:398
msgid ""
"A good man who puts the needs of others above his own. You won't find anyone "
"left in Tristram - or anywhere else for that matter - who has a bad thing to "
"say about the healer."
msgstr ""
"Un buon uomo che mette i problemi degli altri al di sopra dei suoi. Non "
"troverai nessuno a Tristram - o da qualsiasi altra parte - che abbia brutte "
"cose da dire sul guaritore."

#. TRANSLATORS: Neutral dialog spoken by Griswold (Gossip)
#: Source/textdat.cpp:400
msgid ""
"That lad is going to get himself into serious trouble... or I guess I should "
"say, again. I've tried to interest him in working here and learning an "
"honest trade, but he prefers the high profits of dealing in goods of dubious "
"origin. I cannot hold that against him after what happened to him, but I do "
"wish he would at least be careful."
msgstr ""
"Quel ragazzo sta per ficcarsi in guai seri... e aggiungerei, di nuovo. Ho "
"provato ad appassionarlo al lavoro qui e a fargli imparare un commercio "
"onesto, ma preferisce ottenere alti guadagni trafficando con beni di dubbia "
"origine. Non posso biasimarlo dopo quello che gli è accaduto, ma vorrei che "
"facesse almeno attenzione."

#. TRANSLATORS: Neutral dialog spoken by Griswold (Gossip)
#: Source/textdat.cpp:402
msgid ""
"The Innkeeper has little business and no real way of turning a profit. He "
"manages to make ends meet by providing food and lodging for those who "
"occasionally drift through the village, but they are as likely to sneak off "
"into the night as they are to pay him. If it weren't for the stores of "
"grains and dried meats he kept in his cellar, why, most of us would have "
"starved during that first year when the entire countryside was overrun by "
"demons."
msgstr ""
"Il Taverniere fa pochi affari e non ha nessun modo di trarre un profitto. "
"Cerca di guadagnare qualcosa fornendo vitto e alloggio per quelli che "
"passano di tanto in tanto per il villaggio, ma è più probabile che fuggano "
"nella notte piuttosto che lo paghino. Se non fosse per le riserve di "
"granaglie e carne secca che teneva in cantina, molti di noi sarebbero morti "
"di fame durante il primo anno quando l'intera campagna era infestata dai "
"demoni."

#. TRANSLATORS: Neutral dialog spoken by Farnham
#: Source/textdat.cpp:404
msgid "Can't a fella drink in peace?"
msgstr "Un uomo non può bere in pace?"

#. TRANSLATORS: Neutral dialog spoken by Farnham (Gossip)
#: Source/textdat.cpp:405
msgid ""
"The gal who brings the drinks? Oh, yeah, what a pretty lady. So nice, too."
msgstr ""
"La ragazza che porta da bere? Oh, si, Che ragazza carina. Così attraente."

#. TRANSLATORS: Neutral dialog spoken by Farnham (Gossip)
#: Source/textdat.cpp:407
msgid ""
"Why don't that old crone do somethin' for a change. Sure, sure, she's got "
"stuff, but you listen to me... she's unnatural. I ain't never seen her eat "
"or drink - and you can't trust somebody who doesn't drink at least a little."
msgstr ""
"Perché quella vecchiaccia non fa qualcosa tanto per cambiare. D'accordo, ha "
"delle qualità, ma ascoltami... non è normale. Non l'ho mai vista bere o "
"mangiare - e non puoi fidarti di qualcuno che non beve almeno un po'."

#. TRANSLATORS: Neutral dialog spoken by Farnham (Gossip)
#: Source/textdat.cpp:409
msgid ""
"Cain isn't what he says he is. Sure, sure, he talks a good story... some of "
"'em are real scary or funny... but I think he knows more than he knows he "
"knows."
msgstr ""
"Cain non è chi dice di essere. Certo, racconta belle storie... alcune sono "
"davvero paurose o divertenti... ma penso che lui sappia più di quanto ci "
"mostri."

#. TRANSLATORS: Neutral dialog spoken by Farnham (Gossip)
#: Source/textdat.cpp:411
msgid ""
"Griswold? Good old Griswold. I love him like a brother! We fought together, "
"you know, back when... we... Lazarus...  Lazarus... Lazarus!!!"
msgstr ""
"Griswold? Buon Vecchio Griswold! L'amo come un fratello! Lottammo insieme, "
"sai, quando... noi... Lazarus...  Lazarus... Lazarus!!!"

#. TRANSLATORS: Neutral dialog spoken by Farnham (Gossip)
#: Source/textdat.cpp:413
msgid ""
"Hehehe, I like Pepin. He really tries, you know. Listen here, you should "
"make sure you get to know him. Good fella like that with people always "
"wantin' help. Hey, I guess that would be kinda like you, huh hero? I was a "
"hero too..."
msgstr ""
"Hehehe, mi piace Pepin. A volte ci prova veramente. Ascoltami, devi "
"assolutamente conoscerlo. Una brava persona a cui piacciono le persone in "
"cerca d'aiuto. Ehi, credo che sia un po' come te, huh, eroe? Anch'io ero un "
"eroe..."

#. TRANSLATORS: Neutral dialog spoken by Farnham (Gossip)
#: Source/textdat.cpp:415
msgid ""
"Wirt is a kid with more problems than even me, and I know all about "
"problems. Listen here - that kid is gotta sweet deal, but he's been there, "
"you know? Lost a leg! Gotta walk around on a piece of wood. So sad, so sad..."
msgstr ""
"Wirt è un ragazzo con più problemi di me, e conosco tutto sui problemi. "
"Ascolta, il ragazzo sta facendo buoni affari, ma è stato là, sai? Ha perso "
"una gamba! Cammina su un pezzo di legno. Molto triste, molto triste..."

#. TRANSLATORS: Neutral dialog spoken by Farnham (Gossip)
#: Source/textdat.cpp:417
msgid ""
"Ogden is the best man in town. I don't think his wife likes me much, but as "
"long as she keeps tappin' kegs, I'll like her just fine. Seems like I been "
"spendin' more time with Ogden than most, but he's so good to me..."
msgstr ""
"Ogden è il miglior uomo in città. Non penso di piacere a sua moglie, ma "
"finché continuerà a spillare vino, mi starà simpatica. Sembra che io passi "
"con Ogden la maggior parte del tempo, ma è così buono con me..."

#. TRANSLATORS: Neutral dialog spoken by Farnham (Gossip)
#: Source/textdat.cpp:419
msgid ""
"I wanna tell ya sumthin', 'cause I know all about this stuff. It's my "
"specialty. This here is the best... theeeee best! That other ale ain't no "
"good since those stupid dogs..."
msgstr ""
"Voglio dirti una cosa, perché so tutto a riguardo. È la mia specialità. "
"Questa è la migliore... laaa migliore! L'altra birra è disgustosa da quando "
"quegli stupidi cani..."

#. TRANSLATORS: Neutral dialog spoken by Farnham (Gossip)
#: Source/textdat.cpp:421
msgid ""
"No one ever lis... listens to me. Somewhere - I ain't too sure - but "
"somewhere under the church is a whole pile o' gold. Gleamin' and shinin' and "
"just waitin' for someone to get it."
msgstr ""
"Nessuno mi as... ascolta. Da qualche parte - non sono sicuro - ma da qualche "
"parte sotto la chiesa c'è un'enorme montagna d'oro. Splende, brilla e "
"aspetta che qualcuno se la prenda."

#. TRANSLATORS: Neutral dialog spoken by Farnham (Gossip)
#: Source/textdat.cpp:423
msgid ""
"I know you gots your own ideas, and I know you're not gonna believe this, "
"but that weapon you got there - it just ain't no good against those big "
"brutes! Oh, I don't care what Griswold says, they can't make anything like "
"they used to in the old days..."
msgstr ""
"So che hai le tue idee, e so che non crederai a questo, ma quell'arma che "
"hai lì - non è buona contro quei grossi mostri! Oh, non m'importa di quello "
"che dice Griswold, non faranno mai le cose come si usava una volta..."

#. TRANSLATORS: Neutral dialog spoken by Farnham (Gossip)
#: Source/textdat.cpp:425
msgid ""
"If I was you... and I ain't... but if I was, I'd sell all that stuff you got "
"and get out of here. That boy out there... He's always got somethin good, "
"but you gotta give him some gold or he won't even show you what he's got."
msgstr ""
"Se fossi in te... e non lo sono... ma se lo fossi, venderei tutte le cose "
"che hai e me ne andrei da qui. Il ragazzo là fuori... Ha sempre qualcosa di "
"buono, ma devi dargli dell'oro o non ti mostrerà nemmeno quello che ha."

#. TRANSLATORS: Neutral dialog spoken by Adria
#: Source/textdat.cpp:427
msgid "I sense a soul in search of answers..."
msgstr "Sento un'anima in cerca di risposte..."

#. TRANSLATORS: Neutral dialog spoken by Adria (Gossip)
#: Source/textdat.cpp:428
msgid ""
"Wisdom is earned, not given. If you discover a tome of knowledge, devour its "
"words. Should you already have knowledge of the arcane mysteries scribed "
"within a book, remember - that level of mastery can always increase."
msgstr ""
"La saggezza si guadagna, non è data. Se scopri tomi di conoscenza,divora le "
"loro parole. Se avessi già nozione dei misteri arcani scritti in un libro, "
"ricorda - il tuo padroneggiarli può sempre migliorare."

#. TRANSLATORS: Neutral dialog spoken by Adria (Gossip)
#: Source/textdat.cpp:430
msgid ""
"The greatest power is often the shortest lived. You may find ancient words "
"of power written upon scrolls of parchment. The strength of these scrolls "
"lies in the ability of either apprentice or adept to cast them with equal "
"ability. Their weakness is that they must first be read aloud and can never "
"be kept at the ready in your mind. Know also that these scrolls can be read "
"but once, so use them with care."
msgstr ""
"Il potere maggiore è spesso quello dalla vita più corta. Potresti trovare "
"parole di potere scritte su pergamene. La loro forza giace nella possibilità "
"per chiunque sia di lanciare incantesimi con uguale abilità. La loro "
"debolezza sta nel fatto che prima devono essere lette ad alta voce e non "
"possono essere ripetute. Sappi che questi rotoli possono essere letti solo "
"una volta, quindi usali con cautela."

#. TRANSLATORS: Neutral dialog spoken by Adria (Gossip)
#: Source/textdat.cpp:432
msgid ""
"Though the heat of the sun is beyond measure, the mere flame of a candle is "
"of greater danger. No energies, no matter how great, can be used without the "
"proper focus. For many spells, ensorcelled Staves may be charged with "
"magical energies many times over. I have the ability to restore their power "
"- but know that nothing is done without a price."
msgstr ""
"Anche se il calore del sole è oltre misura, la mera fiamma di una candela è "
"un pericolo maggiore. Nessuna energia, per quanto grande, può essere usata "
"senza una focalizzazione. Per molti incantesimi, Verghe istoriate possono "
"essere ricaricate più volte con energie magiche. Ho la capacità di "
"ristabilire quel potere, ma a pagamento ovviamente."

#. TRANSLATORS: Neutral dialog spoken by Adria (Gossip)
#: Source/textdat.cpp:434
msgid ""
"The sum of our knowledge is in the sum of its people. Should you find a book "
"or scroll that you cannot decipher, do not hesitate to bring it to me. If I "
"can make sense of it I will share what I find."
msgstr ""
"La conoscenza è la somma di quella di tutte le persone. Se dovessi trovare "
"un libro o una pergamena che non riesci a decifrare, non esitare a "
"portarmela. Se posso trarne un senso lo spartirò con te."

#. TRANSLATORS: Neutral dialog spoken by Adria (Gossip)
#: Source/textdat.cpp:436
msgid ""
"To a man who only knows Iron, there is no greater magic than Steel. The "
"blacksmith Griswold is more of a sorcerer than he knows. His ability to meld "
"fire and metal is unequaled in this land."
msgstr ""
"Per chi conosce solo il ferro non c'è miglior magia dell'acciaio. C'è più "
"del mago in Griswold di quanto non sappia. La sua abilità di unire fuoco e "
"metallo è insuperata in questa zona."

#. TRANSLATORS: Neutral dialog spoken by Adria (Gossip)
#: Source/textdat.cpp:438
msgid ""
"Corruption has the strength of deceit, but innocence holds the power of "
"purity. The young woman Gillian has a pure heart, placing the needs of her "
"matriarch over her own. She fears me, but it is only because she does not "
"understand me."
msgstr ""
"La corruzione ha la forza dell'inganno, ma l'innocenza detiene il potere "
"della purezza. La giovane donna Gillian ha un cuore puro, ponendo gli "
"interessi della sua patriarca sopra i propri. Mi teme, ma solo perché non mi "
"comprende."

#. TRANSLATORS: Neutral dialog spoken by Adria (Gossip)
#: Source/textdat.cpp:440
msgid ""
"A chest opened in darkness holds no greater treasure than when it is opened "
"in the light. The storyteller Cain is an enigma, but only to those who do "
"not look. His knowledge of what lies beneath the cathedral is far greater "
"than even he allows himself to realize."
msgstr ""
"Uno scrigno aperto al buio, non contiene un tesoro maggiore di quando lo è "
"alla luce. Cain il cantastorie è un enigma, ma solo per chi non osserva. La "
"sua conoscenza di ciò che giace sotto la cattedrale è più grande di quanto "
"lui si permetta di realizzare."

#. TRANSLATORS: Neutral dialog spoken by Adria (Gossip)
#: Source/textdat.cpp:442
msgid ""
"The higher you place your faith in one man, the farther it has to fall. "
"Farnham has lost his soul, but not to any demon. It was lost when he saw his "
"fellow townspeople betrayed by the Archbishop Lazarus. He has knowledge to "
"be gleaned, but you must separate fact from fantasy."
msgstr ""
"Più fiducia riponi in una persona, più è dura sopportare il tradimento. "
"Farnham ha perso la sua anima, ma non per via di un demone. L'ha persa "
"quando ha visto i suoi concittadini traditi dall'Arcivescovo Lazarus. Sa "
"qualcosa, ma devi distinguere la realtà dalla fantasia."

#. TRANSLATORS: Neutral dialog spoken by Adria (Gossip)
#: Source/textdat.cpp:444
msgid ""
"The hand, the heart and the mind can perform miracles when they are in "
"perfect harmony. The healer Pepin sees into the body in a way that even I "
"cannot. His ability to restore the sick and injured is magnified by his "
"understanding of the creation of elixirs and potions. He is as great an ally "
"as you have in Tristram."
msgstr ""
"Mente, corpo e anima possono compiere miracoli quando sono in perfetta "
"armonia. Pepin il guaritore vede il corpo in una maniera a me sconosciuta. "
"La sua capacità di curare malati e feriti è amplificata dalla sua conoscenza "
"nella creazione di elisir e pozioni. È uno dei più grandi alleati che hai a "
"Tristram."

#. TRANSLATORS: Neutral dialog spoken by Adria (Gossip)
#: Source/textdat.cpp:446
msgid ""
"There is much about the future we cannot see, but when it comes it will be "
"the children who wield it. The boy Wirt has a blackness upon his soul, but "
"he poses no threat to the town or its people. His secretive dealings with "
"the urchins and unspoken guilds of nearby towns gain him access to many "
"devices that cannot be easily found in Tristram. While his methods may be "
"reproachful, Wirt can provide assistance for your battle against the "
"encroaching Darkness."
msgstr ""
"C'è molto del futuro che non sappiamo, ma quando arriverà, saranno i giovani "
"che dovranno affrontarlo. Wirt ha un peso sull'animo, ma non è una minaccia "
"per la città o per chi vi abita. I suoi affari segreti con misteriose gilde "
"delle città vicine gli garantiscono accesso a molti oggetti che non possono "
"essere facilmente trovati a Tristram. Anche se i suoi metodi sono "
"riprovevoli, Wirt può fornirti assistenza per la tua battaglia contro "
"l'oscurità."

#. TRANSLATORS: Neutral dialog spoken by Adria (Gossip)
#: Source/textdat.cpp:448
msgid ""
"Earthen walls and thatched canopy do not a home create. The innkeeper Ogden "
"serves more of a purpose in this town than many understand. He provides "
"shelter for Gillian and her matriarch, maintains what life Farnham has left "
"to him, and provides an anchor for all who are left in the town to what "
"Tristram once was. His tavern, and the simple pleasures that can still be "
"found there, provide a glimpse of a life that the people here remember. It "
"is that memory that continues to feed their hopes for your success."
msgstr ""
"Mura di pietra e tetti di paglia non fanno una casa. Ogden il locandiere ha "
"più ruoli in questa città di quanti molti comprendano. Fornisce assistenza a "
"Gillian e a sua nonna, mantiene la poca vita che Farnham ha ancora in sé, e "
"garantisce un ricordo di quello che Tristram era a tutti quelli rimasti in "
"città. La sua taverna, e i semplici piaceri che vi si possono trovare, danno "
"un barlume di vita che la gente qui ricorda. È questo ricordo che continua a "
"nutrire le loro speranze di un tuo successo."

#. TRANSLATORS: Neutral dialog spoken by Wirt
#: Source/textdat.cpp:450
msgid "Pssst... over here..."
msgstr "Pssst... per di qua..."

#. TRANSLATORS: Neutral dialog spoken by Wirt (Gossip)
#: Source/textdat.cpp:451
msgid ""
"Not everyone in Tristram has a use - or a market - for everything you will "
"find in the labyrinth. Not even me, as hard as that is to believe. \n"
" \n"
"Sometimes, only you will be able to find a purpose for some things."
msgstr ""
"Non tutti in Tristram trovano un'utilità, o un mercato, per tutto quello che "
"troverai nel labirinto. Nemmeno io, per quanto sia duro da credere.\n"
"\n"
"A volte solo tu sarai capace di trovare un uso per certi oggetti."

#. TRANSLATORS: Neutral dialog spoken by Wirt (Gossip)
#: Source/textdat.cpp:453
msgid ""
"Don't trust everything the drunk says. Too many ales have fogged his vision "
"and his good sense."
msgstr ""
"Non credere a tutto quel che dice l'ubriaco. Troppe birre annebbiano la "
"vista e il buon senso."

#. TRANSLATORS: Neutral dialog spoken by Wirt (Gossip)
#: Source/textdat.cpp:455
msgid ""
"In case you haven't noticed, I don't buy anything from Tristram. I am an "
"importer of quality goods. If you want to peddle junk, you'll have to see "
"Griswold, Pepin or that witch, Adria. I'm sure that they will snap up "
"whatever you can bring them..."
msgstr ""
"In caso non l'avessi notato, non compro niente a Tristram. Sono un "
"importatore di beni di qualità. Se vuoi vendere spazzatura, rivolgiti a "
"Griswold, Pepin o alla strega, Adria. Sono sicuro che addenteranno qualsiasi "
"cosa tu possa portar loro..."

#. TRANSLATORS: Neutral dialog spoken by Wirt (Gossip)
#: Source/textdat.cpp:457
msgid ""
"I guess I owe the blacksmith my life - what there is of it. Sure, Griswold "
"offered me an apprenticeship at the smithy, and he is a nice enough guy, but "
"I'll never get enough money to... well, let's just say that I have definite "
"plans that require a large amount of gold."
msgstr ""
"Penso di dovere al fabbro la vita, o almeno quel che ne è rimasto. È vero, "
"Griswold mi ha offerto un apprendistato alla fucina, ed è un buon tipo, ma "
"non potrò mai fare abbastanza soldi da... beh, diciamo solo che ho dei piani "
"che richiedono un vasto ammontare d'oro."

#. TRANSLATORS: Neutral dialog spoken by Wirt (Gossip)
#: Source/textdat.cpp:459
msgid ""
"If I were a few years older, I would shower her with whatever riches I could "
"muster, and let me assure you I can get my hands on some very nice stuff. "
"Gillian is a beautiful girl who should get out of Tristram as soon as it is "
"safe. Hmmm... maybe I'll take her with me when I go..."
msgstr ""
"Se fossi solo un po' più vecchio, la coprirei di ricchezze, e ti assicuro "
"che posso mettere le mani su oggetti molto preziosi. Gillian è una "
"bellissima ragazza che dovrebbe lasciare Tristram finché è ancora sicuro. "
"Hmm... forse la porterò con me quando me ne andrò..."

#. TRANSLATORS: Neutral dialog spoken by Wirt (Gossip)
#: Source/textdat.cpp:461
msgid ""
"Cain knows too much. He scares the life out of me - even more than that "
"woman across the river. He keeps telling me about how lucky I am to be "
"alive, and how my story is foretold in legend. I think he's off his crock."
msgstr ""
"Cain sa troppe cose. Mi terrorizza - anche più della donna aldilà del fiume. "
"Continua a ripetermi quanto sono fortunato ad essere vivo, e come la mia "
"storia sia profetizzata nelle leggende. Penso sia mezzo impazzito."

#. TRANSLATORS: Neutral dialog spoken by Wirt (Gossip)
#: Source/textdat.cpp:463
msgid ""
"Farnham - now there is a man with serious problems, and I know all about how "
"serious problems can be. He trusted too much in the integrity of one man, "
"and Lazarus led him into the very jaws of death. Oh, I know what it's like "
"down there, so don't even start telling me about your plans to destroy the "
"evil that dwells in that Labyrinth. Just watch your legs..."
msgstr ""
"Farnham - quello è un uomo con seri problemi, e io so quanto seri possono "
"esserlo. Ha creduto troppo nell'onestà di un uomo, e Lazarus l'ha guidato "
"verso la morte. Oh, so come stanno le cose laggiù, quindi non iniziare "
"nemmeno a parlarmi dei tuoi progetti d'eliminare il male che dimora nel "
"Labirinto. Solo, fa attenzione alle tue gambe..."

#. TRANSLATORS: Neutral dialog spoken by Wirt (Gossip)
#: Source/textdat.cpp:465
msgid ""
"As long as you don't need anything reattached, old Pepin is as good as they "
"come. \n"
" \n"
"If I'd have had some of those potions he brews, I might still have my leg..."
msgstr ""
"Finché non hai bisogno di riattaccarti qualcosa il vecchio Pepin è il "
"migliore. \n"
"\n"
"Se avessi avuto alcune delle pozioni che rimesta, forse avrei ancora la "
"gamba..."

#. TRANSLATORS: Neutral dialog spoken by Wirt (Gossip)
#: Source/textdat.cpp:467
msgid ""
"Adria truly bothers me. Sure, Cain is creepy in what he can tell you about "
"the past, but that witch can see into your past. She always has some way to "
"get whatever she needs, too. Adria gets her hands on more merchandise than "
"I've seen pass through the gates of the King's Bazaar during High Festival."
msgstr ""
"Adria fa paura. Cain dà i brividi per quello che può dirti sul passato, ma "
"quella strega può vedere nel tuo passato. Inoltre, ha sempre un modo per "
"avere quello di cui ha bisogno. Adria mette le mani su più mercanzia di "
"quella che ho visto passare per i cancelli del Bazar Reale in piena festa."

#. TRANSLATORS: Neutral dialog spoken by Wirt (Gossip)
#: Source/textdat.cpp:469
msgid ""
"Ogden is a fool for staying here. I could get him out of town for a very "
"reasonable price, but he insists on trying to make a go of it with that "
"stupid tavern. I guess at the least he gives Gillian a place to work, and "
"his wife Garda does make a superb Shepherd's pie..."
msgstr ""
"Ogden è un pazzo a rimanere qui. Posso farlo uscire dalla città ad un prezzo "
"ragionevole, ma continua ad insistere a mandare avanti quella stupida "
"taverna. Almeno da a Gillian un lavoro, e sua moglie Garda prepara una "
"superba torta del pastore a base di carne e patate."

#. TRANSLATORS: Quest text spoken aloud from a book by player
#: Source/textdat.cpp:471 Source/textdat.cpp:479 Source/textdat.cpp:487
#: Source/textdat.cpp:525 Source/textdat.cpp:533
msgid ""
"Beyond the Hall of Heroes lies the Chamber of Bone. Eternal death awaits any "
"who would seek to steal the treasures secured within this room. So speaks "
"the Lord of Terror, and so it is written."
msgstr ""
"Oltre la Sala degli Eroi si trova la Camera d'Ossa. Morte eterna attende "
"coloro che cercassero di rubare i tesori protetti in essa. Così parla il "
"Signore del Terrore, e così è scritto."

#. TRANSLATORS: Quest text spoken aloud from a book by player
#: Source/textdat.cpp:473 Source/textdat.cpp:481 Source/textdat.cpp:489
#: Source/textdat.cpp:527 Source/textdat.cpp:535
msgid ""
"...and so, locked beyond the Gateway of Blood and past the Hall of Fire, "
"Valor awaits for the Hero of Light to awaken..."
msgstr ""
"...e così, chiusa oltre l'Ingresso di Sangue e la Sala di Fuoco, Valor "
"attende l'Eroe della Luce per svegliarsi..."

#. TRANSLATORS: Quest text spoken aloud from a book by player
#: Source/textdat.cpp:475 Source/textdat.cpp:483 Source/textdat.cpp:491
#: Source/textdat.cpp:529 Source/textdat.cpp:537
msgid ""
"I can see what you see not.\n"
"Vision milky then eyes rot.\n"
"When you turn they will be gone,\n"
"Whispering their hidden song.\n"
"Then you see what cannot be,\n"
"Shadows move where light should be.\n"
"Out of darkness, out of mind,\n"
"Cast down into the Halls of the Blind."
msgstr ""
"Posso veder quel che tu non puoi.\n"
"S'offusca la vista negli occhi tuoi.\n"
"Se ti giri spariranno.\n"
"Canzon segrete sussurreranno.\n"
"Tu vedrai ciò che esser non può.\n"
"Ombre in luce muoversi un po'.\n"
"Lontani da luce e oscurità.\n"
"La Camera dei Ciechi ti opprimerà."

#. TRANSLATORS: Quest text spoken aloud from a book by player
#: Source/textdat.cpp:477 Source/textdat.cpp:485 Source/textdat.cpp:493
#: Source/textdat.cpp:531 Source/textdat.cpp:539
msgid ""
"The armories of Hell are home to the Warlord of Blood. In his wake lay the "
"mutilated bodies of thousands. Angels and men alike have been cut down to "
"fulfill his endless sacrifices to the Dark ones who scream for one thing - "
"blood."
msgstr ""
"Nelle armerie infernali risiede il Signore del Sangue. Sul suo cammino "
"giacciono migliaia di corpi mutilati. Senza distinzione angeli e uomini sono "
"stati trucidati per i suoi sacrifici agli Oscuri che esigono solo una cosa - "
"sangue."

#. TRANSLATORS: Book read aloud
#: Source/textdat.cpp:505
msgid ""
"Take heed and bear witness to the truths that lie herein, for they are the "
"last legacy of the Horadrim. There is a war that rages on even now, beyond "
"the fields that we know - between the utopian kingdoms of the High Heavens "
"and the chaotic pits of the Burning Hells. This war is known as the Great "
"Conflict, and it has raged and burned longer than any of the stars in the "
"sky. Neither side ever gains sway for long as the forces of Light and "
"Darkness constantly vie for control over all creation."
msgstr ""
"Presta attenzione e porta testimonianza della verità che qui leggerai, "
"perché sono l'ultimo lascito dell'Horadrim. C'è una guerra che infuria,ben "
"oltre quello che conosciamo - fra gli utopici Regni Celesti e i pozzi "
"caotici degli Inferni - Questa guerra è conosciuta come il Grande Conflitto, "
"e dura da molto più delle stelle. Nessuna parte ha guadagnato influenza a "
"lungo mentre la luce e l'oscurità continuano a gareggiare per il controllo "
"su tutto il creato."

#. TRANSLATORS: Book read aloud
#: Source/textdat.cpp:507
msgid ""
"Take heed and bear witness to the truths that lie herein, for they are the "
"last legacy of the Horadrim. When the Eternal Conflict between the High "
"Heavens and the Burning Hells falls upon mortal soil, it is called the Sin "
"War. Angels and Demons walk amongst humanity in disguise, fighting in "
"secret, away from the prying eyes of mortals. Some daring, powerful mortals "
"have even allied themselves with either side, and helped to dictate the "
"course of the Sin War."
msgstr ""
"Presta attenzione e porta testimonianza delle verità che qui leggerai, "
"perché sono l'ultimo lascito dell'Horadrim. Quando il Conflitto Eterno fra i "
"Regni Celesti e gli Inferni Fiammeggianti si sposta su suolo mortale, è "
"detta la Guerra del Peccato. Angeli e demoni girano in incognito fra gli "
"uomini, combattendo in segreto lontani da occhi mortali. Alcuni potenti "
"mortali si allearono con l'una o l'altra parte, e aiutarono a dettare il "
"corso della guerra."

#. TRANSLATORS: Book read aloud
#: Source/textdat.cpp:509
msgid ""
"Take heed and bear witness to the truths that lie herein, for they are the "
"last legacy of the Horadrim. Nearly three hundred years ago, it came to be "
"known that the Three Prime Evils of the Burning Hells had mysteriously come "
"to our world. The Three Brothers ravaged the lands of the east for decades, "
"while humanity was left trembling in their wake. Our Order - the Horadrim - "
"was founded by a group of secretive magi to hunt down and capture the Three "
"Evils once and for all.\n"
" \n"
"The original Horadrim captured two of the Three within powerful artifacts "
"known as Soulstones and buried them deep beneath the desolate eastern sands. "
"The third Evil escaped capture and fled to the west with many of the "
"Horadrim in pursuit. The Third Evil - known as Diablo, the Lord of Terror - "
"was eventually captured, his essence set in a Soulstone and buried within "
"this Labyrinth.\n"
" \n"
"Be warned that the soulstone must be kept from discovery by those not of the "
"faith. If Diablo were to be released, he would seek a body that is easily "
"controlled as he would be very weak - perhaps that of an old man or a child."
msgstr ""
"Presta attenzione e porta testimonianza delle verità che qui leggerai, "
"perché sono l'ultimo lascito dell'Horadrim. Quasi trecento anni fa, i Tre "
"Mali Maggiori degli Inferni Fiammeggianti giunsero misteriosamente nel "
"nostro mondo. I tre fratelli devastarono l'oriente per decadi, mentre "
"l'umanità tremava al loro passaggio. Il nostro ordine - l'Horadrim - fu "
"fondato da un gruppo segreto di maghi per catturare i tre mali una volta per "
"tutte.\n"
"\n"
"Gli Horadrim catturarono due dei tre all'interno di potenti artefatti noti "
"come Pietre dell'Anima e li seppellirono nelle profondità dei deserti "
"orientali. Il terzo male evitò la cattura e fuggì ad ovest con molti "
"Horadrim sulle sue tracce. Il terzo male - conosciuto come Diablo, il "
"Signore del Terrore - venne poi catturato, la sua essenza intrappolata in "
"una pietra dell'anima e sepolta in questo Labirinto.\n"
"\n"
"Fai attenzione, la pietra dell'anima dev'essere celata a chi non è "
"preparato. Se Diablo venisse liberato, cercherebbe un corpo facilmente "
"controllabile perché sarebbe molto debole - probabilmente quello di un "
"vecchio o di un bambino."

#. TRANSLATORS: Book read aloud
#: Source/textdat.cpp:511
msgid ""
"So it came to be that there was a great revolution within the Burning Hells "
"known as The Dark Exile. The Lesser Evils overthrew the Three Prime Evils "
"and banished their spirit forms to the mortal realm. The demons Belial (the "
"Lord of Lies) and Azmodan (the Lord of Sin) fought to claim rulership of "
"Hell during the absence of the Three Brothers. All of Hell polarized between "
"the factions of Belial and Azmodan while the forces of the High Heavens "
"continually battered upon the very Gates of Hell."
msgstr ""
"Così ebbe inizio un grande tumulto negli inferni fiammeggianti conosciuto "
"come Esilio Oscuro. I Mali Minori spodestarono i Tre Mali Maggiori e "
"bandirono le loro forme spirituali nel reame dei mortali. I demoni Belial "
"(il Signore della Menzogna) e Azmodan (il Signore del Peccato) combatterono "
"per affermare il proprio dominio sull'Inferno durante l'assenza dei tre. "
"L'Inferno si divise fra le fazioni di Belial e Azmodan, mentre le forze "
"celesti continuavano a premere sui Cancelli Infernali."

#. TRANSLATORS: Book read aloud
#: Source/textdat.cpp:513
msgid ""
"Many demons traveled to the mortal realm in search of the Three Brothers. "
"These demons were followed to the mortal plane by Angels who hunted them "
"throughout the vast cities of the East. The Angels allied themselves with a "
"secretive Order of mortal magi named the Horadrim, who quickly became adept "
"at hunting demons. They also made many dark enemies in the underworlds."
msgstr ""
"Molti demoni si spostarono nel reame dei mortali in cerca dei tre fratelli. "
"Questi demoni vennero seguiti da Angeli che li perseguitarono attraverso le "
"vaste città d'oriente. Gli angeli si allearono con un ordine segreto di "
"maghi mortali chiamato Horadrim, che divennero ben presto maestri nel "
"cacciare demoni. Si fecero anche molti oscuri nemici nei regni d'oltretomba."

#. TRANSLATORS: Book read aloud
#: Source/textdat.cpp:515
msgid ""
"So it came to be that the Three Prime Evils were banished in spirit form to "
"the mortal realm and after sewing chaos across the East for decades, they "
"were hunted down by the cursed Order of the mortal Horadrim. The Horadrim "
"used artifacts called Soulstones to contain the essence of Mephisto, the "
"Lord of Hatred and his brother Baal, the Lord of Destruction. The youngest "
"brother - Diablo, the Lord of Terror - escaped to the west.\n"
" \n"
"Eventually the Horadrim captured Diablo within a Soulstone as well, and "
"buried him under an ancient, forgotten Cathedral. There, the Lord of Terror "
"sleeps and awaits the time of his rebirth. Know ye that he will seek a body "
"of youth and power to possess - one that is innocent and easily controlled. "
"He will then arise to free his Brothers and once more fan the flames of the "
"Sin War..."
msgstr ""
"Così accadde che i Tre Mali Maggiori furono banditi in forma spirituale nel "
"reame dei mortali e dopo aver sparso caos in oriente per decadi, vennero "
"cacciati dal maledetto Ordine Horadrim. L'Horadrim usò artefatti chiamati "
"Pietre dell'Anima per contenere l'essenza di Mephisto, il Signore dell'Odio "
"e di Baal, il Signore della Distruzione. Il fratello più giovane - Diablo, "
"il Signore del Terrore - fuggì ad ovest.\n"
"\n"
"L'Horadrim riuscì poi a catturare anche Diablo in una Pietra dell'Anima, che "
"venne sepolta sotto un'antica Cattedrale dimenticata. Qui, il Signore del "
"Terrore dorme e attende il tempo della sua rinascita. Egli cercherà un corpo "
"giovane e forte da possedere - uno che sia innocente e facile da "
"controllare. Sorgerà quindi per liberare i suoi fratelli e attizzare le "
"fiamme della Guerra del Peccato..."

#. TRANSLATORS: Book read aloud
#: Source/textdat.cpp:517
msgid ""
"All praises to Diablo - Lord of Terror and Survivor of The Dark Exile. When "
"he awakened from his long slumber, my Lord and Master spoke to me of secrets "
"that few mortals know. He told me the kingdoms of the High Heavens and the "
"pits of the Burning Hells engage in an eternal war. He revealed the powers "
"that have brought this discord to the realms of man. My lord has named the "
"battle for this world and all who exist here the Sin War."
msgstr ""
"Tutti adorino Diablo - Signore del Terrore e Superstite dell'Esilio Oscuro. "
"Quando si svegliò dal suo sonno, il mio Signore e Padrone mi parlò di "
"segreti che pochi mortali conoscono. Mi raccontò di come i Regni Celesti e i "
"Pozzi dell'Inferno si scontrarono in una eterna guerra. Mi rivelò i fatti "
"che portarono questa lotta nei reami umani. Egli ha chiamato questa "
"battaglia per questo mondo e per tutti quelli che vi abitano Guerra del "
"Peccato."

#. TRANSLATORS: Book read aloud
#: Source/textdat.cpp:519
msgid ""
"Glory and Approbation to Diablo - Lord of Terror and Leader of the Three. My "
"Lord spoke to me of his two Brothers, Mephisto and Baal, who were banished "
"to this world long ago. My Lord wishes to bide his time and harness his "
"awesome power so that he may free his captive brothers from their tombs "
"beneath the sands of the east. Once my Lord releases his Brothers, the Sin "
"War will once again know the fury of the Three."
msgstr ""
"Gloria e Onori a Diablo - Signore del Terrore e Capo dei Tre. Il mio Signore "
"mi parlò dei suoi fratelli, Mephisto e Baal, banditi in questo mondo secoli "
"fa. Egli attende per scatenare il suo immenso potere che può liberare i suoi "
"fratelli rinchiusi nei loro sepolcri sotto le sabbie dell'est. Una volta che "
"il mio Signore avrà liberato i suoi Fratelli, la Guerra del Peccato "
"conoscerà di nuovo la furia dei Tre."

#. TRANSLATORS: Book read aloud
#: Source/textdat.cpp:521
msgid ""
"Hail and Sacrifice to Diablo - Lord of Terror and Destroyer of Souls. When I "
"awoke my Master from his sleep, he attempted to possess a mortal's form. "
"Diablo attempted to claim the body of King Leoric, but my Master was too "
"weak from his imprisonment. My Lord required a simple and innocent anchor to "
"this world, and so found the boy Albrecht to be perfect for the task. While "
"the good King Leoric was left maddened by Diablo's unsuccessful possession, "
"I kidnapped his son Albrecht and brought him before my Master. I now await "
"Diablo's call and pray that I will be rewarded when he at last emerges as "
"the Lord of this world."
msgstr ""
"Saluti e onori a Diablo - Signore del Terrore e Distruttore d'Anime. Quando "
"ho destato il mio Padrone dal suo sonno, tentò di possedere una forma "
"mortale. Diablo provò a reclamare il corpo di Re Leoric, ma il mio Padrone "
"era troppo provato dalla sua prigionia. Il mio Signore abbisognava di un "
"innocente legame a questo mondo, e trovò il giovane Albrecht perfetto in "
"questo ruolo. Mentre Re Leoric impazziva, per il fallito tentativo di "
"possessione di Diablo, rapii Albrecht e lo donai al mio Padrone. Ora aspetto "
"la chiamata di Diablo e spero in una ricompensa quando alla fine si ergerà "
"come Signore del mondo."

#. TRANSLATORS: Neutral Text spoken by Ogden
#: Source/textdat.cpp:523
msgid ""
"Thank goodness you've returned!\n"
"Much has changed since you lived here, my friend. All was peaceful until the "
"dark riders came and destroyed our village. Many were cut down where they "
"stood, and those who took up arms were slain or dragged away to become "
"slaves - or worse. The church at the edge of town has been desecrated and is "
"being used for dark rituals. The screams that echo in the night are inhuman, "
"but some of our townsfolk may yet survive. Follow the path that lies between "
"my tavern and the blacksmith shop to find the church and save who you can. \n"
" \n"
"Perhaps I can tell you more if we speak again. Good luck."
msgstr ""
"Grazie al cielo sei tornato!\n"
"Molto è cambiato da quando vivevi qui amico mio. Tutto era pacifico fin "
"quando i cavalieri neri non razziarono il villaggio. Molti vennero uccisi "
"subito e quelli che si difesero furono trucidati o trascinati via per "
"diventare schiavi, o peggio. La chiesa ai limiti del paese è stata "
"sconsacrata ed è usata per oscuri rituali. Le urla che risuonano nella notte "
"sono inumane, ma alcuni dei nostri compaesani potrebbero ancora essere vivi. "
"Per trovare la chiesa segui il sentiero fra la mia taverna e la fucina, "
"cerca di salvarli. \n"
" \n"
"Forse la prossima volta saprò dirti di più. Buona fortuna."

#. TRANSLATORS: Quest text spoken by Adria
#: Source/textdat.cpp:541
msgid ""
"Maintain your quest.  Finding a treasure that is lost is not easy.  Finding "
"a treasure that is hidden less so.  I will leave you with this.  Do not let "
"the sands of time confuse your search."
msgstr ""
"Perdura nella tua missione.  Trovare un tesoro disperso non è facile.  "
"Scovare un tesoro celato ancor meno.  Ti lascio con questo.  Non lasciare "
"che le sabbie del tempo confondano la tua ricerca."

#. TRANSLATORS: Quest text spoken by Griswold
#: Source/textdat.cpp:543
msgid ""
"A what?!  This is foolishness.  There's no treasure buried here in "
"Tristram.  Let me see that!!  Ah, Look these drawings are inaccurate.  They "
"don't match our town at all.  I'd keep my mind on what lies below the "
"cathedral and not what lies below our topsoil."
msgstr ""
"Un cosa?!  Questa è follia.  Non c'è tesoro sepolto a Tristram.  Fammi "
"vedere!  Ah, guarda questi disegni inesatti.  Non combaciano con la nostra "
"città.  Rimarrò con la mente su ciò che si trova sotto la cattedrale e non "
"su ciò che sta nel nostro sottosuolo."

#. TRANSLATORS: Quest text spoken by Pepin
#: Source/textdat.cpp:545
msgid ""
"I really don't have time to discuss some map you are looking for.  I have "
"many sick people that require my help and yours as well."
msgstr ""
"Non ho veramente tempo di discutere sulla mappa che stai cercando.  Ho molta "
"gente malata che richiede il mio aiuto e anche il tuo."

#. TRANSLATORS: Quest text spoken by Adria
#: Source/textdat.cpp:547 Source/textdat.cpp:559
msgid ""
"The once proud Iswall is trapped deep beneath the surface of this world.  "
"His honor stripped and his visage altered.  He is trapped in immortal "
"torment.  Charged to conceal the very thing that could free him."
msgstr ""
"Il fiero Iswall è intrappolato nelle profondità di questo mondo.  Spogliato "
"dell'onore e sfigurato in viso.  Egli è intrappolato in un tormento "
"immortale.  Incaricato a celare la cosa che potrebbe liberarlo."

#. TRANSLATORS: Quest text spoken by Ogden
#: Source/textdat.cpp:549
msgid ""
"I'll bet that Wirt saw you coming and put on an act just so he could laugh "
"at you later when you were running around the town with your nose in the "
"dirt.  I'd ignore it."
msgstr ""
"Scommetto che Wirt vedendoti arrivare improvvisò una sceneggiata per "
"deriderti più tardi, quando avresti girato in città col tuo naso "
"nell'immondizia.  Io l'ignorerei."

#. TRANSLATORS: Quest text spoken by Cain
#: Source/textdat.cpp:551
msgid ""
"There was a time when this town was a frequent stop for travelers from far "
"and wide.  Much has changed since then.  But hidden caves and buried "
"treasure are common fantasies of any child.  Wirt seldom indulges in "
"youthful games.  So it may just be his imagination."
msgstr ""
"Ci fu un tempo in cui la città era meta frequente per viaggiatori "
"provenienti da ogni dove.  Molto è cambiato da allora.  Ma caverne ignote e "
"tesori sepolti sono fantasie comuni nei bambini.  Wirt fa di raro giochi "
"infantili.  Quindi può esserselo solo immaginato."

#. TRANSLATORS: Quest text spoken by Farnham
#: Source/textdat.cpp:553
msgid ""
"Listen here.  Come close.  I don't know if you know what I know, but you've "
"have really got something here.  That's a map."
msgstr ""
"Ascolta.  Vieni qui.  Io non so se tu sai quello che so, ma hai trovato "
"davvero qualcosa.  Quella è una mappa."

#. TRANSLATORS: Quest text spoken by Gillian
#: Source/textdat.cpp:555
msgid ""
"My grandmother often tells me stories about the strange forces that inhabit "
"the graveyard outside of the church.  And it may well interest you to hear "
"one of them.  She said that if you were to leave the proper offering in the "
"cemetary, enter the cathedral to pray for the dead, and then return, the "
"offering would be altered in some strange way.  I don't know if this is just "
"the talk of an old sick woman, but anything seems possible these days."
msgstr ""
"Mia nonna mi racconta spesso storie riguardo strane forze sconosciute che "
"popolano il cimitero al di fuori della chiesa.  Potrebbe interessarti "
"sentirne una.  Ha detto che se lasci un'offerta adeguata nel cimitero, entri "
"nella cattedrale per pregare i morti, e ritorni, l'offerta si sarebbe "
"alterata in qualche strano modo.  Io non so se questi sono solo i "
"vaneggiamenti di un'anziana donna malata, ma qualsiasi cosa pare possibile "
"di questi giorni."

#. TRANSLATORS: Quest text spoken by Wirt
#: Source/textdat.cpp:557
msgid ""
"Hmmm.  A vast and mysterious treasure you say.  Mmmm.  Maybe I could be "
"interested in picking up a few things from you.  Or better yet, don't you "
"need some rare and expensive supplies to get you through this ordeal?"
msgstr ""
"Hmmm.  Un tesoro vasto e misterioso, dici.  Mmmm.  Forse potrei essere "
"interessato a raccogliere alcune cose da te.  O meglio ancora, non hai "
"bisogno di rifornimenti rari e costosi per superare questo calvario?"

#. TRANSLATORS: Neutral text spoken by Farmer (Gossip)
#: Source/textdat.cpp:561
msgid ""
"So, you're the hero everyone's been talking about. Perhaps you could help a "
"poor, simple farmer out of a terrible mess? At the edge of my orchard, just "
"south of here, there's a horrible thing swelling out of the ground! I can't "
"get to my crops or my bales of hay, and my poor cows will starve. The witch "
"gave this to me and said that it would blast that thing out of my field. If "
"you could destroy it, I would be forever grateful. I'd do it myself, but "
"someone has to stay here with the cows..."
msgstr ""
"Quindi, sei tu l'eroe di cui tutti parlano. Forse potresti aiutare un "
"povero, umile contadino a uscire da un terribile guaio? Al confine del mio "
"orto, appena a sud di qui, un terribile rigonfiamento è sbucato dal suolo! "
"Non posso recarmi al mio raccolto o alle balle di fieno, le mie povere "
"mucche moriranno di fame. La strega mi ha dato questo dicendo che avrebbe "
"dilaniato quella cosa nel mio campo. Se potessi eliminarla, te ne sarei "
"grato. Lo farei io, ma qualcuno deve badare alle mucche..."

#. TRANSLATORS: Neutral text spoken by Farmer (Gossip)
#: Source/textdat.cpp:563
msgid ""
"I knew that it couldn't be as simple as that witch made it sound. It's a sad "
"world when you can't even trust your neighbors."
msgstr ""
"Sapevo che non sarebbe stato semplice come la strega l'ha fatto sembrare. "
"Che mondo triste se non puoi fidarti del prossimo."

#. TRANSLATORS: Neutral text spoken by Farmer (Gossip)
#: Source/textdat.cpp:565
msgid ""
"Is it gone? Did you send it back to the dark recesses of Hades that spawned "
"it? You what? Oh, don't tell me you lost it! Those things don't come cheap, "
"you know. You've got to find it, and then blast that horror out of our town."
msgstr ""
"È andato? L'hai rispedito negli oscuri recessi dell'Ade da dove era venuto? "
"Tu cosa? Oh, non dirmi che l'hai perso! Queste cose sono sconvenienti, sai. "
"Devi trovarlo, e distruggere quell'orrore scacciandolo dalla nostra città."

#. TRANSLATORS: Neutral text spoken by Farmer (Gossip)
#: Source/textdat.cpp:567
msgid ""
"I heard the explosion from here! Many thanks to you, kind stranger. What "
"with all these things comin' out of the ground, monsters taking over the "
"church, and so forth, these are trying times. I am but a poor farmer, but "
"here -- take this with my great thanks."
msgstr ""
"Ho udito l'esplosione fin qui! Grazie, generoso straniero. Con tutte queste "
"cose provenienti dal sottosuolo, mostri che corrompono la chiesa, e così "
"via, questi sono tempi duri. Sono solo un povero contadino, ma ecco, prendi "
"questo con mia somma gratitudine."

#. TRANSLATORS: Neutral text spoken by Farmer (Gossip)
#: Source/textdat.cpp:569
msgid ""
"Oh, such a trouble I have...maybe...No, I couldn't impose on you, what with "
"all the other troubles. Maybe after you've cleansed the church of some of "
"those creatures you could come back... and spare a little time to help a "
"poor farmer?"
msgstr ""
"Oh, che problema che ho...forse...No, non posso importelo, con tutti i "
"problemi che hai. Forse dopo che avrai ripulito la chiesa da queste creature "
"potresti ritornare... e dedicare un po' del tuo tempo per aiutare un povero "
"contadino?"

#. TRANSLATORS: Quest text spoken by Little Girl
#: Source/textdat.cpp:571
msgid "Waaaah! (sniff) Waaaah! (sniff)"
msgstr "Waaaah! (sniff) Waaaah! (sniff)"

#. TRANSLATORS: Quest text spoken by Little Girl
#: Source/textdat.cpp:572
msgid ""
"I lost Theo!  I lost my best friend!  We were playing over by the river, and "
"Theo said he wanted to go look at the big green thing.  I said we shouldn't, "
"but we snuck over there, and then suddenly this BUG came out!  We ran away "
"but Theo fell down and the bug GRABBED him and took him away!"
msgstr ""
"Ho perso Theo!  Ho perso il mio migliore amico!  Giocavamo sul fiume, e Theo "
"disse di voler andare a vedere la grande cosa verde.  Dissi che non "
"dovevamo, ma sgattaiolammo fino a là, e improvvisamente questo INSETTO "
"uscì!  Siamo fuggiti ma Theo cadde e l'insetto l'AFFERRò portandoselo via!"

#. TRANSLATORS: Quest text spoken by Little Girl
#: Source/textdat.cpp:574
msgid ""
"Didja find him?  You gotta find Theodore, please!  He's just little.  He "
"can't take care of himself!  Please!"
msgstr ""
"L'hai trovato?  Ritrova Theodore, per favore!  È piccolo.  Non è in grado di "
"prendersi cura di sé.  Ti prego!"

#. TRANSLATORS: Quest text spoken by Little Girl (Quest End)
#: Source/textdat.cpp:576
msgid ""
"You found him!  You found him!  Thank you!  Oh Theo, did those nasty bugs "
"scare you?  Hey!  Ugh!  There's something stuck to your fur!  Ick!  Come on, "
"Theo, let's go home!  Thanks again, hero person!"
msgstr ""
"L'hai trovato!  L'hai trovato!  Grazie!  Oh Theo, quei brutti insetti ti "
"hanno spaventato? Ehi! Ugh! Hai qualcosa attaccato alla pelle!  Ick!  Su, "
"Theo, torniamo a casa!  Grazie di nuovo, eroico individuo!"

#. TRANSLATORS: Quest text spoken by Defiler (Hostile)
#: Source/textdat.cpp:578
msgid ""
"We have long lain dormant, and the time to awaken has come.  After our long "
"sleep, we are filled with great hunger.  Soon, now, we shall feed..."
msgstr ""
"Siamo rimasti a lungo sopiti, il tempo del risveglio è ormai giunto.  Dopo "
"il nostro lungo sonno, siamo affamati.  Presto, ora, ci nutriremo..."

#. TRANSLATORS: Quest text spoken by Defiler (Hostile)
#: Source/textdat.cpp:580
msgid ""
"Have you been enjoying yourself, little mammal?  How pathetic. Your little "
"world will be no challenge at all."
msgstr ""
"Ti diverti, piccolo mammifero?  Com'è patetico. Il tuo piccolo mondo non "
"sarà minimamente una minaccia."

#. TRANSLATORS: Quest text spoken by Defiler (Hostile)
#: Source/textdat.cpp:582
msgid ""
"These lands shall be defiled, and our brood shall overrun the fields that "
"men call home.  Our tendrils shall envelop this world, and we will feast on "
"the flesh of its denizens.  Man shall become our chattel and sustenance."
msgstr ""
"Contamineremo queste terre, la nostra stirpe invaderà le distese che gli "
"uomini chiamano casa.  I nostri viticci avvolgeranno il mondo, e noi "
"banchetteremo con la carne dei suoi abitanti.  L'uomo sarà il nostro "
"nutrimento."

#. TRANSLATORS: Quest text spoken by Defiler (Hostile)
#: Source/textdat.cpp:584
msgid ""
"Ah, I can smell you...you are close! Close! Ssss...the scent of blood and "
"fear...how enticing..."
msgstr ""
"Ah, sento il tuo odore...sei vicino! Vicino! Ssss...odore di sangue e "
"paura...com'è allettante..."

#. TRANSLATORS: Quest text spoken by Narrator
#: Source/textdat.cpp:592
msgid ""
"And in the year of the Golden Light, it was so decreed that a great "
"Cathedral be raised.  The cornerstone of this holy place was to be carved "
"from the translucent stone Antyrael, named for the Angel who shared his "
"power with the Horadrim.  \n"
" \n"
"In the Year of Drawing Shadows, the ground shook and the Cathedral shattered "
"and fell.  As the building of catacombs and castles began and man stood "
"against the ravages of the Sin War, the ruins were scavenged for their "
"stones.  And so it was that the cornerstone vanished from the eyes of man. \n"
" \n"
"The stone was of this world -- and of all worlds -- as the Light is both "
"within all things and beyond all things. Light and unity are the products of "
"this holy foundation, a unity of purpose and a unity of possession."
msgstr ""
"E nell'anno della Luce Dorata, fu decretato che una maestosa Cattedrale "
"fosse eretta.  La pietra angolare di questo sacro luogo doveva essere "
"scavata nella pietra traslucida di Antyrael, così chiamata in nome "
"dell'Angelo che ha condiviso il suo potere con gli Horadrim.  \n"
"\n"
"Nell'anno designato all'Oscurità, la terra tremò e la Cattedrale cadde in "
"frantumi.  Quando iniziò la costruzione di catacombe e castelli e l'uomo si "
"oppose alle devastazioni della Guerra del Peccato, le rovine vennero "
"spazzate via da tutte le loro pietre.  E così la pietra angolare svanì. \n"
"\n"
"La pietra era di questo mondo - e di tutti i mondi - come la luce è sia "
"dentro che fuori da ogni cosa. La luce e l'unità sono le fondamenta di "
"questa sacra creazione, un'unione di scopi e di beni."

#. TRANSLATORS: Quest text spoken by Complete Nut
#: Source/textdat.cpp:594
msgid "Moo."
msgstr "Muu."

#. TRANSLATORS: Quest text spoken by Complete Nut
#: Source/textdat.cpp:595
msgid "I said, Moo."
msgstr "Ho detto, Muu."

#. TRANSLATORS: Quest text spoken by Complete Nut
#: Source/textdat.cpp:596
msgid "Look I'm just a cow, OK?"
msgstr "Sono solo una mucca, OK?"

#. TRANSLATORS: Quest text spoken by Complete Nut
#: Source/textdat.cpp:597
msgid ""
"All right, all right.  I'm not really a cow.  I don't normally go around "
"like this; but, I was sitting at home minding my own business and all of a "
"sudden these bugs & vines & bulbs & stuff started coming out of the floor... "
"it was horrible!  If only I had something normal to wear, it wouldn't be so "
"bad.  Hey!  Could you go back to my place and get my suit for me?  The brown "
"one, not the gray one, that's for evening wear.  I'd do it myself, but I "
"don't want anyone seeing me like this.  Here, take this, you might need "
"it... to kill those things that have overgrown everything.  You can't miss "
"my house, it's just south of the fork in the river... you know... the one "
"with the overgrown vegetable garden."
msgstr ""
"Va bene, va bene.  Non sono una mucca.  Di solito non giro in questo modo; "
"ero seduto a casa a farmi gli affari miei quando a un tratto questi insetti, "
"tralci e bulbi e altro sono iniziati ad uscire fuori dal pavimento... "
"orribile!  Se soltanto avessi qualcosa di decente da indossare, non sarebbe "
"così male.  Ehi!  Potresti tornare alla mia dimora a prendere il mio "
"vestito?  Quello marrone, non il grigio, che sfrutto solo di sera.  Lo farei "
"io, ma non voglio che mi vedano conciato così.  Ecco, prendi questo, "
"potrebbe servirti... per uccidere quelle cose che hanno invaso tutto.  Non "
"puoi mancare la mia casa, è poco più a sud del biforcarsi del fiume... "
"sai... quella con l'orto incolto."

#. TRANSLATORS: Quest text spoken by Complete Nut
#: Source/textdat.cpp:599
msgid ""
"What are you wasting time for?  Go get my suit!  And hurry!  That Holstein "
"over there keeps winking at me!"
msgstr ""
"Perché perdi tempo?  Riportami il vestito!  Sbrigati!  Quella Holstein "
"laggiù continua a farmi l'occhiolino!"

#. TRANSLATORS: Quest text spoken by Complete Nut
#: Source/textdat.cpp:601
msgid ""
"Hey, have you got my suit there?  Quick, pass it over!  These ears itch like "
"you wouldn't believe!"
msgstr ""
"Ehi, hai preso il mio vestito?  Presto, passamelo!  Queste orecchie prudono "
"come non crederesti mai!"

#. TRANSLATORS: Quest text spoken by Complete Nut
#: Source/textdat.cpp:603
msgid ""
"No no no no!  This is my GRAY suit!  It's for evening wear!  Formal "
"occasions!  I can't wear THIS.  What are you, some kind of weirdo?  I need "
"the BROWN suit."
msgstr ""
"No no no no! Questo è l'abito GRIGIO!  È per la sera!  Da occasioni "
"formali!  Non posso indossarlo.  Cosa sei, un tipo strambo?  Ho bisogno "
"dell'abito MARRONE."

#. TRANSLATORS: Quest text spoken by Complete Nut
#: Source/textdat.cpp:605
msgid ""
"Ahh, that's MUCH better.  Whew!  At last, some dignity!  Are my antlers on "
"straight?  Good.  Look, thanks a lot for helping me out.  Here, take this as "
"a gift; and, you know... a little fashion tip... you could use a little... "
"you could use a new... yknowwhatImean?  The whole adventurer motif is just "
"so... retro.  Just a word of advice, eh?  Ciao."
msgstr ""
"Ahh, MOLTO meglio.  Wow! Infine, un po' di dignità!  Le mie corna son "
"dritte?  Bene.  Guarda, grazie dell'aiuto.  Ecco, prendi questo dono; e, "
"sai.. una piccola dritta sulla moda... potresti usarne uno piccolo.. "
"potresti usarne uno nuovo.. sai cosa intendo? Il vero motto "
"dell'avventuriero è solo questo... retrò.  È solo un consiglio eh?  Ciao."

#. TRANSLATORS: Quest text spoken by Complete Nut
#: Source/textdat.cpp:607
msgid ""
"Look.  I'm a cow.  And you, you're monster bait. Get some experience under "
"your belt!  We'll talk..."
msgstr ""
"Guarda.  Io sono una mucca.  E tu, sei un'esca da mostro. Fai un po' di "
"esperienza!  E poi parleremo..."

#. TRANSLATORS: Quest text spoken by Farmer
#: Source/textdat.cpp:610
msgid ""
"It must truly be a fearsome task I've set before you. If there was just some "
"way that I could... would a flagon of some nice, fresh milk help?"
msgstr ""
"È veramente un terribile compito che ti ho posto innanzi. Se solamente "
"potessi fare qualcosa... una caraffa di buon latte fresco, aiuterebbe?"

#. TRANSLATORS: Quest text spoken by Farmer
#: Source/textdat.cpp:612
msgid ""
"Oh, I could use your help, but perhaps after you've saved the catacombs from "
"the desecration of those beasts."
msgstr ""
"Oh, potrei servirmi del tuo aiuto, ma solo dopo che salverai le catacombe "
"dalla profanazione di quelle bestie."

#. TRANSLATORS: Quest text spoken by Farmer
#: Source/textdat.cpp:614
msgid ""
"I need something done, but I couldn't impose on a perfect stranger. Perhaps "
"after you've been here a while I might feel more comfortable asking a favor."
msgstr ""
"Mi serve aiuto per una cosa, ma non posso imporlo a un perfetto estraneo. "
"Forse dopo che sarai ambientato mi sentirò più a mio agio a esigere un "
"favore."

#. TRANSLATORS: Quest text spoken by Farmer
#: Source/textdat.cpp:616
msgid ""
"I see in you the potential for greatness.  Perhaps sometime while you are "
"fulfilling your destiny, you could stop by and do a little favor for me?"
msgstr ""
"Io vedo in te un potenziale di grandezza.  Forse un giorno mentre adempirai "
"al tuo destino, potresti fermarti e farmi un piccolo favore?"

#. TRANSLATORS: Quest text spoken by Farmer
#: Source/textdat.cpp:618
msgid ""
"I think you could probably help me, but perhaps after you've gotten a little "
"more powerful. I wouldn't want to injure the village's only chance to "
"destroy the menace in the church!"
msgstr ""
"Penso che potresti aiutarmi,ma forse dopo che sarai diventato un po' più "
"potente. Non vorrei pregiudicare al villaggio l'unica possibilità di "
"distruggere la minaccia nella chiesa!"

#. TRANSLATORS: Quest text spoken by Complete Nut
#: Source/textdat.cpp:620
msgid ""
"Me, I'm a self-made cow.  Make something of yourself, and... then we'll talk."
msgstr ""
"Io, sono una mucca fatta da sé.  Realizzati pure tu, e... poi ne parleremo."

#. TRANSLATORS: Quest text spoken by Complete Nut
#: Source/textdat.cpp:622
msgid ""
"I don't have to explain myself to every tourist that walks by!  Don't you "
"have some monsters to kill?  Maybe we'll talk later.  If you live..."
msgstr ""
"Non sono tenuto a giustificarmi con ogni turista che passa da qui!  Non hai "
"dei mostri da uccidere?  Forse ne riparleremo dopo.  Se sarai vivo..."

#. TRANSLATORS: Quest text spoken by Complete Nut
#: Source/textdat.cpp:624
msgid ""
"Quit bugging me.  I'm looking for someone really heroic.  And you're not "
"it.  I can't trust you, you're going to get eaten by monsters any day now... "
"I need someone who's an experienced hero."
msgstr ""
"Smettila di irritarmi.  Sto cercando qualcuno di veramente eroico.  E tu non "
"lo sei.  Non posso fidarmi di te, sarai mangiato dai mostri a giorni... "
"Necessito di un eroe di una certa esperienza."

#. TRANSLATORS: Quest text spoken by Complete Nut
#: Source/textdat.cpp:626
msgid ""
"All right, I'll cut the bull.  I didn't mean to steer you wrong.  I was "
"sitting at home, feeling moo-dy, when things got really un-stable; a whole "
"stampede of monsters came out of the floor!  I just cowed.  I just happened "
"to be wearing this Jersey when I ran out the door, and now I look udderly "
"ridiculous.  If only I had something normal to wear, it wouldn't be so bad.  "
"Hey!  Can you go back to my place and get my suit for me?  The brown one, "
"not the gray one, that's for evening wear.  I'd do it myself, but I don't "
"want anyone seeing me like this.  Here, take this, you might need it... to "
"kill those things that have overgrown everything.  You can't miss my house, "
"it's just south of the fork in the river... you know... the one with the "
"overgrown vegetable garden."
msgstr ""
"Va bene, diamoci un taglio col toro.  Non voglio sviarti.  Stavo seduto a "
"casa, di malumore, quando le cose sono degenerate, un gruppo di mostri in "
"fuga uscì dal pavimento!  Ero atterrito.  A malapena ho indossato questo "
"travestimento da mucca del Jersey uscendo dalla porta, e ora guardo queste "
"ridicole mammelle.  Se solo avessi qualcosa di normale da indossare, non "
"sarebbe così male.  Ehi!  Potresti tornare alla mia dimora a prendere il mio "
"vestito?  Quello marrone, non quello grigio, che sfrutto solo di sera.  Lo "
"farei io, ma non voglio che nessuno mi veda conciato così.  Ecco, prendi "
"questo, potrebbe servirti... per uccidere quella cosa che ha invaso tutto.  "
"Non puoi mancare la mia casa, è poco più a sud del biforcarsi del fiume... "
"sai... quella con l'orto incolto."

#. TRANSLATORS: Quest text spoken by Unknown, Maybe Farmer
#: Source/textdat.cpp:628
msgid ""
"Cloudy and cooler today.  Casting the nets of necromancy across the void "
"landed two new subspecies of flying horror; a good day's work.  Must "
"remember to order some more bat guano and black candles from Adria; I'm "
"running a bit low."
msgstr ""
"Nuvoloso e fresco oggi.  Lanciando trappole di necromanzia nel vuoto "
"cadranno due nuove sottospecie di orrori volanti; un bel giorno di lavoro.  "
"Ricorda di ordinare guano di pipistrello e candele nere da Adria; la mia è "
"una piccola parte."

#. TRANSLATORS: Quest text read aloud from book
#: Source/textdat.cpp:630
msgid ""
"I have tried spells, threats, abjuration and bargaining with this foul "
"creature -- to no avail.  My methods of enslaving lesser demons seem to have "
"no effect on this fearsome beast."
msgstr ""
"Ho provato incantesimi, minacce, abiura e negoziazione con questa disgustosa "
"creatura -- inutilmente.  I miei metodi di costrizione dei demoni non hanno "
"effetto su questa spaventosa bestia."

#. TRANSLATORS: Quest text read aloud from book
#: Source/textdat.cpp:632
msgid ""
"My home is slowly becoming corrupted by the vileness of this unwanted "
"prisoner.  The crypts are full of shadows that move just beyond the corners "
"of my vision.  The faint scrabble of claws dances at the edges of my "
"hearing. They are searching, I think, for this journal."
msgstr ""
"La mia casa si sta lentamente contaminando dall'abiezione di questo "
"prigioniero indesiderato.  Le cripte sono\tpiene di ombre che si muovono "
"svanendo dalla mia vista.  Il languido strisciare di artigli pulsa nelle mie "
"orecchie. Loro stanno cercando, credo, questo diario."

#. TRANSLATORS: Quest text read aloud from book
#: Source/textdat.cpp:634
msgid ""
"In its ranting, the creature has let slip its name -- Na-Krul.  I have "
"attempted to research the name, but the smaller demons have somehow "
"destroyed my library.  Na-Krul... The name fills me with a cold dread.  I "
"prefer to think of it only as The Creature rather than ponder its true name."
msgstr ""
"Nel suo sbraitare, alla creatura è sfuggito il suo nome -- Na-Krul.  Ho "
"indagato sul suo nome, ma i demoni minori hanno in qualche modo distrutto la "
"mia biblioteca.  Na-Krul... Il nome mi fa raggelare.  Preferisco pensare a "
"lui solamente come La Creatura piuttosto che al suo vero nome."

#. TRANSLATORS: Quest text read aloud from book
#: Source/textdat.cpp:636
msgid ""
"The entrapped creature's howls of fury keep me from gaining much needed "
"sleep.  It rages against the one who sent it to the Void, and it calls foul "
"curses upon me for trapping it here.  Its words fill my heart with terror, "
"and yet I cannot block out its voice."
msgstr ""
"La creatura intrappolata ulula con furia negandomi il sonno.  È accanita "
"contro colui che l'ha segregata nel vuoto,e fa appello a sleali maledizioni "
"su di me per intrappolarmi qui.  Le sue parole mi riempono il cuore di "
"terrore,e non riesco a ignorare la sua voce."

#. TRANSLATORS: Quest text read aloud from book
#: Source/textdat.cpp:638
msgid ""
"My time is quickly running out.  I must record the ways to weaken the demon, "
"and then conceal that text, lest his minions find some way to use my "
"knowledge to free their lord.  I hope that whoever finds this journal will "
"seek the knowledge."
msgstr ""
"Il mio tempo è giunto al termine.  Devo tramandare i modi per indebolire il "
"demone, e nascondere i testi, affinché i suoi servitori non li usino per "
"liberare il loro signore.  Mi auguro che chiunque trovi questo diario sia in "
"cerca del sapere."

#. TRANSLATORS: Quest text read aloud from book
#: Source/textdat.cpp:640
msgid ""
"Whoever finds this scroll is charged with stopping the demonic creature that "
"lies within these walls.  My time is over. Even now, its hellish minions "
"claw at the frail door behind which I hide.  \n"
" \n"
"I have hobbled the demon with arcane magic and encased it within great "
"walls, but I fear that will not be enough. \n"
" \n"
"The spells found in my three grimoires will provide you protected entrance "
"to his domain, but only if cast in their proper sequence.  The levers at the "
"entryway will remove the barriers and free the demon; touch them not!  Use "
"only these spells to gain entry or his power may be too great for you to "
"defeat."
msgstr ""
"Chi trova questo libro ha il dovere di fermare la creatura demoniaca che si "
"cela all'interno di queste mura.  Il mio tempo è finito. Anche ora, i suoi "
"tirapiedi infernali graffiano da dietro la porta che li nasconde.  \n"
"\n"
"Ho bloccato il demone con arcane magie segregandolo dietro delle grandi "
"mura, ma temo non sarà sufficiente. \n"
"\n"
"Gli incantesimi ritrovati nei miei tre grimori proteggeranno il suo "
"possessore, ma solo se lanciati nel giusto ordine.  Le leve all'entrata "
"rimuovono le barriere liberando il demone; non toccarle!  Usa solo questi "
"incantesimi per entrare o il suo potere potrebbe essere troppo grande da "
"sconfiggere."

#. TRANSLATORS: Quest text read aloud from book by player
#: Source/textdat.cpp:642 Source/textdat.cpp:645 Source/textdat.cpp:648
#: Source/textdat.cpp:651 Source/textdat.cpp:654
msgid "In Spiritu Sanctum."
msgstr "In Spiritu Sanctum."

#. TRANSLATORS: Quest text read aloud from book by player
#: Source/textdat.cpp:643 Source/textdat.cpp:646 Source/textdat.cpp:649
#: Source/textdat.cpp:652 Source/textdat.cpp:655
msgid "Praedictum Otium."
msgstr "Praedictum Otium."

#. TRANSLATORS: Quest text read aloud from book by player
#: Source/textdat.cpp:644 Source/textdat.cpp:647 Source/textdat.cpp:650
#: Source/textdat.cpp:653 Source/textdat.cpp:656
msgid "Efficio Obitus Ut Inimicus."
msgstr "Efficio Obitus Ut Inimicus."

#: Source/towners.cpp:83
msgid "Griswold the Blacksmith"
msgstr "Griswold il Fabbro"

#: Source/towners.cpp:106
msgid "Ogden the Tavern owner"
msgstr "Ogden il Taverniere"

#: Source/towners.cpp:116
msgid "Wounded Townsman"
msgstr "Cittadino Ferito"

#: Source/towners.cpp:138
msgid "Adria the Witch"
msgstr "Adria la Strega"

#: Source/towners.cpp:148
msgid "Gillian the Barmaid"
msgstr "Gillian la Locandiera"

#: Source/towners.cpp:181
msgid "Pepin the Healer"
msgstr "Pepin il Guaritore"

#: Source/towners.cpp:199
msgid "Cain the Elder"
msgstr "Cain il Saggio"

#: Source/towners.cpp:228
msgid "Cow"
msgstr "Mucca"

#: Source/towners.cpp:252
msgid "Lester the farmer"
msgstr "Lester il contadino"

#: Source/towners.cpp:265
msgid "Complete Nut"
msgstr "Matto Svitato"

#: Source/towners.cpp:274
msgid "Celia"
msgstr "Celia"

#: Source/towners.cpp:287
msgid "Slain Townsman"
msgstr "Cittadino Morto"

#. TRANSLATORS: Thousands separator
#: Source/utils/format_int.cpp:26
msgid ","
msgstr "."<|MERGE_RESOLUTION|>--- conflicted
+++ resolved
@@ -509,14 +509,8 @@
 msgstr "Client-Server (TCP)"
 
 #: Source/DiabloUI/multi/selconn.cpp:15
-<<<<<<< HEAD
-#, fuzzy
-msgid "Offline"
-msgstr "Loopback"
-=======
 msgid "Offline"
 msgstr "Non In Linea"
->>>>>>> b63cc892
 
 #: Source/DiabloUI/multi/selconn.cpp:56 Source/DiabloUI/multi/selgame.cpp:647
 #: Source/DiabloUI/multi/selgame.cpp:673
@@ -1583,15 +1577,11 @@
 msgid "Pauses the game."
 msgstr "Sospende la partita."
 
-<<<<<<< HEAD
 #: Source/diablo.cpp:1792
 msgid "Pause Game (Alternate)"
 msgstr "Sospendi Partita (Alternativo)"
 
 #: Source/diablo.cpp:1781 Source/diablo.cpp:2249
-=======
-#: Source/diablo.cpp:1796 Source/diablo.cpp:2264
->>>>>>> b63cc892
 msgid "Decrease Gamma"
 msgstr "Diminuisci Gamma"
 
